swagger: '2.0'
info:
  title: MilMove Prime API
  version: 0.0.1
  license:
    name: MIT
    url: 'https://opensource.org/licenses/MIT'
  contact:
    email: milmove-developers@caci.com
  description:
    $ref: 'info/prime_description.md'
basePath: /prime/v1
schemes:
  - http
tags:
  - $ref: 'tags/moveTaskOrder.yaml'
  - $ref: 'tags/mtoShipment.yaml'
  - name: mtoServiceItem
    description: |
      A service item is a service that the contractor can bill for. For example, if the movers pack and/or unpack a
      customer's belongings, those are billable services (packing and unpacking). All **mtoServiceItems** must be
      approved by the TOO before payment can be requested.

      There are three types of service items: accessorial, MTO-level, and standard.

      **WIP:** Add an external link to an article that explains the different types of service items in more detail.
  - name: paymentRequest
    description: |
      The contractor submits a **paymentRequest** to the TIO for approval in order to be reimbursed for 1 or more
      **mtoServiceItems** on a **moveTaskOrder**. A service item can be on multiple payment requests if necessary.

      Proof of service documentation may be uploaded for each **mtoServiceItem** in a **paymentRequest** after the payment
      request is created via the endpoint [createUpload](#operation/createUpload).

      All weight entered should be in *pounds* and no other unit of measurement.

x-tagGroups:
  - name: Endpoints
    tags:
      - moveTaskOrder
      - mtoShipment
      - mtoServiceItem
      - paymentRequest
paths:
  /moves:
    get:
      summary: listMoves
      description: |
        Gets all moves that have been reviewed and approved by the TOO. The `since` parameter can be used to filter this
        list down to only the moves that have been updated since the provided timestamp. A move will be considered
        updated if the `updatedAt` timestamp on the move or on its orders, shipments, service items, or payment
        requests, is later than the provided date and time.

        **WIP**: Include what causes moves to leave this list. Currently, once the `availableToPrimeAt` timestamp has
        been set, that move will always appear in this list.
      operationId: listMoves
      tags:
        - moveTaskOrder
      produces:
        - application/json
      parameters:
        - in: query
          name: since
          type: string
          format: date-time
          description: Only return moves updated since this time. Formatted like "2021-07-23T18:30:47.116Z"
      responses:
        '200':
          description: Successfully retrieved moves. A successful fetch might still return zero moves.
          schema:
            $ref: '#/definitions/ListMoves'
        '401':
          $ref: 'responses/PermissionDenied.yaml'
        '403':
          $ref: 'responses/PermissionDenied.yaml'
        '500':
          $ref: '#/responses/ServerError'
  /move-task-orders/{moveID}:
    get:
      summary: getMoveTaskOrder
      description: |
        ### Functionality
        This endpoint gets an individual MoveTaskOrder by ID.

        It will provide information about the Customer and any associated MTOShipments, MTOServiceItems and PaymentRequests.
      operationId: getMoveTaskOrder
      tags:
        - moveTaskOrder
      produces:
        - application/json
      parameters:
        - description: UUID or MoveCode of move task order to use.
          in: path
          name: moveID
          required: true
          type: string
      responses:
        '200':
          description: Successfully retrieve an individual move task order.
          schema:
            $ref: '#/definitions/MoveTaskOrder'
        '401':
          $ref: 'responses/PermissionDenied.yaml'
        '403':
          $ref: 'responses/PermissionDenied.yaml'
        '404':
          $ref: 'responses/NotFound.yaml'
        '500':
          $ref: '#/responses/ServerError'
  /move-task-orders/{moveTaskOrderID}/excess-weight-record:
    post:
      summary: createExcessWeightRecord
      description: >
        Uploads an excess weight record, which is a document that proves that the movers or contractors have counseled
        the customer about their excess weight. Excess weight counseling should occur after the sum of the shipments for
        the customer's move crosses the excess weight alert threshold.
      operationId: createExcessWeightRecord
      tags:
        - moveTaskOrder
      consumes:
        - multipart/form-data
      produces:
        - application/json
      parameters:
        - in: path
          name: moveTaskOrderID
          description: UUID of the move being updated.
          required: true
          format: uuid
          type: string
        - in: formData
          name: file
          type: file
          description: The file to upload.
          required: true
      responses:
        '201':
          description: Successfully uploaded the excess weight record file.
          schema:
            $ref: 'definitions/ExcessWeightRecord.yaml'
        '401':
          $ref: 'responses/PermissionDenied.yaml'
        '403':
          $ref: 'responses/PermissionDenied.yaml'
        '404':
          $ref: 'responses/NotFound.yaml'
        '422':
          $ref: 'responses/UnprocessableEntity.yaml'
        '500':
          $ref: '#/responses/ServerError'
  /move-task-orders/{moveTaskOrderID}/post-counseling-info:
    parameters:
      - description: ID of move task order to use.
        in: path
        name: moveTaskOrderID
        required: true
        type: string
    patch:
      summary: updateMTOPostCounselingInformation
      description: |
        ### Functionality
        This endpoint **updates** the MoveTaskOrder to indicate that the Prime has completed Counseling.
        This update uses the moveTaskOrderID provided in the path, updates the move status and marks child elements of the move to indicate the update.
        No body object is expected for this request.

        **For Full/Partial PPMs**: This action is required so that the customer can start uploading their proof of service docs.

        **For other move types**: This action is required for auditing reasons so that we have a record of when the Prime counseled the customer.
      operationId: updateMTOPostCounselingInformation
      consumes:
        - application/json
      produces:
        - application/json
      tags:
        - moveTaskOrder
      parameters:
        - $ref: 'parameters/ifMatch.yaml'
      responses:
        '200':
          description: Successfully updated move task order with post counseling information.
          schema:
            $ref: '#/definitions/MoveTaskOrder'
        '401':
          $ref: 'responses/PermissionDenied.yaml'
        '403':
          $ref: 'responses/PermissionDenied.yaml'
        '404':
          $ref: 'responses/NotFound.yaml'
        '409':
          $ref: 'responses/Conflict.yaml'
        '412':
          $ref: '#/responses/PreconditionFailed'
        '422':
          $ref: 'responses/UnprocessableEntity.yaml'
        '500':
          $ref: '#/responses/ServerError'
  /mto-shipments:
    post:
      summary: createMTOShipment
      description: |
        _[Deprecated: this endpoint was deprecated on August 5th, 2024]_
        Please use the new endpoint at `/prime/v3/createMTOShipment` instead.
      operationId: createMTOShipment
      tags:
        - mtoShipment
      deprecated: true
      responses:
        '410':
          description: This endpoint is deprecated. Please use `/prime/v3/createMTOShipment` instead.
  /mto-shipments/{mtoShipmentID}:
    patch:
      summary: updateMTOShipment
      description: |
        _[Deprecated: this endpoint was deprecated on August 5th, 2024]_
        Please use the new endpoint at `/prime/v3/updateMTOShipment` instead.
      operationId: updateMTOShipment
      tags:
        - mtoShipment
      deprecated: true
      parameters:
        - in: path
          name: mtoShipmentID
          description: UUID of the shipment being updated.
          required: true
          type: string
          format: uuid
      responses:
        '410':
          description: This endpoint is deprecated. Please use `/prime/v3/updateMTOShipment` instead.
    delete:
      summary: deleteMTOShipment
      description: |
        ### Functionality
        This endpoint deletes an individual shipment by ID.

        ### Errors
        * The mtoShipment should be associated with an MTO that is available to prime.
        * The mtoShipment must be a PPM shipment.
        * Counseling should not have already been completed for the associated MTO.
      operationId: deleteMTOShipment
      tags:
        - mtoShipment
      produces:
        - application/json
      parameters:
        - description: UUID of the shipment to be deleted
          in: path
          name: mtoShipmentID
          required: true
          format: uuid
          type: string
      responses:
        '204':
          description: Successfully deleted the MTO shipment.
        '400':
          $ref: '#/responses/InvalidRequest'
        '403':
          $ref: 'responses/PermissionDenied.yaml'
        '404':
          $ref: 'responses/NotFound.yaml'
        '409':
          $ref: 'responses/Conflict.yaml'
        '422':
          $ref: 'responses/UnprocessableEntity.yaml'
        '500':
          $ref: '#/responses/ServerError'
  /mto-shipments/{mtoShipmentID}/addresses/{addressID}:
    put:
      summary: updateMTOShipmentAddress
      description: |
        ### Functionality
        This endpoint is used to **update** the pickup, secondary, and delivery addresses on an MTO Shipment. mto-shipments/{mtoShipmentID}/shipment-address-updates is for updating a delivery address. The address details completely replace the original, except for the UUID.
        Therefore a complete address should be sent in the request.
        When a delivery address on a shipment is updated, the destination SIT service items address ID will also be updated so that shipment and service item final destinations match.

        This endpoint **cannot create** an address.
        To create an address on an MTO shipment, the caller must use [updateMTOShipment](#operation/updateMTOShipment) as the parent shipment has to be updated with the appropriate link to the address.

        ### Errors
        The address must be associated with the mtoShipment passed in the url.
        In other words, it should be listed as pickupAddress, destinationAddress, secondaryPickupAddress or secondaryDeliveryAddress on the mtoShipment provided.
        If it is not, caller will receive a **Conflict** Error.

        The mtoShipment should be associated with an MTO that is available to prime.
        If the caller requests an update to an address, and the shipment is not on an available MTO, the caller will receive a **NotFound** Error.

      operationId: updateMTOShipmentAddress
      tags:
        - mtoShipment
      consumes:
        - application/json
      produces:
        - application/json
      parameters:
        - in: path
          name: mtoShipmentID
          description: UUID of the shipment associated with the address
          required: true
          format: uuid
          type: string
        - in: path
          name: addressID
          description: UUID of the address being updated
          required: true
          format: uuid
          type: string
        - in: body
          required: true
          name: body
          schema:
            $ref: 'definitions/Address.yaml'
        - $ref: 'parameters/ifMatch.yaml'
      responses:
        '200':
          description: Successfully updated the address.
          schema:
            $ref: 'definitions/Address.yaml'
        '400':
          $ref: '#/responses/InvalidRequest'
        '401':
          $ref: 'responses/PermissionDenied.yaml'
        '403':
          $ref: 'responses/PermissionDenied.yaml'
        '404':
          $ref: 'responses/NotFound.yaml'
        '409':
          $ref: 'responses/Conflict.yaml'
        '412':
          $ref: '#/responses/PreconditionFailed'
        '422':
          $ref: 'responses/UnprocessableEntity.yaml'
        '500':
          $ref: '#/responses/ServerError'
  /mto-shipments/{mtoShipmentID}/shipment-address-updates:
    post:
      summary: updateShipmentDestinationAddress
      description: |
        ### Functionality
        This endpoint is used so the Prime can request an **update** for the delivery address on an MTO Shipment,
        after the delivery address has already been approved.

        This endpoint and operation only supports the following shipment types:
        - HHG
        - NTSR

        For HHG shipments, if automatically approved or TOO approves, this will update the final delivery address values for destination SIT service items to be the same as the changed delivery address that was approved.

        Address updates will be automatically approved unless they change:
          - The service area
          - Mileage bracket for direct delivery
          - the address and the distance between the old and new address is > 50
          - Domestic Short Haul to Domestic Line Haul or vice versa
              - Shipments that start and end in one ZIP3 use Short Haul pricing
              - Shipments that start and end in different ZIP3s use Line Haul pricing

        For those, changes will require TOO approval.

      operationId: updateShipmentDestinationAddress
      tags:
        - mtoShipment
      consumes:
        - application/json
      produces:
        - application/json
      parameters:
        - in: path
          name: mtoShipmentID
          description: UUID of the shipment associated with the address
          required: true
          format: uuid
          type: string
        - in: body
          required: true
          name: body
          schema:
            $ref: '#/definitions/UpdateShipmentDestinationAddress'
        - in: header
          name: If-Match
          type: string
          required: true
          description: >
            Needs to be the eTag of the mtoShipment. Optimistic locking is implemented via the `If-Match` header. If the ETag header does not match the value of the resource on the server, the server rejects the change with a `412 Precondition Failed` error.

      responses:
        '201':
          description: Successfully created the address update request.
          schema:
            $ref: 'definitions/ShipmentAddressUpdate.yaml'
        '400':
          $ref: '#/responses/InvalidRequest'
        '401':
          $ref: 'responses/PermissionDenied.yaml'
        '403':
          $ref: 'responses/PermissionDenied.yaml'
        '404':
          $ref: 'responses/NotFound.yaml'
        '409':
          $ref: 'responses/Conflict.yaml'
        '412':
          $ref: '#/responses/PreconditionFailed'
        '422':
          $ref: 'responses/UnprocessableEntity.yaml'
        '500':
          $ref: '#/responses/ServerError'
  /mto-shipments/{mtoShipmentID}/agents:
    post:
      summary: createMTOAgent
      description: |
        ### Functionality
        This endpoint is used to **create** and add agents for an existing MTO Shipment. Only the fields being modified need to be sent in the request body.

        ### Errors
        The agent must always have a name and at least one method of contact (either `email` or `phone`).

        The agent must be associated with the MTO shipment passed in the url.

        The shipment should be associated with an MTO that is available to the Pime.
        If the caller requests a new agent, and the shipment is not on an available MTO, the caller will receive a **NotFound** response.
      operationId: createMTOAgent
      tags:
        - mtoShipment
      consumes:
        - application/json
      produces:
        - application/json
      parameters:
        - in: path
          name: mtoShipmentID
          description: UUID of the shipment associated with the agent
          required: true
          format: uuid
          type: string
        - in: body
          required: true
          name: body
          schema:
            $ref: 'definitions/prime/MTOAgent.yaml'
      responses:
        '200':
          description: Successfully added the agent.
          schema:
            $ref: 'definitions/prime/MTOAgent.yaml'
        '400':
          $ref: '#/responses/InvalidRequest'
        '401':
          $ref: 'responses/PermissionDenied.yaml'
        '403':
          $ref: 'responses/PermissionDenied.yaml'
        '404':
          $ref: 'responses/NotFound.yaml'
        '409':
          $ref: 'responses/Conflict.yaml'
        '422':
          $ref: 'responses/UnprocessableEntity.yaml'
        '500':
          $ref: '#/responses/ServerError'
  /mto-shipments/{mtoShipmentID}/agents/{agentID}:
    put:
      summary: updateMTOAgent
      description: |
        ### Functionality
        This endpoint is used to **update** the agents for an MTO Shipment. Only the fields being modified need to be sent in the request body.

        ### Errors:
        The agent must always have a name and at least one method of contact (either `email` or `phone`).

        The agent must be associated with the MTO shipment passed in the url.

        The shipment should be associated with an MTO that is available to the Prime.
        If the caller requests an update to an agent, and the shipment is not on an available MTO, the caller will receive a **NotFound** response.

      operationId: updateMTOAgent
      tags:
        - mtoShipment
      consumes:
        - application/json
      produces:
        - application/json
      parameters:
        - in: path
          name: mtoShipmentID
          description: UUID of the shipment associated with the agent
          required: true
          format: uuid
          type: string
        - in: path
          name: agentID
          description: UUID of the agent being updated
          required: true
          format: uuid
          type: string
        - in: body
          required: true
          name: body
          schema:
            $ref: 'definitions/prime/MTOAgent.yaml'
        - $ref: 'parameters/ifMatch.yaml'
      responses:
        '200':
          description: Successfully updated the agent.
          schema:
            $ref: 'definitions/prime/MTOAgent.yaml'
        '400':
          $ref: '#/responses/InvalidRequest'
        '401':
          $ref: 'responses/PermissionDenied.yaml'
        '403':
          $ref: 'responses/PermissionDenied.yaml'
        '404':
          $ref: 'responses/NotFound.yaml'
        '412':
          $ref: '#/responses/PreconditionFailed'
        '422':
          $ref: 'responses/UnprocessableEntity.yaml'
        '500':
          $ref: '#/responses/ServerError'
  /mto-shipments/{mtoShipmentID}/reweighs/{reweighID}:
    patch:
      summary: updateReweigh
      description: |
        ### Functionality
        This endpoint can be used to update a reweigh with a new weight or to provide the reason why a reweigh did not occur.
        Only one of weight or verificationReason should be sent in the request body.

        A reweigh is the second recorded weight for a shipment, as validated by certified weight tickets. Applies to one shipment.
        A reweigh can be triggered automatically, or requested by the customer or transportation office. Not all shipments are reweighed,
        so not all shipments will have a reweigh weight.
      operationId: updateReweigh
      tags:
        - mtoShipment
      consumes:
        - application/json
      produces:
        - application/json
      parameters:
        - in: path
          name: mtoShipmentID
          description: UUID of the shipment associated with the reweigh
          required: true
          format: uuid
          type: string
        - in: path
          name: reweighID
          description: UUID of the reweigh being updated
          required: true
          format: uuid
          type: string
        - in: body
          required: true
          name: body
          schema:
            $ref: '#/definitions/UpdateReweigh'
        - $ref: 'parameters/ifMatch.yaml'
      responses:
        '200':
          description: Successfully updated the reweigh.
          schema:
            $ref: 'definitions/prime/Reweigh.yaml'
        '400':
          $ref: '#/responses/InvalidRequest'
        '401':
          $ref: 'responses/PermissionDenied.yaml'
        '403':
          $ref: 'responses/PermissionDenied.yaml'
        '404':
          $ref: 'responses/NotFound.yaml'
        '409':
          $ref: 'responses/Conflict.yaml'
        '412':
          $ref: '#/responses/PreconditionFailed'
        '422':
          $ref: 'responses/UnprocessableEntity.yaml'
        '500':
          $ref: '#/responses/ServerError'
  /mto-shipments/{mtoShipmentID}/sit-extensions:
    post:
      summary: createSITExtension
      description: |
        ### Functionality
        This endpoint creates a storage in transit (SIT) extension request for a shipment. A SIT extension request is a request an
        increase in the shipment day allowance for the number of days a shipment is allowed to be in SIT. The total SIT day allowance
        includes time spent in both origin and destination SIT.
      operationId: createSITExtension
      tags:
        - mtoShipment
      consumes:
        - application/json
      produces:
        - application/json
      parameters:
        - in: path
          name: mtoShipmentID
          description: UUID of the shipment associated with the agent
          required: true
          format: uuid
          type: string
        - in: body
          required: true
          name: body
          schema:
            $ref: '#/definitions/CreateSITExtension'
      responses:
        '201':
          description: Successfully created the sit extension request.
          schema:
            $ref: 'definitions/SITExtension.yaml'
        '400':
          $ref: '#/responses/InvalidRequest'
        '401':
          $ref: 'responses/PermissionDenied.yaml'
        '403':
          $ref: 'responses/PermissionDenied.yaml'
        '404':
          $ref: 'responses/NotFound.yaml'
        '409':
          $ref: 'responses/Conflict.yaml'
        '422':
          $ref: 'responses/UnprocessableEntity.yaml'
        '500':
          $ref: '#/responses/ServerError'
  /mto-shipments/{mtoShipmentID}/status:
    patch:
      summary: updateMTOShipmentStatus
      description: |
        ### Functionality
        This endpoint should be used by the Prime to confirm the cancellation of a shipment. It allows the shipment
        status to be changed to "CANCELED." Currently, the Prime cannot update the shipment to any other status.
      operationId: updateMTOShipmentStatus
      tags:
        - mtoShipment
      consumes:
        - application/json
      produces:
        - application/json
      parameters:
        - in: path
          name: mtoShipmentID
          description: UUID of the shipment associated with the agent
          required: true
          format: uuid
          type: string
        - $ref: 'parameters/ifMatch.yaml'
        - in: body
          name: body
          required: true
          schema:
            $ref: '#/definitions/UpdateMTOShipmentStatus'
      responses:
        '200':
          description: Successfully updated the shipment's status.
          schema:
            $ref: '#/definitions/MTOShipment'
        '400':
          $ref: '#/responses/InvalidRequest'
        '401':
          $ref: 'responses/PermissionDenied.yaml'
        '403':
          $ref: 'responses/PermissionDenied.yaml'
        '404':
          $ref: 'responses/NotFound.yaml'
        '409':
          $ref: 'responses/Conflict.yaml'
        '412':
          $ref: '#/responses/PreconditionFailed'
        '422':
          $ref: 'responses/UnprocessableEntity.yaml'
        '500':
          $ref: '#/responses/ServerError'
  /mto-service-items:
    post:
      summary: createMTOServiceItem
      description: |
        Creates one or more MTOServiceItems. Not all service items may be created, please see details below.

        This endpoint supports different body definitions. In the modelType field below, select the modelType corresponding
         to the service item you wish to create and the documentation will update with the new definition.

        Upon creation these items are associated with a Move Task Order and an MTO Shipment.
        The request must include UUIDs for the MTO and MTO Shipment connected to this service item. Some service item types require
        additional service items to be autogenerated when added - all created service items, autogenerated included,
        will be returned in the response.

        To update a service item, please use [updateMTOServiceItem](#operation/updateMTOServiceItem) endpoint.

        ---

        **`MTOServiceItemOriginSIT`**

        MTOServiceItemOriginSIT is a subtype of MTOServiceItem.

        This model type describes a domestic origin SIT service item. Items can be created using this
        model type with the following codes:

        **DOFSIT**

        **1st day origin SIT service item**. When a DOFSIT is requested, the API will auto-create the following group of service items:
          * DOFSIT - Domestic origin 1st day SIT
          * DOASIT - Domestic origin Additional day SIT
          * DOPSIT - Domestic origin SIT pickup
          * DOSFSC - Domestic origin SIT fuel surcharge

        **DOASIT**

        **Addt'l days origin SIT service item**. This represents an additional day of storage for the same item.
        Additional DOASIT service items can be created and added to an existing shipment that **includes a DOFSIT service item**.

        ---

        **`MTOServiceItemDestSIT`**

        MTOServiceItemDestSIT is a subtype of MTOServiceItem.

        This model type describes a domestic destination SIT service item. Items can be created using this
        model type with the following codes:

        **DDFSIT**

        **1st day destination SIT service item**.

        These additional fields are optional for creating a DDFSIT:
          * `firstAvailableDeliveryDate1`
            * string <date>
            * First available date that Prime can deliver SIT service item.
            * firstAvailableDeliveryDate1, dateOfContact1, and timeMilitary1 are required together
          * `dateOfContact1`
            * string <date>
            * Date of attempted contact by the prime corresponding to `timeMilitary1`
            * dateOfContact1, timeMilitary1, and firstAvailableDeliveryDate1 are required together
          * `timeMilitary1`
            * string\d{4}Z
            * Time of attempted contact corresponding to `dateOfContact1`, in military format.
            * timeMilitary1, dateOfContact1, and firstAvailableDeliveryDate1 are required together
          * `firstAvailableDeliveryDate2`
            * string <date>
            * Second available date that Prime can deliver SIT service item.
            * firstAvailableDeliveryDate2, dateOfContact2, and timeMilitary2 are required together
          * `dateOfContact2`
            * string <date>
            * Date of attempted contact delivery by the prime corresponding to `timeMilitary2`
            * dateOfContact2, timeMilitary2, and firstAvailableDeliveryDate2 are required together
          * `timeMilitary2`
            * string\d{4}Z
            * Time of attempted contact corresponding to `dateOfContact2`, in military format.
            * timeMilitary2, dateOfContact2, and firstAvailableDeliveryDate2 are required together

        When a DDFSIT is requested, the API will auto-create the following group of service items:
          * DDFSIT - Domestic destination 1st day SIT
          * DDASIT - Domestic destination Additional day SIT
          * DDDSIT - Domestic destination SIT delivery
          * DDSFSC - Domestic destination SIT fuel surcharge

        **NOTE** When providing the `sitEntryDate` value in the payload, please ensure that the date is not BEFORE
        `firstAvailableDeliveryDate1` or `firstAvailableDeliveryDate2`. If it is, you will receive an error response.

        **DDASIT**

        **Addt'l days destination SIT service item**. This represents an additional day of storage for the same item.
        Additional DDASIT service items can be created and added to an existing shipment that **includes a DDFSIT service item**.
      operationId: createMTOServiceItem
      tags:
        - mtoServiceItem
      consumes:
        - application/json
      produces:
        - application/json
      parameters:
        - in: body
          name: body
          schema:
            $ref: 'definitions/prime/MTOServiceItem.yaml'
      responses:
        '200':
          description: Successfully created an MTO service item.
          schema:
            type: array
            items:
              $ref: 'definitions/prime/MTOServiceItem.yaml'
        '400':
          $ref: '#/responses/InvalidRequest'
        '401':
          $ref: 'responses/PermissionDenied.yaml'
        '403':
          $ref: 'responses/PermissionDenied.yaml'
        '404':
          $ref: 'responses/NotFound.yaml'
        '409':
          $ref: 'responses/Conflict.yaml'
        '422':
          $ref: 'responses/UnprocessableEntity.yaml'
        '500':
          $ref: '#/responses/ServerError'
  /mto-service-items/{mtoServiceItemID}:
    patch:
      summary: updateMTOServiceItem
      description: |
        Updates MTOServiceItems after creation. Not all service items or fields may be updated, please see details below.

        This endpoint supports different body definitions. In the modelType field below, select the modelType corresponding
         to the service item you wish to update and the documentation will update with the new definition.

        * Addresses: To update a destination service item's SIT destination final address, update the shipment delivery address.
        For approved shipments, please use [updateShipmentDestinationAddress](#mtoShipment/updateShipmentDestinationAddress).
        For shipments not yet approved, please use [updateMTOShipmentAddress](#mtoShipment/updateMTOShipmentAddress).

        * SIT Service Items: Take note that when updating `sitCustomerContacted`, `sitDepartureDate`, or `sitRequestedDelivery`, we want
        those to be updated on `DOASIT` (for origin SIT) and `DDASIT` (for destination SIT). If updating those values in other service
        items, the office users will not have as much attention to those values.

        To create a service item, please use [createMTOServiceItem](#mtoServiceItem/createMTOServiceItem)) endpoint.

        * Resubmitting rejected SIT service items: This endpoint will handle the logic of changing the status of rejected SIT service items from
        REJECTED to SUBMITTED. Please provide the `requestedApprovalsRequestedStatus: true` when resubmitting as this will give attention to the TOO to
        review the resubmitted SIT service item. Another note, `updateReason` must have a different value than the current `reason` value on the service item.
        If this value is not updated, then an error will be sent back.

        The following SIT service items can be resubmitted following a rejection:
        - DDASIT
        - DDDSIT
        - DDFSIT
        - DOASIT
        - DOPSIT
        - DOFSIT
        - DDSFSC
        - DOSFSC

        At a MINIMUM, the payload for resubmitting a rejected SIT service item must look like this:
        ```json
        {
          "reServiceCode": "DDFSIT",
          "updateReason": "A reason that differs from the previous reason",
          "modelType": "UpdateMTOServiceItemSIT",
          "requestApprovalsRequestedStatus": true
        }
        ```

        The following service items allow you to update the Port that the shipment will use:
        - PODFSC (Port of Debarkation can be updated)
        - POEFSC (Port of Embarkation can be updated)

        At a MINIMUM, the payload for updating the port should contain the reServiceCode (PODFSC or POEFSC), modelType (UpdateMTOServiceItemInternationalPortFSC), portCode, and id for the service item.
        Please see the example payload below:
        ```json
        {
          "id": "1ed224b6-c65e-4616-b88e-8304d26c9562",
          "modelType": "UpdateMTOServiceItemInternationalPortFSC",
          "portCode": "SEA",
          "reServiceCode": "POEFSC"
        }
        ```

      operationId: updateMTOServiceItem
      tags:
        - mtoServiceItem
      consumes:
        - application/json
      produces:
        - application/json
      parameters:
        - in: body
          name: body
          schema: # we use an update specific definition for the request
            $ref: '#/definitions/UpdateMTOServiceItem'
          required: true
        - in: path
          name: mtoServiceItemID
          type: string
          description: UUID of service item to update.
          required: true
        - $ref: 'parameters/ifMatch.yaml'
      responses:
        '200':
          description: Successfully updated the MTO service item.
          schema:
            $ref: 'definitions/prime/MTOServiceItem.yaml'
        '400':
          $ref: '#/responses/InvalidRequest'
        '401':
          $ref: 'responses/PermissionDenied.yaml'
        '403':
          $ref: 'responses/PermissionDenied.yaml'
        '404':
          $ref: 'responses/NotFound.yaml'
        '409':
          $ref: 'responses/Conflict.yaml'
        '412':
          $ref: '#/responses/PreconditionFailed'
        '422':
          $ref: 'responses/UnprocessableEntity.yaml'
        '500':
          $ref: '#/responses/ServerError'
  /mto-service-items/{mtoServiceItemID}/uploads:
    post:
      summary: createServiceRequestDocumentUpload
      description: |
        ### Functionality

        This endpoint **uploads** a Service Request document for a
        ServiceItem.

        The ServiceItem should already exist.

        ServiceItems are created with the
        [createMTOServiceItem](#operation/createMTOServiceItem)
        endpoint.
      operationId: createServiceRequestDocumentUpload
      tags:
        - mtoServiceItem
      consumes:
        - multipart/form-data
      produces:
        - application/json
      parameters:
        - in: path
          name: mtoServiceItemID
          type: string
          description: UUID of the service item to use.
          required: true
        - in: formData
          name: file
          type: file
          description: The file to upload.
          required: true
      responses:
        '201':
          description: Successfully created upload of digital file.
          schema:
            $ref: 'definitions/UploadWithOmissions.yaml'
        '400':
          $ref: '#/responses/InvalidRequest'
        '401':
          $ref: '#/responses/PermissionDenied'
        '403':
          $ref: '#/responses/PermissionDenied'
        '404':
          $ref: '#/responses/NotFound'
        '422':
          $ref: '#/responses/UnprocessableEntity'
        '500':
          $ref: '#/responses/ServerError'
  /payment-requests:
    post:
      summary: createPaymentRequest
      description: |
        Creates a new instance of a paymentRequest and is assigned the status `PENDING`.
        A move task order can have multiple payment requests, and
        a final payment request can be marked using boolean `isFinal`.

        If a `PENDING` payment request is recalculated,
        a new payment request is created and the original request is
        marked with the status `DEPRECATED`.

        **NOTE**: In order to create a payment request for most service items, the shipment *must*
        be updated with the `PrimeActualWeight` value via [updateMTOShipment](#operation/updateMTOShipment).

        **FSC - Fuel Surcharge** service items require `ActualPickupDate` to be updated on the shipment.

        A service item can be on several payment requests in the case of partial payment requests and payments.

        In the request, if no params are necessary, then just the `serviceItem` `id` is required. For example:
        ```json
        {
          "isFinal": false,
          "moveTaskOrderID": "uuid",
          "serviceItems": [
            {
              "id": "uuid",
            },
            {
              "id": "uuid",
              "params": [
                {
                  "key": "Service Item Parameter Name",
                  "value": "Service Item Parameter Value"
                }
              ]
            }
          ],
          "pointOfContact": "string"
        }
        ```

        SIT Service Items & Accepted Payment Request Parameters:
        ---
        If `WeightBilled` is not provided then the full shipment weight (`PrimeActualWeight`) will be considered in the calculation.

        **NOTE**: Diversions have a unique calcuation for payment requests without a `WeightBilled` parameter.

        If you created a payment request for a diversion and `WeightBilled` is not provided, then the following will be used in the calculation:
        - The lowest shipment weight (`PrimeActualWeight`) found in the diverted shipment chain.
        - The lowest reweigh weight found in the diverted shipment chain.

        The diverted shipment chain is created by referencing the `diversion` boolean, `divertedFromShipmentId` UUID, and matching destination to pickup addresses.
        If the chain cannot be established it will fall back to the `PrimeActualWeight` of the current shipment. This is utilized because diverted shipments are all one single shipment, but going to different locations.
        The lowest weight found is the true shipment weight, and thus we search the chain of shipments for the lowest weight found.

        **DOFSIT - Domestic origin 1st day SIT**
        ```json
          "params": [
            {
              "key": "WeightBilled",
              "value": "integer"
            }
          ]
        ```

        **DOASIT - Domestic origin add'l SIT** *(SITPaymentRequestStart & SITPaymentRequestEnd are **REQUIRED**)*
        *To create a paymentRequest for this service item, the `SITPaymentRequestStart` and `SITPaymentRequestEnd` dates must not overlap previously requested SIT dates.*
        ```json
          "params": [
            {
              "key": "WeightBilled",
              "value": "integer"
            },
            {
              "key": "SITPaymentRequestStart",
              "value": "date"
            },
            {
              "key": "SITPaymentRequestEnd",
              "value": "date"
            }
          ]
        ```

        **DOPSIT - Domestic origin SIT pickup**
        ```json
          "params": [
            {
              "key": "WeightBilled",
              "value": "integer"
            }
          ]
        ```

        **DOSHUT - Domestic origin shuttle service**
        ```json
          "params": [
            {
              "key": "WeightBilled",
              "value": "integer"
            }
          ]
        ```

        **DDFSIT - Domestic destination 1st day SIT**
        ```json
          "params": [
            {
              "key": "WeightBilled",
              "value": "integer"
            }
          ]
        ```

        **DDASIT - Domestic destination add'l SIT** *(SITPaymentRequestStart & SITPaymentRequestEnd are **REQUIRED**)*
        *To create a paymentRequest for this service item, the `SITPaymentRequestStart` and `SITPaymentRequestEnd` dates must not overlap previously requested SIT dates.*
        ```json
          "params": [
            {
              "key": "WeightBilled",
              "value": "integer"
            },
            {
              "key": "SITPaymentRequestStart",
              "value": "date"
            },
            {
              "key": "SITPaymentRequestEnd",
              "value": "date"
            }
          ]
        ```

        **DDDSIT - Domestic destination SIT delivery**
        *To create a paymentRequest for this service item, it must first have a final address set via [updateMTOServiceItem](#operation/updateMTOServiceItem).*
        ```json
          "params": [
            {
              "key": "WeightBilled",
              "value": "integer"
            }
          ]
        ```

        **DDSHUT - Domestic destination shuttle service**
        ```json
          "params": [
            {
              "key": "WeightBilled",
              "value": "integer"
            }
          ]
        ```
        ---
      operationId: createPaymentRequest
      tags:
        - paymentRequest
      consumes:
        - application/json
      produces:
        - application/json
      parameters:
        - in: body
          name: body
          schema:
            $ref: '#/definitions/CreatePaymentRequest'
      responses:
        '201':
          description: Successfully created a paymentRequest object.
          schema:
            $ref: 'definitions/prime/PaymentRequest.yaml'
        '400':
          description: Request payload is invalid.
          schema:
            $ref: 'definitions/ClientError.yaml'
        '401':
          $ref: 'responses/PermissionDenied.yaml'
        '403':
          $ref: 'responses/PermissionDenied.yaml'
        '404':
          $ref: 'responses/NotFound.yaml'
        '409':
          $ref: 'responses/Conflict.yaml'
        '422':
          $ref: 'responses/UnprocessableEntity.yaml'
        '500':
          $ref: '#/responses/ServerError'
  /payment-requests/{paymentRequestID}/uploads:
    post:
      summary: createUpload
      description: |
        ### Functionality
        This endpoint **uploads** a Proof of Service document for a PaymentRequest.

        The PaymentRequest should already exist.

        Optional key of **isWeightTicket** indicates if the document is a weight ticket or not.
        This will be used for partial and full deliveries and makes it easier for the Task Invoicing Officers to locate and review service item documents.
        If left empty, it will assume it is NOT a weight ticket.

        The formdata in the body of the POST request that is sent should look like this if it IS a weight ticket being attached to an existing payment request:
          ```json
          {
            "file": "filePath",
            "isWeightTicket": true
          }
          ```
          If the proof of service doc is NOT a weight ticket, it will look like this - or you can leave it empty:
          ```json
          {
            "file": "filePath",
            "isWeightTicket": false
          }
          ```
          ```json
          {
            "file": "filePath",
          }
          ```

        PaymentRequests are created with the [createPaymentRequest](#operation/createPaymentRequest) endpoint.

      operationId: createUpload
      tags:
        - paymentRequest
      consumes:
        - multipart/form-data
      produces:
        - application/json
      parameters:
        - in: path
          name: paymentRequestID
          type: string
          description: UUID of payment request to use.
          required: true
        - in: formData
          name: file
          type: file
          description: The file to upload.
          required: true
        - in: formData
          name: isWeightTicket
          type: boolean
          description: Indicates whether the file is a weight ticket.
      responses:
        '201':
          description: Successfully created upload of digital file.
          schema:
            $ref: 'definitions/UploadWithOmissions.yaml'
        '400':
          $ref: '#/responses/InvalidRequest'
        '401':
          $ref: 'responses/PermissionDenied.yaml'
        '403':
          $ref: 'responses/PermissionDenied.yaml'
        '404':
          $ref: 'responses/NotFound.yaml'
        '422':
          $ref: 'responses/UnprocessableEntity.yaml'
        '500':
          $ref: '#/responses/ServerError'
  /moves/{locator}/documents:
    get:
      summary: Downloads move order as a PDF
      description: |
        ### Functionality
        This endpoint downloads all uploaded move order documentations into one download file by locator.

        ### Errors
        * The move must be in need counseling state.
        * The move client's origin duty location must not currently have gov counseling.
      operationId: downloadMoveOrder
      tags:
        - moveTaskOrder
      produces:
        - application/pdf
      parameters:
        - in: path
          type: string
          name: locator
          description: the locator code for move order to be downloaded
          required: true
        - in: query
          name: type
          type: string
          description: upload type
          required: false
          default: ALL
          enum:
            - ALL
            - ORDERS
            - AMENDMENTS
      responses:
        '200':
          headers:
            Content-Disposition:
              type: string
              description: File name to download
          description: Move Order PDF
          schema:
            format: binary
            type: file
        '400':
          $ref: '#/responses/InvalidRequest'
        '403':
          $ref: '#/responses/PermissionDenied'
        '404':
          $ref: '#/responses/NotFound'
        '422':
          $ref: '#/responses/UnprocessableEntity'
        '500':
          $ref: '#/responses/ServerError'
definitions:
  Amendments:
    description: >
      Metadata outlining number of amendments for given order.
    type: object
    properties:
      total:
        description: The total count of amendments.
        type: integer
      availableSince:
        description: The total count of amendments available since specified time.
        type: integer
    required:
      - total
      - availableSince
  CreateMTOShipment:
    type: object
    properties:
      moveTaskOrderID:
        description: The ID of the move this new shipment is for.
        example: 1f2270c7-7166-40ae-981e-b200ebdf3054
        format: uuid
        type: string
      requestedPickupDate:
        description: >
          The customer's preferred pickup date. Other dates, such as required delivery date and (outside MilMove) the
          pack date, are derived from this date.
        format: date
        type: string
        x-nullable: true
      primeEstimatedWeight:
        description: >
          The estimated weight of this shipment, determined by the movers during the pre-move survey.
          This value **can only be updated once.** If there was an issue with estimating the weight and a mistake was made,
          the Prime contractor will need to contact the TOO to change it.
        type: integer
        example: 4500
        minimum: 1
        x-nullable: true
      customerRemarks:
        description: |
          The customer can use the customer remarks field to inform the services counselor and the movers about any
          special circumstances for this shipment. Typical examples:
            * bulky or fragile items,
            * weapons,
            * access info for their address.

          Customer enters this information during onboarding. Optional field.
        type: string
        example: handle with care
        x-nullable: true
      agents:
        $ref: 'definitions/prime/MTOAgents.yaml'
      mtoServiceItems:
        description: A list of service items connected to this shipment.
        type: array
        items:
          $ref: 'definitions/prime/MTOServiceItem.yaml'
      pickupAddress:
        description: The address where the movers should pick up this shipment.
        allOf:
          - $ref: 'definitions/Address.yaml'
      destinationAddress:
        description: Where the movers should deliver this shipment.
        allOf:
          - $ref: 'definitions/Address.yaml'
      shipmentType:
        $ref: 'definitions/prime/MTOShipmentType.yaml'
      diversion:
        description: >
          This value indicates whether or not this shipment is part of a diversion.
          If yes, the shipment can be either the starting or ending segment of the diversion.
        type: boolean
      pointOfContact:
        type: string
        description: >
          Email or ID of the person who will be contacted in the event of questions or concerns about this update.
          May be the person performing the update, or someone else working with the Prime contractor.
      counselorRemarks:
        type: string
        example: counselor approved
        x-nullable: true
      ppmShipment:
        $ref: '#/definitions/CreatePPMShipment'
    required:
      - moveTaskOrderID
      - shipmentType
  CreatePPMShipment:
    description: Creation object containing the `PPM` shipmentType specific data, not used for other shipment types.
    type: object
    properties:
      expectedDepartureDate:
        description: >
          Date the customer expects to begin moving from their origin.
        format: date
        type: string
      pickupAddress:
        description: The address of the origin location where goods are being moved from.
        allOf:
          - $ref: 'definitions/Address.yaml'
      destinationAddress:
        description: The address of the destination location where goods are being delivered to.
        allOf:
          - $ref: 'definitions/Address.yaml'
      sitExpected:
        description: |
          Captures whether some or all of the PPM shipment will require temporary storage at the origin or destination.

          Must be set to `true` when providing `sitLocation`, `sitEstimatedWeight`, `sitEstimatedEntryDate`, and `sitEstimatedDepartureDate` values to calculate the `sitEstimatedCost`.
        type: boolean
      sitLocation:
        allOf:
          - $ref: 'definitions/SITLocationType.yaml'
          - x-nullable: true
      sitEstimatedWeight:
        description: The estimated weight of the goods being put into storage in pounds.
        type: integer
        example: 2000
        x-nullable: true
      sitEstimatedEntryDate:
        description: The date that goods will first enter the storage location.
        format: date
        type: string
        x-nullable: true
      sitEstimatedDepartureDate:
        description: The date that goods will exit the storage location.
        format: date
        type: string
        x-nullable: true
      estimatedWeight:
        description: The estimated weight of the PPM shipment goods being moved in pounds.
        type: integer
        example: 4200
      hasProGear:
        description: >
          Indicates whether PPM shipment has pro gear for themselves or their spouse.
        type: boolean
      proGearWeight:
        description: The estimated weight of the pro-gear being moved belonging to the service member in pounds.
        type: integer
        x-nullable: true
      spouseProGearWeight:
        description: The estimated weight of the pro-gear being moved belonging to a spouse in pounds.
        type: integer
        x-nullable: true
      isActualExpenseReimbursement:
        description: Used for PPM shipments only. Denotes if this shipment uses the Actual Expense Reimbursement method.
        type: boolean
        example: false
        x-omitempty: false
        x-nullable: true
    required:
      - expectedDepartureDate
      - sitExpected
      - estimatedWeight
      - hasProGear
  CreatePaymentRequest:
    type: object
    properties:
      isFinal:
        default: false
        type: boolean
      moveTaskOrderID:
        example: c56a4180-65aa-42ec-a945-5fd21dec0538
        format: uuid
        type: string
      serviceItems:
        type: array
        minItems: 1
        items:
          $ref: '#/definitions/ServiceItem'
      pointOfContact:
        type: string
        description: Email or id of a contact person for this update.
    required:
      - moveTaskOrderID
      - serviceItems
  CreateSITExtension:
    description: CreateSITExtension contains the fields required for the prime to create a SIT Extension request.
    type: object
    properties:
      requestReason:
        type: string
        enum:
          - SERIOUS_ILLNESS_MEMBER
          - SERIOUS_ILLNESS_DEPENDENT
          - IMPENDING_ASSIGNEMENT
          - DIRECTED_TEMPORARY_DUTY
          - NONAVAILABILITY_OF_CIVILIAN_HOUSING
          - AWAITING_COMPLETION_OF_RESIDENCE
          - OTHER
      contractorRemarks:
        type: string
        example: We need SIT additional days. The customer has not found a house yet.
      requestedDays:
        type: integer
        example: 30
        minimum: 1
    required:
      - requestReason
      - contractorRemarks
      - requestedDays
  Error:
    properties:
      title:
        type: string
      detail:
        type: string
      instance:
        type: string
        format: uuid
    required:
      - title
      - detail
    type: object
  ListMove:
    description: >
      An abbreviated definition for a move, without all the nested information (shipments, service items, etc). Used to
      fetch a list of moves more efficiently.
    type: object
    properties:
      id:
        example: 1f2270c7-7166-40ae-981e-b200ebdf3054
        format: uuid
        type: string
      moveCode:
        type: string
        example: 'HYXFJF'
        readOnly: true
      createdAt:
        format: date-time
        type: string
        readOnly: true
      destinationGBLOC:
        type: string
        example: 'JFK'
        readOnly: true
      destinationPostalCode:
        type: string
        example: '90210'
        readOnly: true
      orderID:
        example: c56a4180-65aa-42ec-a945-5fd21dec0538
        format: uuid
        type: string
      referenceId:
        example: 1001-3456
        type: string
      availableToPrimeAt:
        format: date-time
        type: string
        x-nullable: true
        readOnly: true
      approvedAt:
        format: date-time
        type: string
        x-nullable: true
        readOnly: true
      updatedAt:
        format: date-time
        type: string
        readOnly: true
      ppmType:
        type: string
        enum:
          - FULL
          - PARTIAL
      eTag:
        type: string
        readOnly: true
      amendments:
        $ref: '#/definitions/Amendments'
  ListMoves:
    type: array
    items:
      $ref: '#/definitions/ListMove'
  MoveTaskOrder:
    $ref: 'definitions/prime/MoveTaskOrder.yaml'
  MTOServiceItemBasic: # spectral oas2-unused-definition is OK here due to polymorphism
    $ref: 'definitions/prime/MTOServiceItemBasic.yaml'
  MTOServiceItemDestSIT: # spectral oas2-unused-definition is OK here due to polymorphism
    $ref: 'definitions/prime/MTOServiceItemDestSIT.yaml'
  MTOServiceItemDomesticCrating: # spectral oas2-unused-definition is OK here due to polymorphism
    $ref: 'definitions/prime/MTOServiceItemDomesticCrating.yaml'
  MTOServiceItemInternationalCrating: # spectral oas2-unused-definition is OK here due to polymorphism
    $ref: 'definitions/prime/MTOServiceItemInternationalCrating.yaml'
  MTOServiceItemOriginSIT: # spectral oas2-unused-definition is OK here due to polymorphism
    $ref: 'definitions/prime/MTOServiceItemOriginSIT.yaml'
  MTOServiceItemShuttle: # spectral oas2-unused-definition is OK here due to polymorphism
    $ref: 'definitions/prime/MTOServiceItemShuttle.yaml'
<<<<<<< HEAD
  MTOServiceItemInternationalFuelSurcharge: # spectral oas2-unused-definition is OK here due to polymorphism
    $ref: 'definitions/prime/MTOServiceItemInternationalFuelSurcharge.yaml'
=======
  MTOServiceItemInternationalShuttle: # spectral oas2-unused-definition is OK here due to polymorphism
    $ref: 'definitions/prime/MTOServiceItemInternationalShuttle.yaml'
>>>>>>> b15facca
  MTOShipment:
    type: object
    properties:
      mtoServiceItems:
        description: A list of service items connected to this shipment.
        items:
          $ref: 'definitions/prime/MTOServiceItem.yaml'
        type: array
        readOnly: true
    allOf:
      - $ref: 'definitions/prime/MTOShipmentWithoutServiceItems.yaml'
  UpdateShipmentDestinationAddress:
    description: UpdateShipmentDestinationAddress contains the fields required for the prime to request an update for the delivery address on an MTO Shipment.
    type: object
    properties:
      newAddress:
        $ref: 'definitions/Address.yaml'
      contractorRemarks:
        type: string
        example: Customer reached out to me this week and let me know they want to move somewhere else.
        description: This is the remark the Prime has entered, which would be the reason there is an address change.
    required:
      - contractorRemarks
      - newAddress
  ServiceItem:
    properties:
      id:
        type: string
        format: uuid
        example: c56a4180-65aa-42ec-a945-5fd21dec0538
      params:
        type: array
        description: |
          This should be populated for the following service items:
            * DOASIT(Domestic origin Additional day SIT)
            * DDASIT(Domestic destination Additional day SIT)

          Both take in the following param keys:
            * `SITPaymentRequestStart`
            * `SITPaymentRequestEnd`

          The value of each is a date string in the format "YYYY-MM-DD" (e.g. "2023-01-15")
        items:
          properties:
            key:
              type: string
              example: Service Item Parameter Name
            value:
              type: string
              example: Service Item Parameter Value
          type: object
      eTag:
        type: string
        readOnly: true
    type: object
  UpdateMTOServiceItem:
    description: UpdateMTOServiceItem describes a base type of a service item. Polymorphic type. Both Move Task Orders and MTO Shipments will have MTO Service Items.
    type: object
    discriminator: modelType
    properties:
      id:
        example: 1f2270c7-7166-40ae-981e-b200ebdf3054
        format: uuid
        type: string
        description: ID of the service item. Must match path.
      modelType: # Base type and sub-types of MTOServiceItem
        $ref: '#/definitions/UpdateMTOServiceItemModelType'
    required:
      - modelType
  UpdateMTOServiceItemModelType:
    description: |
      Using this list, choose the correct modelType in the dropdown, corresponding to the service item type.
        * DDDSIT - UpdateMTOServiceItemSIT
        * DDFSIT - UpdateMTOServiceItemSIT
        * DDASIT - UpdateMTOServiceItemSIT
        * DOPSIT - UpdateMTOServiceItemSIT
        * DOASIT - UpdateMTOServiceItemSIT
        * DOFSIT - UpdateMTOServiceItemSIT
        * DOSFSC - UpdateMTOServiceItemSIT
        * DDSFSC - UpdateMTOServiceItemSIT
        * DDSHUT - UpdateMTOServiceItemShuttle
        * DOSHUT - UpdateMTOServiceItemShuttle
<<<<<<< HEAD
        * PODFSC - UpdateMTOServiceItemInternationalPortFSC
        * POEFSC - UpdateMTOServiceItemInternationalPortFSC
=======
        * IDSHUT - UpdateMTOServiceItemShuttle
        * IOSHUT - UpdateMTOServiceItemShuttle
>>>>>>> b15facca

      The documentation will then update with the supported fields.
    type: string
    enum:
      - UpdateMTOServiceItemSIT
      - UpdateMTOServiceItemShuttle
      - UpdateMTOServiceItemInternationalPortFSC
  UpdateMTOServiceItemShuttle: # spectral oas2-unused-definition is OK here due to polymorphism
    description: |
      Subtype used to provide the estimated weight and actual weight for shuttle. This is not creating a new service item but rather updating an existing service item.
    allOf:
      - $ref: '#/definitions/UpdateMTOServiceItem'
      - type: object
        properties:
          actualWeight:
            type: integer
            example: 4000
            description: Provided by the movers, based on weight tickets. Relevant for shuttling (DDSHUT & DOSHUT) service items.
            x-nullable: true
            x-omitempty: false
          estimatedWeight:
            type: integer
            example: 4200
            description: An estimate of how much weight from a shipment will be included in a shuttling (DDSHUT & DOSHUT) service item.
            x-nullable: true
            x-omitempty: false
          reServiceCode:
            type: string
            description: Service code allowed for this model type.
            enum:
              - DDSHUT # Domestic Destination Shuttle
              - DOSHUT # Domestic Origin Shuttle
  UpdateMTOServiceItemSIT: # spectral oas2-unused-definition is OK here due to polymorphism
    description: |
      Subtype used to provide the departure date for origin or destination SIT. This is not creating a new service item but rather updating an existing service item.
    allOf:
      - $ref: '#/definitions/UpdateMTOServiceItem'
      - type: object
        properties:
          reServiceCode:
            type: string
            description: Service code allowed for this model type.
            enum:
              - DDDSIT # Domestic Destination SIT Delivery
              - DDASIT # Domestic Destination Add'l Days SIT
              - DDFSIT # Domestic Destination 1st Day SIT
              - DDSFSC # Domestic Destination Fuel Surcharge
              - DOPSIT # Domestic Origin SIT Pickup
              - DOASIT # Domestic Origin Add'l Days SIT
              - DOFSIT # Domestic Origin 1st Day SIT
              - DOSFSC # Domestic Origin Fuel Surcharge
          sitDepartureDate:
            format: date
            type: string
            description: Departure date for SIT. This is the end date of the SIT at either origin or destination.
          sitDestinationFinalAddress:
            $ref: 'definitions/Address.yaml'
          dateOfContact1:
            format: date
            type: string
            description: Date of attempted contact by the prime corresponding to 'timeMilitary1'.
            x-nullable: true
          timeMilitary1:
            type: string
            example: 1400Z
            description: Time of attempted contact by the prime corresponding to 'dateOfContact1', in military format.
            pattern: '\d{4}Z'
            x-nullable: true
          firstAvailableDeliveryDate1:
            format: date
            type: string
            description: First available date that Prime can deliver SIT service item.
            x-nullable: true
          dateOfContact2:
            format: date
            type: string
            description: Date of attempted contact by the prime corresponding to 'timeMilitary2'.
            x-nullable: true
          timeMilitary2:
            type: string
            example: 1400Z
            description: Time of attempted contact by the prime corresponding to 'dateOfContact2', in military format.
            pattern: '\d{4}Z'
            x-nullable: true
          firstAvailableDeliveryDate2:
            format: date
            type: string
            description: Second available date that Prime can deliver SIT service item.
            x-nullable: true
          sitRequestedDelivery:
            format: date
            type: string
            description: Date when the customer has requested delivery out of SIT.
            x-nullable: true
          sitCustomerContacted:
            format: date
            type: string
            description: Date when the customer contacted the prime for a delivery out of SIT.
            x-nullable: true
          updateReason:
            type: string
            description: Reason for updating service item.
            x-nullable: true
          sitPostalCode:
            type: string
            format: zip
            example: '90210'
            pattern: '^(\d{5}([\-]\d{4})?)$'
            x-nullable: true
          sitEntryDate:
            format: date
            type: string
            description: Entry date for the SIT.
            x-nullable: true
          requestApprovalsRequestedStatus:
            description: Indicates if "Approvals Requested" status is being requested.
            type: boolean
            x-nullable: true
  UpdateMTOServiceItemInternationalPortFSC: # spectral oas2-unused-definition is OK here due to polymorphism
    description: |
      Subtype used to provide the port for fuel surcharge. This is not creating a new service item but rather updating an existing service item.
    allOf:
      - $ref: '#/definitions/UpdateMTOServiceItem'
      - type: object
        properties:
          portCode:
            type: string
            example: PDX
            description: Port used for the shipment. Relevant for moving (PODFSC & POEFSC) service items.
            x-nullable: true
            x-omitempty: false
          reServiceCode:
            type: string
            description: Service code allowed for this model type.
            enum:
              - PODFSC # International Port of Debarkation Fuel Surcharge
              - POEFSC # International Port of Embarkation Fuel Surcharge
  UpdateMTOShipment:
    properties:
      actualProGearWeight:
        description: The actual weight of any pro gear shipped during a move.
        type: integer
        example: 4500
        minimum: 1
        x-nullable: true
      actualSpouseProGearWeight:
        description: The actual weight of any pro gear shipped during a move.
        type: integer
        example: 4500
        minimum: 1
        x-nullable: true
      scheduledPickupDate:
        description: The date the Prime contractor scheduled to pick up this shipment after consultation with the customer.
        format: date
        type: string
        x-omitempty: false
        x-nullable: true
      actualPickupDate:
        description: The date when the Prime contractor actually picked up the shipment. Updated after-the-fact.
        format: date
        type: string
        x-omitempty: false
        x-nullable: true
      firstAvailableDeliveryDate:
        description: >
          The date the Prime provides to the customer as the first possible delivery date so that they can plan their
          travel accordingly.
        format: date
        type: string
        x-omitempty: false
        x-nullable: true
      scheduledDeliveryDate:
        description: The date the Prime contractor scheduled to deliver this shipment after consultation with the customer.
        format: date
        type: string
        x-omitempty: false
        x-nullable: true
      actualDeliveryDate:
        description: The date when the Prime contractor actually delivered the shipment. Updated after-the-fact.
        format: date
        type: string
        x-omitempty: false
        x-nullable: true
      primeEstimatedWeight:
        description: >
          The estimated weight of this shipment, determined by the movers during the pre-move survey.
          This value **can only be updated once.** If there was an issue with estimating the weight and a mistake was made,
          the Prime contracter will need to contact the TOO to change it.
        type: integer
        example: 4500
        minimum: 1
        x-nullable: true
      primeActualWeight:
        description: The actual weight of the shipment, provided after the Prime packs, picks up, and weighs a customer's shipment.
        type: integer
        example: 4500
        minimum: 1
        x-nullable: true
      ntsRecordedWeight:
        description: The previously recorded weight for the NTS Shipment. Used for NTS Release to know what the previous primeActualWeight or billable weight was.
        type: integer
        example: 4500
        x-nullable: true
        x-formatting: weight
      pickupAddress:
        description: >
          The address where the movers should pick up this shipment, entered by the customer during onboarding
          when they enter shipment details.
        allOf:
          - $ref: 'definitions/Address.yaml'
      destinationAddress:
        description: |
          Where the movers should deliver this shipment. Often provided by the customer when they enter shipment details
          during onboarding, if they know their new address already.

          May be blank when entered by the customer, required when entered by the Prime. May not represent the true
          final destination due to the shipment being diverted or placed in SIT.
        allOf:
          - $ref: 'definitions/Address.yaml'
      destinationType:
        $ref: 'definitions/DestinationType.yaml'
      secondaryPickupAddress:
        description: A second pickup address for this shipment, if the customer entered one. An optional field.
        allOf:
          - $ref: 'definitions/Address.yaml'
      secondaryDeliveryAddress:
        description: A second delivery address for this shipment, if the customer entered one. An optional field.
        allOf:
          - $ref: 'definitions/Address.yaml'
      storageFacility:
        allOf:
          - x-nullable: true
          - $ref: 'definitions/StorageFacility.yaml'
      shipmentType:
        $ref: 'definitions/prime/MTOShipmentType.yaml'
      diversion:
        description: >
          This value indicates whether or not this shipment is part of a diversion.
          If yes, the shipment can be either the starting or ending segment of the diversion.
        type: boolean
      pointOfContact:
        type: string
        description: >
          Email or ID of the person who will be contacted in the event of questions or concerns about this update.
          May be the person performing the update, or someone else working with the Prime contractor.
      counselorRemarks:
        type: string
        example: counselor approved
        x-nullable: true
      ppmShipment:
        $ref: '#/definitions/UpdatePPMShipment'
  UpdatePPMShipment:
    description: The PPM specific fields of the shipment with values being changed
    type: object
    properties:
      expectedDepartureDate:
        description: >
          Date the customer expects to begin moving from their origin.
        format: date
        type: string
        x-nullable: true
      sitExpected:
        description: |
          Captures whether some or all of the PPM shipment will require temporary storage at the origin or destination.

          Must be set to `true` when providing `sitLocation`, `sitEstimatedWeight`, `sitEstimatedEntryDate`, and `sitEstimatedDepartureDate` values to calculate the `sitEstimatedCost`.
        type: boolean
        x-nullable: true
      sitLocation:
        allOf:
          - $ref: 'definitions/SITLocationType.yaml'
          - x-nullable: true
      sitEstimatedWeight:
        description: The estimated weight of the goods being put into storage.
        type: integer
        example: 2000
        x-nullable: true
      sitEstimatedEntryDate:
        description: The date that goods will first enter the storage location.
        format: date
        type: string
        x-nullable: true
      sitEstimatedDepartureDate:
        description: The date that goods will exit the storage location.
        format: date
        type: string
        x-nullable: true
      estimatedWeight:
        description: The estimated weight of the PPM shipment goods being moved.
        type: integer
        example: 4200
        x-nullable: true
      hasProGear:
        description: >
          Indicates whether PPM shipment has pro gear for themselves or their spouse.
        type: boolean
        x-nullable: true
      proGearWeight:
        description: The estimated weight of the pro-gear being moved belonging to the service member.
        type: integer
        x-nullable: true
      spouseProGearWeight:
        description: The estimated weight of the pro-gear being moved belonging to a spouse.
        type: integer
        x-nullable: true
      isActualExpenseReimbursement:
        description: Used for PPM shipments only. Denotes if this shipment uses the Actual Expense Reimbursement method.
        type: boolean
        example: false
        x-omitempty: false
        x-nullable: true
  UpdateMTOShipmentStatus:
    description: Contains the statuses available to the Prime when updating the state of a shipment.
    type: object
    properties:
      status:
        type: string
        enum:
          - CANCELED
  UpdateReweigh:
    description: Contains the fields available to the Prime when updating a reweigh record.
    type: object
    properties:
      weight:
        description: The total reweighed weight for the shipment in pounds.
        example: 2000
        minimum: 1
        type: integer
        x-formatting: weight
        x-nullable: true
        x-omitempty: false
      verificationReason:
        description: In lieu of a document being uploaded indicating why a reweigh did not occur.
        example: 'The reweigh was not performed because the shipment was already delivered'
        type: string
        x-nullable: true
        x-omitempty: false
responses:
  InvalidRequest:
    description: The request payload is invalid.
    schema:
      $ref: 'definitions/ClientError.yaml'
  ServerError:
    description: A server error occurred.
    schema:
      $ref: '#/definitions/Error'
  NotImplemented:
    description: The requested feature is still in development.
    schema:
      $ref: '#/definitions/Error'
  PreconditionFailed:
    description: Precondition failed, likely due to a stale eTag (If-Match). Fetch the request again to get the updated eTag value.
    schema:
      $ref: 'definitions/ClientError.yaml'<|MERGE_RESOLUTION|>--- conflicted
+++ resolved
@@ -1540,13 +1540,10 @@
     $ref: 'definitions/prime/MTOServiceItemOriginSIT.yaml'
   MTOServiceItemShuttle: # spectral oas2-unused-definition is OK here due to polymorphism
     $ref: 'definitions/prime/MTOServiceItemShuttle.yaml'
-<<<<<<< HEAD
+  MTOServiceItemInternationalShuttle: # spectral oas2-unused-definition is OK here due to polymorphism
+    $ref: 'definitions/prime/MTOServiceItemInternationalShuttle.yaml'
   MTOServiceItemInternationalFuelSurcharge: # spectral oas2-unused-definition is OK here due to polymorphism
     $ref: 'definitions/prime/MTOServiceItemInternationalFuelSurcharge.yaml'
-=======
-  MTOServiceItemInternationalShuttle: # spectral oas2-unused-definition is OK here due to polymorphism
-    $ref: 'definitions/prime/MTOServiceItemInternationalShuttle.yaml'
->>>>>>> b15facca
   MTOShipment:
     type: object
     properties:
@@ -1629,13 +1626,10 @@
         * DDSFSC - UpdateMTOServiceItemSIT
         * DDSHUT - UpdateMTOServiceItemShuttle
         * DOSHUT - UpdateMTOServiceItemShuttle
-<<<<<<< HEAD
+        * IDSHUT - UpdateMTOServiceItemShuttle
+        * IOSHUT - UpdateMTOServiceItemShuttle
         * PODFSC - UpdateMTOServiceItemInternationalPortFSC
         * POEFSC - UpdateMTOServiceItemInternationalPortFSC
-=======
-        * IDSHUT - UpdateMTOServiceItemShuttle
-        * IOSHUT - UpdateMTOServiceItemShuttle
->>>>>>> b15facca
 
       The documentation will then update with the supported fields.
     type: string
