--- conflicted
+++ resolved
@@ -1626,13 +1626,8 @@
         * DDSFSC - UpdateMTOServiceItemSIT
         * DDSHUT - UpdateMTOServiceItemShuttle
         * DOSHUT - UpdateMTOServiceItemShuttle
-<<<<<<< HEAD
-        * IDSHUT - UpdateMTOServiceItemShuttle
-        * IOSHUT - UpdateMTOServiceItemShuttle
-=======
         * IDSHUT - UpdateMTOServiceItemInternationalShuttle
         * IOSHUT - UpdateMTOServiceItemInternationalShuttle
->>>>>>> 03ad37e4
         * PODFSC - UpdateMTOServiceItemInternationalPortFSC
         * POEFSC - UpdateMTOServiceItemInternationalPortFSC
 
@@ -1641,11 +1636,8 @@
     enum:
       - UpdateMTOServiceItemSIT
       - UpdateMTOServiceItemShuttle
-<<<<<<< HEAD
+      - UpdateMTOServiceItemInternationalShuttle
       - UpdateMTOServiceItemInternationalPortFSC
-=======
-      - UpdateMTOServiceItemInternationalShuttle
->>>>>>> 03ad37e4
   UpdateMTOServiceItemShuttle: # spectral oas2-unused-definition is OK here due to polymorphism
     description: |
       Subtype used to provide the estimated weight and actual weight for shuttle. This is not creating a new service item but rather updating an existing service item.
