swagger: '2.0'
info:
  title: MilMove Prime API
  version: 0.0.1
  license:
    name: MIT
    url: 'https://opensource.org/licenses/MIT'
  contact:
    email: milmove-developers@caci.com
  description:
    $ref: 'info/prime_description.md'
basePath: /prime/v1
schemes:
  - http
tags:
  - $ref: 'tags/moveTaskOrder.yaml'
  - $ref: 'tags/mtoShipment.yaml'
  - name: mtoServiceItem
    description: |
      A service item is a service that the contractor can bill for. For example, if the movers pack and/or unpack a
      customer's belongings, those are billable services (packing and unpacking). All **mtoServiceItems** must be
      approved by the TOO before payment can be requested.

      There are three types of service items: accessorial, MTO-level, and standard.

      **WIP:** Add an external link to an article that explains the different types of service items in more detail.
  - name: paymentRequest
    description: |
      The contractor submits a **paymentRequest** to the TIO for approval in order to be reimbursed for 1 or more
      **mtoServiceItems** on a **moveTaskOrder**. A service item can be on multiple payment requests if necessary.

      Proof of service documentation may be uploaded for each **mtoServiceItem** in a **paymentRequest** after the payment
      request is created via the endpoint [createUpload](#operation/createUpload).

      All weight entered should be in *pounds* and no other unit of measurement.
  - name: sitAddressUpdate
    description: |
      A **sitAddressUpdate** is submitted when the prime or office user wishes to update the final address for an
      approved service item. sitAddressUpdates with a distance less than or equal to 50 miles will be automatically
      approved while a distance greater than 50 miles will typically require office user approval.

x-tagGroups:
  - name: Endpoints
    tags:
      - moveTaskOrder
      - mtoShipment
      - mtoServiceItem
      - paymentRequest
      - sitAddressUpdate
paths:
  /moves:
    get:
      summary: listMoves
      description: |
        Gets all moves that have been reviewed and approved by the TOO. The `since` parameter can be used to filter this
        list down to only the moves that have been updated since the provided timestamp. A move will be considered
        updated if the `updatedAt` timestamp on the move or on its orders, shipments, service items, or payment
        requests, is later than the provided date and time.

        **WIP**: Include what causes moves to leave this list. Currently, once the `availableToPrimeAt` timestamp has
        been set, that move will always appear in this list.
      operationId: listMoves
      tags:
        - moveTaskOrder
      produces:
        - application/json
      parameters:
        - in: query
          name: since
          type: string
          format: date-time
          description: Only return moves updated since this time. Formatted like "2021-07-23T18:30:47.116Z"
      responses:
        '200':
          description: Successfully retrieved moves. A successful fetch might still return zero moves.
          schema:
            $ref: '#/definitions/ListMoves'
        '401':
          $ref: 'responses/PermissionDenied.yaml'
        '403':
          $ref: 'responses/PermissionDenied.yaml'
        '500':
          $ref: '#/responses/ServerError'
  /move-task-orders/{moveID}:
    get:
      summary: getMoveTaskOrder
      description: |
        ### Functionality
        This endpoint gets an individual MoveTaskOrder by ID.

        It will provide information about the Customer and any associated MTOShipments, MTOServiceItems and PaymentRequests.
      operationId: getMoveTaskOrder
      tags:
        - moveTaskOrder
      produces:
        - application/json
      parameters:
        - description: UUID or MoveCode of move task order to use.
          in: path
          name: moveID
          required: true
          type: string
      responses:
        '200':
          description: Successfully retrieve an individual move task order.
          schema:
            $ref: '#/definitions/MoveTaskOrder'
        '401':
          $ref: 'responses/PermissionDenied.yaml'
        '403':
          $ref: 'responses/PermissionDenied.yaml'
        '404':
          $ref: 'responses/NotFound.yaml'
        '500':
          $ref: '#/responses/ServerError'
  /move-task-orders/{moveTaskOrderID}/excess-weight-record:
    post:
      summary: createExcessWeightRecord
      description: >
        Uploads an excess weight record, which is a document that proves that the movers or contractors have counseled
        the customer about their excess weight. Excess weight counseling should occur after the sum of the shipments for
        the customer's move crosses the excess weight alert threshold.
      operationId: createExcessWeightRecord
      tags:
        - moveTaskOrder
      consumes:
        - multipart/form-data
      produces:
        - application/json
      parameters:
        - in: path
          name: moveTaskOrderID
          description: UUID of the move being updated.
          required: true
          format: uuid
          type: string
        - in: formData
          name: file
          type: file
          description: The file to upload.
          required: true
      responses:
        '201':
          description: Successfully uploaded the excess weight record file.
          schema:
            $ref: 'definitions/ExcessWeightRecord.yaml'
        '401':
          $ref: 'responses/PermissionDenied.yaml'
        '403':
          $ref: 'responses/PermissionDenied.yaml'
        '404':
          $ref: 'responses/NotFound.yaml'
        '422':
          $ref: 'responses/UnprocessableEntity.yaml'
        '500':
          $ref: '#/responses/ServerError'
  /move-task-orders/{moveTaskOrderID}/post-counseling-info:
    parameters:
      - description: ID of move task order to use.
        in: path
        name: moveTaskOrderID
        required: true
        type: string
    patch:
      summary: updateMTOPostCounselingInformation
      description: |
        ### Functionality
        This endpoint **updates** the MoveTaskOrder to indicate that the Prime has completed Counseling.
        This update uses the moveTaskOrderID provided in the path, updates the move status and marks child elements of the move to indicate the update.
        No body object is expected for this request.

        **For Full/Partial PPMs**: This action is required so that the customer can start uploading their proof of service docs.

        **For other move types**: This action is required for auditing reasons so that we have a record of when the Prime counseled the customer.
      operationId: updateMTOPostCounselingInformation
      consumes:
        - application/json
      produces:
        - application/json
      tags:
        - moveTaskOrder
      parameters:
        - $ref: 'parameters/ifMatch.yaml'
      responses:
        '200':
          description: Successfully updated move task order with post counseling information.
          schema:
            $ref: '#/definitions/MoveTaskOrder'
        '401':
          $ref: 'responses/PermissionDenied.yaml'
        '403':
          $ref: 'responses/PermissionDenied.yaml'
        '404':
          $ref: 'responses/NotFound.yaml'
        '409':
          $ref: 'responses/Conflict.yaml'
        '412':
          $ref: '#/responses/PreconditionFailed'
        '422':
          $ref: 'responses/UnprocessableEntity.yaml'
        '500':
          $ref: '#/responses/ServerError'
  /mto-shipments:
    post:
      summary: createMTOShipment
      description: |
        _[Deprecated: sunset on 2024-04-08]_ This endpoint is deprecated and will be removed in a future version.
        Please use the new endpoint at `/prime/v2/createMTOShipment` instead.

        Creates a new shipment within the specified move. This endpoint should be used whenever the movers identify a
        need for an additional shipment. The new shipment will be submitted to the TOO for review, and the TOO must
        approve it before the contractor can proceed with billing.

        **WIP**: The Prime should be notified by a push notification whenever the TOO approves a shipment connected to
        one of their moves. Otherwise, the Prime can fetch the related move using the
        [getMoveTaskOrder](#operation/getMoveTaskOrder) endpoint and see if this shipment has the status `"APPROVED"`.
      consumes:
        - application/json
      produces:
        - application/json
      operationId: createMTOShipment
      tags:
        - mtoShipment
      parameters:
        - in: body
          name: body
          schema:
            $ref: '#/definitions/CreateMTOShipment'
          x-examples:
            application/json:
              hhg:
                summary: HHG
                value:
                  {
                    'moveTaskOrderId': '5691c951-c35c-49a8-a1d5-a4b7ea7b7ad8',
                    'shipmentType': 'HHG',
                    'requestedPickupDate': '2022-12-31',
                    'pickupAddress':
                      {
                        'streetAddress1': '204 South Prospect Lane',
                        'city': 'Muldraugh',
                        'state': 'KY',
                        'postalCode': '40155',
                      },
                  }
              nts:
                summary: NTS
                value:
                  {
                    'moveTaskOrderId': '5691c951-c35c-49a8-a1d5-a4b7ea7b7ad8',
                    'shipmentType': 'HHG_INTO_NTS_DOMESTIC',
                    'requestedPickupDate': '2022-12-31',
                    'pickupAddress':
                      {
                        'streetAddress1': '204 South Prospect Lane',
                        'city': 'Muldraugh',
                        'state': 'KY',
                        'postalCode': '40155',
                      },
                    'agents':
                      [
                        {
                          'firstName': 'Edgar',
                          'lastName': 'Taylor',
                          'email': 'edgar.taylor@example.com',
                          'phone': '555-555-5555',
                          'agentType': 'RELEASING_AGENT',
                        },
                      ],
                  }
              nts-r:
                summary: NTS Release
                value:
                  {
                    'moveTaskOrderId': '5691c951-c35c-49a8-a1d5-a4b7ea7b7ad8',
                    'shipmentType': 'HHG_OUTOF_NTS_DOMESTIC',
                    'agents':
                      [
                        {
                          'firstName': 'Edgar',
                          'lastName': 'Taylor',
                          'email': 'edgar.taylor@example.com',
                          'phone': '555-555-5555',
                          'agentType': 'RECEIVING_AGENT',
                        },
                      ],
                  }
              ppm:
                summary: PPM
                value:
                  {
                    'moveTaskOrderId': '5691c951-c35c-49a8-a1d5-a4b7ea7b7ad8',
                    'shipmentType': 'PPM',
                    'ppmShipment':
                      {
                        'pickupPostalCode': '90210',
                        'destinationPostalCode': '10001',
                        'expectedDepartureDate': '2022-10-01',
                        'estimatedWeight': 4999,
                        'hasProGear': false,
                        'sitExpected': false,
                      },
                  }
      responses:
        '200':
          description: Successfully created a MTO shipment.
          schema:
            $ref: '#/definitions/MTOShipment'
        '400':
          $ref: '#/responses/InvalidRequest'
        '404':
          $ref: 'responses/NotFound.yaml'
        '422':
          $ref: 'responses/UnprocessableEntity.yaml'
        '500':
          $ref: '#/responses/ServerError'
  /mto-shipments/{mtoShipmentID}:
    patch:
      summary: updateMTOShipment
      description: |
        Updates an existing shipment for a move.

        Note that there are some restrictions on nested objects:

        * Service items: You cannot add or update service items using this endpoint. Please use [createMTOServiceItem](#operation/createMTOServiceItem) and [updateMTOServiceItem](#operation/updateMTOServiceItem) instead.
        * Agents: You cannot add or update agents using this endpoint. Please use [createMTOAgent](#operation/createMTOAgent) and [updateMTOAgent](#operation/updateMTOAgent) instead.
        * Addresses: You can add new addresses using this endpoint (and must use this endpoint to do so), but you cannot update existing ones. Please use [updateMTOShipmentAddress](#operation/updateMTOShipmentAddress) instead.

        These restrictions are due to our [optimistic locking/concurrency control](https://transcom.github.io/mymove-docs/docs/dev/contributing/backend/use-optimistic-locking) mechanism.

        Note that some fields cannot be manually changed but will still be updated automatically, such as `primeEstimatedWeightRecordedDate` and `requiredDeliveryDate`.
      operationId: updateMTOShipment
      tags:
        - mtoShipment
      consumes:
        - application/json
      produces:
        - application/json
      parameters:
        - in: path
          name: mtoShipmentID
          description: UUID of the shipment being updated.
          required: true
          format: uuid
          type: string
        - in: body
          name: body
          required: true
          schema:
            $ref: '#/definitions/UpdateMTOShipment'
          x-examples:
            application/json:
              hhg:
                summary: HHG
                value:
                  {
                    'scheduledPickupDate': '2022-12-30',
                    'actualPickupDate': '2022-12-29',
                    'firstAvailableDeliveryDate': '2023-01-04',
                    'primeEstimatedWeight': 4250,
                    'primeActualWeight': 4500,
                    'destinationAddress':
                      {
                        'streetAddress1': '6622 Airport Way S',
                        'streetAddress2': '#1430',
                        'city': 'Great Bend',
                        'state': 'NY',
                        'postalCode': '13643',
                      },
                    'pointOfContact': 'peyton.wing@example.com',
                  }
              nts:
                summary: NTS
                value:
                  {
                    'moveTaskOrderId': '5691c951-c35c-49a8-a1d5-a4b7ea7b7ad8',
                    'scheduledPickupDate': '2022-12-30',
                    'actualPickupDate': '2022-12-29',
                    'estimatedWeight': 4250,
                    'actualWeight': 4500,
                    'counselorRemarks': 'Beware of dogs on property',
                  }
              nts-r:
                summary: NTS Release
                value:
                  {
                    'moveTaskOrderId': '5691c951-c35c-49a8-a1d5-a4b7ea7b7ad8',
                    'ntsRecordedWeight': 4500,
                    'destinationAddress':
                      {
                        'streetAddress1': '812 S 129th Street',
                        'city': 'San Antonio',
                        'state': 'TX',
                        'postalCode': '78245',
                      },
                  }
              ppm:
                summary: PPM
                value:
                  {
                    'moveTaskOrderId': '5691c951-c35c-49a8-a1d5-a4b7ea7b7ad8',
                    'ppmShipment':
                      {
                        'hasProGear': true,
                        'proGearWeight': 830,
                        'spouseProGearWeight': 366,
                        'sitExpected': true,
                        'sitLocation': 'DESTINATION',
                        'sitEstimatedWeight': 1760,
                        'sitEstimatedEntryDate': '2022-10-06',
                        'sitEstimatedDepartureDate': '2022-10-13',
                      },
                  }
        - $ref: 'parameters/ifMatch.yaml'
      responses:
        '200':
          description: Successfully updated the MTO shipment.
          schema:
            $ref: '#/definitions/MTOShipment'
        '400':
          $ref: '#/responses/InvalidRequest'
        '401':
          $ref: 'responses/PermissionDenied.yaml'
        '403':
          $ref: 'responses/PermissionDenied.yaml'
        '404':
          $ref: 'responses/NotFound.yaml'
        '412':
          $ref: '#/responses/PreconditionFailed'
        '422':
          $ref: 'responses/UnprocessableEntity.yaml'
        '500':
          $ref: '#/responses/ServerError'
    delete:
      summary: deleteMTOShipment
      description: |
        ### Functionality
        This endpoint deletes an individual shipment by ID.

        ### Errors
        * The mtoShipment should be associated with an MTO that is available to prime.
        * The mtoShipment must be a PPM shipment.
        * Counseling should not have already been completed for the associated MTO.
      operationId: deleteMTOShipment
      tags:
        - mtoShipment
      produces:
        - application/json
      parameters:
        - description: UUID of the shipment to be deleted
          in: path
          name: mtoShipmentID
          required: true
          format: uuid
          type: string
      responses:
        '204':
          description: Successfully deleted the MTO shipment.
        '400':
          $ref: '#/responses/InvalidRequest'
        '403':
          $ref: 'responses/PermissionDenied.yaml'
        '404':
          $ref: 'responses/NotFound.yaml'
        '409':
          $ref: 'responses/Conflict.yaml'
        '422':
          $ref: 'responses/UnprocessableEntity.yaml'
        '500':
          $ref: '#/responses/ServerError'
  /mto-shipments/{mtoShipmentID}/addresses/{addressID}:
    put:
      summary: updateMTOShipmentAddress
      description: |
        ### Functionality
        This endpoint is used to **update** the pickup, secondary, and destination addresses on an MTO Shipment. mto-shipments/{mtoShipmentID}/shipment-address-updates is for updating a delivery address. The address details completely replace the original, except for the UUID.
        Therefore a complete address should be sent in the request.
        When a destination address on a shipment is updated, the destination SIT service items address ID will also be updated so that shipment and service item final destinations match.

        This endpoint **cannot create** an address.
        To create an address on an MTO shipment, the caller must use [updateMTOShipment](#operation/updateMTOShipment) as the parent shipment has to be updated with the appropriate link to the address.

        ### Errors
        The address must be associated with the mtoShipment passed in the url.
        In other words, it should be listed as pickupAddress, destinationAddress, secondaryPickupAddress or secondaryDeliveryAddress on the mtoShipment provided.
        If it is not, caller will receive a **Conflict** Error.

        The mtoShipment should be associated with an MTO that is available to prime.
        If the caller requests an update to an address, and the shipment is not on an available MTO, the caller will receive a **NotFound** Error.

      operationId: updateMTOShipmentAddress
      tags:
        - mtoShipment
      consumes:
        - application/json
      produces:
        - application/json
      parameters:
        - in: path
          name: mtoShipmentID
          description: UUID of the shipment associated with the address
          required: true
          format: uuid
          type: string
        - in: path
          name: addressID
          description: UUID of the address being updated
          required: true
          format: uuid
          type: string
        - in: body
          required: true
          name: body
          schema:
            $ref: 'definitions/Address.yaml'
        - $ref: 'parameters/ifMatch.yaml'
      responses:
        '200':
          description: Successfully updated the address.
          schema:
            $ref: 'definitions/Address.yaml'
        '400':
          $ref: '#/responses/InvalidRequest'
        '401':
          $ref: 'responses/PermissionDenied.yaml'
        '403':
          $ref: 'responses/PermissionDenied.yaml'
        '404':
          $ref: 'responses/NotFound.yaml'
        '409':
          $ref: 'responses/Conflict.yaml'
        '412':
          $ref: '#/responses/PreconditionFailed'
        '422':
          $ref: 'responses/UnprocessableEntity.yaml'
        '500':
          $ref: '#/responses/ServerError'
  /mto-shipments/{mtoShipmentID}/shipment-address-updates:
    post:
      summary: updateShipmentDestinationAddress
      description: |
        ### Functionality
        This endpoint is used so the Prime can request an **update** for the destination address on an MTO Shipment,
        after the destination address has already been approved.
<<<<<<< HEAD
        This does change addresses on SIT service items.
=======

>>>>>>> 304cac89
        Address updates will be automatically approved unless they change:
          - The service area
          - Mileage bracket for direct delivery
          - the address and the distance between the old and new address is > 50
          - Domestic Short Haul to Domestic Line Haul or vice versa
              - Shipments that start and end in one ZIP3 use Short Haul pricing
              - Shipments that start and end in different ZIP3s use Line Haul pricing

        For those, changes will require TOO approval.

      operationId: updateShipmentDestinationAddress
      tags:
        - mtoShipment
      consumes:
        - application/json
      produces:
        - application/json
      parameters:
        - in: path
          name: mtoShipmentID
          description: UUID of the shipment associated with the address
          required: true
          format: uuid
          type: string
        - in: body
          required: true
          name: body
          schema:
            $ref: '#/definitions/UpdateShipmentDestinationAddress'
        - in: header
          name: If-Match
          type: string
          required: true
          description: >
            Needs to be the eTag of the mtoShipment. Optimistic locking is implemented via the `If-Match` header. If the ETag header does not match the value of the resource on the server, the server rejects the change with a `412 Precondition Failed` error.

      responses:
        '201':
          description: Successfully created the address update request.
          schema:
            $ref: 'definitions/ShipmentAddressUpdate.yaml'
        '400':
          $ref: '#/responses/InvalidRequest'
        '401':
          $ref: 'responses/PermissionDenied.yaml'
        '403':
          $ref: 'responses/PermissionDenied.yaml'
        '404':
          $ref: 'responses/NotFound.yaml'
        '409':
          $ref: 'responses/Conflict.yaml'
        '412':
          $ref: '#/responses/PreconditionFailed'
        '422':
          $ref: 'responses/UnprocessableEntity.yaml'
        '500':
          $ref: '#/responses/ServerError'
  /mto-shipments/{mtoShipmentID}/agents:
    post:
      summary: createMTOAgent
      description: |
        ### Functionality
        This endpoint is used to **create** and add agents for an existing MTO Shipment. Only the fields being modified need to be sent in the request body.

        ### Errors
        The agent must always have a name and at least one method of contact (either `email` or `phone`).

        The agent must be associated with the MTO shipment passed in the url.

        The shipment should be associated with an MTO that is available to the Pime.
        If the caller requests a new agent, and the shipment is not on an available MTO, the caller will receive a **NotFound** response.
      operationId: createMTOAgent
      tags:
        - mtoShipment
      consumes:
        - application/json
      produces:
        - application/json
      parameters:
        - in: path
          name: mtoShipmentID
          description: UUID of the shipment associated with the agent
          required: true
          format: uuid
          type: string
        - in: body
          required: true
          name: body
          schema:
            $ref: 'definitions/prime/MTOAgent.yaml'
      responses:
        '200':
          description: Successfully added the agent.
          schema:
            $ref: 'definitions/prime/MTOAgent.yaml'
        '400':
          $ref: '#/responses/InvalidRequest'
        '401':
          $ref: 'responses/PermissionDenied.yaml'
        '403':
          $ref: 'responses/PermissionDenied.yaml'
        '404':
          $ref: 'responses/NotFound.yaml'
        '409':
          $ref: 'responses/Conflict.yaml'
        '422':
          $ref: 'responses/UnprocessableEntity.yaml'
        '500':
          $ref: '#/responses/ServerError'
  /mto-shipments/{mtoShipmentID}/agents/{agentID}:
    put:
      summary: updateMTOAgent
      description: |
        ### Functionality
        This endpoint is used to **update** the agents for an MTO Shipment. Only the fields being modified need to be sent in the request body.

        ### Errors:
        The agent must always have a name and at least one method of contact (either `email` or `phone`).

        The agent must be associated with the MTO shipment passed in the url.

        The shipment should be associated with an MTO that is available to the Prime.
        If the caller requests an update to an agent, and the shipment is not on an available MTO, the caller will receive a **NotFound** response.

      operationId: updateMTOAgent
      tags:
        - mtoShipment
      consumes:
        - application/json
      produces:
        - application/json
      parameters:
        - in: path
          name: mtoShipmentID
          description: UUID of the shipment associated with the agent
          required: true
          format: uuid
          type: string
        - in: path
          name: agentID
          description: UUID of the agent being updated
          required: true
          format: uuid
          type: string
        - in: body
          required: true
          name: body
          schema:
            $ref: 'definitions/prime/MTOAgent.yaml'
        - $ref: 'parameters/ifMatch.yaml'
      responses:
        '200':
          description: Successfully updated the agent.
          schema:
            $ref: 'definitions/prime/MTOAgent.yaml'
        '400':
          $ref: '#/responses/InvalidRequest'
        '401':
          $ref: 'responses/PermissionDenied.yaml'
        '403':
          $ref: 'responses/PermissionDenied.yaml'
        '404':
          $ref: 'responses/NotFound.yaml'
        '412':
          $ref: '#/responses/PreconditionFailed'
        '422':
          $ref: 'responses/UnprocessableEntity.yaml'
        '500':
          $ref: '#/responses/ServerError'
  /mto-shipments/{mtoShipmentID}/reweighs/{reweighID}:
    patch:
      summary: updateReweigh
      description: |
        ### Functionality
        This endpoint can be used to update a reweigh with a new weight or to provide the reason why a reweigh did not occur.
        Only one of weight or verificationReason should be sent in the request body.

        A reweigh is the second recorded weight for a shipment, as validated by certified weight tickets. Applies to one shipment.
        A reweigh can be triggered automatically, or requested by the customer or transportation office. Not all shipments are reweighed,
        so not all shipments will have a reweigh weight.
      operationId: updateReweigh
      tags:
        - mtoShipment
      consumes:
        - application/json
      produces:
        - application/json
      parameters:
        - in: path
          name: mtoShipmentID
          description: UUID of the shipment associated with the reweigh
          required: true
          format: uuid
          type: string
        - in: path
          name: reweighID
          description: UUID of the reweigh being updated
          required: true
          format: uuid
          type: string
        - in: body
          required: true
          name: body
          schema:
            $ref: '#/definitions/UpdateReweigh'
        - $ref: 'parameters/ifMatch.yaml'
      responses:
        '200':
          description: Successfully updated the reweigh.
          schema:
            $ref: 'definitions/prime/Reweigh.yaml'
        '400':
          $ref: '#/responses/InvalidRequest'
        '401':
          $ref: 'responses/PermissionDenied.yaml'
        '403':
          $ref: 'responses/PermissionDenied.yaml'
        '404':
          $ref: 'responses/NotFound.yaml'
        '409':
          $ref: 'responses/Conflict.yaml'
        '412':
          $ref: '#/responses/PreconditionFailed'
        '422':
          $ref: 'responses/UnprocessableEntity.yaml'
        '500':
          $ref: '#/responses/ServerError'
  /mto-shipments/{mtoShipmentID}/sit-delivery:
    patch:
      summary: Update the SIT Customer Contact and SIT Requested Delivery Dates for a service item currently in SIT
      description: |
        ### Functionality
        This endpoint can be used to update the Authorized End Date for shipments in Origin or Destination SIT and the Required
        Delivery Date for shipments in Origin SIT. The provided Customer Contact Date and the Customer Requested Delivery Date are
        used to calculate the new Authorized End Date and Required Delivery Date.
      operationId: updateSITDeliveryRequest
      tags:
        - mtoShipment
      consumes:
        - application/json
      produces:
        - application/json
      parameters:
        - in: path
          name: mtoShipmentID
          description: UUID of the shipment associated with the agent
          required: true
          format: uuid
          type: string
        - $ref: 'parameters/ifMatch.yaml'
        - in: body
          name: body
          required: true
          schema:
            $ref: 'definitions/prime/SITDeliveryUpdate.yaml'
      responses:
        '200':
          description: Successfully updated the shipment's authorized end date.
          schema:
            $ref: 'definitions/prime/SITStatus.yaml'
        '400':
          $ref: '#/responses/InvalidRequest'
        '404':
          $ref: 'responses/NotFound.yaml'
        '412':
          $ref: '#/responses/PreconditionFailed'
        '422':
          $ref: 'responses/UnprocessableEntity.yaml'
        '500':
          $ref: '#/responses/ServerError'
  /mto-shipments/{mtoShipmentID}/sit-extensions:
    post:
      summary: createSITExtension
      description: |
        ### Functionality
        This endpoint creates a storage in transit (SIT) extension request for a shipment. A SIT extension request is a request an
        increase in the shipment day allowance for the number of days a shipment is allowed to be in SIT. The total SIT day allowance
        includes time spent in both origin and destination SIT.
      operationId: createSITExtension
      tags:
        - mtoShipment
      consumes:
        - application/json
      produces:
        - application/json
      parameters:
        - in: path
          name: mtoShipmentID
          description: UUID of the shipment associated with the agent
          required: true
          format: uuid
          type: string
        - in: body
          required: true
          name: body
          schema:
            $ref: '#/definitions/CreateSITExtension'
      responses:
        '201':
          description: Successfully created the sit extension request.
          schema:
            $ref: 'definitions/SITExtension.yaml'
        '400':
          $ref: '#/responses/InvalidRequest'
        '401':
          $ref: 'responses/PermissionDenied.yaml'
        '403':
          $ref: 'responses/PermissionDenied.yaml'
        '404':
          $ref: 'responses/NotFound.yaml'
        '409':
          $ref: 'responses/Conflict.yaml'
        '422':
          $ref: 'responses/UnprocessableEntity.yaml'
        '500':
          $ref: '#/responses/ServerError'
  /mto-shipments/{mtoShipmentID}/status:
    patch:
      summary: updateMTOShipmentStatus
      description: |
        ### Functionality
        This endpoint should be used by the Prime to confirm the cancellation of a shipment. It allows the shipment
        status to be changed to "CANCELED." Currently, the Prime cannot update the shipment to any other status.
      operationId: updateMTOShipmentStatus
      tags:
        - mtoShipment
      consumes:
        - application/json
      produces:
        - application/json
      parameters:
        - in: path
          name: mtoShipmentID
          description: UUID of the shipment associated with the agent
          required: true
          format: uuid
          type: string
        - $ref: 'parameters/ifMatch.yaml'
        - in: body
          name: body
          required: true
          schema:
            $ref: '#/definitions/UpdateMTOShipmentStatus'
      responses:
        '200':
          description: Successfully updated the shipment's status.
          schema:
            $ref: '#/definitions/MTOShipment'
        '400':
          $ref: '#/responses/InvalidRequest'
        '401':
          $ref: 'responses/PermissionDenied.yaml'
        '403':
          $ref: 'responses/PermissionDenied.yaml'
        '404':
          $ref: 'responses/NotFound.yaml'
        '409':
          $ref: 'responses/Conflict.yaml'
        '412':
          $ref: '#/responses/PreconditionFailed'
        '422':
          $ref: 'responses/UnprocessableEntity.yaml'
        '500':
          $ref: '#/responses/ServerError'
  /mto-service-items:
    post:
      summary: createMTOServiceItem
      description: |
        Creates one or more MTOServiceItems. Not all service items may be created, please see details below.

        This endpoint supports different body definitions. In the modelType field below, select the modelType corresponding
         to the service item you wish to create and the documentation will update with the new definition.

        Upon creation these items are associated with a Move Task Order and an MTO Shipment.
        The request must include UUIDs for the MTO and MTO Shipment connected to this service item. Some service item types require
        additional service items to be autogenerated when added - all created service items, autogenerated included,
        will be returned in the response.

        To update a service item, please use [updateMTOServiceItem](#operation/updateMTOServiceItem) endpoint.

        ---

        **`MTOServiceItemOriginSIT`**

        MTOServiceItemOriginSIT is a subtype of MTOServiceItem.

        This model type describes a domestic origin SIT service item. Items can be created using this
        model type with the following codes:

        **DOFSIT**

        **1st day origin SIT service item**. When a DOFSIT is requested, the API will auto-create the following group of service items:
          * DOFSIT - Domestic origin 1st day SIT
          * DOASIT - Domestic origin Additional day SIT
          * DOPSIT - Domestic origin SIT pickup
          * DOSFSC - Domestic origin SIT fuel surcharge

        **DOASIT**

        **Addt'l days origin SIT service item**. This represents an additional day of storage for the same item.
        Additional DOASIT service items can be created and added to an existing shipment that **includes a DOFSIT service item**.

        ---

        **`MTOServiceItemDestSIT`**

        MTOServiceItemDestSIT is a subtype of MTOServiceItem.

        This model type describes a domestic destination SIT service item. Items can be created using this
        model type with the following codes:

        **DDFSIT**

        **1st day destination SIT service item**.

        These additional fields are optional for creating a DDFSIT:
          * `firstAvailableDeliveryDate1`
            * string <date>
            * First available date that Prime can deliver SIT service item.
            * firstAvailableDeliveryDate1, dateOfContact1, and timeMilitary1 are required together
          * `dateOfContact1`
            * string <date>
            * Date of attempted contact by the prime corresponding to `timeMilitary1`
            * dateOfContact1, timeMilitary1, and firstAvailableDeliveryDate1 are required together
          * `timeMilitary1`
            * string\d{4}Z
            * Time of attempted contact corresponding to `dateOfContact1`, in military format.
            * timeMilitary1, dateOfContact1, and firstAvailableDeliveryDate1 are required together
          * `firstAvailableDeliveryDate2`
            * string <date>
            * Second available date that Prime can deliver SIT service item.
            * firstAvailableDeliveryDate2, dateOfContact2, and timeMilitary2 are required together
          * `dateOfContact2`
            * string <date>
            * Date of attempted contact delivery by the prime corresponding to `timeMilitary2`
            * dateOfContact2, timeMilitary2, and firstAvailableDeliveryDate2 are required together
          * `timeMilitary2`
            * string\d{4}Z
            * Time of attempted contact corresponding to `dateOfContact2`, in military format.
            * timeMilitary2, dateOfContact2, and firstAvailableDeliveryDate2 are required together

        When a DDFSIT is requested, the API will auto-create the following group of service items:
          * DDFSIT - Domestic destination 1st day SIT
          * DDASIT - Domestic destination Additional day SIT
          * DDDSIT - Domestic destination SIT delivery
          * DDSFSC - Domestic destination SIT fuel surcharge

        **DDASIT**

        **Addt'l days destination SIT service item**. This represents an additional day of storage for the same item.
        Additional DDASIT service items can be created and added to an existing shipment that **includes a DDFSIT service item**.
      operationId: createMTOServiceItem
      tags:
        - mtoServiceItem
      consumes:
        - application/json
      produces:
        - application/json
      parameters:
        - in: body
          name: body
          schema:
            $ref: 'definitions/prime/MTOServiceItem.yaml'
      responses:
        '200':
          description: Successfully created an MTO service item.
          schema:
            type: array
            items:
              $ref: 'definitions/prime/MTOServiceItem.yaml'
        '400':
          $ref: '#/responses/InvalidRequest'
        '401':
          $ref: 'responses/PermissionDenied.yaml'
        '403':
          $ref: 'responses/PermissionDenied.yaml'
        '404':
          $ref: 'responses/NotFound.yaml'
        '409':
          $ref: 'responses/Conflict.yaml'
        '422':
          $ref: 'responses/UnprocessableEntity.yaml'
        '500':
          $ref: '#/responses/ServerError'
  /mto-service-items/{mtoServiceItemID}:
    patch:
      summary: updateMTOServiceItem
      description: |
        Updates MTOServiceItems after creation. Not all service items or fields may be updated, please see details below.

        This endpoint supports different body definitions. In the modelType field below, select the modelType corresponding
         to the service item you wish to update and the documentation will update with the new definition.

        * Addresses: You can add a new SIT Destination final address using this endpoint (and must use this endpoint to do so), but you cannot update an existing one.
        Please use [createSITAddressUpdateRequest](#operation/createSITAddressUpdateRequest) instead.

        To create a service item, please use [createMTOServiceItem](#operation/createMTOServiceItem)) endpoint.
      operationId: updateMTOServiceItem
      tags:
        - mtoServiceItem
      consumes:
        - application/json
      produces:
        - application/json
      parameters:
        - in: body
          name: body
          schema: # we use an update specific definition for the request
            $ref: '#/definitions/UpdateMTOServiceItem'
          required: true
        - in: path
          name: mtoServiceItemID
          type: string
          description: UUID of service item to update.
          required: true
        - $ref: 'parameters/ifMatch.yaml'
      responses:
        '200':
          description: Successfully updated the MTO service item.
          schema:
            $ref: 'definitions/prime/MTOServiceItem.yaml'
        '400':
          $ref: '#/responses/InvalidRequest'
        '401':
          $ref: 'responses/PermissionDenied.yaml'
        '403':
          $ref: 'responses/PermissionDenied.yaml'
        '404':
          $ref: 'responses/NotFound.yaml'
        '409':
          $ref: 'responses/Conflict.yaml'
        '412':
          $ref: '#/responses/PreconditionFailed'
        '422':
          $ref: 'responses/UnprocessableEntity.yaml'
        '500':
          $ref: '#/responses/ServerError'
  /mto-service-items/{mtoServiceItemID}/uploads:
    post:
      summary: createServiceRequestDocumentUpload
      description: |
        ### Functionality

        This endpoint **uploads** a Service Request document for a
        ServiceItem.

        The ServiceItem should already exist.

        ServiceItems are created with the
        [createMTOServiceItem](#operation/createMTOServiceItem)
        endpoint.
      operationId: createServiceRequestDocumentUpload
      tags:
        - mtoServiceItem
      consumes:
        - multipart/form-data
      produces:
        - application/json
      parameters:
        - in: path
          name: mtoServiceItemID
          type: string
          description: UUID of the service item to use.
          required: true
        - in: formData
          name: file
          type: file
          description: The file to upload.
          required: true
      responses:
        '201':
          description: Successfully created upload of digital file.
          schema:
            $ref: 'definitions/UploadWithOmissions.yaml'
        '400':
          $ref: '#/responses/InvalidRequest'
        '401':
          $ref: '#/responses/PermissionDenied'
        '403':
          $ref: '#/responses/PermissionDenied'
        '404':
          $ref: '#/responses/NotFound'
        '422':
          $ref: '#/responses/UnprocessableEntity'
        '500':
          $ref: '#/responses/ServerError'
  /payment-requests:
    post:
      summary: createPaymentRequest
      description: |
        Creates a new instance of a paymentRequest and is assigned the status `PENDING`.
        A move task order can have multiple payment requests, and
        a final payment request can be marked using boolean `isFinal`.

        If a `PENDING` payment request is recalculated,
        a new payment request is created and the original request is
        marked with the status `DEPRECATED`.

        **NOTE**: In order to create a payment request for most service items, the shipment *must*
        be updated with the `PrimeActualWeight` value via [updateMTOShipment](#operation/updateMTOShipment).

        **FSC - Fuel Surcharge** service items require `ActualPickupDate` to be updated on the shipment.

        A service item can be on several payment requests in the case of partial payment requests and payments.

        In the request, if no params are necessary, then just the `serviceItem` `id` is required. For example:
        ```json
        {
          "isFinal": false,
          "moveTaskOrderID": "uuid",
          "serviceItems": [
            {
              "id": "uuid",
            },
            {
              "id": "uuid",
              "params": [
                {
                  "key": "Service Item Parameter Name",
                  "value": "Service Item Parameter Value"
                }
              ]
            }
          ],
          "pointOfContact": "string"
        }
        ```

        SIT Service Items & Accepted Payment Request Parameters:
        ---
        If `WeightBilled` is not provided then the full shipment weight (`PrimeActualWeight`) will be considered in the calculation.

        **NOTE**: Diversions have a unique calcuation for payment requests without a `WeightBilled` parameter.

        If you created a payment request for a diversion and `WeightBilled` is not provided, then the following will be used in the calculation:
        - The lowest shipment weight (`PrimeActualWeight`) found in the diverted shipment chain.
        - The lowest reweigh weight found in the diverted shipment chain.

        The diverted shipment chain is created by referencing the `diversion` boolean, `divertedFromShipmentId` UUID, and matching destination to pickup addresses.
        If the chain cannot be established it will fall back to the `PrimeActualWeight` of the current shipment. This is utilized because diverted shipments are all one single shipment, but going to different locations.
        The lowest weight found is the true shipment weight, and thus we search the chain of shipments for the lowest weight found.

        **DOFSIT - Domestic origin 1st day SIT**
        ```json
          "params": [
            {
              "key": "WeightBilled",
              "value": "integer"
            }
          ]
        ```

        **DOASIT - Domestic origin add'l SIT** *(SITPaymentRequestStart & SITPaymentRequestEnd are **REQUIRED**)*
        *To create a paymentRequest for this service item, the `SITPaymentRequestStart` and `SITPaymentRequestEnd` dates must not overlap previously requested SIT dates.*
        ```json
          "params": [
            {
              "key": "WeightBilled",
              "value": "integer"
            },
            {
              "key": "SITPaymentRequestStart",
              "value": "date"
            },
            {
              "key": "SITPaymentRequestEnd",
              "value": "date"
            }
          ]
        ```

        **DOPSIT - Domestic origin SIT pickup**
        ```json
          "params": [
            {
              "key": "WeightBilled",
              "value": "integer"
            }
          ]
        ```

        **DOSHUT - Domestic origin shuttle service**
        ```json
          "params": [
            {
              "key": "WeightBilled",
              "value": "integer"
            }
          ]
        ```

        **DDFSIT - Domestic destination 1st day SIT**
        ```json
          "params": [
            {
              "key": "WeightBilled",
              "value": "integer"
            }
          ]
        ```

        **DDASIT - Domestic destination add'l SIT** *(SITPaymentRequestStart & SITPaymentRequestEnd are **REQUIRED**)*
        *To create a paymentRequest for this service item, the `SITPaymentRequestStart` and `SITPaymentRequestEnd` dates must not overlap previously requested SIT dates.*
        ```json
          "params": [
            {
              "key": "WeightBilled",
              "value": "integer"
            },
            {
              "key": "SITPaymentRequestStart",
              "value": "date"
            },
            {
              "key": "SITPaymentRequestEnd",
              "value": "date"
            }
          ]
        ```

        **DDDSIT - Domestic destination SIT delivery**
        *To create a paymentRequest for this service item, it must first have a final address set via [updateMTOServiceItem](#operation/updateMTOServiceItem).*
        ```json
          "params": [
            {
              "key": "WeightBilled",
              "value": "integer"
            }
          ]
        ```

        **DDSHUT - Domestic destination shuttle service**
        ```json
          "params": [
            {
              "key": "WeightBilled",
              "value": "integer"
            }
          ]
        ```
        ---
      operationId: createPaymentRequest
      tags:
        - paymentRequest
      consumes:
        - application/json
      produces:
        - application/json
      parameters:
        - in: body
          name: body
          schema:
            $ref: '#/definitions/CreatePaymentRequest'
      responses:
        '201':
          description: Successfully created a paymentRequest object.
          schema:
            $ref: 'definitions/prime/PaymentRequest.yaml'
        '400':
          description: Request payload is invalid.
          schema:
            $ref: 'definitions/ClientError.yaml'
        '401':
          $ref: 'responses/PermissionDenied.yaml'
        '403':
          $ref: 'responses/PermissionDenied.yaml'
        '404':
          $ref: 'responses/NotFound.yaml'
        '409':
          $ref: 'responses/Conflict.yaml'
        '422':
          $ref: 'responses/UnprocessableEntity.yaml'
        '500':
          $ref: '#/responses/ServerError'
  /payment-requests/{paymentRequestID}/uploads:
    post:
      summary: createUpload
      description: |
        ### Functionality
        This endpoint **uploads** a Proof of Service document for a PaymentRequest.

        The PaymentRequest should already exist.

        Optional key of **isWeightTicket** indicates if the document is a weight ticket or not.
        This will be used for partial and full deliveries and makes it easier for the Transportation Invoicing Officers to locate and review service item documents.
        If left empty, it will assume it is NOT a weight ticket.

        The formdata in the body of the POST request that is sent should look like this if it IS a weight ticket being attached to an existing payment request:
          ```json
          {
            "file": "filePath",
            "isWeightTicket": true
          }
          ```
          If the proof of service doc is NOT a weight ticket, it will look like this - or you can leave it empty:
          ```json
          {
            "file": "filePath",
            "isWeightTicket": false
          }
          ```
          ```json
          {
            "file": "filePath",
          }
          ```

        PaymentRequests are created with the [createPaymentRequest](#operation/createPaymentRequest) endpoint.

      operationId: createUpload
      tags:
        - paymentRequest
      consumes:
        - multipart/form-data
      produces:
        - application/json
      parameters:
        - in: path
          name: paymentRequestID
          type: string
          description: UUID of payment request to use.
          required: true
        - in: formData
          name: file
          type: file
          description: The file to upload.
          required: true
        - in: formData
          name: isWeightTicket
          type: boolean
          description: Indicates whether the file is a weight ticket.
      responses:
        '201':
          description: Successfully created upload of digital file.
          schema:
            $ref: 'definitions/UploadWithOmissions.yaml'
        '400':
          $ref: '#/responses/InvalidRequest'
        '401':
          $ref: 'responses/PermissionDenied.yaml'
        '403':
          $ref: 'responses/PermissionDenied.yaml'
        '404':
          $ref: 'responses/NotFound.yaml'
        '422':
          $ref: 'responses/UnprocessableEntity.yaml'
        '500':
          $ref: '#/responses/ServerError'
  /sit-address-updates:
    post:
      summary: createSITAddressUpdateRequest
      description: |
        **Functionality:**
        Creates an update request for a SIT service item's final delivery address.
        A newly created update request is assigned the status 'REQUESTED'  if the change in address
        is > 50 miles and automatically approved otherwise.

        **Limitations:**
        The update can be requested for APPROVED SIT service items only.
        Only ONE request is allowed per approved SIT service item.
      operationId: createSITAddressUpdateRequest
      tags:
        - sitAddressUpdate
      consumes:
        - application/json
      produces:
        - application/json
      parameters:
        - in: body
          name: body
          schema:
            $ref: '#/definitions/CreateSITAddressUpdateRequest'
      responses:
        '201':
          description: Succesfully created a SIT address update request.
          schema:
            $ref: 'definitions/prime/SitAddressUpdate.yaml'
        '400':
          $ref: '#/responses/InvalidRequest'
        '401':
          $ref: 'responses/PermissionDenied.yaml'
        '403':
          $ref: 'responses/PermissionDenied.yaml'
        '404':
          $ref: 'responses/NotFound.yaml'
        '409':
          $ref: 'responses/Conflict.yaml'
        '422':
          $ref: 'responses/UnprocessableEntity.yaml'
        '500':
          $ref: '#/responses/ServerError'
  /moves/{locator}/order/download:
    parameters:
      - description: the locator code for move order to be downloaded
        in: path
        name: locator
        required: true
        type: string
    get:
      summary: Downloads move order as a PDF
      description: |
        ### Functionality
        This endpoint downloads all uploaded move order documentations into one download file by locator.

        ### Errors
        * The move must be in need counseling state.
        * The move client's origin duty location must not currently have gov counseling.
      operationId: downloadMoveOrder
      tags:
        - moveTaskOrder
      produces:
        - application/pdf
      responses:
        '200':
          headers:
            Content-Disposition:
              type: string
              description: File name to download
          description: Move Order PDF
          schema:
            format: binary
            type: file
        '400':
          $ref: '#/responses/InvalidRequest'
        '403':
          $ref: '#/responses/PermissionDenied'
        '404':
          $ref: '#/responses/NotFound'
        '422':
          $ref: '#/responses/UnprocessableEntity'
        '500':
          $ref: '#/responses/ServerError'
definitions:
  CreateMTOShipment:
    type: object
    properties:
      moveTaskOrderID:
        description: The ID of the move this new shipment is for.
        example: 1f2270c7-7166-40ae-981e-b200ebdf3054
        format: uuid
        type: string
      requestedPickupDate:
        description: >
          The customer's preferred pickup date. Other dates, such as required delivery date and (outside MilMove) the
          pack date, are derived from this date.
        format: date
        type: string
        x-nullable: true
      primeEstimatedWeight:
        description: >
          The estimated weight of this shipment, determined by the movers during the pre-move survey.
          This value **can only be updated once.** If there was an issue with estimating the weight and a mistake was made,
          the Prime contractor will need to contact the TOO to change it.
        type: integer
        example: 4500
        minimum: 1
        x-nullable: true
      customerRemarks:
        description: |
          The customer can use the customer remarks field to inform the services counselor and the movers about any
          special circumstances for this shipment. Typical examples:
            * bulky or fragile items,
            * weapons,
            * access info for their address.

          Customer enters this information during onboarding. Optional field.
        type: string
        example: handle with care
        x-nullable: true
      agents:
        $ref: 'definitions/prime/MTOAgents.yaml'
      mtoServiceItems:
        description: A list of service items connected to this shipment.
        type: array
        items:
          $ref: 'definitions/prime/MTOServiceItem.yaml'
      pickupAddress:
        description: The address where the movers should pick up this shipment.
        allOf:
          - $ref: 'definitions/Address.yaml'
      destinationAddress:
        description: Where the movers should deliver this shipment.
        allOf:
          - $ref: 'definitions/Address.yaml'
      shipmentType:
        $ref: 'definitions/prime/MTOShipmentType.yaml'
      diversion:
        description: >
          This value indicates whether or not this shipment is part of a diversion.
          If yes, the shipment can be either the starting or ending segment of the diversion.
        type: boolean
      pointOfContact:
        type: string
        description: >
          Email or ID of the person who will be contacted in the event of questions or concerns about this update.
          May be the person performing the update, or someone else working with the Prime contractor.
      counselorRemarks:
        type: string
        example: counselor approved
        x-nullable: true
      ppmShipment:
        $ref: '#/definitions/CreatePPMShipment'
    required:
      - moveTaskOrderID
      - shipmentType
  CreatePPMShipment:
    description: Creation object containing the `PPM` shipmentType specific data, not used for other shipment types.
    type: object
    properties:
      expectedDepartureDate:
        description: >
          Date the customer expects to begin moving from their origin.
        format: date
        type: string
      pickupPostalCode:
        description: The postal code of the origin location where goods are being moved from.
        format: zip
        type: string
        example: '90210'
        pattern: ^(\d{5})$
      secondaryPickupPostalCode:
        description: An optional secondary pickup location near the origin where additional goods exist.
        format: zip
        type: string
        title: ZIP
        example: '90210'
        pattern: ^(\d{5})$
        x-nullable: true
      destinationPostalCode:
        description: The postal code of the destination location where goods are being delivered to.
        format: zip
        type: string
        title: ZIP
        example: '90210'
        pattern: ^(\d{5})$
      secondaryDestinationPostalCode:
        description: An optional secondary location near the destination where goods will be dropped off.
        format: zip
        type: string
        title: ZIP
        example: '90210'
        pattern: ^(\d{5})$
        x-nullable: true
      sitExpected:
        description: |
          Captures whether some or all of the PPM shipment will require temporary storage at the origin or destination.

          Must be set to `true` when providing `sitLocation`, `sitEstimatedWeight`, `sitEstimatedEntryDate`, and `sitEstimatedDepartureDate` values to calculate the `sitEstimatedCost`.
        type: boolean
      sitLocation:
        allOf:
          - $ref: 'definitions/SITLocationType.yaml'
          - x-nullable: true
      sitEstimatedWeight:
        description: The estimated weight of the goods being put into storage in pounds.
        type: integer
        example: 2000
        x-nullable: true
      sitEstimatedEntryDate:
        description: The date that goods will first enter the storage location.
        format: date
        type: string
        x-nullable: true
      sitEstimatedDepartureDate:
        description: The date that goods will exit the storage location.
        format: date
        type: string
        x-nullable: true
      estimatedWeight:
        description: The estimated weight of the PPM shipment goods being moved in pounds.
        type: integer
        example: 4200
      hasProGear:
        description: >
          Indicates whether PPM shipment has pro gear for themselves or their spouse.
        type: boolean
      proGearWeight:
        description: The estimated weight of the pro-gear being moved belonging to the service member in pounds.
        type: integer
        x-nullable: true
      spouseProGearWeight:
        description: The estimated weight of the pro-gear being moved belonging to a spouse in pounds.
        type: integer
        x-nullable: true
    required:
      - expectedDepartureDate
      - pickupPostalCode
      - destinationPostalCode
      - sitExpected
      - estimatedWeight
      - hasProGear
  CreatePaymentRequest:
    type: object
    properties:
      isFinal:
        default: false
        type: boolean
      moveTaskOrderID:
        example: c56a4180-65aa-42ec-a945-5fd21dec0538
        format: uuid
        type: string
      serviceItems:
        type: array
        minItems: 1
        items:
          $ref: '#/definitions/ServiceItem'
      pointOfContact:
        type: string
        description: Email or id of a contact person for this update.
    required:
      - moveTaskOrderID
      - serviceItems
  CreateSITExtension:
    description: CreateSITExtension contains the fields required for the prime to create a SIT Extension request.
    type: object
    properties:
      requestReason:
        type: string
        enum:
          - SERIOUS_ILLNESS_MEMBER
          - SERIOUS_ILLNESS_DEPENDENT
          - IMPENDING_ASSIGNEMENT
          - DIRECTED_TEMPORARY_DUTY
          - NONAVAILABILITY_OF_CIVILIAN_HOUSING
          - AWAITING_COMPLETION_OF_RESIDENCE
          - OTHER
      contractorRemarks:
        type: string
        example: We need SIT additional days. The customer has not found a house yet.
      requestedDays:
        type: integer
        example: 30
        minimum: 1
    required:
      - requestReason
      - contractorRemarks
      - requestedDays
  Error:
    properties:
      title:
        type: string
      detail:
        type: string
      instance:
        type: string
        format: uuid
    required:
      - title
      - detail
    type: object
  ListMove:
    description: >
      An abbreviated definition for a move, without all the nested information (shipments, service items, etc). Used to
      fetch a list of moves more efficiently.
    type: object
    properties:
      id:
        example: 1f2270c7-7166-40ae-981e-b200ebdf3054
        format: uuid
        type: string
      moveCode:
        type: string
        example: 'HYXFJF'
        readOnly: true
      createdAt:
        format: date-time
        type: string
        readOnly: true
      orderID:
        example: c56a4180-65aa-42ec-a945-5fd21dec0538
        format: uuid
        type: string
      referenceId:
        example: 1001-3456
        type: string
      availableToPrimeAt:
        format: date-time
        type: string
        x-nullable: true
        readOnly: true
      updatedAt:
        format: date-time
        type: string
        readOnly: true
      ppmType:
        type: string
        enum:
          - FULL
          - PARTIAL
      ppmEstimatedWeight:
        type: integer
      eTag:
        type: string
        readOnly: true
  ListMoves:
    type: array
    items:
      $ref: '#/definitions/ListMove'
  MoveTaskOrder:
    $ref: 'definitions/prime/MoveTaskOrder.yaml'
  MTOServiceItemBasic: # spectral oas2-unused-definition is OK here due to polymorphism
    $ref: 'definitions/prime/MTOServiceItemBasic.yaml'
  MTOServiceItemDestSIT: # spectral oas2-unused-definition is OK here due to polymorphism
    $ref: 'definitions/prime/MTOServiceItemDestSIT.yaml'
  MTOServiceItemDomesticCrating: # spectral oas2-unused-definition is OK here due to polymorphism
    $ref: 'definitions/prime/MTOServiceItemDomesticCrating.yaml'
  MTOServiceItemOriginSIT: # spectral oas2-unused-definition is OK here due to polymorphism
    $ref: 'definitions/prime/MTOServiceItemOriginSIT.yaml'
  MTOServiceItemShuttle: # spectral oas2-unused-definition is OK here due to polymorphism
    $ref: 'definitions/prime/MTOServiceItemShuttle.yaml'
  MTOShipment:
    type: object
    properties:
      mtoServiceItems:
        description: A list of service items connected to this shipment.
        items:
          $ref: 'definitions/prime/MTOServiceItem.yaml'
        type: array
        readOnly: true
    allOf:
      - $ref: 'definitions/prime/MTOShipmentWithoutServiceItems.yaml'
  UpdateShipmentDestinationAddress:
    description: UpdateShipmentDestinationAddress contains the fields required for the prime to request an update for the destination address on an MTO Shipment.
    type: object
    properties:
      newAddress:
        $ref: 'definitions/Address.yaml'
      contractorRemarks:
        type: string
        example: Customer reached out to me this week and let me know they want to move somewhere else.
        description: This is the remark the Prime has entered, which would be the reason there is an address change.
    required:
      - contractorRemarks
      - newAddress
  CreateSITAddressUpdateRequest:
    description: CreateSITAddressUpdateRequest contains the fields required for the prime to create a SIT address update request.
    type: object
    properties:
      newAddress:
        $ref: 'definitions/Address.yaml'
      contractorRemarks:
        type: string
        example: Customer reached out to me this week & let me know they want to move closer to family.
      mtoServiceItemID:
        example: c56a4180-65aa-42ec-a945-5fd21dec0538
        format: uuid
        type: string
    required:
      - contractorRemarks
  ServiceItem:
    properties:
      id:
        type: string
        format: uuid
        example: c56a4180-65aa-42ec-a945-5fd21dec0538
      params:
        type: array
        description: |
          This should be populated for the following service items:
            * DOASIT(Domestic origin Additional day SIT)
            * DDASIT(Domestic destination Additional day SIT)

          Both take in the following param keys:
            * `SITPaymentRequestStart`
            * `SITPaymentRequestEnd`

          The value of each is a date string in the format "YYYY-MM-DD" (e.g. "2023-01-15")
        items:
          properties:
            key:
              type: string
              example: Service Item Parameter Name
            value:
              type: string
              example: Service Item Parameter Value
          type: object
      eTag:
        type: string
        readOnly: true
    type: object
  UpdateMTOServiceItem:
    description: UpdateMTOServiceItem describes a base type of a service item. Polymorphic type. Both Move Task Orders and MTO Shipments will have MTO Service Items.
    type: object
    discriminator: modelType
    properties:
      id:
        example: 1f2270c7-7166-40ae-981e-b200ebdf3054
        format: uuid
        type: string
        description: ID of the service item. Must match path.
      modelType: # Base type and sub-types of MTOServiceItem
        $ref: '#/definitions/UpdateMTOServiceItemModelType'
    required:
      - modelType
  UpdateMTOServiceItemModelType:
    description: |
      Using this list, choose the correct modelType in the dropdown, corresponding to the service item type.
        * DDDSIT - UpdateMTOServiceItemSIT
        * DOPSIT - UpdateMTOServiceItemSIT
        * DOASIT - UpdateMTOServiceItemSIT
        * DOFSIT - UpdateMTOServiceItemSIT
        * DDSHUT - UpdateMTOServiceItemShuttle
        * DOSHUT - UpdateMTOServiceItemShuttle

      The documentation will then update with the supported fields.
    type: string
    enum:
      - UpdateMTOServiceItemSIT
      - UpdateMTOServiceItemShuttle
  UpdateMTOServiceItemShuttle: # spectral oas2-unused-definition is OK here due to polymorphism
    description: |
      Subtype used to provide the estimated weight and actual weight for shuttle. This is not creating a new service item but rather updating an existing service item.
    allOf:
      - $ref: '#/definitions/UpdateMTOServiceItem'
      - type: object
        properties:
          actualWeight:
            type: integer
            example: 4000
            description: Provided by the movers, based on weight tickets. Relevant for shuttling (DDSHUT & DOSHUT) service items.
            x-nullable: true
            x-omitempty: false
          estimatedWeight:
            type: integer
            example: 4200
            description: An estimate of how much weight from a shipment will be included in a shuttling (DDSHUT & DOSHUT) service item.
            x-nullable: true
            x-omitempty: false
          reServiceCode:
            type: string
            description: Service code allowed for this model type.
            enum:
              - DDSHUT # Domestic Destination Shuttle
              - DOSHUT # Domestic Origin Shuttle
  UpdateMTOServiceItemSIT: # spectral oas2-unused-definition is OK here due to polymorphism
    description: |
      Subtype used to provide the departure date for origin or destination SIT. This is not creating a new service item but rather updating and existing service item.
    allOf:
      - $ref: '#/definitions/UpdateMTOServiceItem'
      - type: object
        properties:
          reServiceCode:
            type: string
            description: Service code allowed for this model type.
            enum:
              - DDDSIT # Domestic Destination SIT Delivery
              - DOPSIT # Domestic Origin SIT Pickup
              - DOASIT # Domestic Origin Add'l Days SIT
              - DOFSIT # Domestic Origin 1st Day SIT
          sitDepartureDate:
            format: date
            type: string
            description: Departure date for SIT. This is the end date of the SIT at either origin or destination.
          sitDestinationFinalAddress:
            $ref: 'definitions/Address.yaml'
          dateOfContact1:
            format: date
            type: string
            description: Date of attempted contact by the prime corresponding to 'timeMilitary1'.
            x-nullable: true
          timeMilitary1:
            type: string
            example: 1400Z
            description: Time of attempted contact by the prime corresponding to 'dateOfContact1', in military format.
            pattern: '\d{4}Z'
            x-nullable: true
          firstAvailableDeliveryDate1:
            format: date
            type: string
            description: First available date that Prime can deliver SIT service item.
            x-nullable: true
          dateOfContact2:
            format: date
            type: string
            description: Date of attempted contact by the prime corresponding to 'timeMilitary2'.
            x-nullable: true
          timeMilitary2:
            type: string
            example: 1400Z
            description: Time of attempted contact by the prime corresponding to 'dateOfContact2', in military format.
            pattern: '\d{4}Z'
            x-nullable: true
          firstAvailableDeliveryDate2:
            format: date
            type: string
            description: Second available date that Prime can deliver SIT service item.
            x-nullable: true
          sitRequestedDelivery:
            format: date
            type: string
            description: Date when the customer has requested delivery out of SIT.
            x-nullable: true
          sitCustomerContacted:
            format: date
            type: string
            description: Date when the customer contacted the prime for a delivery out of SIT.
            x-nullable: true
          updateReason:
            type: string
            description: Reason for updating service item.
            x-nullable: true
          sitPostalCode:
            type: string
            format: zip
            example: '90210'
            pattern: '^(\d{5}([\-]\d{4})?)$'
            x-nullable: true
          sitEntryDate:
            format: date
            type: string
            description: Entry date for the SIT.
            x-nullable: true
          requestApprovalsRequestedStatus:
            description: Indicates if "Approvals Requested" status is being requested.
            type: boolean
            x-nullable: true
  UpdateMTOShipment:
    properties:
      scheduledPickupDate:
        description: The date the Prime contractor scheduled to pick up this shipment after consultation with the customer.
        format: date
        type: string
        x-omitempty: false
        x-nullable: true
      actualPickupDate:
        description: The date when the Prime contractor actually picked up the shipment. Updated after-the-fact.
        format: date
        type: string
        x-omitempty: false
        x-nullable: true
      firstAvailableDeliveryDate:
        description: >
          The date the Prime provides to the customer as the first possible delivery date so that they can plan their
          travel accordingly.
        format: date
        type: string
        x-omitempty: false
        x-nullable: true
      scheduledDeliveryDate:
        description: The date the Prime contractor scheduled to deliver this shipment after consultation with the customer.
        format: date
        type: string
        x-omitempty: false
        x-nullable: true
      actualDeliveryDate:
        description: The date when the Prime contractor actually delivered the shipment. Updated after-the-fact.
        format: date
        type: string
        x-omitempty: false
        x-nullable: true
      primeEstimatedWeight:
        description: >
          The estimated weight of this shipment, determined by the movers during the pre-move survey.
          This value **can only be updated once.** If there was an issue with estimating the weight and a mistake was made,
          the Prime contracter will need to contact the TOO to change it.
        type: integer
        example: 4500
        minimum: 1
        x-nullable: true
      primeActualWeight:
        description: The actual weight of the shipment, provided after the Prime packs, picks up, and weighs a customer's shipment.
        type: integer
        example: 4500
        minimum: 1
        x-nullable: true
      ntsRecordedWeight:
        description: The previously recorded weight for the NTS Shipment. Used for NTS Release to know what the previous primeActualWeight or billable weight was.
        type: integer
        example: 4500
        x-nullable: true
        x-formatting: weight
      pickupAddress:
        description: >
          The address where the movers should pick up this shipment, entered by the customer during onboarding
          when they enter shipment details.
        allOf:
          - $ref: 'definitions/Address.yaml'
      destinationAddress:
        description: |
          Where the movers should deliver this shipment. Often provided by the customer when they enter shipment details
          during onboarding, if they know their new address already.

          May be blank when entered by the customer, required when entered by the Prime. May not represent the true
          final destination due to the shipment being diverted or placed in SIT.
        allOf:
          - $ref: 'definitions/Address.yaml'
      destinationType:
        $ref: 'definitions/DestinationType.yaml'
      secondaryPickupAddress:
        description: A second pickup address for this shipment, if the customer entered one. An optional field.
        allOf:
          - $ref: 'definitions/Address.yaml'
      secondaryDeliveryAddress:
        description: A second delivery address for this shipment, if the customer entered one. An optional field.
        allOf:
          - $ref: 'definitions/Address.yaml'
      storageFacility:
        allOf:
          - x-nullable: true
          - $ref: 'definitions/StorageFacility.yaml'
      shipmentType:
        $ref: 'definitions/prime/MTOShipmentType.yaml'
      diversion:
        description: >
          This value indicates whether or not this shipment is part of a diversion.
          If yes, the shipment can be either the starting or ending segment of the diversion.
        type: boolean
      pointOfContact:
        type: string
        description: >
          Email or ID of the person who will be contacted in the event of questions or concerns about this update.
          May be the person performing the update, or someone else working with the Prime contractor.
      counselorRemarks:
        type: string
        example: counselor approved
        x-nullable: true
      ppmShipment:
        $ref: '#/definitions/UpdatePPMShipment'
  UpdatePPMShipment:
    description: The PPM specific fields of the shipment with values being changed
    type: object
    properties:
      expectedDepartureDate:
        description: >
          Date the customer expects to begin moving from their origin.
        format: date
        type: string
        x-nullable: true
      pickupPostalCode:
        description: The postal code of the origin location where goods are being moved from.
        format: zip
        type: string
        example: '90210'
        pattern: ^(\d{5})$
        x-nullable: true
      secondaryPickupPostalCode:
        description: An optional secondary pickup location near the origin where additional goods exist.
        format: zip
        type: string
        example: '90210'
        pattern: ^(\d{5})$
        x-nullable: true
      destinationPostalCode:
        description: The postal code of the destination location where goods are being delivered to.
        format: zip
        type: string
        title: ZIP
        example: '90210'
        pattern: ^(\d{5})$
        x-nullable: true
      secondaryDestinationPostalCode:
        description: An optional secondary location near the destination where goods will be dropped off.
        format: zip
        type: string
        example: '90210'
        pattern: ^(\d{5})$
        x-nullable: true
      sitExpected:
        description: |
          Captures whether some or all of the PPM shipment will require temporary storage at the origin or destination.

          Must be set to `true` when providing `sitLocation`, `sitEstimatedWeight`, `sitEstimatedEntryDate`, and `sitEstimatedDepartureDate` values to calculate the `sitEstimatedCost`.
        type: boolean
        x-nullable: true
      sitLocation:
        allOf:
          - $ref: 'definitions/SITLocationType.yaml'
          - x-nullable: true
      sitEstimatedWeight:
        description: The estimated weight of the goods being put into storage.
        type: integer
        example: 2000
        x-nullable: true
      sitEstimatedEntryDate:
        description: The date that goods will first enter the storage location.
        format: date
        type: string
        x-nullable: true
      sitEstimatedDepartureDate:
        description: The date that goods will exit the storage location.
        format: date
        type: string
        x-nullable: true
      estimatedWeight:
        description: The estimated weight of the PPM shipment goods being moved.
        type: integer
        example: 4200
        x-nullable: true
      hasProGear:
        description: >
          Indicates whether PPM shipment has pro gear for themselves or their spouse.
        type: boolean
        x-nullable: true
      proGearWeight:
        description: The estimated weight of the pro-gear being moved belonging to the service member.
        type: integer
        x-nullable: true
      spouseProGearWeight:
        description: The estimated weight of the pro-gear being moved belonging to a spouse.
        type: integer
        x-nullable: true
  UpdateMTOShipmentStatus:
    description: Contains the statuses available to the Prime when updating the state of a shipment.
    type: object
    properties:
      status:
        type: string
        enum:
          - CANCELED
  UpdateReweigh:
    description: Contains the fields available to the Prime when updating a reweigh record.
    type: object
    properties:
      weight:
        description: The total reweighed weight for the shipment in pounds.
        example: 2000
        minimum: 1
        type: integer
        x-formatting: weight
        x-nullable: true
        x-omitempty: false
      verificationReason:
        description: In lieu of a document being uploaded indicating why a reweigh did not occur.
        example: 'The reweigh was not performed because the shipment was already delivered'
        type: string
        x-nullable: true
        x-omitempty: false
responses:
  InvalidRequest:
    description: The request payload is invalid.
    schema:
      $ref: 'definitions/ClientError.yaml'
  ServerError:
    description: A server error occurred.
    schema:
      $ref: '#/definitions/Error'
  NotImplemented:
    description: The requested feature is still in development.
    schema:
      $ref: '#/definitions/Error'
  PreconditionFailed:
    description: Precondition failed, likely due to a stale eTag (If-Match). Fetch the request again to get the updated eTag value.
    schema:
      $ref: 'definitions/ClientError.yaml'<|MERGE_RESOLUTION|>--- conflicted
+++ resolved
@@ -542,11 +542,7 @@
         ### Functionality
         This endpoint is used so the Prime can request an **update** for the destination address on an MTO Shipment,
         after the destination address has already been approved.
-<<<<<<< HEAD
         This does change addresses on SIT service items.
-=======
-
->>>>>>> 304cac89
         Address updates will be automatically approved unless they change:
           - The service area
           - Mileage bracket for direct delivery
