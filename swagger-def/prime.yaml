swagger: '2.0'
info:
  title: MilMove Prime API
  version: 0.0.1
  license:
    name: MIT
    url: 'https://opensource.org/licenses/MIT'
  contact:
    email: milmove-developers@caci.com
  description:
    $ref: 'info/prime_description.md'
basePath: /prime/v1
schemes:
  - http
tags:
  - $ref: 'tags/moveTaskOrder.yaml'
  - $ref: 'tags/mtoShipment.yaml'
  - name: mtoServiceItem
    description: |
      A service item is a service that the contractor can bill for. For example, if the movers pack and/or unpack a
      customer's belongings, those are billable services (packing and unpacking). All **mtoServiceItems** must be
      approved by the TOO before payment can be requested.

      There are three types of service items: accessorial, MTO-level, and standard.

      **WIP:** Add an external link to an article that explains the different types of service items in more detail.
  - name: paymentRequest
    description: |
      The contractor submits a **paymentRequest** to the TIO for approval in order to be reimbursed for 1 or more
      **mtoServiceItems** on a **moveTaskOrder**. A service item can be on multiple payment requests if necessary.

      Proof of service documentation may be uploaded for each **mtoServiceItem** in a **paymentRequest** after the payment
      request is created via the endpoint [createUpload](#operation/createUpload).

      All weight entered should be in *pounds* and no other unit of measurement.

x-tagGroups:
  - name: Endpoints
    tags:
      - moveTaskOrder
      - mtoShipment
      - mtoServiceItem
      - paymentRequest
paths:
  /moves:
    get:
      summary: listMoves
      description: |
        Gets all moves that have been reviewed and approved by the TOO. The `since` parameter can be used to filter this
        list down to only the moves that have been updated since the provided timestamp. A move will be considered
        updated if the `updatedAt` timestamp on the move or on its orders, shipments, service items, or payment
        requests, is later than the provided date and time.

        **WIP**: Include what causes moves to leave this list. Currently, once the `availableToPrimeAt` timestamp has
        been set, that move will always appear in this list.
      operationId: listMoves
      tags:
        - moveTaskOrder
      produces:
        - application/json
      parameters:
        - in: query
          name: since
          type: string
          format: date-time
          description: Only return moves updated since this time. Formatted like "2021-07-23T18:30:47.116Z"
      responses:
        '200':
          description: Successfully retrieved moves. A successful fetch might still return zero moves.
          schema:
            $ref: '#/definitions/ListMoves'
        '401':
          $ref: 'responses/PermissionDenied.yaml'
        '403':
          $ref: 'responses/PermissionDenied.yaml'
        '500':
          $ref: '#/responses/ServerError'
  /move-task-orders/{moveID}:
    get:
      summary: getMoveTaskOrder
      description: |
        ### Functionality
        This endpoint gets an individual MoveTaskOrder by ID.

        It will provide information about the Customer and any associated MTOShipments, MTOServiceItems and PaymentRequests.
      operationId: getMoveTaskOrder
      tags:
        - moveTaskOrder
      produces:
        - application/json
      parameters:
        - description: UUID or MoveCode of move task order to use.
          in: path
          name: moveID
          required: true
          type: string
      responses:
        '200':
          description: Successfully retrieve an individual move task order.
          schema:
            $ref: '#/definitions/MoveTaskOrder'
        '401':
          $ref: 'responses/PermissionDenied.yaml'
        '403':
          $ref: 'responses/PermissionDenied.yaml'
        '404':
          $ref: 'responses/NotFound.yaml'
        '500':
          $ref: '#/responses/ServerError'
  /move-task-orders/{moveTaskOrderID}/excess-weight-record:
    post:
      summary: createExcessWeightRecord
      description: >
        Uploads an excess weight record, which is a document that proves that the movers or contractors have counseled
        the customer about their excess weight. Excess weight counseling should occur after the sum of the shipments for
        the customer's move crosses the excess weight alert threshold.
      operationId: createExcessWeightRecord
      tags:
        - moveTaskOrder
      consumes:
        - multipart/form-data
      produces:
        - application/json
      parameters:
        - in: path
          name: moveTaskOrderID
          description: UUID of the move being updated.
          required: true
          format: uuid
          type: string
        - in: formData
          name: file
          type: file
          description: The file to upload.
          required: true
      responses:
        '201':
          description: Successfully uploaded the excess weight record file.
          schema:
            $ref: 'definitions/ExcessWeightRecord.yaml'
        '401':
          $ref: 'responses/PermissionDenied.yaml'
        '403':
          $ref: 'responses/PermissionDenied.yaml'
        '404':
          $ref: 'responses/NotFound.yaml'
        '422':
          $ref: 'responses/UnprocessableEntity.yaml'
        '500':
          $ref: '#/responses/ServerError'
  /move-task-orders/{moveTaskOrderID}/post-counseling-info:
    parameters:
      - description: ID of move task order to use.
        in: path
        name: moveTaskOrderID
        required: true
        type: string
    patch:
      summary: updateMTOPostCounselingInformation
      description: |
        ### Functionality
        This endpoint **updates** the MoveTaskOrder to indicate that the Prime has completed Counseling.
        This update uses the moveTaskOrderID provided in the path, updates the move status and marks child elements of the move to indicate the update.
        No body object is expected for this request.

        **For Full/Partial PPMs**: This action is required so that the customer can start uploading their proof of service docs.

        **For other move types**: This action is required for auditing reasons so that we have a record of when the Prime counseled the customer.
      operationId: updateMTOPostCounselingInformation
      consumes:
        - application/json
      produces:
        - application/json
      tags:
        - moveTaskOrder
      parameters:
        - $ref: 'parameters/ifMatch.yaml'
      responses:
        '200':
          description: Successfully updated move task order with post counseling information.
          schema:
            $ref: '#/definitions/MoveTaskOrder'
        '401':
          $ref: 'responses/PermissionDenied.yaml'
        '403':
          $ref: 'responses/PermissionDenied.yaml'
        '404':
          $ref: 'responses/NotFound.yaml'
        '409':
          $ref: 'responses/Conflict.yaml'
        '412':
          $ref: '#/responses/PreconditionFailed'
        '422':
          $ref: 'responses/UnprocessableEntity.yaml'
        '500':
          $ref: '#/responses/ServerError'
  /mto-shipments:
    post:
      summary: createMTOShipment
      description: |
        _[Deprecated: this endpoint was deprecated on August 5th, 2024]_
        Please use the new endpoint at `/prime/v3/createMTOShipment` instead.
      operationId: createMTOShipment
      tags:
        - mtoShipment
      deprecated: true
      responses:
        '410':
          description: This endpoint is deprecated. Please use `/prime/v3/createMTOShipment` instead.
  /mto-shipments/{mtoShipmentID}:
    patch:
      summary: updateMTOShipment
      description: |
        _[Deprecated: this endpoint was deprecated on August 5th, 2024]_
        Please use the new endpoint at `/prime/v3/updateMTOShipment` instead.
      operationId: updateMTOShipment
      tags:
        - mtoShipment
      deprecated: true
      parameters:
        - in: path
          name: mtoShipmentID
          description: UUID of the shipment being updated.
          required: true
          type: string
          format: uuid
      responses:
        '410':
          description: This endpoint is deprecated. Please use `/prime/v3/updateMTOShipment` instead.
    delete:
      summary: deleteMTOShipment
      description: |
        ### Functionality
        This endpoint deletes an individual shipment by ID.

        ### Errors
        * The mtoShipment should be associated with an MTO that is available to prime.
        * The mtoShipment must be a PPM shipment.
        * Counseling should not have already been completed for the associated MTO.
      operationId: deleteMTOShipment
      tags:
        - mtoShipment
      produces:
        - application/json
      parameters:
        - description: UUID of the shipment to be deleted
          in: path
          name: mtoShipmentID
          required: true
          format: uuid
          type: string
      responses:
        '204':
          description: Successfully deleted the MTO shipment.
        '400':
          $ref: '#/responses/InvalidRequest'
        '403':
          $ref: 'responses/PermissionDenied.yaml'
        '404':
          $ref: 'responses/NotFound.yaml'
        '409':
          $ref: 'responses/Conflict.yaml'
        '422':
          $ref: 'responses/UnprocessableEntity.yaml'
        '500':
          $ref: '#/responses/ServerError'
  /mto-shipments/{mtoShipmentID}/addresses/{addressID}:
    put:
      summary: updateMTOShipmentAddress
      description: |
        ### Functionality
        This endpoint is used to **update** the pickup, secondary, and delivery addresses on an MTO Shipment. mto-shipments/{mtoShipmentID}/shipment-address-updates is for updating a delivery address. The address details completely replace the original, except for the UUID.
        Therefore a complete address should be sent in the request.
        When a delivery address on a shipment is updated, the destination SIT service items address ID will also be updated so that shipment and service item final destinations match.

        This endpoint **cannot create** an address.
        To create an address on an MTO shipment, the caller must use [updateMTOShipment](#operation/updateMTOShipment) as the parent shipment has to be updated with the appropriate link to the address.

        ### Errors
        The address must be associated with the mtoShipment passed in the url.
        In other words, it should be listed as pickupAddress, destinationAddress, secondaryPickupAddress or secondaryDeliveryAddress on the mtoShipment provided.
        If it is not, caller will receive a **Conflict** Error.

        The mtoShipment should be associated with an MTO that is available to prime.
        If the caller requests an update to an address, and the shipment is not on an available MTO, the caller will receive a **NotFound** Error.

      operationId: updateMTOShipmentAddress
      tags:
        - mtoShipment
      consumes:
        - application/json
      produces:
        - application/json
      parameters:
        - in: path
          name: mtoShipmentID
          description: UUID of the shipment associated with the address
          required: true
          format: uuid
          type: string
        - in: path
          name: addressID
          description: UUID of the address being updated
          required: true
          format: uuid
          type: string
        - in: body
          required: true
          name: body
          schema:
            $ref: 'definitions/Address.yaml'
        - $ref: 'parameters/ifMatch.yaml'
      responses:
        '200':
          description: Successfully updated the address.
          schema:
            $ref: 'definitions/Address.yaml'
        '400':
          $ref: '#/responses/InvalidRequest'
        '401':
          $ref: 'responses/PermissionDenied.yaml'
        '403':
          $ref: 'responses/PermissionDenied.yaml'
        '404':
          $ref: 'responses/NotFound.yaml'
        '409':
          $ref: 'responses/Conflict.yaml'
        '412':
          $ref: '#/responses/PreconditionFailed'
        '422':
          $ref: 'responses/UnprocessableEntity.yaml'
        '500':
          $ref: '#/responses/ServerError'
  /mto-shipments/{mtoShipmentID}/shipment-address-updates:
    post:
      summary: updateShipmentDestinationAddress
      description: |
        ### Functionality
        This endpoint is used so the Prime can request an **update** for the delivery address on an MTO Shipment,
        after the delivery address has already been approved.

        This endpoint and operation only supports the following shipment types:
        - HHG
        - NTSR

        For HHG shipments, if automatically approved or TOO approves, this will update the final delivery address values for destination SIT service items to be the same as the changed delivery address that was approved.

        Address updates will be automatically approved unless they change:
          - The service area
          - Mileage bracket for direct delivery
          - the address and the distance between the old and new address is > 50
          - Domestic Short Haul to Domestic Line Haul or vice versa
              - Shipments that start and end in one ZIP3 use Short Haul pricing
              - Shipments that start and end in different ZIP3s use Line Haul pricing

        For those, changes will require TOO approval.

      operationId: updateShipmentDestinationAddress
      tags:
        - mtoShipment
      consumes:
        - application/json
      produces:
        - application/json
      parameters:
        - in: path
          name: mtoShipmentID
          description: UUID of the shipment associated with the address
          required: true
          format: uuid
          type: string
        - in: body
          required: true
          name: body
          schema:
            $ref: '#/definitions/UpdateShipmentDestinationAddress'
        - in: header
          name: If-Match
          type: string
          required: true
          description: >
            Needs to be the eTag of the mtoShipment. Optimistic locking is implemented via the `If-Match` header. If the ETag header does not match the value of the resource on the server, the server rejects the change with a `412 Precondition Failed` error.

      responses:
        '201':
          description: Successfully created the address update request.
          schema:
            $ref: 'definitions/ShipmentAddressUpdate.yaml'
        '400':
          $ref: '#/responses/InvalidRequest'
        '401':
          $ref: 'responses/PermissionDenied.yaml'
        '403':
          $ref: 'responses/PermissionDenied.yaml'
        '404':
          $ref: 'responses/NotFound.yaml'
        '409':
          $ref: 'responses/Conflict.yaml'
        '412':
          $ref: '#/responses/PreconditionFailed'
        '422':
          $ref: 'responses/UnprocessableEntity.yaml'
        '500':
          $ref: '#/responses/ServerError'
  /mto-shipments/{mtoShipmentID}/agents:
    post:
      summary: createMTOAgent
      description: |
        ### Functionality
        This endpoint is used to **create** and add agents for an existing MTO Shipment. Only the fields being modified need to be sent in the request body.

        ### Errors
        The agent must always have a name and at least one method of contact (either `email` or `phone`).

        The agent must be associated with the MTO shipment passed in the url.

        The shipment should be associated with an MTO that is available to the Pime.
        If the caller requests a new agent, and the shipment is not on an available MTO, the caller will receive a **NotFound** response.
      operationId: createMTOAgent
      tags:
        - mtoShipment
      consumes:
        - application/json
      produces:
        - application/json
      parameters:
        - in: path
          name: mtoShipmentID
          description: UUID of the shipment associated with the agent
          required: true
          format: uuid
          type: string
        - in: body
          required: true
          name: body
          schema:
            $ref: 'definitions/prime/MTOAgent.yaml'
      responses:
        '200':
          description: Successfully added the agent.
          schema:
            $ref: 'definitions/prime/MTOAgent.yaml'
        '400':
          $ref: '#/responses/InvalidRequest'
        '401':
          $ref: 'responses/PermissionDenied.yaml'
        '403':
          $ref: 'responses/PermissionDenied.yaml'
        '404':
          $ref: 'responses/NotFound.yaml'
        '409':
          $ref: 'responses/Conflict.yaml'
        '422':
          $ref: 'responses/UnprocessableEntity.yaml'
        '500':
          $ref: '#/responses/ServerError'
  /mto-shipments/{mtoShipmentID}/agents/{agentID}:
    put:
      summary: updateMTOAgent
      description: |
        ### Functionality
        This endpoint is used to **update** the agents for an MTO Shipment. Only the fields being modified need to be sent in the request body.

        ### Errors:
        The agent must always have a name and at least one method of contact (either `email` or `phone`).

        The agent must be associated with the MTO shipment passed in the url.

        The shipment should be associated with an MTO that is available to the Prime.
        If the caller requests an update to an agent, and the shipment is not on an available MTO, the caller will receive a **NotFound** response.

      operationId: updateMTOAgent
      tags:
        - mtoShipment
      consumes:
        - application/json
      produces:
        - application/json
      parameters:
        - in: path
          name: mtoShipmentID
          description: UUID of the shipment associated with the agent
          required: true
          format: uuid
          type: string
        - in: path
          name: agentID
          description: UUID of the agent being updated
          required: true
          format: uuid
          type: string
        - in: body
          required: true
          name: body
          schema:
            $ref: 'definitions/prime/MTOAgent.yaml'
        - $ref: 'parameters/ifMatch.yaml'
      responses:
        '200':
          description: Successfully updated the agent.
          schema:
            $ref: 'definitions/prime/MTOAgent.yaml'
        '400':
          $ref: '#/responses/InvalidRequest'
        '401':
          $ref: 'responses/PermissionDenied.yaml'
        '403':
          $ref: 'responses/PermissionDenied.yaml'
        '404':
          $ref: 'responses/NotFound.yaml'
        '412':
          $ref: '#/responses/PreconditionFailed'
        '422':
          $ref: 'responses/UnprocessableEntity.yaml'
        '500':
          $ref: '#/responses/ServerError'
  /mto-shipments/{mtoShipmentID}/reweighs/{reweighID}:
    patch:
      summary: updateReweigh
      description: |
        ### Functionality
        This endpoint can be used to update a reweigh with a new weight or to provide the reason why a reweigh did not occur.
        Only one of weight or verificationReason should be sent in the request body.

        A reweigh is the second recorded weight for a shipment, as validated by certified weight tickets. Applies to one shipment.
        A reweigh can be triggered automatically, or requested by the customer or transportation office. Not all shipments are reweighed,
        so not all shipments will have a reweigh weight.
      operationId: updateReweigh
      tags:
        - mtoShipment
      consumes:
        - application/json
      produces:
        - application/json
      parameters:
        - in: path
          name: mtoShipmentID
          description: UUID of the shipment associated with the reweigh
          required: true
          format: uuid
          type: string
        - in: path
          name: reweighID
          description: UUID of the reweigh being updated
          required: true
          format: uuid
          type: string
        - in: body
          required: true
          name: body
          schema:
            $ref: '#/definitions/UpdateReweigh'
        - $ref: 'parameters/ifMatch.yaml'
      responses:
        '200':
          description: Successfully updated the reweigh.
          schema:
            $ref: 'definitions/prime/Reweigh.yaml'
        '400':
          $ref: '#/responses/InvalidRequest'
        '401':
          $ref: 'responses/PermissionDenied.yaml'
        '403':
          $ref: 'responses/PermissionDenied.yaml'
        '404':
          $ref: 'responses/NotFound.yaml'
        '409':
          $ref: 'responses/Conflict.yaml'
        '412':
          $ref: '#/responses/PreconditionFailed'
        '422':
          $ref: 'responses/UnprocessableEntity.yaml'
        '500':
          $ref: '#/responses/ServerError'
  /mto-shipments/{mtoShipmentID}/sit-extensions:
    post:
      summary: createSITExtension
      description: |
        ### Functionality
        This endpoint creates a storage in transit (SIT) extension request for a shipment. A SIT extension request is a request an
        increase in the shipment day allowance for the number of days a shipment is allowed to be in SIT. The total SIT day allowance
        includes time spent in both origin and destination SIT.
      operationId: createSITExtension
      tags:
        - mtoShipment
      consumes:
        - application/json
      produces:
        - application/json
      parameters:
        - in: path
          name: mtoShipmentID
          description: UUID of the shipment associated with the agent
          required: true
          format: uuid
          type: string
        - in: body
          required: true
          name: body
          schema:
            $ref: '#/definitions/CreateSITExtension'
      responses:
        '201':
          description: Successfully created the sit extension request.
          schema:
            $ref: 'definitions/SITExtension.yaml'
        '400':
          $ref: '#/responses/InvalidRequest'
        '401':
          $ref: 'responses/PermissionDenied.yaml'
        '403':
          $ref: 'responses/PermissionDenied.yaml'
        '404':
          $ref: 'responses/NotFound.yaml'
        '409':
          $ref: 'responses/Conflict.yaml'
        '422':
          $ref: 'responses/UnprocessableEntity.yaml'
        '500':
          $ref: '#/responses/ServerError'
  /mto-shipments/{mtoShipmentID}/status:
    patch:
      summary: updateMTOShipmentStatus
      description: |
        ### Functionality
        This endpoint should be used by the Prime to confirm the cancellation of a shipment. It allows the shipment
        status to be changed to "CANCELED." Currently, the Prime cannot update the shipment to any other status.
      operationId: updateMTOShipmentStatus
      tags:
        - mtoShipment
      consumes:
        - application/json
      produces:
        - application/json
      parameters:
        - in: path
          name: mtoShipmentID
          description: UUID of the shipment associated with the agent
          required: true
          format: uuid
          type: string
        - $ref: 'parameters/ifMatch.yaml'
        - in: body
          name: body
          required: true
          schema:
            $ref: '#/definitions/UpdateMTOShipmentStatus'
      responses:
        '200':
          description: Successfully updated the shipment's status.
          schema:
            $ref: '#/definitions/MTOShipment'
        '400':
          $ref: '#/responses/InvalidRequest'
        '401':
          $ref: 'responses/PermissionDenied.yaml'
        '403':
          $ref: 'responses/PermissionDenied.yaml'
        '404':
          $ref: 'responses/NotFound.yaml'
        '409':
          $ref: 'responses/Conflict.yaml'
        '412':
          $ref: '#/responses/PreconditionFailed'
        '422':
          $ref: 'responses/UnprocessableEntity.yaml'
        '500':
          $ref: '#/responses/ServerError'
  /mto-service-items:
    post:
      summary: createMTOServiceItem
      description: |
        Creates one or more MTOServiceItems. Not all service items may be created, please see details below.

        This endpoint supports different body definitions. In the modelType field below, select the modelType corresponding
         to the service item you wish to create and the documentation will update with the new definition.

        Upon creation these items are associated with a Move Task Order and an MTO Shipment.
        The request must include UUIDs for the MTO and MTO Shipment connected to this service item. Some service item types require
        additional service items to be autogenerated when added - all created service items, autogenerated included,
        will be returned in the response.

        To update a service item, please use [updateMTOServiceItem](#operation/updateMTOServiceItem) endpoint.

        ---

        **`MTOServiceItemOriginSIT`**

        MTOServiceItemOriginSIT is a subtype of MTOServiceItem.

        This model type describes a domestic origin SIT service item. Items can be created using this
        model type with the following codes:

        **DOFSIT**

        **1st day origin SIT service item**. When a DOFSIT is requested, the API will auto-create the following group of service items:
          * DOFSIT - Domestic origin 1st day SIT
          * DOASIT - Domestic origin Additional day SIT
          * DOPSIT - Domestic origin SIT pickup
          * DOSFSC - Domestic origin SIT fuel surcharge

        **DOASIT**

        **Addt'l days origin SIT service item**. This represents an additional day of storage for the same item.
        Additional DOASIT service items can be created and added to an existing shipment that **includes a DOFSIT service item**.

        ---

        **`MTOServiceItemDestSIT`**

        MTOServiceItemDestSIT is a subtype of MTOServiceItem.

        This model type describes a domestic destination SIT service item. Items can be created using this
        model type with the following codes:

        **DDFSIT**

        **1st day destination SIT service item**.

        These additional fields are optional for creating a DDFSIT:
          * `firstAvailableDeliveryDate1`
            * string <date>
            * First available date that Prime can deliver SIT service item.
            * firstAvailableDeliveryDate1, dateOfContact1, and timeMilitary1 are required together
          * `dateOfContact1`
            * string <date>
            * Date of attempted contact by the prime corresponding to `timeMilitary1`
            * dateOfContact1, timeMilitary1, and firstAvailableDeliveryDate1 are required together
          * `timeMilitary1`
            * string\d{4}Z
            * Time of attempted contact corresponding to `dateOfContact1`, in military format.
            * timeMilitary1, dateOfContact1, and firstAvailableDeliveryDate1 are required together
          * `firstAvailableDeliveryDate2`
            * string <date>
            * Second available date that Prime can deliver SIT service item.
            * firstAvailableDeliveryDate2, dateOfContact2, and timeMilitary2 are required together
          * `dateOfContact2`
            * string <date>
            * Date of attempted contact delivery by the prime corresponding to `timeMilitary2`
            * dateOfContact2, timeMilitary2, and firstAvailableDeliveryDate2 are required together
          * `timeMilitary2`
            * string\d{4}Z
            * Time of attempted contact corresponding to `dateOfContact2`, in military format.
            * timeMilitary2, dateOfContact2, and firstAvailableDeliveryDate2 are required together

        When a DDFSIT is requested, the API will auto-create the following group of service items:
          * DDFSIT - Domestic destination 1st day SIT
          * DDASIT - Domestic destination Additional day SIT
          * DDDSIT - Domestic destination SIT delivery
          * DDSFSC - Domestic destination SIT fuel surcharge

        **NOTE** When providing the `sitEntryDate` value in the payload, please ensure that the date is not BEFORE
        `firstAvailableDeliveryDate1` or `firstAvailableDeliveryDate2`. If it is, you will receive an error response.

        **DDASIT**

        **Addt'l days destination SIT service item**. This represents an additional day of storage for the same item.
        Additional DDASIT service items can be created and added to an existing shipment that **includes a DDFSIT service item**.
      operationId: createMTOServiceItem
      tags:
        - mtoServiceItem
      consumes:
        - application/json
      produces:
        - application/json
      parameters:
        - in: body
          name: body
          schema:
            $ref: 'definitions/prime/MTOServiceItem.yaml'
      responses:
        '200':
          description: Successfully created an MTO service item.
          schema:
            type: array
            items:
              $ref: 'definitions/prime/MTOServiceItem.yaml'
        '400':
          $ref: '#/responses/InvalidRequest'
        '401':
          $ref: 'responses/PermissionDenied.yaml'
        '403':
          $ref: 'responses/PermissionDenied.yaml'
        '404':
          $ref: 'responses/NotFound.yaml'
        '409':
          $ref: 'responses/Conflict.yaml'
        '422':
          $ref: 'responses/UnprocessableEntity.yaml'
        '500':
          $ref: '#/responses/ServerError'
  /mto-service-items/{mtoServiceItemID}:
    patch:
      summary: updateMTOServiceItem
      description: |
        Updates MTOServiceItems after creation. Not all service items or fields may be updated, please see details below.

        This endpoint supports different body definitions. In the modelType field below, select the modelType corresponding
         to the service item you wish to update and the documentation will update with the new definition.

        * Addresses: To update a destination service item's SIT destination final address, update the shipment delivery address.
        For approved shipments, please use [updateShipmentDestinationAddress](#mtoShipment/updateShipmentDestinationAddress).
        For shipments not yet approved, please use [updateMTOShipmentAddress](#mtoShipment/updateMTOShipmentAddress).

        * SIT Service Items: Take note that when updating `sitCustomerContacted`, `sitDepartureDate`, or `sitRequestedDelivery`, we want
        those to be updated on `DOASIT` (for origin SIT) and `DDASIT` (for destination SIT). If updating those values in other service
        items, the office users will not have as much attention to those values.

        To create a service item, please use [createMTOServiceItem](#mtoServiceItem/createMTOServiceItem)) endpoint.

        * Resubmitting rejected SIT/Accessorial service items: This endpoint will handle the logic of changing the status of rejected SIT/Accessorial service items from
        REJECTED to SUBMITTED. Please provide the `requestedApprovalsRequestedStatus: true` when resubmitting as this will give attention to the TOO to
        review the resubmitted SIT/Accessorial service item. Another note, `updateReason` must have a different value than the current `reason` value on the service item.
        If this value is not updated, then an error will be sent back.

        The following SIT service items can be resubmitted following a rejection:
        - DDASIT
        - DDDSIT
        - DDFSIT
        - DOASIT
        - DOPSIT
        - DOFSIT
        - DDSFSC
        - DOSFSC

        The following Accessorial service items can be resubmitted following a rejection:
        - IOSHUT
        - IDSHUT

        At a MINIMUM, the payload for resubmitting a rejected SIT/Accessorial service item must look like this:
        ```json
        {
          "reServiceCode": "DDFSIT",
          "updateReason": "A reason that differs from the previous reason",
          "modelType": "UpdateMTOServiceItemSIT",
          "requestApprovalsRequestedStatus": true
        }
        ```

        The following service items allow you to update the Port that the shipment will use:
        - PODFSC (Port of Debarkation can be updated)
        - POEFSC (Port of Embarkation can be updated)

        At a MINIMUM, the payload for updating the port should contain the reServiceCode (PODFSC or POEFSC), modelType (UpdateMTOServiceItemInternationalPortFSC), portCode, and id for the service item.
        Please see the example payload below:
        ```json
        {
          "id": "1ed224b6-c65e-4616-b88e-8304d26c9562",
          "modelType": "UpdateMTOServiceItemInternationalPortFSC",
          "portCode": "SEA",
          "reServiceCode": "POEFSC"
        }
        ```

      operationId: updateMTOServiceItem
      tags:
        - mtoServiceItem
      consumes:
        - application/json
      produces:
        - application/json
      parameters:
        - in: body
          name: body
          schema: # we use an update specific definition for the request
            $ref: '#/definitions/UpdateMTOServiceItem'
          required: true
        - in: path
          name: mtoServiceItemID
          type: string
          description: UUID of service item to update.
          required: true
        - $ref: 'parameters/ifMatch.yaml'
      responses:
        '200':
          description: Successfully updated the MTO service item.
          schema:
            $ref: 'definitions/prime/MTOServiceItem.yaml'
        '400':
          $ref: '#/responses/InvalidRequest'
        '401':
          $ref: 'responses/PermissionDenied.yaml'
        '403':
          $ref: 'responses/PermissionDenied.yaml'
        '404':
          $ref: 'responses/NotFound.yaml'
        '409':
          $ref: 'responses/Conflict.yaml'
        '412':
          $ref: '#/responses/PreconditionFailed'
        '422':
          $ref: 'responses/UnprocessableEntity.yaml'
        '500':
          $ref: '#/responses/ServerError'
  /mto-service-items/{mtoServiceItemID}/uploads:
    post:
      summary: createServiceRequestDocumentUpload
      description: |
        ### Functionality

        This endpoint **uploads** a Service Request document for a
        ServiceItem.

        The ServiceItem should already exist.

        ServiceItems are created with the
        [createMTOServiceItem](#operation/createMTOServiceItem)
        endpoint.
      operationId: createServiceRequestDocumentUpload
      tags:
        - mtoServiceItem
      consumes:
        - multipart/form-data
      produces:
        - application/json
      parameters:
        - in: path
          name: mtoServiceItemID
          type: string
          description: UUID of the service item to use.
          required: true
        - in: formData
          name: file
          type: file
          description: The file to upload.
          required: true
      responses:
        '201':
          description: Successfully created upload of digital file.
          schema:
            $ref: 'definitions/UploadWithOmissions.yaml'
        '400':
          $ref: '#/responses/InvalidRequest'
        '401':
          $ref: '#/responses/PermissionDenied'
        '403':
          $ref: '#/responses/PermissionDenied'
        '404':
          $ref: '#/responses/NotFound'
        '422':
          $ref: '#/responses/UnprocessableEntity'
        '500':
          $ref: '#/responses/ServerError'
  /payment-requests:
    post:
      summary: createPaymentRequest
      description: |
        Creates a new instance of a paymentRequest and is assigned the status `PENDING`.
        A move task order can have multiple payment requests, and
        a final payment request can be marked using boolean `isFinal`.

        If a `PENDING` payment request is recalculated,
        a new payment request is created and the original request is
        marked with the status `DEPRECATED`.

        **NOTE**: In order to create a payment request for most service items, the shipment *must*
        be updated with the `PrimeActualWeight` value via [updateMTOShipment](#operation/updateMTOShipment).

        **FSC - Fuel Surcharge** service items require `ActualPickupDate` to be updated on the shipment.

        A service item can be on several payment requests in the case of partial payment requests and payments.

        In the request, if no params are necessary, then just the `serviceItem` `id` is required. For example:
        ```json
        {
          "isFinal": false,
          "moveTaskOrderID": "uuid",
          "serviceItems": [
            {
              "id": "uuid",
            },
            {
              "id": "uuid",
              "params": [
                {
                  "key": "Service Item Parameter Name",
                  "value": "Service Item Parameter Value"
                }
              ]
            }
          ],
          "pointOfContact": "string"
        }
        ```

        SIT Service Items & Accepted Payment Request Parameters:
        ---
        If `WeightBilled` is not provided then the full shipment weight (`PrimeActualWeight`) will be considered in the calculation.

        **NOTE**: Diversions have a unique calcuation for payment requests without a `WeightBilled` parameter.

        If you created a payment request for a diversion and `WeightBilled` is not provided, then the following will be used in the calculation:
        - The lowest shipment weight (`PrimeActualWeight`) found in the diverted shipment chain.
        - The lowest reweigh weight found in the diverted shipment chain.

        The diverted shipment chain is created by referencing the `diversion` boolean, `divertedFromShipmentId` UUID, and matching destination to pickup addresses.
        If the chain cannot be established it will fall back to the `PrimeActualWeight` of the current shipment. This is utilized because diverted shipments are all one single shipment, but going to different locations.
        The lowest weight found is the true shipment weight, and thus we search the chain of shipments for the lowest weight found.

        **DOFSIT - Domestic origin 1st day SIT**
        ```json
          "params": [
            {
              "key": "WeightBilled",
              "value": "integer"
            }
          ]
        ```

        **DOASIT - Domestic origin add'l SIT** *(SITPaymentRequestStart & SITPaymentRequestEnd are **REQUIRED**)*
        *To create a paymentRequest for this service item, the `SITPaymentRequestStart` and `SITPaymentRequestEnd` dates must not overlap previously requested SIT dates.*
        ```json
          "params": [
            {
              "key": "WeightBilled",
              "value": "integer"
            },
            {
              "key": "SITPaymentRequestStart",
              "value": "date"
            },
            {
              "key": "SITPaymentRequestEnd",
              "value": "date"
            }
          ]
        ```

        **DOPSIT - Domestic origin SIT pickup**
        ```json
          "params": [
            {
              "key": "WeightBilled",
              "value": "integer"
            }
          ]
        ```

        **DOSHUT - Domestic origin shuttle service**
        ```json
          "params": [
            {
              "key": "WeightBilled",
              "value": "integer"
            }
          ]
        ```

        **DDFSIT - Domestic destination 1st day SIT**
        ```json
          "params": [
            {
              "key": "WeightBilled",
              "value": "integer"
            }
          ]
        ```

        **DDASIT - Domestic destination add'l SIT** *(SITPaymentRequestStart & SITPaymentRequestEnd are **REQUIRED**)*
        *To create a paymentRequest for this service item, the `SITPaymentRequestStart` and `SITPaymentRequestEnd` dates must not overlap previously requested SIT dates.*
        ```json
          "params": [
            {
              "key": "WeightBilled",
              "value": "integer"
            },
            {
              "key": "SITPaymentRequestStart",
              "value": "date"
            },
            {
              "key": "SITPaymentRequestEnd",
              "value": "date"
            }
          ]
        ```

        **DDDSIT - Domestic destination SIT delivery**
        *To create a paymentRequest for this service item, it must first have a final address set via [updateMTOServiceItem](#operation/updateMTOServiceItem).*
        ```json
          "params": [
            {
              "key": "WeightBilled",
              "value": "integer"
            }
          ]
        ```

        **DDSHUT - Domestic destination shuttle service**
        ```json
          "params": [
            {
              "key": "WeightBilled",
              "value": "integer"
            }
          ]
        ```
        ---
      operationId: createPaymentRequest
      tags:
        - paymentRequest
      consumes:
        - application/json
      produces:
        - application/json
      parameters:
        - in: body
          name: body
          schema:
            $ref: '#/definitions/CreatePaymentRequest'
      responses:
        '201':
          description: Successfully created a paymentRequest object.
          schema:
            $ref: 'definitions/prime/PaymentRequest.yaml'
        '400':
          description: Request payload is invalid.
          schema:
            $ref: 'definitions/ClientError.yaml'
        '401':
          $ref: 'responses/PermissionDenied.yaml'
        '403':
          $ref: 'responses/PermissionDenied.yaml'
        '404':
          $ref: 'responses/NotFound.yaml'
        '409':
          $ref: 'responses/Conflict.yaml'
        '422':
          $ref: 'responses/UnprocessableEntity.yaml'
        '500':
          $ref: '#/responses/ServerError'
  /payment-requests/{paymentRequestID}/uploads:
    post:
      summary: createUpload
      description: |
        ### Functionality
        This endpoint **uploads** a Proof of Service document for a PaymentRequest.

        The PaymentRequest should already exist.

        Optional key of **isWeightTicket** indicates if the document is a weight ticket or not.
        This will be used for partial and full deliveries and makes it easier for the Task Invoicing Officers to locate and review service item documents.
        If left empty, it will assume it is NOT a weight ticket.

        The formdata in the body of the POST request that is sent should look like this if it IS a weight ticket being attached to an existing payment request:
          ```json
          {
            "file": "filePath",
            "isWeightTicket": true
          }
          ```
          If the proof of service doc is NOT a weight ticket, it will look like this - or you can leave it empty:
          ```json
          {
            "file": "filePath",
            "isWeightTicket": false
          }
          ```
          ```json
          {
            "file": "filePath",
          }
          ```

        PaymentRequests are created with the [createPaymentRequest](#operation/createPaymentRequest) endpoint.

      operationId: createUpload
      tags:
        - paymentRequest
      consumes:
        - multipart/form-data
      produces:
        - application/json
      parameters:
        - in: path
          name: paymentRequestID
          type: string
          description: UUID of payment request to use.
          required: true
        - in: formData
          name: file
          type: file
          description: The file to upload.
          required: true
        - in: formData
          name: isWeightTicket
          type: boolean
          description: Indicates whether the file is a weight ticket.
      responses:
        '201':
          description: Successfully created upload of digital file.
          schema:
            $ref: 'definitions/UploadWithOmissions.yaml'
        '400':
          $ref: '#/responses/InvalidRequest'
        '401':
          $ref: 'responses/PermissionDenied.yaml'
        '403':
          $ref: 'responses/PermissionDenied.yaml'
        '404':
          $ref: 'responses/NotFound.yaml'
        '422':
          $ref: 'responses/UnprocessableEntity.yaml'
        '500':
          $ref: '#/responses/ServerError'
  /moves/{locator}/documents:
    get:
      summary: Downloads move order as a PDF
      description: |
        ### Functionality
        This endpoint downloads all uploaded move order documentations into one download file by locator.

        ### Errors
        * The move must be in need counseling state.
        * The move client's origin duty location must not currently have gov counseling.
      operationId: downloadMoveOrder
      tags:
        - moveTaskOrder
      produces:
        - application/pdf
      parameters:
        - in: path
          type: string
          name: locator
          description: the locator code for move order to be downloaded
          required: true
        - in: query
          name: type
          type: string
          description: upload type
          required: false
          default: ALL
          enum:
            - ALL
            - ORDERS
            - AMENDMENTS
      responses:
        '200':
          headers:
            Content-Disposition:
              type: string
              description: File name to download
          description: Move Order PDF
          schema:
            format: binary
            type: file
        '400':
          $ref: '#/responses/InvalidRequest'
        '403':
          $ref: '#/responses/PermissionDenied'
        '404':
          $ref: '#/responses/NotFound'
        '422':
          $ref: '#/responses/UnprocessableEntity'
        '500':
          $ref: '#/responses/ServerError'
definitions:
  Amendments:
    description: >
      Metadata outlining number of amendments for given order.
    type: object
    properties:
      total:
        description: The total count of amendments.
        type: integer
      availableSince:
        description: The total count of amendments available since specified time.
        type: integer
    required:
      - total
      - availableSince
  CreateMTOShipment:
    type: object
    properties:
      moveTaskOrderID:
        description: The ID of the move this new shipment is for.
        example: 1f2270c7-7166-40ae-981e-b200ebdf3054
        format: uuid
        type: string
      requestedPickupDate:
        description: >
          The customer's preferred pickup date. Other dates, such as required delivery date and (outside MilMove) the
          pack date, are derived from this date.
        format: date
        type: string
        x-nullable: true
      primeEstimatedWeight:
        description: >
          The estimated weight of this shipment, determined by the movers during the pre-move survey.
          This value **can only be updated once.** If there was an issue with estimating the weight and a mistake was made,
          the Prime contractor will need to contact the TOO to change it.
        type: integer
        example: 4500
        minimum: 1
        x-nullable: true
      customerRemarks:
        description: |
          The customer can use the customer remarks field to inform the services counselor and the movers about any
          special circumstances for this shipment. Typical examples:
            * bulky or fragile items,
            * weapons,
            * access info for their address.

          Customer enters this information during onboarding. Optional field.
        type: string
        example: handle with care
        x-nullable: true
      agents:
        $ref: 'definitions/prime/MTOAgents.yaml'
      mtoServiceItems:
        description: A list of service items connected to this shipment.
        type: array
        items:
          $ref: 'definitions/prime/MTOServiceItem.yaml'
      pickupAddress:
        description: The address where the movers should pick up this shipment.
        allOf:
          - $ref: 'definitions/Address.yaml'
      destinationAddress:
        description: Where the movers should deliver this shipment.
        allOf:
          - $ref: 'definitions/Address.yaml'
      shipmentType:
        $ref: 'definitions/prime/MTOShipmentType.yaml'
      diversion:
        description: >
          This value indicates whether or not this shipment is part of a diversion.
          If yes, the shipment can be either the starting or ending segment of the diversion.
        type: boolean
      pointOfContact:
        type: string
        description: >
          Email or ID of the person who will be contacted in the event of questions or concerns about this update.
          May be the person performing the update, or someone else working with the Prime contractor.
      counselorRemarks:
        type: string
        example: counselor approved
        x-nullable: true
      ppmShipment:
        $ref: '#/definitions/CreatePPMShipment'
    required:
      - moveTaskOrderID
      - shipmentType
  CreatePPMShipment:
    description: Creation object containing the `PPM` shipmentType specific data, not used for other shipment types.
    type: object
    properties:
      expectedDepartureDate:
        description: >
          Date the customer expects to begin moving from their origin.
        format: date
        type: string
      pickupAddress:
        description: The address of the origin location where goods are being moved from.
        allOf:
          - $ref: 'definitions/Address.yaml'
      destinationAddress:
        description: The address of the destination location where goods are being delivered to.
        allOf:
          - $ref: 'definitions/Address.yaml'
      sitExpected:
        description: |
          Captures whether some or all of the PPM shipment will require temporary storage at the origin or destination.

          Must be set to `true` when providing `sitLocation`, `sitEstimatedWeight`, `sitEstimatedEntryDate`, and `sitEstimatedDepartureDate` values to calculate the `sitEstimatedCost`.
        type: boolean
      sitLocation:
        allOf:
          - $ref: 'definitions/SITLocationType.yaml'
          - x-nullable: true
      sitEstimatedWeight:
        description: The estimated weight of the goods being put into storage in pounds.
        type: integer
        example: 2000
        x-nullable: true
      sitEstimatedEntryDate:
        description: The date that goods will first enter the storage location.
        format: date
        type: string
        x-nullable: true
      sitEstimatedDepartureDate:
        description: The date that goods will exit the storage location.
        format: date
        type: string
        x-nullable: true
      estimatedWeight:
        description: The estimated weight of the PPM shipment goods being moved in pounds.
        type: integer
        example: 4200
      hasProGear:
        description: >
          Indicates whether PPM shipment has pro gear for themselves or their spouse.
        type: boolean
      proGearWeight:
        description: The estimated weight of the pro-gear being moved belonging to the service member in pounds.
        type: integer
        x-nullable: true
      spouseProGearWeight:
        description: The estimated weight of the pro-gear being moved belonging to a spouse in pounds.
        type: integer
        x-nullable: true
      isActualExpenseReimbursement:
        description: Used for PPM shipments only. Denotes if this shipment uses the Actual Expense Reimbursement method.
        type: boolean
        example: false
        x-omitempty: false
        x-nullable: true
    required:
      - expectedDepartureDate
      - sitExpected
      - estimatedWeight
      - hasProGear
  CreatePaymentRequest:
    type: object
    properties:
      isFinal:
        default: false
        type: boolean
      moveTaskOrderID:
        example: c56a4180-65aa-42ec-a945-5fd21dec0538
        format: uuid
        type: string
      serviceItems:
        type: array
        minItems: 1
        items:
          $ref: '#/definitions/ServiceItem'
      pointOfContact:
        type: string
        description: Email or id of a contact person for this update.
    required:
      - moveTaskOrderID
      - serviceItems
  CreateSITExtension:
    description: CreateSITExtension contains the fields required for the prime to create a SIT Extension request.
    type: object
    properties:
      requestReason:
        type: string
        enum:
          - SERIOUS_ILLNESS_MEMBER
          - SERIOUS_ILLNESS_DEPENDENT
          - IMPENDING_ASSIGNEMENT
          - DIRECTED_TEMPORARY_DUTY
          - NONAVAILABILITY_OF_CIVILIAN_HOUSING
          - AWAITING_COMPLETION_OF_RESIDENCE
          - OTHER
      contractorRemarks:
        type: string
        example: We need SIT additional days. The customer has not found a house yet.
      requestedDays:
        type: integer
        example: 30
        minimum: 1
    required:
      - requestReason
      - contractorRemarks
      - requestedDays
  Error:
    properties:
      title:
        type: string
      detail:
        type: string
      instance:
        type: string
        format: uuid
    required:
      - title
      - detail
    type: object
  ListMove:
    description: >
      An abbreviated definition for a move, without all the nested information (shipments, service items, etc). Used to
      fetch a list of moves more efficiently.
    type: object
    properties:
      id:
        example: 1f2270c7-7166-40ae-981e-b200ebdf3054
        format: uuid
        type: string
      moveCode:
        type: string
        example: 'HYXFJF'
        readOnly: true
      createdAt:
        format: date-time
        type: string
        readOnly: true
      orderID:
        example: c56a4180-65aa-42ec-a945-5fd21dec0538
        format: uuid
        type: string
      referenceId:
        example: 1001-3456
        type: string
      availableToPrimeAt:
        format: date-time
        type: string
        x-nullable: true
        readOnly: true
      approvedAt:
        format: date-time
        type: string
        x-nullable: true
        readOnly: true
      updatedAt:
        format: date-time
        type: string
        readOnly: true
      ppmType:
        type: string
        enum:
          - FULL
          - PARTIAL
      eTag:
        type: string
        readOnly: true
      amendments:
        $ref: '#/definitions/Amendments'
  ListMoves:
    type: array
    items:
      $ref: '#/definitions/ListMove'
  MoveTaskOrder:
    $ref: 'definitions/prime/MoveTaskOrder.yaml'
  MTOServiceItemBasic: # spectral oas2-unused-definition is OK here due to polymorphism
    $ref: 'definitions/prime/MTOServiceItemBasic.yaml'
  MTOServiceItemDestSIT: # spectral oas2-unused-definition is OK here due to polymorphism
    $ref: 'definitions/prime/MTOServiceItemDestSIT.yaml'
  MTOServiceItemDomesticCrating: # spectral oas2-unused-definition is OK here due to polymorphism
    $ref: 'definitions/prime/MTOServiceItemDomesticCrating.yaml'
  MTOServiceItemInternationalCrating: # spectral oas2-unused-definition is OK here due to polymorphism
    $ref: 'definitions/prime/MTOServiceItemInternationalCrating.yaml'
  MTOServiceItemOriginSIT: # spectral oas2-unused-definition is OK here due to polymorphism
    $ref: 'definitions/prime/MTOServiceItemOriginSIT.yaml'
  MTOServiceItemShuttle: # spectral oas2-unused-definition is OK here due to polymorphism
    $ref: 'definitions/prime/MTOServiceItemShuttle.yaml'
<<<<<<< HEAD
  MTOServiceItemInternationalShuttle: # spectral oas2-unused-definition is OK here due to polymorphism
    $ref: 'definitions/prime/MTOServiceItemInternationalShuttle.yaml'
=======
  MTOServiceItemInternationalFuelSurcharge: # spectral oas2-unused-definition is OK here due to polymorphism
    $ref: 'definitions/prime/MTOServiceItemInternationalFuelSurcharge.yaml'
>>>>>>> 25c09a82
  MTOShipment:
    type: object
    properties:
      mtoServiceItems:
        description: A list of service items connected to this shipment.
        items:
          $ref: 'definitions/prime/MTOServiceItem.yaml'
        type: array
        readOnly: true
    allOf:
      - $ref: 'definitions/prime/MTOShipmentWithoutServiceItems.yaml'
  UpdateShipmentDestinationAddress:
    description: UpdateShipmentDestinationAddress contains the fields required for the prime to request an update for the delivery address on an MTO Shipment.
    type: object
    properties:
      newAddress:
        $ref: 'definitions/Address.yaml'
      contractorRemarks:
        type: string
        example: Customer reached out to me this week and let me know they want to move somewhere else.
        description: This is the remark the Prime has entered, which would be the reason there is an address change.
    required:
      - contractorRemarks
      - newAddress
  ServiceItem:
    properties:
      id:
        type: string
        format: uuid
        example: c56a4180-65aa-42ec-a945-5fd21dec0538
      params:
        type: array
        description: |
          This should be populated for the following service items:
            * DOASIT(Domestic origin Additional day SIT)
            * DDASIT(Domestic destination Additional day SIT)

          Both take in the following param keys:
            * `SITPaymentRequestStart`
            * `SITPaymentRequestEnd`

          The value of each is a date string in the format "YYYY-MM-DD" (e.g. "2023-01-15")
        items:
          properties:
            key:
              type: string
              example: Service Item Parameter Name
            value:
              type: string
              example: Service Item Parameter Value
          type: object
      eTag:
        type: string
        readOnly: true
    type: object
  UpdateMTOServiceItem:
    description: UpdateMTOServiceItem describes a base type of a service item. Polymorphic type. Both Move Task Orders and MTO Shipments will have MTO Service Items.
    type: object
    discriminator: modelType
    properties:
      id:
        example: 1f2270c7-7166-40ae-981e-b200ebdf3054
        format: uuid
        type: string
        description: ID of the service item. Must match path.
      modelType: # Base type and sub-types of MTOServiceItem
        $ref: '#/definitions/UpdateMTOServiceItemModelType'
    required:
      - modelType
  UpdateMTOServiceItemModelType:
    description: |
      Using this list, choose the correct modelType in the dropdown, corresponding to the service item type.
        * DDDSIT - UpdateMTOServiceItemSIT
        * DDFSIT - UpdateMTOServiceItemSIT
        * DDASIT - UpdateMTOServiceItemSIT
        * DOPSIT - UpdateMTOServiceItemSIT
        * DOASIT - UpdateMTOServiceItemSIT
        * DOFSIT - UpdateMTOServiceItemSIT
        * DOSFSC - UpdateMTOServiceItemSIT
        * DDSFSC - UpdateMTOServiceItemSIT
        * DDSHUT - UpdateMTOServiceItemShuttle
        * DOSHUT - UpdateMTOServiceItemShuttle
<<<<<<< HEAD
        * IDSHUT - UpdateMTOServiceItemInternationalShuttle
        * IOSHUT - UpdateMTOServiceItemInternationalShuttle
=======
>>>>>>> 25c09a82
        * PODFSC - UpdateMTOServiceItemInternationalPortFSC
        * POEFSC - UpdateMTOServiceItemInternationalPortFSC

      The documentation will then update with the supported fields.
    type: string
    enum:
      - UpdateMTOServiceItemSIT
      - UpdateMTOServiceItemShuttle
<<<<<<< HEAD
      - UpdateMTOServiceItemInternationalShuttle
=======
      - UpdateMTOServiceItemInternationalPortFSC
>>>>>>> 25c09a82
  UpdateMTOServiceItemShuttle: # spectral oas2-unused-definition is OK here due to polymorphism
    description: |
      Subtype used to provide the estimated weight and actual weight for shuttle. This is not creating a new service item but rather updating an existing service item.
    allOf:
      - $ref: '#/definitions/UpdateMTOServiceItem'
      - type: object
        properties:
          actualWeight:
            type: integer
            example: 4000
            description: Provided by the movers, based on weight tickets. Relevant for shuttling (DDSHUT & DOSHUT) service items.
            x-nullable: true
            x-omitempty: false
          estimatedWeight:
            type: integer
            example: 4200
            description: An estimate of how much weight from a shipment will be included in a shuttling (DDSHUT & DOSHUT) service item.
            x-nullable: true
            x-omitempty: false
          reServiceCode:
            type: string
            description: Service code allowed for this model type.
            enum:
              - DDSHUT # Domestic Destination Shuttle
              - DOSHUT # Domestic Origin Shuttle
  UpdateMTOServiceItemInternationalShuttle: # spectral oas2-unused-definition is OK here due to polymorphism
    description: |
      Subtype used to provide the estimated weight and actual weight for shuttle. This is not creating a new service item but rather updating an existing service item.
    allOf:
      - $ref: '#/definitions/UpdateMTOServiceItem'
      - type: object
        properties:
          actualWeight:
            type: integer
            example: 4000
            description: Provided by the movers, based on weight tickets. Relevant for shuttling (DDSHUT & DOSHUT) service items.
            x-nullable: true
            x-omitempty: false
          estimatedWeight:
            type: integer
            example: 4200
            description: An estimate of how much weight from a shipment will be included in a shuttling (DDSHUT & DOSHUT) service item.
            x-nullable: true
            x-omitempty: false
          requestApprovalsRequestedStatus:
            description: Indicates if "Approvals Requested" status is being requested.
            type: boolean
            x-nullable: true
          reServiceCode:
            type: string
            description: Service code allowed for this model type.
            enum:
              - IDSHUT # Domestic Destination Shuttle
              - IOSHUT # Domestic Origin Shuttle
  UpdateMTOServiceItemSIT: # spectral oas2-unused-definition is OK here due to polymorphism
    description: |
      Subtype used to provide the departure date for origin or destination SIT. This is not creating a new service item but rather updating an existing service item.
    allOf:
      - $ref: '#/definitions/UpdateMTOServiceItem'
      - type: object
        properties:
          reServiceCode:
            type: string
            description: Service code allowed for this model type.
            enum:
              - DDDSIT # Domestic Destination SIT Delivery
              - DDASIT # Domestic Destination Add'l Days SIT
              - DDFSIT # Domestic Destination 1st Day SIT
              - DDSFSC # Domestic Destination Fuel Surcharge
              - DOPSIT # Domestic Origin SIT Pickup
              - DOASIT # Domestic Origin Add'l Days SIT
              - DOFSIT # Domestic Origin 1st Day SIT
              - DOSFSC # Domestic Origin Fuel Surcharge
          sitDepartureDate:
            format: date
            type: string
            description: Departure date for SIT. This is the end date of the SIT at either origin or destination.
          sitDestinationFinalAddress:
            $ref: 'definitions/Address.yaml'
          dateOfContact1:
            format: date
            type: string
            description: Date of attempted contact by the prime corresponding to 'timeMilitary1'.
            x-nullable: true
          timeMilitary1:
            type: string
            example: 1400Z
            description: Time of attempted contact by the prime corresponding to 'dateOfContact1', in military format.
            pattern: '\d{4}Z'
            x-nullable: true
          firstAvailableDeliveryDate1:
            format: date
            type: string
            description: First available date that Prime can deliver SIT service item.
            x-nullable: true
          dateOfContact2:
            format: date
            type: string
            description: Date of attempted contact by the prime corresponding to 'timeMilitary2'.
            x-nullable: true
          timeMilitary2:
            type: string
            example: 1400Z
            description: Time of attempted contact by the prime corresponding to 'dateOfContact2', in military format.
            pattern: '\d{4}Z'
            x-nullable: true
          firstAvailableDeliveryDate2:
            format: date
            type: string
            description: Second available date that Prime can deliver SIT service item.
            x-nullable: true
          sitRequestedDelivery:
            format: date
            type: string
            description: Date when the customer has requested delivery out of SIT.
            x-nullable: true
          sitCustomerContacted:
            format: date
            type: string
            description: Date when the customer contacted the prime for a delivery out of SIT.
            x-nullable: true
          updateReason:
            type: string
            description: Reason for updating service item.
            x-nullable: true
          sitPostalCode:
            type: string
            format: zip
            example: '90210'
            pattern: '^(\d{5}([\-]\d{4})?)$'
            x-nullable: true
          sitEntryDate:
            format: date
            type: string
            description: Entry date for the SIT.
            x-nullable: true
          requestApprovalsRequestedStatus:
            description: Indicates if "Approvals Requested" status is being requested.
            type: boolean
            x-nullable: true
  UpdateMTOServiceItemInternationalPortFSC: # spectral oas2-unused-definition is OK here due to polymorphism
    description: |
      Subtype used to provide the port for fuel surcharge. This is not creating a new service item but rather updating an existing service item.
    allOf:
      - $ref: '#/definitions/UpdateMTOServiceItem'
      - type: object
        properties:
          portCode:
            type: string
            example: PDX
            description: Port used for the shipment. Relevant for moving (PODFSC & POEFSC) service items.
            x-nullable: true
            x-omitempty: false
          reServiceCode:
            type: string
            description: Service code allowed for this model type.
            enum:
              - PODFSC # International Port of Debarkation Fuel Surcharge
              - POEFSC # International Port of Embarkation Fuel Surcharge
  UpdateMTOShipment:
    properties:
      actualProGearWeight:
        description: The actual weight of any pro gear shipped during a move.
        type: integer
        example: 4500
        minimum: 1
        x-nullable: true
      actualSpouseProGearWeight:
        description: The actual weight of any pro gear shipped during a move.
        type: integer
        example: 4500
        minimum: 1
        x-nullable: true
      scheduledPickupDate:
        description: The date the Prime contractor scheduled to pick up this shipment after consultation with the customer.
        format: date
        type: string
        x-omitempty: false
        x-nullable: true
      actualPickupDate:
        description: The date when the Prime contractor actually picked up the shipment. Updated after-the-fact.
        format: date
        type: string
        x-omitempty: false
        x-nullable: true
      firstAvailableDeliveryDate:
        description: >
          The date the Prime provides to the customer as the first possible delivery date so that they can plan their
          travel accordingly.
        format: date
        type: string
        x-omitempty: false
        x-nullable: true
      scheduledDeliveryDate:
        description: The date the Prime contractor scheduled to deliver this shipment after consultation with the customer.
        format: date
        type: string
        x-omitempty: false
        x-nullable: true
      actualDeliveryDate:
        description: The date when the Prime contractor actually delivered the shipment. Updated after-the-fact.
        format: date
        type: string
        x-omitempty: false
        x-nullable: true
      primeEstimatedWeight:
        description: >
          The estimated weight of this shipment, determined by the movers during the pre-move survey.
          This value **can only be updated once.** If there was an issue with estimating the weight and a mistake was made,
          the Prime contracter will need to contact the TOO to change it.
        type: integer
        example: 4500
        minimum: 1
        x-nullable: true
      primeActualWeight:
        description: The actual weight of the shipment, provided after the Prime packs, picks up, and weighs a customer's shipment.
        type: integer
        example: 4500
        minimum: 1
        x-nullable: true
      ntsRecordedWeight:
        description: The previously recorded weight for the NTS Shipment. Used for NTS Release to know what the previous primeActualWeight or billable weight was.
        type: integer
        example: 4500
        x-nullable: true
        x-formatting: weight
      pickupAddress:
        description: >
          The address where the movers should pick up this shipment, entered by the customer during onboarding
          when they enter shipment details.
        allOf:
          - $ref: 'definitions/Address.yaml'
      destinationAddress:
        description: |
          Where the movers should deliver this shipment. Often provided by the customer when they enter shipment details
          during onboarding, if they know their new address already.

          May be blank when entered by the customer, required when entered by the Prime. May not represent the true
          final destination due to the shipment being diverted or placed in SIT.
        allOf:
          - $ref: 'definitions/Address.yaml'
      destinationType:
        $ref: 'definitions/DestinationType.yaml'
      secondaryPickupAddress:
        description: A second pickup address for this shipment, if the customer entered one. An optional field.
        allOf:
          - $ref: 'definitions/Address.yaml'
      secondaryDeliveryAddress:
        description: A second delivery address for this shipment, if the customer entered one. An optional field.
        allOf:
          - $ref: 'definitions/Address.yaml'
      storageFacility:
        allOf:
          - x-nullable: true
          - $ref: 'definitions/StorageFacility.yaml'
      shipmentType:
        $ref: 'definitions/prime/MTOShipmentType.yaml'
      diversion:
        description: >
          This value indicates whether or not this shipment is part of a diversion.
          If yes, the shipment can be either the starting or ending segment of the diversion.
        type: boolean
      pointOfContact:
        type: string
        description: >
          Email or ID of the person who will be contacted in the event of questions or concerns about this update.
          May be the person performing the update, or someone else working with the Prime contractor.
      counselorRemarks:
        type: string
        example: counselor approved
        x-nullable: true
      ppmShipment:
        $ref: '#/definitions/UpdatePPMShipment'
  UpdatePPMShipment:
    description: The PPM specific fields of the shipment with values being changed
    type: object
    properties:
      expectedDepartureDate:
        description: >
          Date the customer expects to begin moving from their origin.
        format: date
        type: string
        x-nullable: true
      sitExpected:
        description: |
          Captures whether some or all of the PPM shipment will require temporary storage at the origin or destination.

          Must be set to `true` when providing `sitLocation`, `sitEstimatedWeight`, `sitEstimatedEntryDate`, and `sitEstimatedDepartureDate` values to calculate the `sitEstimatedCost`.
        type: boolean
        x-nullable: true
      sitLocation:
        allOf:
          - $ref: 'definitions/SITLocationType.yaml'
          - x-nullable: true
      sitEstimatedWeight:
        description: The estimated weight of the goods being put into storage.
        type: integer
        example: 2000
        x-nullable: true
      sitEstimatedEntryDate:
        description: The date that goods will first enter the storage location.
        format: date
        type: string
        x-nullable: true
      sitEstimatedDepartureDate:
        description: The date that goods will exit the storage location.
        format: date
        type: string
        x-nullable: true
      estimatedWeight:
        description: The estimated weight of the PPM shipment goods being moved.
        type: integer
        example: 4200
        x-nullable: true
      hasProGear:
        description: >
          Indicates whether PPM shipment has pro gear for themselves or their spouse.
        type: boolean
        x-nullable: true
      proGearWeight:
        description: The estimated weight of the pro-gear being moved belonging to the service member.
        type: integer
        x-nullable: true
      spouseProGearWeight:
        description: The estimated weight of the pro-gear being moved belonging to a spouse.
        type: integer
        x-nullable: true
      isActualExpenseReimbursement:
        description: Used for PPM shipments only. Denotes if this shipment uses the Actual Expense Reimbursement method.
        type: boolean
        example: false
        x-omitempty: false
        x-nullable: true
  UpdateMTOShipmentStatus:
    description: Contains the statuses available to the Prime when updating the state of a shipment.
    type: object
    properties:
      status:
        type: string
        enum:
          - CANCELED
  UpdateReweigh:
    description: Contains the fields available to the Prime when updating a reweigh record.
    type: object
    properties:
      weight:
        description: The total reweighed weight for the shipment in pounds.
        example: 2000
        minimum: 1
        type: integer
        x-formatting: weight
        x-nullable: true
        x-omitempty: false
      verificationReason:
        description: In lieu of a document being uploaded indicating why a reweigh did not occur.
        example: 'The reweigh was not performed because the shipment was already delivered'
        type: string
        x-nullable: true
        x-omitempty: false
responses:
  InvalidRequest:
    description: The request payload is invalid.
    schema:
      $ref: 'definitions/ClientError.yaml'
  ServerError:
    description: A server error occurred.
    schema:
      $ref: '#/definitions/Error'
  NotImplemented:
    description: The requested feature is still in development.
    schema:
      $ref: '#/definitions/Error'
  PreconditionFailed:
    description: Precondition failed, likely due to a stale eTag (If-Match). Fetch the request again to get the updated eTag value.
    schema:
      $ref: 'definitions/ClientError.yaml'<|MERGE_RESOLUTION|>--- conflicted
+++ resolved
@@ -1536,13 +1536,10 @@
     $ref: 'definitions/prime/MTOServiceItemOriginSIT.yaml'
   MTOServiceItemShuttle: # spectral oas2-unused-definition is OK here due to polymorphism
     $ref: 'definitions/prime/MTOServiceItemShuttle.yaml'
-<<<<<<< HEAD
+  MTOServiceItemInternationalFuelSurcharge: # spectral oas2-unused-definition is OK here due to polymorphism
+    $ref: 'definitions/prime/MTOServiceItemInternationalFuelSurcharge.yaml'
   MTOServiceItemInternationalShuttle: # spectral oas2-unused-definition is OK here due to polymorphism
     $ref: 'definitions/prime/MTOServiceItemInternationalShuttle.yaml'
-=======
-  MTOServiceItemInternationalFuelSurcharge: # spectral oas2-unused-definition is OK here due to polymorphism
-    $ref: 'definitions/prime/MTOServiceItemInternationalFuelSurcharge.yaml'
->>>>>>> 25c09a82
   MTOShipment:
     type: object
     properties:
@@ -1625,11 +1622,10 @@
         * DDSFSC - UpdateMTOServiceItemSIT
         * DDSHUT - UpdateMTOServiceItemShuttle
         * DOSHUT - UpdateMTOServiceItemShuttle
-<<<<<<< HEAD
+        * PODFSC - UpdateMTOServiceItemInternationalPortFSC
+        * POEFSC - UpdateMTOServiceItemInternationalPortFSC
         * IDSHUT - UpdateMTOServiceItemInternationalShuttle
         * IOSHUT - UpdateMTOServiceItemInternationalShuttle
-=======
->>>>>>> 25c09a82
         * PODFSC - UpdateMTOServiceItemInternationalPortFSC
         * POEFSC - UpdateMTOServiceItemInternationalPortFSC
 
@@ -1638,11 +1634,8 @@
     enum:
       - UpdateMTOServiceItemSIT
       - UpdateMTOServiceItemShuttle
-<<<<<<< HEAD
+      - UpdateMTOServiceItemInternationalPortFSC
       - UpdateMTOServiceItemInternationalShuttle
-=======
-      - UpdateMTOServiceItemInternationalPortFSC
->>>>>>> 25c09a82
   UpdateMTOServiceItemShuttle: # spectral oas2-unused-definition is OK here due to polymorphism
     description: |
       Subtype used to provide the estimated weight and actual weight for shuttle. This is not creating a new service item but rather updating an existing service item.
