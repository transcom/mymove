--- conflicted
+++ resolved
@@ -7648,17 +7648,14 @@
     type: array
     items:
       $ref: 'definitions/TransportationOffice.yaml'
-<<<<<<< HEAD
   VLocations:
     type: array
     items:
       $ref: "definitions/VLocation.yaml"
-=======
   ReServiceItems:
     type: array
     items:
       $ref: "definitions/ReServiceItem.yaml"
->>>>>>> 744e75e5
   GBLOCs:
     type: array
     items:
