--- conflicted
+++ resolved
@@ -1769,7 +1769,6 @@
         '200':
           description: returns an updated moving expense object
           schema:
-<<<<<<< HEAD
             $ref: "definitions/MovingExpense.yaml"
         "400":
           $ref: "#/responses/InvalidRequest"
@@ -1805,9 +1804,6 @@
           description: returns a new pro-gear weight ticket object
           schema:
             $ref: 'definitions/ProGearWeightTicket.yaml'
-=======
-            $ref: 'definitions/MovingExpense.yaml'
->>>>>>> 0cf19b0f
         '400':
           $ref: '#/responses/InvalidRequest'
         '401':
