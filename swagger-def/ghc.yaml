swagger: '2.0'
info:
  contact:
    email: milmove-developers@caci.com
  description:
    $ref: info/ghc_description.md
  license:
    name: MIT
    url: 'https://opensource.org/licenses/MIT'
  title: MilMove GHC API
  version: 0.0.1
basePath: /ghc/v1
schemes:
  - http
tags:
  - name: queues
  - name: move
  - $ref: 'tags/order.yaml'
  - name: moveTaskOrder
  - name: customer
  - name: mtoServiceItem
  - name: mtoShipment
  - name: shipment
  - name: mtoAgent
  - name: paymentServiceItem
  - name: ppm
  - name: tac
  - name: transportationOffice
  - name: uploads
  - name: paymentRequests
paths:
  /open/requested-office-users:
<<<<<<< HEAD
      post:
        consumes:
          - application/json
        produces:
          - application/json
        summary: Create an Office User
        description: >
          This endpoint is publicly accessible as it is utilized for individuals who do not have an office account to request the creation of an office account.

          Request the creation of an office user. An administrator will need to approve them after creation. Note on requirements:
          An identification method must be present. The following 2 fields have an "OR" requirement.
          - edipi
          - other_unique_id
          One of these two fields MUST be present to serve as identification for the office user being created. This logic is handled at the application level.
        operationId: createRequestedOfficeUser
        tags:
          - officeUsers
        parameters:
          - in: body
            name: officeUser
            description: Office User information
            schema:
              $ref: '#/definitions/OfficeUserCreate'
        responses:
          '201':
            description: successfully requested the creation of provided office user
            schema:
              $ref: '#/definitions/OfficeUser'
          '422':
            description: validation error
            schema:
              $ref: '#/definitions/ValidationError'
          '500':
            description: internal server error
  "/customer":
=======
    post:
      consumes:
        - application/json
      produces:
        - application/json
      summary: Create an Office User
      description: >
        This endpoint is publicly accessible as it is utilized for individuals who do not have an office account to request the creation of an office account.

        Request the creation of an office user. An administrator will need to approve them after creation. Note on requirements:
        An identification method must be present. The following 2 fields have an "OR" requirement.
        - edipi
        - other_unique_id
        One of these two fields MUST be present to serve as identification for the office user being created. This logic is handled at the application level.
      operationId: createRequestedOfficeUser
      tags:
        - officeUsers
      parameters:
        - in: body
          name: officeUser
          description: Office User information
          schema:
            $ref: '#/definitions/OfficeUserCreate'
      responses:
        '201':
          description: successfully requested the creation of provided office user
          schema:
            $ref: '#/definitions/OfficeUser'
        '422':
          description: validation error
          schema:
            $ref: '#/definitions/ValidationError'
        '500':
          description: internal server error
  '/customer':
>>>>>>> 461a9c7e
    post:
      summary: Creates a customer with Okta option
      description: Creates a customer with option to create an Okta profile account
      operationId: createCustomerWithOktaOption
      tags:
        - customer
      consumes:
        - application/json
      produces:
        - application/json
      parameters:
        - in: body
          name: body
          required: true
          schema:
            $ref: "#/definitions/CreateCustomerPayload"
      responses:
        "200":
          description: successfully created the customer
          schema:
            $ref: "#/definitions/CreatedCustomer"
        "400":
          $ref: "#/responses/InvalidRequest"
        "401":
          $ref: "#/responses/PermissionDenied"
        "403":
          $ref: "#/responses/PermissionDenied"
        "404":
          $ref: "#/responses/NotFound"
        "412":
          $ref: "#/responses/PreconditionFailed"
        "422":
          $ref: "#/responses/UnprocessableEntity"
        "500":
          $ref: "#/responses/ServerError"
  "/customer/{customerID}":
    parameters:
      - description: ID of customer to use
        in: path
        name: customerID
        required: true
        type: string
        format: uuid
    get:
      produces:
        - application/json
      parameters: []
      responses:
        '200':
          description: Successfully retrieved information on an individual customer
          schema:
            $ref: '#/definitions/Customer'
        '400':
          $ref: '#/responses/InvalidRequest'
        '401':
          $ref: '#/responses/PermissionDenied'
        '403':
          $ref: '#/responses/PermissionDenied'
        '404':
          $ref: '#/responses/NotFound'
        '500':
          $ref: '#/responses/ServerError'
      tags:
        - customer
      description: Returns a given customer
      operationId: getCustomer
      summary: Returns a given customer
    patch:
      summary: Updates customer info
      description: Updates customer info by ID
      operationId: updateCustomer
      tags:
        - customer
      consumes:
        - application/json
      produces:
        - application/json
      parameters:
        - in: body
          name: body
          required: true
          schema:
            $ref: '#/definitions/UpdateCustomerPayload'
        - in: header
          name: If-Match
          type: string
          required: true
      responses:
        '200':
          description: updated instance of orders
          schema:
            $ref: '#/definitions/Customer'
        '400':
          $ref: '#/responses/InvalidRequest'
        '401':
          $ref: '#/responses/PermissionDenied'
        '403':
          $ref: '#/responses/PermissionDenied'
        '404':
          $ref: '#/responses/NotFound'
        '412':
          $ref: '#/responses/PreconditionFailed'
        '422':
          $ref: '#/responses/UnprocessableEntity'
        '500':
          $ref: '#/responses/ServerError'
      x-permissions:
        - update.customer
  '/move/{locator}':
    parameters:
      - description: Code used to identify a move in the system
        in: path
        name: locator
        required: true
        type: string
    get:
      produces:
        - application/json
      parameters: []
      responses:
        '200':
          description: Successfully retrieved the individual move
          schema:
            $ref: '#/definitions/Move'
        '400':
          $ref: '#/responses/InvalidRequest'
        '401':
          $ref: '#/responses/PermissionDenied'
        '403':
          $ref: '#/responses/PermissionDenied'
        '404':
          $ref: '#/responses/NotFound'
        '500':
          $ref: '#/responses/ServerError'
      tags:
        - move
      description: Returns a given move for a unique alphanumeric locator string
      summary: Returns a given move
      operationId: getMove
  '/move/{locator}/history':
    parameters:
      - description: Code used to identify a move in the system
        in: path
        name: locator
        required: true
        type: string
    get:
      produces:
        - application/json
      parameters:
        - in: query
          name: page
          type: integer
          description: requested page of results
        - in: query
          name: perPage
          type: integer
          description: results per page
      responses:
        '200':
          description: Successfully retrieved the individual move history
          schema:
            $ref: '#/definitions/MoveHistoryResult'
        '400':
          $ref: '#/responses/InvalidRequest'
        '401':
          $ref: '#/responses/PermissionDenied'
        '403':
          $ref: '#/responses/PermissionDenied'
        '404':
          $ref: '#/responses/NotFound'
        '500':
          $ref: '#/responses/ServerError'
      tags:
        - move
      description: Returns the history for a given move for a unique alphanumeric locator string
      summary: Returns the history of an identified move
      operationId: getMoveHistory
  '/moves/{moveID}/shipment-evaluation-reports-list':
    parameters:
      - description: Code used to identify a move in the system
        in: path
        name: moveID
        required: true
        type: string
        format: uuid
    get:
      produces:
        - application/json
      responses:
        '200':
          description: Successfully retrieved the move's evaluation reports
          schema:
            $ref: '#/definitions/EvaluationReportList'
        '400':
          $ref: '#/responses/InvalidRequest'
        '401':
          $ref: '#/responses/PermissionDenied'
        '403':
          $ref: '#/responses/PermissionDenied'
        '404':
          $ref: '#/responses/NotFound'
        '500':
          $ref: '#/responses/ServerError'
      tags:
        - move
      description: Returns shipment evaluation reports for the specified move that are visible to the current office user
      summary: Returns shipment evaluation reports for the specified move that are visible to the current office user
      operationId: getMoveShipmentEvaluationReportsList
  '/moves/{moveID}/counseling-evaluation-reports-list':
    parameters:
      - description: Code used to identify a move in the system
        in: path
        name: moveID
        required: true
        type: string
        format: uuid
    get:
      produces:
        - application/json
      responses:
        '200':
          description: Successfully retrieved the move's evaluation reports
          schema:
            $ref: '#/definitions/EvaluationReportList'
        '400':
          $ref: '#/responses/InvalidRequest'
        '401':
          $ref: '#/responses/PermissionDenied'
        '403':
          $ref: '#/responses/PermissionDenied'
        '404':
          $ref: '#/responses/NotFound'
        '500':
          $ref: '#/responses/ServerError'
      tags:
        - move
      description: Returns counseling evaluation reports for the specified move that are visible to the current office user
      summary: Returns counseling evaluation reports for the specified move that are visible to the current office user
      operationId: getMoveCounselingEvaluationReportsList
  '/counseling/orders/{orderID}':
    parameters:
      - description: ID of order to update
        in: path
        name: orderID
        required: true
        type: string
        format: uuid
    patch:
      summary: Updates an order (performed by a services counselor)
      description: All fields sent in this request will be set on the order referenced
      operationId: counselingUpdateOrder
      tags:
        - order
      consumes:
        - application/json
      produces:
        - application/json
      parameters:
        - in: body
          name: body
          required: true
          schema:
            $ref: '#/definitions/CounselingUpdateOrderPayload'
        - in: header
          name: If-Match
          type: string
          required: true
      responses:
        '200':
          description: updated instance of orders
          schema:
            $ref: '#/definitions/Order'
        '403':
          $ref: '#/responses/PermissionDenied'
        '404':
          $ref: '#/responses/NotFound'
        '412':
          $ref: '#/responses/PreconditionFailed'
        '422':
          $ref: '#/responses/UnprocessableEntity'
        '500':
          $ref: '#/responses/ServerError'
  '/orders':
    post:
      summary: Creates an orders model for a logged-in user
      description: Creates an instance of orders tied to a service member, which allow for creation of a move and an entitlement. Orders are required before the creation of a move
      operationId: createOrder
      tags:
        - order
      consumes:
        - application/json
      produces:
        - application/json
      parameters:
        - in: body
          name: createOrders
          schema:
            $ref: '#/definitions/CreateOrders'
      responses:
        '200':
          description: created instance of orders
          schema:
            $ref: '#/definitions/Order'
        '400':
          description: invalid request
        '401':
          description: request requires user authentication
        '403':
          description: user is not authorized
        '422':
          $ref: '#/responses/UnprocessableEntity'
        '500':
          description: internal server error
  '/orders/{orderID}':
    parameters:
      - description: ID of order to use
        in: path
        name: orderID
        required: true
        type: string
        format: uuid
    patch:
      summary: Updates an order
      description: All fields sent in this request will be set on the order referenced
      operationId: updateOrder
      tags:
        - order
      consumes:
        - application/json
      produces:
        - application/json
      parameters:
        - in: body
          name: body
          required: true
          schema:
            $ref: '#/definitions/UpdateOrderPayload'
        - in: header
          name: If-Match
          type: string
          required: true
      responses:
        '200':
          description: updated instance of orders
          schema:
            $ref: '#/definitions/Order'
        '400':
          $ref: '#/responses/InvalidRequest'
        '403':
          $ref: '#/responses/PermissionDenied'
        '404':
          $ref: '#/responses/NotFound'
        '409':
          $ref: '#/responses/Conflict'
        '412':
          $ref: '#/responses/PreconditionFailed'
        '422':
          $ref: '#/responses/UnprocessableEntity'
        '500':
          $ref: '#/responses/ServerError'
      x-permissions:
        - update.orders
    get:
      produces:
        - application/json
      parameters: []
      responses:
        '200':
          description: Successfully retrieved order
          schema:
            $ref: '#/definitions/Order'
        '400':
          $ref: '#/responses/InvalidRequest'
        '401':
          $ref: '#/responses/PermissionDenied'
        '403':
          $ref: '#/responses/PermissionDenied'
        '404':
          $ref: '#/responses/NotFound'
        '500':
          $ref: '#/responses/ServerError'
      tags:
        - order
      description: Gets an order
      operationId: getOrder
      summary: Gets an order by ID
  '/orders/{orderID}/allowances':
    parameters:
      - description: ID of order to use
        in: path
        name: orderID
        required: true
        type: string
        format: uuid
    patch:
      summary: Updates an allowance (Orders with Entitlements)
      description: All fields sent in this request will be set on the order referenced
      operationId: updateAllowance
      tags:
        - order
      consumes:
        - application/json
      produces:
        - application/json
      parameters:
        - in: body
          name: body
          required: true
          schema:
            $ref: '#/definitions/UpdateAllowancePayload'
        - in: header
          name: If-Match
          type: string
          required: true
      responses:
        '200':
          description: updated instance of allowance
          schema:
            $ref: '#/definitions/Order'
        '403':
          $ref: '#/responses/PermissionDenied'
        '404':
          $ref: '#/responses/NotFound'
        '412':
          $ref: '#/responses/PreconditionFailed'
        '422':
          $ref: '#/responses/UnprocessableEntity'
        '500':
          $ref: '#/responses/ServerError'
      x-permissions:
        - update.allowances
  '/orders/{orderID}/acknowledge-excess-weight-risk':
    parameters:
      - description: ID of order to use
        in: path
        name: orderID
        required: true
        type: string
        format: uuid
    post:
      summary: Saves the date and time a TOO acknowledged the excess weight risk by dismissing the alert
      description: Saves the date and time a TOO acknowledged the excess weight risk by dismissing the alert
      operationId: acknowledgeExcessWeightRisk
      tags:
        - order
      consumes:
        - application/json
      produces:
        - application/json
      parameters:
        - in: header
          name: If-Match
          type: string
          required: true
      responses:
        '200':
          description: updated Move
          schema:
            $ref: '#/definitions/Move'
        '403':
          $ref: '#/responses/PermissionDenied'
        '404':
          $ref: '#/responses/NotFound'
        '412':
          $ref: '#/responses/PreconditionFailed'
        '422':
          $ref: '#/responses/UnprocessableEntity'
        '500':
          $ref: '#/responses/ServerError'
      x-permissions:
        - update.excessWeightRisk
  '/orders/{orderID}/update-billable-weight':
    parameters:
      - description: ID of order to use
        in: path
        name: orderID
        required: true
        type: string
        format: uuid
    patch:
      summary: Updates the max billable weight
      description: Updates the DBAuthorizedWeight attribute for the Order Entitlements=
      operationId: updateBillableWeight
      tags:
        - order
      consumes:
        - application/json
      produces:
        - application/json
      parameters:
        - in: body
          name: body
          required: true
          schema:
            $ref: '#/definitions/UpdateBillableWeightPayload'
        - in: header
          name: If-Match
          type: string
          required: true
      responses:
        '200':
          description: updated Order
          schema:
            $ref: '#/definitions/Order'
        '403':
          $ref: '#/responses/PermissionDenied'
        '404':
          $ref: '#/responses/NotFound'
        '412':
          $ref: '#/responses/PreconditionFailed'
        '422':
          $ref: '#/responses/UnprocessableEntity'
        '500':
          $ref: '#/responses/ServerError'
      x-permissions:
        - update.billableWeight
  '/orders/{orderID}/update-max-billable-weight/tio':
    parameters:
      - description: ID of order to use
        in: path
        name: orderID
        required: true
        type: string
        format: uuid
    patch:
      summary: Updates the max billable weight with TIO remarks
      description: Updates the DBAuthorizedWeight attribute for the Order Entitlements and move TIO remarks
      operationId: updateMaxBillableWeightAsTIO
      tags:
        - order
      consumes:
        - application/json
      produces:
        - application/json
      parameters:
        - in: body
          name: body
          required: true
          schema:
            $ref: '#/definitions/UpdateMaxBillableWeightAsTIOPayload'
        - $ref: 'parameters/ifMatch.yaml'
      responses:
        '200':
          description: updated Order
          schema:
            $ref: '#/definitions/Order'
        '403':
          $ref: '#/responses/PermissionDenied'
        '404':
          $ref: '#/responses/NotFound'
        '412':
          $ref: '#/responses/PreconditionFailed'
        '422':
          $ref: '#/responses/UnprocessableEntity'
        '500':
          $ref: '#/responses/ServerError'
      x-permissions:
        - update.maxBillableWeight
  '/counseling/orders/{orderID}/allowances':
    parameters:
      - description: ID of order to use
        in: path
        name: orderID
        required: true
        type: string
        format: uuid
    patch:
      summary: Updates an allowance (Orders with Entitlements)
      description: All fields sent in this request will be set on the order referenced
      operationId: counselingUpdateAllowance
      tags:
        - order
      consumes:
        - application/json
      produces:
        - application/json
      parameters:
        - in: body
          name: body
          required: true
          schema:
            $ref: '#/definitions/CounselingUpdateAllowancePayload'
        - in: header
          name: If-Match
          type: string
          required: true
      responses:
        '200':
          description: updated instance of allowance
          schema:
            $ref: '#/definitions/Order'
        '403':
          $ref: '#/responses/PermissionDenied'
        '404':
          $ref: '#/responses/NotFound'
        '412':
          $ref: '#/responses/PreconditionFailed'
        '422':
          $ref: '#/responses/UnprocessableEntity'
        '500':
          $ref: '#/responses/ServerError'
  '/move-task-orders/{moveTaskOrderID}':
    parameters:
      - description: ID of move to use
        in: path
        name: moveTaskOrderID
        required: true
        type: string
    get:
      produces:
        - application/json
      parameters: []
      responses:
        '200':
          description: Successfully retrieved move task order
          schema:
            $ref: '#/definitions/MoveTaskOrder'
        '400':
          $ref: '#/responses/InvalidRequest'
        '401':
          $ref: '#/responses/PermissionDenied'
        '403':
          $ref: '#/responses/PermissionDenied'
        '404':
          $ref: '#/responses/NotFound'
        '500':
          $ref: '#/responses/ServerError'
      tags:
        - moveTaskOrder
      description: Gets a move
      operationId: getMoveTaskOrder
      summary: Gets a move by ID
  '/move_task_orders/{moveTaskOrderID}/mto_service_items':
    parameters:
      - description: ID of move for mto service item to use
        in: path
        name: moveTaskOrderID
        required: true
        format: uuid
        type: string
    get:
      produces:
        - application/json
      parameters: []
      responses:
        '200':
          description: Successfully retrieved all line items for a move task order
          schema:
            $ref: 'definitions/MTOServiceItems.yaml'
        '404':
          $ref: '#/responses/NotFound'
        '422':
          $ref: '#/responses/UnprocessableEntity'
        '500':
          $ref: '#/responses/ServerError'
      tags:
        - mtoServiceItem
      description: Gets all line items for a move
      operationId: listMTOServiceItems
      summary: Gets all line items for a move
  '/mto-shipments':
    post:
      summary: createMTOShipment
      description: |
        Creates a MTO shipment for the specified Move Task Order.
        Required fields include:
        * Shipment Type
        * Customer requested pick-up date
        * Pick-up Address
        * Delivery Address
        * Releasing / Receiving agents
        Optional fields include:
        * Delivery Address Type
        * Customer Remarks
        * Releasing / Receiving agents
        * An array of optional accessorial service item codes
      consumes:
        - application/json
      produces:
        - application/json
      operationId: createMTOShipment
      tags:
        - mtoShipment
      parameters:
        - in: body
          name: body
          schema:
            $ref: '#/definitions/CreateMTOShipment'
      responses:
        '200':
          description: Successfully created a MTO shipment.
          schema:
            $ref: 'definitions/MTOShipment.yaml'
        '400':
          $ref: '#/responses/InvalidRequest'
        '404':
          $ref: '#/responses/NotFound'
        '422':
          $ref: '#/responses/UnprocessableEntity'
        '500':
          $ref: '#/responses/ServerError'
  '/move_task_orders/{moveTaskOrderID}/mto_shipments':
    parameters:
      - description: ID of move task order for mto shipment to use
        in: path
        name: moveTaskOrderID
        required: true
        format: uuid
        type: string
    get:
      produces:
        - application/json
      parameters: []
      responses:
        '200':
          description: Successfully retrieved all mto shipments for a move task order
          schema:
            $ref: '#/definitions/MTOShipments'
        '403':
          $ref: '#/responses/PermissionDenied'
        '404':
          $ref: '#/responses/NotFound'
        '422':
          $ref: '#/responses/UnprocessableEntity'
        '500':
          $ref: '#/responses/ServerError'
      tags:
        - mtoShipment
      description: Gets all shipments for a move task order
      operationId: listMTOShipments
      summary: Gets all shipments for a move task order
  '/shipments/{shipmentID}':
    get:
      summary: fetches a shipment by ID
      description: fetches a shipment by ID
      operationId: getShipment
      tags:
        - mtoShipment
      produces:
        - application/json
      parameters:
        - description: ID of the shipment to be fetched
          in: path
          name: shipmentID
          required: true
          format: uuid
          type: string
      responses:
        '200':
          description: Successfully fetched the shipment
          schema:
            $ref: '#/definitions/MTOShipment'
        '400':
          $ref: '#/responses/InvalidRequest'
        '403':
          $ref: '#/responses/PermissionDenied'
        '404':
          $ref: '#/responses/NotFound'
        '422':
          $ref: '#/responses/UnprocessableEntity'
        '500':
          $ref: '#/responses/ServerError'
    delete:
      summary: Soft deletes a shipment by ID
      description: Soft deletes a shipment by ID
      operationId: deleteShipment
      tags:
        - shipment
      produces:
        - application/json
      parameters:
        - description: ID of the shipment to be deleted
          in: path
          name: shipmentID
          required: true
          format: uuid
          type: string
      responses:
        '204':
          description: Successfully soft deleted the shipment
        '400':
          $ref: '#/responses/InvalidRequest'
        '403':
          $ref: '#/responses/PermissionDenied'
        '404':
          $ref: '#/responses/NotFound'
        '409':
          $ref: '#/responses/Conflict'
        '422':
          $ref: '#/responses/UnprocessableEntity'
        '500':
          $ref: '#/responses/ServerError'
  '/move_task_orders/{moveTaskOrderID}/mto_shipments/{shipmentID}':
    patch:
      summary: updateMTOShipment
      description: |
        Updates a specified MTO shipment.
        Required fields include:
        * MTO Shipment ID required in path
        * If-Match required in headers
        * No fields required in body
        Optional fields include:
        * New shipment status type
        * Shipment Type
        * Customer requested pick-up date
        * Pick-up Address
        * Delivery Address
        * Secondary Pick-up Address
        * SecondaryDelivery Address
        * Delivery Address Type
        * Customer Remarks
        * Counselor Remarks
        * Releasing / Receiving agents
        * Actual Pro Gear Weight
        * Actual Spouse Pro Gear Weight
      consumes:
        - application/json
      produces:
        - application/json
      operationId: updateMTOShipment
      tags:
        - mtoShipment
      parameters:
        - in: path
          name: moveTaskOrderID
          required: true
          format: uuid
          type: string
          description: ID of move task order for mto shipment to use
        - in: path
          name: shipmentID
          type: string
          format: uuid
          required: true
          description: UUID of the MTO Shipment to update
        - in: header
          name: If-Match
          type: string
          required: true
          description: >
            Optimistic locking is implemented via the `If-Match` header. If the ETag header does not match
            the value of the resource on the server, the server rejects the change with a `412 Precondition Failed` error.
        - in: body
          name: body
          schema:
            $ref: '#/definitions/UpdateShipment'
      responses:
        '200':
          description: Successfully updated the specified MTO shipment.
          schema:
            $ref: 'definitions/MTOShipment.yaml'
        '400':
          $ref: '#/responses/InvalidRequest'
        '401':
          $ref: '#/responses/PermissionDenied'
        '403':
          $ref: '#/responses/PermissionDenied'
        '404':
          $ref: '#/responses/NotFound'
        '412':
          $ref: '#/responses/PreconditionFailed'
        '422':
          $ref: '#/responses/UnprocessableEntity'
        '500':
          $ref: '#/responses/ServerError'
  '/shipments/{shipmentID}/approve':
    parameters:
      - description: ID of the shipment
        in: path
        name: shipmentID
        required: true
        format: uuid
        type: string
    post:
      consumes:
        - application/json
      produces:
        - application/json
      parameters:
        - in: header
          name: If-Match
          type: string
          required: true
      responses:
        '200':
          description: Successfully approved the shipment
          schema:
            $ref: 'definitions/MTOShipment.yaml'
        '403':
          $ref: '#/responses/PermissionDenied'
        '404':
          $ref: '#/responses/NotFound'
        '409':
          $ref: '#/responses/Conflict'
        '412':
          $ref: '#/responses/PreconditionFailed'
        '422':
          $ref: '#/responses/UnprocessableEntity'
        '500':
          $ref: '#/responses/ServerError'
      tags:
        - shipment
      description: Approves a shipment
      operationId: approveShipment
      summary: Approves a shipment
      x-permissions:
        - update.shipment
  '/shipments/{shipmentID}/request-diversion':
    parameters:
      - description: ID of the shipment
        in: path
        name: shipmentID
        required: true
        format: uuid
        type: string
    post:
      consumes:
        - application/json
      produces:
        - application/json
      parameters:
        - in: header
          name: If-Match
          type: string
          required: true
      responses:
        '200':
          description: Successfully requested the shipment diversion
          schema:
            $ref: 'definitions/MTOShipment.yaml'
        '403':
          $ref: '#/responses/PermissionDenied'
        '404':
          $ref: '#/responses/NotFound'
        '409':
          $ref: '#/responses/Conflict'
        '412':
          $ref: '#/responses/PreconditionFailed'
        '422':
          $ref: '#/responses/UnprocessableEntity'
        '500':
          $ref: '#/responses/ServerError'
      tags:
        - shipment
      description: Requests a shipment diversion
      operationId: requestShipmentDiversion
      summary: Requests a shipment diversion
      x-permissions:
        - create.shipmentDiversionRequest
  '/shipments/{shipmentID}/approve-diversion':
    parameters:
      - description: ID of the shipment
        in: path
        name: shipmentID
        required: true
        format: uuid
        type: string
    post:
      consumes:
        - application/json
      produces:
        - application/json
      parameters:
        - in: header
          name: If-Match
          type: string
          required: true
      responses:
        '200':
          description: Successfully approved the shipment diversion
          schema:
            $ref: 'definitions/MTOShipment.yaml'
        '403':
          $ref: '#/responses/PermissionDenied'
        '404':
          $ref: '#/responses/NotFound'
        '409':
          $ref: '#/responses/Conflict'
        '412':
          $ref: '#/responses/PreconditionFailed'
        '422':
          $ref: '#/responses/UnprocessableEntity'
        '500':
          $ref: '#/responses/ServerError'
      x-permissions:
        - update.shipment
      tags:
        - shipment
      description: Approves a shipment diversion
      operationId: approveShipmentDiversion
      summary: Approves a shipment diversion
  '/shipments/{shipmentID}/reject':
    parameters:
      - description: ID of the shipment
        in: path
        name: shipmentID
        required: true
        format: uuid
        type: string
    post:
      consumes:
        - application/json
      produces:
        - application/json
      parameters:
        - in: header
          name: If-Match
          type: string
          required: true
        - in: body
          name: body
          required: true
          schema:
            $ref: '#/definitions/RejectShipment'
      responses:
        '200':
          description: Successfully rejected the shipment
          schema:
            $ref: 'definitions/MTOShipment.yaml'
        '403':
          $ref: '#/responses/PermissionDenied'
        '404':
          $ref: '#/responses/NotFound'
        '409':
          $ref: '#/responses/Conflict'
        '412':
          $ref: '#/responses/PreconditionFailed'
        '422':
          $ref: '#/responses/UnprocessableEntity'
        '500':
          $ref: '#/responses/ServerError'
      tags:
        - shipment
      description: rejects a shipment
      operationId: rejectShipment
      summary: rejects a shipment
  '/shipments/{shipmentID}/request-cancellation':
    parameters:
      - description: ID of the shipment
        in: path
        name: shipmentID
        required: true
        format: uuid
        type: string
    post:
      consumes:
        - application/json
      produces:
        - application/json
      parameters:
        - in: header
          name: If-Match
          type: string
          required: true
      responses:
        '200':
          description: Successfully requested the shipment cancellation
          schema:
            $ref: 'definitions/MTOShipment.yaml'
        '403':
          $ref: '#/responses/PermissionDenied'
        '404':
          $ref: '#/responses/NotFound'
        '409':
          $ref: '#/responses/Conflict'
        '412':
          $ref: '#/responses/PreconditionFailed'
        '422':
          $ref: '#/responses/UnprocessableEntity'
        '500':
          $ref: '#/responses/ServerError'
      tags:
        - shipment
      description: Requests a shipment cancellation
      operationId: requestShipmentCancellation
      summary: Requests a shipment cancellation
      x-permissions:
        - create.shipmentCancellation
  '/shipments/{shipmentID}/request-reweigh':
    parameters:
      - description: ID of the shipment
        in: path
        name: shipmentID
        required: true
        format: uuid
        type: string
    post:
      consumes:
        - application/json
      produces:
        - application/json
      responses:
        '200':
          description: Successfully requested a reweigh of the shipment
          schema:
            $ref: 'definitions/Reweigh.yaml'
        '403':
          $ref: '#/responses/PermissionDenied'
        '404':
          $ref: '#/responses/NotFound'
        '409':
          $ref: '#/responses/Conflict'
        '412':
          $ref: '#/responses/PreconditionFailed'
        '422':
          $ref: '#/responses/UnprocessableEntity'
        '500':
          $ref: '#/responses/ServerError'
      tags:
        - shipment
        - reweigh
      description: Requests a shipment reweigh
      operationId: requestShipmentReweigh
      summary: Requests a shipment reweigh
      x-permissions:
        - create.reweighRequest
  '/shipments/{shipmentID}/review-shipment-address-update':
    parameters:
      - description: ID of the shipment
        in: path
        name: shipmentID
        required: true
        format: uuid
        type: string
    patch:
      consumes:
        - application/json
      produces:
        - application/json
      parameters:
        - in: header
          name: If-Match
          type: string
          required: true
        - in: body
          name: body
          required: true
          schema:
            properties:
              status:
                type: string
                enum:
                  - REJECTED
                  - APPROVED
              officeRemarks:
                type: string
            required:
              - officeRemarks
              - status
      responses:
        '200':
          description: Successfully requested a shipment address update
          schema:
            $ref: 'definitions/ShipmentAddressUpdate.yaml'
        '403':
          $ref: '#/responses/PermissionDenied'
        '404':
          $ref: '#/responses/NotFound'
        '409':
          $ref: '#/responses/Conflict'
        '412':
          $ref: '#/responses/PreconditionFailed'
        '422':
          $ref: '#/responses/UnprocessableEntity'
        '500':
          $ref: '#/responses/ServerError'
      tags:
        - shipment
      description: This endpoint is used to approve a address update request. Office remarks are required.
        Approving the address update will update the Destination Final Address of the associated service item
      operationId: reviewShipmentAddressUpdate
      summary: Allows TOO to review a shipment address update
  '/shipments/{shipmentID}/sit-extensions':
    post:
      summary: Create an approved SIT Duration Update
      description: TOO can creates an already-approved SIT Duration Update on behalf of a customer
      consumes:
        - application/json
      produces:
        - application/json
      operationId: createApprovedSITDurationUpdate
      tags:
        - shipment
        - sitExtension
      parameters:
        - description: ID of the shipment
          in: path
          name: shipmentID
          required: true
          format: uuid
          type: string
        - in: body
          name: body
          schema:
            $ref: '#/definitions/CreateApprovedSITDurationUpdate'
          required: true
        - in: header
          description: We want the shipment's eTag rather than the SIT Duration Update eTag as the SIT Duration Update is always associated with a shipment
          name: If-Match
          type: string
          required: true
      responses:
        '200':
          description: Successfully created a SIT Extension.
          schema:
            $ref: 'definitions/MTOShipment.yaml'
        '400':
          $ref: '#/responses/InvalidRequest'
        '403':
          $ref: '#/responses/PermissionDenied'
        '404':
          $ref: '#/responses/NotFound'
        '422':
          $ref: '#/responses/UnprocessableEntity'
        '500':
          $ref: '#/responses/ServerError'
      x-permissions:
        - create.SITExtension
  '/shipments/{shipmentID}/sit-extensions/{sitExtensionID}/approve':
    parameters:
      - description: ID of the shipment
        in: path
        name: shipmentID
        required: true
        format: uuid
        type: string
      - description: ID of the SIT extension
        in: path
        name: sitExtensionID
        required: true
        format: uuid
        type: string
    patch:
      consumes:
        - application/json
      produces:
        - application/json
      parameters:
        - in: body
          name: body
          required: true
          schema:
            $ref: '#/definitions/ApproveSITExtension'
        - in: header
          description: We want the shipment's eTag rather than the SIT extension eTag as the SIT extension is always associated with a shipment
          name: If-Match
          type: string
          required: true
      responses:
        '200':
          description: Successfully approved a SIT extension
          schema:
            $ref: 'definitions/MTOShipment.yaml'
        '403':
          $ref: '#/responses/PermissionDenied'
        '404':
          $ref: '#/responses/NotFound'
        '409':
          $ref: '#/responses/Conflict'
        '412':
          $ref: '#/responses/PreconditionFailed'
        '422':
          $ref: '#/responses/UnprocessableEntity'
        '500':
          $ref: '#/responses/ServerError'
      tags:
        - shipment
        - sitExtension
      description: Approves a SIT extension
      operationId: approveSITExtension
      summary: Approves a SIT extension
      x-permissions:
        - update.SITExtension
  '/shipments/{shipmentID}/sit-extensions/{sitExtensionID}/deny':
    parameters:
      - description: ID of the shipment
        in: path
        name: shipmentID
        required: true
        format: uuid
        type: string
      - description: ID of the SIT extension
        in: path
        name: sitExtensionID
        required: true
        format: uuid
        type: string
    patch:
      consumes:
        - application/json
      produces:
        - application/json
      parameters:
        - in: body
          name: body
          required: true
          schema:
            $ref: '#/definitions/DenySITExtension'
        - in: header
          name: If-Match
          type: string
          required: true
      responses:
        '200':
          description: Successfully denied a SIT extension
          schema:
            $ref: 'definitions/MTOShipment.yaml'
        '403':
          $ref: '#/responses/PermissionDenied'
        '404':
          $ref: '#/responses/NotFound'
        '409':
          $ref: '#/responses/Conflict'
        '412':
          $ref: '#/responses/PreconditionFailed'
        '422':
          $ref: '#/responses/UnprocessableEntity'
        '500':
          $ref: '#/responses/ServerError'
      tags:
        - shipment
        - sitExtension
      description: Denies a SIT extension
      operationId: denySITExtension
      summary: Denies a SIT extension
      x-permissions:
        - update.SITExtension
  '/shipments/{shipmentID}/sit-service-item/convert-to-customer-expense':
    parameters:
      - description: ID of the shipment
        in: path
        name: shipmentID
        required: true
        format: uuid
        type: string
    patch:
      consumes:
        - application/json
      produces:
        - application/json
      parameters:
        - in: body
          name: body
          required: true
          schema:
            $ref: '#/definitions/UpdateSITServiceItemCustomerExpense'
        - in: header
          name: If-Match
          type: string
          required: true
      responses:
        '200':
          description: Successfully converted to customer expense
          schema:
            $ref: 'definitions/MTOShipment.yaml'
        '403':
          $ref: '#/responses/PermissionDenied'
        '404':
          $ref: '#/responses/NotFound'
        '409':
          $ref: '#/responses/Conflict'
        '412':
          $ref: '#/responses/PreconditionFailed'
        '422':
          $ref: '#/responses/UnprocessableEntity'
        '500':
          $ref: '#/responses/ServerError'
      tags:
        - shipment
        - mtoServiceItem
      description: Converts a SIT to customer expense
      operationId: updateSITServiceItemCustomerExpense
      summary: Converts a SIT to customer expense
      x-permissions:
        - update.MTOServiceItem
  /shipments/{shipmentID}/ppm-documents:
    parameters:
      - description: ID of the shipment
        in: path
        name: shipmentID
        required: true
        format: uuid
        type: string
    get:
      summary: Gets all the PPM documents for a PPM shipment
      description: |
        Retrieves all of the documents and associated uploads for each ppm document type connected to a PPM shipment. This
        excludes any deleted PPM documents.
      operationId: getPPMDocuments
      tags:
        - ppm
      consumes:
        - application/json
      produces:
        - application/json
      responses:
        '200':
          description: All PPM documents and associated uploads for the specified PPM shipment.
          schema:
            $ref: 'definitions/PPMDocuments.yaml'
        '401':
          $ref: '#/responses/PermissionDenied'
        '403':
          $ref: '#/responses/PermissionDenied'
        '422':
          $ref: '#/responses/UnprocessableEntity'
        '500':
          $ref: '#/responses/ServerError'
  /ppm-shipments/{ppmShipmentId}/weight-ticket/{weightTicketId}:
    parameters:
      - $ref: 'parameters/ppmShipmentId.yaml'
      - $ref: 'parameters/weightTicketId.yaml'
    patch:
      summary: Updates a weight ticket document
      description: |
        Updates a PPM shipment's weight ticket document with new information. Only some of the weight ticket document's
        fields are editable because some have to be set by the customer, e.g. vehicle description.
      operationId: updateWeightTicket
      tags:
        - ppm
      consumes:
        - application/json
      produces:
        - application/json
      parameters:
        - $ref: 'parameters/ifMatch.yaml'
        - in: body
          name: updateWeightTicketPayload
          required: true
          schema:
            $ref: '#/definitions/UpdateWeightTicket'
      responses:
        '200':
          description: returns an updated weight ticket object
          schema:
            $ref: 'definitions/WeightTicket.yaml'
        '400':
          $ref: '#/responses/InvalidRequest'
        '401':
          $ref: '#/responses/PermissionDenied'
        '403':
          $ref: '#/responses/PermissionDenied'
        '404':
          $ref: '#/responses/NotFound'
        '412':
          $ref: '#/responses/PreconditionFailed'
        '422':
          $ref: '#/responses/UnprocessableEntity'
        '500':
          $ref: '#/responses/ServerError'
  /ppm-shipments/{ppmShipmentId}/moving-expenses/{movingExpenseId}:
    parameters:
      - $ref: 'parameters/ppmShipmentId.yaml'
      - $ref: 'parameters/movingExpenseId.yaml'
    patch:
      summary: Updates the moving expense
      description: |
        Updates a PPM shipment's moving expense with new information. Only some of the moving expense's fields are
        editable because some have to be set by the customer, e.g. the description and the moving expense type.
      operationId: updateMovingExpense
      tags:
        - ppm
      consumes:
        - application/json
      produces:
        - application/json
      parameters:
        - $ref: 'parameters/ifMatch.yaml'
        - in: body
          name: updateMovingExpense
          required: true
          schema:
            $ref: '#/definitions/UpdateMovingExpense'
      responses:
        '200':
          description: returns an updated moving expense object
          schema:
            $ref: 'definitions/MovingExpense.yaml'
        '400':
          $ref: '#/responses/InvalidRequest'
        '401':
          $ref: '#/responses/PermissionDenied'
        '403':
          $ref: '#/responses/PermissionDenied'
        '404':
          $ref: '#/responses/NotFound'
        '412':
          $ref: '#/responses/PreconditionFailed'
        '422':
          $ref: '#/responses/UnprocessableEntity'
        '500':
          $ref: '#/responses/ServerError'
  /ppm-shipments/{ppmShipmentId}/pro-gear-weight-tickets/{proGearWeightTicketId}:
    parameters:
      - $ref: 'parameters/ppmShipmentId.yaml'
      - $ref: 'parameters/proGearWeightTicketId.yaml'
    patch:
      summary: Updates a pro-gear weight ticket
      description: |
        Updates a PPM shipment's pro-gear weight ticket with new information. Only some of the fields are editable
        because some have to be set by the customer, e.g. the description.
      operationId: updateProGearWeightTicket
      tags:
        - ppm
      consumes:
        - application/json
      produces:
        - application/json
      parameters:
        - $ref: 'parameters/ifMatch.yaml'
        - in: body
          name: updateProGearWeightTicket
          required: true
          schema:
            $ref: '#/definitions/UpdateProGearWeightTicket'
      responses:
        '200':
          description: returns an updated pro-gear weight ticket object
          schema:
            $ref: 'definitions/ProGearWeightTicket.yaml'
        '400':
          $ref: '#/responses/InvalidRequest'
        '401':
          $ref: '#/responses/PermissionDenied'
        '403':
          $ref: '#/responses/PermissionDenied'
        '404':
          $ref: '#/responses/NotFound'
        '412':
          $ref: '#/responses/PreconditionFailed'
        '422':
          $ref: '#/responses/UnprocessableEntity'
        '500':
          $ref: '#/responses/ServerError'
  /ppm-shipments/{ppmShipmentId}/aoa-packet:
    parameters:
      - description: the id for the ppmshipment with aoa to be downloaded
        in: path
        name: ppmShipmentId
        required: true
        type: string
    get:
      summary: Downloads AOA Packet form PPMShipment as a PDF
      description: |
        ### Functionality
        This endpoint downloads all uploaded move order documentation combined with the Shipment Summary Worksheet into a single PDF.
        ### Errors
        * The PPMShipment must have requested an AOA.
        * The PPMShipment AOA Request must have been approved.
      operationId: showAOAPacket
      tags:
        - ppm
      produces:
        - application/pdf
      responses:
        '200':
          headers:
            Content-Disposition:
              type: string
              description: File name to download
          description: AOA PDF
          schema:
            format: binary
            type: file
        '400':
          $ref: '#/responses/InvalidRequest'
        '403':
          $ref: '#/responses/PermissionDenied'
        '404':
          $ref: '#/responses/NotFound'
        '422':
          $ref: '#/responses/UnprocessableEntity'
        '500':
          $ref: '#/responses/ServerError'
  /ppm-shipments/{ppmShipmentId}/finish-document-review:
    parameters:
      - $ref: 'parameters/ppmShipmentId.yaml'
    patch:
      summary: Updates a PPM shipment's status after document review
      description: |
        Updates a PPM shipment's status once documents have been reviewed. Status is updated depending on whether any documents have been rejected.
      operationId: finishDocumentReview
      tags:
        - ppm
      consumes:
        - application/json
      produces:
        - application/json
      parameters:
        - in: header
          name: If-Match
          type: string
          required: true
      responses:
        '200':
          description: Successfully finished document review
          schema:
            $ref: 'definitions/PPMShipment.yaml'
        '400':
          $ref: '#/responses/InvalidRequest'
        '401':
          $ref: '#/responses/PermissionDenied'
        '403':
          $ref: '#/responses/PermissionDenied'
        '404':
          $ref: '#/responses/NotFound'
        '409':
          $ref: '#/responses/Conflict'
        '412':
          $ref: '#/responses/PreconditionFailed'
        '422':
          $ref: '#/responses/UnprocessableEntity'
        '500':
          $ref: '#/responses/ServerError'
      x-permissions:
        - update.shipment
  /ppm-shipments/{ppmShipmentId}/closeout:
    parameters:
      - $ref: 'parameters/ppmShipmentId.yaml'
    get:
      summary: Get the closeout calcuations for the specified PPM shipment
      description: |
        Retrieves the closeout calculations for the specified PPM shipment.
      operationId: getPPMCloseout
      tags:
        - ppm
      produces:
        - application/json
      responses:
        '200':
          description: Returns closeout for the specified PPM shipment.
          schema:
            $ref: 'definitions/PPMCloseout.yaml'
        '400':
          $ref: '#/responses/InvalidRequest'
        '403':
          $ref: '#/responses/PermissionDenied'
        '404':
          $ref: '#/responses/NotFound'
        '422':
          $ref: '#/responses/UnprocessableEntity'
        '500':
          $ref: '#/responses/ServerError'
  /ppm-shipments/{ppmShipmentId}/actual-weight:
    parameters:
      - $ref: 'parameters/ppmShipmentId.yaml'
    get:
      summary: Get the actual weight for a PPM shipment
      description: |
        Retrieves the actual weight for the specified PPM shipment.
      operationId: getPPMActualWeight
      tags:
        - ppm
      produces:
        - application/json
      responses:
        '200':
          description: Returns actual weight for the specified PPM shipment.
          schema:
            $ref: 'definitions/PPMActualWeight.yaml'
        '400':
          $ref: '#/responses/InvalidRequest'
        '403':
          $ref: '#/responses/PermissionDenied'
        '404':
          $ref: '#/responses/NotFound'
        '422':
          $ref: '#/responses/UnprocessableEntity'
        '500':
          $ref: '#/responses/ServerError'
  /ppm-shipments/{ppmShipmentId}/payment-packet:
    get:
      summary: Returns PPM payment packet
      description: Generates a PDF containing all user uploaded documentations for PPM. Contains SSW form, orders, weight and expense documentations.
      operationId: showPaymentPacket
      tags:
        - ppm
      parameters:
        - in: path
          name: ppmShipmentId
          type: string
          format: uuid
          required: true
          description: UUID of the ppmShipment
      produces:
        - application/pdf
      responses:
        "200":
          headers:
            Content-Disposition:
              type: string
              description: File name to download
          description: PPM Payment Packet PDF
          schema:
            format: binary
            type: file
        "400":
          description: invalid request
        "401":
          description: request requires user authentication
        "403":
          description: user is not authorized
        "404":
          description: ppm not found
        "500":
          description: internal server error
  "/move_task_orders/{moveTaskOrderID}/mto_shipments/{shipmentID}/mto-agents":
    parameters:
      - description: ID of move task order
        in: path
        name: moveTaskOrderID
        required: true
        format: uuid
        type: string
      - description: ID of the shipment
        in: path
        name: shipmentID
        required: true
        format: uuid
        type: string
    get:
      produces:
        - application/json
      parameters: []
      responses:
        '200':
          description: Successfully retrieved all agents for a move task order
          schema:
            $ref: 'definitions/MTOAgents.yaml'
        '404':
          $ref: '#/responses/NotFound'
        '422':
          $ref: '#/responses/UnprocessableEntity'
        '500':
          $ref: '#/responses/ServerError'
      tags:
        - mtoAgent
      description: Fetches a list of agents associated with a move task order.
      operationId: fetchMTOAgentList
      summary: Fetch move task order agents.
  '/move-task-orders/{moveTaskOrderID}/service-items/{mtoServiceItemID}':
    parameters:
      - description: ID of move to use
        in: path
        name: moveTaskOrderID
        required: true
        type: string
      - description: ID of line item to use
        in: path
        name: mtoServiceItemID
        required: true
        type: string
    get:
      produces:
        - application/json
      parameters: []
      responses:
        '200':
          description: Successfully retrieved a line item for a move task order by ID
          schema:
            $ref: 'definitions/MTOServiceItemSingle.yaml'
        '400':
          $ref: '#/responses/InvalidRequest'
        '401':
          $ref: '#/responses/PermissionDenied'
        '403':
          $ref: '#/responses/PermissionDenied'
        '404':
          $ref: '#/responses/NotFound'
        '500':
          $ref: '#/responses/ServerError'
      tags:
        - mtoServiceItem
      description: Gets a line item by ID for a move by ID
      operationId: getMTOServiceItem
      summary: Gets a line item by ID for a move by ID
  '/move-task-orders/{moveTaskOrderID}/service-items/{mtoServiceItemID}/status':
    parameters:
      - description: ID of move to use
        in: path
        name: moveTaskOrderID
        required: true
        type: string
      - description: ID of line item to use
        in: path
        name: mtoServiceItemID
        required: true
        type: string
    patch:
      consumes:
        - application/json
      produces:
        - application/json
      parameters:
        - in: body
          name: body
          required: true
          schema:
            $ref: '#/definitions/PatchMTOServiceItemStatusPayload'
        - in: header
          name: If-Match
          type: string
          required: true
      responses:
        '200':
          description: >-
            Successfully updated status for a line item for a move task order by
            ID
          schema:
            $ref: 'definitions/MTOServiceItem.yaml'
        '400':
          $ref: '#/responses/InvalidRequest'
        '401':
          $ref: '#/responses/PermissionDenied'
        '403':
          $ref: '#/responses/PermissionDenied'
        '404':
          $ref: '#/responses/NotFound'
        '412':
          $ref: '#/responses/PreconditionFailed'
        '422':
          $ref: '#/responses/UnprocessableEntity'
        '500':
          $ref: '#/responses/ServerError'
      tags:
        - mtoServiceItem
      description: Changes the status of a line item for a move by ID
      operationId: updateMTOServiceItemStatus
      summary: Change the status of a line item for a move by ID
      x-permissions:
        - update.MTOServiceItem
  '/service-item/{mtoServiceItemID}/entry-date-update':
    parameters:
      - description: ID of the service item
        in: path
        name: mtoServiceItemID
        required: true
        type: string
    patch:
      consumes:
        - application/json
      produces:
        - application/json
      parameters:
        - in: body
          name: body
          required: true
          schema:
            $ref: 'definitions/ServiceItemSitEntryDate.yaml'
      responses:
        '200':
          description: Successfully updated SIT entry date
          schema:
            $ref: 'definitions/MTOServiceItemSingle.yaml'
        '400':
          $ref: '#/responses/InvalidRequest'
        '401':
          $ref: '#/responses/PermissionDenied'
        '403':
          $ref: '#/responses/PermissionDenied'
        '404':
          $ref: '#/responses/NotFound'
        '412':
          $ref: '#/responses/PreconditionFailed'
        '422':
          $ref: '#/responses/UnprocessableEntity'
        '500':
          $ref: '#/responses/ServerError'
      tags:
        - mtoServiceItem
      description: Locates the service item in the database and updates the SIT entry date for the selected service item and returns the service item
      operationId: updateServiceItemSitEntryDate
      summary: Updates a service item's SIT entry date by ID
  '/move-task-orders/{moveTaskOrderID}/status':
    patch:
      consumes:
        - application/json
      produces:
        - application/json
      parameters:
        - description: ID of move to use
          in: path
          name: moveTaskOrderID
          required: true
          type: string
        - in: header
          name: If-Match
          type: string
          required: true
        - in: body
          name: serviceItemCodes
          schema:
            $ref: '#/definitions/MTOApprovalServiceItemCodes'
          required: true
      responses:
        '200':
          description: Successfully updated move task order status
          schema:
            $ref: '#/definitions/Move'
        '400':
          $ref: '#/responses/InvalidRequest'
        '401':
          $ref: '#/responses/PermissionDenied'
        '403':
          $ref: '#/responses/PermissionDenied'
        '404':
          $ref: '#/responses/NotFound'
        '409':
          $ref: '#/responses/Conflict'
        '412':
          $ref: '#/responses/PreconditionFailed'
        '422':
          $ref: '#/responses/UnprocessableEntity'
        '500':
          $ref: '#/responses/ServerError'
      tags:
        - moveTaskOrder
      description: Changes move task order status to make it available to prime
      operationId: updateMoveTaskOrderStatus
      summary: Change the status of a move task order to make it available to prime
      x-permissions:
        - update.move
        - create.serviceItem
  '/move-task-orders/{moveTaskOrderID}/status/service-counseling-completed':
    patch:
      consumes:
        - application/json
      produces:
        - application/json
      parameters:
        - description: ID of move to use
          in: path
          name: moveTaskOrderID
          required: true
          type: string
        - in: header
          name: If-Match
          type: string
          required: true
      responses:
        '200':
          description: Successfully updated move task order status
          schema:
            $ref: '#/definitions/Move'
        '400':
          $ref: '#/responses/InvalidRequest'
        '401':
          $ref: '#/responses/PermissionDenied'
        '403':
          $ref: '#/responses/PermissionDenied'
        '404':
          $ref: '#/responses/NotFound'
        '409':
          $ref: '#/responses/Conflict'
        '412':
          $ref: '#/responses/PreconditionFailed'
        '422':
          $ref: '#/responses/UnprocessableEntity'
        '500':
          $ref: '#/responses/ServerError'
      tags:
        - moveTaskOrder
      description: Changes move (move task order) status to service counseling completed
      operationId: updateMTOStatusServiceCounselingCompleted
      summary: Changes move (move task order) status to service counseling completed
  '/move-task-orders/{moveTaskOrderID}/payment-service-items/{paymentServiceItemID}/status':
    parameters:
      - description: ID of move to use
        in: path
        name: moveTaskOrderID
        required: true
        type: string
      - description: ID of payment service item to use
        in: path
        name: paymentServiceItemID
        required: true
        type: string
    patch:
      consumes:
        - application/json
      produces:
        - application/json
      parameters:
        - in: body
          name: body
          required: true
          schema:
            $ref: '#/definitions/PaymentServiceItem'
        - in: header
          name: If-Match
          type: string
          required: true
      responses:
        '200':
          description: >-
            Successfully updated status for a line item for a move task order by
            ID
          schema:
            $ref: '#/definitions/PaymentServiceItem'
        '400':
          $ref: '#/responses/InvalidRequest'
        '401':
          $ref: '#/responses/PermissionDenied'
        '403':
          $ref: '#/responses/PermissionDenied'
        '404':
          $ref: '#/responses/NotFound'
        '412':
          $ref: '#/responses/PreconditionFailed'
        '422':
          $ref: '#/responses/UnprocessableEntity'
        '500':
          $ref: '#/responses/ServerError'
      tags:
        - paymentServiceItem
      description: Changes the status of a line item for a move by ID
      operationId: updatePaymentServiceItemStatus
      summary: Change the status of a payment service item for a move by ID
      x-permissions:
        - update.paymentServiceItemStatus
  '/move-task-orders/{moveTaskOrderID}/billable-weights-reviewed-at':
    patch:
      consumes:
        - application/json
      produces:
        - application/json
      parameters:
        - description: ID of move to use
          in: path
          name: moveTaskOrderID
          required: true
          type: string
        - in: header
          name: If-Match
          type: string
          required: true
      responses:
        '200':
          description: Successfully updated move task order billableWeightsReviewedAt field
          schema:
            $ref: '#/definitions/Move'
        '400':
          $ref: '#/responses/InvalidRequest'
        '401':
          $ref: '#/responses/PermissionDenied'
        '403':
          $ref: '#/responses/PermissionDenied'
        '404':
          $ref: '#/responses/NotFound'
        '409':
          $ref: '#/responses/Conflict'
        '412':
          $ref: '#/responses/PreconditionFailed'
        '422':
          $ref: '#/responses/UnprocessableEntity'
        '500':
          $ref: '#/responses/ServerError'
      tags:
        - moveTaskOrder
      description: Changes move (move task order) billableWeightsReviewedAt field to a timestamp
      operationId: updateMTOReviewedBillableWeightsAt
  '/move-task-orders/{moveTaskOrderID}/tio-remarks':
    patch:
      consumes:
        - application/json
      produces:
        - application/json
      parameters:
        - description: ID of move to use
          in: path
          name: moveTaskOrderID
          required: true
          type: string
        - in: header
          name: If-Match
          type: string
          required: true
        - in: body
          name: body
          required: true
          schema:
            $ref: '#/definitions/Move'
      responses:
        '200':
          description: Successfully updated move task order tioRemarks field
          schema:
            $ref: '#/definitions/Move'
        '400':
          $ref: '#/responses/InvalidRequest'
        '401':
          $ref: '#/responses/PermissionDenied'
        '403':
          $ref: '#/responses/PermissionDenied'
        '404':
          $ref: '#/responses/NotFound'
        '409':
          $ref: '#/responses/Conflict'
        '412':
          $ref: '#/responses/PreconditionFailed'
        '422':
          $ref: '#/responses/UnprocessableEntity'
        '500':
          $ref: '#/responses/ServerError'
      tags:
        - moveTaskOrder
      description: Changes move (move task order) billableWeightsReviewedAt field to a timestamp
      operationId: updateMoveTIORemarks
  '/move-task-orders/{moveTaskOrderID}/entitlements':
    parameters:
      - description: ID of move to use
        in: path
        name: moveTaskOrderID
        required: true
        type: string
    get:
      produces:
        - application/json
      parameters: []
      tags:
        - moveTaskOrder
      responses:
        '200':
          description: Successfully retrieved entitlements
          schema:
            $ref: '#/definitions/Entitlements'
        '400':
          $ref: '#/responses/InvalidRequest'
        '401':
          $ref: '#/responses/PermissionDenied'
        '403':
          $ref: '#/responses/PermissionDenied'
        '404':
          $ref: '#/responses/NotFound'
        '500':
          $ref: '#/responses/ServerError'
      description: Gets entitlements
      operationId: getEntitlements
      summary: Gets entitlements for a move by ID
  '/payment-requests/{paymentRequestID}':
    parameters:
      - description: UUID of payment request
        format: uuid
        in: path
        name: paymentRequestID
        required: true
        type: string
    get:
      produces:
        - application/json
      parameters: []
      responses:
        '200':
          description: fetched instance of payment request
          schema:
            $ref: '#/definitions/PaymentRequest'
        '400':
          $ref: '#/responses/InvalidRequest'
        '401':
          $ref: '#/responses/PermissionDenied'
        '403':
          $ref: '#/responses/PermissionDenied'
        '404':
          $ref: '#/responses/NotFound'
        '500':
          $ref: '#/responses/ServerError'
      tags:
        - paymentRequests
      description: Fetches an instance of a payment request by id
      operationId: getPaymentRequest
      summary: Fetches a payment request by id
      x-permissions:
        - read.paymentRequest
  '/moves/{locator}/closeout-office':
    parameters:
      - description: move code to identify a move to update the PPM shipment's closeout office for Army and Air Force service members
        format: string
        in: path
        name: locator
        required: true
        type: string
    patch:
      description: Sets the transportation office closeout location for where the Move's PPM Shipment documentation will be reviewed by
      tags:
        - move
      operationId: updateCloseoutOffice
      x-permissions:
        - update.closeoutOffice
      summary: Updates a Move's PPM closeout office for Army and Air Force customers
      produces:
        - application/json
      consumes:
        - application/json
      parameters:
        - in: body
          name: body
          schema:
            properties:
              closeoutOfficeId:
                type: string
                format: uuid
            required:
              - closeoutOfficeId
        - in: header
          name: If-Match
          type: string
          required: true
      responses:
        '200':
          description: Successfully set the closeout office for the move
          schema:
            $ref: '#/definitions/Move'
        '400':
          $ref: '#/responses/InvalidRequest'
        '401':
          $ref: '#/responses/PermissionDenied'
        '403':
          $ref: '#/responses/PermissionDenied'
        '404':
          $ref: '#/responses/NotFound'
        '412':
          $ref: '#/responses/PreconditionFailed'
        '422':
          $ref: '#/responses/UnprocessableEntity'
        '500':
          $ref: '#/responses/ServerError'
  '/moves/{locator}/customer-support-remarks':
    parameters:
      - description: move code to identify a move for customer support remarks
        format: string
        in: path
        name: locator
        required: true
        type: string
    post:
      produces:
        - application/json
      consumes:
        - application/json
      parameters:
        - in: body
          name: body
          schema:
            $ref: '#/definitions/CreateCustomerSupportRemark'
      responses:
        '200':
          description: Successfully created customer support remark
          schema:
            $ref: 'definitions/CustomerSupportRemark.yaml'
        '400':
          $ref: '#/responses/InvalidRequest'
        '404':
          $ref: '#/responses/NotFound'
        '422':
          $ref: '#/responses/UnprocessableEntity'
        '500':
          $ref: '#/responses/ServerError'
      tags:
        - customerSupportRemarks
      description: Creates a customer support remark for a move
      operationId: createCustomerSupportRemarkForMove
      summary: Creates a customer support remark for a move
    get:
      produces:
        - application/json
      parameters: []
      responses:
        '200':
          description: Successfully retrieved all line items for a move task order
          schema:
            $ref: 'definitions/CustomerSupportRemarks.yaml'
        '403':
          $ref: '#/responses/PermissionDenied'
        '404':
          $ref: '#/responses/NotFound'
        '422':
          $ref: '#/responses/UnprocessableEntity'
        '500':
          $ref: '#/responses/ServerError'
      tags:
        - customerSupportRemarks
      description: Fetches customer support remarks for a move
      operationId: getCustomerSupportRemarksForMove
      summary: Fetches customer support remarks using the move code (locator).
  '/customer-support-remarks/{customerSupportRemarkID}':
    parameters:
      - in: path
        description: the customer support remark ID to be modified
        name: customerSupportRemarkID
        required: true
        type: string
        format: uuid
    patch:
      tags:
        - customerSupportRemarks
      description: Updates a customer support remark for a move
      operationId: updateCustomerSupportRemarkForMove
      summary: Updates a customer support remark for a move
      consumes:
        - application/json
      produces:
        - application/json
      parameters:
        - in: body
          name: body
          required: true
          schema:
            $ref: '#/definitions/UpdateCustomerSupportRemarkPayload'
      responses:
        '200':
          description: Successfully updated customer support remark
          schema:
            $ref: 'definitions/CustomerSupportRemark.yaml'
        '400':
          $ref: '#/responses/InvalidRequest'
        '403':
          $ref: '#/responses/PermissionDenied'
        '404':
          $ref: '#/responses/NotFound'
        '422':
          $ref: '#/responses/UnprocessableEntity'
        '500':
          $ref: '#/responses/ServerError'
    delete:
      summary: Soft deletes a customer support remark by ID
      description: Soft deletes a customer support remark by ID
      operationId: deleteCustomerSupportRemark
      tags:
        - customerSupportRemarks
      produces:
        - application/json
      responses:
        '204':
          description: Successfully soft deleted the shipment
        '400':
          $ref: '#/responses/InvalidRequest'
        '403':
          $ref: '#/responses/PermissionDenied'
        '404':
          $ref: '#/responses/NotFound'
        '409':
          $ref: '#/responses/Conflict'
        '422':
          $ref: '#/responses/UnprocessableEntity'
        '500':
          $ref: '#/responses/ServerError'
  '/moves/{locator}/evaluation-reports':
    parameters:
      - in: path
        name: locator
        required: true
        type: string
    post:
      produces:
        - application/json
      consumes:
        - application/json
      parameters:
        - in: body
          name: body
          schema:
            $ref: '#/definitions/CreateEvaluationReport'
      responses:
        '200':
          description: Successfully created evaluation report
          schema:
            $ref: '#/definitions/EvaluationReport'
        '400':
          $ref: '#/responses/InvalidRequest'
        '404':
          $ref: '#/responses/NotFound'
        '422':
          $ref: '#/responses/UnprocessableEntity'
        '500':
          $ref: '#/responses/ServerError'
      x-permissions:
        - create.evaluationReport
      tags:
        - evaluationReports
      description: Creates an evaluation report
      operationId: createEvaluationReport
      summary: Creates an evaluation report
  '/evaluation-reports/{reportID}/download':
    parameters:
      - in: path
        description: the evaluation report ID to be downloaded
        name: reportID
        required: true
        type: string
        format: uuid
    get:
      summary: Downloads an evaluation report as a PDF
      description: Downloads an evaluation report as a PDF
      operationId: downloadEvaluationReport
      tags:
        - evaluationReports
      produces:
        - application/pdf
      responses:
        '200':
          headers:
            Content-Disposition:
              type: string
              description: File name to download
          description: Evaluation report PDF
          schema:
            format: binary
            type: file
        '403':
          $ref: '#/responses/PermissionDenied'
        '404':
          $ref: '#/responses/NotFound'
        '500':
          $ref: '#/responses/ServerError'
  '/evaluation-reports/{reportID}':
    parameters:
      - in: path
        description: the evaluation report ID to be modified
        name: reportID
        required: true
        type: string
        format: uuid
    get:
      summary: Gets an evaluation report by ID
      description: Gets an evaluation report by ID
      operationId: getEvaluationReport
      tags:
        - evaluationReports
      produces:
        - application/json
      responses:
        '200':
          description: Successfully got the report
          schema:
            $ref: '#/definitions/EvaluationReport'
        '400':
          $ref: '#/responses/InvalidRequest'
        '403':
          $ref: '#/responses/PermissionDenied'
        '404':
          $ref: '#/responses/NotFound'
        '500':
          $ref: '#/responses/ServerError'
    delete:
      summary: Deletes an evaluation report by ID
      description: Deletes an evaluation report by ID
      operationId: deleteEvaluationReport
      x-permissions:
        - delete.evaluationReport
      tags:
        - evaluationReports
      produces:
        - application/json
      responses:
        '204':
          description: Successfully deleted the report
        '400':
          $ref: '#/responses/InvalidRequest'
        '403':
          $ref: '#/responses/PermissionDenied'
        '404':
          $ref: '#/responses/NotFound'
        '409':
          $ref: '#/responses/Conflict'
        '422':
          $ref: '#/responses/UnprocessableEntity'
        '500':
          $ref: '#/responses/ServerError'
    put:
      summary: Saves an evaluation report as a draft
      description: Saves an evaluation report as a draft
      operationId: saveEvaluationReport
      x-permissions:
        - update.evaluationReport
      tags:
        - evaluationReports
      produces:
        - application/json
      consumes:
        - application/json
      parameters:
        - in: body
          name: body
          schema:
            $ref: '#/definitions/EvaluationReport'
        - in: header
          name: If-Match
          type: string
          required: true
          description: >
            Optimistic locking is implemented via the `If-Match` header. If the ETag header does not match
            the value of the resource on the server, the server rejects the change with a `412 Precondition Failed` error.
      responses:
        '204':
          description: Successfully saved the report
        '400':
          $ref: '#/responses/InvalidRequest'
        '403':
          $ref: '#/responses/PermissionDenied'
        '404':
          $ref: '#/responses/NotFound'
        '409':
          $ref: '#/responses/Conflict'
        '412':
          $ref: '#/responses/PreconditionFailed'
        '422':
          $ref: '#/responses/UnprocessableEntity'
        '500':
          $ref: '#/responses/ServerError'
  '/evaluation-reports/{reportID}/submit':
    parameters:
      - in: path
        description: the evaluation report ID to be modified
        name: reportID
        required: true
        type: string
        format: uuid
    post:
      summary: Submits an evaluation report
      description: Submits an evaluation report
      operationId: submitEvaluationReport
      tags:
        - evaluationReports
      produces:
        - application/json
      parameters:
        - in: header
          name: If-Match
          type: string
          required: true
          description: >
            Optimistic locking is implemented via the `If-Match` header. If the ETag header does not match
            the value of the resource on the server, the server rejects the change with a `412 Precondition Failed` error.
      responses:
        '204':
          description: Successfully submitted an evaluation report with the provided ID
        '403':
          $ref: '#/responses/PermissionDenied'
        '404':
          $ref: '#/responses/NotFound'
        '412':
          $ref: '#/responses/PreconditionFailed'
        '422':
          $ref: '#/responses/UnprocessableEntity'
        '500':
          $ref: '#/responses/ServerError'
      x-permissions:
        - update.evaluationReport
  '/pws-violations':
    get:
      summary: Fetch the possible PWS violations for an evaluation report
      description: Fetch the possible PWS violations for an evaluation report
      operationId: getPWSViolations
      tags:
        - pwsViolations
      produces:
        - application/json
      responses:
        '200':
          description: Successfully retrieved the PWS violations
          schema:
            $ref: '#/definitions/PWSViolations'
        '400':
          $ref: '#/responses/InvalidRequest'
        '403':
          $ref: '#/responses/PermissionDenied'
        '404':
          $ref: '#/responses/NotFound'
        '500':
          $ref: '#/responses/ServerError'
  '/report-violations/{reportID}':
    parameters:
      - in: path
        description: the evaluation report ID that has associated violations
        name: reportID
        required: true
        type: string
        format: uuid
    get:
      summary: Fetch the report violations for an evaluation report
      description: Fetch the report violations for an evaluation report
      operationId: getReportViolationsByReportID
      tags:
        - reportViolations
      produces:
        - application/json
      responses:
        '200':
          description: Successfully retrieved the report violations
          schema:
            $ref: '#/definitions/ReportViolations'
        '400':
          $ref: '#/responses/InvalidRequest'
        '403':
          $ref: '#/responses/PermissionDenied'
        '404':
          $ref: '#/responses/NotFound'
        '500':
          $ref: '#/responses/ServerError'
    post:
      summary: Associate violations with an evaluation report
      description: >-
        Associate violations with an evaluation report. This will overwrite any
        existing report-violations associations for the report and replace them
        with the newly provided ones.  An empty array will remove all violation
        associations for a given report.
      operationId: associateReportViolations
      tags:
        - reportViolations
      produces:
        - application/json
      consumes:
        - application/json
      parameters:
        - in: body
          name: body
          schema:
            $ref: '#/definitions/AssociateReportViolations'
      responses:
        '204':
          description: Successfully saved the report violations
        '400':
          $ref: '#/responses/InvalidRequest'
        '403':
          $ref: '#/responses/PermissionDenied'
        '404':
          $ref: '#/responses/NotFound'
        '409':
          $ref: '#/responses/Conflict'
        '422':
          $ref: '#/responses/UnprocessableEntity'
        '500':
          $ref: '#/responses/ServerError'
      x-permissions:
        - create.reportViolation
  '/moves/{locator}/payment-requests':
    parameters:
      - description: move code to identify a move for payment requests
        format: string
        in: path
        name: locator
        required: true
        type: string
    get:
      produces:
        - application/json
      parameters: []
      responses:
        '200':
          description: Successfully retrieved all line items for a move task order
          schema:
            $ref: '#/definitions/PaymentRequests'
        '403':
          $ref: '#/responses/PermissionDenied'
        '404':
          $ref: '#/responses/NotFound'
        '422':
          $ref: '#/responses/UnprocessableEntity'
        '500':
          $ref: '#/responses/ServerError'
      tags:
        - paymentRequests
      description: Fetches payment requests for a move
      operationId: getPaymentRequestsForMove
      summary: Fetches payment requests using the move code (locator).
      x-permissions:
        - read.paymentRequest
  '/moves/{moveID}/financial-review-flag':
    parameters:
      - description: ID of move to flag
        in: path
        name: moveID
        required: true
        type: string
        format: uuid
    post:
      summary: Flags a move for financial office review
      description: This sets a flag which indicates that the move should be reviewed by a fincancial office. For example, if the origin or destination address of a shipment is far from the duty location and may incur excess costs to the customer.
      operationId: setFinancialReviewFlag
      tags:
        - move
      consumes:
        - application/json
      produces:
        - application/json
      parameters:
        - in: header
          name: If-Match
          type: string
        - in: body
          name: body
          schema:
            required:
              - flagForReview
            properties:
              remarks:
                description: explanation of why the move is being flagged for financial review
                example: this address is way too far away
                type: string
                x-nullable: true
              flagForReview:
                description: boolean value representing whether we should flag a move for financial review
                example: false
                type: boolean
      responses:
        '200':
          description: updated Move
          schema:
            $ref: '#/definitions/Move'
        '403':
          $ref: '#/responses/PermissionDenied'
        '404':
          $ref: '#/responses/NotFound'
        '412':
          $ref: '#/responses/PreconditionFailed'
        '422':
          $ref: '#/responses/UnprocessableEntity'
        '500':
          $ref: '#/responses/ServerError'
      x-permissions:
        - update.financialReviewFlag
  '/payment-requests/{paymentRequestID}/shipments-payment-sit-balance':
    parameters:
      - description: payment request ID of the payment request with SIT service items being reviewed
        name: paymentRequestID
        type: string
        format: uuid
        in: path
        required: true
    get:
      produces:
        - application/json
      parameters: []
      responses:
        '200':
          description: Successfully retrieved shipments and their SIT days balance from all payment requests on the move
          schema:
            $ref: '#/definitions/ShipmentsPaymentSITBalance'
        '403':
          $ref: '#/responses/PermissionDenied'
        '404':
          $ref: '#/responses/NotFound'
        '422':
          $ref: '#/responses/UnprocessableEntity'
        '500':
          $ref: '#/responses/ServerError'
      tags:
        - paymentRequests
      description: Returns all shipment payment request SIT usage to support partial SIT invoicing
      operationId: getShipmentsPaymentSITBalance
      summary: Returns all shipment payment request SIT usage to support partial SIT invoicing
      x-permissions:
        - read.shipmentsPaymentSITBalance
  '/payment-requests/{paymentRequestID}/status':
    patch:
      consumes:
        - application/json
      produces:
        - application/json
      parameters:
        - description: UUID of payment request
          format: uuid
          in: path
          name: paymentRequestID
          required: true
          type: string
        - in: body
          name: body
          required: true
          schema:
            $ref: '#/definitions/UpdatePaymentRequestStatusPayload'
        - in: header
          name: If-Match
          type: string
          required: true
      responses:
        '200':
          description: updated payment request
          schema:
            $ref: '#/definitions/PaymentRequest'
        '400':
          $ref: '#/responses/InvalidRequest'
        '401':
          $ref: '#/responses/PermissionDenied'
        '403':
          $ref: '#/responses/PermissionDenied'
        '404':
          $ref: '#/responses/NotFound'
        '412':
          $ref: '#/responses/PreconditionFailed'
        '422':
          $ref: '#/responses/UnprocessableEntity'
        '500':
          $ref: '#/responses/ServerError'
      tags:
        - paymentRequests
      description: Updates status of a payment request by id
      operationId: updatePaymentRequestStatus
      summary: Updates status of a payment request by id
      x-permissions:
        - update.paymentRequest
  /documents/{documentId}:
    get:
      summary: Returns a document
      description: Returns a document and its uploads
      operationId: getDocument
      tags:
        - ghcDocuments
      parameters:
        - in: path
          name: documentId
          type: string
          format: uuid
          required: true
          description: UUID of the document to return
      responses:
        '200':
          description: the requested document
          schema:
            $ref: 'definitions/Document.yaml'
        '400':
          $ref: '#/responses/InvalidRequest'
        '401':
          $ref: '#/responses/PermissionDenied'
        '403':
          $ref: '#/responses/PermissionDenied'
        '404':
          $ref: '#/responses/NotFound'
        '412':
          $ref: '#/responses/PreconditionFailed'
        '422':
          $ref: '#/responses/UnprocessableEntity'
        '500':
          $ref: '#/responses/ServerError'
  /queues/counseling:
    get:
      produces:
        - application/json
      summary: Gets queued list of all customer moves needing services counseling by GBLOC origin
      description: >
        An office services counselor user will be assigned a transportation office that will determine which moves are displayed in their queue based on the origin duty location.  GHC moves will show up here onced they have reached the NEEDS SERVICE COUNSELING status after submission from a customer or created on a customer's behalf.
      operationId: getServicesCounselingQueue
      tags:
        - queues
      parameters:
        - in: query
          name: page
          type: integer
          description: requested page number of paginated move results
        - in: query
          name: perPage
          type: integer
          description: maximum number of moves to show on each page of paginated results
        - in: query
          name: sort
          type: string
          enum:
            [
              lastName,
              dodID,
              branch,
              locator,
              status,
              requestedMoveDate,
              submittedAt,
              originGBLOC,
              originDutyLocation,
              destinationDutyLocation,
              ppmType,
              closeoutInitiated,
              closeoutLocation,
            ]
          description: field that results should be sorted by
        - in: query
          name: order
          type: string
          enum: [asc, desc]
          description: direction of sort order if applied
        - in: query
          name: branch
          type: string
          description: filters by the branch of the move's service member
        - in: query
          name: locator
          type: string
          description: filters to match the unique move code locator
        - in: query
          name: lastName
          type: string
          description: filters using a prefix match on the service member's last name
        - in: query
          name: dodID
          type: string
          description: filters to match the unique service member's DoD ID
        - in: query
          name: requestedMoveDate
          type: string
          description: filters the requested pickup date of a shipment on the move
        - in: query
          name: submittedAt
          type: string
          format: date-time
          description: Start of the submitted at date in the user's local time zone converted to UTC
        - in: query
          name: originGBLOC
          type: string
          description: filters the GBLOC of the service member's origin duty location
        - in: query
          name: originDutyLocation
          type: string
          description: filters the name of the origin duty location on the orders
        - in: query
          name: destinationDutyLocation
          type: string
          description: filters the name of the destination duty location on the orders
        - in: query
          name: status
          type: array
          description: filters the status of the move
          uniqueItems: true
          items:
            type: string
            enum:
              - NEEDS SERVICE COUNSELING
              - SERVICE COUNSELING COMPLETED
        - in: query
          name: needsPPMCloseout
          type: boolean
          description: Only used for Services Counseling queue. If true, show PPM moves that are ready for closeout. Otherwise, show all other moves.
        - in: query
          name: ppmType
          type: string
          enum:
            - FULL
            - PARTIAL
          description: filters PPM type
        - in: query
          name: closeoutInitiated
          type: string
          format: date-time
          description: Latest date that closeout was initiated on a PPM on the move
        - in: query
          name: closeoutLocation
          type: string
          description: closeout location
        - in: query
          name: orderType
          type: string
          description: order type
      responses:
        '200':
          description: Successfully returned all moves matching the criteria
          schema:
            $ref: '#/definitions/QueueMovesResult'
        '403':
          $ref: '#/responses/PermissionDenied'
        '500':
          $ref: '#/responses/ServerError'
  /queues/prime-moves:
    get:
      summary: getPrimeMovesQueue
      description: |
        Gets all moves that have been reviewed and approved by the TOO. The `since` parameter can be used to filter this
        list down to only the moves that have been updated since the provided timestamp. A move will be considered
        updated if the `updatedAt` timestamp on the move or on its orders, shipments, service items, or payment
        requests, is later than the provided date and time.

        **WIP**: Include what causes moves to leave this list. Currently, once the `availableToPrimeAt` timestamp has
        been set, that move will always appear in this list.
      operationId: listPrimeMoves
      tags:
        - queues
      produces:
        - application/json
      parameters:
        - in: query
          name: since
          type: string
          format: date-time
          description: Only return moves updated since this time. Formatted like "2021-07-23T18:30:47.116Z"
        - in: query
          name: page
          type: integer
          description: requested page of results
        - in: query
          name: perPage
          type: integer
          description: results per page
        - in: query
          name: id
          type: string
        - in: query
          name: moveCode
          type: string
        - in: query
          name: orderType
          type: string
          description: order type
      responses:
        '200':
          description: Successfully retrieved moves. A successful fetch might still return zero moves.
          schema:
            $ref: '#/definitions/ListPrimeMovesResult'
        '403':
          $ref: '#/responses/PermissionDenied'
        '500':
          $ref: '#/responses/ServerError'
  /queues/moves:
    get:
      produces:
        - application/json
      summary: Gets queued list of all customer moves by GBLOC origin
      description: >
        An office TOO user will be assigned a transportation office that will determine which moves are displayed in their queue based on the origin duty location.  GHC moves will show up here onced they have reached the submitted status sent by the customer and have move task orders, shipments, and service items to approve.
      operationId: getMovesQueue
      tags:
        - queues
      parameters:
        - in: query
          name: page
          type: integer
          description: requested page of results
        - in: query
          name: perPage
          type: integer
          description: results per page
        - in: query
          name: sort
          type: string
          enum:
            [
              lastName,
              dodID,
              branch,
              locator,
              status,
              originDutyLocation,
              destinationDutyLocation,
              requestedMoveDate,
              appearedInTooAt,
            ]
          description: field that results should be sorted by
        - in: query
          name: order
          type: string
          enum: [asc, desc]
          description: direction of sort order if applied
        - in: query
          name: branch
          type: string
        - in: query
          name: locator
          type: string
        - in: query
          name: lastName
          type: string
        - in: query
          name: dodID
          type: string
        - in: query
          name: originDutyLocation
          type: string
        - in: query
          name: destinationDutyLocation
          type: string
        - in: query
          name: appearedInTooAt
          type: string
          format: date-time
        - in: query
          name: requestedMoveDate
          type: string
          description: filters the requested pickup date of a shipment on the move
        - in: query
          name: status
          type: array
          description: Filtering for the status.
          uniqueItems: true
          items:
            type: string
            enum:
              - SUBMITTED
              - APPROVALS REQUESTED
              - APPROVED
        - in: query
          name: orderType
          type: string
          description: order type
      responses:
        '200':
          description: Successfully returned all moves matching the criteria
          schema:
            $ref: '#/definitions/QueueMovesResult'
        '403':
          $ref: '#/responses/PermissionDenied'
        '500':
          $ref: '#/responses/ServerError'
      x-permissions:
        - update.move
        - create.serviceItem
  /queues/payment-requests:
    get:
      produces:
        - application/json
      summary: Gets queued list of all payment requests by GBLOC origin
      description: >
        An office TIO user will be assigned a transportation office that will determine which payment requests are displayed in their queue based on the origin duty location.
      operationId: getPaymentRequestsQueue
      tags:
        - queues
      parameters:
        - in: query
          name: sort
          type: string
          enum: [lastName, locator, submittedAt, branch, status, dodID, age, originDutyLocation]
          description: field that results should be sorted by
        - in: query
          name: order
          type: string
          enum: [asc, desc]
          description: direction of sort order if applied
        - in: query
          name: page
          type: integer
          description: requested page of results
        - in: query
          name: perPage
          type: integer
          description: number of records to include per page
        - in: query
          name: submittedAt
          type: string
          format: date-time
          description: Start of the submitted at date in the user's local time zone converted to UTC
        - in: query
          name: branch
          type: string
        - in: query
          name: locator
          type: string
        - in: query
          name: lastName
          type: string
        - in: query
          name: dodID
          type: string
        - in: query
          name: destinationDutyLocation
          type: string
        - in: query
          name: originDutyLocation
          type: string
        - in: query
          name: status
          type: array
          description: Filtering for the status.
          uniqueItems: true
          items:
            type: string
            enum:
              - PENDING
              - REVIEWED
              - REVIEWED_AND_ALL_SERVICE_ITEMS_REJECTED
              - PAID
              - DEPRECATED
              - EDI_ERROR
        - in: query
          name: orderType
          type: string
          description: order type
      responses:
        '200':
          description: Successfully returned all moves matching the criteria
          schema:
            $ref: '#/definitions/QueuePaymentRequestsResult'
        '403':
          $ref: '#/responses/PermissionDenied'
        '500':
          $ref: '#/responses/ServerError'
  /moves/search:
    post:
      produces:
        - application/json
      consumes:
        - application/json
      summary: Search moves by locator, DOD ID, or customer name
      description: >
        Search moves by locator, DOD ID, or customer name. Used by QAE and CSR users.
      operationId: searchMoves
      tags:
        - move
      parameters:
        - in: body
          name: body
          schema:
            properties:
              page:
                type: integer
                description: requested page of results
              perPage:
                type: integer
              locator:
                description: Move locator
                type: string
                minLength: 6
                maxLength: 6
                x-nullable: true
              dodID:
                description: DOD ID
                type: string
                minLength: 10
                maxLength: 10
                x-nullable: true
              customerName:
                description: Customer Name
                type: string
                minLength: 1
                x-nullable: true
              status:
                type: array
                description: Filtering for the status.
                uniqueItems: true
                items:
                  type: string
                  enum:
                    - DRAFT
                    - SUBMITTED
                    - APPROVALS REQUESTED
                    - APPROVED
                    - NEEDS SERVICE COUNSELING
                    - SERVICE COUNSELING COMPLETED
                    - PENDING
                    - REVIEWED
                    - REVIEWED_AND_ALL_SERVICE_ITEMS_REJECTED
                    - PAID
                    - DEPRECATED
                    - EDI_ERROR
              originPostalCode:
                type: string
                x-nullable: true
              destinationPostalCode:
                type: string
                x-nullable: true
              branch:
                type: string
                x-nullable: true
              shipmentsCount:
                type: integer
                x-nullable: true
              pickupDate:
                type: string
                format: date-time
                x-nullable: true
              deliveryDate:
                type: string
                format: date-time
                x-nullable: true
              sort:
                type: string
                x-nullable: true
                enum:
                  [
                    customerName,
                    dodID,
                    branch,
                    locator,
                    status,
                    originPostalCode,
                    destinationPostalCode,
                    shipmentsCount,
                  ]
              order:
                type: string
                x-nullable: true
                enum: [asc, desc]
          description: field that results should be sorted by
      responses:
        '200':
          description: Successfully returned all moves matching the criteria
          schema:
            $ref: '#/definitions/SearchMovesResult'
        '403':
          $ref: '#/responses/PermissionDenied'
        '500':
          $ref: '#/responses/ServerError'
  '/tac/valid':
    get:
      summary: Validation of a TAC value
      description: Returns a boolean based on whether a tac value is valid or not
      operationId: tacValidation
      tags:
        - tac
        - order
      parameters:
        - in: query
          name: tac
          type: string
          required: true
          description: The tac value to validate
      responses:
        '200':
          description: Successfully retrieved validation status
          schema:
            $ref: '#/definitions/TacValid'
        '400':
          $ref: '#/responses/InvalidRequest'
        '401':
          $ref: '#/responses/PermissionDenied'
        '403':
          $ref: '#/responses/PermissionDenied'
        '404':
          $ref: '#/responses/NotFound'
        '500':
          $ref: '#/responses/ServerError'
  /transportation-offices:
    get:
      produces:
        - application/json
      summary: Returns the transportation offices matching the search query
      description: Returns the transportation offices matching the search query
      operationId: getTransportationOffices
      tags:
        - transportationOffice
      parameters:
        - in: query
          name: search
          type: string
          required: true
          minLength: 2
          description: Search string for transportation offices
      responses:
        '200':
          description: Successfully retrieved transportation offices
          schema:
            $ref: '#/definitions/TransportationOffices'
        '400':
          $ref: '#/responses/InvalidRequest'
        '401':
          $ref: '#/responses/PermissionDenied'
        '403':
          $ref: '#/responses/PermissionDenied'
        '404':
          $ref: '#/responses/NotFound'
        '500':
          $ref: '#/responses/ServerError'
  /open/transportation-offices:
    get:
      produces:
        - application/json
      summary: Returns the transportation offices matching the search query
      description: This endpoint is publicly accessible as it is utilized to access transportation office information without having an office account.Returns the transportation offices matching the search query.
      operationId: getTransportationOfficesOpen
      tags:
        - transportationOffice
      parameters:
        - in: query
          name: search
          type: string
          required: true
          minLength: 2
          description: Search string for transportation offices
      responses:
        '200':
          description: Successfully retrieved transportation offices
          schema:
            $ref: '#/definitions/TransportationOffices'
        '400':
          $ref: '#/responses/InvalidRequest'
        '401':
          $ref: '#/responses/PermissionDenied'
        '403':
          $ref: '#/responses/PermissionDenied'
        '404':
          $ref: '#/responses/NotFound'
        '500':
          $ref: '#/responses/ServerError'
  /uploads:
    post:
      summary: Create a new upload
      description: Uploads represent a single digital file, such as a JPEG or PDF. Currently, office application uploads are only for Services Counselors to upload files for orders, but this may be expanded in the future.
      operationId: createUpload
      tags:
        - uploads
      consumes:
        - multipart/form-data
      produces:
        - application/json
      parameters:
        - in: query
          name: documentId
          type: string
          format: uuid
          required: false
          description: UUID of the document to add an upload to
        - in: formData
          name: file
          type: file
          description: The file to upload.
          required: true
      responses:
        '201':
          description: created upload
          schema:
            $ref: 'definitions/Upload.yaml'
        '400':
          description: invalid request
        '403':
          description: not authorized
        '404':
          description: not found
        '413':
          description: payload is too large
        '500':
          description: server error
definitions:
  ClientError:
    type: object
    properties:
      title:
        type: string
      detail:
        type: string
      instance:
        type: string
        format: uuid
    required:
      - title
      - detail
      - instance
  ValidationError:
    allOf:
      - $ref: '#/definitions/ClientError'
      - type: object
    properties:
      invalid_fields:
        type: object
        additionalProperties:
          type: string
    required:
      - invalid_fields
  BackupContact:
    type: object
    properties:
      name:
        type: string
      email:
        type: string
        format: x-email
        example: backupContact@mail.com
      phone:
        type: string
        format: telephone
        pattern: '^[2-9]\d{2}-\d{3}-\d{4}$'
    required:
      - name
      - email
      - phone
  Contractor:
    properties:
      contractNumber:
        type: string
      id:
        format: uuid
        type: string
      name:
        type: string
      type:
        type: string
  Role:
    type: object
    properties:
      id:
        type: string
        format: uuid
        example: c56a4180-65aa-42ec-a945-5fd21dec0538
      roleType:
        type: string
        example: customer
      roleName:
        type: string
        example: Transportation Ordering Officer
      createdAt:
        type: string
        format: date-time
        readOnly: true
      updatedAt:
        type: string
        format: date-time
        readOnly: true
    required:
      - id
      - roleType
      - roleName
      - createdAt
      - updatedAt
  OfficeUser:
    type: object
    properties:
      id:
        type: string
        format: uuid
        example: c56a4180-65aa-42ec-a945-5fd21dec0538
      userId:
        type: string
        format: uuid
      firstName:
        type: string
      middleInitials:
        type: string
      lastName:
        type: string
      email:
        type: string
        format: x-email
        pattern: '^[a-zA-Z0-9._%+-]+@[a-zA-Z0-9.-]+\.[a-zA-Z]{2,}$'
      telephone:
        type: string
        format: telephone
        pattern: '^[2-9]\d{2}-\d{3}-\d{4}$'
      transportationOfficeId:
        type: string
        format: uuid
      active:
        type: boolean
      roles:
        type: array
        items:
          $ref: '#/definitions/Role'
      edipi:
        type: string
      otherUniqueId:
        type: string
      rejectionReason:
        type: string
      status:
        type: string
        enum:
          - APPROVED
          - REQUESTED
          - REJECTED
      createdAt:
        type: string
        format: date-time
        readOnly: true
      updatedAt:
        type: string
        format: date-time
        readOnly: true
    required:
      - id
      - firstName
      - middleInitials
      - lastName
      - email
      - telephone
      - transportationOfficeId
      - active
      - roles
      - edipi
      - otherUniqueId
      - rejectionReason
      - status
      - createdAt
      - updatedAt
  OfficeUserCreate:
    type: object
    properties:
      email:
        type: string
        example: 'user@userdomain.com'
        title: Email
        x-nullable: false
      edipi:
        type: string
        example: '1234567890'
        maxLength: 10
        title: EDIPI
        x-nullable: true
      otherUniqueId:
        type: string
        title: Office user identifier when EDIPI is not available
        x-nullable: true
      firstName:
        type: string
        title: First Name
        x-nullable: false
      middleInitials:
        type: string
        example: L.
        x-nullable: true
        title: Middle Initials
      lastName:
        type: string
        title: Last Name
        x-nullable: false
      telephone:
        type: string
        format: telephone
        pattern: '^[2-9]\d{2}-\d{3}-\d{4}$'
        example: 212-555-5555
        x-nullable: false
      transportationOfficeId:
        type: string
        format: uuid
        example: 'c56a4180-65aa-42ec-a945-5fd21dec0538'
        x-nullable: false
      roles:
        type: array
        items:
          $ref: '#/definitions/OfficeUserRole'
        x-nullable: false
    required:
      - firstName
      - lastName
      - email
      - telephone
      - transportationOfficeId
      - roles
  OfficeUserRole:
    type: object
    properties:
      name:
        type: string
        example: 'Transportation Ordering Officer'
        x-nullable: true
        title: name
      roleType:
        type: string
        example: 'transportation_ordering_officer'
        x-nullable: true
        title: roleType
  Customer:
    type: object
    properties:
      agency:
        type: string
        title: Agency customer is affilated with
      first_name:
        type: string
        example: John
      last_name:
        type: string
        example: Doe
      phone:
        type: string
        format: telephone
        pattern: '^[2-9]\d{2}-\d{3}-\d{4}$'
        x-nullable: true
      email:
        type: string
        format: x-email
        pattern: '^[a-zA-Z0-9._%+-]+@[a-zA-Z0-9.-]+\.[a-zA-Z]{2,}$'
        x-nullable: true
      suffix:
        type: string
        example: Jr.
        x-nullable: true
      middle_name:
        type: string
        example: David
        x-nullable: true
      current_address:
        $ref: 'definitions/Address.yaml'
      backup_contact:
        $ref: '#/definitions/BackupContact'
      id:
        type: string
        format: uuid
        example: c56a4180-65aa-42ec-a945-5fd21dec0538
      dodID:
        type: string
      userID:
        type: string
        format: uuid
        example: c56a4180-65aa-42ec-a945-5fd21dec0538
      eTag:
        type: string
      phoneIsPreferred:
        type: boolean
      emailIsPreferred:
        type: boolean
      secondaryTelephone:
        type: string
        format: telephone
        pattern: '^[2-9]\d{2}-\d{3}-\d{4}$|^$'
        x-nullable: true
      backupAddress:
        $ref: "definitions/Address.yaml"
  CreatedCustomer:
    type: object
    properties:
      affiliation:
        type: string
        title: Branch of service customer is affilated with
      firstName:
        type: string
        example: John
      lastName:
        type: string
        example: Doe
      telephone:
        type: string
        format: telephone
        pattern: '^[2-9]\d{2}-\d{3}-\d{4}$'
        x-nullable: true
      personalEmail:
        type: string
        format: x-email
        pattern: '^[a-zA-Z0-9._%+-]+@[a-zA-Z0-9.-]+\.[a-zA-Z]{2,}$'
      suffix:
        type: string
        example: Jr.
        x-nullable: true
      middleName:
        type: string
        example: David
        x-nullable: true
      residentialAddress:
        $ref: "definitions/Address.yaml"
      backupContact:
        $ref: "#/definitions/BackupContact"
      id:
        type: string
        format: uuid
        example: c56a4180-65aa-42ec-a945-5fd21dec0538
      edipi:
        type: string
        x-nullable: true
      userID:
        type: string
        format: uuid
        example: c56a4180-65aa-42ec-a945-5fd21dec0538
      oktaID:
        type: string
      oktaEmail:
        type: string
      phoneIsPreferred:
        type: boolean
      emailIsPreferred:
        type: boolean
      secondaryTelephone:
        type: string
        format: telephone
        pattern: '^[2-9]\d{2}-\d{3}-\d{4}$'
        x-nullable: true
      backupAddress:
        $ref: "definitions/Address.yaml"
  UpdateCustomerPayload:
    type: object
    properties:
      first_name:
        type: string
        example: John
      last_name:
        type: string
        example: Doe
      phone:
        type: string
        format: telephone
        pattern: '^[2-9]\d{2}-\d{3}-\d{4}$'
        x-nullable: true
      email:
        type: string
        format: x-email
        pattern: '^[a-zA-Z0-9._%+-]+@[a-zA-Z0-9.-]+\.[a-zA-Z]{2,}$'
        x-nullable: true
      suffix:
        type: string
        example: Jr.
        x-nullable: true
      middle_name:
        type: string
        example: David
        x-nullable: true
      current_address:
        allOf:
          - $ref: 'definitions/Address.yaml'
      backup_contact:
        $ref: '#/definitions/BackupContact'
      phoneIsPreferred:
        type: boolean
      emailIsPreferred:
        type: boolean
      secondaryTelephone:
        type: string
        format: telephone
        pattern: '^[2-9]\d{2}-\d{3}-\d{4}$|^$'
        x-nullable: true
      backupAddress:
        allOf:
          - $ref: "definitions/Address.yaml"
  CreateCustomerPayload:
    type: object
    properties:
      affiliation:
        $ref: "definitions/Affiliation.yaml"
      edipi:
        type: string
        example: John
        x-nullable: true
      firstName:
        type: string
        example: John
      middleName:
        type: string
        example: David
        x-nullable: true
      lastName:
        type: string
        example: Doe
      suffix:
        type: string
        example: Jr.
        x-nullable: true
      telephone:
        type: string
        format: telephone
        pattern: '^[2-9]\d{2}-\d{3}-\d{4}$'
        x-nullable: true
      secondaryTelephone:
        type: string
        format: telephone
        pattern: '^[2-9]\d{2}-\d{3}-\d{4}$'
        x-nullable: true
      personalEmail:
        type: string
        format: x-email
        example: personalEmail@email.com
        pattern: '^[a-zA-Z0-9._%+-]+@[a-zA-Z0-9.-]+\.[a-zA-Z]{2,}$'
      phoneIsPreferred:
        type: boolean
      emailIsPreferred:
        type: boolean
      residentialAddress:
        allOf:
          - $ref: "definitions/Address.yaml"
      backupContact:
        $ref: "#/definitions/BackupContact"
      backupMailingAddress:
        allOf:
          - $ref: "definitions/Address.yaml"
      createOktaAccount:
        type: boolean
  Entitlements:
    properties:
      id:
        example: 571008b1-b0de-454d-b843-d71be9f02c04
        format: uuid
        type: string
      authorizedWeight:
        example: 2000
        type: integer
        x-formatting: weight
        x-nullable: true
      dependentsAuthorized:
        example: true
        type: boolean
        x-nullable: true
      gunSafe:
        type: boolean
        example: false
      nonTemporaryStorage:
        example: false
        type: boolean
        x-nullable: true
      privatelyOwnedVehicle:
        example: false
        type: boolean
        x-nullable: true
      proGearWeight:
        example: 2000
        type: integer
        x-formatting: weight
      proGearWeightSpouse:
        example: 500
        type: integer
        x-formatting: weight
      storageInTransit:
        example: 90
        type: integer
        x-nullable: true
      totalWeight:
        example: 500
        type: integer
        x-formatting: weight
      totalDependents:
        example: 2
        type: integer
      requiredMedicalEquipmentWeight:
        example: 500
        type: integer
        x-formatting: weight
      organizationalClothingAndIndividualEquipment:
        example: true
        type: boolean
      gunSafe:
        example: true
        type: boolean
      eTag:
        type: string
    type: object
  Error:
    properties:
      message:
        type: string
    required:
      - message
    type: object
  Grade:
    type: string
    x-nullable: true
    title: grade
    enum:
      - E_1
      - E_2
      - E_3
      - E_4
      - E_5
      - E_6
      - E_7
      - E_8
      - E_9
      - E_9_SPECIAL_SENIOR_ENLISTED
      - O_1_ACADEMY_GRADUATE
      - O_2
      - O_3
      - O_4
      - O_5
      - O_6
      - O_7
      - O_8
      - O_9
      - O_10
      - W_1
      - W_2
      - W_3
      - W_4
      - W_5
      - AVIATION_CADET
      - CIVILIAN_EMPLOYEE
      - ACADEMY_CADET
      - MIDSHIPMAN
    x-display-value:
      E_1: E-1
      E_2: E-2
      E_3: E-3
      E_4: E-4
      E_5: E-5
      E_6: E-6
      E_7: E-7
      E_8: E-8
      E_9: E-9
      E_9_SPECIAL_SENIOR_ENLISTED: E-9 (Special Senior Enlisted)
      O_1_ACADEMY_GRADUATE: O-1 or Service Academy Graduate
      O_2: O-2
      O_3: O-3
      O_4: O-4
      O_5: O-5
      O_6: O-6
      O_7: O-7
      O_8: O-8
      O_9: O-9
      O_10: O-10
      W_1: W-1
      W_2: W-2
      W_3: W-3
      W_4: W-4
      W_5: W-5
      AVIATION_CADET: Aviation Cadet
      CIVILIAN_EMPLOYEE: Civilian Employee
      ACADEMY_CADET: Service Academy Cadet
      MIDSHIPMAN: Midshipman
  Move:
    properties:
      id:
        example: 1f2270c7-7166-40ae-981e-b200ebdf3054
        format: uuid
        type: string
      serviceCounselingCompletedAt:
        format: date-time
        type: string
        x-nullable: true
      availableToPrimeAt:
        format: date-time
        type: string
        x-nullable: true
      billableWeightsReviewedAt:
        format: date-time
        type: string
        x-nullable: true
      contractorId:
        type: string
        format: uuid
        x-nullable: true
      contractor:
        $ref: '#/definitions/Contractor'
      locator:
        type: string
        example: '1K43AR'
      ordersId:
        type: string
        format: uuid
        example: c56a4180-65aa-42ec-a945-5fd21dec0538
      orders:
        $ref: '#/definitions/Order'
      referenceId:
        example: 1001-3456
        type: string
        x-nullable: true
      status:
        $ref: '#/definitions/MoveStatus'
      excess_weight_qualified_at:
        type: string
        format: date-time
        description: Timestamp of when the estimated shipment weights of the move reached 90% of the weight allowance
        x-nullable: true
      excess_weight_acknowledged_at:
        type: string
        format: date-time
        description: Timestamp of when the TOO acknowledged the excess weight risk by either dismissing the alert or updating the max billable weight
        x-nullable: true
      tioRemarks:
        type: string
        example: approved additional weight
        x-nullable: true
      financialReviewFlag:
        type: boolean
        example: false
        description: This flag is set by office users if a move should be reviewed by a Financial Office
        x-nullable: false
        readOnly: true
      financialReviewRemarks:
        type: string
        example: Destination address is too far from duty location
        x-nullable: true
        readOnly: true
      closeoutOffice:
        $ref: 'definitions/TransportationOffice.yaml'
      closeoutOfficeId:
        type: string
        format: uuid
        description: The transportation office that will handle reviewing PPM Closeout documentation for Army and Air Force service members
        x-nullable: true
      approvalsRequestedAt:
        type: string
        format: date-time
        description: The time at which a move is sent back to the TOO becuase the prime added a new service item for approval
        x-nullable: true
      createdAt:
        type: string
        format: date-time
      submittedAt:
        type: string
        format: date-time
        x-nullable: true
      updatedAt:
        type: string
        format: date-time
      eTag:
        type: string
      shipmentGBLOC:
        $ref: '#/definitions/GBLOC'
  MoveHistory:
    properties:
      id:
        description: move ID
        example: 1f2270c7-7166-40ae-981e-b200ebdf3054
        format: uuid
        type: string
      historyRecords:
        description: A list of MoveAuditHistory's connected to the move.
        $ref: '#/definitions/MoveAuditHistories'
      locator:
        description: move locator
        type: string
        example: '1K43AR'
      referenceId:
        description: move referenceID
        example: 1001-3456
        type: string
        x-nullable: true
  MoveHistoryResult:
    type: object
    properties:
      page:
        type: integer
      perPage:
        type: integer
      totalCount:
        type: integer
      id:
        description: move ID
        example: 1f2270c7-7166-40ae-981e-b200ebdf3054
        format: uuid
        type: string
      historyRecords:
        description: A list of MoveAuditHistory's connected to the move.
        $ref: '#/definitions/MoveAuditHistories'
      locator:
        description: move locator
        type: string
        example: '1K43AR'
      referenceId:
        description: move referenceID
        example: 1001-3456
        type: string
        x-nullable: true
  MoveAuditHistories:
    type: array
    items:
      $ref: '#/definitions/MoveAuditHistory'
  MoveAuditHistory:
    properties:
      id:
        description: id from audity_history table
        example: 1f2270c7-7166-40ae-981e-b200ebdf3054
        format: uuid
        type: string
      schemaName:
        description: Database schema audited table for this event is in
        type: string
      tableName:
        description: name of database table that was changed
        type: string
      relId:
        description: relation OID. Table OID (object identifier). Changes with drop/create.
        type: integer
      objectId:
        description: id column for the tableName where the data was changed
        example: 1f2270c7-7166-40ae-981e-b200ebdf3054
        format: uuid
        type: string
        x-nullable: true
      sessionUserId:
        example: 1f2270c7-7166-40ae-981e-b200ebdf3054
        format: uuid
        type: string
        x-nullable: true
      sessionUserFirstName:
        example: foo
        type: string
        x-nullable: true
      sessionUserLastName:
        example: bar
        type: string
        x-nullable: true
      sessionUserEmail:
        example: foobar@example.com
        type: string
        x-nullable: true
      sessionUserTelephone:
        format: telephone
        type: string
        pattern: '^[2-9]\d{2}-\d{3}-\d{4}$'
        x-nullable: true
      context:
        type: array
        items:
          type: object
          additionalProperties:
            type: string
        x-nullable: true
      contextId:
        description: id column for the context table the record belongs to
        example: 1f2270c7-7166-40ae-981e-b200ebdf3054
        type: string
        x-nullable: true
      eventName:
        description: API endpoint name that was called to make the change
        type: string
        x-nullable: true
      actionTstampTx:
        description: Transaction start timestamp for tx in which audited event occurred
        type: string
        format: date-time
      actionTstampStm:
        description: Statement start timestamp for tx in which audited event occurred
        type: string
        format: date-time
      actionTstampClk:
        description: Wall clock time at which audited event's trigger call occurred
        type: string
        format: date-time
      transactionId:
        description: Identifier of transaction that made the change. May wrap, but unique paired with action_tstamp_tx.
        type: integer
        x-nullable: true
      action:
        description: Action type; I = insert, D = delete, U = update, T = truncate
        type: string
      oldValues:
        description: A list of (old/previous) MoveAuditHistoryItem's for a record before the change.
        type: object
        additionalProperties: true
        x-nullable: true
      changedValues:
        description: A list of (changed/updated) MoveAuditHistoryItem's for a record after the change.
        type: object
        additionalProperties: true
        x-nullable: true
      statementOnly:
        description: true if audit event is from an FOR EACH STATEMENT trigger, false for FOR EACH ROW'
        type: boolean
        example: false
  MoveAuditHistoryItems:
    type: array
    items:
      $ref: '#/definitions/MoveAuditHistoryItem'
  MoveAuditHistoryItem:
    properties:
      columnName:
        type: string
      columnValue:
        type: string
  MoveStatus:
    type: string
    enum:
      - DRAFT
      - NEEDS SERVICE COUNSELING
      - SERVICE COUNSELING COMPLETED
      - SUBMITTED
      - APPROVALS REQUESTED
      - APPROVED
      - CANCELED
      - PENDING
      - REVIEWED
      - SENT_TO_GEX
      - RECEIVED_BY_GEX
      - PAID
      - REVIEWED_AND_ALL_SERVICE_ITEMS_REJECTED
      - EDI_ERROR
      - DEPRECATED
      - ERROR
      - REJECTED
      - PAYMENT REQUESTED
  DeptIndicator:
    type: string
    title: Dept. indicator
    x-nullable: true
    enum:
      - NAVY_AND_MARINES
      - ARMY
      - ARMY_CORPS_OF_ENGINEERS
      - AIR_AND_SPACE_FORCE
      - COAST_GUARD
      - OFFICE_OF_SECRETARY_OF_DEFENSE
    x-display-value:
      NAVY_AND_MARINES: 17 Navy and Marine Corps
      ARMY: 21 Army
      ARMY_CORPS_OF_ENGINEERS: 96 Army Corps of Engineers
      AIR_AND_SPACE_FORCE: 57 Air Force and Space Force
      COAST_GUARD: 70 Coast Guard
      OFFICE_OF_SECRETARY_OF_DEFENSE: 97 Office of the Secretary of Defense
  OrdersTypeDetail:
    type: string
    title: Orders type detail
    x-nullable: true
    enum:
      - HHG_PERMITTED
      - PCS_TDY
      - HHG_RESTRICTED_PROHIBITED
      - HHG_RESTRICTED_AREA
      - INSTRUCTION_20_WEEKS
      - HHG_PROHIBITED_20_WEEKS
      - DELAYED_APPROVAL
    x-display-value:
      HHG_PERMITTED: Shipment of HHG Permitted
      PCS_TDY: PCS with TDY Enroute
      HHG_RESTRICTED_PROHIBITED: Shipment of HHG Restricted or Prohibited
      HHG_RESTRICTED_AREA: HHG Restricted Area-HHG Prohibited
      INSTRUCTION_20_WEEKS: Course of Instruction 20 Weeks or More
      HHG_PROHIBITED_20_WEEKS: Shipment of HHG Prohibited but Authorized within 20 weeks
      DELAYED_APPROVAL: Delayed Approval 20 Weeks or More
  Order:
    properties:
      id:
        example: 1f2270c7-7166-40ae-981e-b200ebdf3054
        format: uuid
        type: string
      customerID:
        example: c56a4180-65aa-42ec-a945-5fd21dec0538
        format: uuid
        type: string
      customer:
        $ref: '#/definitions/Customer'
      moveCode:
        type: string
        example: 'H2XFJF'
      first_name:
        type: string
        example: John
        readOnly: true
      last_name:
        type: string
        example: Doe
        readOnly: true
      grade:
        $ref: '#/definitions/Grade'
      agency:
        $ref: 'definitions/Affiliation.yaml'
      entitlement:
        $ref: '#/definitions/Entitlements'
      destinationDutyLocation:
        $ref: 'definitions/DutyLocation.yaml'
      originDutyLocation:
        $ref: 'definitions/DutyLocation.yaml'
      originDutyLocationGBLOC:
        $ref: '#/definitions/GBLOC'
      moveTaskOrderID:
        example: c56a4180-65aa-42ec-a945-5fd21dec0538
        format: uuid
        type: string
      uploaded_order_id:
        example: c56a4180-65aa-42ec-a945-5fd21dec0538
        format: uuid
        type: string
      uploadedAmendedOrderID:
        example: c56a4180-65aa-42ec-a945-5fd21dec0538
        format: uuid
        type: string
        x-nullable: true
      amendedOrdersAcknowledgedAt:
        type: string
        format: date-time
        x-nullable: true
      order_number:
        type: string
        x-nullable: true
        example: '030-00362'
      order_type:
        $ref: 'definitions/OrdersType.yaml'
      order_type_detail:
        $ref: '#/definitions/OrdersTypeDetail'
        x-nullable: true
      date_issued:
        type: string
        format: date
        example: '2020-01-01'
      report_by_date:
        type: string
        format: date
        example: '2020-01-01'
      department_indicator:
        $ref: '#/definitions/DeptIndicator'
        x-nullable: true
      tac:
        type: string
        title: TAC
        example: 'F8J1'
        x-nullable: true
      sac:
        type: string
        title: SAC
        example: 'N002214CSW32Y9'
        x-nullable: true
      ntsTac:
        type: string
        title: NTS TAC
        example: 'F8J1'
        x-nullable: true
      ntsSac:
        type: string
        title: NTS SAC
        example: 'N002214CSW32Y9'
        x-nullable: true
      has_dependents:
        type: boolean
        example: false
        title: Are dependents included in your orders?
      spouse_has_pro_gear:
        type: boolean
        example: false
        title: Do you have a spouse who will need to move items related to their occupation (also known as spouse pro-gear)?
      supplyAndServicesCostEstimate:
        type: string
      packingAndShippingInstructions:
        type: string
      methodOfPayment:
        type: string
      naics:
        type: string
      eTag:
        type: string
    type: object
  OrderBody:
    type: object
    properties:
      id:
        type: string
        format: uuid
  CreateOrders:
    type: object
    properties:
      serviceMemberId:
        type: string
        format: uuid
        example: c56a4180-65aa-42ec-a945-5fd21dec0538
      issueDate:
        type: string
        description: The date and time that these orders were cut.
        format: date
        title: Orders date
      reportByDate:
        type: string
        description: Report By Date
        format: date
        title: Report-by date
      ordersType:
        $ref: 'definitions/OrdersType.yaml'
      ordersTypeDetail:
        $ref: '#/definitions/OrdersTypeDetail'
      hasDependents:
        type: boolean
        title: Are dependents included in your orders?
      spouseHasProGear:
        type: boolean
        title: Do you have a spouse who will need to move items related to their occupation (also known as spouse pro-gear)?
      newDutyLocationId:
        type: string
        format: uuid
        example: c56a4180-65aa-42ec-a945-5fd21dec0538
      ordersNumber:
        type: string
        title: Orders Number
        x-nullable: true
        example: '030-00362'
      tac:
        type: string
        title: TAC
        example: 'F8J1'
        x-nullable: true
      sac:
        type: string
        title: SAC
        example: 'N002214CSW32Y9'
        x-nullable: true
      departmentIndicator:
        $ref: '#/definitions/DeptIndicator'
      grade:
        $ref: '#/definitions/Grade'
      originDutyLocationId:
        type: string
        format: uuid
        example: c56a4180-65aa-42ec-a945-5fd21dec0538
    required:
      - serviceMemberId
      - issueDate
      - reportByDate
      - ordersType
      - hasDependents
      - spouseHasProGear
      - newDutyLocationId
  CounselingUpdateOrderPayload:
    type: object
    properties:
      issueDate:
        type: string
        description: The date and time that these orders were cut.
        format: date
        example: '2018-04-26'
        title: Orders date
      reportByDate:
        type: string
        description: Report By Date
        format: date
        example: '2018-04-26'
        title: Report-by date
      ordersType:
        $ref: 'definitions/OrdersType.yaml'
      ordersTypeDetail:
        $ref: '#/definitions/OrdersTypeDetail'
      ordersNumber:
        type: string
        title: Orders Number
        x-nullable: true
        example: '030-00362'
      departmentIndicator:
        $ref: '#/definitions/DeptIndicator'
        x-nullable: true
      originDutyLocationId:
        type: string
        format: uuid
        example: c56a4180-65aa-42ec-a945-5fd21dec0538
      newDutyLocationId:
        type: string
        format: uuid
        example: c56a4180-65aa-42ec-a945-5fd21dec0538
      tac:
        type: string
        title: HHG TAC
        minLength: 4
        maxLength: 4
        example: 'F8J1'
        x-nullable: true
      sac:
        title: HHG SAC
        example: 'N002214CSW32Y9'
        $ref: definitions/NullableString.yaml
      ntsTac:
        title: NTS TAC
        minLength: 4
        maxLength: 4
        example: 'F8J1'
        $ref: definitions/NullableString.yaml
      ntsSac:
        title: NTS SAC
        example: 'N002214CSW32Y9'
        $ref: definitions/NullableString.yaml
      grade:
        $ref: '#/definitions/Grade'
    required:
      - issueDate
      - reportByDate
      - ordersType
      - originDutyLocationId
      - newDutyLocationId
  UpdateOrderPayload:
    type: object
    properties:
      issueDate:
        type: string
        description: The date and time that these orders were cut.
        format: date
        example: '2018-04-26'
        title: Orders date
      reportByDate:
        type: string
        description: Report By Date
        format: date
        example: '2018-04-26'
        title: Report-by date
      ordersType:
        $ref: 'definitions/OrdersType.yaml'
      ordersTypeDetail:
        $ref: '#/definitions/OrdersTypeDetail'
      originDutyLocationId:
        type: string
        format: uuid
        example: c56a4180-65aa-42ec-a945-5fd21dec0538
      newDutyLocationId:
        type: string
        format: uuid
        example: c56a4180-65aa-42ec-a945-5fd21dec0538
      ordersNumber:
        type: string
        title: Orders Number
        x-nullable: true
        example: '030-00362'
      tac:
        type: string
        title: HHG TAC
        minLength: 4
        maxLength: 4
        example: 'F8J1'
        x-nullable: true
      sac:
        title: HHG SAC
        example: 'N002214CSW32Y9'
        $ref: definitions/NullableString.yaml
      ntsTac:
        title: NTS TAC
        minLength: 4
        maxLength: 4
        example: 'F8J1'
        $ref: definitions/NullableString.yaml
      ntsSac:
        title: NTS SAC
        example: 'N002214CSW32Y9'
        $ref: definitions/NullableString.yaml
      departmentIndicator:
        $ref: '#/definitions/DeptIndicator'
        x-nullable: true
      ordersAcknowledgement:
        description: Confirmation that the new amended orders were reviewed after previously approving the original orders
        type: boolean
        x-nullable: true
      grade:
        $ref: '#/definitions/Grade'
    required:
      - issueDate
      - reportByDate
      - ordersType
      - newDutyLocationId
      - originDutyLocationId
  UpdateAllowancePayload:
    type: object
    properties:
      grade:
        $ref: '#/definitions/Grade'
      dependentsAuthorized:
        type: boolean
        x-nullable: true
      agency:
        $ref: 'definitions/Affiliation.yaml'
      proGearWeight:
        description: unit is in lbs
        example: 2000
        type: integer
        minimum: 0
        maximum: 2000
        x-formatting: weight
        x-nullable: true
      proGearWeightSpouse:
        description: unit is in lbs
        example: 500
        type: integer
        minimum: 0
        maximum: 500
        x-formatting: weight
        x-nullable: true
      requiredMedicalEquipmentWeight:
        description: unit is in lbs
        example: 2000
        type: integer
        minimum: 0
        x-formatting: weight
      organizationalClothingAndIndividualEquipment:
        description: only for Army
        type: boolean
        x-nullable: true
      storageInTransit:
        description: the number of storage in transit days that the customer is entitled to for a given shipment on their move
        type: integer
        minimum: 0
      gunSafe:
        description: True if user is entitled to move a gun safe (up to 500 lbs) as part of their move without it being charged against their weight allowance.
        type: boolean
        x-nullable: true
  UpdateBillableWeightPayload:
    type: object
    properties:
      authorizedWeight:
        description: unit is in lbs
        example: 2000
        minimum: 1
        type: integer
        x-formatting: weight
        x-nullable: true
  UpdateMaxBillableWeightAsTIOPayload:
    type: object
    properties:
      authorizedWeight:
        description: unit is in lbs
        example: 2000
        minimum: 1
        type: integer
        x-formatting: weight
        x-nullable: true
      tioRemarks:
        description: TIO remarks for updating the max billable weight
        example: Increasing max billable weight
        type: string
        minLength: 1
        x-nullable: true
    required:
      - authorizedWeight
      - tioRemarks
  CounselingUpdateAllowancePayload:
    type: object
    properties:
      grade:
        $ref: '#/definitions/Grade'
      dependentsAuthorized:
        type: boolean
        x-nullable: true
      agency:
        $ref: 'definitions/Affiliation.yaml'
      proGearWeight:
        minimum: 0
        maximum: 2000
        description: unit is in lbs
        example: 2000
        type: integer
        x-formatting: weight
        x-nullable: true
      proGearWeightSpouse:
        minimum: 0
        maximum: 500
        description: unit is in lbs
        example: 2000
        type: integer
        x-formatting: weight
        x-nullable: true
      requiredMedicalEquipmentWeight:
        minimum: 0
        description: unit is in lbs
        example: 2000
        type: integer
        x-formatting: weight
      organizationalClothingAndIndividualEquipment:
        description: only for Army
        type: boolean
        x-nullable: true
      storageInTransit:
        description: the number of storage in transit days that the customer is entitled to for a given shipment on their move
        type: integer
        minimum: 0
      gunSafe:
        description: True if user is entitled to move a gun safe (up to 500 lbs) as part of their move without it being charged against their weight allowance.
        type: boolean
        x-nullable: true
  MoveTaskOrder:
    description: The Move (MoveTaskOrder)
    properties:
      id:
        example: 1f2270c7-7166-40ae-981e-b200ebdf3054
        format: uuid
        type: string
      createdAt:
        format: date-time
        type: string
      orderID:
        example: c56a4180-65aa-42ec-a945-5fd21dec0538
        format: uuid
        type: string
      locator:
        type: string
        example: '1K43AR'
      referenceId:
        example: 1001-3456
        type: string
      serviceCounselingCompletedAt:
        format: date-time
        type: string
        x-nullable: true
      availableToPrimeAt:
        format: date-time
        type: string
        x-nullable: true
      updatedAt:
        format: date-time
        type: string
      destinationAddress:
        $ref: 'definitions/Address.yaml'
      pickupAddress:
        $ref: 'definitions/Address.yaml'
      destinationDutyLocation:
        example: 1f2270c7-7166-40ae-981e-b200ebdf3054
        format: uuid
        type: string
      originDutyLocation:
        example: 1f2270c7-7166-40ae-981e-b200ebdf3054
        format: uuid
        type: string
      entitlements:
        $ref: '#/definitions/Entitlements'
      requestedPickupDate:
        format: date
        type: string
      tioRemarks:
        type: string
        example: approved additional weight
        x-nullable: true
      eTag:
        type: string
    type: object
  MoveTaskOrders:
    items:
      $ref: '#/definitions/MoveTaskOrder'
    type: array
  PaymentRequest:
    properties:
      proofOfServiceDocs:
        $ref: '#/definitions/ProofOfServiceDocs'
      id:
        example: c56a4180-65aa-42ec-a945-5fd21dec0538
        format: uuid
        readOnly: true
        type: string
      isFinal:
        default: false
        type: boolean
      moveTaskOrder:
        $ref: '#/definitions/Move'
      moveTaskOrderID:
        example: c56a4180-65aa-42ec-a945-5fd21dec0538
        format: uuid
        type: string
      rejectionReason:
        example: documentation was incomplete
        type: string
        x-nullable: true
      serviceItems:
        $ref: '#/definitions/PaymentServiceItems'
      status:
        $ref: '#/definitions/PaymentRequestStatus'
      paymentRequestNumber:
        example: 1234-5678-1
        readOnly: true
        type: string
      recalculationOfPaymentRequestID:
        example: c56a4180-65aa-42ec-a945-5fd21dec0538
        format: uuid
        type: string
        readOnly: true
        x-nullable: true
      eTag:
        type: string
      reviewedAt:
        format: date-time
        type: string
        x-nullable: true
      createdAt:
        format: date-time
        type: string
    type: object
  PaymentRequests:
    items:
      $ref: '#/definitions/PaymentRequest'
    type: array
  PaymentServiceItems:
    items:
      $ref: '#/definitions/PaymentServiceItem'
    type: array
  PaymentServiceItem:
    properties:
      id:
        example: c56a4180-65aa-42ec-a945-5fd21dec0538
        format: uuid
        readOnly: true
        type: string
      createdAt:
        format: date-time
        type: string
      paymentRequestID:
        example: c56a4180-65aa-42ec-a945-5fd21dec0538
        format: uuid
        type: string
      mtoServiceItemID:
        example: c56a4180-65aa-42ec-a945-5fd21dec0538
        format: uuid
        type: string
      mtoServiceItemCode:
        example: DLH
        type: string
      mtoServiceItemName:
        example: Move management
        type: string
      mtoShipmentType:
        $ref: 'definitions/MTOShipmentType.yaml'
      mtoShipmentID:
        type: string
        format: uuid
        example: c56a4180-65aa-42ec-a945-5fd21dec0538
        x-nullable: true
      status:
        $ref: 'definitions/PaymentServiceItemStatus.yaml'
      priceCents:
        type: integer
        format: cents
        title: Price of the service item in cents
        x-nullable: true
      rejectionReason:
        example: documentation was incomplete
        type: string
        x-nullable: true
      referenceID:
        example: 1234-5678-c56a4180
        readOnly: true
        format: string
      paymentServiceItemParams:
        $ref: 'definitions/PaymentServiceItemParams.yaml'
      eTag:
        type: string
    type: object
  PaymentRequestStatus:
    $ref: 'definitions/PaymentRequestStatus.yaml'
  ProofOfServiceDocs:
    items:
      $ref: '#/definitions/ProofOfServiceDoc'
    type: array
  ProofOfServiceDoc:
    properties:
      isWeightTicket:
        type: boolean
      uploads:
        items:
          $ref: 'definitions/Upload.yaml'
        type: array
  ShipmentsPaymentSITBalance:
    items:
      $ref: '#/definitions/ShipmentPaymentSITBalance'
    type: array
  ShipmentPaymentSITBalance:
    properties:
      shipmentID:
        type: string
        format: uuid
      totalSITDaysAuthorized:
        type: integer
      totalSITDaysRemaining:
        type: integer
      totalSITEndDate:
        type: string
        format: date
        x-nullable: true
      pendingSITDaysInvoiced:
        type: integer
      pendingBilledStartDate:
        type: string
        format: date
        x-nullable: true
      pendingBilledEndDate:
        type: string
        format: date
        x-nullable: true
      previouslyBilledDays:
        type: integer
        x-nullable: true
      previouslyBilledStartDate:
        type: string
        format: date
        x-nullable: true
      previouslyBilledEndDate:
        type: string
        format: date
        x-nullable: true
  UpdateShipment:
    type: object
    properties:
      shipmentType:
        $ref: 'definitions/MTOShipmentType.yaml'
      requestedPickupDate:
        format: date
        type: string
        x-nullable: true
      requestedDeliveryDate:
        format: date
        type: string
        x-nullable: true
      customerRemarks:
        type: string
        example: handle with care
        x-nullable: true
      counselorRemarks:
        type: string
        example: counselor approved
        x-nullable: true
      billableWeightCap:
        type: integer
        description: estimated weight of the shuttle service item provided by the prime
        example: 2500
        x-formatting: weight
        x-nullable: true
      billableWeightJustification:
        type: string
        example: more weight than expected
        x-nullable: true
      pickupAddress:
        allOf:
          - $ref: 'definitions/Address.yaml'
      destinationAddress:
        allOf:
          - $ref: 'definitions/Address.yaml'
      secondaryDeliveryAddress:
        allOf:
          - $ref: 'definitions/Address.yaml'
      secondaryPickupAddress:
        allOf:
          - $ref: 'definitions/Address.yaml'
      hasSecondaryPickupAddress:
        type: boolean
        x-nullable: true
        x-omitempty: false
      hasSecondaryDeliveryAddress:
        type: boolean
        x-nullable: true
        x-omitempty: false
      actualProGearWeight:
        type: integer
        x-nullable: true
        x-omitempty: false
      actualSpouseProGearWeight:
        type: integer
        x-nullable: true
        x-omitempty: false
      destinationType:
        $ref: 'definitions/DestinationType.yaml'
      agents:
        $ref: 'definitions/MTOAgents.yaml'
        x-nullable: true
      tacType:
        $ref: 'definitions/LOATypeNullable.yaml'
      sacType:
        $ref: 'definitions/LOATypeNullable.yaml'
      usesExternalVendor:
        type: boolean
        example: false
        x-nullable: true
      serviceOrderNumber:
        type: string
        x-nullable: true
      ntsRecordedWeight:
        description: The previously recorded weight for the NTS Shipment. Used for NTS Release to know what the previous primeActualWeight or billable weight was.
        example: 2000
        type: integer
        x-formatting: weight
        x-nullable: true
      storageFacility:
        x-nullable: true
        $ref: 'definitions/StorageFacility.yaml'
      ppmShipment:
        $ref: '#/definitions/UpdatePPMShipment'
  UpdatePPMShipment:
    type: object
    properties:
      expectedDepartureDate:
        description: >
          Date the customer expects to move.
        format: date
        type: string
        x-nullable: true
      actualMoveDate:
        format: date
        type: string
        x-nullable: true
      pickupAddress:
        allOf:
          - $ref: 'definitions/Address.yaml'
      secondaryPickupAddress:
        allOf:
          - $ref: 'definitions/Address.yaml'
      destinationAddress:
        allOf:
          - $ref: 'definitions/Address.yaml'
      secondaryDestinationAddress:
        allOf:
          - $ref: 'definitions/Address.yaml'
      hasSecondaryPickupAddress:
        type: boolean
        x-nullable: true
        x-omitempty: false
      hasSecondaryDestinationAddress:
        type: boolean
        x-nullable: true
        x-omitempty: false
      w2Address:
        x-nullable: true
        $ref: 'definitions/Address.yaml'
      sitExpected:
        type: boolean
        x-nullable: true
      sitLocation:
        allOf:
          - $ref: 'definitions/SITLocationType.yaml'
          - x-nullable: true
      sitEstimatedWeight:
        type: integer
        example: 2000
        x-nullable: true
      sitEstimatedEntryDate:
        format: date
        type: string
        x-nullable: true
      sitEstimatedDepartureDate:
        format: date
        type: string
        x-nullable: true
      estimatedWeight:
        type: integer
        example: 4200
        x-nullable: true
      hasProGear:
        description: >
          Indicates whether PPM shipment has pro gear.
        type: boolean
        x-nullable: true
      proGearWeight:
        type: integer
        x-nullable: true
      spouseProGearWeight:
        type: integer
        x-nullable: true
      hasRequestedAdvance:
        description: >
          Indicates whether an advance has been requested for the PPM shipment.
        type: boolean
        x-nullable: true
      advanceAmountRequested:
        description: >
          The amount request for an advance, or null if no advance is requested
        type: integer
        format: cents
        x-nullable: true
      advanceStatus:
        $ref: 'definitions/PPMAdvanceStatus.yaml'
        x-nullable: true
  UpdateWeightTicket:
    type: object
    properties:
      emptyWeight:
        description: Weight of the vehicle when empty.
        type: integer
        minimum: 0
      fullWeight:
        description: The weight of the vehicle when full.
        type: integer
        minimum: 0
      ownsTrailer:
        description: Indicates if the customer used a trailer they own for the move.
        type: boolean
      trailerMeetsCriteria:
        description: Indicates if the trailer that the customer used meets all the criteria to be claimable.
        type: boolean
      status:
        $ref: 'definitions/PPMDocumentStatus.yaml'
      reason:
        description: The reason the services counselor has excluded or rejected the item.
        type: string
      adjustedNetWeight:
        description: Indicates the adjusted net weight of the vehicle
        type: integer
        minimum: 0
      netWeightRemarks:
        description: Remarks explaining any edits made to the net weight
        type: string
      allowableWeight:
        description: Indicates the maximum reimbursable weight of the shipment
        type: integer
        minimum: 0
  UpdateMovingExpense:
    type: object
    properties:
      amount:
        description: The total amount of the expense as indicated on the receipt
        type: integer
      sitStartDate:
        description: The date the shipment entered storage, applicable for the `STORAGE` movingExpenseType only
        type: string
        format: date
      sitEndDate:
        description: The date the shipment exited storage, applicable for the `STORAGE` movingExpenseType only
        type: string
        format: date
      status:
        $ref: 'definitions/PPMDocumentStatus.yaml'
      reason:
        description: The reason the services counselor has excluded or rejected the item.
        type: string
  UpdateProGearWeightTicket:
    type: object
    properties:
      belongsToSelf:
        description: Indicates if this information is for the customer's own pro-gear, otherwise, it's the spouse's.
        type: boolean
      hasWeightTickets:
        description: Indicates if the user has a weight ticket for their pro-gear, otherwise they have a constructed weight.
        type: boolean
      weight:
        description: Weight of the pro-gear contained in the shipment.
        type: integer
        minimum: 0
      status:
        $ref: 'definitions/PPMDocumentStatus.yaml'
      reason:
        description: The reason the services counselor has excluded or rejected the item.
        type: string
  MTOShipments:
    items:
      $ref: 'definitions/MTOShipment.yaml'
    type: array
  CreateMTOShipment:
    type: object
    properties:
      moveTaskOrderID:
        description: The ID of the move this new shipment is for.
        example: 1f2270c7-7166-40ae-981e-b200ebdf3054
        format: uuid
        type: string
      requestedPickupDate:
        description: >
          The customer's preferred pickup date. Other dates, such as required delivery date and (outside MilMove) the
          pack date, are derived from this date.
        format: date
        type: string
        x-nullable: true
      requestedDeliveryDate:
        description: >
          The customer's preferred delivery date.
        format: date
        type: string
        x-nullable: true
      customerRemarks:
        description: |
          The customer can use the customer remarks field to inform the services counselor and the movers about any
          special circumstances for this shipment. Typical examples:
            * bulky or fragile items,
            * weapons,
            * access info for their address.
          Customer enters this information during onboarding. Optional field.
        type: string
        example: handle with care
        x-nullable: true
      counselorRemarks:
        description: |
          The counselor can use the counselor remarks field to inform the movers about any
          special circumstances for this shipment. Typical examples:
            * bulky or fragile items,
            * weapons,
            * access info for their address.
          Counselors enters this information when creating or editing an MTO Shipment. Optional field.
        type: string
        example: handle with care
        x-nullable: true
      agents:
        $ref: 'definitions/MTOAgents.yaml'
      mtoServiceItems:
        $ref: 'definitions/MTOServiceItems.yaml'
      pickupAddress:
        description: The address where the movers should pick up this shipment.
        allOf:
          - $ref: 'definitions/Address.yaml'
      destinationAddress:
        description: Where the movers should deliver this shipment.
        allOf:
          - $ref: 'definitions/Address.yaml'
      destinationType:
        $ref: 'definitions/DestinationType.yaml'
      shipmentType:
        $ref: 'definitions/MTOShipmentType.yaml'
      tacType:
        allOf:
          - $ref: 'definitions/LOAType.yaml'
          - x-nullable: true
      sacType:
        allOf:
          - $ref: 'definitions/LOAType.yaml'
          - x-nullable: true
      usesExternalVendor:
        type: boolean
        example: false
        x-nullable: true
      serviceOrderNumber:
        type: string
        x-nullable: true
      ntsRecordedWeight:
        description: The previously recorded weight for the NTS Shipment. Used for NTS Release to know what the previous primeActualWeight or billable weight was.
        example: 2000
        type: integer
        x-nullable: true
        x-formatting: weight
      storageFacility:
        x-nullable: true
        $ref: 'definitions/StorageFacility.yaml'
      ppmShipment:
        $ref: '#/definitions/CreatePPMShipment'
    required:
      - moveTaskOrderID
      - shipmentType
  CreatePPMShipment:
    description: A personally procured move is a type of shipment that a service members moves themselves.
    properties:
      expectedDepartureDate:
        description: >
          Date the customer expects to move.
        format: date
        type: string
      pickupAddress:
        allOf:
          - $ref: 'definitions/Address.yaml'
      destinationAddress:
        allOf:
          - $ref: 'definitions/Address.yaml'
      secondaryDestinationAddress:
        allOf:
          - $ref: 'definitions/Address.yaml'
      secondaryPickupAddress:
        allOf:
          - $ref: 'definitions/Address.yaml'
      hasSecondaryPickupAddress:
        type: boolean
        x-nullable: true
        x-omitempty: false
      hasSecondaryDestinationAddress:
        type: boolean
        x-nullable: true
        x-omitempty: false
      sitExpected:
        type: boolean
      sitLocation:
        allOf:
          - $ref: 'definitions/SITLocationType.yaml'
          - x-nullable: true
      sitEstimatedWeight:
        type: integer
        example: 2000
        x-nullable: true
      sitEstimatedEntryDate:
        format: date
        type: string
        x-nullable: true
      sitEstimatedDepartureDate:
        format: date
        type: string
        x-nullable: true
      estimatedWeight:
        type: integer
        example: 4200
      hasProGear:
        description: >
          Indicates whether PPM shipment has pro gear.
        type: boolean
      proGearWeight:
        type: integer
        x-nullable: true
      spouseProGearWeight:
        type: integer
        x-nullable: true
    required:
      - expectedDepartureDate
      - pickupAddress
      - destinationAddress
      - sitExpected
      - estimatedWeight
      - hasProGear
  RejectShipment:
    properties:
      rejectionReason:
        type: string
        example: MTO Shipment not good enough
    required:
      - rejectionReason
  ApproveSITExtension:
    properties:
      approvedDays:
        description: Number of days approved for SIT extension
        type: integer
        example: 21
        minimum: 1
      requestReason:
        description: Reason from service counselor-provided picklist for SIT Duration Update
        example: 'AWAITING_COMPLETION_OF_RESIDENCE'
        type: string
        enum:
          - SERIOUS_ILLNESS_MEMBER
          - SERIOUS_ILLNESS_DEPENDENT
          - IMPENDING_ASSIGNEMENT
          - DIRECTED_TEMPORARY_DUTY
          - NONAVAILABILITY_OF_CIVILIAN_HOUSING
          - AWAITING_COMPLETION_OF_RESIDENCE
          - OTHER
      officeRemarks:
        description: Remarks from TOO about SIT approval
        type: string
        example: Approved for three weeks rather than requested 45 days
        x-nullable: true
    required:
      - approvedDays
  DenySITExtension:
    properties:
      officeRemarks:
        description: Remarks from TOO about SIT denial
        type: string
        example: Denied this extension as it does not match the criteria
        x-nullable: true
      convertToCustomerExpense:
        description: Whether or not to convert to members expense once SIT extension is denied.
        type: boolean
        example: false
    required:
      - officeRemarks
      - convertToCustomerExpense
  UpdateSITServiceItemCustomerExpense:
    properties:
      convertToCustomerExpense:
        example: true
        type: boolean
      customerExpenseReason:
        description: Reason the service item was rejected
        type: string
        example: Insufficent details provided
    required:
      - convertToCustomerExpense
      - customerExpenseReason
  CreateApprovedSITDurationUpdate:
    properties:
      requestReason:
        description: Reason from service counselor-provided picklist for SIT Duration Update
        example: 'AWAITING_COMPLETION_OF_RESIDENCE'
        type: string
        enum:
          - SERIOUS_ILLNESS_MEMBER
          - SERIOUS_ILLNESS_DEPENDENT
          - IMPENDING_ASSIGNEMENT
          - DIRECTED_TEMPORARY_DUTY
          - NONAVAILABILITY_OF_CIVILIAN_HOUSING
          - AWAITING_COMPLETION_OF_RESIDENCE
          - OTHER
      approvedDays:
        description: Number of days approved for SIT extension. This will match requested days saved to the SIT extension model.
        type: integer
        example: 21
      officeRemarks:
        description: Remarks from TOO about SIT Duration Update creation
        type: string
        example: Customer needs additional storage time as their new place of residence is not yet ready
        x-nullable: true
    required:
      - requestReason
      - approvedDays
  PatchMTOServiceItemStatusPayload:
    properties:
      status:
        description: Describes all statuses for a MTOServiceItem
        type: string
        enum:
          - SUBMITTED
          - APPROVED
          - REJECTED
      rejectionReason:
        description: Reason the service item was rejected
        type: string
        example: Insufficent details provided
        x-nullable: true
  MTOApprovalServiceItemCodes:
    description: MTO level service items to create when updating MTO status.
    properties:
      serviceCodeCS:
        example: true
        type: boolean
      serviceCodeMS:
        example: true
        type: boolean
    type: object
  TacValid:
    properties:
      isValid:
        example: true
        type: boolean
    required:
      - isValid
    type: object
  UpdatePaymentRequestStatusPayload:
    properties:
      rejectionReason:
        example: documentation was incomplete
        type: string
        x-nullable: true
      status:
        $ref: '#/definitions/PaymentRequestStatus'
      eTag:
        type: string
    type: object
  QueueMoves:
    type: array
    items:
      $ref: '#/definitions/QueueMove'
  QueueMove:
    type: object
    properties:
      id:
        type: string
        format: uuid
      customer:
        $ref: '#/definitions/Customer'
      status:
        $ref: '#/definitions/MoveStatus'
      locator:
        type: string
      submittedAt:
        format: date-time
        type: string
        x-nullable: true
      appearedInTooAt:
        format: date-time
        type: string
        x-nullable: true
      requestedMoveDate:
        format: date
        type: string
        x-nullable: true
      departmentIndicator:
        $ref: '#/definitions/DeptIndicator'
      shipmentsCount:
        type: integer
      originDutyLocation:
        $ref: 'definitions/DutyLocation.yaml'
      destinationDutyLocation:
        $ref: 'definitions/DutyLocation.yaml'
      originGBLOC:
        $ref: '#/definitions/GBLOC'
      ppmType:
        type: string
        enum: [FULL, PARTIAL]
        x-nullable: true
      closeoutInitiated:
        format: date-time
        type: string
        x-nullable: true
      closeoutLocation:
        type: string
        x-nullable: true
      orderType:
        type: string
        x-nullable: true
  QueueMovesResult:
    type: object
    properties:
      page:
        type: integer
      perPage:
        type: integer
      totalCount:
        type: integer
      queueMoves:
        $ref: '#/definitions/QueueMoves'
  ListPrimeMove:
    description: >
      An abbreviated definition for a move, without all the nested information (shipments, service items, etc). Used to
      fetch a list of moves more efficiently.
    type: object
    properties:
      id:
        example: 1f2270c7-7166-40ae-981e-b200ebdf3054
        format: uuid
        type: string
      moveCode:
        type: string
        example: 'HYXFJF'
        readOnly: true
      createdAt:
        format: date-time
        type: string
        readOnly: true
      orderID:
        example: c56a4180-65aa-42ec-a945-5fd21dec0538
        format: uuid
        type: string
      referenceId:
        example: 1001-3456
        type: string
      availableToPrimeAt:
        format: date-time
        type: string
        x-nullable: true
        readOnly: true
      updatedAt:
        format: date-time
        type: string
        readOnly: true
      ppmType:
        type: string
        enum:
          - FULL
          - PARTIAL
      eTag:
        type: string
        readOnly: true
      orderType:
        type: string
  ListPrimeMoves:
    type: array
    items:
      $ref: '#/definitions/ListPrimeMove'
  ListPrimeMovesResult:
    type: object
    properties:
      page:
        type: integer
      perPage:
        type: integer
      totalCount:
        type: integer
      queueMoves:
        $ref: '#/definitions/ListPrimeMoves'
  QueuePaymentRequest:
    type: object
    properties:
      id:
        type: string
        format: uuid
      moveID:
        type: string
        format: uuid
      customer:
        $ref: '#/definitions/Customer'
      status:
        $ref: '#/definitions/QueuePaymentRequestStatus'
      age:
        type: number
        format: double
        description: Days since the payment request has been requested.  Decimal representation will allow more accurate sorting.
      submittedAt:
        type: string
        format: date-time
      locator:
        type: string
      departmentIndicator:
        $ref: '#/definitions/DeptIndicator'
      originGBLOC:
        $ref: '#/definitions/GBLOC'
      originDutyLocation:
        $ref: 'definitions/DutyLocation.yaml'
      orderType:
        type: string
        x-nullable: true
  QueuePaymentRequests:
    type: array
    items:
      $ref: '#/definitions/QueuePaymentRequest'
  QueuePaymentRequestsResult:
    type: object
    properties:
      page:
        type: integer
      perPage:
        type: integer
      totalCount:
        type: integer
      queuePaymentRequests:
        $ref: '#/definitions/QueuePaymentRequests'
  QueuePaymentRequestStatus:
    enum:
      - Payment requested
      - Reviewed
      - Rejected
      - Paid
    title: Queue Payment Request Status
    type: string
  SearchMoves:
    type: array
    items:
      $ref: '#/definitions/SearchMove'
  SearchMove:
    type: object
    properties:
      id:
        type: string
        format: uuid
      firstName:
        type: string
        example: John
        x-nullable: true
      lastName:
        type: string
        example: Doe
        x-nullable: true
      dodID:
        type: string
        example: 1234567890
        x-nullable: true
      status:
        $ref: '#/definitions/MoveStatus'
      locator:
        type: string
      branch:
        type: string
      shipmentsCount:
        type: integer
      originDutyLocationPostalCode:
        format: zip
        type: string
        title: ZIP
        example: '90210'
        pattern: ^(\d{5})$
      destinationDutyLocationPostalCode:
        format: zip
        type: string
        title: ZIP
        example: '90210'
        pattern: ^(\d{5})$
      orderType:
        type: string
      requestedPickupDate:
        type: string
        format: date
        x-nullable: true
      requestedDeliveryDate:
        type: string
        format: date
        x-nullable: true
      originGBLOC:
        $ref: '#/definitions/GBLOC'
      destinationGBLOC:
<<<<<<< HEAD
        $ref: "#/definitions/GBLOC"
=======
        $ref: '#/definitions/GBLOC'
>>>>>>> 461a9c7e
  SearchMovesResult:
    type: object
    properties:
      page:
        type: integer
      perPage:
        type: integer
      totalCount:
        type: integer
      searchMoves:
        $ref: '#/definitions/SearchMoves'
  GBLOC:
    type: string
    enum:
      - AGFM
      - APAT
      - BGAC
      - BGNC
      - BKAS
      - CFMQ
      - CLPK
      - CNNQ
      - DMAT
      - GSAT
      - HAFC
      - HBAT
      - JEAT
      - JENQ
      - KKFA
      - LHNQ
      - LKNQ
      - MAPK
      - MAPS
      - MBFL
      - MLNQ
      - XXXX
  CreateCustomerSupportRemark:
    type: object
    description: >-
      A text remark written by an customer support user that is associated with a specific
      move.
    required:
      - content
      - officeUserID
    properties:
      content:
        example: This is a remark about a move.
        type: string
      officeUserID:
        example: 1f2270c7-7166-40ae-981e-b200ebdf3054
        format: uuid
        type: string
  UpdateCustomerSupportRemarkPayload:
    type: object
    description: >-
      A text remark update to an existing remark created by the current active user (the CSR).
    required:
      - content
    properties:
      content:
        example: This is a remark about a move.
        type: string
  EvaluationReportType:
    type: string
    enum:
      - SHIPMENT
      - COUNSELING
  EvaluationReportInspectionType:
    type: string
    enum:
      - DATA_REVIEW
      - PHYSICAL
      - VIRTUAL
    x-nullable: true
  EvaluationReportLocation:
    type: string
    enum:
      - ORIGIN
      - DESTINATION
      - OTHER
    x-nullable: true
  EvaluationReportOfficeUser:
    type: object
    readOnly: true
    description: The authoring office user for an evaluation report
    properties:
      id:
        example: 1f2270c7-7166-40ae-981e-b200ebdf3054
        format: uuid
        type: string
      firstName:
        type: string
      lastName:
        type: string
      email:
        type: string
        format: x-email
        pattern: '^[a-zA-Z0-9._%+-]+@[a-zA-Z0-9.-]+\.[a-zA-Z]{2,}$'
      phone:
        type: string
        format: telephone
        pattern: '^[2-9]\d{2}-\d{3}-\d{4}$'
  EvaluationReportList:
    type: array
    items:
      $ref: '#/definitions/EvaluationReport'
  EvaluationReport:
    type: object
    description: An evaluation report
    properties:
      id:
        example: 1f2270c7-7166-40ae-981e-b200ebdf3054
        format: uuid
        type: string
        readOnly: true
      moveID:
        example: 1f2270c7-7166-40ae-981e-b200ebdf3054
        format: uuid
        type: string
        readOnly: true
      shipmentID:
        example: 1f2270c7-7166-40ae-981e-b200ebdf3054
        format: uuid
        type: string
        x-nullable: true
        readOnly: true
      type:
        $ref: '#/definitions/EvaluationReportType'
      inspectionType:
        $ref: '#/definitions/EvaluationReportInspectionType'
        x-nullable: true
      inspectionDate:
        type: string
        format: date
        x-nullable: true
      officeUser:
        $ref: '#/definitions/EvaluationReportOfficeUser'
      location:
        $ref: '#/definitions/EvaluationReportLocation'
        x-nullable: true
      ReportViolations:
        $ref: '#/definitions/ReportViolations'
        x-nullable: true
      locationDescription:
        type: string
        example: 'Route 66 at crash inspection site 3'
        x-nullable: true
      observedShipmentDeliveryDate:
        type: string
        format: date
        x-nullable: true
      observedShipmentPhysicalPickupDate:
        type: string
        format: date
        x-nullable: true
      timeDepart:
        type: string
        x-nullable: true
        pattern: '^(0[0-9]|1[0-9]|2[0-3]):[0-5][0-9]$'
        example: '14:30'
      evalStart:
        type: string
        x-nullable: true
        pattern: '^(0[0-9]|1[0-9]|2[0-3]):[0-5][0-9]$'
        example: '15:00'
      evalEnd:
        type: string
        x-nullable: true
        pattern: '^(0[0-9]|1[0-9]|2[0-3]):[0-5][0-9]$'
        example: '18:00'
      violationsObserved:
        type: boolean
        x-nullable: true
      remarks:
        type: string
        x-nullable: true
      seriousIncident:
        type: boolean
        x-nullable: true
      seriousIncidentDesc:
        type: string
        x-nullable: true
      observedClaimsResponseDate:
        type: string
        format: date
        x-nullable: true
      observedPickupDate:
        type: string
        format: date
        x-nullable: true
      observedPickupSpreadStartDate:
        type: string
        format: date
        x-nullable: true
      observedPickupSpreadEndDate:
        type: string
        format: date
        x-nullable: true
      observedDeliveryDate:
        type: string
        format: date
        x-nullable: true
      moveReferenceID:
        type: string
        x-nullable: true
        readOnly: true
      eTag:
        type: string
      submittedAt:
        type: string
        format: date-time
        x-nullable: true
      createdAt:
        type: string
        format: date-time
        readOnly: true
      updatedAt:
        type: string
        format: date-time
        readOnly: true
  CreateEvaluationReport:
    type: object
    description: Minimal set of info needed to create a shipment evaluation report, which is just a shipment ID.
    properties:
      shipmentID:
        description: The shipment ID of the shipment to be evaluated in the report
        example: 01b9671e-b268-4906-967b-ba661a1d3933
        format: uuid
        type: string
  PWSViolation:
    type: object
    description: A PWS violation for an evaluation report
    readOnly: true
    properties:
      id:
        example: 1f2270c7-7166-40ae-981e-b200ebdf3054
        format: uuid
        type: string
      displayOrder:
        example: 3
        type: integer
      paragraphNumber:
        example: 1.2.3.4.5
        type: string
      title:
        example: Customer Support
        type: string
      category:
        example: Pre-Move Services
        type: string
      subCategory:
        example: Weight Estimate
        type: string
      requirementSummary:
        example: Provide a single point of contact (POC)
        type: string
      requirementStatement:
        example: The contractor shall prepare and load property going into NTS in containers at residence for shipment to NTS.
        type: string
      isKpi:
        example: false
        type: boolean
      additionalDataElem:
        example: QAE Observed Delivery Date
        type: string
  PWSViolations:
    type: array
    items:
      $ref: '#/definitions/PWSViolation'
  AssociateReportViolations:
    type: object
    description: A list of PWS violation string ids to associate with an evaluation report
    properties:
      violations:
        type: array
        items:
          type: string
          format: uuid
  ReportViolation:
    type: object
    description: An object associating violations to evaluation reports
    properties:
      id:
        example: 1f2270c7-7166-40ae-981e-b200ebdf3054
        format: uuid
        type: string
      reportID:
        example: 1f2270c7-7166-40ae-981e-b200ebdf3054
        format: uuid
        type: string
      # report:
      #   $ref: '#/definitions/EvaluationReport'
      violationID:
        example: 1f2270c7-7166-40ae-981e-b200ebdf3054
        format: uuid
        type: string
      violation:
        $ref: '#/definitions/PWSViolation'
  ReportViolations:
    type: array
    items:
      $ref: '#/definitions/ReportViolation'
  TransportationOffices:
    type: array
    items:
      $ref: 'definitions/TransportationOffice.yaml'
responses:
  InvalidRequest:
    description: The request payload is invalid
    schema:
      $ref: '#/definitions/Error'
  NotFound:
    description: The requested resource wasn't found
    schema:
      $ref: '#/definitions/Error'
  Conflict:
    description: Conflict error
    schema:
      $ref: '#/definitions/Error'
  PermissionDenied:
    description: The request was denied
    schema:
      $ref: '#/definitions/Error'
  ServerError:
    description: A server error occurred
    schema:
      $ref: '#/definitions/Error'
  PreconditionFailed:
    description: Precondition failed
    schema:
      $ref: '#/definitions/Error'
  UnprocessableEntity:
    description: The payload was unprocessable.
    schema:
      $ref: '#/definitions/ValidationError'<|MERGE_RESOLUTION|>--- conflicted
+++ resolved
@@ -30,43 +30,6 @@
   - name: paymentRequests
 paths:
   /open/requested-office-users:
-<<<<<<< HEAD
-      post:
-        consumes:
-          - application/json
-        produces:
-          - application/json
-        summary: Create an Office User
-        description: >
-          This endpoint is publicly accessible as it is utilized for individuals who do not have an office account to request the creation of an office account.
-
-          Request the creation of an office user. An administrator will need to approve them after creation. Note on requirements:
-          An identification method must be present. The following 2 fields have an "OR" requirement.
-          - edipi
-          - other_unique_id
-          One of these two fields MUST be present to serve as identification for the office user being created. This logic is handled at the application level.
-        operationId: createRequestedOfficeUser
-        tags:
-          - officeUsers
-        parameters:
-          - in: body
-            name: officeUser
-            description: Office User information
-            schema:
-              $ref: '#/definitions/OfficeUserCreate'
-        responses:
-          '201':
-            description: successfully requested the creation of provided office user
-            schema:
-              $ref: '#/definitions/OfficeUser'
-          '422':
-            description: validation error
-            schema:
-              $ref: '#/definitions/ValidationError'
-          '500':
-            description: internal server error
-  "/customer":
-=======
     post:
       consumes:
         - application/json
@@ -102,7 +65,6 @@
         '500':
           description: internal server error
   '/customer':
->>>>>>> 461a9c7e
     post:
       summary: Creates a customer with Okta option
       description: Creates a customer with option to create an Okta profile account
@@ -118,27 +80,27 @@
           name: body
           required: true
           schema:
-            $ref: "#/definitions/CreateCustomerPayload"
-      responses:
-        "200":
+            $ref: '#/definitions/CreateCustomerPayload'
+      responses:
+        '200':
           description: successfully created the customer
           schema:
-            $ref: "#/definitions/CreatedCustomer"
-        "400":
-          $ref: "#/responses/InvalidRequest"
-        "401":
-          $ref: "#/responses/PermissionDenied"
-        "403":
-          $ref: "#/responses/PermissionDenied"
-        "404":
-          $ref: "#/responses/NotFound"
-        "412":
-          $ref: "#/responses/PreconditionFailed"
-        "422":
-          $ref: "#/responses/UnprocessableEntity"
-        "500":
-          $ref: "#/responses/ServerError"
-  "/customer/{customerID}":
+            $ref: '#/definitions/CreatedCustomer'
+        '400':
+          $ref: '#/responses/InvalidRequest'
+        '401':
+          $ref: '#/responses/PermissionDenied'
+        '403':
+          $ref: '#/responses/PermissionDenied'
+        '404':
+          $ref: '#/responses/NotFound'
+        '412':
+          $ref: '#/responses/PreconditionFailed'
+        '422':
+          $ref: '#/responses/UnprocessableEntity'
+        '500':
+          $ref: '#/responses/ServerError'
+  '/customer/{customerID}':
     parameters:
       - description: ID of customer to use
         in: path
@@ -1791,7 +1753,7 @@
       produces:
         - application/pdf
       responses:
-        "200":
+        '200':
           headers:
             Content-Disposition:
               type: string
@@ -1800,17 +1762,17 @@
           schema:
             format: binary
             type: file
-        "400":
+        '400':
           description: invalid request
-        "401":
+        '401':
           description: request requires user authentication
-        "403":
+        '403':
           description: user is not authorized
-        "404":
+        '404':
           description: ppm not found
-        "500":
+        '500':
           description: internal server error
-  "/move_task_orders/{moveTaskOrderID}/mto_shipments/{shipmentID}/mto-agents":
+  '/move_task_orders/{moveTaskOrderID}/mto_shipments/{shipmentID}/mto-agents':
     parameters:
       - description: ID of move task order
         in: path
@@ -3334,12 +3296,6 @@
                     - APPROVED
                     - NEEDS SERVICE COUNSELING
                     - SERVICE COUNSELING COMPLETED
-                    - PENDING
-                    - REVIEWED
-                    - REVIEWED_AND_ALL_SERVICE_ITEMS_REJECTED
-                    - PAID
-                    - DEPRECATED
-                    - EDI_ERROR
               originPostalCode:
                 type: string
                 x-nullable: true
@@ -3790,7 +3746,7 @@
         pattern: '^[2-9]\d{2}-\d{3}-\d{4}$|^$'
         x-nullable: true
       backupAddress:
-        $ref: "definitions/Address.yaml"
+        $ref: 'definitions/Address.yaml'
   CreatedCustomer:
     type: object
     properties:
@@ -3821,9 +3777,9 @@
         example: David
         x-nullable: true
       residentialAddress:
-        $ref: "definitions/Address.yaml"
+        $ref: 'definitions/Address.yaml'
       backupContact:
-        $ref: "#/definitions/BackupContact"
+        $ref: '#/definitions/BackupContact'
       id:
         type: string
         format: uuid
@@ -3849,7 +3805,7 @@
         pattern: '^[2-9]\d{2}-\d{3}-\d{4}$'
         x-nullable: true
       backupAddress:
-        $ref: "definitions/Address.yaml"
+        $ref: 'definitions/Address.yaml'
   UpdateCustomerPayload:
     type: object
     properties:
@@ -3893,12 +3849,12 @@
         x-nullable: true
       backupAddress:
         allOf:
-          - $ref: "definitions/Address.yaml"
+          - $ref: 'definitions/Address.yaml'
   CreateCustomerPayload:
     type: object
     properties:
       affiliation:
-        $ref: "definitions/Affiliation.yaml"
+        $ref: 'definitions/Affiliation.yaml'
       edipi:
         type: string
         example: John
@@ -3938,12 +3894,12 @@
         type: boolean
       residentialAddress:
         allOf:
-          - $ref: "definitions/Address.yaml"
+          - $ref: 'definitions/Address.yaml'
       backupContact:
-        $ref: "#/definitions/BackupContact"
+        $ref: '#/definitions/BackupContact'
       backupMailingAddress:
         allOf:
-          - $ref: "definitions/Address.yaml"
+          - $ref: 'definitions/Address.yaml'
       createOktaAccount:
         type: boolean
   Entitlements:
@@ -3996,9 +3952,6 @@
         type: integer
         x-formatting: weight
       organizationalClothingAndIndividualEquipment:
-        example: true
-        type: boolean
-      gunSafe:
         example: true
         type: boolean
       eTag:
@@ -4327,17 +4280,6 @@
       - APPROVALS REQUESTED
       - APPROVED
       - CANCELED
-      - PENDING
-      - REVIEWED
-      - SENT_TO_GEX
-      - RECEIVED_BY_GEX
-      - PAID
-      - REVIEWED_AND_ALL_SERVICE_ITEMS_REJECTED
-      - EDI_ERROR
-      - DEPRECATED
-      - ERROR
-      - REJECTED
-      - PAYMENT REQUESTED
   DeptIndicator:
     type: string
     title: Dept. indicator
@@ -5777,11 +5719,7 @@
       originGBLOC:
         $ref: '#/definitions/GBLOC'
       destinationGBLOC:
-<<<<<<< HEAD
-        $ref: "#/definitions/GBLOC"
-=======
         $ref: '#/definitions/GBLOC'
->>>>>>> 461a9c7e
   SearchMovesResult:
     type: object
     properties:
