swagger: "2.0"
info:
  contact:
    email: milmove-developers@caci.com
  description:
    $ref: info/ghc_description.md
  license:
    name: MIT
    url: "https://opensource.org/licenses/MIT"
  title: MilMove GHC API
  version: 0.0.1
basePath: /ghc/v1
schemes:
  - http
tags:
  - name: queues
  - name: move
  - $ref: "tags/order.yaml"
  - name: moveTaskOrder
  - name: customer
  - name: mtoServiceItem
  - name: mtoShipment
  - name: shipment
  - name: mtoAgent
  - name: paymentServiceItem
  - name: ppm
  - name: tac
  - name: transportationOffice
  - name: addresses
  - name: uploads
  - name: paymentRequests
  - name: reServiceItems
paths:
  "/customer":
    post:
      summary: Creates a customer with Okta option
      description: Creates a customer with option to also create an Okta profile account based on the office user's input when completing the UI form and submitting.
      operationId: createCustomerWithOktaOption
      tags:
        - customer
      consumes:
        - application/json
      produces:
        - application/json
      parameters:
        - in: body
          name: body
          required: true
          schema:
            $ref: "#/definitions/CreateCustomerPayload"
      responses:
        "200":
          description: successfully created the customer
          schema:
            $ref: "#/definitions/CreatedCustomer"
        "400":
          $ref: "#/responses/InvalidRequest"
        "401":
          $ref: "#/responses/PermissionDenied"
        "403":
          $ref: "#/responses/PermissionDenied"
        "404":
          $ref: "#/responses/NotFound"
        "409":
          $ref: "#/responses/Conflict"
        "412":
          $ref: "#/responses/PreconditionFailed"
        "422":
          $ref: "#/responses/UnprocessableEntity"
        "500":
          $ref: "#/responses/ServerError"
  /open/requested-office-users:
    post:
      consumes:
        - application/json
      produces:
        - application/json
      summary: Create an Office User
      description: >
        This endpoint is publicly accessible as it is utilized for individuals who do not have an office account to request the creation of an office account.

        Request the creation of an office user. An administrator will need to approve them after creation. Note on requirements:
        An identification method must be present. The following 2 fields have an "OR" requirement.
        - edipi
        - other_unique_id
        One of these two fields MUST be present to serve as identification for the office user being created. This logic is handled at the application level.
      operationId: createRequestedOfficeUser
      tags:
        - officeUsers
      parameters:
        - in: body
          name: officeUser
          description: Office User information
          schema:
            $ref: "#/definitions/OfficeUserCreate"
      responses:
        "201":
          description: successfully requested the creation of provided office user
          schema:
            $ref: "#/definitions/OfficeUser"
        "422":
          description: validation error
          schema:
            $ref: "#/definitions/ValidationError"
        "500":
          description: internal server error
  "/customer/{customerID}":
    parameters:
      - description: ID of customer to use
        in: path
        name: customerID
        required: true
        type: string
        format: uuid
    get:
      produces:
        - application/json
      parameters: []
      responses:
        "200":
          description: Successfully retrieved information on an individual customer
          schema:
            $ref: "#/definitions/Customer"
        "400":
          $ref: "#/responses/InvalidRequest"
        "401":
          $ref: "#/responses/PermissionDenied"
        "403":
          $ref: "#/responses/PermissionDenied"
        "404":
          $ref: "#/responses/NotFound"
        "500":
          $ref: "#/responses/ServerError"
      tags:
        - customer
      description: Returns a given customer
      operationId: getCustomer
      summary: Returns a given customer
    patch:
      summary: Updates customer info
      description: Updates customer info by ID
      operationId: updateCustomer
      tags:
        - customer
      consumes:
        - application/json
      produces:
        - application/json
      parameters:
        - in: body
          name: body
          required: true
          schema:
            $ref: "#/definitions/UpdateCustomerPayload"
        - in: header
          name: If-Match
          type: string
          required: true
      responses:
        "200":
          description: updated instance of orders
          schema:
            $ref: "#/definitions/Customer"
        "400":
          $ref: "#/responses/InvalidRequest"
        "401":
          $ref: "#/responses/PermissionDenied"
        "403":
          $ref: "#/responses/PermissionDenied"
        "404":
          $ref: "#/responses/NotFound"
        "412":
          $ref: "#/responses/PreconditionFailed"
        "422":
          $ref: "#/responses/UnprocessableEntity"
        "500":
          $ref: "#/responses/ServerError"
      x-permissions:
        - update.customer
  /customer/search:
    post:
      produces:
        - application/json
      consumes:
        - application/json
      summary: Search customers by DOD ID or customer name
      description: >
        Search customers by DOD ID or customer name. Used by services counselors to locate profiles to update, find attached moves, and to create new moves.
      operationId: searchCustomers
      tags:
        - customer
      parameters:
        - in: body
          name: body
          schema:
            properties:
              page:
                type: integer
                description: requested page of results
              perPage:
                type: integer
              edipi:
                description: DOD ID
                type: string
                minLength: 10
                maxLength: 10
                x-nullable: true
              emplid:
                description: EMPLID
                type: string
                minLength: 7
                maxLength: 7
                x-nullable: true
              branch:
                description: Branch
                type: string
                minLength: 1
              customerName:
                description: Customer Name
                type: string
                minLength: 1
                x-nullable: true
              sort:
                type: string
                x-nullable: true
                enum:
                  [
                    customerName,
                    edipi,
                    emplid,
                    branch,
                    personalEmail,
                    telephone,
                  ]
              order:
                type: string
                x-nullable: true
                enum: [asc, desc]
          description: field that results should be sorted by
      responses:
        "200":
          description: Successfully returned all customers matching the criteria
          schema:
            $ref: "#/definitions/SearchCustomersResult"
        "403":
          $ref: "#/responses/PermissionDenied"
        "500":
          $ref: "#/responses/ServerError"
  "/move/{locator}":
    parameters:
      - description: Code used to identify a move in the system
        in: path
        name: locator
        required: true
        type: string
    get:
      produces:
        - application/json
      parameters: []
      responses:
        "200":
          description: Successfully retrieved the individual move
          schema:
            $ref: "#/definitions/Move"
        "400":
          $ref: "#/responses/InvalidRequest"
        "401":
          $ref: "#/responses/PermissionDenied"
        "403":
          $ref: "#/responses/PermissionDenied"
        "404":
          $ref: "#/responses/NotFound"
        "500":
          $ref: "#/responses/ServerError"
      tags:
        - move
      description: Returns a given move for a unique alphanumeric locator string
      summary: Returns a given move
      operationId: getMove
  "/move/{locator}/history":
    parameters:
      - description: Code used to identify a move in the system
        in: path
        name: locator
        required: true
        type: string
    get:
      produces:
        - application/json
      parameters:
        - in: query
          name: page
          type: integer
          description: requested page of results
        - in: query
          name: perPage
          type: integer
          description: results per page
      responses:
        "200":
          description: Successfully retrieved the individual move history
          schema:
            $ref: "#/definitions/MoveHistoryResult"
        "400":
          $ref: "#/responses/InvalidRequest"
        "401":
          $ref: "#/responses/PermissionDenied"
        "403":
          $ref: "#/responses/PermissionDenied"
        "404":
          $ref: "#/responses/NotFound"
        "500":
          $ref: "#/responses/ServerError"
      tags:
        - move
      description: Returns the history for a given move for a unique alphanumeric locator string
      summary: Returns the history of an identified move
      operationId: getMoveHistory
  "/moves/{moveID}/shipment-evaluation-reports-list":
    parameters:
      - description: Code used to identify a move in the system
        in: path
        name: moveID
        required: true
        type: string
        format: uuid
    get:
      produces:
        - application/json
      responses:
        "200":
          description: Successfully retrieved the move's evaluation reports
          schema:
            $ref: "#/definitions/EvaluationReportList"
        "400":
          $ref: "#/responses/InvalidRequest"
        "401":
          $ref: "#/responses/PermissionDenied"
        "403":
          $ref: "#/responses/PermissionDenied"
        "404":
          $ref: "#/responses/NotFound"
        "500":
          $ref: "#/responses/ServerError"
      tags:
        - move
      description: Returns shipment evaluation reports for the specified move that are visible to the current office user
      summary: Returns shipment evaluation reports for the specified move that are visible to the current office user
      operationId: getMoveShipmentEvaluationReportsList
  "/moves/{moveID}/counseling-evaluation-reports-list":
    parameters:
      - description: Code used to identify a move in the system
        in: path
        name: moveID
        required: true
        type: string
        format: uuid
    get:
      produces:
        - application/json
      responses:
        "200":
          description: Successfully retrieved the move's evaluation reports
          schema:
            $ref: "#/definitions/EvaluationReportList"
        "400":
          $ref: "#/responses/InvalidRequest"
        "401":
          $ref: "#/responses/PermissionDenied"
        "403":
          $ref: "#/responses/PermissionDenied"
        "404":
          $ref: "#/responses/NotFound"
        "500":
          $ref: "#/responses/ServerError"
      tags:
        - move
      description: Returns counseling evaluation reports for the specified move that are visible to the current office user
      summary: Returns counseling evaluation reports for the specified move that are visible to the current office user
      operationId: getMoveCounselingEvaluationReportsList
  "/moves/{moveID}/cancel":
    parameters:
      - description: ID of the move
        in: path
        name: moveID
        required: true
        format: uuid
        type: string
    post:
      consumes:
        - application/json
      produces:
        - application/json
      parameters: []
      responses:
        "200":
          description: Successfully canceled move
          schema:
            $ref: "#/definitions/Move"
        "403":
          $ref: "#/responses/PermissionDenied"
        "404":
          $ref: "#/responses/NotFound"
        "409":
          $ref: "#/responses/Conflict"
        "412":
          $ref: "#/responses/PreconditionFailed"
        "422":
          $ref: "#/responses/UnprocessableEntity"
        "500":
          $ref: "#/responses/ServerError"
      tags:
        - move
      description: cancels a move
      operationId: moveCanceler
      summary: Cancels a move
      x-permissions:
        - update.cancelMoveFlag
  "/counseling/orders/{orderID}":
    parameters:
      - description: ID of order to update
        in: path
        name: orderID
        required: true
        type: string
        format: uuid
    patch:
      summary: Updates an order (performed by a services counselor)
      description: All fields sent in this request will be set on the order referenced
      operationId: counselingUpdateOrder
      tags:
        - order
      consumes:
        - application/json
      produces:
        - application/json
      parameters:
        - in: body
          name: body
          required: true
          schema:
            $ref: "#/definitions/CounselingUpdateOrderPayload"
        - in: header
          name: If-Match
          type: string
          required: true
      responses:
        "200":
          description: updated instance of orders
          schema:
            $ref: "#/definitions/Order"
        "403":
          $ref: "#/responses/PermissionDenied"
        "404":
          $ref: "#/responses/NotFound"
        "412":
          $ref: "#/responses/PreconditionFailed"
        "422":
          $ref: "#/responses/UnprocessableEntity"
        "500":
          $ref: "#/responses/ServerError"
  "/orders":
    post:
      summary: Creates an orders model for a logged-in user
      description: Creates an instance of orders tied to a service member, which allow for creation of a move and an entitlement. Orders are required before the creation of a move
      operationId: createOrder
      tags:
        - order
      consumes:
        - application/json
      produces:
        - application/json
      parameters:
        - in: body
          name: createOrders
          schema:
            $ref: "#/definitions/CreateOrders"
      responses:
        "200":
          description: created instance of orders
          schema:
            $ref: "#/definitions/Order"
        "400":
          description: invalid request
        "401":
          description: request requires user authentication
        "403":
          description: user is not authorized
        "422":
          $ref: "#/responses/UnprocessableEntity"
        "500":
          description: internal server error
  "/orders/{orderID}":
    parameters:
      - description: ID of order to use
        in: path
        name: orderID
        required: true
        type: string
        format: uuid
    patch:
      summary: Updates an order
      description: All fields sent in this request will be set on the order referenced
      operationId: updateOrder
      tags:
        - order
      consumes:
        - application/json
      produces:
        - application/json
      parameters:
        - in: body
          name: body
          required: true
          schema:
            $ref: "#/definitions/UpdateOrderPayload"
        - in: header
          name: If-Match
          type: string
          required: true
      responses:
        "200":
          description: updated instance of orders
          schema:
            $ref: "#/definitions/Order"
        "400":
          $ref: "#/responses/InvalidRequest"
        "403":
          $ref: "#/responses/PermissionDenied"
        "404":
          $ref: "#/responses/NotFound"
        "409":
          $ref: "#/responses/Conflict"
        "412":
          $ref: "#/responses/PreconditionFailed"
        "422":
          $ref: "#/responses/UnprocessableEntity"
        "500":
          $ref: "#/responses/ServerError"
      x-permissions:
        - update.orders
    get:
      produces:
        - application/json
      parameters: []
      responses:
        "200":
          description: Successfully retrieved order
          schema:
            $ref: "#/definitions/Order"
        "400":
          $ref: "#/responses/InvalidRequest"
        "401":
          $ref: "#/responses/PermissionDenied"
        "403":
          $ref: "#/responses/PermissionDenied"
        "404":
          $ref: "#/responses/NotFound"
        "500":
          $ref: "#/responses/ServerError"
      tags:
        - order
      description: Gets an order
      operationId: getOrder
      summary: Gets an order by ID
  "/orders/{orderID}/allowances":
    parameters:
      - description: ID of order to use
        in: path
        name: orderID
        required: true
        type: string
        format: uuid
    patch:
      summary: Updates an allowance (Orders with Entitlements)
      description: All fields sent in this request will be set on the order referenced
      operationId: updateAllowance
      tags:
        - order
      consumes:
        - application/json
      produces:
        - application/json
      parameters:
        - in: body
          name: body
          required: true
          schema:
            $ref: "#/definitions/UpdateAllowancePayload"
        - in: header
          name: If-Match
          type: string
          required: true
      responses:
        "200":
          description: updated instance of allowance
          schema:
            $ref: "#/definitions/Order"
        "403":
          $ref: "#/responses/PermissionDenied"
        "404":
          $ref: "#/responses/NotFound"
        "412":
          $ref: "#/responses/PreconditionFailed"
        "422":
          $ref: "#/responses/UnprocessableEntity"
        "500":
          $ref: "#/responses/ServerError"
      x-permissions:
        - update.allowances
  "/orders/{orderID}/acknowledge-excess-weight-risk":
    parameters:
      - description: ID of order to use
        in: path
        name: orderID
        required: true
        type: string
        format: uuid
    post:
      summary: Saves the date and time a TOO acknowledged the excess weight risk by dismissing the alert
      description: Saves the date and time a TOO acknowledged the excess weight risk by dismissing the alert
      operationId: acknowledgeExcessWeightRisk
      tags:
        - order
      consumes:
        - application/json
      produces:
        - application/json
      parameters:
        - in: header
          name: If-Match
          type: string
          required: true
      responses:
        "200":
          description: updated Move
          schema:
            $ref: "#/definitions/Move"
        "403":
          $ref: "#/responses/PermissionDenied"
        "404":
          $ref: "#/responses/NotFound"
        "412":
          $ref: "#/responses/PreconditionFailed"
        "422":
          $ref: "#/responses/UnprocessableEntity"
        "500":
          $ref: "#/responses/ServerError"
      x-permissions:
        - update.excessWeightRisk
  "/orders/{orderID}/acknowledge-excess-unaccompanied-baggage-weight-risk":
    parameters:
      - description: ID of order to use
        in: path
        name: orderID
        required: true
        type: string
        format: uuid
    post:
      summary: Saves the date and time a TOO acknowledged the excess unaccompanied baggage weight risk by dismissing the alert
      description: Saves the date and time a TOO acknowledged the excess unaccompanied baggage weight risk by dismissing the alert
      operationId: acknowledgeExcessUnaccompaniedBaggageWeightRisk
      tags:
        - order
      consumes:
        - application/json
      produces:
        - application/json
      parameters:
        - in: header
          name: If-Match
          type: string
          required: true
      responses:
        "200":
          description: updated Move
          schema:
            $ref: "#/definitions/Move"
        "403":
          $ref: "#/responses/PermissionDenied"
        "404":
          $ref: "#/responses/NotFound"
        "412":
          $ref: "#/responses/PreconditionFailed"
        "422":
          $ref: "#/responses/UnprocessableEntity"
        "500":
          $ref: "#/responses/ServerError"
      x-permissions:
        - update.excessWeightRisk
  "/orders/{orderID}/update-billable-weight":
    parameters:
      - description: ID of order to use
        in: path
        name: orderID
        required: true
        type: string
        format: uuid
    patch:
      summary: Updates the max billable weight
      description: Updates the DBAuthorizedWeight attribute for the Order Entitlements=
      operationId: updateBillableWeight
      tags:
        - order
      consumes:
        - application/json
      produces:
        - application/json
      parameters:
        - in: body
          name: body
          required: true
          schema:
            $ref: "#/definitions/UpdateBillableWeightPayload"
        - in: header
          name: If-Match
          type: string
          required: true
      responses:
        "200":
          description: updated Order
          schema:
            $ref: "#/definitions/Order"
        "403":
          $ref: "#/responses/PermissionDenied"
        "404":
          $ref: "#/responses/NotFound"
        "412":
          $ref: "#/responses/PreconditionFailed"
        "422":
          $ref: "#/responses/UnprocessableEntity"
        "500":
          $ref: "#/responses/ServerError"
      x-permissions:
        - update.billableWeight
  "/orders/{orderID}/update-max-billable-weight/tio":
    parameters:
      - description: ID of order to use
        in: path
        name: orderID
        required: true
        type: string
        format: uuid
    patch:
      summary: Updates the max billable weight with TIO remarks
      description: Updates the DBAuthorizedWeight attribute for the Order Entitlements and move TIO remarks
      operationId: updateMaxBillableWeightAsTIO
      tags:
        - order
      consumes:
        - application/json
      produces:
        - application/json
      parameters:
        - in: body
          name: body
          required: true
          schema:
            $ref: "#/definitions/UpdateMaxBillableWeightAsTIOPayload"
        - $ref: "parameters/ifMatch.yaml"
      responses:
        "200":
          description: updated Order
          schema:
            $ref: "#/definitions/Order"
        "403":
          $ref: "#/responses/PermissionDenied"
        "404":
          $ref: "#/responses/NotFound"
        "412":
          $ref: "#/responses/PreconditionFailed"
        "422":
          $ref: "#/responses/UnprocessableEntity"
        "500":
          $ref: "#/responses/ServerError"
      x-permissions:
        - update.maxBillableWeight
  /orders/{orderID}/upload_amended_orders:
    post:
      summary: Create an amended order for a given order
      description: Create an amended order for a given order
      operationId: uploadAmendedOrders
      tags:
        - order
      consumes:
        - multipart/form-data
      parameters:
        - in: path
          name: orderID
          type: string
          format: uuid
          required: true
          description: UUID of the order
        - in: formData
          name: file
          type: file
          description: The file to upload.
          required: true
      responses:
        "201":
          description: created upload
          schema:
            $ref: "definitions/Upload.yaml"
        "400":
          description: invalid request
          schema:
            $ref: "#/definitions/InvalidRequestResponsePayload"
        "403":
          description: not authorized
        "404":
          description: not found
        "413":
          description: payload is too large
        "500":
          description: server error
  "/counseling/orders/{orderID}/allowances":
    parameters:
      - description: ID of order to use
        in: path
        name: orderID
        required: true
        type: string
        format: uuid
    patch:
      summary: Updates an allowance (Orders with Entitlements)
      description: All fields sent in this request will be set on the order referenced
      operationId: counselingUpdateAllowance
      tags:
        - order
      consumes:
        - application/json
      produces:
        - application/json
      parameters:
        - in: body
          name: body
          required: true
          schema:
            $ref: "#/definitions/CounselingUpdateAllowancePayload"
        - in: header
          name: If-Match
          type: string
          required: true
      responses:
        "200":
          description: updated instance of allowance
          schema:
            $ref: "#/definitions/Order"
        "403":
          $ref: "#/responses/PermissionDenied"
        "404":
          $ref: "#/responses/NotFound"
        "412":
          $ref: "#/responses/PreconditionFailed"
        "422":
          $ref: "#/responses/UnprocessableEntity"
        "500":
          $ref: "#/responses/ServerError"
  "/move-task-orders/{moveTaskOrderID}":
    parameters:
      - description: ID of move to use
        in: path
        name: moveTaskOrderID
        required: true
        type: string
    get:
      produces:
        - application/json
      parameters: []
      responses:
        "200":
          description: Successfully retrieved move task order
          schema:
            $ref: "#/definitions/MoveTaskOrder"
        "400":
          $ref: "#/responses/InvalidRequest"
        "401":
          $ref: "#/responses/PermissionDenied"
        "403":
          $ref: "#/responses/PermissionDenied"
        "404":
          $ref: "#/responses/NotFound"
        "500":
          $ref: "#/responses/ServerError"
      tags:
        - moveTaskOrder
      description: Gets a move
      operationId: getMoveTaskOrder
      summary: Gets a move by ID
  "/move_task_orders/{moveTaskOrderID}/mto_service_items":
    parameters:
      - description: ID of move for mto service item to use
        in: path
        name: moveTaskOrderID
        required: true
        format: uuid
        type: string
    get:
      produces:
        - application/json
      parameters: []
      responses:
        "200":
          description: Successfully retrieved all line items for a move task order
          schema:
            $ref: "definitions/MTOServiceItems.yaml"
        "404":
          $ref: "#/responses/NotFound"
        "422":
          $ref: "#/responses/UnprocessableEntity"
        "500":
          $ref: "#/responses/ServerError"
      tags:
        - mtoServiceItem
      description: Gets all line items for a move
      operationId: listMTOServiceItems
      summary: Gets all line items for a move
  "/mto-shipments":
    post:
      summary: createMTOShipment
      description: |
        Creates a MTO shipment for the specified Move Task Order.
        Required fields include:
        * Shipment Type
        * Customer requested pick-up date
        * Pick-up Address
        * Delivery Address
        * Releasing / Receiving agents
        Optional fields include:
        * Delivery Address Type
        * Customer Remarks
        * Releasing / Receiving agents
        * An array of optional accessorial service item codes
      consumes:
        - application/json
      produces:
        - application/json
      operationId: createMTOShipment
      tags:
        - mtoShipment
      parameters:
        - in: body
          name: body
          schema:
            $ref: "#/definitions/CreateMTOShipment"
      responses:
        "200":
          description: Successfully created a MTO shipment.
          schema:
            $ref: "definitions/MTOShipment.yaml"
        "400":
          $ref: "#/responses/InvalidRequest"
        "404":
          $ref: "#/responses/NotFound"
        "422":
          $ref: "#/responses/UnprocessableEntity"
        "500":
          $ref: "#/responses/ServerError"
  "/move_task_orders/{moveTaskOrderID}/mto_shipments":
    parameters:
      - description: ID of move task order for mto shipment to use
        in: path
        name: moveTaskOrderID
        required: true
        format: uuid
        type: string
    get:
      produces:
        - application/json
      parameters: []
      responses:
        "200":
          description: Successfully retrieved all mto shipments for a move task order
          schema:
            $ref: "#/definitions/MTOShipments"
        "403":
          $ref: "#/responses/PermissionDenied"
        "404":
          $ref: "#/responses/NotFound"
        "422":
          $ref: "#/responses/UnprocessableEntity"
        "500":
          $ref: "#/responses/ServerError"
      tags:
        - mtoShipment
      description: Gets all shipments for a move task order
      operationId: listMTOShipments
      summary: Gets all shipments for a move task order
  "/shipments/{shipmentID}":
    get:
      summary: fetches a shipment by ID
      description: fetches a shipment by ID
      operationId: getShipment
      tags:
        - mtoShipment
      produces:
        - application/json
      parameters:
        - description: ID of the shipment to be fetched
          in: path
          name: shipmentID
          required: true
          format: uuid
          type: string
      responses:
        "200":
          description: Successfully fetched the shipment
          schema:
            $ref: "#/definitions/MTOShipment"
        "400":
          $ref: "#/responses/InvalidRequest"
        "403":
          $ref: "#/responses/PermissionDenied"
        "404":
          $ref: "#/responses/NotFound"
        "422":
          $ref: "#/responses/UnprocessableEntity"
        "500":
          $ref: "#/responses/ServerError"
    delete:
      summary: Soft deletes a shipment by ID
      description: Soft deletes a shipment by ID
      operationId: deleteShipment
      tags:
        - shipment
      produces:
        - application/json
      parameters:
        - description: ID of the shipment to be deleted
          in: path
          name: shipmentID
          required: true
          format: uuid
          type: string
      responses:
        "204":
          description: Successfully soft deleted the shipment
        "400":
          $ref: "#/responses/InvalidRequest"
        "403":
          $ref: "#/responses/PermissionDenied"
        "404":
          $ref: "#/responses/NotFound"
        "409":
          $ref: "#/responses/Conflict"
        "422":
          $ref: "#/responses/UnprocessableEntity"
        "500":
          $ref: "#/responses/ServerError"
  "/move_task_orders/{moveTaskOrderID}/mto_shipments/{shipmentID}":
    patch:
      summary: updateMTOShipment
      description: |
        Updates a specified MTO shipment.
        Required fields include:
        * MTO Shipment ID required in path
        * If-Match required in headers
        * No fields required in body
        Optional fields include:
        * New shipment status type
        * Shipment Type
        * Customer requested pick-up date
        * Pick-up Address
        * Delivery Address
        * Secondary Pick-up Address
        * SecondaryDelivery Address
        * Delivery Address Type
        * Customer Remarks
        * Counselor Remarks
        * Releasing / Receiving agents
        * Actual Pro Gear Weight
        * Actual Spouse Pro Gear Weight
        * Location of the POE/POD
      consumes:
        - application/json
      produces:
        - application/json
      operationId: updateMTOShipment
      tags:
        - mtoShipment
      parameters:
        - in: path
          name: moveTaskOrderID
          required: true
          format: uuid
          type: string
          description: ID of move task order for mto shipment to use
        - in: path
          name: shipmentID
          type: string
          format: uuid
          required: true
          description: UUID of the MTO Shipment to update
        - in: header
          name: If-Match
          type: string
          required: true
          description: >
            Optimistic locking is implemented via the `If-Match` header. If the ETag header does not match
            the value of the resource on the server, the server rejects the change with a `412 Precondition Failed` error.
        - in: body
          name: body
          schema:
            $ref: "#/definitions/UpdateShipment"
      responses:
        "200":
          description: Successfully updated the specified MTO shipment.
          schema:
            $ref: "definitions/MTOShipment.yaml"
        "400":
          $ref: "#/responses/InvalidRequest"
        "401":
          $ref: "#/responses/PermissionDenied"
        "403":
          $ref: "#/responses/PermissionDenied"
        "404":
          $ref: "#/responses/NotFound"
        "412":
          $ref: "#/responses/PreconditionFailed"
        "422":
          $ref: "#/responses/UnprocessableEntity"
        "500":
          $ref: "#/responses/ServerError"
  "/shipments/{shipmentID}/approve":
    parameters:
      - description: ID of the shipment
        in: path
        name: shipmentID
        required: true
        format: uuid
        type: string
    post:
      consumes:
        - application/json
      produces:
        - application/json
      parameters:
        - in: header
          name: If-Match
          type: string
          required: true
      responses:
        "200":
          description: Successfully approved the shipment
          schema:
            $ref: "definitions/MTOShipment.yaml"
        "403":
          $ref: "#/responses/PermissionDenied"
        "404":
          $ref: "#/responses/NotFound"
        "409":
          $ref: "#/responses/Conflict"
        "412":
          $ref: "#/responses/PreconditionFailed"
        "422":
          $ref: "#/responses/UnprocessableEntity"
        "500":
          $ref: "#/responses/ServerError"
      tags:
        - shipment
      description: Approves a shipment
      operationId: approveShipment
      summary: Approves a shipment
      x-permissions:
        - update.shipment
  "/shipments/{shipmentID}/request-diversion":
    parameters:
      - description: ID of the shipment
        in: path
        name: shipmentID
        required: true
        format: uuid
        type: string
    post:
      consumes:
        - application/json
      produces:
        - application/json
      parameters:
        - in: header
          name: If-Match
          type: string
          required: true
        - in: body
          name: body
          required: true
          schema:
            $ref: "#/definitions/RequestDiversion"
      responses:
        "200":
          description: Successfully requested the shipment diversion
          schema:
            $ref: "definitions/MTOShipment.yaml"
        "403":
          $ref: "#/responses/PermissionDenied"
        "404":
          $ref: "#/responses/NotFound"
        "409":
          $ref: "#/responses/Conflict"
        "412":
          $ref: "#/responses/PreconditionFailed"
        "422":
          $ref: "#/responses/UnprocessableEntity"
        "500":
          $ref: "#/responses/ServerError"
      tags:
        - shipment
      description: Requests a shipment diversion
      operationId: requestShipmentDiversion
      summary: Requests a shipment diversion
      x-permissions:
        - create.shipmentDiversionRequest
  "/shipments/{shipmentID}/approve-diversion":
    parameters:
      - description: ID of the shipment
        in: path
        name: shipmentID
        required: true
        format: uuid
        type: string
    post:
      consumes:
        - application/json
      produces:
        - application/json
      parameters:
        - in: header
          name: If-Match
          type: string
          required: true
      responses:
        "200":
          description: Successfully approved the shipment diversion
          schema:
            $ref: "definitions/MTOShipment.yaml"
        "403":
          $ref: "#/responses/PermissionDenied"
        "404":
          $ref: "#/responses/NotFound"
        "409":
          $ref: "#/responses/Conflict"
        "412":
          $ref: "#/responses/PreconditionFailed"
        "422":
          $ref: "#/responses/UnprocessableEntity"
        "500":
          $ref: "#/responses/ServerError"
      x-permissions:
        - update.shipment
      tags:
        - shipment
      description: Approves a shipment diversion
      operationId: approveShipmentDiversion
      summary: Approves a shipment diversion
  "/shipments/{shipmentID}/reject":
    parameters:
      - description: ID of the shipment
        in: path
        name: shipmentID
        required: true
        format: uuid
        type: string
    post:
      consumes:
        - application/json
      produces:
        - application/json
      parameters:
        - in: header
          name: If-Match
          type: string
          required: true
        - in: body
          name: body
          required: true
          schema:
            $ref: "#/definitions/RejectShipment"
      responses:
        "200":
          description: Successfully rejected the shipment
          schema:
            $ref: "definitions/MTOShipment.yaml"
        "403":
          $ref: "#/responses/PermissionDenied"
        "404":
          $ref: "#/responses/NotFound"
        "409":
          $ref: "#/responses/Conflict"
        "412":
          $ref: "#/responses/PreconditionFailed"
        "422":
          $ref: "#/responses/UnprocessableEntity"
        "500":
          $ref: "#/responses/ServerError"
      tags:
        - shipment
      description: rejects a shipment
      operationId: rejectShipment
      summary: rejects a shipment
  "/shipments/{shipmentID}/request-cancellation":
    parameters:
      - description: ID of the shipment
        in: path
        name: shipmentID
        required: true
        format: uuid
        type: string
    post:
      consumes:
        - application/json
      produces:
        - application/json
      parameters:
        - in: header
          name: If-Match
          type: string
          required: true
      responses:
        "200":
          description: Successfully requested the shipment cancellation
          schema:
            $ref: "definitions/MTOShipment.yaml"
        "403":
          $ref: "#/responses/PermissionDenied"
        "404":
          $ref: "#/responses/NotFound"
        "409":
          $ref: "#/responses/Conflict"
        "412":
          $ref: "#/responses/PreconditionFailed"
        "422":
          $ref: "#/responses/UnprocessableEntity"
        "500":
          $ref: "#/responses/ServerError"
      tags:
        - shipment
      description: Requests a shipment cancellation
      operationId: requestShipmentCancellation
      summary: Requests a shipment cancellation
      x-permissions:
        - create.shipmentCancellation
  "/shipments/{shipmentID}/request-reweigh":
    parameters:
      - description: ID of the shipment
        in: path
        name: shipmentID
        required: true
        format: uuid
        type: string
    post:
      consumes:
        - application/json
      produces:
        - application/json
      responses:
        "200":
          description: Successfully requested a reweigh of the shipment
          schema:
            $ref: "definitions/Reweigh.yaml"
        "403":
          $ref: "#/responses/PermissionDenied"
        "404":
          $ref: "#/responses/NotFound"
        "409":
          $ref: "#/responses/Conflict"
        "412":
          $ref: "#/responses/PreconditionFailed"
        "422":
          $ref: "#/responses/UnprocessableEntity"
        "500":
          $ref: "#/responses/ServerError"
      tags:
        - shipment
        - reweigh
      description: Requests a shipment reweigh
      operationId: requestShipmentReweigh
      summary: Requests a shipment reweigh
      x-permissions:
        - create.reweighRequest
  "/shipments/{shipmentID}/review-shipment-address-update":
    parameters:
      - description: ID of the shipment
        in: path
        name: shipmentID
        required: true
        format: uuid
        type: string
    patch:
      consumes:
        - application/json
      produces:
        - application/json
      parameters:
        - in: header
          name: If-Match
          type: string
          required: true
        - in: body
          name: body
          required: true
          schema:
            properties:
              status:
                type: string
                enum:
                  - REJECTED
                  - APPROVED
              officeRemarks:
                type: string
            required:
              - officeRemarks
              - status
      responses:
        "200":
          description: Successfully requested a shipment address update
          schema:
            $ref: "definitions/ShipmentAddressUpdate.yaml"
        "403":
          $ref: "#/responses/PermissionDenied"
        "404":
          $ref: "#/responses/NotFound"
        "409":
          $ref: "#/responses/Conflict"
        "412":
          $ref: "#/responses/PreconditionFailed"
        "422":
          $ref: "#/responses/UnprocessableEntity"
        "500":
          $ref: "#/responses/ServerError"
      tags:
        - shipment
      description:
        This endpoint is used to approve a address update request. Office remarks are required.
        Approving the address update will update the Destination Final Address of the associated service item
      operationId: reviewShipmentAddressUpdate
      summary: Allows TOO to review a shipment address update
  "/shipments/{shipmentID}/sit-extensions":
    post:
      summary: Create an approved SIT Duration Update
      description: TOO can creates an already-approved SIT Duration Update on behalf of a customer
      consumes:
        - application/json
      produces:
        - application/json
      operationId: createApprovedSITDurationUpdate
      tags:
        - shipment
        - sitExtension
      parameters:
        - description: ID of the shipment
          in: path
          name: shipmentID
          required: true
          format: uuid
          type: string
        - in: body
          name: body
          schema:
            $ref: "#/definitions/CreateApprovedSITDurationUpdate"
          required: true
        - in: header
          description: We want the shipment's eTag rather than the SIT Duration Update eTag as the SIT Duration Update is always associated with a shipment
          name: If-Match
          type: string
          required: true
      responses:
        "200":
          description: Successfully created a SIT Extension.
          schema:
            $ref: "definitions/MTOShipment.yaml"
        "400":
          $ref: "#/responses/InvalidRequest"
        "403":
          $ref: "#/responses/PermissionDenied"
        "404":
          $ref: "#/responses/NotFound"
        "422":
          $ref: "#/responses/UnprocessableEntity"
        "500":
          $ref: "#/responses/ServerError"
      x-permissions:
        - create.SITExtension
  "/shipments/{shipmentID}/sit-extensions/{sitExtensionID}/approve":
    parameters:
      - description: ID of the shipment
        in: path
        name: shipmentID
        required: true
        format: uuid
        type: string
      - description: ID of the SIT extension
        in: path
        name: sitExtensionID
        required: true
        format: uuid
        type: string
    patch:
      consumes:
        - application/json
      produces:
        - application/json
      parameters:
        - in: body
          name: body
          required: true
          schema:
            $ref: "#/definitions/ApproveSITExtension"
        - in: header
          description: We want the shipment's eTag rather than the SIT extension eTag as the SIT extension is always associated with a shipment
          name: If-Match
          type: string
          required: true
      responses:
        "200":
          description: Successfully approved a SIT extension
          schema:
            $ref: "definitions/MTOShipment.yaml"
        "403":
          $ref: "#/responses/PermissionDenied"
        "404":
          $ref: "#/responses/NotFound"
        "409":
          $ref: "#/responses/Conflict"
        "412":
          $ref: "#/responses/PreconditionFailed"
        "422":
          $ref: "#/responses/UnprocessableEntity"
        "500":
          $ref: "#/responses/ServerError"
      tags:
        - shipment
        - sitExtension
      description: Approves a SIT extension
      operationId: approveSITExtension
      summary: Approves a SIT extension
      x-permissions:
        - update.SITExtension
  "/shipments/{shipmentID}/sit-extensions/{sitExtensionID}/deny":
    parameters:
      - description: ID of the shipment
        in: path
        name: shipmentID
        required: true
        format: uuid
        type: string
      - description: ID of the SIT extension
        in: path
        name: sitExtensionID
        required: true
        format: uuid
        type: string
    patch:
      consumes:
        - application/json
      produces:
        - application/json
      parameters:
        - in: body
          name: body
          required: true
          schema:
            $ref: "#/definitions/DenySITExtension"
        - in: header
          name: If-Match
          type: string
          required: true
      responses:
        "200":
          description: Successfully denied a SIT extension
          schema:
            $ref: "definitions/MTOShipment.yaml"
        "403":
          $ref: "#/responses/PermissionDenied"
        "404":
          $ref: "#/responses/NotFound"
        "409":
          $ref: "#/responses/Conflict"
        "412":
          $ref: "#/responses/PreconditionFailed"
        "422":
          $ref: "#/responses/UnprocessableEntity"
        "500":
          $ref: "#/responses/ServerError"
      tags:
        - shipment
        - sitExtension
      description: Denies a SIT extension
      operationId: denySITExtension
      summary: Denies a SIT extension
      x-permissions:
        - update.SITExtension
  "/shipments/{shipmentID}/sit-service-item/convert-to-customer-expense":
    parameters:
      - description: ID of the shipment
        in: path
        name: shipmentID
        required: true
        format: uuid
        type: string
    patch:
      consumes:
        - application/json
      produces:
        - application/json
      parameters:
        - in: body
          name: body
          required: true
          schema:
            $ref: "#/definitions/UpdateSITServiceItemCustomerExpense"
        - in: header
          name: If-Match
          type: string
          required: true
      responses:
        "200":
          description: Successfully converted to customer expense
          schema:
            $ref: "definitions/MTOShipment.yaml"
        "403":
          $ref: "#/responses/PermissionDenied"
        "404":
          $ref: "#/responses/NotFound"
        "409":
          $ref: "#/responses/Conflict"
        "412":
          $ref: "#/responses/PreconditionFailed"
        "422":
          $ref: "#/responses/UnprocessableEntity"
        "500":
          $ref: "#/responses/ServerError"
      tags:
        - shipment
        - mtoServiceItem
      description: Converts a SIT to customer expense
      operationId: updateSITServiceItemCustomerExpense
      summary: Converts a SIT to customer expense
      x-permissions:
        - update.MTOServiceItem
  /shipments/{shipmentID}/ppm-documents:
    parameters:
      - description: ID of the shipment
        in: path
        name: shipmentID
        required: true
        format: uuid
        type: string
    get:
      summary: Gets all the PPM documents for a PPM shipment
      description: |
        Retrieves all of the documents and associated uploads for each ppm document type connected to a PPM shipment. This
        excludes any deleted PPM documents.
      operationId: getPPMDocuments
      tags:
        - ppm
      consumes:
        - application/json
      produces:
        - application/json
      responses:
        "200":
          description: All PPM documents and associated uploads for the specified PPM shipment.
          schema:
            $ref: "definitions/PPMDocuments.yaml"
        "401":
          $ref: "#/responses/PermissionDenied"
        "403":
          $ref: "#/responses/PermissionDenied"
        "422":
          $ref: "#/responses/UnprocessableEntity"
        "500":
          $ref: "#/responses/ServerError"
  /ppm-shipments/{ppmShipmentId}/weight-ticket/{weightTicketId}:
    parameters:
      - $ref: "parameters/ppmShipmentId.yaml"
      - $ref: "parameters/weightTicketId.yaml"
    patch:
      summary: Updates a weight ticket document
      description: |
        Updates a PPM shipment's weight ticket document with new information. Only some of the weight ticket document's
        fields are editable because some have to be set by the customer, e.g. vehicle description.
      operationId: updateWeightTicket
      tags:
        - ppm
      consumes:
        - application/json
      produces:
        - application/json
      parameters:
        - $ref: "parameters/ifMatch.yaml"
        - in: body
          name: updateWeightTicketPayload
          required: true
          schema:
            $ref: "#/definitions/UpdateWeightTicket"
      responses:
        "200":
          description: returns an updated weight ticket object
          schema:
            $ref: "definitions/WeightTicket.yaml"
        "400":
          $ref: "#/responses/InvalidRequest"
        "401":
          $ref: "#/responses/PermissionDenied"
        "403":
          $ref: "#/responses/PermissionDenied"
        "404":
          $ref: "#/responses/NotFound"
        "412":
          $ref: "#/responses/PreconditionFailed"
        "422":
          $ref: "#/responses/UnprocessableEntity"
        "500":
          $ref: "#/responses/ServerError"
  /ppm-shipments/{ppmShipmentId}/moving-expenses/{movingExpenseId}:
    parameters:
      - $ref: "parameters/ppmShipmentId.yaml"
      - $ref: "parameters/movingExpenseId.yaml"
    patch:
      summary: Updates the moving expense
      description: |
        Updates a PPM shipment's moving expense with new information. Only some of the moving expense's fields are
        editable because some have to be set by the customer, e.g. the description and the moving expense type.
      operationId: updateMovingExpense
      tags:
        - ppm
      consumes:
        - application/json
      produces:
        - application/json
      parameters:
        - $ref: "parameters/ifMatch.yaml"
        - in: body
          name: updateMovingExpense
          required: true
          schema:
            $ref: "#/definitions/UpdateMovingExpense"
      responses:
        "200":
          description: returns an updated moving expense object
          schema:
            $ref: "definitions/MovingExpense.yaml"
        "400":
          $ref: "#/responses/InvalidRequest"
        "401":
          $ref: "#/responses/PermissionDenied"
        "403":
          $ref: "#/responses/PermissionDenied"
        "404":
          $ref: "#/responses/NotFound"
        "412":
          $ref: "#/responses/PreconditionFailed"
        "422":
          $ref: "#/responses/UnprocessableEntity"
        "500":
          $ref: "#/responses/ServerError"
  ? /ppm-shipments/{ppmShipmentId}/pro-gear-weight-tickets/{proGearWeightTicketId}
  : parameters:
      - $ref: "parameters/ppmShipmentId.yaml"
      - $ref: "parameters/proGearWeightTicketId.yaml"
    patch:
      summary: Updates a pro-gear weight ticket
      description: |
        Updates a PPM shipment's pro-gear weight ticket with new information. Only some of the fields are editable
        because some have to be set by the customer, e.g. the description.
      operationId: updateProGearWeightTicket
      tags:
        - ppm
      consumes:
        - application/json
      produces:
        - application/json
      parameters:
        - $ref: "parameters/ifMatch.yaml"
        - in: body
          name: updateProGearWeightTicket
          required: true
          schema:
            $ref: "#/definitions/UpdateProGearWeightTicket"
      responses:
        "200":
          description: returns an updated pro-gear weight ticket object
          schema:
            $ref: "definitions/ProGearWeightTicket.yaml"
        "400":
          $ref: "#/responses/InvalidRequest"
        "401":
          $ref: "#/responses/PermissionDenied"
        "403":
          $ref: "#/responses/PermissionDenied"
        "404":
          $ref: "#/responses/NotFound"
        "412":
          $ref: "#/responses/PreconditionFailed"
        "422":
          $ref: "#/responses/UnprocessableEntity"
        "500":
          $ref: "#/responses/ServerError"
  /ppm-shipments/{ppmShipmentId}/aoa-packet:
    parameters:
      - description: the id for the ppmshipment with aoa to be downloaded
        in: path
        name: ppmShipmentId
        required: true
        type: string
    get:
      summary: Downloads AOA Packet form PPMShipment as a PDF
      description: |
        ### Functionality
        This endpoint downloads all uploaded move order documentation combined with the Shipment Summary Worksheet into a single PDF.
        ### Errors
        * The PPMShipment must have requested an AOA.
        * The PPMShipment AOA Request must have been approved.
      operationId: showAOAPacket
      tags:
        - ppm
      produces:
        - application/pdf
      responses:
        "200":
          headers:
            Content-Disposition:
              type: string
              description: File name to download
          description: AOA PDF
          schema:
            format: binary
            type: file
        "400":
          $ref: "#/responses/InvalidRequest"
        "403":
          $ref: "#/responses/PermissionDenied"
        "404":
          $ref: "#/responses/NotFound"
        "422":
          $ref: "#/responses/UnprocessableEntity"
        "500":
          $ref: "#/responses/ServerError"
  /ppm-shipments/{ppmShipmentId}/finish-document-review:
    parameters:
      - $ref: "parameters/ppmShipmentId.yaml"
    patch:
      summary: Updates a PPM shipment's status after document review
      description: |
        Updates a PPM shipment's status once documents have been reviewed. Status is updated depending on whether any documents have been rejected.
      operationId: finishDocumentReview
      tags:
        - ppm
      consumes:
        - application/json
      produces:
        - application/json
      parameters:
        - in: header
          name: If-Match
          type: string
          required: true
      responses:
        "200":
          description: Successfully finished document review
          schema:
            $ref: "definitions/PPMShipment.yaml"
        "400":
          $ref: "#/responses/InvalidRequest"
        "401":
          $ref: "#/responses/PermissionDenied"
        "403":
          $ref: "#/responses/PermissionDenied"
        "404":
          $ref: "#/responses/NotFound"
        "409":
          $ref: "#/responses/Conflict"
        "412":
          $ref: "#/responses/PreconditionFailed"
        "422":
          $ref: "#/responses/UnprocessableEntity"
        "500":
          $ref: "#/responses/ServerError"
      x-permissions:
        - update.shipment
  /ppm-shipments/{ppmShipmentId}/ppm-sit:
    patch:
      summary: Updates a PPM shipment's SIT values
      description: |
        Updates a PPM shipment's SIT values
      operationId: updatePPMSIT
      tags:
        - ppm
      consumes:
        - application/json
      produces:
        - application/json
      parameters:
        - $ref: "parameters/ppmShipmentId.yaml"
        - in: header
          name: If-Match
          type: string
          required: true
        - in: body
          name: body
          schema:
            $ref: "definitions/PPMShipmentSIT.yaml"
      responses:
        "200":
          description: Successfully finished PPM SIT update
          schema:
            $ref: "definitions/PPMShipment.yaml"
        "400":
          $ref: "#/responses/InvalidRequest"
        "403":
          $ref: "#/responses/PermissionDenied"
        "404":
          $ref: "#/responses/NotFound"
        "412":
          $ref: "#/responses/PreconditionFailed"
        "422":
          $ref: "#/responses/UnprocessableEntity"
        "500":
          $ref: "#/responses/ServerError"
  /ppm-shipments/{ppmShipmentId}/closeout:
    parameters:
      - $ref: "parameters/ppmShipmentId.yaml"
    get:
      summary: Get the closeout calcuations for the specified PPM shipment
      description: |
        Retrieves the closeout calculations for the specified PPM shipment.
      operationId: getPPMCloseout
      tags:
        - ppm
      produces:
        - application/json
      responses:
        "200":
          description: Returns closeout for the specified PPM shipment.
          schema:
            $ref: "definitions/PPMCloseout.yaml"
        "400":
          $ref: "#/responses/InvalidRequest"
        "403":
          $ref: "#/responses/PermissionDenied"
        "404":
          $ref: "#/responses/NotFound"
        "422":
          $ref: "#/responses/UnprocessableEntity"
        "500":
          $ref: "#/responses/ServerError"
  /ppm-shipments/{ppmShipmentId}/actual-weight:
    parameters:
      - $ref: "parameters/ppmShipmentId.yaml"
    get:
      summary: Get the actual weight for a PPM shipment
      description: |
        Retrieves the actual weight for the specified PPM shipment.
      operationId: getPPMActualWeight
      tags:
        - ppm
      produces:
        - application/json
      responses:
        "200":
          description: Returns actual weight for the specified PPM shipment.
          schema:
            $ref: "definitions/PPMActualWeight.yaml"
        "400":
          $ref: "#/responses/InvalidRequest"
        "403":
          $ref: "#/responses/PermissionDenied"
        "404":
          $ref: "#/responses/NotFound"
        "422":
          $ref: "#/responses/UnprocessableEntity"
        "500":
          $ref: "#/responses/ServerError"
  /ppm-shipments/{ppmShipmentId}/sit_location/{sitLocation}/sit-estimated-cost:
    parameters:
      - $ref: "parameters/ppmShipmentId.yaml"
      - in: path
        format: string
        description: location of sit
        name: sitLocation
        required: true
        type: string
        enum:
          - ORIGIN
          - DESTINATION
      - in: query
        format: date-time
        description: Date entered into SIT
        name: sitEntryDate
        required: true
        type: string
      - in: query
        format: date-time
        description: Date departed SIT
        name: sitDepartureDate
        required: true
        type: string
      - in: query
        description: Weight stored in SIT
        name: weightStored
        required: true
        type: integer
        minimum: 0
    get:
      summary: Get the SIT estimated cost for a PPM shipment
      description: |
        Calculates and returns the SIT estimated cost for the specified PPM shipment.
      operationId: getPPMSITEstimatedCost
      tags:
        - ppm
      produces:
        - application/json
      responses:
        "200":
          description: Calculates and returns the SIT estimated cost for the specified PPM shipment.
          schema:
            $ref: "definitions/PPMSITEstimatedCost.yaml"
        "400":
          $ref: "#/responses/InvalidRequest"
        "403":
          $ref: "#/responses/PermissionDenied"
        "404":
          $ref: "#/responses/NotFound"
        "422":
          $ref: "#/responses/UnprocessableEntity"
        "500":
          $ref: "#/responses/ServerError"
  /ppm-shipments/{ppmShipmentId}/payment-packet:
    get:
      summary: Returns PPM payment packet
      description: Generates a PDF containing all user uploaded documentations for PPM. Contains SSW form, orders, weight and expense documentations.
      operationId: showPaymentPacket
      tags:
        - ppm
      parameters:
        - in: path
          name: ppmShipmentId
          type: string
          format: uuid
          required: true
          description: UUID of the ppmShipment
      produces:
        - application/pdf
      responses:
        "200":
          headers:
            Content-Disposition:
              type: string
              description: File name to download
          description: PPM Payment Packet PDF
          schema:
            format: binary
            type: file
        "400":
          description: invalid request
        "401":
          description: request requires user authentication
        "403":
          description: user is not authorized
        "404":
          description: ppm not found
        "500":
          description: internal server error
  "/move_task_orders/{moveTaskOrderID}/mto_shipments/{shipmentID}/mto-agents":
    parameters:
      - description: ID of move task order
        in: path
        name: moveTaskOrderID
        required: true
        format: uuid
        type: string
      - description: ID of the shipment
        in: path
        name: shipmentID
        required: true
        format: uuid
        type: string
    get:
      produces:
        - application/json
      parameters: []
      responses:
        "200":
          description: Successfully retrieved all agents for a move task order
          schema:
            $ref: "definitions/MTOAgents.yaml"
        "404":
          $ref: "#/responses/NotFound"
        "422":
          $ref: "#/responses/UnprocessableEntity"
        "500":
          $ref: "#/responses/ServerError"
      tags:
        - mtoAgent
      description: Fetches a list of agents associated with a move task order.
      operationId: fetchMTOAgentList
      summary: Fetch move task order agents.
  "/move-task-orders/{moveTaskOrderID}/service-items/{mtoServiceItemID}":
    parameters:
      - description: ID of move to use
        in: path
        name: moveTaskOrderID
        required: true
        type: string
      - description: ID of line item to use
        in: path
        name: mtoServiceItemID
        required: true
        type: string
    get:
      produces:
        - application/json
      parameters: []
      responses:
        "200":
          description: Successfully retrieved a line item for a move task order by ID
          schema:
            $ref: "definitions/MTOServiceItemSingle.yaml"
        "400":
          $ref: "#/responses/InvalidRequest"
        "401":
          $ref: "#/responses/PermissionDenied"
        "403":
          $ref: "#/responses/PermissionDenied"
        "404":
          $ref: "#/responses/NotFound"
        "500":
          $ref: "#/responses/ServerError"
      tags:
        - mtoServiceItem
      description: Gets a line item by ID for a move by ID
      operationId: getMTOServiceItem
      summary: Gets a line item by ID for a move by ID
  "/move-task-orders/{moveTaskOrderID}/service-items/{mtoServiceItemID}/status":
    parameters:
      - description: ID of move to use
        in: path
        name: moveTaskOrderID
        required: true
        type: string
      - description: ID of line item to use
        in: path
        name: mtoServiceItemID
        required: true
        type: string
    patch:
      consumes:
        - application/json
      produces:
        - application/json
      parameters:
        - in: body
          name: body
          required: true
          schema:
            $ref: "#/definitions/PatchMTOServiceItemStatusPayload"
        - in: header
          name: If-Match
          type: string
          required: true
      responses:
        "200":
          description: >-
            Successfully updated status for a line item for a move task order by
            ID
          schema:
            $ref: "definitions/MTOServiceItem.yaml"
        "400":
          $ref: "#/responses/InvalidRequest"
        "401":
          $ref: "#/responses/PermissionDenied"
        "403":
          $ref: "#/responses/PermissionDenied"
        "404":
          $ref: "#/responses/NotFound"
        "412":
          $ref: "#/responses/PreconditionFailed"
        "422":
          $ref: "#/responses/UnprocessableEntity"
        "500":
          $ref: "#/responses/ServerError"
      tags:
        - mtoServiceItem
      description: Changes the status of a line item for a move by ID
      operationId: updateMTOServiceItemStatus
      summary: Change the status of a line item for a move by ID
      x-permissions:
        - update.MTOServiceItem
  "/service-item/{mtoServiceItemID}/entry-date-update":
    parameters:
      - description: ID of the service item
        in: path
        name: mtoServiceItemID
        required: true
        type: string
    patch:
      consumes:
        - application/json
      produces:
        - application/json
      parameters:
        - in: body
          name: body
          required: true
          schema:
            $ref: "definitions/ServiceItemSitEntryDate.yaml"
      responses:
        "200":
          description: Successfully updated SIT entry date
          schema:
            $ref: "definitions/MTOServiceItemSingle.yaml"
        "400":
          $ref: "#/responses/InvalidRequest"
        "401":
          $ref: "#/responses/PermissionDenied"
        "403":
          $ref: "#/responses/PermissionDenied"
        "404":
          $ref: "#/responses/NotFound"
        "412":
          $ref: "#/responses/PreconditionFailed"
        "422":
          $ref: "#/responses/UnprocessableEntity"
        "500":
          $ref: "#/responses/ServerError"
      tags:
        - mtoServiceItem
      description: Locates the service item in the database and updates the SIT entry date for the selected service item and returns the service item
      operationId: updateServiceItemSitEntryDate
      summary: Updates a service item's SIT entry date by ID
  "/move-task-orders/{moveTaskOrderID}/status":
    patch:
      consumes:
        - application/json
      produces:
        - application/json
      parameters:
        - description: ID of move to use
          in: path
          name: moveTaskOrderID
          required: true
          type: string
        - in: header
          name: If-Match
          type: string
          required: true
        - in: body
          name: serviceItemCodes
          schema:
            $ref: "#/definitions/MTOApprovalServiceItemCodes"
          required: true
      responses:
        "200":
          description: Successfully updated move task order status
          schema:
            $ref: "#/definitions/Move"
        "400":
          $ref: "#/responses/InvalidRequest"
        "401":
          $ref: "#/responses/PermissionDenied"
        "403":
          $ref: "#/responses/PermissionDenied"
        "404":
          $ref: "#/responses/NotFound"
        "409":
          $ref: "#/responses/Conflict"
        "412":
          $ref: "#/responses/PreconditionFailed"
        "422":
          $ref: "#/responses/UnprocessableEntity"
        "500":
          $ref: "#/responses/ServerError"
      tags:
        - moveTaskOrder
      description: Changes move task order status to make it available to prime
      operationId: updateMoveTaskOrderStatus
      summary: Change the status of a move task order to make it available to prime
      x-permissions:
        - update.move
        - create.serviceItem
  "/move-task-orders/{moveTaskOrderID}/status/service-counseling-completed":
    patch:
      consumes:
        - application/json
      produces:
        - application/json
      parameters:
        - description: ID of move to use
          in: path
          name: moveTaskOrderID
          required: true
          type: string
        - in: header
          name: If-Match
          type: string
          required: true
      responses:
        "200":
          description: Successfully updated move task order status
          schema:
            $ref: "#/definitions/Move"
        "400":
          $ref: "#/responses/InvalidRequest"
        "401":
          $ref: "#/responses/PermissionDenied"
        "403":
          $ref: "#/responses/PermissionDenied"
        "404":
          $ref: "#/responses/NotFound"
        "409":
          $ref: "#/responses/Conflict"
        "412":
          $ref: "#/responses/PreconditionFailed"
        "422":
          $ref: "#/responses/UnprocessableEntity"
        "500":
          $ref: "#/responses/ServerError"
      tags:
        - moveTaskOrder
      description: Changes move (move task order) status to service counseling completed
      operationId: updateMTOStatusServiceCounselingCompleted
      summary: Changes move (move task order) status to service counseling completed
  ? "/move-task-orders/{moveTaskOrderID}/payment-service-items/{paymentServiceItemID}/status"
  : parameters:
      - description: ID of move to use
        in: path
        name: moveTaskOrderID
        required: true
        type: string
      - description: ID of payment service item to use
        in: path
        name: paymentServiceItemID
        required: true
        type: string
    patch:
      consumes:
        - application/json
      produces:
        - application/json
      parameters:
        - in: body
          name: body
          required: true
          schema:
            $ref: "#/definitions/PaymentServiceItem"
        - in: header
          name: If-Match
          type: string
          required: true
      responses:
        "200":
          description: >-
            Successfully updated status for a line item for a move task order by
            ID
          schema:
            $ref: "#/definitions/PaymentServiceItem"
        "400":
          $ref: "#/responses/InvalidRequest"
        "401":
          $ref: "#/responses/PermissionDenied"
        "403":
          $ref: "#/responses/PermissionDenied"
        "404":
          $ref: "#/responses/NotFound"
        "412":
          $ref: "#/responses/PreconditionFailed"
        "422":
          $ref: "#/responses/UnprocessableEntity"
        "500":
          $ref: "#/responses/ServerError"
      tags:
        - paymentServiceItem
      description: Changes the status of a line item for a move by ID
      operationId: updatePaymentServiceItemStatus
      summary: Change the status of a payment service item for a move by ID
      x-permissions:
        - update.paymentServiceItemStatus
  "/move-task-orders/{moveTaskOrderID}/billable-weights-reviewed-at":
    patch:
      consumes:
        - application/json
      produces:
        - application/json
      parameters:
        - description: ID of move to use
          in: path
          name: moveTaskOrderID
          required: true
          type: string
        - in: header
          name: If-Match
          type: string
          required: true
      responses:
        "200":
          description: Successfully updated move task order billableWeightsReviewedAt field
          schema:
            $ref: "#/definitions/Move"
        "400":
          $ref: "#/responses/InvalidRequest"
        "401":
          $ref: "#/responses/PermissionDenied"
        "403":
          $ref: "#/responses/PermissionDenied"
        "404":
          $ref: "#/responses/NotFound"
        "409":
          $ref: "#/responses/Conflict"
        "412":
          $ref: "#/responses/PreconditionFailed"
        "422":
          $ref: "#/responses/UnprocessableEntity"
        "500":
          $ref: "#/responses/ServerError"
      tags:
        - moveTaskOrder
      description: Changes move (move task order) billableWeightsReviewedAt field to a timestamp
      operationId: updateMTOReviewedBillableWeightsAt
  "/move-task-orders/{moveTaskOrderID}/tio-remarks":
    patch:
      consumes:
        - application/json
      produces:
        - application/json
      parameters:
        - description: ID of move to use
          in: path
          name: moveTaskOrderID
          required: true
          type: string
        - in: header
          name: If-Match
          type: string
          required: true
        - in: body
          name: body
          required: true
          schema:
            $ref: "#/definitions/Move"
      responses:
        "200":
          description: Successfully updated move task order tioRemarks field
          schema:
            $ref: "#/definitions/Move"
        "400":
          $ref: "#/responses/InvalidRequest"
        "401":
          $ref: "#/responses/PermissionDenied"
        "403":
          $ref: "#/responses/PermissionDenied"
        "404":
          $ref: "#/responses/NotFound"
        "409":
          $ref: "#/responses/Conflict"
        "412":
          $ref: "#/responses/PreconditionFailed"
        "422":
          $ref: "#/responses/UnprocessableEntity"
        "500":
          $ref: "#/responses/ServerError"
      tags:
        - moveTaskOrder
      description: Changes move (move task order) billableWeightsReviewedAt field to a timestamp
      operationId: updateMoveTIORemarks
  "/move-task-orders/{moveTaskOrderID}/entitlements":
    parameters:
      - description: ID of move to use
        in: path
        name: moveTaskOrderID
        required: true
        type: string
    get:
      produces:
        - application/json
      parameters: []
      tags:
        - moveTaskOrder
      responses:
        "200":
          description: Successfully retrieved entitlements
          schema:
            $ref: "#/definitions/Entitlements"
        "400":
          $ref: "#/responses/InvalidRequest"
        "401":
          $ref: "#/responses/PermissionDenied"
        "403":
          $ref: "#/responses/PermissionDenied"
        "404":
          $ref: "#/responses/NotFound"
        "500":
          $ref: "#/responses/ServerError"
      description: Gets entitlements
      operationId: getEntitlements
      summary: Gets entitlements for a move by ID
  "/payment-requests/{paymentRequestID}":
    parameters:
      - description: UUID of payment request
        format: uuid
        in: path
        name: paymentRequestID
        required: true
        type: string
    get:
      produces:
        - application/json
      parameters: []
      responses:
        "200":
          description: fetched instance of payment request
          schema:
            $ref: "#/definitions/PaymentRequest"
        "400":
          $ref: "#/responses/InvalidRequest"
        "401":
          $ref: "#/responses/PermissionDenied"
        "403":
          $ref: "#/responses/PermissionDenied"
        "404":
          $ref: "#/responses/NotFound"
        "500":
          $ref: "#/responses/ServerError"
      tags:
        - paymentRequests
      description: Fetches an instance of a payment request by id
      operationId: getPaymentRequest
      summary: Fetches a payment request by id
      x-permissions:
        - read.paymentRequest
  "/moves/{locator}/closeout-office":
    parameters:
      - description: move code to identify a move to update the PPM shipment's closeout office for Army and Air Force service members
        format: string
        in: path
        name: locator
        required: true
        type: string
    patch:
      description: Sets the transportation office closeout location for where the Move's PPM Shipment documentation will be reviewed by
      tags:
        - move
      operationId: updateCloseoutOffice
      x-permissions:
        - update.closeoutOffice
      summary: Updates a Move's PPM closeout office for Army and Air Force customers
      produces:
        - application/json
      consumes:
        - application/json
      parameters:
        - in: body
          name: body
          schema:
            properties:
              closeoutOfficeId:
                type: string
                format: uuid
            required:
              - closeoutOfficeId
        - in: header
          name: If-Match
          type: string
          required: true
      responses:
        "200":
          description: Successfully set the closeout office for the move
          schema:
            $ref: "#/definitions/Move"
        "400":
          $ref: "#/responses/InvalidRequest"
        "401":
          $ref: "#/responses/PermissionDenied"
        "403":
          $ref: "#/responses/PermissionDenied"
        "404":
          $ref: "#/responses/NotFound"
        "412":
          $ref: "#/responses/PreconditionFailed"
        "422":
          $ref: "#/responses/UnprocessableEntity"
        "500":
          $ref: "#/responses/ServerError"
  "/moves/{locator}/customer-support-remarks":
    parameters:
      - description: move code to identify a move for customer support remarks
        format: string
        in: path
        name: locator
        required: true
        type: string
    post:
      produces:
        - application/json
      consumes:
        - application/json
      parameters:
        - in: body
          name: body
          schema:
            $ref: "#/definitions/CreateCustomerSupportRemark"
      responses:
        "200":
          description: Successfully created customer support remark
          schema:
            $ref: "definitions/CustomerSupportRemark.yaml"
        "400":
          $ref: "#/responses/InvalidRequest"
        "404":
          $ref: "#/responses/NotFound"
        "422":
          $ref: "#/responses/UnprocessableEntity"
        "500":
          $ref: "#/responses/ServerError"
      tags:
        - customerSupportRemarks
      description: Creates a customer support remark for a move
      operationId: createCustomerSupportRemarkForMove
      summary: Creates a customer support remark for a move
    get:
      produces:
        - application/json
      parameters: []
      responses:
        "200":
          description: Successfully retrieved all line items for a move task order
          schema:
            $ref: "definitions/CustomerSupportRemarks.yaml"
        "403":
          $ref: "#/responses/PermissionDenied"
        "404":
          $ref: "#/responses/NotFound"
        "422":
          $ref: "#/responses/UnprocessableEntity"
        "500":
          $ref: "#/responses/ServerError"
      tags:
        - customerSupportRemarks
      description: Fetches customer support remarks for a move
      operationId: getCustomerSupportRemarksForMove
      summary: Fetches customer support remarks using the move code (locator).
  "/customer-support-remarks/{customerSupportRemarkID}":
    parameters:
      - in: path
        description: the customer support remark ID to be modified
        name: customerSupportRemarkID
        required: true
        type: string
        format: uuid
    patch:
      tags:
        - customerSupportRemarks
      description: Updates a customer support remark for a move
      operationId: updateCustomerSupportRemarkForMove
      summary: Updates a customer support remark for a move
      consumes:
        - application/json
      produces:
        - application/json
      parameters:
        - in: body
          name: body
          required: true
          schema:
            $ref: "#/definitions/UpdateCustomerSupportRemarkPayload"
      responses:
        "200":
          description: Successfully updated customer support remark
          schema:
            $ref: "definitions/CustomerSupportRemark.yaml"
        "400":
          $ref: "#/responses/InvalidRequest"
        "403":
          $ref: "#/responses/PermissionDenied"
        "404":
          $ref: "#/responses/NotFound"
        "422":
          $ref: "#/responses/UnprocessableEntity"
        "500":
          $ref: "#/responses/ServerError"
    delete:
      summary: Soft deletes a customer support remark by ID
      description: Soft deletes a customer support remark by ID
      operationId: deleteCustomerSupportRemark
      tags:
        - customerSupportRemarks
      produces:
        - application/json
      responses:
        "204":
          description: Successfully soft deleted the shipment
        "400":
          $ref: "#/responses/InvalidRequest"
        "403":
          $ref: "#/responses/PermissionDenied"
        "404":
          $ref: "#/responses/NotFound"
        "409":
          $ref: "#/responses/Conflict"
        "422":
          $ref: "#/responses/UnprocessableEntity"
        "500":
          $ref: "#/responses/ServerError"
  "/moves/{locator}/evaluation-reports":
    parameters:
      - in: path
        name: locator
        required: true
        type: string
    post:
      produces:
        - application/json
      consumes:
        - application/json
      parameters:
        - in: body
          name: body
          schema:
            $ref: "#/definitions/CreateEvaluationReport"
      responses:
        "200":
          description: Successfully created evaluation report
          schema:
            $ref: "#/definitions/EvaluationReport"
        "400":
          $ref: "#/responses/InvalidRequest"
        "404":
          $ref: "#/responses/NotFound"
        "422":
          $ref: "#/responses/UnprocessableEntity"
        "500":
          $ref: "#/responses/ServerError"
      x-permissions:
        - create.evaluationReport
      tags:
        - evaluationReports
      description: Creates an evaluation report
      operationId: createEvaluationReport
      summary: Creates an evaluation report
  "/evaluation-reports/{reportID}/download":
    parameters:
      - in: path
        description: the evaluation report ID to be downloaded
        name: reportID
        required: true
        type: string
        format: uuid
    get:
      summary: Downloads an evaluation report as a PDF
      description: Downloads an evaluation report as a PDF
      operationId: downloadEvaluationReport
      tags:
        - evaluationReports
      produces:
        - application/pdf
      responses:
        "200":
          headers:
            Content-Disposition:
              type: string
              description: File name to download
          description: Evaluation report PDF
          schema:
            format: binary
            type: file
        "403":
          $ref: "#/responses/PermissionDenied"
        "404":
          $ref: "#/responses/NotFound"
        "500":
          $ref: "#/responses/ServerError"
  "/evaluation-reports/{reportID}":
    parameters:
      - in: path
        description: the evaluation report ID to be modified
        name: reportID
        required: true
        type: string
        format: uuid
    get:
      summary: Gets an evaluation report by ID
      description: Gets an evaluation report by ID
      operationId: getEvaluationReport
      tags:
        - evaluationReports
      produces:
        - application/json
      responses:
        "200":
          description: Successfully got the report
          schema:
            $ref: "#/definitions/EvaluationReport"
        "400":
          $ref: "#/responses/InvalidRequest"
        "403":
          $ref: "#/responses/PermissionDenied"
        "404":
          $ref: "#/responses/NotFound"
        "500":
          $ref: "#/responses/ServerError"
    delete:
      summary: Deletes an evaluation report by ID
      description: Deletes an evaluation report by ID
      operationId: deleteEvaluationReport
      x-permissions:
        - delete.evaluationReport
      tags:
        - evaluationReports
      produces:
        - application/json
      responses:
        "204":
          description: Successfully deleted the report
        "400":
          $ref: "#/responses/InvalidRequest"
        "403":
          $ref: "#/responses/PermissionDenied"
        "404":
          $ref: "#/responses/NotFound"
        "409":
          $ref: "#/responses/Conflict"
        "422":
          $ref: "#/responses/UnprocessableEntity"
        "500":
          $ref: "#/responses/ServerError"
    put:
      summary: Saves an evaluation report as a draft
      description: Saves an evaluation report as a draft
      operationId: saveEvaluationReport
      x-permissions:
        - update.evaluationReport
      tags:
        - evaluationReports
      produces:
        - application/json
      consumes:
        - application/json
      parameters:
        - in: body
          name: body
          schema:
            $ref: "#/definitions/EvaluationReport"
        - in: header
          name: If-Match
          type: string
          required: true
          description: >
            Optimistic locking is implemented via the `If-Match` header. If the ETag header does not match
            the value of the resource on the server, the server rejects the change with a `412 Precondition Failed` error.
      responses:
        "204":
          description: Successfully saved the report
        "400":
          $ref: "#/responses/InvalidRequest"
        "403":
          $ref: "#/responses/PermissionDenied"
        "404":
          $ref: "#/responses/NotFound"
        "409":
          $ref: "#/responses/Conflict"
        "412":
          $ref: "#/responses/PreconditionFailed"
        "422":
          $ref: "#/responses/UnprocessableEntity"
        "500":
          $ref: "#/responses/ServerError"
  "/evaluation-reports/{reportID}/submit":
    parameters:
      - in: path
        description: the evaluation report ID to be modified
        name: reportID
        required: true
        type: string
        format: uuid
    post:
      summary: Submits an evaluation report
      description: Submits an evaluation report
      operationId: submitEvaluationReport
      tags:
        - evaluationReports
      produces:
        - application/json
      parameters:
        - in: header
          name: If-Match
          type: string
          required: true
          description: >
            Optimistic locking is implemented via the `If-Match` header. If the ETag header does not match
            the value of the resource on the server, the server rejects the change with a `412 Precondition Failed` error.
      responses:
        "204":
          description: Successfully submitted an evaluation report with the provided ID
        "403":
          $ref: "#/responses/PermissionDenied"
        "404":
          $ref: "#/responses/NotFound"
        "412":
          $ref: "#/responses/PreconditionFailed"
        "422":
          $ref: "#/responses/UnprocessableEntity"
        "500":
          $ref: "#/responses/ServerError"
      x-permissions:
        - update.evaluationReport
  "/evaluation-reports/{reportID}/appeal/add":
    parameters:
      - in: path
        description: the evaluation report ID
        name: reportID
        required: true
        type: string
        format: uuid
    post:
      summary: Adds an appeal to a serious incident on an evaluation report
      description: Adds an appeal to a serious incident on an evaluation report
      operationId: addAppealToSeriousIncident
      tags:
        - evaluationReports
      produces:
        - application/json
      consumes:
        - application/json
      parameters:
        - in: body
          name: body
          schema:
            $ref: "#/definitions/CreateAppeal"
      responses:
        "204":
          description: Successfully added an appeal to a serious incident
        "403":
          $ref: "#/responses/PermissionDenied"
        "404":
          $ref: "#/responses/NotFound"
        "412":
          $ref: "#/responses/PreconditionFailed"
        "422":
          $ref: "#/responses/UnprocessableEntity"
        "500":
          $ref: "#/responses/ServerError"
      x-permissions:
        - update.evaluationReport
  "/evaluation-reports/{reportID}/{reportViolationID}/appeal/add":
    parameters:
      - in: path
        description: the evaluation report ID
        name: reportID
        required: true
        type: string
        format: uuid
      - in: path
        description: the report violation ID
        name: reportViolationID
        required: true
        type: string
        format: uuid
    post:
      summary: Adds an appeal to a violation
      description: Adds an appeal to a violation
      operationId: addAppealToViolation
      tags:
        - evaluationReports
      produces:
        - application/json
      consumes:
        - application/json
      parameters:
        - in: body
          name: body
          schema:
            $ref: "#/definitions/CreateAppeal"
      responses:
        "204":
          description: Successfully added an appeal to a violation
        "403":
          $ref: "#/responses/PermissionDenied"
        "404":
          $ref: "#/responses/NotFound"
        "412":
          $ref: "#/responses/PreconditionFailed"
        "422":
          $ref: "#/responses/UnprocessableEntity"
        "500":
          $ref: "#/responses/ServerError"
      x-permissions:
        - update.evaluationReport
  "/pws-violations":
    get:
      summary: Fetch the possible PWS violations for an evaluation report
      description: Fetch the possible PWS violations for an evaluation report
      operationId: getPWSViolations
      tags:
        - pwsViolations
      produces:
        - application/json
      responses:
        "200":
          description: Successfully retrieved the PWS violations
          schema:
            $ref: "#/definitions/PWSViolations"
        "400":
          $ref: "#/responses/InvalidRequest"
        "403":
          $ref: "#/responses/PermissionDenied"
        "404":
          $ref: "#/responses/NotFound"
        "500":
          $ref: "#/responses/ServerError"
  "/report-violations/{reportID}":
    parameters:
      - in: path
        description: the evaluation report ID that has associated violations
        name: reportID
        required: true
        type: string
        format: uuid
    get:
      summary: Fetch the report violations for an evaluation report
      description: Fetch the report violations for an evaluation report
      operationId: getReportViolationsByReportID
      tags:
        - reportViolations
      produces:
        - application/json
      responses:
        "200":
          description: Successfully retrieved the report violations
          schema:
            $ref: "#/definitions/ReportViolations"
        "400":
          $ref: "#/responses/InvalidRequest"
        "403":
          $ref: "#/responses/PermissionDenied"
        "404":
          $ref: "#/responses/NotFound"
        "500":
          $ref: "#/responses/ServerError"
    post:
      summary: Associate violations with an evaluation report
      description: >-
        Associate violations with an evaluation report. This will overwrite any
        existing report-violations associations for the report and replace them
        with the newly provided ones.  An empty array will remove all violation
        associations for a given report.
      operationId: associateReportViolations
      tags:
        - reportViolations
      produces:
        - application/json
      consumes:
        - application/json
      parameters:
        - in: body
          name: body
          schema:
            $ref: "#/definitions/AssociateReportViolations"
      responses:
        "204":
          description: Successfully saved the report violations
        "400":
          $ref: "#/responses/InvalidRequest"
        "403":
          $ref: "#/responses/PermissionDenied"
        "404":
          $ref: "#/responses/NotFound"
        "409":
          $ref: "#/responses/Conflict"
        "422":
          $ref: "#/responses/UnprocessableEntity"
        "500":
          $ref: "#/responses/ServerError"
      x-permissions:
        - create.reportViolation
  "/moves/{locator}/payment-requests":
    parameters:
      - description: move code to identify a move for payment requests
        format: string
        in: path
        name: locator
        required: true
        type: string
    get:
      produces:
        - application/json
      parameters: []
      responses:
        "200":
          description: Successfully retrieved all line items for a move task order
          schema:
            $ref: "#/definitions/PaymentRequests"
        "403":
          $ref: "#/responses/PermissionDenied"
        "404":
          $ref: "#/responses/NotFound"
        "422":
          $ref: "#/responses/UnprocessableEntity"
        "500":
          $ref: "#/responses/ServerError"
      tags:
        - paymentRequests
      description: Fetches payment requests for a move
      operationId: getPaymentRequestsForMove
      summary: Fetches payment requests using the move code (locator).
      x-permissions:
        - read.paymentRequest
  "/moves/{moveID}/financial-review-flag":
    parameters:
      - description: ID of move to flag
        in: path
        name: moveID
        required: true
        type: string
        format: uuid
    post:
      summary: Flags a move for financial office review
      description: This sets a flag which indicates that the move should be reviewed by a fincancial office. For example, if the origin or delivery address of a shipment is far from the duty location and may incur excess costs to the customer.
      operationId: setFinancialReviewFlag
      tags:
        - move
      consumes:
        - application/json
      produces:
        - application/json
      parameters:
        - in: header
          name: If-Match
          type: string
        - in: body
          name: body
          schema:
            required:
              - flagForReview
            properties:
              remarks:
                description: explanation of why the move is being flagged for financial review
                example: this address is way too far away
                type: string
                x-nullable: true
              flagForReview:
                description: boolean value representing whether we should flag a move for financial review
                example: false
                type: boolean
      responses:
        "200":
          description: updated Move
          schema:
            $ref: "#/definitions/Move"
        "403":
          $ref: "#/responses/PermissionDenied"
        "404":
          $ref: "#/responses/NotFound"
        "412":
          $ref: "#/responses/PreconditionFailed"
        "422":
          $ref: "#/responses/UnprocessableEntity"
        "500":
          $ref: "#/responses/ServerError"
      x-permissions:
        - update.financialReviewFlag
  /moves/{moveID}/uploadAdditionalDocuments:
    patch:
      summary: Patch the additional documents for a given move
      description: Customers will on occaision need the ability to upload additional supporting documents, for a variety of reasons. This does not include amended order.
      operationId: uploadAdditionalDocuments
      tags:
        - move
      consumes:
        - multipart/form-data
      parameters:
        - in: path
          name: moveID
          type: string
          format: uuid
          required: true
          description: UUID of the order
        - in: formData
          name: file
          type: file
          description: The file to upload.
          required: true
      responses:
        "201":
          description: created upload
          schema:
            $ref: "definitions/Upload.yaml"
        "400":
          description: invalid request
          schema:
            $ref: "#/definitions/InvalidRequestResponsePayload"
        "403":
          description: not authorized
        "404":
          description: not found
        "413":
          description: payload is too large
        "500":
          description: server error
      x-permissions:
        - create.supportingDocuments
  "/payment-requests/{paymentRequestID}/shipments-payment-sit-balance":
    parameters:
      - description: payment request ID of the payment request with SIT service items being reviewed
        name: paymentRequestID
        type: string
        format: uuid
        in: path
        required: true
    get:
      produces:
        - application/json
      parameters: []
      responses:
        "200":
          description: Successfully retrieved shipments and their SIT days balance from all payment requests on the move
          schema:
            $ref: "#/definitions/ShipmentsPaymentSITBalance"
        "403":
          $ref: "#/responses/PermissionDenied"
        "404":
          $ref: "#/responses/NotFound"
        "422":
          $ref: "#/responses/UnprocessableEntity"
        "500":
          $ref: "#/responses/ServerError"
      tags:
        - paymentRequests
      description: Returns all shipment payment request SIT usage to support partial SIT invoicing
      operationId: getShipmentsPaymentSITBalance
      summary: Returns all shipment payment request SIT usage to support partial SIT invoicing
      x-permissions:
        - read.shipmentsPaymentSITBalance
  "/payment-requests/{paymentRequestID}/status":
    patch:
      consumes:
        - application/json
      produces:
        - application/json
      parameters:
        - description: UUID of payment request
          format: uuid
          in: path
          name: paymentRequestID
          required: true
          type: string
        - in: body
          name: body
          required: true
          schema:
            $ref: "#/definitions/UpdatePaymentRequestStatusPayload"
        - in: header
          name: If-Match
          type: string
          required: true
      responses:
        "200":
          description: updated payment request
          schema:
            $ref: "#/definitions/PaymentRequest"
        "400":
          $ref: "#/responses/InvalidRequest"
        "401":
          $ref: "#/responses/PermissionDenied"
        "403":
          $ref: "#/responses/PermissionDenied"
        "404":
          $ref: "#/responses/NotFound"
        "412":
          $ref: "#/responses/PreconditionFailed"
        "422":
          $ref: "#/responses/UnprocessableEntity"
        "500":
          $ref: "#/responses/ServerError"
      tags:
        - paymentRequests
      description: Updates status of a payment request by id
      operationId: updatePaymentRequestStatus
      summary: Updates status of a payment request by id
      x-permissions:
        - update.paymentRequest
  "/payment-requests/{paymentRequestID}/bulkDownload":
    parameters:
      - description: the id for the payment-request with files to be downloaded
        in: path
        name: paymentRequestID
        required: true
        type: string
    get:
      summary: Downloads all Payment Request documents as a PDF
      description: |
        This endpoint downloads all uploaded payment request documentation combined into a single PDF.
      operationId: bulkDownload
      tags:
        - paymentRequests
      produces:
        - application/pdf
      responses:
        "200":
          headers:
            Content-Disposition:
              type: string
              description: File name to download
          description: Payment Request Files PDF
          schema:
            format: binary
            type: file
        "400":
          $ref: "#/responses/InvalidRequest"
        "500":
          $ref: "#/responses/ServerError"
  /documents/{documentId}:
    get:
      summary: Returns a document
      description: Returns a document and its uploads
      operationId: getDocument
      tags:
        - ghcDocuments
      parameters:
        - in: path
          name: documentId
          type: string
          format: uuid
          required: true
          description: UUID of the document to return
      responses:
        "200":
          description: the requested document
          schema:
            $ref: "definitions/Document.yaml"
        "400":
          $ref: "#/responses/InvalidRequest"
        "401":
          $ref: "#/responses/PermissionDenied"
        "403":
          $ref: "#/responses/PermissionDenied"
        "404":
          $ref: "#/responses/NotFound"
        "412":
          $ref: "#/responses/PreconditionFailed"
        "422":
          $ref: "#/responses/UnprocessableEntity"
        "500":
          $ref: "#/responses/ServerError"
  /documents:
    post:
      summary: Create a new document
      description: Documents represent a physical artifact such as a scanned document or a PDF file
      operationId: createDocument
      tags:
        - ghcDocuments
      parameters:
        - in: body
          name: documentPayload
          required: true
          schema:
            $ref: "#/definitions/PostDocumentPayload"
      responses:
        "201":
          description: created document
          schema:
            $ref: "definitions/Document.yaml"
        "400":
          description: invalid request
        "403":
          $ref: "#/responses/PermissionDenied"
        "500":
          description: server error
  /queues/counseling:
    get:
      produces:
        - application/json
      summary: Gets queued list of all customer moves needing services counseling by GBLOC origin
      description: >
        An office services counselor user will be assigned a transportation office that will determine which moves are displayed in their queue based on the origin duty location.  GHC moves will show up here onced they have reached the NEEDS SERVICE COUNSELING status after submission from a customer or created on a customer's behalf.
      operationId: getServicesCounselingQueue
      tags:
        - queues
      parameters:
        - in: query
          name: page
          type: integer
          description: requested page number of paginated move results
        - in: query
          name: perPage
          type: integer
          description: maximum number of moves to show on each page of paginated results
        - in: query
          name: sort
          type: string
          enum:
            [
              customerName,
              edipi,
              emplid,
              branch,
              locator,
              status,
              requestedMoveDate,
              submittedAt,
              originGBLOC,
              originDutyLocation,
              destinationDutyLocation,
              ppmType,
              closeoutInitiated,
              closeoutLocation,
              ppmStatus,
              counselingOffice,
              assignedTo,
            ]
          description: field that results should be sorted by
        - in: query
          name: order
          type: string
          enum: [asc, desc]
          description: direction of sort order if applied
        - in: query
          name: branch
          type: string
          description: filters by the branch of the move's service member
        - in: query
          name: locator
          type: string
          description: filters to match the unique move code locator
        - in: query
          name: customerName
          type: string
          description: filters using a prefix match on the service member's last name
        - in: query
          name: counselingOffice
          type: string
          description: filters using a counselingOffice name of the move
        - in: query
          name: edipi
          type: string
          description: filters to match the unique service member's DoD ID
        - in: query
          name: emplid
          type: string
          description: filters to match the unique service member's EMPLID
        - in: query
          name: requestedMoveDate
          type: string
          description: filters the requested pickup date of a shipment on the move
        - in: query
          name: submittedAt
          type: string
          format: date-time
          description: Start of the submitted at date in the user's local time zone converted to UTC
        - in: query
          name: originGBLOC
          type: string
          description: filters the GBLOC of the service member's origin duty location
        - in: query
          name: originDutyLocation
          type: array
          uniqueItems: true
          collectionFormat: multi
          items:
            type: string
          description: filters the name of the origin duty location on the orders
        - in: query
          name: destinationDutyLocation
          type: string
          description: filters the name of the destination duty location on the orders
        - in: query
          name: status
          type: array
          description: filters the status of the move
          uniqueItems: true
          items:
            type: string
            enum:
              - NEEDS SERVICE COUNSELING
              - SERVICE COUNSELING COMPLETED
        - in: query
          name: needsPPMCloseout
          type: boolean
          description: Only used for Services Counseling queue. If true, show PPM moves that are ready for closeout. Otherwise, show all other moves.
        - in: query
          name: ppmType
          type: string
          enum:
            - FULL
            - PARTIAL
          description: filters PPM type
        - in: query
          name: closeoutInitiated
          type: string
          format: date-time
          description: Latest date that closeout was initiated on a PPM on the move
        - in: query
          name: closeoutLocation
          type: string
          description: closeout location
        - in: query
          name: orderType
          type: string
          description: order type
        - in: query
          name: ppmStatus
          type: string
          enum:
            - WAITING_ON_CUSTOMER
            - NEEDS_CLOSEOUT
          description: filters the status of the PPM shipment
        - in: query
          name: viewAsGBLOC
          type: string
          description: |
            Used to return a queue for a GBLOC other than the default of the current user. Requires the HQ role or a secondary transportation office assignment. The parameter is ignored if the requesting user does not have the necessary role or assignment.
        - in: query
          name: assignedTo
          type: string
          description: |
            Used to illustrate which user is assigned to this payment request.
        - in: query
          name: activeRole
          type: string
          description: user's actively logged in role
      responses:
        "200":
          description: Successfully returned all moves matching the criteria
          schema:
            $ref: "#/definitions/QueueMovesResult"
        "403":
          $ref: "#/responses/PermissionDenied"
        "500":
          $ref: "#/responses/ServerError"
  /queues/bulk-assignment:
    get:
      produces:
        - application/json
      summary: Gets data for bulk assignment modal
      description: >
        Supervisor office users are able to bulk assign moves. This endpoint returns the relevant data to them; the current workload of the office users that work under them, and the moves that are available to be assigned
      operationId: getBulkAssignmentData
      tags:
        - queues
      parameters:
        - in: query
          name: queueType
          type: string
          description: A string corresponding to the queue type
          enum:
            - COUNSELING
            - CLOSEOUT
            - TASK_ORDER
            - PAYMENT_REQUEST
      responses:
        "200":
          description: Successfully returned bulk assignment data
          schema:
            $ref: "#/definitions/BulkAssignmentData"
        "401":
          $ref: "#/responses/PermissionDenied"
        "404":
          $ref: "#/responses/NotFound"
        "500":
          $ref: "#/responses/ServerError"
  /queues/counseling/origin-list:
    get:
      produces:
        - application/json
      summary: Gets queued list of all moves origin locations in the counselors queue
      description: >
        An office services counselor user will be assigned a transportation office that will determine which moves are displayed in their queue based on the origin duty location. This pulls the availalble origin duty locations.
      operationId: getServicesCounselingOriginList
      tags:
        - queues
      parameters:
        - in: query
          name: needsPPMCloseout
          type: boolean
          description: Only used for Services Counseling queue. If true, show PPM moves origin locations that are ready for closeout. Otherwise, show all other moves origin locations.
        - in: query
          name: viewAsGBLOC
          type: string
          description: Used to return an origins list for a GBLOC other than the default of the current user. Requires the HQ role or a secondary transportation office assignment. The parameter is ignored if the requesting user does not have the necessary role or assignment.
      responses:
        "200":
          description: Successfully returned all moves matching the criteria
          schema:
            $ref: "#/definitions/Locations"
        "403":
          $ref: "#/responses/PermissionDenied"
        "500":
          $ref: "#/responses/ServerError"
  /queues/prime-moves:
    get:
      summary: getPrimeMovesQueue
      description: |
        Gets all moves that have been reviewed and approved by the TOO. The `since` parameter can be used to filter this
        list down to only the moves that have been updated since the provided timestamp. A move will be considered
        updated if the `updatedAt` timestamp on the move or on its orders, shipments, service items, or payment
        requests, is later than the provided date and time.

        **WIP**: Include what causes moves to leave this list. Currently, once the `availableToPrimeAt` timestamp has
        been set, that move will always appear in this list.
      operationId: listPrimeMoves
      tags:
        - queues
      produces:
        - application/json
      parameters:
        - in: query
          name: since
          type: string
          format: date-time
          description: Only return moves updated since this time. Formatted like "2021-07-23T18:30:47.116Z"
        - in: query
          name: page
          type: integer
          description: requested page of results
        - in: query
          name: perPage
          type: integer
          description: results per page
        - in: query
          name: id
          type: string
        - in: query
          name: moveCode
          type: string
        - in: query
          name: orderType
          type: string
          description: order type
      responses:
        "200":
          description: Successfully retrieved moves. A successful fetch might still return zero moves.
          schema:
            $ref: "#/definitions/ListPrimeMovesResult"
        "403":
          $ref: "#/responses/PermissionDenied"
        "500":
          $ref: "#/responses/ServerError"
  /queues/moves:
    get:
      produces:
        - application/json
      summary: Gets queued list of all customer moves by GBLOC origin
      description: >
        An office TOO user will be assigned a transportation office that will determine which moves are displayed in their queue based on the origin duty location.  GHC moves will show up here onced they have reached the submitted status sent by the customer and have move task orders, shipments, and service items to approve.
      operationId: getMovesQueue
      tags:
        - queues
      parameters:
        - in: query
          name: page
          type: integer
          description: requested page of results
        - in: query
          name: perPage
          type: integer
          description: results per page
        - in: query
          name: sort
          type: string
          enum:
            [
              customerName,
              edipi,
              emplid,
              branch,
              locator,
              status,
              originDutyLocation,
              destinationDutyLocation,
              requestedMoveDate,
              appearedInTooAt,
              assignedTo,
              counselingOffice,
            ]
          description: field that results should be sorted by
        - in: query
          name: order
          type: string
          enum: [asc, desc]
          description: direction of sort order if applied
        - in: query
          name: branch
          type: string
        - in: query
          name: locator
          type: string
        - in: query
          name: customerName
          type: string
        - in: query
          name: edipi
          type: string
        - in: query
          name: emplid
          type: string
        - in: query
          name: originDutyLocation
          type: array
          uniqueItems: true
          collectionFormat: multi
          items:
            type: string
        - in: query
          name: destinationDutyLocation
          type: string
        - in: query
          name: appearedInTooAt
          type: string
          format: date-time
        - in: query
          name: requestedMoveDate
          type: string
          description: filters the requested pickup date of a shipment on the move
        - in: query
          name: status
          type: array
          description: Filtering for the status.
          uniqueItems: true
          items:
            type: string
            enum:
              - SUBMITTED
              - SERVICE COUNSELING COMPLETED
              - APPROVALS REQUESTED
        - in: query
          name: orderType
          type: string
          description: order type
        - in: query
          name: viewAsGBLOC
          type: string
          description: |
            Used to return a queue for a GBLOC other than the default of the current user. Requires the HQ role or a secondary transportation office assignment. The parameter is ignored if the requesting user does not have the necessary role or assignment.
        - in: query
          name: assignedTo
          type: string
          description: |
            Used to illustrate which user is assigned to this move.
        - in: query
          name: counselingOffice
          type: string
          description: filters using a counselingOffice name of the move
        - in: query
          name: activeRole
          type: string
          description: user's actively logged in role
      responses:
        "200":
          description: Successfully returned all moves matching the criteria
          schema:
            $ref: "#/definitions/QueueMovesResult"
        "403":
          $ref: "#/responses/PermissionDenied"
        "500":
          $ref: "#/responses/ServerError"
  /queues/payment-requests:
    get:
      produces:
        - application/json
      summary: Gets queued list of all payment requests by GBLOC origin
      description: >
        An office TIO user will be assigned a transportation office that will determine which payment requests are displayed in their queue based on the origin duty location.
      operationId: getPaymentRequestsQueue
      tags:
        - queues
      parameters:
        - in: query
          name: sort
          type: string
          enum:
            [
              customerName,
              locator,
              submittedAt,
              branch,
              status,
              edipi,
              emplid,
              age,
              originDutyLocation,
              assignedTo,
              counselingOffice,
            ]
          description: field that results should be sorted by
        - in: query
          name: order
          type: string
          enum: [asc, desc]
          description: direction of sort order if applied
        - in: query
          name: page
          type: integer
          description: requested page of results
        - in: query
          name: perPage
          type: integer
          description: number of records to include per page
        - in: query
          name: submittedAt
          type: string
          format: date-time
          description: Start of the submitted at date in the user's local time zone converted to UTC
        - in: query
          name: branch
          type: string
        - in: query
          name: locator
          type: string
        - in: query
          name: customerName
          type: string
        - in: query
          name: edipi
          type: string
        - in: query
          name: emplid
          type: string
        - in: query
          name: destinationDutyLocation
          type: string
        - in: query
          name: originDutyLocation
          type: string
        - in: query
          name: assignedTo
          type: string
          description: |
            Used to illustrate which user is assigned to this payment request.
        - in: query
          name: counselingOffice
          type: string
          description: filters using a counselingOffice name of the move
        - in: query
          name: status
          type: array
          description: Filtering for the status.
          uniqueItems: true
          items:
            type: string
            enum:
              - PENDING
              - REVIEWED
              - REVIEWED_AND_ALL_SERVICE_ITEMS_REJECTED
              - PAID
              - DEPRECATED
              - EDI_ERROR
        - in: query
          name: orderType
          type: string
          description: order type
        - in: query
          name: viewAsGBLOC
          type: string
          description: |
            Used to return a queue for a GBLOC other than the default of the current user. Requires the HQ role or a secondary transportation office assignment. The parameter is ignored if the requesting user does not have the necessary role or assignment.
        - in: query
          name: activeRole
          type: string
          description: user's actively logged in role
      responses:
        "200":
          description: Successfully returned all moves matching the criteria
          schema:
            $ref: "#/definitions/QueuePaymentRequestsResult"
        "403":
          $ref: "#/responses/PermissionDenied"
        "500":
          $ref: "#/responses/ServerError"
  /moves/search:
    post:
      produces:
        - application/json
      consumes:
        - application/json
      summary: Search moves by locator, DOD ID, or customer name
      description: >
        Search moves by locator, DOD ID, or customer name. Used by QAE and CSR users.
      operationId: searchMoves
      tags:
        - move
      parameters:
        - in: body
          name: body
          schema:
            properties:
              page:
                type: integer
                description: requested page of results
              perPage:
                type: integer
              locator:
                description: Move locator
                type: string
                minLength: 6
                maxLength: 6
                x-nullable: true
              edipi:
                description: DOD ID
                type: string
                minLength: 10
                maxLength: 10
                x-nullable: true
              emplid:
                description: EMPLID
                type: string
                minLength: 7
                maxLength: 7
                x-nullable: true
              customerName:
                description: Customer Name
                type: string
                minLength: 1
                x-nullable: true
              paymentRequestCode:
                type: string
                example: 9551-6199-2
                x-nullable: true
              status:
                type: array
                description: Filtering for the status.
                uniqueItems: true
                items:
                  type: string
                  enum:
                    - DRAFT
                    - SUBMITTED
                    - APPROVALS REQUESTED
                    - APPROVED
                    - NEEDS SERVICE COUNSELING
                    - SERVICE COUNSELING COMPLETED
                    - CANCELED
              originPostalCode:
                type: string
                x-nullable: true
              destinationPostalCode:
                type: string
                x-nullable: true
              branch:
                type: string
                x-nullable: true
              shipmentsCount:
                type: integer
                x-nullable: true
              pickupDate:
                type: string
                format: date-time
                x-nullable: true
              deliveryDate:
                type: string
                format: date-time
                x-nullable: true
              sort:
                type: string
                x-nullable: true
                enum:
                  [
                    customerName,
                    edipi,
                    emplid,
                    branch,
                    locator,
                    status,
                    originPostalCode,
                    destinationPostalCode,
                    shipmentsCount,
                  ]
              order:
                type: string
                x-nullable: true
                enum: [asc, desc]
          description: field that results should be sorted by
      responses:
        "200":
          description: Successfully returned all moves matching the criteria
          schema:
            $ref: "#/definitions/SearchMovesResult"
        "403":
          $ref: "#/responses/PermissionDenied"
        "500":
          $ref: "#/responses/ServerError"
  "/tac/valid":
    get:
      summary: Validation of a TAC value
      description: Returns a boolean based on whether a tac value is valid or not
      operationId: tacValidation
      tags:
        - tac
        - order
      parameters:
        - in: query
          name: tac
          type: string
          required: true
          description: The tac value to validate
      responses:
        "200":
          description: Successfully retrieved validation status
          schema:
            $ref: "#/definitions/TacValid"
        "400":
          $ref: "#/responses/InvalidRequest"
        "401":
          $ref: "#/responses/PermissionDenied"
        "403":
          $ref: "#/responses/PermissionDenied"
        "404":
          $ref: "#/responses/NotFound"
        "500":
          $ref: "#/responses/ServerError"
  /lines-of-accounting:
    post:
      summary: "Fetch line of accounting"
      description: >
        Fetches a line of accounting based on provided service member affiliation, effective date, and Transportation Accounting Code (TAC).
        It uses these parameters to filter the correct Line of Accounting for the provided TAC. It does this by filtering
        through both TAC and LOAs based on the provided code and effective date. The 'Effective Date' is the date
        that can be either the orders issued date (For HHG shipments), MTO approval date (For NTS shipments),
        or even the current date for NTS shipments with no approval yet (Just providing a preview to the office users per customer request).
        Effective date is used to find "Active" TGET data by searching for the TACs and LOAs with begin and end dates containing this date.
      operationId: requestLineOfAccounting
      tags:
        - linesOfAccounting
      consumes:
        - "application/json"
      produces:
        - "application/json"
      parameters:
        - in: "body"
          name: "body"
          description: "Service member affiliation, effective date, and TAC code."
          required: true
          schema:
            $ref: "#/definitions/FetchLineOfAccountingPayload"
      responses:
        "200":
          description: "Successfully retrieved line of accounting"
          schema:
            $ref: "definitions/LineOfAccounting.yaml"
        "400":
          $ref: "#/responses/InvalidRequest"
        "401":
          $ref: "#/responses/PermissionDenied"
        "403":
          $ref: "#/responses/PermissionDenied"
        "404":
          $ref: "#/responses/NotFound"
        "422":
          $ref: "#/responses/UnprocessableEntity"
        "500":
          $ref: "#/responses/ServerError"
  /transportation-offices:
    get:
      produces:
        - application/json
      summary: Returns the transportation offices matching the search query that is enabled for PPM closeout
      description: Returns the transportation offices matching the search query that is enabled for PPM closeout
      operationId: getTransportationOffices
      tags:
        - transportationOffice
      parameters:
        - in: query
          name: search
          type: string
          required: true
          minLength: 2
          description: Search string for transportation offices
      responses:
        "200":
          description: Successfully retrieved transportation offices
          schema:
            $ref: "#/definitions/TransportationOffices"
        "400":
          $ref: "#/responses/InvalidRequest"
        "401":
          $ref: "#/responses/PermissionDenied"
        "403":
          $ref: "#/responses/PermissionDenied"
        "404":
          $ref: "#/responses/NotFound"
        "500":
          $ref: "#/responses/ServerError"
  /open/transportation-offices:
    get:
      produces:
        - application/json
      summary: Returns the transportation offices matching the search query
      description: This endpoint is publicly accessible as it is utilized to access transportation office information without having an office account.Returns the transportation offices matching the search query.
      operationId: getTransportationOfficesOpen
      tags:
        - transportationOffice
      parameters:
        - in: query
          name: search
          type: string
          required: true
          minLength: 2
          description: Search string for transportation offices
      responses:
        "200":
          description: Successfully retrieved transportation offices
          schema:
            $ref: "#/definitions/TransportationOffices"
        "400":
          $ref: "#/responses/InvalidRequest"
        "401":
          $ref: "#/responses/PermissionDenied"
        "403":
          $ref: "#/responses/PermissionDenied"
        "404":
          $ref: "#/responses/NotFound"
        "500":
          $ref: "#/responses/ServerError"
  /transportation-offices/gblocs:
    get:
      produces:
        - application/json
      summary: Returns a list of distinct GBLOCs that exist in the transportation offices table
      description: Returns a list of distinct GBLOCs that exist in the transportation offices table
      operationId: getTransportationOfficesGBLOCs
      tags:
        - transportationOffice
      responses:
        "200":
          description: Successfully retrieved transportation offices
          schema:
            $ref: "#/definitions/GBLOCs"
        "400":
          $ref: "#/responses/InvalidRequest"
        "401":
          $ref: "#/responses/PermissionDenied"
        "403":
          $ref: "#/responses/PermissionDenied"
        "404":
          $ref: "#/responses/NotFound"
        "500":
          $ref: "#/responses/ServerError"
  /addresses/zip-city-lookup/{search}:
    get:
      summary: Returns city, state, postal code, and county associated with the specified full/partial postal code or city and state string
      description: Find by API using full/partial postal code or city name that returns an us_post_region_cities json object containing city, state, county and postal code.
      operationId: getLocationByZipCityState
      tags:
        - addresses
      parameters:
        - in: path
          name: search
          type: string
          required: true
      responses:
        "200":
          description: the requested list of city, state, county, and postal code matches
          schema:
            $ref: "#/definitions/VLocations"
        "400":
          $ref: "#/responses/InvalidRequest"
        "403":
          $ref: "#/responses/PermissionDenied"
        "404":
          $ref: "#/responses/NotFound"
        "500":
          $ref: "#/responses/ServerError"
<<<<<<< HEAD
  /transportation_offices/{dutyLocationId}/counseling_offices:
=======
  /transportation_offices/{dutyLocationId}/counseling_offices/{serviceMemberId}:
>>>>>>> 9e4624bc
    get:
      summary: Returns the counseling locations in the GBLOC matching the duty location
      description: Returns the counseling locations matching the GBLOC from the selected duty location
      operationId: showCounselingOffices
      tags:
        - transportationOffice
      parameters:
        - in: path
          name: dutyLocationId
          format: uuid
          type: string
          required: true
          description: UUID of the duty location
<<<<<<< HEAD
=======
        - in: path
          name: serviceMemberId
          format: uuid
          type: string
          required: true
          description: UUID of the service member, some counseling offices are branch specific
>>>>>>> 9e4624bc
      produces:
        - application/json
      responses:
        '200':
          description: Successfully retrieved counseling offices
          schema:
            $ref: '#/definitions/CounselingOffices'
<<<<<<< HEAD
=======
        '400':
          $ref: '#/responses/InvalidRequest'
        '403':
          $ref: '#/responses/PermissionDenied'
        '404':
          $ref: '#/responses/NotFound'
>>>>>>> 9e4624bc
        '500':
          description: internal server error
  /uploads:
    post:
      summary: Create a new upload
      description: Uploads represent a single digital file, such as a JPEG or PDF. Currently, office application uploads are only for Services Counselors to upload files for orders, but this may be expanded in the future.
      operationId: createUpload
      tags:
        - uploads
      consumes:
        - multipart/form-data
      produces:
        - application/json
      parameters:
        - in: query
          name: documentId
          type: string
          format: uuid
          required: false
          description: UUID of the document to add an upload to
        - in: formData
          name: file
          type: file
          description: The file to upload.
          required: true
      responses:
        "201":
          description: created upload
          schema:
            $ref: "definitions/Upload.yaml"
        "400":
          description: invalid request
        "403":
          description: not authorized
        "404":
          description: not found
        "413":
          description: payload is too large
        "500":
          description: server error
  /re-service-items:
    get:
      summary: Returns all ReServiceItems (Service Code, Service Name, Market, Shipment Type, Auto Approved)
      description: Get ReServiceItems
      produces:
        - application/json
      operationId: getAllReServiceItems
      tags:
        - reServiceItems
      responses:
        "200":
          description: Successfully retrieved all ReServiceItems.
          schema:
            $ref: "#/definitions/ReServiceItems"
        "400":
          $ref: "#/responses/InvalidRequest"
        "401":
          $ref: "#/responses/PermissionDenied"
        "404":
          $ref: "#/responses/NotFound"
        "500":
          $ref: "#/responses/ServerError"
  /uploads/{uploadID}:
    delete:
      summary: Deletes an upload
      description: Uploads represent a single digital file, such as a JPEG or PDF.
      operationId: deleteUpload
      tags:
        - uploads
      parameters:
        - in: path
          name: uploadID
          type: string
          format: uuid
          required: true
          description: UUID of the upload to be deleted
        - in: query
          name: orderID
          type: string
          format: uuid
          description: ID of the order that the upload belongs to
      responses:
        "204":
          description: deleted
        "400":
          description: invalid request
          schema:
            $ref: "#/definitions/InvalidRequestResponsePayload"
        "403":
          description: not authorized
        "404":
          description: not found
        "500":
          description: server error
  /uploads/get/:
    get:
      produces:
        - application/json
      parameters: []
      responses:
        "200":
          description: Successfully retrieved upload
          schema:
            $ref: "definitions/Upload.yaml"
        "400":
          $ref: "#/responses/InvalidRequest"
        "401":
          $ref: "#/responses/PermissionDenied"
        "403":
          $ref: "#/responses/PermissionDenied"
        "404":
          $ref: "#/responses/NotFound"
        "500":
          $ref: "#/responses/ServerError"
      tags:
        - uploads
      description: Gets an upload
      operationId: getUpload
      summary: Gets an upload by ID
  /uploads/{uploadID}/update:
    patch:
      summary: Update an existing upload. This is only needed currently for updating the image rotation.
      description: Uploads represent a single digital file, such as a JPEG or PDF. The rotation is relevant to how it is displayed on the page.
      operationId: updateUpload
      tags:
        - uploads
      consumes:
        - application/json
      produces:
        - application/json
      parameters:
        - in: path
          name: uploadID
          type: string
          format: uuid
          required: true
          description: UUID of the upload to be updated
        - in: body
          name: body
          required: true
          schema:
            properties:
              rotation:
                type: integer
                description: The rotation of the image
                minimum: 0
                maximum: 3
      responses:
        "201":
          description: updated upload
          schema:
            $ref: "definitions/Upload.yaml"
        "400":
          description: invalid request
        "403":
          description: not authorized
        "404":
          description: not found
        "413":
          description: payload is too large
        "500":
          description: server error
  /application_parameters/{parameterName}:
    get:
      summary: Searches for an application parameter by name, returns nil if not found
      description: Searches for an application parameter by name, returns nil if not found
      operationId: getParam
      tags:
        - application_parameters
      parameters:
        - in: path
          name: parameterName
          type: string
          format: string
          required: true
          description: Parameter Name
      responses:
        "200":
          description: Application Parameters
          schema:
            $ref: "#/definitions/ApplicationParameters"
        "400":
          description: invalid request
        "401":
          description: request requires user authentication
        "500":
          description: server error
  /calendar/{countryCode}/is-weekend-holiday/{date}:
    get:
      summary: Validate  move date selection
      description: |
        Utility API to determine if input date falls on weekend and/or holiday.
      produces:
        - application/json
      operationId: isDateWeekendHoliday
      tags:
        - calendar
      parameters:
        - description: country code for context of date
          in: path
          name: countryCode
          required: true
          type: string
          enum:
            - US
        - description: input date to determine if weekend/holiday for given country.
          in: path
          name: date
          required: true
          type: string
          format: date
      responses:
        "200":
          description: Successfully determine if given date is weekend and/or holiday for given country.
          schema:
            $ref: "#/definitions/IsDateWeekendHolidayInfo"
        "400":
          $ref: "#/responses/InvalidRequest"
        "401":
          $ref: "#/responses/PermissionDenied"
        "404":
          $ref: "#/responses/NotFound"
        "500":
          $ref: "#/responses/ServerError"
  /moves/{moveID}/assignOfficeUser:
    parameters:
      - description: ID of the move
        in: path
        name: moveID
        required: true
        format: uuid
        type: string
    patch:
      consumes:
        - application/json
      produces:
        - application/json
      parameters:
        - in: body
          name: body
          required: true
          schema:
            $ref: "#/definitions/AssignOfficeUserBody"
      responses:
        "200":
          description: Successfully assigned office user to the move
          schema:
            $ref: "#/definitions/Move"
        "404":
          $ref: "#/responses/NotFound"
        "500":
          $ref: "#/responses/ServerError"
      tags:
        - move
      description: assigns either a services counselor, task ordering officer, or task invoicing officer to the move
      operationId: updateAssignedOfficeUser
  /moves/{moveID}/unassignOfficeUser:
    parameters:
      - description: ID of the move
        in: path
        name: moveID
        required: true
        format: uuid
        type: string
      - in: body
        name: body
        schema:
          properties:
            roleType:
              type: string
          required:
            - roleType
    patch:
      consumes:
        - application/json
      produces:
        - application/json
      responses:
        "200":
          description: Successfully unassigned office user from the move
          schema:
            $ref: "#/definitions/Move"
        "500":
          $ref: "#/responses/ServerError"
      tags:
        - move
      description: unassigns either a services counselor, task ordering officer, or task invoicing officer from the move
      operationId: deleteAssignedOfficeUser
  /moves/{officeUserID}/CheckForLockedMovesAndUnlock:
    parameters:
      - description: ID of the move's officer
        in: path
        name: officeUserID
        required: true
        format: uuid
        type: string
    patch:
      consumes:
        - application/json
      produces:
        - application/json
      responses:
        "200":
          description: Successfully unlocked officer's move(s).
          schema:
            type: object
            properties:
              successMessage:
                type: string
                example: OK
        "500":
          $ref: "#/responses/ServerError"
      tags:
        - move
      description: >-
        Finds and unlocks any locked moves by an office user
      operationId: checkForLockedMovesAndUnlock
definitions:
  ApplicationParameters:
    type: object
    properties:
      validationCode:
        type: string
        format: string
        x-nullable: true
      parameterName:
        type: string
        format: string
        x-nullable: true
      parameterValue:
        type: string
        format: string
        x-nullable: true
  PostDocumentPayload:
    type: object
    properties:
      service_member_id:
        type: string
        format: uuid
        title: The service member this document belongs to
  InvalidRequestResponsePayload:
    type: object
    properties:
      errors:
        type: object
        additionalProperties:
          type: string
  ClientError:
    type: object
    properties:
      title:
        type: string
      detail:
        type: string
      instance:
        type: string
        format: uuid
    required:
      - title
      - detail
      - instance
  ValidationError:
    allOf:
      - $ref: "#/definitions/ClientError"
      - type: object
    properties:
      invalid_fields:
        type: object
        additionalProperties:
          type: string
    required:
      - invalid_fields
  BackupContact:
    type: object
    properties:
      name:
        type: string
      email:
        type: string
        format: x-email
        example: backupContact@mail.com
      phone:
        type: string
        format: telephone
        pattern: '^[2-9]\d{2}-\d{3}-\d{4}$'
    required:
      - name
      - email
      - phone
  Contractor:
    properties:
      contractNumber:
        type: string
      id:
        format: uuid
        type: string
      name:
        type: string
      type:
        type: string
  Role:
    type: object
    properties:
      id:
        type: string
        format: uuid
        example: c56a4180-65aa-42ec-a945-5fd21dec0538
      roleType:
        type: string
        example: customer
      roleName:
        type: string
        example: Task Ordering Officer
      createdAt:
        type: string
        format: date-time
        readOnly: true
      updatedAt:
        type: string
        format: date-time
        readOnly: true
    required:
      - id
      - roleType
      - roleName
      - createdAt
      - updatedAt
  OfficeUser:
    type: object
    properties:
      id:
        type: string
        format: uuid
        example: c56a4180-65aa-42ec-a945-5fd21dec0538
      userId:
        type: string
        format: uuid
      firstName:
        type: string
      middleInitials:
        type: string
      lastName:
        type: string
      email:
        type: string
        format: x-email
        pattern: '^[a-zA-Z0-9._%+-]+@[a-zA-Z0-9.-]+\.[a-zA-Z]{2,}$'
      telephone:
        type: string
        format: telephone
        pattern: '^[2-9]\d{2}-\d{3}-\d{4}$'
      transportationOfficeId:
        type: string
        format: uuid
      transportationOffice:
        $ref: "definitions/TransportationOffice.yaml"
      transportationOfficeAssignments:
        type: array
        items:
          $ref: "definitions/TransportationOfficeAssignment.yaml"
      active:
        type: boolean
      roles:
        type: array
        items:
          $ref: "#/definitions/Role"
      edipi:
        type: string
      otherUniqueId:
        type: string
      rejectionReason:
        type: string
      status:
        type: string
        enum:
          - APPROVED
          - REQUESTED
          - REJECTED
      createdAt:
        type: string
        format: date-time
        readOnly: true
      updatedAt:
        type: string
        format: date-time
        readOnly: true
    required:
      - id
      - firstName
      - middleInitials
      - lastName
      - email
      - telephone
      - transportationOfficeId
      - active
      - roles
      - edipi
      - otherUniqueId
      - rejectionReason
      - status
      - createdAt
      - updatedAt
  LockedOfficeUser:
    type: object
    properties:
      firstName:
        type: string
      lastName:
        type: string
      transportationOfficeId:
        type: string
        format: uuid
      transportationOffice:
        $ref: "definitions/TransportationOffice.yaml"
  OfficeUserCreate:
    type: object
    properties:
      email:
        type: string
        example: "user@userdomain.com"
        title: Email
        x-nullable: false
      edipi:
        type: string
        example: "1234567890"
        maxLength: 10
        title: EDIPI
        x-nullable: true
      otherUniqueId:
        type: string
        title: Office user identifier when EDIPI is not available
        x-nullable: true
      firstName:
        type: string
        title: First Name
        x-nullable: false
      middleInitials:
        type: string
        example: L.
        x-nullable: true
        title: Middle Initials
      lastName:
        type: string
        title: Last Name
        x-nullable: false
      telephone:
        type: string
        format: telephone
        pattern: '^[2-9]\d{2}-\d{3}-\d{4}$'
        example: 212-555-5555
        x-nullable: false
      transportationOfficeId:
        type: string
        format: uuid
        example: "c56a4180-65aa-42ec-a945-5fd21dec0538"
        x-nullable: false
      roles:
        type: array
        items:
          $ref: "#/definitions/OfficeUserRole"
        x-nullable: false
    required:
      - firstName
      - lastName
      - email
      - telephone
      - transportationOfficeId
      - roles
  OfficeUserRole:
    type: object
    properties:
      name:
        type: string
        example: "Task Ordering Officer"
        x-nullable: true
        title: name
      roleType:
        type: string
        example: "task_ordering_officer"
        x-nullable: true
        title: roleType
  Customer:
    type: object
    properties:
      agency:
        type: string
        title: Agency customer is affilated with
      first_name:
        type: string
        example: John
      last_name:
        type: string
        example: Doe
      phone:
        type: string
        format: telephone
        pattern: '^[2-9]\d{2}-\d{3}-\d{4}$'
        x-nullable: true
      email:
        type: string
        format: x-email
        pattern: '^[a-zA-Z0-9._%+-]+@[a-zA-Z0-9.-]+\.[a-zA-Z]{2,}$'
        x-nullable: true
      suffix:
        type: string
        example: Jr.
        x-nullable: true
      middle_name:
        type: string
        example: David
        x-nullable: true
      current_address:
        $ref: "definitions/Address.yaml"
      backup_contact:
        $ref: "#/definitions/BackupContact"
      id:
        type: string
        format: uuid
        example: c56a4180-65aa-42ec-a945-5fd21dec0538
      edipi:
        type: string
      userID:
        type: string
        format: uuid
        example: c56a4180-65aa-42ec-a945-5fd21dec0538
      eTag:
        type: string
      phoneIsPreferred:
        type: boolean
      emailIsPreferred:
        type: boolean
      secondaryTelephone:
        type: string
        format: telephone
        pattern: '^[2-9]\d{2}-\d{3}-\d{4}$|^$'
        x-nullable: true
      backupAddress:
        $ref: "definitions/Address.yaml"
      cacValidated:
        type: boolean
        x-nullable: true
      emplid:
        type: string
        x-nullable: true
  CreatedCustomer:
    type: object
    properties:
      affiliation:
        type: string
        title: Branch of service customer is affilated with
      firstName:
        type: string
        example: John
      lastName:
        type: string
        example: Doe
      telephone:
        type: string
        format: telephone
        pattern: '^[2-9]\d{2}-\d{3}-\d{4}$'
        x-nullable: true
      personalEmail:
        type: string
        format: x-email
        pattern: '^[a-zA-Z0-9._%+-]+@[a-zA-Z0-9.-]+\.[a-zA-Z]{2,}$'
      suffix:
        type: string
        example: Jr.
        x-nullable: true
      middleName:
        type: string
        example: David
        x-nullable: true
      residentialAddress:
        $ref: "definitions/Address.yaml"
      backupContact:
        $ref: "#/definitions/BackupContact"
      id:
        type: string
        format: uuid
        example: c56a4180-65aa-42ec-a945-5fd21dec0538
      edipi:
        type: string
        x-nullable: true
      userID:
        type: string
        format: uuid
        example: c56a4180-65aa-42ec-a945-5fd21dec0538
      oktaID:
        type: string
      oktaEmail:
        type: string
      phoneIsPreferred:
        type: boolean
      emailIsPreferred:
        type: boolean
      secondaryTelephone:
        type: string
        format: telephone
        pattern: '^[2-9]\d{2}-\d{3}-\d{4}$'
        x-nullable: true
      backupAddress:
        $ref: "definitions/Address.yaml"
      cacValidated:
        type: boolean
  UpdateCustomerPayload:
    type: object
    properties:
      first_name:
        type: string
        example: John
      last_name:
        type: string
        example: Doe
      phone:
        type: string
        format: telephone
        pattern: '^[2-9]\d{2}-\d{3}-\d{4}$'
        x-nullable: true
      email:
        type: string
        format: x-email
        pattern: '^[a-zA-Z0-9._%+-]+@[a-zA-Z0-9.-]+\.[a-zA-Z]{2,}$'
        x-nullable: true
      suffix:
        type: string
        example: Jr.
        x-nullable: true
      middle_name:
        type: string
        example: David
        x-nullable: true
      current_address:
        allOf:
          - $ref: "definitions/Address.yaml"
      backup_contact:
        $ref: "#/definitions/BackupContact"
      phoneIsPreferred:
        type: boolean
      emailIsPreferred:
        type: boolean
      secondaryTelephone:
        type: string
        format: telephone
        pattern: '^[2-9]\d{2}-\d{3}-\d{4}$|^$'
        x-nullable: true
      backupAddress:
        allOf:
          - $ref: "definitions/Address.yaml"
      cac_validated:
        type: boolean
  CreateCustomerPayload:
    type: object
    properties:
      affiliation:
        $ref: "definitions/Affiliation.yaml"
      edipi:
        type: string
        example: "1234567890"
        maxLength: 10
        x-nullable: false
      emplid:
        type: string
        example: "9485155"
        maxLength: 7
        x-nullable: true
      firstName:
        type: string
        example: John
      middleName:
        type: string
        example: David
        x-nullable: true
      lastName:
        type: string
        example: Doe
      suffix:
        type: string
        example: Jr.
        x-nullable: true
      telephone:
        type: string
        format: telephone
        pattern: '^[2-9]\d{2}-\d{3}-\d{4}$'
        x-nullable: true
      secondaryTelephone:
        type: string
        format: telephone
        pattern: '^[2-9]\d{2}-\d{3}-\d{4}$'
        x-nullable: true
      personalEmail:
        type: string
        format: x-email
        example: personalEmail@email.com
        pattern: '^[a-zA-Z0-9._%+-]+@[a-zA-Z0-9.-]+\.[a-zA-Z]{2,}$'
      phoneIsPreferred:
        type: boolean
      emailIsPreferred:
        type: boolean
      residentialAddress:
        allOf:
          - $ref: "definitions/Address.yaml"
      backupContact:
        $ref: "#/definitions/BackupContact"
      backupMailingAddress:
        allOf:
          - $ref: "definitions/Address.yaml"
      createOktaAccount:
        type: boolean
      cacUser:
        type: boolean
  FetchLineOfAccountingPayload:
    type: object
    properties:
      departmentIndicator:
        $ref: "definitions/DepartmentIndicator.yaml"
      effectiveDate:
        description: >
          The effective date for the Line Of Accounting (LOA) being fetched. Eg, the orders issue date or the Non-Temporary Storage (NTS) Move Task Order (MTO) approval date.
          Effective date is used to find "Active" TGET data by searching for the TACs and LOAs with begin and end dates containing this date.
          The 'Effective Date' is the date that can be either the orders issued date (For HHG shipments),
          MTO approval date (For NTS shipments), or even the current date for NTS
          shipments with no approval yet (Just providing a preview to the office
          users per customer request).
        type: string
        format: date
        example: "2023-01-01"
      tacCode:
        type: string
        minLength: 4
        maxLength: 4
        example: "F8J1"
  SearchCustomersResult:
    type: object
    properties:
      page:
        type: integer
      perPage:
        type: integer
      totalCount:
        type: integer
      searchCustomers:
        $ref: "#/definitions/SearchCustomers"
  SearchCustomers:
    type: array
    items:
      $ref: "#/definitions/SearchCustomer"
  SearchCustomer:
    type: object
    properties:
      id:
        type: string
        format: uuid
      firstName:
        type: string
        example: John
        x-nullable: true
      lastName:
        type: string
        example: Doe
        x-nullable: true
      edipi:
        type: string
        x-nullable: true
      emplid:
        type: string
        x-nullable: true
      branch:
        type: string
      telephone:
        type: string
        format: telephone
        pattern: '^[2-9]\d{2}-\d{3}-\d{4}$'
        x-nullable: true
      personalEmail:
        type: string
        format: x-email
        example: personalEmail@email.com
        pattern: '^[a-zA-Z0-9._%+-]+@[a-zA-Z0-9.-]+\.[a-zA-Z]{2,}$'
        x-nullable: true
  Entitlements:
    properties:
      id:
        example: 571008b1-b0de-454d-b843-d71be9f02c04
        format: uuid
        type: string
      authorizedWeight:
        example: 2000
        type: integer
        x-formatting: weight
        x-nullable: true
      dependentsAuthorized:
        example: true
        type: boolean
        x-nullable: true
      gunSafe:
        type: boolean
        example: false
      weightRestriction:
        type: integer
        example: 1500
        x-formatting: weight
        x-nullable: true
      nonTemporaryStorage:
        example: false
        type: boolean
        x-nullable: true
      privatelyOwnedVehicle:
        example: false
        type: boolean
        x-nullable: true
      proGearWeight:
        example: 2000
        type: integer
        x-formatting: weight
      proGearWeightSpouse:
        example: 500
        type: integer
        x-formatting: weight
      storageInTransit:
        example: 90
        type: integer
        x-nullable: true
      totalWeight:
        example: 500
        type: integer
        x-formatting: weight
      totalDependents:
        example: 2
        type: integer
      requiredMedicalEquipmentWeight:
        example: 500
        type: integer
        x-formatting: weight
      organizationalClothingAndIndividualEquipment:
        example: true
        type: boolean
      accompaniedTour:
        type: boolean
        example: true
        x-nullable: true
        description: Indicates if the move entitlement allows dependents to travel to the new Permanent Duty Station (PDS). This is only present on OCONUS moves.
      unaccompaniedBaggageAllowance:
        type: integer
        example: 3
        x-nullable: true
        description: The amount of weight in pounds that the move is entitled for shipment types of Unaccompanied Baggage.
      dependentsUnderTwelve:
        type: integer
        example: 5
        x-nullable: true
        description: Indicates the number of dependents under the age of twelve for a move. This is only present on OCONUS moves.
      dependentsTwelveAndOver:
        type: integer
        example: 3
        x-nullable: true
        description: Indicates the number of dependents of the age twelve or older for a move. This is only present on OCONUS moves.
      eTag:
        type: string
    type: object
  Error:
    properties:
      message:
        type: string
    required:
      - message
    type: object
  Grade:
    type: string
    x-nullable: true
    title: grade
    enum:
      - E_1
      - E_2
      - E_3
      - E_4
      - E_5
      - E_6
      - E_7
      - E_8
      - E_9
      - E_9_SPECIAL_SENIOR_ENLISTED
      - O_1_ACADEMY_GRADUATE
      - O_2
      - O_3
      - O_4
      - O_5
      - O_6
      - O_7
      - O_8
      - O_9
      - O_10
      - W_1
      - W_2
      - W_3
      - W_4
      - W_5
      - AVIATION_CADET
      - CIVILIAN_EMPLOYEE
      - ACADEMY_CADET
      - MIDSHIPMAN
    x-display-value:
      E_1: E-1
      E_2: E-2
      E_3: E-3
      E_4: E-4
      E_5: E-5
      E_6: E-6
      E_7: E-7
      E_8: E-8
      E_9: E-9
      E_9_SPECIAL_SENIOR_ENLISTED: E-9 (Special Senior Enlisted)
      O_1_ACADEMY_GRADUATE: O-1 or Service Academy Graduate
      O_2: O-2
      O_3: O-3
      O_4: O-4
      O_5: O-5
      O_6: O-6
      O_7: O-7
      O_8: O-8
      O_9: O-9
      O_10: O-10
      W_1: W-1
      W_2: W-2
      W_3: W-3
      W_4: W-4
      W_5: W-5
      AVIATION_CADET: Aviation Cadet
      CIVILIAN_EMPLOYEE: Civilian Employee
      ACADEMY_CADET: Service Academy Cadet
      MIDSHIPMAN: Midshipman
  Move:
    properties:
      id:
        example: 1f2270c7-7166-40ae-981e-b200ebdf3054
        format: uuid
        type: string
      serviceCounselingCompletedAt:
        format: date-time
        type: string
        x-nullable: true
      availableToPrimeAt:
        format: date-time
        type: string
        x-nullable: true
      approvedAt:
        format: date-time
        type: string
        x-nullable: true
      billableWeightsReviewedAt:
        format: date-time
        type: string
        x-nullable: true
      contractorId:
        type: string
        format: uuid
        x-nullable: true
      contractor:
        $ref: "#/definitions/Contractor"
      locator:
        type: string
        example: "1K43AR"
      ordersId:
        type: string
        format: uuid
        example: c56a4180-65aa-42ec-a945-5fd21dec0538
      orders:
        $ref: "#/definitions/Order"
      referenceId:
        example: 1001-3456
        type: string
        x-nullable: true
      status:
        $ref: "#/definitions/MoveStatus"
      excessUnaccompaniedBaggageWeightQualifiedAt:
        type: string
        format: date-time
        description: Timestamp of when the sum of estimated or actual unaccompanied baggage shipment weights of the move reached 90% of the weight allowance
        x-nullable: true
      excessUnaccompaniedBaggageWeightAcknowledgedAt:
        type: string
        format: date-time
        description: Timestamp of when the TOO acknowledged the excess unaccompanied baggage weight risk by either dismissing the alert or updating the max billable weight
        x-nullable: true
      excess_weight_qualified_at:
        type: string
        format: date-time
        description: Timestamp of when the estimated shipment weights of the move reached 90% of the weight allowance
        x-nullable: true
      excess_weight_acknowledged_at:
        type: string
        format: date-time
        description: Timestamp of when the TOO acknowledged the excess weight risk by either dismissing the alert or updating the max billable weight
        x-nullable: true
      tioRemarks:
        type: string
        example: approved additional weight
        x-nullable: true
      financialReviewFlag:
        type: boolean
        example: false
        description: This flag is set by office users if a move should be reviewed by a Financial Office
        x-nullable: false
        readOnly: true
      financialReviewRemarks:
        type: string
        example: Delivery Address is too far from duty location
        x-nullable: true
        readOnly: true
      closeoutOffice:
        $ref: "definitions/TransportationOffice.yaml"
      closeoutOfficeId:
        type: string
        format: uuid
        description: The transportation office that will handle reviewing PPM Closeout documentation for Army and Air Force service members
        x-nullable: true
      counselingOffice:
        $ref: "definitions/TransportationOffice.yaml"
      counselingOfficeId:
        type: string
        format: uuid
        description: The transportation office that will handle services counseling for this move
        x-nullable: true
      approvalsRequestedAt:
        type: string
        format: date-time
        description: The time at which a move is sent back to the TOO becuase the prime added a new service item for approval
        x-nullable: true
      createdAt:
        type: string
        format: date-time
      submittedAt:
        type: string
        format: date-time
        x-nullable: true
      updatedAt:
        type: string
        format: date-time
      eTag:
        type: string
      shipmentGBLOC:
        $ref: "#/definitions/GBLOC"
      lockedByOfficeUserID:
        type: string
        format: uuid
        x-nullable: true
      lockedByOfficeUser:
        $ref: "#/definitions/LockedOfficeUser"
        x-nullable: true
      lockExpiresAt:
        type: string
        format: date-time
        x-nullable: true
      additionalDocuments:
        $ref: "definitions/Document.yaml"
      SCAssignedUser:
        $ref: "#/definitions/AssignedOfficeUser"
      TOOAssignedUser:
        $ref: "#/definitions/AssignedOfficeUser"
      TIOAssignedUser:
        $ref: "#/definitions/AssignedOfficeUser"
  MoveHistory:
    properties:
      id:
        description: move ID
        example: 1f2270c7-7166-40ae-981e-b200ebdf3054
        format: uuid
        type: string
      historyRecords:
        description: A list of MoveAuditHistory's connected to the move.
        $ref: "#/definitions/MoveAuditHistories"
      locator:
        description: move locator
        type: string
        example: "1K43AR"
      referenceId:
        description: move referenceID
        example: 1001-3456
        type: string
        x-nullable: true
  MoveHistoryResult:
    type: object
    properties:
      page:
        type: integer
      perPage:
        type: integer
      totalCount:
        type: integer
      id:
        description: move ID
        example: 1f2270c7-7166-40ae-981e-b200ebdf3054
        format: uuid
        type: string
      historyRecords:
        description: A list of MoveAuditHistory's connected to the move.
        $ref: "#/definitions/MoveAuditHistories"
      locator:
        description: move locator
        type: string
        example: "1K43AR"
      referenceId:
        description: move referenceID
        example: 1001-3456
        type: string
        x-nullable: true
  MoveAuditHistories:
    type: array
    items:
      $ref: "#/definitions/MoveAuditHistory"
  MoveAuditHistory:
    properties:
      id:
        description: id from audity_history table
        example: 1f2270c7-7166-40ae-981e-b200ebdf3054
        format: uuid
        type: string
      schemaName:
        description: Database schema audited table for this event is in
        type: string
      tableName:
        description: name of database table that was changed
        type: string
      relId:
        description: relation OID. Table OID (object identifier). Changes with drop/create.
        type: integer
      objectId:
        description: id column for the tableName where the data was changed
        example: 1f2270c7-7166-40ae-981e-b200ebdf3054
        format: uuid
        type: string
        x-nullable: true
      sessionUserId:
        example: 1f2270c7-7166-40ae-981e-b200ebdf3054
        format: uuid
        type: string
        x-nullable: true
      sessionUserFirstName:
        example: foo
        type: string
        x-nullable: true
      sessionUserLastName:
        example: bar
        type: string
        x-nullable: true
      sessionUserEmail:
        example: foobar@example.com
        type: string
        x-nullable: true
      sessionUserTelephone:
        format: telephone
        type: string
        pattern: '^[2-9]\d{2}-\d{3}-\d{4}$'
        x-nullable: true
      context:
        type: array
        items:
          type: object
          additionalProperties:
            type: string
        x-nullable: true
      contextId:
        description: id column for the context table the record belongs to
        example: 1f2270c7-7166-40ae-981e-b200ebdf3054
        type: string
        x-nullable: true
      eventName:
        description: API endpoint name that was called to make the change
        type: string
        x-nullable: true
      actionTstampTx:
        description: Transaction start timestamp for tx in which audited event occurred
        type: string
        format: date-time
      actionTstampStm:
        description: Statement start timestamp for tx in which audited event occurred
        type: string
        format: date-time
      actionTstampClk:
        description: Wall clock time at which audited event's trigger call occurred
        type: string
        format: date-time
      transactionId:
        description: Identifier of transaction that made the change. May wrap, but unique paired with action_tstamp_tx.
        type: integer
        x-nullable: true
      action:
        description: Action type; I = insert, D = delete, U = update, T = truncate
        type: string
      oldValues:
        description: A list of (old/previous) MoveAuditHistoryItem's for a record before the change.
        type: object
        additionalProperties: true
        x-nullable: true
      changedValues:
        description: A list of (changed/updated) MoveAuditHistoryItem's for a record after the change.
        type: object
        additionalProperties: true
        x-nullable: true
      statementOnly:
        description: true if audit event is from an FOR EACH STATEMENT trigger, false for FOR EACH ROW'
        type: boolean
        example: false
  MoveAuditHistoryItems:
    type: array
    items:
      $ref: "#/definitions/MoveAuditHistoryItem"
  MoveAuditHistoryItem:
    properties:
      columnName:
        type: string
      columnValue:
        type: string
  MoveStatus:
    type: string
    enum:
      - DRAFT
      - NEEDS SERVICE COUNSELING
      - SERVICE COUNSELING COMPLETED
      - SUBMITTED
      - APPROVALS REQUESTED
      - APPROVED
      - CANCELED
  PPMStatus:
    type: string
    enum:
      - CANCELED
      - DRAFT
      - SUBMITTED
      - WAITING_ON_CUSTOMER
      - NEEDS_ADVANCE_APPROVAL
      - NEEDS_CLOSEOUT
      - CLOSEOUT_COMPLETE
      - COMPLETED
  DeptIndicator:
    type: string
    title: Dept. indicator
    x-nullable: true
    enum:
      - NAVY_AND_MARINES
      - ARMY
      - ARMY_CORPS_OF_ENGINEERS
      - AIR_AND_SPACE_FORCE
      - COAST_GUARD
      - OFFICE_OF_SECRETARY_OF_DEFENSE
    x-display-value:
      NAVY_AND_MARINES: 17 Navy and Marine Corps
      ARMY: 21 Army
      ARMY_CORPS_OF_ENGINEERS: 96 Army Corps of Engineers
      AIR_AND_SPACE_FORCE: 57 Air Force and Space Force
      COAST_GUARD: 70 Coast Guard
      OFFICE_OF_SECRETARY_OF_DEFENSE: 97 Office of the Secretary of Defense
  OrdersTypeDetail:
    type: string
    title: Orders type detail
    x-nullable: true
    enum:
      - HHG_PERMITTED
      - PCS_TDY
      - HHG_RESTRICTED_PROHIBITED
      - HHG_RESTRICTED_AREA
      - INSTRUCTION_20_WEEKS
      - HHG_PROHIBITED_20_WEEKS
      - DELAYED_APPROVAL
    x-display-value:
      HHG_PERMITTED: Shipment of HHG Permitted
      PCS_TDY: PCS with TDY Enroute
      HHG_RESTRICTED_PROHIBITED: Shipment of HHG Restricted or Prohibited
      HHG_RESTRICTED_AREA: HHG Restricted Area-HHG Prohibited
      INSTRUCTION_20_WEEKS: Course of Instruction 20 Weeks or More
      HHG_PROHIBITED_20_WEEKS: Shipment of HHG Prohibited but Authorized within 20 weeks
      DELAYED_APPROVAL: Delayed Approval 20 Weeks or More
  Order:
    properties:
      id:
        example: 1f2270c7-7166-40ae-981e-b200ebdf3054
        format: uuid
        type: string
      customerID:
        example: c56a4180-65aa-42ec-a945-5fd21dec0538
        format: uuid
        type: string
      customer:
        $ref: "#/definitions/Customer"
      moveCode:
        type: string
        example: "H2XFJF"
      first_name:
        type: string
        example: John
        readOnly: true
      last_name:
        type: string
        example: Doe
        readOnly: true
      grade:
        $ref: "#/definitions/Grade"
      agency:
        $ref: "definitions/Affiliation.yaml"
      entitlement:
        $ref: "#/definitions/Entitlements"
      destinationDutyLocation:
        $ref: "definitions/DutyLocation.yaml"
      destinationDutyLocationGBLOC:
        $ref: "#/definitions/GBLOC"
      originDutyLocation:
        $ref: "definitions/DutyLocation.yaml"
      originDutyLocationGBLOC:
        $ref: "#/definitions/GBLOC"
      moveTaskOrderID:
        example: c56a4180-65aa-42ec-a945-5fd21dec0538
        format: uuid
        type: string
      uploaded_order_id:
        example: c56a4180-65aa-42ec-a945-5fd21dec0538
        format: uuid
        type: string
      uploadedAmendedOrderID:
        example: c56a4180-65aa-42ec-a945-5fd21dec0538
        format: uuid
        type: string
        x-nullable: true
      amendedOrdersAcknowledgedAt:
        type: string
        format: date-time
        x-nullable: true
      order_number:
        type: string
        x-nullable: true
        example: "030-00362"
      order_type:
        $ref: "definitions/OrdersType.yaml"
      order_type_detail:
        $ref: "#/definitions/OrdersTypeDetail"
        x-nullable: true
      date_issued:
        type: string
        format: date
        example: "2020-01-01"
      report_by_date:
        type: string
        format: date
        example: "2020-01-01"
      department_indicator:
        $ref: "#/definitions/DeptIndicator"
        x-nullable: true
      tac:
        type: string
        title: TAC
        example: "F8J1"
        x-nullable: true
      sac:
        type: string
        title: SAC
        example: "N002214CSW32Y9"
        x-nullable: true
      ntsTac:
        type: string
        title: NTS TAC
        example: "F8J1"
        x-nullable: true
      ntsSac:
        type: string
        title: NTS SAC
        example: "N002214CSW32Y9"
        x-nullable: true
      has_dependents:
        type: boolean
        example: false
        title: Are dependents included in your orders?
      spouse_has_pro_gear:
        type: boolean
        example: false
        title: Do you have a spouse who will need to move items related to their occupation (also known as spouse pro-gear)?
      supplyAndServicesCostEstimate:
        type: string
      packingAndShippingInstructions:
        type: string
      methodOfPayment:
        type: string
      naics:
        type: string
      orders_type:
        $ref: "definitions/OrdersType.yaml"
      eTag:
        type: string
    type: object
  Location:
    type: object
    properties:
      label:
        type: string
        example: Label for display
      value:
        type: string
        example: Value for location
    required:
      - label
      - value
  Locations:
    type: array
    items:
      $ref: "#/definitions/Location"
  OrderBody:
    type: object
    properties:
      id:
        type: string
        format: uuid
  CreateOrders:
    type: object
    properties:
      serviceMemberId:
        type: string
        format: uuid
        example: c56a4180-65aa-42ec-a945-5fd21dec0538
      issueDate:
        type: string
        description: The date and time that these orders were cut.
        format: date
        title: Orders date
      reportByDate:
        type: string
        description: Report By Date
        format: date
        title: Report-by date
      ordersType:
        $ref: "definitions/OrdersType.yaml"
      ordersTypeDetail:
        $ref: "#/definitions/OrdersTypeDetail"
      hasDependents:
        type: boolean
        title: Are dependents included in your orders?
      spouseHasProGear:
        type: boolean
        title: Do you have a spouse who will need to move items related to their occupation (also known as spouse pro-gear)?
      newDutyLocationId:
        type: string
        format: uuid
        example: c56a4180-65aa-42ec-a945-5fd21dec0538
      counselingOfficeId:
        type: string
        format: uuid
        example: cf1addea-a4f9-4173-8506-2bb82a064cb7
        x-nullable: true
      ordersNumber:
        type: string
        title: Orders Number
        x-nullable: true
        example: "030-00362"
      tac:
        type: string
        title: TAC
        example: "F8J1"
        x-nullable: true
      sac:
        type: string
        title: SAC
        example: "N002214CSW32Y9"
        x-nullable: true
      departmentIndicator:
        $ref: "#/definitions/DeptIndicator"
      grade:
        $ref: "#/definitions/Grade"
      originDutyLocationId:
        type: string
        format: uuid
        example: c56a4180-65aa-42ec-a945-5fd21dec0538
      accompaniedTour:
        type: boolean
        example: true
        x-nullable: true
        description: Indicates if the move entitlement allows dependents to travel to the new Permanent Duty Station (PDS). This is only present on OCONUS moves.
      dependentsUnderTwelve:
        type: integer
        example: 5
        x-nullable: true
        description: Indicates the number of dependents under the age of twelve for a move. This is only present on OCONUS moves.
      dependentsTwelveAndOver:
        type: integer
        example: 3
        x-nullable: true
        description: Indicates the number of dependents of the age twelve or older for a move. This is only present on OCONUS moves.
    required:
      - serviceMemberId
      - issueDate
      - reportByDate
      - ordersType
      - hasDependents
      - spouseHasProGear
      - newDutyLocationId
  CounselingUpdateOrderPayload:
    type: object
    properties:
      issueDate:
        type: string
        description: The date and time that these orders were cut.
        format: date
        example: "2018-04-26"
        title: Orders date
      reportByDate:
        type: string
        description: Report By Date
        format: date
        example: "2018-04-26"
        title: Report-by date
      ordersType:
        $ref: "definitions/OrdersType.yaml"
      ordersTypeDetail:
        $ref: "#/definitions/OrdersTypeDetail"
      ordersNumber:
        type: string
        title: Orders Number
        x-nullable: true
        example: "030-00362"
      departmentIndicator:
        $ref: "#/definitions/DeptIndicator"
        x-nullable: true
      originDutyLocationId:
        type: string
        format: uuid
        example: c56a4180-65aa-42ec-a945-5fd21dec0538
      newDutyLocationId:
        type: string
        format: uuid
        example: c56a4180-65aa-42ec-a945-5fd21dec0538
      tac:
        type: string
        title: HHG TAC
        minLength: 4
        maxLength: 4
        example: "F8J1"
        x-nullable: true
      sac:
        title: HHG SAC
        example: "N002214CSW32Y9"
        $ref: definitions/NullableString.yaml
      ntsTac:
        title: NTS TAC
        minLength: 4
        maxLength: 4
        example: "F8J1"
        $ref: definitions/NullableString.yaml
      ntsSac:
        title: NTS SAC
        example: "N002214CSW32Y9"
        $ref: definitions/NullableString.yaml
      grade:
        $ref: "#/definitions/Grade"
      hasDependents:
        type: boolean
        title: Are dependents included in your orders?
        x-nullable: true
    required:
      - issueDate
      - reportByDate
      - ordersType
      - originDutyLocationId
      - newDutyLocationId
  UpdateOrderPayload:
    type: object
    properties:
      issueDate:
        type: string
        description: The date and time that these orders were cut.
        format: date
        example: "2018-04-26"
        title: Orders date
      reportByDate:
        type: string
        description: Report By Date
        format: date
        example: "2018-04-26"
        title: Report-by date
      ordersType:
        $ref: "definitions/OrdersType.yaml"
      ordersTypeDetail:
        $ref: "#/definitions/OrdersTypeDetail"
      originDutyLocationId:
        type: string
        format: uuid
        example: c56a4180-65aa-42ec-a945-5fd21dec0538
      newDutyLocationId:
        type: string
        format: uuid
        example: c56a4180-65aa-42ec-a945-5fd21dec0538
      ordersNumber:
        type: string
        title: Orders Number
        x-nullable: true
        example: "030-00362"
      tac:
        type: string
        title: HHG TAC
        minLength: 4
        maxLength: 4
        example: "F8J1"
        x-nullable: true
      sac:
        title: HHG SAC
        example: "N002214CSW32Y9"
        $ref: definitions/NullableString.yaml
      ntsTac:
        title: NTS TAC
        minLength: 4
        maxLength: 4
        example: "F8J1"
        $ref: definitions/NullableString.yaml
      ntsSac:
        title: NTS SAC
        example: "N002214CSW32Y9"
        $ref: definitions/NullableString.yaml
      departmentIndicator:
        $ref: "#/definitions/DeptIndicator"
        x-nullable: true
      ordersAcknowledgement:
        description: Confirmation that the new amended orders were reviewed after previously approving the original orders
        type: boolean
        x-nullable: true
      grade:
        $ref: "#/definitions/Grade"
    required:
      - issueDate
      - reportByDate
      - ordersType
      - newDutyLocationId
      - originDutyLocationId
  UpdateAllowancePayload:
    type: object
    properties:
      grade:
        $ref: "#/definitions/Grade"
      dependentsAuthorized:
        type: boolean
        x-nullable: true
      agency:
        $ref: "definitions/Affiliation.yaml"
      proGearWeight:
        description: unit is in lbs
        example: 2000
        type: integer
        minimum: 0
        maximum: 2000
        x-formatting: weight
        x-nullable: true
      proGearWeightSpouse:
        description: unit is in lbs
        example: 500
        type: integer
        minimum: 0
        maximum: 500
        x-formatting: weight
        x-nullable: true
      requiredMedicalEquipmentWeight:
        description: unit is in lbs
        example: 2000
        type: integer
        minimum: 0
        x-formatting: weight
      organizationalClothingAndIndividualEquipment:
        description: only for Army
        type: boolean
        x-nullable: true
      storageInTransit:
        description: the number of storage in transit days that the customer is entitled to for a given shipment on their move
        type: integer
        minimum: 0
      gunSafe:
        description: True if user is entitled to move a gun safe (up to 500 lbs) as part of their move without it being charged against their weight allowance.
        type: boolean
        x-nullable: true
      accompaniedTour:
        type: boolean
        example: true
        x-nullable: true
        description: Indicates if the move entitlement allows dependents to travel to the new Permanent Duty Station (PDS). This is only present on OCONUS moves.
      dependentsUnderTwelve:
        type: integer
        example: 5
        x-nullable: true
        description: Indicates the number of dependents under the age of twelve for a move. This is only present on OCONUS moves.
      dependentsTwelveAndOver:
        type: integer
        example: 3
        x-nullable: true
        description: Indicates the number of dependents of the age twelve or older for a move. This is only present on OCONUS moves.
      ubAllowance:
        example: 500
        type: integer
        x-nullable: true
      weightRestriction:
        example: 1500
        type: integer
        x-nullable: true
        description: Indicates the weight restriction for the move to a particular location.
  UpdateBillableWeightPayload:
    type: object
    properties:
      authorizedWeight:
        description: unit is in lbs
        example: 2000
        minimum: 1
        type: integer
        x-formatting: weight
        x-nullable: true
  UpdateMaxBillableWeightAsTIOPayload:
    type: object
    properties:
      authorizedWeight:
        description: unit is in lbs
        example: 2000
        minimum: 1
        type: integer
        x-formatting: weight
        x-nullable: true
      tioRemarks:
        description: TIO remarks for updating the max billable weight
        example: Increasing max billable weight
        type: string
        minLength: 1
        x-nullable: true
    required:
      - authorizedWeight
      - tioRemarks
  CounselingUpdateAllowancePayload:
    type: object
    properties:
      grade:
        $ref: "#/definitions/Grade"
      dependentsAuthorized:
        type: boolean
        x-nullable: true
      agency:
        $ref: "definitions/Affiliation.yaml"
      proGearWeight:
        minimum: 0
        maximum: 2000
        description: unit is in lbs
        example: 2000
        type: integer
        x-formatting: weight
        x-nullable: true
      proGearWeightSpouse:
        minimum: 0
        maximum: 500
        description: unit is in lbs
        example: 2000
        type: integer
        x-formatting: weight
        x-nullable: true
      requiredMedicalEquipmentWeight:
        minimum: 0
        description: unit is in lbs
        example: 2000
        type: integer
        x-formatting: weight
      organizationalClothingAndIndividualEquipment:
        description: only for Army
        type: boolean
        x-nullable: true
      storageInTransit:
        description: the number of storage in transit days that the customer is entitled to for a given shipment on their move
        type: integer
        minimum: 0
      gunSafe:
        description: True if user is entitled to move a gun safe (up to 500 lbs) as part of their move without it being charged against their weight allowance.
        type: boolean
        x-nullable: true
      accompaniedTour:
        type: boolean
        example: true
        x-nullable: true
        description: Indicates if the move entitlement allows dependents to travel to the new Permanent Duty Station (PDS). This is only present on OCONUS moves.
      dependentsUnderTwelve:
        type: integer
        example: 5
        x-nullable: true
        description: Indicates the number of dependents under the age of twelve for a move. This is only present on OCONUS moves.
      dependentsTwelveAndOver:
        type: integer
        example: 3
        x-nullable: true
        description: Indicates the number of dependents of the age twelve or older for a move. This is only present on OCONUS moves.
      ubAllowance:
        example: 500
        type: integer
        x-nullable: true
      weightRestriction:
        example: 1500
        type: integer
        x-nullable: true
        description: Indicates the weight restriction for a move to a particular location.
  MoveTaskOrder:
    description: The Move (MoveTaskOrder)
    properties:
      id:
        example: 1f2270c7-7166-40ae-981e-b200ebdf3054
        format: uuid
        type: string
      createdAt:
        format: date-time
        type: string
      orderID:
        example: c56a4180-65aa-42ec-a945-5fd21dec0538
        format: uuid
        type: string
      locator:
        type: string
        example: "1K43AR"
      referenceId:
        example: 1001-3456
        type: string
      serviceCounselingCompletedAt:
        format: date-time
        type: string
        x-nullable: true
      availableToPrimeAt:
        format: date-time
        type: string
        x-nullable: true
      approvedAt:
        format: date-time
        type: string
        x-nullable: true
      updatedAt:
        format: date-time
        type: string
      destinationAddress:
        $ref: "definitions/Address.yaml"
      pickupAddress:
        $ref: "definitions/Address.yaml"
      destinationDutyLocation:
        example: 1f2270c7-7166-40ae-981e-b200ebdf3054
        format: uuid
        type: string
      originDutyLocation:
        example: 1f2270c7-7166-40ae-981e-b200ebdf3054
        format: uuid
        type: string
      entitlements:
        $ref: "#/definitions/Entitlements"
      requestedPickupDate:
        format: date
        type: string
      tioRemarks:
        type: string
        example: approved additional weight
        x-nullable: true
      eTag:
        type: string
    type: object
  MoveTaskOrders:
    items:
      $ref: "#/definitions/MoveTaskOrder"
    type: array
  PaymentRequest:
    properties:
      proofOfServiceDocs:
        $ref: "#/definitions/ProofOfServiceDocs"
      id:
        example: c56a4180-65aa-42ec-a945-5fd21dec0538
        format: uuid
        readOnly: true
        type: string
      isFinal:
        default: false
        type: boolean
      moveTaskOrder:
        $ref: "#/definitions/Move"
      moveTaskOrderID:
        example: c56a4180-65aa-42ec-a945-5fd21dec0538
        format: uuid
        type: string
      rejectionReason:
        example: documentation was incomplete
        type: string
        x-nullable: true
      serviceItems:
        $ref: "#/definitions/PaymentServiceItems"
      status:
        $ref: "#/definitions/PaymentRequestStatus"
      paymentRequestNumber:
        example: 1234-5678-1
        readOnly: true
        type: string
      recalculationOfPaymentRequestID:
        example: c56a4180-65aa-42ec-a945-5fd21dec0538
        format: uuid
        type: string
        readOnly: true
        x-nullable: true
      eTag:
        type: string
      reviewedAt:
        format: date-time
        type: string
        x-nullable: true
      createdAt:
        format: date-time
        type: string
      sentToGexAt:
        format: date-time
        type: string
        x-nullable: true
      receivedByGexAt:
        format: date-time
        type: string
        x-nullable: true
      ediErrorType:
        description: Type of EDI reporting or causing the issue. Can be EDI 997, 824, and 858.
        type: string
        x-nullable: true
      ediErrorCode:
        description: Reported code from syncada for the EDI error encountered
        type: string
        x-nullable: true
      ediErrorDescription:
        description: The reason the services counselor has excluded or rejected the item.
        type: string
        x-nullable: true
      tppsInvoiceAmountPaidTotalMillicents:
        type: integer
        format: millients
        title: Total amount that TPPS paid for all service items on the payment request in millicents
        x-nullable: true
      tppsInvoiceSellerPaidDate:
        type: string
        format: date-time
        title: Date that TPPS paid HS for the payment request
        x-nullable: true
    type: object
  PaymentRequests:
    items:
      $ref: "#/definitions/PaymentRequest"
    type: array
  PaymentServiceItems:
    items:
      $ref: "#/definitions/PaymentServiceItem"
    type: array
  PaymentServiceItem:
    properties:
      id:
        example: c56a4180-65aa-42ec-a945-5fd21dec0538
        format: uuid
        readOnly: true
        type: string
      createdAt:
        format: date-time
        type: string
      paymentRequestID:
        example: c56a4180-65aa-42ec-a945-5fd21dec0538
        format: uuid
        type: string
      mtoServiceItemID:
        example: c56a4180-65aa-42ec-a945-5fd21dec0538
        format: uuid
        type: string
      mtoServiceItemCode:
        example: DLH
        type: string
      mtoServiceItemName:
        example: Move management
        type: string
      mtoShipmentType:
        $ref: "definitions/MTOShipmentType.yaml"
      mtoShipmentID:
        type: string
        format: uuid
        example: c56a4180-65aa-42ec-a945-5fd21dec0538
        x-nullable: true
      status:
        $ref: "definitions/PaymentServiceItemStatus.yaml"
      priceCents:
        type: integer
        format: cents
        title: Price of the service item in cents
        x-nullable: true
      rejectionReason:
        example: documentation was incomplete
        type: string
        x-nullable: true
      referenceID:
        example: 1234-5678-c56a4180
        readOnly: true
        format: string
      paymentServiceItemParams:
        $ref: "definitions/PaymentServiceItemParams.yaml"
      eTag:
        type: string
      tppsInvoiceAmountPaidPerServiceItemMillicents:
        type: integer
        format: millicents
        title: Amount that TPPS paid for the individual service item in millicents
        x-nullable: true
    type: object
  PaymentRequestStatus:
    $ref: "definitions/PaymentRequestStatus.yaml"
  ProofOfServiceDocs:
    items:
      $ref: "#/definitions/ProofOfServiceDoc"
    type: array
  ProofOfServiceDoc:
    properties:
      isWeightTicket:
        type: boolean
      uploads:
        items:
          $ref: "definitions/Upload.yaml"
        type: array
  ShipmentsPaymentSITBalance:
    items:
      $ref: "#/definitions/ShipmentPaymentSITBalance"
    type: array
  ShipmentPaymentSITBalance:
    properties:
      shipmentID:
        type: string
        format: uuid
      totalSITDaysAuthorized:
        type: integer
      totalSITDaysRemaining:
        type: integer
      totalSITEndDate:
        type: string
        format: date
        x-nullable: true
      pendingSITDaysInvoiced:
        type: integer
      pendingBilledStartDate:
        type: string
        format: date
        x-nullable: true
      pendingBilledEndDate:
        type: string
        format: date
        x-nullable: true
      previouslyBilledDays:
        type: integer
        x-nullable: true
      previouslyBilledStartDate:
        type: string
        format: date
        x-nullable: true
      previouslyBilledEndDate:
        type: string
        format: date
        x-nullable: true
  UpdateShipment:
    type: object
    properties:
      shipmentType:
        $ref: "definitions/MTOShipmentType.yaml"
      requestedPickupDate:
        format: date
        type: string
        x-nullable: true
      requestedDeliveryDate:
        format: date
        type: string
        x-nullable: true
      customerRemarks:
        type: string
        example: handle with care
        x-nullable: true
      counselorRemarks:
        type: string
        example: counselor approved
        x-nullable: true
      billableWeightCap:
        type: integer
        description: estimated weight of the shuttle service item provided by the prime
        example: 2500
        x-formatting: weight
        x-nullable: true
      billableWeightJustification:
        type: string
        example: more weight than expected
        x-nullable: true
      pickupAddress:
        allOf:
          - $ref: "definitions/Address.yaml"
      destinationAddress:
        allOf:
          - $ref: "definitions/Address.yaml"
      secondaryDeliveryAddress:
        allOf:
          - $ref: "definitions/Address.yaml"
      secondaryPickupAddress:
        allOf:
          - $ref: "definitions/Address.yaml"
      hasSecondaryPickupAddress:
        type: boolean
        x-nullable: true
        x-omitempty: false
      hasSecondaryDeliveryAddress:
        type: boolean
        x-nullable: true
        x-omitempty: false
      tertiaryDeliveryAddress:
        allOf:
          - $ref: "definitions/Address.yaml"
      tertiaryPickupAddress:
        allOf:
          - $ref: "definitions/Address.yaml"
      hasTertiaryPickupAddress:
        type: boolean
        x-nullable: true
        x-omitempty: false
      hasTertiaryDeliveryAddress:
        type: boolean
        x-nullable: true
        x-omitempty: false
      actualProGearWeight:
        type: integer
        x-nullable: true
        x-omitempty: false
      actualSpouseProGearWeight:
        type: integer
        x-nullable: true
        x-omitempty: false
      destinationType:
        $ref: "definitions/DestinationType.yaml"
      agents:
        $ref: "definitions/MTOAgents.yaml"
        x-nullable: true
      tacType:
        $ref: "definitions/LOATypeNullable.yaml"
      sacType:
        $ref: "definitions/LOATypeNullable.yaml"
      usesExternalVendor:
        type: boolean
        example: false
        x-nullable: true
      serviceOrderNumber:
        type: string
        x-nullable: true
      ntsRecordedWeight:
        description: The previously recorded weight for the NTS Shipment. Used for NTS Release to know what the previous primeActualWeight or billable weight was.
        example: 2000
        type: integer
        x-formatting: weight
        x-nullable: true
      storageFacility:
        x-nullable: true
        $ref: "definitions/StorageFacility.yaml"
      ppmShipment:
        $ref: "#/definitions/UpdatePPMShipment"
      boatShipment:
        $ref: "#/definitions/UpdateBoatShipment"
      mobileHomeShipment:
        $ref: "#/definitions/UpdateMobileHomeShipment"
  UpdatePPMShipment:
    type: object
    properties:
      expectedDepartureDate:
        description: >
          Date the customer expects to move.
        format: date
        type: string
        x-nullable: true
      actualMoveDate:
        format: date
        type: string
        x-nullable: true
      pickupAddress:
        allOf:
          - $ref: "definitions/Address.yaml"
      actualPickupPostalCode:
        description: >
          The actual postal code where the PPM shipment started. To be filled once the customer has moved the shipment.
        format: zip
        type: string
        title: ZIP
        example: "90210"
        pattern: ^(\d{5})$
        x-nullable: true
      secondaryPickupAddress:
        allOf:
          - $ref: "definitions/Address.yaml"
      destinationAddress:
        allOf:
          - $ref: "definitions/PPMDestinationAddress.yaml"
      actualDestinationPostalCode:
        description: >
          The actual postal code where the PPM shipment ended. To be filled once the customer has moved the shipment.
        format: zip
        type: string
        title: ZIP
        example: "90210"
        pattern: ^(\d{5})$
        x-nullable: true
      secondaryDestinationAddress:
        allOf:
          - $ref: "definitions/Address.yaml"
      hasSecondaryPickupAddress:
        type: boolean
        x-nullable: true
        x-omitempty: false
      hasSecondaryDestinationAddress:
        type: boolean
        x-nullable: true
        x-omitempty: false
      tertiaryPickupAddress:
        allOf:
          - $ref: "definitions/Address.yaml"
      tertiaryDestinationAddress:
        allOf:
          - $ref: "definitions/Address.yaml"
      hasTertiaryPickupAddress:
        type: boolean
        x-nullable: true
        x-omitempty: false
      hasTertiaryDestinationAddress:
        type: boolean
        x-nullable: true
        x-omitempty: false
      w2Address:
        x-nullable: true
        $ref: "definitions/Address.yaml"
      sitExpected:
        type: boolean
        x-nullable: true
      sitLocation:
        allOf:
          - $ref: "definitions/SITLocationType.yaml"
          - x-nullable: true
      sitEstimatedWeight:
        type: integer
        example: 2000
        x-nullable: true
      sitEstimatedEntryDate:
        format: date
        type: string
        x-nullable: true
      sitEstimatedDepartureDate:
        format: date
        type: string
        x-nullable: true
      estimatedWeight:
        type: integer
        example: 4200
        x-nullable: true
      allowableWeight:
        description: The allowable weight of the PPM shipment goods being moved.
        type: integer
        minimum: 0
        example: 4300
        x-nullable: true
      hasProGear:
        description: >
          Indicates whether PPM shipment has pro gear.
        type: boolean
        x-nullable: true
      proGearWeight:
        type: integer
        x-nullable: true
      spouseProGearWeight:
        type: integer
        x-nullable: true
      hasRequestedAdvance:
        description: >
          Indicates whether an advance has been requested for the PPM shipment.
        type: boolean
        x-nullable: true
      hasReceivedAdvance:
        description: >
          Indicates whether an advance was received for the PPM shipment.
        type: boolean
        x-nullable: true
      advanceAmountRequested:
        description: >
          The amount request for an advance, or null if no advance is requested
        type: integer
        format: cents
        x-nullable: true
      advanceAmountReceived:
        description: >
          The amount received for an advance, or null if no advance is received
        type: integer
        format: cents
        x-nullable: true
      advanceStatus:
        $ref: "definitions/PPMAdvanceStatus.yaml"
        x-nullable: true
      isActualExpenseReimbursement:
        description: Used for PPM shipments only. Denotes if this shipment uses the Actual Expense Reimbursement method.
        type: boolean
        example: false
        x-omitempty: false
        x-nullable: true
  UpdateBoatShipment:
    type: object
    properties:
      type:
        type: string
        enum:
          - HAUL_AWAY
          - TOW_AWAY
        x-nullable: true
      year:
        type: integer
        description: Year of the Boat
        x-nullable: true
      make:
        type: string
        description: Make of the Boat
        x-nullable: true
      model:
        type: string
        description: Model of the Boat
        x-nullable: true
      lengthInInches:
        type: integer
        description: Length of the Boat in inches
        x-nullable: true
      widthInInches:
        type: integer
        description: Width of the Boat in inches
        x-nullable: true
      heightInInches:
        type: integer
        description: Height of the Boat in inches
        x-nullable: true
      hasTrailer:
        type: boolean
        description: Does the boat have a trailer
        x-nullable: true
      isRoadworthy:
        type: boolean
        description: Is the trailer roadworthy
        x-nullable: true
  UpdateMobileHomeShipment:
    type: object
    properties:
      year:
        type: integer
        description: Year of the Boat
        x-nullable: true
      make:
        type: string
        description: Make of the Boat
        x-nullable: true
      model:
        type: string
        description: Model of the Boat
        x-nullable: true
      lengthInInches:
        type: integer
        description: Length of the Boat in inches
        x-nullable: true
      widthInInches:
        type: integer
        description: Width of the Boat in inches
        x-nullable: true
      heightInInches:
        type: integer
        description: Height of the Boat in inches
        x-nullable: true
  UpdateWeightTicket:
    type: object
    properties:
      emptyWeight:
        description: Weight of the vehicle when empty.
        type: integer
        minimum: 0
      fullWeight:
        description: The weight of the vehicle when full.
        type: integer
        minimum: 0
      ownsTrailer:
        description: Indicates if the customer used a trailer they own for the move.
        type: boolean
      trailerMeetsCriteria:
        description: Indicates if the trailer that the customer used meets all the criteria to be claimable.
        type: boolean
      status:
        $ref: "definitions/PPMDocumentStatus.yaml"
      reason:
        description: The reason the services counselor has excluded or rejected the item.
        type: string
      adjustedNetWeight:
        description: Indicates the adjusted net weight of the vehicle
        type: integer
        minimum: 0
      netWeightRemarks:
        description: Remarks explaining any edits made to the net weight
        type: string
  UpdateMovingExpense:
    type: object
    properties:
      movingExpenseType:
        $ref: "definitions/OmittableMovingExpenseType.yaml"
      description:
        description: A brief description of the expense.
        type: string
        x-nullable: true
        x-omitempty: false
      amount:
        description: The total amount of the expense as indicated on the receipt
        type: integer
      sitStartDate:
        description: The date the shipment entered storage, applicable for the `STORAGE` movingExpenseType only
        type: string
        format: date
      sitEndDate:
        description: The date the shipment exited storage, applicable for the `STORAGE` movingExpenseType only
        type: string
        format: date
      status:
        $ref: "definitions/PPMDocumentStatus.yaml"
      reason:
        description: The reason the services counselor has excluded or rejected the item.
        type: string
      weightStored:
        description: The total weight stored in PPM SIT
        type: integer
      sitLocation:
        allOf:
          - $ref: "definitions/SITLocationType.yaml"
          - x-nullable: true
      sitEstimatedCost:
        description: The estimated amount that the government will pay the service member to put their goods into storage. This estimated storage cost is separate from the estimated incentive.
        type: integer
        format: cents
        x-nullable: true
        x-omitempty: false
      sitReimburseableAmount:
        description: The amount of SIT that will be reimbursed
        type: integer
        format: cents
        x-nullable: true
        x-omitempty: false
  UpdateProGearWeightTicket:
    type: object
    properties:
      belongsToSelf:
        description: Indicates if this information is for the customer's own pro-gear, otherwise, it's the spouse's.
        type: boolean
      hasWeightTickets:
        description: Indicates if the user has a weight ticket for their pro-gear, otherwise they have a constructed weight.
        type: boolean
      weight:
        description: Weight of the pro-gear contained in the shipment.
        type: integer
        minimum: 0
      status:
        $ref: "definitions/PPMDocumentStatus.yaml"
      reason:
        description: The reason the services counselor has excluded or rejected the item.
        type: string
  MTOShipments:
    items:
      $ref: "definitions/MTOShipment.yaml"
    type: array
  CreateMTOShipment:
    type: object
    properties:
      moveTaskOrderID:
        description: The ID of the move this new shipment is for.
        example: 1f2270c7-7166-40ae-981e-b200ebdf3054
        format: uuid
        type: string
      requestedPickupDate:
        description: >
          The customer's preferred pickup date. Other dates, such as required delivery date and (outside MilMove) the
          pack date, are derived from this date.
        format: date
        type: string
        x-nullable: true
      requestedDeliveryDate:
        description: >
          The customer's preferred delivery date.
        format: date
        type: string
        x-nullable: true
      customerRemarks:
        description: |
          The customer can use the customer remarks field to inform the services counselor and the movers about any
          special circumstances for this shipment. Typical examples:
            * bulky or fragile items,
            * weapons,
            * access info for their address.
          Customer enters this information during onboarding. Optional field.
        type: string
        example: handle with care
        x-nullable: true
      counselorRemarks:
        description: |
          The counselor can use the counselor remarks field to inform the movers about any
          special circumstances for this shipment. Typical examples:
            * bulky or fragile items,
            * weapons,
            * access info for their address.
          Counselors enters this information when creating or editing an MTO Shipment. Optional field.
        type: string
        example: handle with care
        x-nullable: true
      agents:
        $ref: "definitions/MTOAgents.yaml"
      mtoServiceItems:
        $ref: "definitions/MTOServiceItems.yaml"
      pickupAddress:
        description: The address where the movers should pick up this shipment.
        allOf:
          - $ref: "definitions/Address.yaml"
      destinationAddress:
        description: Where the movers should deliver this shipment.
        allOf:
          - $ref: "definitions/Address.yaml"
      hasSecondaryPickupAddress:
        type: boolean
        x-nullable: true
        x-omitempty: false
      secondaryPickupAddress:
        description: The address where the movers should pick up this shipment.
        allOf:
          - $ref: "definitions/Address.yaml"
      hasSecondaryDeliveryAddress:
        type: boolean
        x-nullable: true
        x-omitempty: false
      secondaryDeliveryAddress:
        description: Where the movers should deliver this shipment.
        allOf:
          - $ref: "definitions/Address.yaml"
      hasTertiaryPickupAddress:
        type: boolean
        x-nullable: true
        x-omitempty: false
      tertiaryPickupAddress:
        description: The address where the movers should pick up this shipment.
        allOf:
          - $ref: "definitions/Address.yaml"
      hasTertiaryDeliveryAddress:
        type: boolean
        x-nullable: true
        x-omitempty: false
      tertiaryDeliveryAddress:
        description: Where the movers should deliver this shipment.
        allOf:
          - $ref: "definitions/Address.yaml"
      destinationType:
        $ref: "definitions/DestinationType.yaml"
      shipmentType:
        $ref: "definitions/MTOShipmentType.yaml"
      tacType:
        allOf:
          - $ref: "definitions/LOAType.yaml"
          - x-nullable: true
      sacType:
        allOf:
          - $ref: "definitions/LOAType.yaml"
          - x-nullable: true
      usesExternalVendor:
        type: boolean
        example: false
        x-nullable: true
      serviceOrderNumber:
        type: string
        x-nullable: true
      ntsRecordedWeight:
        description: The previously recorded weight for the NTS Shipment. Used for NTS Release to know what the previous primeActualWeight or billable weight was.
        example: 2000
        type: integer
        x-nullable: true
        x-formatting: weight
      storageFacility:
        x-nullable: true
        $ref: "definitions/StorageFacility.yaml"
      mobileHomeShipment:
        $ref: "#/definitions/CreateMobileHomeShipment"
      ppmShipment:
        $ref: "#/definitions/CreatePPMShipment"
      boatShipment:
        $ref: "#/definitions/CreateBoatShipment"
    required:
      - moveTaskOrderID
      - shipmentType
  CreatePPMShipment:
    description: A personally procured move is a type of shipment that a service members moves themselves.
    properties:
      expectedDepartureDate:
        description: >
          Date the customer expects to move.
        format: date
        type: string
      pickupAddress:
        allOf:
          - $ref: "definitions/Address.yaml"
      secondaryPickupAddress:
        allOf:
          - $ref: "definitions/Address.yaml"
      tertiaryPickupAddress:
        allOf:
          - $ref: "definitions/Address.yaml"
      destinationAddress:
        allOf:
          - $ref: "definitions/PPMDestinationAddress.yaml"
      secondaryDestinationAddress:
        allOf:
          - $ref: "definitions/Address.yaml"
      tertiaryDestinationAddress:
        allOf:
          - $ref: "definitions/Address.yaml"
      hasSecondaryPickupAddress:
        type: boolean
        x-nullable: true
        x-omitempty: false
      hasTertiaryPickupAddress:
        type: boolean
        x-nullable: true
        x-omitempty: false
      hasSecondaryDestinationAddress:
        type: boolean
        x-nullable: true
        x-omitempty: false
      hasTertiaryDestinationAddress:
        type: boolean
        x-nullable: true
        x-omitempty: false
      sitExpected:
        type: boolean
      sitLocation:
        allOf:
          - $ref: "definitions/SITLocationType.yaml"
          - x-nullable: true
      sitEstimatedWeight:
        type: integer
        example: 2000
        x-nullable: true
      sitEstimatedEntryDate:
        format: date
        type: string
        x-nullable: true
      sitEstimatedDepartureDate:
        format: date
        type: string
        x-nullable: true
      estimatedWeight:
        type: integer
        example: 4200
      hasProGear:
        description: >
          Indicates whether PPM shipment has pro gear.
        type: boolean
      proGearWeight:
        type: integer
        x-nullable: true
      spouseProGearWeight:
        type: integer
        x-nullable: true
      isActualExpenseReimbursement:
        description: Used for PPM shipments only. Denotes if this shipment uses the Actual Expense Reimbursement method.
        type: boolean
        example: false
        x-omitempty: false
        x-nullable: true
    required:
      - expectedDepartureDate
      - pickupAddress
      - destinationAddress
      - sitExpected
      - estimatedWeight
      - hasProGear
  CreateBoatShipment:
    description: Boat shipment information for the move.
    properties:
      type:
        type: string
        enum:
          - HAUL_AWAY
          - TOW_AWAY
      year:
        type: integer
        description: Year of the Boat
      make:
        type: string
        description: Make of the Boat
      model:
        type: string
        description: Model of the Boat
      lengthInInches:
        type: integer
        description: Length of the Boat in inches
      widthInInches:
        type: integer
        description: Width of the Boat in inches
      heightInInches:
        type: integer
        description: Height of the Boat in inches
      hasTrailer:
        type: boolean
        description: Does the boat have a trailer
      isRoadworthy:
        type: boolean
        description: Is the trailer roadworthy
        x-nullable: true
    required:
      - type
      - year
      - make
      - model
      - lengthInInches
      - widthInInches
      - heightInInches
      - hasTrailer
  CreateMobileHomeShipment:
    description: A mobile home shipment that the prime moves for a service member.
    properties:
      make:
        type: string
        description: Make of the Mobile Home
      model:
        type: string
        description: Model of the Mobile Home
      year:
        type: integer
        description: Year of the Mobile Home
      lengthInInches:
        type: integer
        description: Length of the Mobile Home in inches
      heightInInches:
        type: integer
        description: Height of the Mobile Home in inches
      widthInInches:
        type: integer
        description: Width of the Mobile Home in inches
    required:
      - make
      - model
      - year
      - lengthInInches
      - heightInInches
      - widthInInches
  RejectShipment:
    properties:
      rejectionReason:
        type: string
        example: MTO Shipment not good enough
    required:
      - rejectionReason
  RequestDiversion:
    properties:
      diversionReason:
        type: string
        example: Shipment route needs to change
    required:
      - diversionReason
  ApproveSITExtension:
    properties:
      approvedDays:
        description: Number of days approved for SIT extension
        type: integer
        example: 21
        minimum: 1
      requestReason:
        description: Reason from service counselor-provided picklist for SIT Duration Update
        example: "AWAITING_COMPLETION_OF_RESIDENCE"
        type: string
        enum:
          - SERIOUS_ILLNESS_MEMBER
          - SERIOUS_ILLNESS_DEPENDENT
          - IMPENDING_ASSIGNEMENT
          - DIRECTED_TEMPORARY_DUTY
          - NONAVAILABILITY_OF_CIVILIAN_HOUSING
          - AWAITING_COMPLETION_OF_RESIDENCE
          - OTHER
      officeRemarks:
        description: Remarks from TOO about SIT approval
        type: string
        example: Approved for three weeks rather than requested 45 days
        x-nullable: true
    required:
      - approvedDays
  DenySITExtension:
    properties:
      officeRemarks:
        description: Remarks from TOO about SIT denial
        type: string
        example: Denied this extension as it does not match the criteria
        x-nullable: true
      convertToCustomerExpense:
        description: Whether or not to convert to members expense once SIT extension is denied.
        type: boolean
        example: false
    required:
      - officeRemarks
      - convertToCustomerExpense
  UpdateSITServiceItemCustomerExpense:
    properties:
      convertToCustomerExpense:
        example: true
        type: boolean
      customerExpenseReason:
        description: Reason the service item was rejected
        type: string
        example: Insufficent details provided
    required:
      - convertToCustomerExpense
      - customerExpenseReason
  CreateApprovedSITDurationUpdate:
    properties:
      requestReason:
        description: Reason from service counselor-provided picklist for SIT Duration Update
        example: "AWAITING_COMPLETION_OF_RESIDENCE"
        type: string
        enum:
          - SERIOUS_ILLNESS_MEMBER
          - SERIOUS_ILLNESS_DEPENDENT
          - IMPENDING_ASSIGNEMENT
          - DIRECTED_TEMPORARY_DUTY
          - NONAVAILABILITY_OF_CIVILIAN_HOUSING
          - AWAITING_COMPLETION_OF_RESIDENCE
          - OTHER
      approvedDays:
        description: Number of days approved for SIT extension. This will match requested days saved to the SIT extension model.
        type: integer
        example: 21
      officeRemarks:
        description: Remarks from TOO about SIT Duration Update creation
        type: string
        example: Customer needs additional storage time as their new place of residence is not yet ready
        x-nullable: true
    required:
      - requestReason
      - approvedDays
  PatchMTOServiceItemStatusPayload:
    properties:
      status:
        description: Describes all statuses for a MTOServiceItem
        type: string
        enum:
          - SUBMITTED
          - APPROVED
          - REJECTED
      rejectionReason:
        description: Reason the service item was rejected
        type: string
        example: Insufficent details provided
        x-nullable: true
  MTOApprovalServiceItemCodes:
    description: MTO level service items to create when updating MTO status.
    properties:
      serviceCodeCS:
        example: true
        type: boolean
      serviceCodeMS:
        example: true
        type: boolean
    type: object
  TacValid:
    properties:
      isValid:
        example: true
        type: boolean
    required:
      - isValid
    type: object
  UpdatePaymentRequestStatusPayload:
    properties:
      rejectionReason:
        example: documentation was incomplete
        type: string
        x-nullable: true
      status:
        $ref: "#/definitions/PaymentRequestStatus"
      eTag:
        type: string
    type: object
  BulkAssignmentMoveIDs:
    type: array
    items:
      $ref: "#/definitions/BulkAssignmentMoveID"
  BulkAssignmentMoveID:
    type: string
    format: uuid
    example: c56a4180-65aa-42ec-a945-5fd21dec0538
  AvailableOfficeUsers:
    type: array
    items:
      $ref: "#/definitions/AvailableOfficeUser"
  AvailableOfficeUser:
    type: object
    properties:
      officeUserId:
        type: string
        format: uuid
        example: c56a4180-65aa-42ec-a945-5fd21dec0538
      lastName:
        type: string
      firstName:
        type: string
      hasSafetyPrivilege:
        type: boolean
      workload:
        type: integer
        x-omitempty: false
  BulkAssignmentData:
    type: object
    properties:
      availableOfficeUsers:
        $ref: "#/definitions/AvailableOfficeUsers"
      bulkAssignmentMoveIDs:
        $ref: "#/definitions/BulkAssignmentMoveIDs"
  QueueMoves:
    type: array
    items:
      $ref: "#/definitions/QueueMove"
  QueueMove:
    type: object
    properties:
      id:
        type: string
        format: uuid
      customer:
        $ref: "#/definitions/Customer"
      status:
        $ref: "#/definitions/MoveStatus"
      locator:
        type: string
      submittedAt:
        format: date-time
        type: string
        x-nullable: true
      appearedInTooAt:
        format: date-time
        type: string
        x-nullable: true
      requestedMoveDate:
        format: date
        type: string
        x-nullable: true
      departmentIndicator:
        $ref: "#/definitions/DeptIndicator"
      shipmentsCount:
        type: integer
      originDutyLocation:
        $ref: "definitions/DutyLocation.yaml"
      destinationDutyLocation:
        $ref: "definitions/DutyLocation.yaml"
      originGBLOC:
        $ref: "#/definitions/GBLOC"
      ppmType:
        type: string
        enum: [FULL, PARTIAL]
        x-nullable: true
      closeoutInitiated:
        format: date-time
        type: string
        x-nullable: true
      closeoutLocation:
        type: string
        x-nullable: true
      orderType:
        type: string
        x-nullable: true
      lockedByOfficeUserID:
        type: string
        format: uuid
        x-nullable: true
      lockedByOfficeUser:
        $ref: "#/definitions/LockedOfficeUser"
        x-nullable: true
      lockExpiresAt:
        type: string
        format: date-time
        x-nullable: true
      ppmStatus:
        $ref: "#/definitions/PPMStatus"
        x-nullable: true
      counselingOffice:
        type: string
        x-nullable: true
      counselingOfficeID:
        type: string
        format: uuid
        x-nullable: true
      assignedTo:
        $ref: "#/definitions/AssignedOfficeUser"
        x-nullable: true
      availableOfficeUsers:
        $ref: "#/definitions/AvailableOfficeUsers"
      assignable:
        type: boolean
  QueueMovesResult:
    type: object
    properties:
      page:
        type: integer
      perPage:
        type: integer
      totalCount:
        type: integer
      queueMoves:
        $ref: "#/definitions/QueueMoves"
  ListPrimeMove:
    description: >
      An abbreviated definition for a move, without all the nested information (shipments, service items, etc). Used to
      fetch a list of moves more efficiently.
    type: object
    properties:
      id:
        example: 1f2270c7-7166-40ae-981e-b200ebdf3054
        format: uuid
        type: string
      moveCode:
        type: string
        example: "HYXFJF"
        readOnly: true
      createdAt:
        format: date-time
        type: string
        readOnly: true
      orderID:
        example: c56a4180-65aa-42ec-a945-5fd21dec0538
        format: uuid
        type: string
      destinationGBLOC:
        example: "AGFM"
        type: string
      destinationPostalCode:
        example: "90210"
        type: string
      referenceId:
        example: 1001-3456
        type: string
      availableToPrimeAt:
        format: date-time
        type: string
        x-nullable: true
        readOnly: true
      approvedAt:
        format: date-time
        type: string
        x-nullable: true
        readOnly: true
      updatedAt:
        format: date-time
        type: string
        readOnly: true
      ppmType:
        type: string
        enum:
          - FULL
          - PARTIAL
      eTag:
        type: string
        readOnly: true
      orderType:
        type: string
  ListPrimeMoves:
    type: array
    items:
      $ref: "#/definitions/ListPrimeMove"
  ListPrimeMovesResult:
    type: object
    properties:
      page:
        type: integer
      perPage:
        type: integer
      totalCount:
        type: integer
      queueMoves:
        $ref: "#/definitions/ListPrimeMoves"
  QueuePaymentRequest:
    type: object
    properties:
      id:
        type: string
        format: uuid
      moveID:
        type: string
        format: uuid
      customer:
        $ref: "#/definitions/Customer"
      status:
        $ref: "#/definitions/QueuePaymentRequestStatus"
      age:
        type: number
        format: double
        description: Days since the payment request has been requested.  Decimal representation will allow more accurate sorting.
      submittedAt:
        type: string
        format: date-time
      locator:
        type: string
      departmentIndicator:
        $ref: "#/definitions/DeptIndicator"
      originGBLOC:
        $ref: "#/definitions/GBLOC"
      originDutyLocation:
        $ref: "definitions/DutyLocation.yaml"
      orderType:
        type: string
        x-nullable: true
      lockedByOfficeUserID:
        type: string
        format: uuid
        x-nullable: true
      lockExpiresAt:
        type: string
        format: date-time
        x-nullable: true
      assignedTo:
        $ref: "#/definitions/AssignedOfficeUser"
        x-nullable: true
      availableOfficeUsers:
        $ref: "#/definitions/AvailableOfficeUsers"
      assignable:
        type: boolean
      counselingOffice:
        type: string
        x-nullable: true
  QueuePaymentRequests:
    type: array
    items:
      $ref: "#/definitions/QueuePaymentRequest"
  QueuePaymentRequestsResult:
    type: object
    properties:
      page:
        type: integer
      perPage:
        type: integer
      totalCount:
        type: integer
      queuePaymentRequests:
        $ref: "#/definitions/QueuePaymentRequests"
  QueuePaymentRequestStatus:
    enum:
      - Payment requested
      - Reviewed
      - Rejected
      - Paid
    title: Queue Payment Request Status
    type: string
  SearchMoves:
    type: array
    items:
      $ref: "#/definitions/SearchMove"
  SearchMove:
    type: object
    properties:
      id:
        type: string
        format: uuid
      firstName:
        type: string
        example: John
        x-nullable: true
      lastName:
        type: string
        example: Doe
        x-nullable: true
      edipi:
        type: string
        example: 1234567890
        x-nullable: true
      paymentRequestCode:
        type: string
        example: 9551-6199-2
        x-nullable: true
      status:
        $ref: "#/definitions/MoveStatus"
      locator:
        type: string
      branch:
        type: string
      shipmentsCount:
        type: integer
      originDutyLocationPostalCode:
        format: zip
        type: string
        title: ZIP
        example: "90210"
        pattern: ^(\d{5})$
      destinationPostalCode:
        format: zip
        type: string
        title: ZIP
        example: "90210"
        pattern: ^(\d{5})$
      requestedPickupDate:
        type: string
        format: date
        x-nullable: true
      orderType:
        type: string
      requestedDeliveryDate:
        type: string
        format: date
        x-nullable: true
      originGBLOC:
        $ref: "#/definitions/GBLOC"
      destinationGBLOC:
        $ref: "#/definitions/GBLOC"
      lockedByOfficeUserID:
        type: string
        format: uuid
        x-nullable: true
      lockExpiresAt:
        type: string
        format: date-time
        x-nullable: true
      emplid:
        type: string
        x-nullable: true
  SearchMovesResult:
    type: object
    properties:
      page:
        type: integer
      perPage:
        type: integer
      totalCount:
        type: integer
      searchMoves:
        $ref: "#/definitions/SearchMoves"
  GBLOC:
    type: string
    enum:
      - AGFM
      - APAT
      - BGAC
      - BGNC
      - BKAS
      - CFMQ
      - CLPK
      - CNNQ
      - DMAT
      - GSAT
      - HAFC
      - HBAT
      - JEAT
      - JENQ
      - KKFA
      - LHNQ
      - LKNQ
      - MAPK
      - MAPS
      - MBFL
      - MLNQ
      - XXXX
  CreateCustomerSupportRemark:
    type: object
    description: >-
      A text remark written by an customer support user that is associated with a specific
      move.
    required:
      - content
      - officeUserID
    properties:
      content:
        example: This is a remark about a move.
        type: string
      officeUserID:
        example: 1f2270c7-7166-40ae-981e-b200ebdf3054
        format: uuid
        type: string
  UpdateCustomerSupportRemarkPayload:
    type: object
    description: >-
      A text remark update to an existing remark created by the current active user (the CSR).
    required:
      - content
    properties:
      content:
        example: This is a remark about a move.
        type: string
  EvaluationReportType:
    type: string
    enum:
      - SHIPMENT
      - COUNSELING
  EvaluationReportInspectionType:
    type: string
    enum:
      - DATA_REVIEW
      - PHYSICAL
      - VIRTUAL
    x-nullable: true
  EvaluationReportLocation:
    type: string
    enum:
      - ORIGIN
      - DESTINATION
      - OTHER
    x-nullable: true
  EvaluationReportOfficeUser:
    type: object
    readOnly: true
    description: The authoring office user for an evaluation report
    properties:
      id:
        example: 1f2270c7-7166-40ae-981e-b200ebdf3054
        format: uuid
        type: string
      firstName:
        type: string
      lastName:
        type: string
      email:
        type: string
        format: x-email
        pattern: '^[a-zA-Z0-9._%+-]+@[a-zA-Z0-9.-]+\.[a-zA-Z]{2,}$'
      phone:
        type: string
        format: telephone
        pattern: '^[2-9]\d{2}-\d{3}-\d{4}$'
  EvaluationReportList:
    type: array
    items:
      $ref: "#/definitions/EvaluationReport"
  EvaluationReport:
    type: object
    description: An evaluation report
    properties:
      id:
        example: 1f2270c7-7166-40ae-981e-b200ebdf3054
        format: uuid
        type: string
        readOnly: true
      moveID:
        example: 1f2270c7-7166-40ae-981e-b200ebdf3054
        format: uuid
        type: string
        readOnly: true
      shipmentID:
        example: 1f2270c7-7166-40ae-981e-b200ebdf3054
        format: uuid
        type: string
        x-nullable: true
        readOnly: true
      type:
        $ref: "#/definitions/EvaluationReportType"
      inspectionType:
        $ref: "#/definitions/EvaluationReportInspectionType"
        x-nullable: true
      inspectionDate:
        type: string
        format: date
        x-nullable: true
      officeUser:
        $ref: "#/definitions/EvaluationReportOfficeUser"
      location:
        $ref: "#/definitions/EvaluationReportLocation"
        x-nullable: true
      reportViolations:
        $ref: "#/definitions/ReportViolations"
        x-nullable: true
      gsrAppeals:
        $ref: "#/definitions/GSRAppeals"
        x-nullable: true
      locationDescription:
        type: string
        example: "Route 66 at crash inspection site 3"
        x-nullable: true
      observedShipmentDeliveryDate:
        type: string
        format: date
        x-nullable: true
      observedShipmentPhysicalPickupDate:
        type: string
        format: date
        x-nullable: true
      timeDepart:
        type: string
        x-nullable: true
        pattern: "^(0[0-9]|1[0-9]|2[0-3]):[0-5][0-9]$"
        example: "14:30"
      evalStart:
        type: string
        x-nullable: true
        pattern: "^(0[0-9]|1[0-9]|2[0-3]):[0-5][0-9]$"
        example: "15:00"
      evalEnd:
        type: string
        x-nullable: true
        pattern: "^(0[0-9]|1[0-9]|2[0-3]):[0-5][0-9]$"
        example: "18:00"
      violationsObserved:
        type: boolean
        x-nullable: true
      remarks:
        type: string
        x-nullable: true
      seriousIncident:
        type: boolean
        x-nullable: true
      seriousIncidentDesc:
        type: string
        x-nullable: true
      observedClaimsResponseDate:
        type: string
        format: date
        x-nullable: true
      observedPickupDate:
        type: string
        format: date
        x-nullable: true
      observedPickupSpreadStartDate:
        type: string
        format: date
        x-nullable: true
      observedPickupSpreadEndDate:
        type: string
        format: date
        x-nullable: true
      observedDeliveryDate:
        type: string
        format: date
        x-nullable: true
      moveReferenceID:
        type: string
        x-nullable: true
        readOnly: true
      eTag:
        type: string
      submittedAt:
        type: string
        format: date-time
        x-nullable: true
      createdAt:
        type: string
        format: date-time
        readOnly: true
      updatedAt:
        type: string
        format: date-time
        readOnly: true
  CreateEvaluationReport:
    type: object
    description: Minimal set of info needed to create a shipment evaluation report, which is just a shipment ID.
    properties:
      shipmentID:
        description: The shipment ID of the shipment to be evaluated in the report
        example: 01b9671e-b268-4906-967b-ba661a1d3933
        format: uuid
        type: string
  CreateAppeal:
    type: object
    description: Appeal status and remarks left for a violation, created by a GSR user.
    properties:
      remarks:
        description: Remarks left by the GSR user
        example: These are my violation appeal remarks
        type: string
      appealStatus:
        description: The status of the appeal set by the GSR user
        example: These are my violation appeal remarks
        type: string
        enum: [sustained, rejected]
  PWSViolation:
    type: object
    description: A PWS violation for an evaluation report
    readOnly: true
    properties:
      id:
        example: 1f2270c7-7166-40ae-981e-b200ebdf3054
        format: uuid
        type: string
      displayOrder:
        example: 3
        type: integer
      paragraphNumber:
        example: 1.2.3.4.5
        type: string
      title:
        example: Customer Support
        type: string
      category:
        example: Pre-Move Services
        type: string
      subCategory:
        example: Weight Estimate
        type: string
      requirementSummary:
        example: Provide a single point of contact (POC)
        type: string
      requirementStatement:
        example: The contractor shall prepare and load property going into NTS in containers at residence for shipment to NTS.
        type: string
      isKpi:
        example: false
        type: boolean
      additionalDataElem:
        example: QAE Observed Delivery Date
        type: string
  PWSViolations:
    type: array
    items:
      $ref: "#/definitions/PWSViolation"
  AssociateReportViolations:
    type: object
    description: A list of PWS violation string ids to associate with an evaluation report
    properties:
      violations:
        type: array
        items:
          type: string
          format: uuid
  ReportViolation:
    type: object
    description: An object associating violations to evaluation reports
    properties:
      id:
        example: 1f2270c7-7166-40ae-981e-b200ebdf3054
        format: uuid
        type: string
      reportID:
        example: 1f2270c7-7166-40ae-981e-b200ebdf3054
        format: uuid
        type: string
      violationID:
        example: 1f2270c7-7166-40ae-981e-b200ebdf3054
        format: uuid
        type: string
      violation:
        $ref: "#/definitions/PWSViolation"
      gsrAppeals:
        $ref: "#/definitions/GSRAppeals"
        x-nullable: true
  ReportViolations:
    type: array
    items:
      $ref: "#/definitions/ReportViolation"
  GSRAppealStatusType:
    type: string
    enum:
      - SUSTAINED
      - REJECTED
  GSRAppeals:
    type: array
    items:
      $ref: "#/definitions/GSRAppeal"
  GSRAppeal:
    type: object
    description: An object associating appeals on violations and serious incidents
    properties:
      id:
        example: 1f2270c7-7166-40ae-981e-b200ebdf3054
        format: uuid
        type: string
      reportID:
        example: 1f2270c7-7166-40ae-981e-b200ebdf3054
        format: uuid
        type: string
      violationID:
        example: 1f2270c7-7166-40ae-981e-b200ebdf3054
        format: uuid
        type: string
      officeUserID:
        example: 1f2270c7-7166-40ae-981e-b200ebdf3054
        format: uuid
        type: string
      officeUser:
        $ref: "#/definitions/EvaluationReportOfficeUser"
      isSeriousIncident:
        type: boolean
        example: false
      appealStatus:
        $ref: "#/definitions/GSRAppealStatusType"
      remarks:
        type: string
        example: Office user remarks
      createdAt:
        type: string
        format: date-time
        readOnly: true
  ReServiceItems:
    type: array
    items:
      $ref: "definitions/ReServiceItem.yaml"
  TransportationOffices:
    type: array
    items:
      $ref: "definitions/TransportationOffice.yaml"
  VLocations:
    type: array
    items:
      $ref: "definitions/VLocation.yaml"
  GBLOCs:
    type: array
    items:
      type: string
  CounselingOffices:
    type: array
    items:
      $ref: "#/definitions/CounselingOffice"
  CounselingOffice:
    type: object
    properties:
      id:
        type: string
        format: uuid
        example: c56a4180-65aa-42ec-a945-5fd21dec0538
      name:
        type: string
        example: Fort Bragg North Station
    required:
      - id
      - name
  MovePayload:
    type: object
    properties:
      id:
        type: string
        format: uuid
        example: c56a4180-65aa-42ec-a945-5fd21dec0538
      orders_id:
        type: string
        format: uuid
        example: c56a4180-65aa-42ec-a945-5fd21dec0538
      service_member_id:
        type: string
        format: uuid
        example: c56a4180-65aa-42ec-a945-5fd21dec0538
        readOnly: true
      locator:
        type: string
        example: "12432"
      status:
        $ref: "#/definitions/MoveStatus"
      created_at:
        type: string
        format: date-time
      updated_at:
        type: string
        format: date-time
      submitted_at:
        type: string
        format: date-time
        x-nullable: true
      mto_shipments:
        $ref: "#/definitions/MTOShipments"
      closeout_office:
        $ref: "#/definitions/TransportationOffice"
      cancel_reason:
        type: string
        example: Change of orders
        x-nullable: true
      eTag:
        type: string
      primeCounselingCompletedAt:
        format: date-time
        type: string
        readOnly: true
      additionalDocuments:
        $ref: "definitions/Document.yaml"
    required:
      - id
      - orders_id
      - locator
      - created_at
      - updated_at
      - eTag
  IsDateWeekendHolidayInfo:
    type: object
    properties:
      country_code:
        type: string
      country_name:
        type: string
      date:
        type: string
        format: date
        example: "2018-09-25"
      is_weekend:
        type: boolean
      is_holiday:
        type: boolean
      details:
        type: string
    required:
      - country_code
      - country_name
      - date
      - is_weekend
      - is_holiday
  AssignOfficeUserBody:
    type: object
    properties:
      officeUserId:
        type: string
        format: uuid
      roleType:
        type: string
    required:
      - officeUserId
      - roleType
  AssignedOfficeUser:
    type: object
    properties:
      officeUserId:
        type: string
        format: uuid
        example: c56a4180-65aa-42ec-a945-5fd21dec0538
      firstName:
        type: string
      lastName:
        type: string
responses:
  InvalidRequest:
    description: The request payload is invalid
    schema:
      $ref: "#/definitions/Error"
  NotFound:
    description: The requested resource wasn't found
    schema:
      $ref: "#/definitions/Error"
  Conflict:
    description: Conflict error
    schema:
      $ref: "#/definitions/Error"
  PermissionDenied:
    description: The request was denied
    schema:
      $ref: "#/definitions/Error"
  ServerError:
    description: A server error occurred
    schema:
      $ref: "#/definitions/Error"
  PreconditionFailed:
    description: Precondition failed
    schema:
      $ref: "#/definitions/Error"
  UnprocessableEntity:
    description: The payload was unprocessable.
    schema:
      $ref: "#/definitions/ValidationError"<|MERGE_RESOLUTION|>--- conflicted
+++ resolved
@@ -4157,11 +4157,7 @@
           $ref: "#/responses/NotFound"
         "500":
           $ref: "#/responses/ServerError"
-<<<<<<< HEAD
-  /transportation_offices/{dutyLocationId}/counseling_offices:
-=======
   /transportation_offices/{dutyLocationId}/counseling_offices/{serviceMemberId}:
->>>>>>> 9e4624bc
     get:
       summary: Returns the counseling locations in the GBLOC matching the duty location
       description: Returns the counseling locations matching the GBLOC from the selected duty location
@@ -4175,15 +4171,12 @@
           type: string
           required: true
           description: UUID of the duty location
-<<<<<<< HEAD
-=======
         - in: path
           name: serviceMemberId
           format: uuid
           type: string
           required: true
           description: UUID of the service member, some counseling offices are branch specific
->>>>>>> 9e4624bc
       produces:
         - application/json
       responses:
@@ -4191,15 +4184,12 @@
           description: Successfully retrieved counseling offices
           schema:
             $ref: '#/definitions/CounselingOffices'
-<<<<<<< HEAD
-=======
         '400':
           $ref: '#/responses/InvalidRequest'
         '403':
           $ref: '#/responses/PermissionDenied'
         '404':
           $ref: '#/responses/NotFound'
->>>>>>> 9e4624bc
         '500':
           description: internal server error
   /uploads:
