swagger: '2.0'
info:
  contact:
    email: milmove-developers@caci.com
  description:
    $ref: info/ghc_description.md
  license:
    name: MIT
    url: 'https://opensource.org/licenses/MIT'
  title: MilMove GHC API
  version: 0.0.1
basePath: /ghc/v1
schemes:
  - http
tags:
  - name: queues
  - name: move
  - $ref: 'tags/order.yaml'
  - name: moveTaskOrder
  - name: customer
  - name: mtoServiceItem
  - name: mtoShipment
  - name: shipment
  - name: mtoAgent
  - name: paymentServiceItem
  - name: ppm
  - name: tac
  - name: transportationOffice
  - name: addresses
  - name: uploads
  - name: paymentRequests
  - name: reServiceItems
paths:
  '/customer':
    post:
      summary: Creates a customer with Okta option
      description: Creates a customer with option to also create an Okta profile account based on the office user's input when completing the UI form and submitting.
      operationId: createCustomerWithOktaOption
      tags:
        - customer
      consumes:
        - application/json
      produces:
        - application/json
      parameters:
        - in: body
          name: body
          required: true
          schema:
            $ref: '#/definitions/CreateCustomerPayload'
      responses:
        '200':
          description: successfully created the customer
          schema:
            $ref: '#/definitions/CreatedCustomer'
        '400':
          $ref: '#/responses/InvalidRequest'
        '401':
          $ref: '#/responses/PermissionDenied'
        '403':
          $ref: '#/responses/PermissionDenied'
        '404':
          $ref: '#/responses/NotFound'
        '409':
          $ref: '#/responses/Conflict'
        '412':
          $ref: '#/responses/PreconditionFailed'
        '422':
          $ref: '#/responses/UnprocessableEntity'
        '500':
          $ref: '#/responses/ServerError'
  /open/requested-office-users:
    post:
      consumes:
        - application/json
      produces:
        - application/json
      summary: Create an Office User
      description: >
        This endpoint is publicly accessible as it is utilized for individuals who do not have an office account to request the creation of an office account.

        Request the creation of an office user. An administrator will need to approve them after creation. Note on requirements:
        An identification method must be present. The following 2 fields have an "OR" requirement.
        - edipi
        - other_unique_id
        One of these two fields MUST be present to serve as identification for the office user being created. This logic is handled at the application level.
      operationId: createRequestedOfficeUser
      tags:
        - officeUsers
      parameters:
        - in: body
          name: officeUser
          description: Office User information
          schema:
            $ref: '#/definitions/OfficeUserCreate'
      responses:
        '201':
          description: successfully requested the creation of provided office user
          schema:
            $ref: '#/definitions/OfficeUser'
        '422':
          description: validation error
          schema:
            $ref: '#/definitions/ValidationError'
        '500':
          description: internal server error
  '/customer/{customerID}':
    parameters:
      - description: ID of customer to use
        in: path
        name: customerID
        required: true
        type: string
        format: uuid
    get:
      produces:
        - application/json
      parameters: []
      responses:
        '200':
          description: Successfully retrieved information on an individual customer
          schema:
            $ref: '#/definitions/Customer'
        '400':
          $ref: '#/responses/InvalidRequest'
        '401':
          $ref: '#/responses/PermissionDenied'
        '403':
          $ref: '#/responses/PermissionDenied'
        '404':
          $ref: '#/responses/NotFound'
        '500':
          $ref: '#/responses/ServerError'
      tags:
        - customer
      description: Returns a given customer
      operationId: getCustomer
      summary: Returns a given customer
    patch:
      summary: Updates customer info
      description: Updates customer info by ID
      operationId: updateCustomer
      tags:
        - customer
      consumes:
        - application/json
      produces:
        - application/json
      parameters:
        - in: body
          name: body
          required: true
          schema:
            $ref: '#/definitions/UpdateCustomerPayload'
        - in: header
          name: If-Match
          type: string
          required: true
      responses:
        '200':
          description: updated instance of orders
          schema:
            $ref: '#/definitions/Customer'
        '400':
          $ref: '#/responses/InvalidRequest'
        '401':
          $ref: '#/responses/PermissionDenied'
        '403':
          $ref: '#/responses/PermissionDenied'
        '404':
          $ref: '#/responses/NotFound'
        '412':
          $ref: '#/responses/PreconditionFailed'
        '422':
          $ref: '#/responses/UnprocessableEntity'
        '500':
          $ref: '#/responses/ServerError'
      x-permissions:
        - update.customer
  /customer/search:
    post:
      produces:
        - application/json
      consumes:
        - application/json
      summary: Search customers by DOD ID or customer name
      description: >
        Search customers by DOD ID or customer name. Used by services counselors to locate profiles to update, find attached moves, and to create new moves.
      operationId: searchCustomers
      tags:
        - customer
      parameters:
        - in: body
          name: body
          schema:
            properties:
              page:
                type: integer
                description: requested page of results
              perPage:
                type: integer
              edipi:
                description: DOD ID
                type: string
                minLength: 10
                maxLength: 10
                x-nullable: true
              emplid:
                description: EMPLID
                type: string
                minLength: 7
                maxLength: 7
                x-nullable: true
              branch:
                description: Branch
                type: string
                minLength: 1
              customerName:
                description: Customer Name
                type: string
                minLength: 1
                x-nullable: true
              sort:
                type: string
                x-nullable: true
                enum: [customerName, edipi, emplid, branch, personalEmail, telephone]
              order:
                type: string
                x-nullable: true
                enum: [asc, desc]
          description: field that results should be sorted by
      responses:
        '200':
          description: Successfully returned all customers matching the criteria
          schema:
            $ref: '#/definitions/SearchCustomersResult'
        '403':
          $ref: '#/responses/PermissionDenied'
        '500':
          $ref: '#/responses/ServerError'
  '/move/{locator}':
    parameters:
      - description: Code used to identify a move in the system
        in: path
        name: locator
        required: true
        type: string
    get:
      produces:
        - application/json
      parameters: []
      responses:
        '200':
          description: Successfully retrieved the individual move
          schema:
            $ref: '#/definitions/Move'
        '400':
          $ref: '#/responses/InvalidRequest'
        '401':
          $ref: '#/responses/PermissionDenied'
        '403':
          $ref: '#/responses/PermissionDenied'
        '404':
          $ref: '#/responses/NotFound'
        '500':
          $ref: '#/responses/ServerError'
      tags:
        - move
      description: Returns a given move for a unique alphanumeric locator string
      summary: Returns a given move
      operationId: getMove
  '/move/{locator}/history':
    parameters:
      - description: Code used to identify a move in the system
        in: path
        name: locator
        required: true
        type: string
    get:
      produces:
        - application/json
      parameters:
        - in: query
          name: page
          type: integer
          description: requested page of results
        - in: query
          name: perPage
          type: integer
          description: results per page
      responses:
        '200':
          description: Successfully retrieved the individual move history
          schema:
            $ref: '#/definitions/MoveHistoryResult'
        '400':
          $ref: '#/responses/InvalidRequest'
        '401':
          $ref: '#/responses/PermissionDenied'
        '403':
          $ref: '#/responses/PermissionDenied'
        '404':
          $ref: '#/responses/NotFound'
        '500':
          $ref: '#/responses/ServerError'
      tags:
        - move
      description: Returns the history for a given move for a unique alphanumeric locator string
      summary: Returns the history of an identified move
      operationId: getMoveHistory
  '/moves/{moveID}/shipment-evaluation-reports-list':
    parameters:
      - description: Code used to identify a move in the system
        in: path
        name: moveID
        required: true
        type: string
        format: uuid
    get:
      produces:
        - application/json
      responses:
        '200':
          description: Successfully retrieved the move's evaluation reports
          schema:
            $ref: '#/definitions/EvaluationReportList'
        '400':
          $ref: '#/responses/InvalidRequest'
        '401':
          $ref: '#/responses/PermissionDenied'
        '403':
          $ref: '#/responses/PermissionDenied'
        '404':
          $ref: '#/responses/NotFound'
        '500':
          $ref: '#/responses/ServerError'
      tags:
        - move
      description: Returns shipment evaluation reports for the specified move that are visible to the current office user
      summary: Returns shipment evaluation reports for the specified move that are visible to the current office user
      operationId: getMoveShipmentEvaluationReportsList
  '/moves/{moveID}/counseling-evaluation-reports-list':
    parameters:
      - description: Code used to identify a move in the system
        in: path
        name: moveID
        required: true
        type: string
        format: uuid
    get:
      produces:
        - application/json
      responses:
        '200':
          description: Successfully retrieved the move's evaluation reports
          schema:
            $ref: '#/definitions/EvaluationReportList'
        '400':
          $ref: '#/responses/InvalidRequest'
        '401':
          $ref: '#/responses/PermissionDenied'
        '403':
          $ref: '#/responses/PermissionDenied'
        '404':
          $ref: '#/responses/NotFound'
        '500':
          $ref: '#/responses/ServerError'
      tags:
        - move
      description: Returns counseling evaluation reports for the specified move that are visible to the current office user
      summary: Returns counseling evaluation reports for the specified move that are visible to the current office user
      operationId: getMoveCounselingEvaluationReportsList
  '/moves/{moveID}/cancel':
    parameters:
      - description: ID of the move
        in: path
        name: moveID
        required: true
        format: uuid
        type: string
    post:
      consumes:
        - application/json
      produces:
        - application/json
      parameters: []
      responses:
        '200':
          description: Successfully canceled move
          schema:
            $ref: '#/definitions/Move'
        '403':
          $ref: '#/responses/PermissionDenied'
        '404':
          $ref: '#/responses/NotFound'
        '409':
          $ref: '#/responses/Conflict'
        '412':
          $ref: '#/responses/PreconditionFailed'
        '422':
          $ref: '#/responses/UnprocessableEntity'
        '500':
          $ref: '#/responses/ServerError'
      tags:
        - move
      description: cancels a move
      operationId: moveCanceler
      summary: Cancels a move
      x-permissions:
        - update.cancelMoveFlag
  '/counseling/orders/{orderID}':
    parameters:
      - description: ID of order to update
        in: path
        name: orderID
        required: true
        type: string
        format: uuid
    patch:
      summary: Updates an order (performed by a services counselor)
      description: All fields sent in this request will be set on the order referenced
      operationId: counselingUpdateOrder
      tags:
        - order
      consumes:
        - application/json
      produces:
        - application/json
      parameters:
        - in: body
          name: body
          required: true
          schema:
            $ref: '#/definitions/CounselingUpdateOrderPayload'
        - in: header
          name: If-Match
          type: string
          required: true
      responses:
        '200':
          description: updated instance of orders
          schema:
            $ref: '#/definitions/Order'
        '403':
          $ref: '#/responses/PermissionDenied'
        '404':
          $ref: '#/responses/NotFound'
        '412':
          $ref: '#/responses/PreconditionFailed'
        '422':
          $ref: '#/responses/UnprocessableEntity'
        '500':
          $ref: '#/responses/ServerError'
  '/orders':
    post:
      summary: Creates an orders model for a logged-in user
      description: Creates an instance of orders tied to a service member, which allow for creation of a move and an entitlement. Orders are required before the creation of a move
      operationId: createOrder
      tags:
        - order
      consumes:
        - application/json
      produces:
        - application/json
      parameters:
        - in: body
          name: createOrders
          schema:
            $ref: '#/definitions/CreateOrders'
      responses:
        '200':
          description: created instance of orders
          schema:
            $ref: '#/definitions/Order'
        '400':
          description: invalid request
        '401':
          description: request requires user authentication
        '403':
          description: user is not authorized
        '422':
          $ref: '#/responses/UnprocessableEntity'
        '500':
          description: internal server error
  '/orders/{orderID}':
    parameters:
      - description: ID of order to use
        in: path
        name: orderID
        required: true
        type: string
        format: uuid
    patch:
      summary: Updates an order
      description: All fields sent in this request will be set on the order referenced
      operationId: updateOrder
      tags:
        - order
      consumes:
        - application/json
      produces:
        - application/json
      parameters:
        - in: body
          name: body
          required: true
          schema:
            $ref: '#/definitions/UpdateOrderPayload'
        - in: header
          name: If-Match
          type: string
          required: true
      responses:
        '200':
          description: updated instance of orders
          schema:
            $ref: '#/definitions/Order'
        '400':
          $ref: '#/responses/InvalidRequest'
        '403':
          $ref: '#/responses/PermissionDenied'
        '404':
          $ref: '#/responses/NotFound'
        '409':
          $ref: '#/responses/Conflict'
        '412':
          $ref: '#/responses/PreconditionFailed'
        '422':
          $ref: '#/responses/UnprocessableEntity'
        '500':
          $ref: '#/responses/ServerError'
      x-permissions:
        - update.orders
    get:
      produces:
        - application/json
      parameters: []
      responses:
        '200':
          description: Successfully retrieved order
          schema:
            $ref: '#/definitions/Order'
        '400':
          $ref: '#/responses/InvalidRequest'
        '401':
          $ref: '#/responses/PermissionDenied'
        '403':
          $ref: '#/responses/PermissionDenied'
        '404':
          $ref: '#/responses/NotFound'
        '500':
          $ref: '#/responses/ServerError'
      tags:
        - order
      description: Gets an order
      operationId: getOrder
      summary: Gets an order by ID
  '/orders/{orderID}/allowances':
    parameters:
      - description: ID of order to use
        in: path
        name: orderID
        required: true
        type: string
        format: uuid
    patch:
      summary: Updates an allowance (Orders with Entitlements)
      description: All fields sent in this request will be set on the order referenced
      operationId: updateAllowance
      tags:
        - order
      consumes:
        - application/json
      produces:
        - application/json
      parameters:
        - in: body
          name: body
          required: true
          schema:
            $ref: '#/definitions/UpdateAllowancePayload'
        - in: header
          name: If-Match
          type: string
          required: true
      responses:
        '200':
          description: updated instance of allowance
          schema:
            $ref: '#/definitions/Order'
        '403':
          $ref: '#/responses/PermissionDenied'
        '404':
          $ref: '#/responses/NotFound'
        '412':
          $ref: '#/responses/PreconditionFailed'
        '422':
          $ref: '#/responses/UnprocessableEntity'
        '500':
          $ref: '#/responses/ServerError'
      x-permissions:
        - update.allowances
  '/orders/{orderID}/acknowledge-excess-weight-risk':
    parameters:
      - description: ID of order to use
        in: path
        name: orderID
        required: true
        type: string
        format: uuid
    post:
      summary: Saves the date and time a TOO acknowledged the excess weight risk by dismissing the alert
      description: Saves the date and time a TOO acknowledged the excess weight risk by dismissing the alert
      operationId: acknowledgeExcessWeightRisk
      tags:
        - order
      consumes:
        - application/json
      produces:
        - application/json
      parameters:
        - in: header
          name: If-Match
          type: string
          required: true
      responses:
        '200':
          description: updated Move
          schema:
            $ref: '#/definitions/Move'
        '403':
          $ref: '#/responses/PermissionDenied'
        '404':
          $ref: '#/responses/NotFound'
        '412':
          $ref: '#/responses/PreconditionFailed'
        '422':
          $ref: '#/responses/UnprocessableEntity'
        '500':
          $ref: '#/responses/ServerError'
      x-permissions:
        - update.excessWeightRisk
  '/orders/{orderID}/acknowledge-excess-unaccompanied-baggage-weight-risk':
    parameters:
      - description: ID of order to use
        in: path
        name: orderID
        required: true
        type: string
        format: uuid
    post:
      summary: Saves the date and time a TOO acknowledged the excess unaccompanied baggage weight risk by dismissing the alert
      description: Saves the date and time a TOO acknowledged the excess unaccompanied baggage weight risk by dismissing the alert
      operationId: acknowledgeExcessUnaccompaniedBaggageWeightRisk
      tags:
        - order
      consumes:
        - application/json
      produces:
        - application/json
      parameters:
        - in: header
          name: If-Match
          type: string
          required: true
      responses:
        '200':
          description: updated Move
          schema:
            $ref: '#/definitions/Move'
        '403':
          $ref: '#/responses/PermissionDenied'
        '404':
          $ref: '#/responses/NotFound'
        '412':
          $ref: '#/responses/PreconditionFailed'
        '422':
          $ref: '#/responses/UnprocessableEntity'
        '500':
          $ref: '#/responses/ServerError'
      x-permissions:
        - update.excessWeightRisk
  '/orders/{orderID}/update-billable-weight':
    parameters:
      - description: ID of order to use
        in: path
        name: orderID
        required: true
        type: string
        format: uuid
    patch:
      summary: Updates the max billable weight
      description: Updates the DBAuthorizedWeight attribute for the Order Entitlements=
      operationId: updateBillableWeight
      tags:
        - order
      consumes:
        - application/json
      produces:
        - application/json
      parameters:
        - in: body
          name: body
          required: true
          schema:
            $ref: '#/definitions/UpdateBillableWeightPayload'
        - in: header
          name: If-Match
          type: string
          required: true
      responses:
        '200':
          description: updated Order
          schema:
            $ref: '#/definitions/Order'
        '403':
          $ref: '#/responses/PermissionDenied'
        '404':
          $ref: '#/responses/NotFound'
        '412':
          $ref: '#/responses/PreconditionFailed'
        '422':
          $ref: '#/responses/UnprocessableEntity'
        '500':
          $ref: '#/responses/ServerError'
      x-permissions:
        - update.billableWeight
  '/orders/{orderID}/update-max-billable-weight/tio':
    parameters:
      - description: ID of order to use
        in: path
        name: orderID
        required: true
        type: string
        format: uuid
    patch:
      summary: Updates the max billable weight with TIO remarks
      description: Updates the DBAuthorizedWeight attribute for the Order Entitlements and move TIO remarks
      operationId: updateMaxBillableWeightAsTIO
      tags:
        - order
      consumes:
        - application/json
      produces:
        - application/json
      parameters:
        - in: body
          name: body
          required: true
          schema:
            $ref: '#/definitions/UpdateMaxBillableWeightAsTIOPayload'
        - $ref: 'parameters/ifMatch.yaml'
      responses:
        '200':
          description: updated Order
          schema:
            $ref: '#/definitions/Order'
        '403':
          $ref: '#/responses/PermissionDenied'
        '404':
          $ref: '#/responses/NotFound'
        '412':
          $ref: '#/responses/PreconditionFailed'
        '422':
          $ref: '#/responses/UnprocessableEntity'
        '500':
          $ref: '#/responses/ServerError'
      x-permissions:
        - update.maxBillableWeight
  /orders/{orderID}/upload_amended_orders:
    post:
      summary: Create an amended order for a given order
      description: Create an amended order for a given order
      operationId: uploadAmendedOrders
      tags:
        - order
      consumes:
        - multipart/form-data
      parameters:
        - in: path
          name: orderID
          type: string
          format: uuid
          required: true
          description: UUID of the order
        - in: formData
          name: file
          type: file
          description: The file to upload.
          required: true
      responses:
        '201':
          description: created upload
          schema:
            $ref: 'definitions/Upload.yaml'
        '400':
          description: invalid request
          schema:
            $ref: '#/definitions/InvalidRequestResponsePayload'
        '403':
          description: not authorized
        '404':
          description: not found
        '413':
          description: payload is too large
        '500':
          description: server error
  '/counseling/orders/{orderID}/allowances':
    parameters:
      - description: ID of order to use
        in: path
        name: orderID
        required: true
        type: string
        format: uuid
    patch:
      summary: Updates an allowance (Orders with Entitlements)
      description: All fields sent in this request will be set on the order referenced
      operationId: counselingUpdateAllowance
      tags:
        - order
      consumes:
        - application/json
      produces:
        - application/json
      parameters:
        - in: body
          name: body
          required: true
          schema:
            $ref: '#/definitions/CounselingUpdateAllowancePayload'
        - in: header
          name: If-Match
          type: string
          required: true
      responses:
        '200':
          description: updated instance of allowance
          schema:
            $ref: '#/definitions/Order'
        '403':
          $ref: '#/responses/PermissionDenied'
        '404':
          $ref: '#/responses/NotFound'
        '412':
          $ref: '#/responses/PreconditionFailed'
        '422':
          $ref: '#/responses/UnprocessableEntity'
        '500':
          $ref: '#/responses/ServerError'
  '/move-task-orders/{moveTaskOrderID}':
    parameters:
      - description: ID of move to use
        in: path
        name: moveTaskOrderID
        required: true
        type: string
    get:
      produces:
        - application/json
      parameters: []
      responses:
        '200':
          description: Successfully retrieved move task order
          schema:
            $ref: '#/definitions/MoveTaskOrder'
        '400':
          $ref: '#/responses/InvalidRequest'
        '401':
          $ref: '#/responses/PermissionDenied'
        '403':
          $ref: '#/responses/PermissionDenied'
        '404':
          $ref: '#/responses/NotFound'
        '500':
          $ref: '#/responses/ServerError'
      tags:
        - moveTaskOrder
      description: Gets a move
      operationId: getMoveTaskOrder
      summary: Gets a move by ID
  '/move_task_orders/{moveTaskOrderID}/mto_service_items':
    parameters:
      - description: ID of move for mto service item to use
        in: path
        name: moveTaskOrderID
        required: true
        format: uuid
        type: string
    get:
      produces:
        - application/json
      parameters: []
      responses:
        '200':
          description: Successfully retrieved all line items for a move task order
          schema:
            $ref: 'definitions/MTOServiceItems.yaml'
        '404':
          $ref: '#/responses/NotFound'
        '422':
          $ref: '#/responses/UnprocessableEntity'
        '500':
          $ref: '#/responses/ServerError'
      tags:
        - mtoServiceItem
      description: Gets all line items for a move
      operationId: listMTOServiceItems
      summary: Gets all line items for a move
  '/mto-shipments':
    post:
      summary: createMTOShipment
      description: |
        Creates a MTO shipment for the specified Move Task Order.
        Required fields include:
        * Shipment Type
        * Customer requested pick-up date
        * Pick-up Address
        * Delivery Address
        * Releasing / Receiving agents
        Optional fields include:
        * Delivery Address Type
        * Customer Remarks
        * Releasing / Receiving agents
        * An array of optional accessorial service item codes
      consumes:
        - application/json
      produces:
        - application/json
      operationId: createMTOShipment
      tags:
        - mtoShipment
      parameters:
        - in: body
          name: body
          schema:
            $ref: '#/definitions/CreateMTOShipment'
      responses:
        '200':
          description: Successfully created a MTO shipment.
          schema:
            $ref: 'definitions/MTOShipment.yaml'
        '400':
          $ref: '#/responses/InvalidRequest'
        '404':
          $ref: '#/responses/NotFound'
        '422':
          $ref: '#/responses/UnprocessableEntity'
        '500':
          $ref: '#/responses/ServerError'
  '/move_task_orders/{moveTaskOrderID}/mto_shipments':
    parameters:
      - description: ID of move task order for mto shipment to use
        in: path
        name: moveTaskOrderID
        required: true
        format: uuid
        type: string
    get:
      produces:
        - application/json
      parameters: []
      responses:
        '200':
          description: Successfully retrieved all mto shipments for a move task order
          schema:
            $ref: '#/definitions/MTOShipments'
        '403':
          $ref: '#/responses/PermissionDenied'
        '404':
          $ref: '#/responses/NotFound'
        '422':
          $ref: '#/responses/UnprocessableEntity'
        '500':
          $ref: '#/responses/ServerError'
      tags:
        - mtoShipment
      description: Gets all shipments for a move task order
      operationId: listMTOShipments
      summary: Gets all shipments for a move task order
  '/shipments/{shipmentID}':
    get:
      summary: fetches a shipment by ID
      description: fetches a shipment by ID
      operationId: getShipment
      tags:
        - mtoShipment
      produces:
        - application/json
      parameters:
        - description: ID of the shipment to be fetched
          in: path
          name: shipmentID
          required: true
          format: uuid
          type: string
      responses:
        '200':
          description: Successfully fetched the shipment
          schema:
            $ref: '#/definitions/MTOShipment'
        '400':
          $ref: '#/responses/InvalidRequest'
        '403':
          $ref: '#/responses/PermissionDenied'
        '404':
          $ref: '#/responses/NotFound'
        '422':
          $ref: '#/responses/UnprocessableEntity'
        '500':
          $ref: '#/responses/ServerError'
    delete:
      summary: Soft deletes a shipment by ID
      description: Soft deletes a shipment by ID
      operationId: deleteShipment
      tags:
        - shipment
      produces:
        - application/json
      parameters:
        - description: ID of the shipment to be deleted
          in: path
          name: shipmentID
          required: true
          format: uuid
          type: string
      responses:
        '204':
          description: Successfully soft deleted the shipment
        '400':
          $ref: '#/responses/InvalidRequest'
        '403':
          $ref: '#/responses/PermissionDenied'
        '404':
          $ref: '#/responses/NotFound'
        '409':
          $ref: '#/responses/Conflict'
        '422':
          $ref: '#/responses/UnprocessableEntity'
        '500':
          $ref: '#/responses/ServerError'
  '/move_task_orders/{moveTaskOrderID}/mto_shipments/{shipmentID}':
    patch:
      summary: updateMTOShipment
      description: |
        Updates a specified MTO shipment.
        Required fields include:
        * MTO Shipment ID required in path
        * If-Match required in headers
        * No fields required in body
        Optional fields include:
        * New shipment status type
        * Shipment Type
        * Customer requested pick-up date
        * Pick-up Address
        * Delivery Address
        * Secondary Pick-up Address
        * SecondaryDelivery Address
        * Delivery Address Type
        * Customer Remarks
        * Counselor Remarks
        * Releasing / Receiving agents
        * Actual Pro Gear Weight
        * Actual Spouse Pro Gear Weight
      consumes:
        - application/json
      produces:
        - application/json
      operationId: updateMTOShipment
      tags:
        - mtoShipment
      parameters:
        - in: path
          name: moveTaskOrderID
          required: true
          format: uuid
          type: string
          description: ID of move task order for mto shipment to use
        - in: path
          name: shipmentID
          type: string
          format: uuid
          required: true
          description: UUID of the MTO Shipment to update
        - in: header
          name: If-Match
          type: string
          required: true
          description: >
            Optimistic locking is implemented via the `If-Match` header. If the ETag header does not match
            the value of the resource on the server, the server rejects the change with a `412 Precondition Failed` error.
        - in: body
          name: body
          schema:
            $ref: '#/definitions/UpdateShipment'
      responses:
        '200':
          description: Successfully updated the specified MTO shipment.
          schema:
            $ref: 'definitions/MTOShipment.yaml'
        '400':
          $ref: '#/responses/InvalidRequest'
        '401':
          $ref: '#/responses/PermissionDenied'
        '403':
          $ref: '#/responses/PermissionDenied'
        '404':
          $ref: '#/responses/NotFound'
        '412':
          $ref: '#/responses/PreconditionFailed'
        '422':
          $ref: '#/responses/UnprocessableEntity'
        '500':
          $ref: '#/responses/ServerError'
  '/shipments/{shipmentID}/approve':
    parameters:
      - description: ID of the shipment
        in: path
        name: shipmentID
        required: true
        format: uuid
        type: string
    post:
      consumes:
        - application/json
      produces:
        - application/json
      parameters:
        - in: header
          name: If-Match
          type: string
          required: true
      responses:
        '200':
          description: Successfully approved the shipment
          schema:
            $ref: 'definitions/MTOShipment.yaml'
        '403':
          $ref: '#/responses/PermissionDenied'
        '404':
          $ref: '#/responses/NotFound'
        '409':
          $ref: '#/responses/Conflict'
        '412':
          $ref: '#/responses/PreconditionFailed'
        '422':
          $ref: '#/responses/UnprocessableEntity'
        '500':
          $ref: '#/responses/ServerError'
      tags:
        - shipment
      description: Approves a shipment
      operationId: approveShipment
      summary: Approves a shipment
      x-permissions:
        - update.shipment
  '/shipments/{shipmentID}/request-diversion':
    parameters:
      - description: ID of the shipment
        in: path
        name: shipmentID
        required: true
        format: uuid
        type: string
    post:
      consumes:
        - application/json
      produces:
        - application/json
      parameters:
        - in: header
          name: If-Match
          type: string
          required: true
        - in: body
          name: body
          required: true
          schema:
            $ref: '#/definitions/RequestDiversion'
      responses:
        '200':
          description: Successfully requested the shipment diversion
          schema:
            $ref: 'definitions/MTOShipment.yaml'
        '403':
          $ref: '#/responses/PermissionDenied'
        '404':
          $ref: '#/responses/NotFound'
        '409':
          $ref: '#/responses/Conflict'
        '412':
          $ref: '#/responses/PreconditionFailed'
        '422':
          $ref: '#/responses/UnprocessableEntity'
        '500':
          $ref: '#/responses/ServerError'
      tags:
        - shipment
      description: Requests a shipment diversion
      operationId: requestShipmentDiversion
      summary: Requests a shipment diversion
      x-permissions:
        - create.shipmentDiversionRequest
  '/shipments/{shipmentID}/approve-diversion':
    parameters:
      - description: ID of the shipment
        in: path
        name: shipmentID
        required: true
        format: uuid
        type: string
    post:
      consumes:
        - application/json
      produces:
        - application/json
      parameters:
        - in: header
          name: If-Match
          type: string
          required: true
      responses:
        '200':
          description: Successfully approved the shipment diversion
          schema:
            $ref: 'definitions/MTOShipment.yaml'
        '403':
          $ref: '#/responses/PermissionDenied'
        '404':
          $ref: '#/responses/NotFound'
        '409':
          $ref: '#/responses/Conflict'
        '412':
          $ref: '#/responses/PreconditionFailed'
        '422':
          $ref: '#/responses/UnprocessableEntity'
        '500':
          $ref: '#/responses/ServerError'
      x-permissions:
        - update.shipment
      tags:
        - shipment
      description: Approves a shipment diversion
      operationId: approveShipmentDiversion
      summary: Approves a shipment diversion
  '/shipments/{shipmentID}/reject':
    parameters:
      - description: ID of the shipment
        in: path
        name: shipmentID
        required: true
        format: uuid
        type: string
    post:
      consumes:
        - application/json
      produces:
        - application/json
      parameters:
        - in: header
          name: If-Match
          type: string
          required: true
        - in: body
          name: body
          required: true
          schema:
            $ref: '#/definitions/RejectShipment'
      responses:
        '200':
          description: Successfully rejected the shipment
          schema:
            $ref: 'definitions/MTOShipment.yaml'
        '403':
          $ref: '#/responses/PermissionDenied'
        '404':
          $ref: '#/responses/NotFound'
        '409':
          $ref: '#/responses/Conflict'
        '412':
          $ref: '#/responses/PreconditionFailed'
        '422':
          $ref: '#/responses/UnprocessableEntity'
        '500':
          $ref: '#/responses/ServerError'
      tags:
        - shipment
      description: rejects a shipment
      operationId: rejectShipment
      summary: rejects a shipment
  '/shipments/{shipmentID}/request-cancellation':
    parameters:
      - description: ID of the shipment
        in: path
        name: shipmentID
        required: true
        format: uuid
        type: string
    post:
      consumes:
        - application/json
      produces:
        - application/json
      parameters:
        - in: header
          name: If-Match
          type: string
          required: true
      responses:
        '200':
          description: Successfully requested the shipment cancellation
          schema:
            $ref: 'definitions/MTOShipment.yaml'
        '403':
          $ref: '#/responses/PermissionDenied'
        '404':
          $ref: '#/responses/NotFound'
        '409':
          $ref: '#/responses/Conflict'
        '412':
          $ref: '#/responses/PreconditionFailed'
        '422':
          $ref: '#/responses/UnprocessableEntity'
        '500':
          $ref: '#/responses/ServerError'
      tags:
        - shipment
      description: Requests a shipment cancellation
      operationId: requestShipmentCancellation
      summary: Requests a shipment cancellation
      x-permissions:
        - create.shipmentCancellation
  '/shipments/{shipmentID}/request-reweigh':
    parameters:
      - description: ID of the shipment
        in: path
        name: shipmentID
        required: true
        format: uuid
        type: string
    post:
      consumes:
        - application/json
      produces:
        - application/json
      responses:
        '200':
          description: Successfully requested a reweigh of the shipment
          schema:
            $ref: 'definitions/Reweigh.yaml'
        '403':
          $ref: '#/responses/PermissionDenied'
        '404':
          $ref: '#/responses/NotFound'
        '409':
          $ref: '#/responses/Conflict'
        '412':
          $ref: '#/responses/PreconditionFailed'
        '422':
          $ref: '#/responses/UnprocessableEntity'
        '500':
          $ref: '#/responses/ServerError'
      tags:
        - shipment
        - reweigh
      description: Requests a shipment reweigh
      operationId: requestShipmentReweigh
      summary: Requests a shipment reweigh
      x-permissions:
        - create.reweighRequest
  '/shipments/{shipmentID}/review-shipment-address-update':
    parameters:
      - description: ID of the shipment
        in: path
        name: shipmentID
        required: true
        format: uuid
        type: string
    patch:
      consumes:
        - application/json
      produces:
        - application/json
      parameters:
        - in: header
          name: If-Match
          type: string
          required: true
        - in: body
          name: body
          required: true
          schema:
            properties:
              status:
                type: string
                enum:
                  - REJECTED
                  - APPROVED
              officeRemarks:
                type: string
            required:
              - officeRemarks
              - status
      responses:
        '200':
          description: Successfully requested a shipment address update
          schema:
            $ref: 'definitions/ShipmentAddressUpdate.yaml'
        '403':
          $ref: '#/responses/PermissionDenied'
        '404':
          $ref: '#/responses/NotFound'
        '409':
          $ref: '#/responses/Conflict'
        '412':
          $ref: '#/responses/PreconditionFailed'
        '422':
          $ref: '#/responses/UnprocessableEntity'
        '500':
          $ref: '#/responses/ServerError'
      tags:
        - shipment
      description: This endpoint is used to approve a address update request. Office remarks are required.
        Approving the address update will update the Destination Final Address of the associated service item
      operationId: reviewShipmentAddressUpdate
      summary: Allows TOO to review a shipment address update
  '/shipments/{shipmentID}/sit-extensions':
    post:
      summary: Create an approved SIT Duration Update
      description: TOO can creates an already-approved SIT Duration Update on behalf of a customer
      consumes:
        - application/json
      produces:
        - application/json
      operationId: createApprovedSITDurationUpdate
      tags:
        - shipment
        - sitExtension
      parameters:
        - description: ID of the shipment
          in: path
          name: shipmentID
          required: true
          format: uuid
          type: string
        - in: body
          name: body
          schema:
            $ref: '#/definitions/CreateApprovedSITDurationUpdate'
          required: true
        - in: header
          description: We want the shipment's eTag rather than the SIT Duration Update eTag as the SIT Duration Update is always associated with a shipment
          name: If-Match
          type: string
          required: true
      responses:
        '200':
          description: Successfully created a SIT Extension.
          schema:
            $ref: 'definitions/MTOShipment.yaml'
        '400':
          $ref: '#/responses/InvalidRequest'
        '403':
          $ref: '#/responses/PermissionDenied'
        '404':
          $ref: '#/responses/NotFound'
        '422':
          $ref: '#/responses/UnprocessableEntity'
        '500':
          $ref: '#/responses/ServerError'
      x-permissions:
        - create.SITExtension
  '/shipments/{shipmentID}/sit-extensions/{sitExtensionID}/approve':
    parameters:
      - description: ID of the shipment
        in: path
        name: shipmentID
        required: true
        format: uuid
        type: string
      - description: ID of the SIT extension
        in: path
        name: sitExtensionID
        required: true
        format: uuid
        type: string
    patch:
      consumes:
        - application/json
      produces:
        - application/json
      parameters:
        - in: body
          name: body
          required: true
          schema:
            $ref: '#/definitions/ApproveSITExtension'
        - in: header
          description: We want the shipment's eTag rather than the SIT extension eTag as the SIT extension is always associated with a shipment
          name: If-Match
          type: string
          required: true
      responses:
        '200':
          description: Successfully approved a SIT extension
          schema:
            $ref: 'definitions/MTOShipment.yaml'
        '403':
          $ref: '#/responses/PermissionDenied'
        '404':
          $ref: '#/responses/NotFound'
        '409':
          $ref: '#/responses/Conflict'
        '412':
          $ref: '#/responses/PreconditionFailed'
        '422':
          $ref: '#/responses/UnprocessableEntity'
        '500':
          $ref: '#/responses/ServerError'
      tags:
        - shipment
        - sitExtension
      description: Approves a SIT extension
      operationId: approveSITExtension
      summary: Approves a SIT extension
      x-permissions:
        - update.SITExtension
  '/shipments/{shipmentID}/sit-extensions/{sitExtensionID}/deny':
    parameters:
      - description: ID of the shipment
        in: path
        name: shipmentID
        required: true
        format: uuid
        type: string
      - description: ID of the SIT extension
        in: path
        name: sitExtensionID
        required: true
        format: uuid
        type: string
    patch:
      consumes:
        - application/json
      produces:
        - application/json
      parameters:
        - in: body
          name: body
          required: true
          schema:
            $ref: '#/definitions/DenySITExtension'
        - in: header
          name: If-Match
          type: string
          required: true
      responses:
        '200':
          description: Successfully denied a SIT extension
          schema:
            $ref: 'definitions/MTOShipment.yaml'
        '403':
          $ref: '#/responses/PermissionDenied'
        '404':
          $ref: '#/responses/NotFound'
        '409':
          $ref: '#/responses/Conflict'
        '412':
          $ref: '#/responses/PreconditionFailed'
        '422':
          $ref: '#/responses/UnprocessableEntity'
        '500':
          $ref: '#/responses/ServerError'
      tags:
        - shipment
        - sitExtension
      description: Denies a SIT extension
      operationId: denySITExtension
      summary: Denies a SIT extension
      x-permissions:
        - update.SITExtension
  '/shipments/{shipmentID}/sit-service-item/convert-to-customer-expense':
    parameters:
      - description: ID of the shipment
        in: path
        name: shipmentID
        required: true
        format: uuid
        type: string
    patch:
      consumes:
        - application/json
      produces:
        - application/json
      parameters:
        - in: body
          name: body
          required: true
          schema:
            $ref: '#/definitions/UpdateSITServiceItemCustomerExpense'
        - in: header
          name: If-Match
          type: string
          required: true
      responses:
        '200':
          description: Successfully converted to customer expense
          schema:
            $ref: 'definitions/MTOShipment.yaml'
        '403':
          $ref: '#/responses/PermissionDenied'
        '404':
          $ref: '#/responses/NotFound'
        '409':
          $ref: '#/responses/Conflict'
        '412':
          $ref: '#/responses/PreconditionFailed'
        '422':
          $ref: '#/responses/UnprocessableEntity'
        '500':
          $ref: '#/responses/ServerError'
      tags:
        - shipment
        - mtoServiceItem
      description: Converts a SIT to customer expense
      operationId: updateSITServiceItemCustomerExpense
      summary: Converts a SIT to customer expense
      x-permissions:
        - update.MTOServiceItem
  /shipments/{shipmentID}/ppm-documents:
    parameters:
      - description: ID of the shipment
        in: path
        name: shipmentID
        required: true
        format: uuid
        type: string
    get:
      summary: Gets all the PPM documents for a PPM shipment
      description: |
        Retrieves all of the documents and associated uploads for each ppm document type connected to a PPM shipment. This
        excludes any deleted PPM documents.
      operationId: getPPMDocuments
      tags:
        - ppm
      consumes:
        - application/json
      produces:
        - application/json
      responses:
        '200':
          description: All PPM documents and associated uploads for the specified PPM shipment.
          schema:
            $ref: 'definitions/PPMDocuments.yaml'
        '401':
          $ref: '#/responses/PermissionDenied'
        '403':
          $ref: '#/responses/PermissionDenied'
        '422':
          $ref: '#/responses/UnprocessableEntity'
        '500':
          $ref: '#/responses/ServerError'
  /ppm-shipments/{ppmShipmentId}/weight-ticket/{weightTicketId}:
    parameters:
      - $ref: 'parameters/ppmShipmentId.yaml'
      - $ref: 'parameters/weightTicketId.yaml'
    patch:
      summary: Updates a weight ticket document
      description: |
        Updates a PPM shipment's weight ticket document with new information. Only some of the weight ticket document's
        fields are editable because some have to be set by the customer, e.g. vehicle description.
      operationId: updateWeightTicket
      tags:
        - ppm
      consumes:
        - application/json
      produces:
        - application/json
      parameters:
        - $ref: 'parameters/ifMatch.yaml'
        - in: body
          name: updateWeightTicketPayload
          required: true
          schema:
            $ref: '#/definitions/UpdateWeightTicket'
      responses:
        '200':
          description: returns an updated weight ticket object
          schema:
            $ref: 'definitions/WeightTicket.yaml'
        '400':
          $ref: '#/responses/InvalidRequest'
        '401':
          $ref: '#/responses/PermissionDenied'
        '403':
          $ref: '#/responses/PermissionDenied'
        '404':
          $ref: '#/responses/NotFound'
        '412':
          $ref: '#/responses/PreconditionFailed'
        '422':
          $ref: '#/responses/UnprocessableEntity'
        '500':
          $ref: '#/responses/ServerError'
  /ppm-shipments/{ppmShipmentId}/moving-expenses/{movingExpenseId}:
    parameters:
      - $ref: 'parameters/ppmShipmentId.yaml'
      - $ref: 'parameters/movingExpenseId.yaml'
    patch:
      summary: Updates the moving expense
      description: |
        Updates a PPM shipment's moving expense with new information. Only some of the moving expense's fields are
        editable because some have to be set by the customer, e.g. the description and the moving expense type.
      operationId: updateMovingExpense
      tags:
        - ppm
      consumes:
        - application/json
      produces:
        - application/json
      parameters:
        - $ref: 'parameters/ifMatch.yaml'
        - in: body
          name: updateMovingExpense
          required: true
          schema:
            $ref: '#/definitions/UpdateMovingExpense'
      responses:
        '200':
          description: returns an updated moving expense object
          schema:
            $ref: 'definitions/MovingExpense.yaml'
        '400':
          $ref: '#/responses/InvalidRequest'
        '401':
          $ref: '#/responses/PermissionDenied'
        '403':
          $ref: '#/responses/PermissionDenied'
        '404':
          $ref: '#/responses/NotFound'
        '412':
          $ref: '#/responses/PreconditionFailed'
        '422':
          $ref: '#/responses/UnprocessableEntity'
        '500':
          $ref: '#/responses/ServerError'
  /ppm-shipments/{ppmShipmentId}/pro-gear-weight-tickets/{proGearWeightTicketId}:
    parameters:
      - $ref: 'parameters/ppmShipmentId.yaml'
      - $ref: 'parameters/proGearWeightTicketId.yaml'
    patch:
      summary: Updates a pro-gear weight ticket
      description: |
        Updates a PPM shipment's pro-gear weight ticket with new information. Only some of the fields are editable
        because some have to be set by the customer, e.g. the description.
      operationId: updateProGearWeightTicket
      tags:
        - ppm
      consumes:
        - application/json
      produces:
        - application/json
      parameters:
        - $ref: 'parameters/ifMatch.yaml'
        - in: body
          name: updateProGearWeightTicket
          required: true
          schema:
            $ref: '#/definitions/UpdateProGearWeightTicket'
      responses:
        '200':
          description: returns an updated pro-gear weight ticket object
          schema:
            $ref: 'definitions/ProGearWeightTicket.yaml'
        '400':
          $ref: '#/responses/InvalidRequest'
        '401':
          $ref: '#/responses/PermissionDenied'
        '403':
          $ref: '#/responses/PermissionDenied'
        '404':
          $ref: '#/responses/NotFound'
        '412':
          $ref: '#/responses/PreconditionFailed'
        '422':
          $ref: '#/responses/UnprocessableEntity'
        '500':
          $ref: '#/responses/ServerError'
  /ppm-shipments/{ppmShipmentId}/aoa-packet:
    parameters:
      - description: the id for the ppmshipment with aoa to be downloaded
        in: path
        name: ppmShipmentId
        required: true
        type: string
    get:
      summary: Downloads AOA Packet form PPMShipment as a PDF
      description: |
        ### Functionality
        This endpoint downloads all uploaded move order documentation combined with the Shipment Summary Worksheet into a single PDF.
        ### Errors
        * The PPMShipment must have requested an AOA.
        * The PPMShipment AOA Request must have been approved.
      operationId: showAOAPacket
      tags:
        - ppm
      produces:
        - application/pdf
      responses:
        '200':
          headers:
            Content-Disposition:
              type: string
              description: File name to download
          description: AOA PDF
          schema:
            format: binary
            type: file
        '400':
          $ref: '#/responses/InvalidRequest'
        '403':
          $ref: '#/responses/PermissionDenied'
        '404':
          $ref: '#/responses/NotFound'
        '422':
          $ref: '#/responses/UnprocessableEntity'
        '500':
          $ref: '#/responses/ServerError'
  /ppm-shipments/{ppmShipmentId}/finish-document-review:
    parameters:
      - $ref: 'parameters/ppmShipmentId.yaml'
    patch:
      summary: Updates a PPM shipment's status after document review
      description: |
        Updates a PPM shipment's status once documents have been reviewed. Status is updated depending on whether any documents have been rejected.
      operationId: finishDocumentReview
      tags:
        - ppm
      consumes:
        - application/json
      produces:
        - application/json
      parameters:
        - in: header
          name: If-Match
          type: string
          required: true
      responses:
        '200':
          description: Successfully finished document review
          schema:
            $ref: 'definitions/PPMShipment.yaml'
        '400':
          $ref: '#/responses/InvalidRequest'
        '401':
          $ref: '#/responses/PermissionDenied'
        '403':
          $ref: '#/responses/PermissionDenied'
        '404':
          $ref: '#/responses/NotFound'
        '409':
          $ref: '#/responses/Conflict'
        '412':
          $ref: '#/responses/PreconditionFailed'
        '422':
          $ref: '#/responses/UnprocessableEntity'
        '500':
          $ref: '#/responses/ServerError'
      x-permissions:
        - update.shipment
  /ppm-shipments/{ppmShipmentId}/ppm-sit:
    patch:
      summary: Updates a PPM shipment's SIT values
      description: |
        Updates a PPM shipment's SIT values
      operationId: updatePPMSIT
      tags:
        - ppm
      consumes:
        - application/json
      produces:
        - application/json
      parameters:
        - $ref: 'parameters/ppmShipmentId.yaml'
        - in: header
          name: If-Match
          type: string
          required: true
        - in: body
          name: body
          schema:
            $ref: 'definitions/PPMShipmentSIT.yaml'
      responses:
        '200':
          description: Successfully finished PPM SIT update
          schema:
            $ref: 'definitions/PPMShipment.yaml'
        '400':
          $ref: '#/responses/InvalidRequest'
        '403':
          $ref: '#/responses/PermissionDenied'
        '404':
          $ref: '#/responses/NotFound'
        '412':
          $ref: '#/responses/PreconditionFailed'
        '422':
          $ref: '#/responses/UnprocessableEntity'
        '500':
          $ref: '#/responses/ServerError'
  /ppm-shipments/{ppmShipmentId}/closeout:
    parameters:
      - $ref: 'parameters/ppmShipmentId.yaml'
    get:
      summary: Get the closeout calcuations for the specified PPM shipment
      description: |
        Retrieves the closeout calculations for the specified PPM shipment.
      operationId: getPPMCloseout
      tags:
        - ppm
      produces:
        - application/json
      responses:
        '200':
          description: Returns closeout for the specified PPM shipment.
          schema:
            $ref: 'definitions/PPMCloseout.yaml'
        '400':
          $ref: '#/responses/InvalidRequest'
        '403':
          $ref: '#/responses/PermissionDenied'
        '404':
          $ref: '#/responses/NotFound'
        '422':
          $ref: '#/responses/UnprocessableEntity'
        '500':
          $ref: '#/responses/ServerError'
  /ppm-shipments/{ppmShipmentId}/actual-weight:
    parameters:
      - $ref: 'parameters/ppmShipmentId.yaml'
    get:
      summary: Get the actual weight for a PPM shipment
      description: |
        Retrieves the actual weight for the specified PPM shipment.
      operationId: getPPMActualWeight
      tags:
        - ppm
      produces:
        - application/json
      responses:
        '200':
          description: Returns actual weight for the specified PPM shipment.
          schema:
            $ref: 'definitions/PPMActualWeight.yaml'
        '400':
          $ref: '#/responses/InvalidRequest'
        '403':
          $ref: '#/responses/PermissionDenied'
        '404':
          $ref: '#/responses/NotFound'
        '422':
          $ref: '#/responses/UnprocessableEntity'
        '500':
          $ref: '#/responses/ServerError'
  /ppm-shipments/{ppmShipmentId}/sit_location/{sitLocation}/sit-estimated-cost:
    parameters:
      - $ref: 'parameters/ppmShipmentId.yaml'
      - in: path
        format: string
        description: location of sit
        name: sitLocation
        required: true
        type: string
        enum:
          - ORIGIN
          - DESTINATION
      - in: query
        format: date-time
        description: Date entered into SIT
        name: sitEntryDate
        required: true
        type: string
      - in: query
        format: date-time
        description: Date departed SIT
        name: sitDepartureDate
        required: true
        type: string
      - in: query
        description: Weight stored in SIT
        name: weightStored
        required: true
        type: integer
        minimum: 0
    get:
      summary: Get the SIT estimated cost for a PPM shipment
      description: |
        Calculates and returns the SIT estimated cost for the specified PPM shipment.
      operationId: getPPMSITEstimatedCost
      tags:
        - ppm
      produces:
        - application/json
      responses:
        '200':
          description: Calculates and returns the SIT estimated cost for the specified PPM shipment.
          schema:
            $ref: 'definitions/PPMSITEstimatedCost.yaml'
        '400':
          $ref: '#/responses/InvalidRequest'
        '403':
          $ref: '#/responses/PermissionDenied'
        '404':
          $ref: '#/responses/NotFound'
        '422':
          $ref: '#/responses/UnprocessableEntity'
        '500':
          $ref: '#/responses/ServerError'
  /ppm-shipments/{ppmShipmentId}/payment-packet:
    get:
      summary: Returns PPM payment packet
      description: Generates a PDF containing all user uploaded documentations for PPM. Contains SSW form, orders, weight and expense documentations.
      operationId: showPaymentPacket
      tags:
        - ppm
      parameters:
        - in: path
          name: ppmShipmentId
          type: string
          format: uuid
          required: true
          description: UUID of the ppmShipment
      produces:
        - application/pdf
      responses:
        '200':
          headers:
            Content-Disposition:
              type: string
              description: File name to download
          description: PPM Payment Packet PDF
          schema:
            format: binary
            type: file
        '400':
          description: invalid request
        '401':
          description: request requires user authentication
        '403':
          description: user is not authorized
        '404':
          description: ppm not found
        '500':
          description: internal server error
  '/move_task_orders/{moveTaskOrderID}/mto_shipments/{shipmentID}/mto-agents':
    parameters:
      - description: ID of move task order
        in: path
        name: moveTaskOrderID
        required: true
        format: uuid
        type: string
      - description: ID of the shipment
        in: path
        name: shipmentID
        required: true
        format: uuid
        type: string
    get:
      produces:
        - application/json
      parameters: []
      responses:
        '200':
          description: Successfully retrieved all agents for a move task order
          schema:
            $ref: 'definitions/MTOAgents.yaml'
        '404':
          $ref: '#/responses/NotFound'
        '422':
          $ref: '#/responses/UnprocessableEntity'
        '500':
          $ref: '#/responses/ServerError'
      tags:
        - mtoAgent
      description: Fetches a list of agents associated with a move task order.
      operationId: fetchMTOAgentList
      summary: Fetch move task order agents.
  '/move-task-orders/{moveTaskOrderID}/service-items/{mtoServiceItemID}':
    parameters:
      - description: ID of move to use
        in: path
        name: moveTaskOrderID
        required: true
        type: string
      - description: ID of line item to use
        in: path
        name: mtoServiceItemID
        required: true
        type: string
    get:
      produces:
        - application/json
      parameters: []
      responses:
        '200':
          description: Successfully retrieved a line item for a move task order by ID
          schema:
            $ref: 'definitions/MTOServiceItemSingle.yaml'
        '400':
          $ref: '#/responses/InvalidRequest'
        '401':
          $ref: '#/responses/PermissionDenied'
        '403':
          $ref: '#/responses/PermissionDenied'
        '404':
          $ref: '#/responses/NotFound'
        '500':
          $ref: '#/responses/ServerError'
      tags:
        - mtoServiceItem
      description: Gets a line item by ID for a move by ID
      operationId: getMTOServiceItem
      summary: Gets a line item by ID for a move by ID
  '/move-task-orders/{moveTaskOrderID}/service-items/{mtoServiceItemID}/status':
    parameters:
      - description: ID of move to use
        in: path
        name: moveTaskOrderID
        required: true
        type: string
      - description: ID of line item to use
        in: path
        name: mtoServiceItemID
        required: true
        type: string
    patch:
      consumes:
        - application/json
      produces:
        - application/json
      parameters:
        - in: body
          name: body
          required: true
          schema:
            $ref: '#/definitions/PatchMTOServiceItemStatusPayload'
        - in: header
          name: If-Match
          type: string
          required: true
      responses:
        '200':
          description: >-
            Successfully updated status for a line item for a move task order by
            ID
          schema:
            $ref: 'definitions/MTOServiceItem.yaml'
        '400':
          $ref: '#/responses/InvalidRequest'
        '401':
          $ref: '#/responses/PermissionDenied'
        '403':
          $ref: '#/responses/PermissionDenied'
        '404':
          $ref: '#/responses/NotFound'
        '412':
          $ref: '#/responses/PreconditionFailed'
        '422':
          $ref: '#/responses/UnprocessableEntity'
        '500':
          $ref: '#/responses/ServerError'
      tags:
        - mtoServiceItem
      description: Changes the status of a line item for a move by ID
      operationId: updateMTOServiceItemStatus
      summary: Change the status of a line item for a move by ID
      x-permissions:
        - update.MTOServiceItem
  '/service-item/{mtoServiceItemID}/entry-date-update':
    parameters:
      - description: ID of the service item
        in: path
        name: mtoServiceItemID
        required: true
        type: string
    patch:
      consumes:
        - application/json
      produces:
        - application/json
      parameters:
        - in: body
          name: body
          required: true
          schema:
            $ref: 'definitions/ServiceItemSitEntryDate.yaml'
      responses:
        '200':
          description: Successfully updated SIT entry date
          schema:
            $ref: 'definitions/MTOServiceItemSingle.yaml'
        '400':
          $ref: '#/responses/InvalidRequest'
        '401':
          $ref: '#/responses/PermissionDenied'
        '403':
          $ref: '#/responses/PermissionDenied'
        '404':
          $ref: '#/responses/NotFound'
        '412':
          $ref: '#/responses/PreconditionFailed'
        '422':
          $ref: '#/responses/UnprocessableEntity'
        '500':
          $ref: '#/responses/ServerError'
      tags:
        - mtoServiceItem
      description: Locates the service item in the database and updates the SIT entry date for the selected service item and returns the service item
      operationId: updateServiceItemSitEntryDate
      summary: Updates a service item's SIT entry date by ID
  '/move-task-orders/{moveTaskOrderID}/status':
    patch:
      consumes:
        - application/json
      produces:
        - application/json
      parameters:
        - description: ID of move to use
          in: path
          name: moveTaskOrderID
          required: true
          type: string
        - in: header
          name: If-Match
          type: string
          required: true
        - in: body
          name: serviceItemCodes
          schema:
            $ref: '#/definitions/MTOApprovalServiceItemCodes'
          required: true
      responses:
        '200':
          description: Successfully updated move task order status
          schema:
            $ref: '#/definitions/Move'
        '400':
          $ref: '#/responses/InvalidRequest'
        '401':
          $ref: '#/responses/PermissionDenied'
        '403':
          $ref: '#/responses/PermissionDenied'
        '404':
          $ref: '#/responses/NotFound'
        '409':
          $ref: '#/responses/Conflict'
        '412':
          $ref: '#/responses/PreconditionFailed'
        '422':
          $ref: '#/responses/UnprocessableEntity'
        '500':
          $ref: '#/responses/ServerError'
      tags:
        - moveTaskOrder
      description: Changes move task order status to make it available to prime
      operationId: updateMoveTaskOrderStatus
      summary: Change the status of a move task order to make it available to prime
      x-permissions:
        - update.move
        - create.serviceItem
  '/move-task-orders/{moveTaskOrderID}/status/service-counseling-completed':
    patch:
      consumes:
        - application/json
      produces:
        - application/json
      parameters:
        - description: ID of move to use
          in: path
          name: moveTaskOrderID
          required: true
          type: string
        - in: header
          name: If-Match
          type: string
          required: true
      responses:
        '200':
          description: Successfully updated move task order status
          schema:
            $ref: '#/definitions/Move'
        '400':
          $ref: '#/responses/InvalidRequest'
        '401':
          $ref: '#/responses/PermissionDenied'
        '403':
          $ref: '#/responses/PermissionDenied'
        '404':
          $ref: '#/responses/NotFound'
        '409':
          $ref: '#/responses/Conflict'
        '412':
          $ref: '#/responses/PreconditionFailed'
        '422':
          $ref: '#/responses/UnprocessableEntity'
        '500':
          $ref: '#/responses/ServerError'
      tags:
        - moveTaskOrder
      description: Changes move (move task order) status to service counseling completed
      operationId: updateMTOStatusServiceCounselingCompleted
      summary: Changes move (move task order) status to service counseling completed
  '/move-task-orders/{moveTaskOrderID}/payment-service-items/{paymentServiceItemID}/status':
    parameters:
      - description: ID of move to use
        in: path
        name: moveTaskOrderID
        required: true
        type: string
      - description: ID of payment service item to use
        in: path
        name: paymentServiceItemID
        required: true
        type: string
    patch:
      consumes:
        - application/json
      produces:
        - application/json
      parameters:
        - in: body
          name: body
          required: true
          schema:
            $ref: '#/definitions/PaymentServiceItem'
        - in: header
          name: If-Match
          type: string
          required: true
      responses:
        '200':
          description: >-
            Successfully updated status for a line item for a move task order by
            ID
          schema:
            $ref: '#/definitions/PaymentServiceItem'
        '400':
          $ref: '#/responses/InvalidRequest'
        '401':
          $ref: '#/responses/PermissionDenied'
        '403':
          $ref: '#/responses/PermissionDenied'
        '404':
          $ref: '#/responses/NotFound'
        '412':
          $ref: '#/responses/PreconditionFailed'
        '422':
          $ref: '#/responses/UnprocessableEntity'
        '500':
          $ref: '#/responses/ServerError'
      tags:
        - paymentServiceItem
      description: Changes the status of a line item for a move by ID
      operationId: updatePaymentServiceItemStatus
      summary: Change the status of a payment service item for a move by ID
      x-permissions:
        - update.paymentServiceItemStatus
  '/move-task-orders/{moveTaskOrderID}/billable-weights-reviewed-at':
    patch:
      consumes:
        - application/json
      produces:
        - application/json
      parameters:
        - description: ID of move to use
          in: path
          name: moveTaskOrderID
          required: true
          type: string
        - in: header
          name: If-Match
          type: string
          required: true
      responses:
        '200':
          description: Successfully updated move task order billableWeightsReviewedAt field
          schema:
            $ref: '#/definitions/Move'
        '400':
          $ref: '#/responses/InvalidRequest'
        '401':
          $ref: '#/responses/PermissionDenied'
        '403':
          $ref: '#/responses/PermissionDenied'
        '404':
          $ref: '#/responses/NotFound'
        '409':
          $ref: '#/responses/Conflict'
        '412':
          $ref: '#/responses/PreconditionFailed'
        '422':
          $ref: '#/responses/UnprocessableEntity'
        '500':
          $ref: '#/responses/ServerError'
      tags:
        - moveTaskOrder
      description: Changes move (move task order) billableWeightsReviewedAt field to a timestamp
      operationId: updateMTOReviewedBillableWeightsAt
  '/move-task-orders/{moveTaskOrderID}/tio-remarks':
    patch:
      consumes:
        - application/json
      produces:
        - application/json
      parameters:
        - description: ID of move to use
          in: path
          name: moveTaskOrderID
          required: true
          type: string
        - in: header
          name: If-Match
          type: string
          required: true
        - in: body
          name: body
          required: true
          schema:
            $ref: '#/definitions/Move'
      responses:
        '200':
          description: Successfully updated move task order tioRemarks field
          schema:
            $ref: '#/definitions/Move'
        '400':
          $ref: '#/responses/InvalidRequest'
        '401':
          $ref: '#/responses/PermissionDenied'
        '403':
          $ref: '#/responses/PermissionDenied'
        '404':
          $ref: '#/responses/NotFound'
        '409':
          $ref: '#/responses/Conflict'
        '412':
          $ref: '#/responses/PreconditionFailed'
        '422':
          $ref: '#/responses/UnprocessableEntity'
        '500':
          $ref: '#/responses/ServerError'
      tags:
        - moveTaskOrder
      description: Changes move (move task order) billableWeightsReviewedAt field to a timestamp
      operationId: updateMoveTIORemarks
  '/move-task-orders/{moveTaskOrderID}/entitlements':
    parameters:
      - description: ID of move to use
        in: path
        name: moveTaskOrderID
        required: true
        type: string
    get:
      produces:
        - application/json
      parameters: []
      tags:
        - moveTaskOrder
      responses:
        '200':
          description: Successfully retrieved entitlements
          schema:
            $ref: '#/definitions/Entitlements'
        '400':
          $ref: '#/responses/InvalidRequest'
        '401':
          $ref: '#/responses/PermissionDenied'
        '403':
          $ref: '#/responses/PermissionDenied'
        '404':
          $ref: '#/responses/NotFound'
        '500':
          $ref: '#/responses/ServerError'
      description: Gets entitlements
      operationId: getEntitlements
      summary: Gets entitlements for a move by ID
  '/payment-requests/{paymentRequestID}':
    parameters:
      - description: UUID of payment request
        format: uuid
        in: path
        name: paymentRequestID
        required: true
        type: string
    get:
      produces:
        - application/json
      parameters: []
      responses:
        '200':
          description: fetched instance of payment request
          schema:
            $ref: '#/definitions/PaymentRequest'
        '400':
          $ref: '#/responses/InvalidRequest'
        '401':
          $ref: '#/responses/PermissionDenied'
        '403':
          $ref: '#/responses/PermissionDenied'
        '404':
          $ref: '#/responses/NotFound'
        '500':
          $ref: '#/responses/ServerError'
      tags:
        - paymentRequests
      description: Fetches an instance of a payment request by id
      operationId: getPaymentRequest
      summary: Fetches a payment request by id
      x-permissions:
        - read.paymentRequest
  '/moves/{locator}/closeout-office':
    parameters:
      - description: move code to identify a move to update the PPM shipment's closeout office for Army and Air Force service members
        format: string
        in: path
        name: locator
        required: true
        type: string
    patch:
      description: Sets the transportation office closeout location for where the Move's PPM Shipment documentation will be reviewed by
      tags:
        - move
      operationId: updateCloseoutOffice
      x-permissions:
        - update.closeoutOffice
      summary: Updates a Move's PPM closeout office for Army and Air Force customers
      produces:
        - application/json
      consumes:
        - application/json
      parameters:
        - in: body
          name: body
          schema:
            properties:
              closeoutOfficeId:
                type: string
                format: uuid
            required:
              - closeoutOfficeId
        - in: header
          name: If-Match
          type: string
          required: true
      responses:
        '200':
          description: Successfully set the closeout office for the move
          schema:
            $ref: '#/definitions/Move'
        '400':
          $ref: '#/responses/InvalidRequest'
        '401':
          $ref: '#/responses/PermissionDenied'
        '403':
          $ref: '#/responses/PermissionDenied'
        '404':
          $ref: '#/responses/NotFound'
        '412':
          $ref: '#/responses/PreconditionFailed'
        '422':
          $ref: '#/responses/UnprocessableEntity'
        '500':
          $ref: '#/responses/ServerError'
  '/moves/{locator}/customer-support-remarks':
    parameters:
      - description: move code to identify a move for customer support remarks
        format: string
        in: path
        name: locator
        required: true
        type: string
    post:
      produces:
        - application/json
      consumes:
        - application/json
      parameters:
        - in: body
          name: body
          schema:
            $ref: '#/definitions/CreateCustomerSupportRemark'
      responses:
        '200':
          description: Successfully created customer support remark
          schema:
            $ref: 'definitions/CustomerSupportRemark.yaml'
        '400':
          $ref: '#/responses/InvalidRequest'
        '404':
          $ref: '#/responses/NotFound'
        '422':
          $ref: '#/responses/UnprocessableEntity'
        '500':
          $ref: '#/responses/ServerError'
      tags:
        - customerSupportRemarks
      description: Creates a customer support remark for a move
      operationId: createCustomerSupportRemarkForMove
      summary: Creates a customer support remark for a move
    get:
      produces:
        - application/json
      parameters: []
      responses:
        '200':
          description: Successfully retrieved all line items for a move task order
          schema:
            $ref: 'definitions/CustomerSupportRemarks.yaml'
        '403':
          $ref: '#/responses/PermissionDenied'
        '404':
          $ref: '#/responses/NotFound'
        '422':
          $ref: '#/responses/UnprocessableEntity'
        '500':
          $ref: '#/responses/ServerError'
      tags:
        - customerSupportRemarks
      description: Fetches customer support remarks for a move
      operationId: getCustomerSupportRemarksForMove
      summary: Fetches customer support remarks using the move code (locator).
  '/customer-support-remarks/{customerSupportRemarkID}':
    parameters:
      - in: path
        description: the customer support remark ID to be modified
        name: customerSupportRemarkID
        required: true
        type: string
        format: uuid
    patch:
      tags:
        - customerSupportRemarks
      description: Updates a customer support remark for a move
      operationId: updateCustomerSupportRemarkForMove
      summary: Updates a customer support remark for a move
      consumes:
        - application/json
      produces:
        - application/json
      parameters:
        - in: body
          name: body
          required: true
          schema:
            $ref: '#/definitions/UpdateCustomerSupportRemarkPayload'
      responses:
        '200':
          description: Successfully updated customer support remark
          schema:
            $ref: 'definitions/CustomerSupportRemark.yaml'
        '400':
          $ref: '#/responses/InvalidRequest'
        '403':
          $ref: '#/responses/PermissionDenied'
        '404':
          $ref: '#/responses/NotFound'
        '422':
          $ref: '#/responses/UnprocessableEntity'
        '500':
          $ref: '#/responses/ServerError'
    delete:
      summary: Soft deletes a customer support remark by ID
      description: Soft deletes a customer support remark by ID
      operationId: deleteCustomerSupportRemark
      tags:
        - customerSupportRemarks
      produces:
        - application/json
      responses:
        '204':
          description: Successfully soft deleted the shipment
        '400':
          $ref: '#/responses/InvalidRequest'
        '403':
          $ref: '#/responses/PermissionDenied'
        '404':
          $ref: '#/responses/NotFound'
        '409':
          $ref: '#/responses/Conflict'
        '422':
          $ref: '#/responses/UnprocessableEntity'
        '500':
          $ref: '#/responses/ServerError'
  '/moves/{locator}/evaluation-reports':
    parameters:
      - in: path
        name: locator
        required: true
        type: string
    post:
      produces:
        - application/json
      consumes:
        - application/json
      parameters:
        - in: body
          name: body
          schema:
            $ref: '#/definitions/CreateEvaluationReport'
      responses:
        '200':
          description: Successfully created evaluation report
          schema:
            $ref: '#/definitions/EvaluationReport'
        '400':
          $ref: '#/responses/InvalidRequest'
        '404':
          $ref: '#/responses/NotFound'
        '422':
          $ref: '#/responses/UnprocessableEntity'
        '500':
          $ref: '#/responses/ServerError'
      x-permissions:
        - create.evaluationReport
      tags:
        - evaluationReports
      description: Creates an evaluation report
      operationId: createEvaluationReport
      summary: Creates an evaluation report
  '/evaluation-reports/{reportID}/download':
    parameters:
      - in: path
        description: the evaluation report ID to be downloaded
        name: reportID
        required: true
        type: string
        format: uuid
    get:
      summary: Downloads an evaluation report as a PDF
      description: Downloads an evaluation report as a PDF
      operationId: downloadEvaluationReport
      tags:
        - evaluationReports
      produces:
        - application/pdf
      responses:
        '200':
          headers:
            Content-Disposition:
              type: string
              description: File name to download
          description: Evaluation report PDF
          schema:
            format: binary
            type: file
        '403':
          $ref: '#/responses/PermissionDenied'
        '404':
          $ref: '#/responses/NotFound'
        '500':
          $ref: '#/responses/ServerError'
  '/evaluation-reports/{reportID}':
    parameters:
      - in: path
        description: the evaluation report ID to be modified
        name: reportID
        required: true
        type: string
        format: uuid
    get:
      summary: Gets an evaluation report by ID
      description: Gets an evaluation report by ID
      operationId: getEvaluationReport
      tags:
        - evaluationReports
      produces:
        - application/json
      responses:
        '200':
          description: Successfully got the report
          schema:
            $ref: '#/definitions/EvaluationReport'
        '400':
          $ref: '#/responses/InvalidRequest'
        '403':
          $ref: '#/responses/PermissionDenied'
        '404':
          $ref: '#/responses/NotFound'
        '500':
          $ref: '#/responses/ServerError'
    delete:
      summary: Deletes an evaluation report by ID
      description: Deletes an evaluation report by ID
      operationId: deleteEvaluationReport
      x-permissions:
        - delete.evaluationReport
      tags:
        - evaluationReports
      produces:
        - application/json
      responses:
        '204':
          description: Successfully deleted the report
        '400':
          $ref: '#/responses/InvalidRequest'
        '403':
          $ref: '#/responses/PermissionDenied'
        '404':
          $ref: '#/responses/NotFound'
        '409':
          $ref: '#/responses/Conflict'
        '422':
          $ref: '#/responses/UnprocessableEntity'
        '500':
          $ref: '#/responses/ServerError'
    put:
      summary: Saves an evaluation report as a draft
      description: Saves an evaluation report as a draft
      operationId: saveEvaluationReport
      x-permissions:
        - update.evaluationReport
      tags:
        - evaluationReports
      produces:
        - application/json
      consumes:
        - application/json
      parameters:
        - in: body
          name: body
          schema:
            $ref: '#/definitions/EvaluationReport'
        - in: header
          name: If-Match
          type: string
          required: true
          description: >
            Optimistic locking is implemented via the `If-Match` header. If the ETag header does not match
            the value of the resource on the server, the server rejects the change with a `412 Precondition Failed` error.
      responses:
        '204':
          description: Successfully saved the report
        '400':
          $ref: '#/responses/InvalidRequest'
        '403':
          $ref: '#/responses/PermissionDenied'
        '404':
          $ref: '#/responses/NotFound'
        '409':
          $ref: '#/responses/Conflict'
        '412':
          $ref: '#/responses/PreconditionFailed'
        '422':
          $ref: '#/responses/UnprocessableEntity'
        '500':
          $ref: '#/responses/ServerError'
  '/evaluation-reports/{reportID}/submit':
    parameters:
      - in: path
        description: the evaluation report ID to be modified
        name: reportID
        required: true
        type: string
        format: uuid
    post:
      summary: Submits an evaluation report
      description: Submits an evaluation report
      operationId: submitEvaluationReport
      tags:
        - evaluationReports
      produces:
        - application/json
      parameters:
        - in: header
          name: If-Match
          type: string
          required: true
          description: >
            Optimistic locking is implemented via the `If-Match` header. If the ETag header does not match
            the value of the resource on the server, the server rejects the change with a `412 Precondition Failed` error.
      responses:
        '204':
          description: Successfully submitted an evaluation report with the provided ID
        '403':
          $ref: '#/responses/PermissionDenied'
        '404':
          $ref: '#/responses/NotFound'
        '412':
          $ref: '#/responses/PreconditionFailed'
        '422':
          $ref: '#/responses/UnprocessableEntity'
        '500':
          $ref: '#/responses/ServerError'
      x-permissions:
        - update.evaluationReport
  '/evaluation-reports/{reportID}/appeal/add':
    parameters:
      - in: path
        description: the evaluation report ID
        name: reportID
        required: true
        type: string
        format: uuid
    post:
      summary: Adds an appeal to a serious incident on an evaluation report
      description: Adds an appeal to a serious incident on an evaluation report
      operationId: addAppealToSeriousIncident
      tags:
        - evaluationReports
      produces:
        - application/json
      consumes:
        - application/json
      parameters:
        - in: body
          name: body
          schema:
            $ref: '#/definitions/CreateAppeal'
      responses:
        '204':
          description: Successfully added an appeal to a serious incident
        '403':
          $ref: '#/responses/PermissionDenied'
        '404':
          $ref: '#/responses/NotFound'
        '412':
          $ref: '#/responses/PreconditionFailed'
        '422':
          $ref: '#/responses/UnprocessableEntity'
        '500':
          $ref: '#/responses/ServerError'
      x-permissions:
        - update.evaluationReport
  '/evaluation-reports/{reportID}/{reportViolationID}/appeal/add':
    parameters:
      - in: path
        description: the evaluation report ID
        name: reportID
        required: true
        type: string
        format: uuid
      - in: path
        description: the report violation ID
        name: reportViolationID
        required: true
        type: string
        format: uuid
    post:
      summary: Adds an appeal to a violation
      description: Adds an appeal to a violation
      operationId: addAppealToViolation
      tags:
        - evaluationReports
      produces:
        - application/json
      consumes:
        - application/json
      parameters:
        - in: body
          name: body
          schema:
            $ref: '#/definitions/CreateAppeal'
      responses:
        '204':
          description: Successfully added an appeal to a violation
        '403':
          $ref: '#/responses/PermissionDenied'
        '404':
          $ref: '#/responses/NotFound'
        '412':
          $ref: '#/responses/PreconditionFailed'
        '422':
          $ref: '#/responses/UnprocessableEntity'
        '500':
          $ref: '#/responses/ServerError'
      x-permissions:
        - update.evaluationReport
  '/pws-violations':
    get:
      summary: Fetch the possible PWS violations for an evaluation report
      description: Fetch the possible PWS violations for an evaluation report
      operationId: getPWSViolations
      tags:
        - pwsViolations
      produces:
        - application/json
      responses:
        '200':
          description: Successfully retrieved the PWS violations
          schema:
            $ref: '#/definitions/PWSViolations'
        '400':
          $ref: '#/responses/InvalidRequest'
        '403':
          $ref: '#/responses/PermissionDenied'
        '404':
          $ref: '#/responses/NotFound'
        '500':
          $ref: '#/responses/ServerError'
  '/report-violations/{reportID}':
    parameters:
      - in: path
        description: the evaluation report ID that has associated violations
        name: reportID
        required: true
        type: string
        format: uuid
    get:
      summary: Fetch the report violations for an evaluation report
      description: Fetch the report violations for an evaluation report
      operationId: getReportViolationsByReportID
      tags:
        - reportViolations
      produces:
        - application/json
      responses:
        '200':
          description: Successfully retrieved the report violations
          schema:
            $ref: '#/definitions/ReportViolations'
        '400':
          $ref: '#/responses/InvalidRequest'
        '403':
          $ref: '#/responses/PermissionDenied'
        '404':
          $ref: '#/responses/NotFound'
        '500':
          $ref: '#/responses/ServerError'
    post:
      summary: Associate violations with an evaluation report
      description: >-
        Associate violations with an evaluation report. This will overwrite any
        existing report-violations associations for the report and replace them
        with the newly provided ones.  An empty array will remove all violation
        associations for a given report.
      operationId: associateReportViolations
      tags:
        - reportViolations
      produces:
        - application/json
      consumes:
        - application/json
      parameters:
        - in: body
          name: body
          schema:
            $ref: '#/definitions/AssociateReportViolations'
      responses:
        '204':
          description: Successfully saved the report violations
        '400':
          $ref: '#/responses/InvalidRequest'
        '403':
          $ref: '#/responses/PermissionDenied'
        '404':
          $ref: '#/responses/NotFound'
        '409':
          $ref: '#/responses/Conflict'
        '422':
          $ref: '#/responses/UnprocessableEntity'
        '500':
          $ref: '#/responses/ServerError'
      x-permissions:
        - create.reportViolation
  '/moves/{locator}/payment-requests':
    parameters:
      - description: move code to identify a move for payment requests
        format: string
        in: path
        name: locator
        required: true
        type: string
    get:
      produces:
        - application/json
      parameters: []
      responses:
        '200':
          description: Successfully retrieved all line items for a move task order
          schema:
            $ref: '#/definitions/PaymentRequests'
        '403':
          $ref: '#/responses/PermissionDenied'
        '404':
          $ref: '#/responses/NotFound'
        '422':
          $ref: '#/responses/UnprocessableEntity'
        '500':
          $ref: '#/responses/ServerError'
      tags:
        - paymentRequests
      description: Fetches payment requests for a move
      operationId: getPaymentRequestsForMove
      summary: Fetches payment requests using the move code (locator).
      x-permissions:
        - read.paymentRequest
  '/moves/{moveID}/financial-review-flag':
    parameters:
      - description: ID of move to flag
        in: path
        name: moveID
        required: true
        type: string
        format: uuid
    post:
      summary: Flags a move for financial office review
      description: This sets a flag which indicates that the move should be reviewed by a fincancial office. For example, if the origin or delivery address of a shipment is far from the duty location and may incur excess costs to the customer.
      operationId: setFinancialReviewFlag
      tags:
        - move
      consumes:
        - application/json
      produces:
        - application/json
      parameters:
        - in: header
          name: If-Match
          type: string
        - in: body
          name: body
          schema:
            required:
              - flagForReview
            properties:
              remarks:
                description: explanation of why the move is being flagged for financial review
                example: this address is way too far away
                type: string
                x-nullable: true
              flagForReview:
                description: boolean value representing whether we should flag a move for financial review
                example: false
                type: boolean
      responses:
        '200':
          description: updated Move
          schema:
            $ref: '#/definitions/Move'
        '403':
          $ref: '#/responses/PermissionDenied'
        '404':
          $ref: '#/responses/NotFound'
        '412':
          $ref: '#/responses/PreconditionFailed'
        '422':
          $ref: '#/responses/UnprocessableEntity'
        '500':
          $ref: '#/responses/ServerError'
      x-permissions:
        - update.financialReviewFlag
  /moves/{moveID}/uploadAdditionalDocuments:
    patch:
      summary: Patch the additional documents for a given move
      description: Customers will on occaision need the ability to upload additional supporting documents, for a variety of reasons. This does not include amended order.
      operationId: uploadAdditionalDocuments
      tags:
        - move
      consumes:
        - multipart/form-data
      parameters:
        - in: path
          name: moveID
          type: string
          format: uuid
          required: true
          description: UUID of the order
        - in: formData
          name: file
          type: file
          description: The file to upload.
          required: true
      responses:
        '201':
          description: created upload
          schema:
            $ref: 'definitions/Upload.yaml'
        '400':
          description: invalid request
          schema:
            $ref: '#/definitions/InvalidRequestResponsePayload'
        '403':
          description: not authorized
        '404':
          description: not found
        '413':
          description: payload is too large
        '500':
          description: server error
      x-permissions:
        - create.supportingDocuments
  '/payment-requests/{paymentRequestID}/shipments-payment-sit-balance':
    parameters:
      - description: payment request ID of the payment request with SIT service items being reviewed
        name: paymentRequestID
        type: string
        format: uuid
        in: path
        required: true
    get:
      produces:
        - application/json
      parameters: []
      responses:
        '200':
          description: Successfully retrieved shipments and their SIT days balance from all payment requests on the move
          schema:
            $ref: '#/definitions/ShipmentsPaymentSITBalance'
        '403':
          $ref: '#/responses/PermissionDenied'
        '404':
          $ref: '#/responses/NotFound'
        '422':
          $ref: '#/responses/UnprocessableEntity'
        '500':
          $ref: '#/responses/ServerError'
      tags:
        - paymentRequests
      description: Returns all shipment payment request SIT usage to support partial SIT invoicing
      operationId: getShipmentsPaymentSITBalance
      summary: Returns all shipment payment request SIT usage to support partial SIT invoicing
      x-permissions:
        - read.shipmentsPaymentSITBalance
  '/payment-requests/{paymentRequestID}/status':
    patch:
      consumes:
        - application/json
      produces:
        - application/json
      parameters:
        - description: UUID of payment request
          format: uuid
          in: path
          name: paymentRequestID
          required: true
          type: string
        - in: body
          name: body
          required: true
          schema:
            $ref: '#/definitions/UpdatePaymentRequestStatusPayload'
        - in: header
          name: If-Match
          type: string
          required: true
      responses:
        '200':
          description: updated payment request
          schema:
            $ref: '#/definitions/PaymentRequest'
        '400':
          $ref: '#/responses/InvalidRequest'
        '401':
          $ref: '#/responses/PermissionDenied'
        '403':
          $ref: '#/responses/PermissionDenied'
        '404':
          $ref: '#/responses/NotFound'
        '412':
          $ref: '#/responses/PreconditionFailed'
        '422':
          $ref: '#/responses/UnprocessableEntity'
        '500':
          $ref: '#/responses/ServerError'
      tags:
        - paymentRequests
      description: Updates status of a payment request by id
      operationId: updatePaymentRequestStatus
      summary: Updates status of a payment request by id
      x-permissions:
        - update.paymentRequest
  '/payment-requests/{paymentRequestID}/bulkDownload':
    parameters:
      - description: the id for the payment-request with files to be downloaded
        in: path
        name: paymentRequestID
        required: true
        type: string
    get:
      summary: Downloads all Payment Request documents as a PDF
      description: |
        This endpoint downloads all uploaded payment request documentation combined into a single PDF.
      operationId: bulkDownload
      tags:
        - paymentRequests
      produces:
        - application/pdf
      responses:
        '200':
          headers:
            Content-Disposition:
              type: string
              description: File name to download
          description: Payment Request Files PDF
          schema:
            format: binary
            type: file
        '400':
          $ref: '#/responses/InvalidRequest'
        '500':
          $ref: '#/responses/ServerError'
  /documents/{documentId}:
    get:
      summary: Returns a document
      description: Returns a document and its uploads
      operationId: getDocument
      tags:
        - ghcDocuments
      parameters:
        - in: path
          name: documentId
          type: string
          format: uuid
          required: true
          description: UUID of the document to return
      responses:
        '200':
          description: the requested document
          schema:
            $ref: 'definitions/Document.yaml'
        '400':
          $ref: '#/responses/InvalidRequest'
        '401':
          $ref: '#/responses/PermissionDenied'
        '403':
          $ref: '#/responses/PermissionDenied'
        '404':
          $ref: '#/responses/NotFound'
        '412':
          $ref: '#/responses/PreconditionFailed'
        '422':
          $ref: '#/responses/UnprocessableEntity'
        '500':
          $ref: '#/responses/ServerError'
  /documents:
    post:
      summary: Create a new document
      description: Documents represent a physical artifact such as a scanned document or a PDF file
      operationId: createDocument
      tags:
        - ghcDocuments
      parameters:
        - in: body
          name: documentPayload
          required: true
          schema:
            $ref: '#/definitions/PostDocumentPayload'
      responses:
        '201':
          description: created document
          schema:
            $ref: 'definitions/Document.yaml'
        '400':
          description: invalid request
        '403':
          $ref: '#/responses/PermissionDenied'
        '500':
          description: server error
  /queues/counseling:
    get:
      produces:
        - application/json
      summary: Gets queued list of all customer moves needing services counseling by GBLOC origin
      description: >
        An office services counselor user will be assigned a transportation office that will determine which moves are displayed in their queue based on the origin duty location.  GHC moves will show up here onced they have reached the NEEDS SERVICE COUNSELING status after submission from a customer or created on a customer's behalf.
      operationId: getServicesCounselingQueue
      tags:
        - queues
      parameters:
        - in: query
          name: page
          type: integer
          description: requested page number of paginated move results
        - in: query
          name: perPage
          type: integer
          description: maximum number of moves to show on each page of paginated results
        - in: query
          name: sort
          type: string
          enum:
            [
              customerName,
              edipi,
              emplid,
              branch,
              locator,
              status,
              requestedMoveDate,
              submittedAt,
              originGBLOC,
              originDutyLocation,
              destinationDutyLocation,
              ppmType,
              closeoutInitiated,
              closeoutLocation,
              ppmStatus,
              counselingOffice,
              assignedTo,
            ]
          description: field that results should be sorted by
        - in: query
          name: order
          type: string
          enum: [asc, desc]
          description: direction of sort order if applied
        - in: query
          name: branch
          type: string
          description: filters by the branch of the move's service member
        - in: query
          name: locator
          type: string
          description: filters to match the unique move code locator
        - in: query
          name: customerName
          type: string
          description: filters using a prefix match on the service member's last name
        - in: query
          name: counselingOffice
          type: string
          description: filters using a counselingOffice name of the move
        - in: query
          name: edipi
          type: string
          description: filters to match the unique service member's DoD ID
        - in: query
          name: emplid
          type: string
          description: filters to match the unique service member's EMPLID
        - in: query
          name: requestedMoveDate
          type: string
          description: filters the requested pickup date of a shipment on the move
        - in: query
          name: submittedAt
          type: string
          format: date-time
          description: Start of the submitted at date in the user's local time zone converted to UTC
        - in: query
          name: originGBLOC
          type: string
          description: filters the GBLOC of the service member's origin duty location
        - in: query
          name: originDutyLocation
          type: array
          uniqueItems: true
          collectionFormat: multi
          items:
            type: string
          description: filters the name of the origin duty location on the orders
        - in: query
          name: destinationDutyLocation
          type: string
          description: filters the name of the destination duty location on the orders
        - in: query
          name: status
          type: array
          description: filters the status of the move
          uniqueItems: true
          items:
            type: string
            enum:
              - NEEDS SERVICE COUNSELING
              - SERVICE COUNSELING COMPLETED
        - in: query
          name: needsPPMCloseout
          type: boolean
          description: Only used for Services Counseling queue. If true, show PPM moves that are ready for closeout. Otherwise, show all other moves.
        - in: query
          name: ppmType
          type: string
          enum:
            - FULL
            - PARTIAL
          description: filters PPM type
        - in: query
          name: closeoutInitiated
          type: string
          format: date-time
          description: Latest date that closeout was initiated on a PPM on the move
        - in: query
          name: closeoutLocation
          type: string
          description: closeout location
        - in: query
          name: orderType
          type: string
          description: order type
        - in: query
          name: ppmStatus
          type: string
          enum:
            - WAITING_ON_CUSTOMER
            - NEEDS_CLOSEOUT
          description: filters the status of the PPM shipment
        - in: query
          name: viewAsGBLOC
          type: string
          description: |
            Used to return a queue for a GBLOC other than the default of the current user. Requires the HQ role or a secondary transportation office assignment. The parameter is ignored if the requesting user does not have the necessary role or assignment.
        - in: query
          name: assignedTo
          type: string
          description: |
            Used to illustrate which user is assigned to this payment request.
      responses:
        '200':
          description: Successfully returned all moves matching the criteria
          schema:
            $ref: '#/definitions/QueueMovesResult'
        '403':
          $ref: '#/responses/PermissionDenied'
        '500':
          $ref: '#/responses/ServerError'
  /queues/counseling/origin-list:
    get:
      produces:
        - application/json
      summary: Gets queued list of all moves origin locations in the counselors queue
      description: >
        An office services counselor user will be assigned a transportation office that will determine which moves are displayed in their queue based on the origin duty location. This pulls the availalble origin duty locations.
      operationId: getServicesCounselingOriginList
      tags:
        - queues
      parameters:
        - in: query
          name: needsPPMCloseout
          type: boolean
          description: Only used for Services Counseling queue. If true, show PPM moves origin locations that are ready for closeout. Otherwise, show all other moves origin locations.
        - in: query
          name: viewAsGBLOC
          type: string
          description: Used to return an origins list for a GBLOC other than the default of the current user. Requires the HQ role or a secondary transportation office assignment. The parameter is ignored if the requesting user does not have the necessary role or assignment.
      responses:
        '200':
          description: Successfully returned all moves matching the criteria
          schema:
            $ref: '#/definitions/Locations'
        '403':
          $ref: '#/responses/PermissionDenied'
        '500':
          $ref: '#/responses/ServerError'
  /queues/prime-moves:
    get:
      summary: getPrimeMovesQueue
      description: |
        Gets all moves that have been reviewed and approved by the TOO. The `since` parameter can be used to filter this
        list down to only the moves that have been updated since the provided timestamp. A move will be considered
        updated if the `updatedAt` timestamp on the move or on its orders, shipments, service items, or payment
        requests, is later than the provided date and time.

        **WIP**: Include what causes moves to leave this list. Currently, once the `availableToPrimeAt` timestamp has
        been set, that move will always appear in this list.
      operationId: listPrimeMoves
      tags:
        - queues
      produces:
        - application/json
      parameters:
        - in: query
          name: since
          type: string
          format: date-time
          description: Only return moves updated since this time. Formatted like "2021-07-23T18:30:47.116Z"
        - in: query
          name: page
          type: integer
          description: requested page of results
        - in: query
          name: perPage
          type: integer
          description: results per page
        - in: query
          name: id
          type: string
        - in: query
          name: moveCode
          type: string
        - in: query
          name: orderType
          type: string
          description: order type
      responses:
        '200':
          description: Successfully retrieved moves. A successful fetch might still return zero moves.
          schema:
            $ref: '#/definitions/ListPrimeMovesResult'
        '403':
          $ref: '#/responses/PermissionDenied'
        '500':
          $ref: '#/responses/ServerError'
  /queues/moves:
    get:
      produces:
        - application/json
      summary: Gets queued list of all customer moves by GBLOC origin
      description: >
        An office TOO user will be assigned a transportation office that will determine which moves are displayed in their queue based on the origin duty location.  GHC moves will show up here onced they have reached the submitted status sent by the customer and have move task orders, shipments, and service items to approve.
      operationId: getMovesQueue
      tags:
        - queues
      parameters:
        - in: query
          name: page
          type: integer
          description: requested page of results
        - in: query
          name: perPage
          type: integer
          description: results per page
        - in: query
          name: sort
          type: string
          enum:
            [
              customerName,
              edipi,
              emplid,
              branch,
              locator,
              status,
              originDutyLocation,
              destinationDutyLocation,
              requestedMoveDate,
              appearedInTooAt,
              assignedTo,
              counselingOffice,
            ]
          description: field that results should be sorted by
        - in: query
          name: order
          type: string
          enum: [asc, desc]
          description: direction of sort order if applied
        - in: query
          name: branch
          type: string
        - in: query
          name: locator
          type: string
        - in: query
          name: customerName
          type: string
        - in: query
          name: edipi
          type: string
        - in: query
          name: emplid
          type: string
        - in: query
          name: originDutyLocation
          type: array
          uniqueItems: true
          collectionFormat: multi
          items:
            type: string
        - in: query
          name: destinationDutyLocation
          type: string
        - in: query
          name: appearedInTooAt
          type: string
          format: date-time
        - in: query
          name: requestedMoveDate
          type: string
          description: filters the requested pickup date of a shipment on the move
        - in: query
          name: status
          type: array
          description: Filtering for the status.
          uniqueItems: true
          items:
            type: string
            enum:
              - SUBMITTED
              - SERVICE COUNSELING COMPLETED
              - APPROVALS REQUESTED
        - in: query
          name: orderType
          type: string
          description: order type
        - in: query
          name: viewAsGBLOC
          type: string
          description: |
            Used to return a queue for a GBLOC other than the default of the current user. Requires the HQ role or a secondary transportation office assignment. The parameter is ignored if the requesting user does not have the necessary role or assignment.
        - in: query
          name: assignedTo
          type: string
          description: |
            Used to illustrate which user is assigned to this move.
        - in: query
          name: counselingOffice
          type: string
          description: filters using a counselingOffice name of the move
      responses:
        '200':
          description: Successfully returned all moves matching the criteria
          schema:
            $ref: '#/definitions/QueueMovesResult'
        '403':
          $ref: '#/responses/PermissionDenied'
        '500':
          $ref: '#/responses/ServerError'
  /queues/destination-requests:
    get:
      produces:
        - application/json
      summary: Gets queued list of all customer moves by a shipment's destination address GBLOC that have destination requests (destination SIT, shuttle, destination address requests)
      description: >
        A TOO will view this queue when they have destination requests tied to the destination address in their GBLOC within a shipment. This includes unapproved destination SIT service items (including shuttle) and destination address requests that are not approved.
      operationId: getDestinationRequestsQueue
      tags:
        - queues
      parameters:
        - in: query
          name: page
          type: integer
          description: requested page of results
        - in: query
          name: perPage
          type: integer
          description: results per page
        - in: query
          name: sort
          type: string
          enum:
            [
              customerName,
              edipi,
              emplid,
              branch,
              locator,
              status,
              originDutyLocation,
              destinationDutyLocation,
              requestedMoveDate,
              appearedInTooAt,
              assignedTo,
              counselingOffice,
            ]
          description: field that results should be sorted by
        - in: query
          name: order
          type: string
          enum: [asc, desc]
          description: direction of sort order if applied
        - in: query
          name: branch
          type: string
        - in: query
          name: locator
          type: string
        - in: query
          name: customerName
          type: string
        - in: query
          name: edipi
          type: string
        - in: query
          name: emplid
          type: string
        - in: query
          name: originDutyLocation
          type: array
          uniqueItems: true
          collectionFormat: multi
          items:
            type: string
        - in: query
          name: destinationDutyLocation
          type: string
        - in: query
          name: appearedInTooAt
          type: string
          format: date-time
        - in: query
          name: requestedMoveDate
          type: string
          description: filters the requested pickup date of a shipment on the move
        - in: query
          name: status
          type: array
          description: Filtering for the status.
          uniqueItems: true
          items:
            type: string
            enum:
              - APPROVALS REQUESTED
        - in: query
          name: orderType
          type: string
          description: order type
        - in: query
          name: viewAsGBLOC
          type: string
          description: |
            Used to return a queue for a GBLOC other than the default of the current user. Requires the HQ role. The parameter is ignored if the requesting user does not have the necessary role.
        - in: query
          name: assignedTo
          type: string
          description: |
            Used to illustrate which user is assigned to this move.
        - in: query
          name: counselingOffice
          type: string
          description: filters using a counselingOffice name of the move
      responses:
        '200':
          description: Successfully returned all moves matching the criteria
          schema:
            $ref: '#/definitions/QueueMovesResult'
        '403':
          $ref: '#/responses/PermissionDenied'
        '500':
          $ref: '#/responses/ServerError'
  /queues/payment-requests:
    get:
      produces:
        - application/json
      summary: Gets queued list of all payment requests by GBLOC origin
      description: >
        An office TIO user will be assigned a transportation office that will determine which payment requests are displayed in their queue based on the origin duty location.
      operationId: getPaymentRequestsQueue
      tags:
        - queues
      parameters:
        - in: query
          name: sort
          type: string
          enum: [customerName, locator, submittedAt, branch, status, edipi, emplid, age, originDutyLocation, assignedTo, counselingOffice]
          description: field that results should be sorted by
        - in: query
          name: order
          type: string
          enum: [asc, desc]
          description: direction of sort order if applied
        - in: query
          name: page
          type: integer
          description: requested page of results
        - in: query
          name: perPage
          type: integer
          description: number of records to include per page
        - in: query
          name: submittedAt
          type: string
          format: date-time
          description: Start of the submitted at date in the user's local time zone converted to UTC
        - in: query
          name: branch
          type: string
        - in: query
          name: locator
          type: string
        - in: query
          name: customerName
          type: string
        - in: query
          name: edipi
          type: string
        - in: query
          name: emplid
          type: string
        - in: query
          name: destinationDutyLocation
          type: string
        - in: query
          name: originDutyLocation
          type: string
        - in: query
          name: assignedTo
          type: string
          description: |
            Used to illustrate which user is assigned to this payment request.
        - in: query
          name: counselingOffice
          type: string
          description: filters using a counselingOffice name of the move
        - in: query
          name: status
          type: array
          description: Filtering for the status.
          uniqueItems: true
          items:
            type: string
            enum:
              - PENDING
              - REVIEWED
              - REVIEWED_AND_ALL_SERVICE_ITEMS_REJECTED
              - PAID
              - DEPRECATED
              - EDI_ERROR
        - in: query
          name: orderType
          type: string
          description: order type
        - in: query
          name: viewAsGBLOC
          type: string
          description: |
            Used to return a queue for a GBLOC other than the default of the current user. Requires the HQ role or a secondary transportation office assignment. The parameter is ignored if the requesting user does not have the necessary role or assignment.
      responses:
        '200':
          description: Successfully returned all moves matching the criteria
          schema:
            $ref: '#/definitions/QueuePaymentRequestsResult'
        '403':
          $ref: '#/responses/PermissionDenied'
        '500':
          $ref: '#/responses/ServerError'
  /moves/search:
    post:
      produces:
        - application/json
      consumes:
        - application/json
      summary: Search moves by locator, DOD ID, or customer name
      description: >
        Search moves by locator, DOD ID, or customer name. Used by QAE and CSR users.
      operationId: searchMoves
      tags:
        - move
      parameters:
        - in: body
          name: body
          schema:
            properties:
              page:
                type: integer
                description: requested page of results
              perPage:
                type: integer
              locator:
                description: Move locator
                type: string
                minLength: 6
                maxLength: 6
                x-nullable: true
              edipi:
                description: DOD ID
                type: string
                minLength: 10
                maxLength: 10
                x-nullable: true
              emplid:
                description: EMPLID
                type: string
                minLength: 7
                maxLength: 7
                x-nullable: true
              customerName:
                description: Customer Name
                type: string
                minLength: 1
                x-nullable: true
              paymentRequestCode:
                type: string
                example: 9551-6199-2
                x-nullable: true
              status:
                type: array
                description: Filtering for the status.
                uniqueItems: true
                items:
                  type: string
                  enum:
                    - DRAFT
                    - SUBMITTED
                    - APPROVALS REQUESTED
                    - APPROVED
                    - NEEDS SERVICE COUNSELING
                    - SERVICE COUNSELING COMPLETED
                    - CANCELED
              originPostalCode:
                type: string
                x-nullable: true
              destinationPostalCode:
                type: string
                x-nullable: true
              branch:
                type: string
                x-nullable: true
              shipmentsCount:
                type: integer
                x-nullable: true
              pickupDate:
                type: string
                format: date-time
                x-nullable: true
              deliveryDate:
                type: string
                format: date-time
                x-nullable: true
              sort:
                type: string
                x-nullable: true
                enum:
                  [
                    customerName,
                    edipi,
                    emplid,
                    branch,
                    locator,
                    status,
                    originPostalCode,
                    destinationPostalCode,
                    shipmentsCount,
                  ]
              order:
                type: string
                x-nullable: true
                enum: [asc, desc]
          description: field that results should be sorted by
      responses:
        '200':
          description: Successfully returned all moves matching the criteria
          schema:
            $ref: '#/definitions/SearchMovesResult'
        '403':
          $ref: '#/responses/PermissionDenied'
        '500':
          $ref: '#/responses/ServerError'
  '/tac/valid':
    get:
      summary: Validation of a TAC value
      description: Returns a boolean based on whether a tac value is valid or not
      operationId: tacValidation
      tags:
        - tac
        - order
      parameters:
        - in: query
          name: tac
          type: string
          required: true
          description: The tac value to validate
      responses:
        '200':
          description: Successfully retrieved validation status
          schema:
            $ref: '#/definitions/TacValid'
        '400':
          $ref: '#/responses/InvalidRequest'
        '401':
          $ref: '#/responses/PermissionDenied'
        '403':
          $ref: '#/responses/PermissionDenied'
        '404':
          $ref: '#/responses/NotFound'
        '500':
          $ref: '#/responses/ServerError'
  /lines-of-accounting:
    post:
      summary: 'Fetch line of accounting'
      description: >
        Fetches a line of accounting based on provided service member affiliation, effective date, and Transportation Accounting Code (TAC).
        It uses these parameters to filter the correct Line of Accounting for the provided TAC. It does this by filtering
        through both TAC and LOAs based on the provided code and effective date. The 'Effective Date' is the date
        that can be either the orders issued date (For HHG shipments), MTO approval date (For NTS shipments),
        or even the current date for NTS shipments with no approval yet (Just providing a preview to the office users per customer request).
        Effective date is used to find "Active" TGET data by searching for the TACs and LOAs with begin and end dates containing this date.
      operationId: requestLineOfAccounting
      tags:
        - linesOfAccounting
      consumes:
        - 'application/json'
      produces:
        - 'application/json'
      parameters:
        - in: 'body'
          name: 'body'
          description: 'Service member affiliation, effective date, and TAC code.'
          required: true
          schema:
            $ref: '#/definitions/FetchLineOfAccountingPayload'
      responses:
        '200':
          description: 'Successfully retrieved line of accounting'
          schema:
            $ref: 'definitions/LineOfAccounting.yaml'
        '400':
          $ref: '#/responses/InvalidRequest'
        '401':
          $ref: '#/responses/PermissionDenied'
        '403':
          $ref: '#/responses/PermissionDenied'
        '404':
          $ref: '#/responses/NotFound'
        '422':
          $ref: '#/responses/UnprocessableEntity'
        '500':
          $ref: '#/responses/ServerError'
  /transportation-offices:
    get:
      produces:
        - application/json
      summary: Returns the transportation offices matching the search query that is enabled for PPM closeout
      description: Returns the transportation offices matching the search query that is enabled for PPM closeout
      operationId: getTransportationOffices
      tags:
        - transportationOffice
      parameters:
        - in: query
          name: search
          type: string
          required: true
          minLength: 2
          description: Search string for transportation offices
      responses:
        '200':
          description: Successfully retrieved transportation offices
          schema:
            $ref: '#/definitions/TransportationOffices'
        '400':
          $ref: '#/responses/InvalidRequest'
        '401':
          $ref: '#/responses/PermissionDenied'
        '403':
          $ref: '#/responses/PermissionDenied'
        '404':
          $ref: '#/responses/NotFound'
        '500':
          $ref: '#/responses/ServerError'
  /open/transportation-offices:
    get:
      produces:
        - application/json
      summary: Returns the transportation offices matching the search query
      description: This endpoint is publicly accessible as it is utilized to access transportation office information without having an office account.Returns the transportation offices matching the search query.
      operationId: getTransportationOfficesOpen
      tags:
        - transportationOffice
      parameters:
        - in: query
          name: search
          type: string
          required: true
          minLength: 2
          description: Search string for transportation offices
      responses:
        '200':
          description: Successfully retrieved transportation offices
          schema:
            $ref: '#/definitions/TransportationOffices'
        '400':
          $ref: '#/responses/InvalidRequest'
        '401':
          $ref: '#/responses/PermissionDenied'
        '403':
          $ref: '#/responses/PermissionDenied'
        '404':
          $ref: '#/responses/NotFound'
        '500':
          $ref: '#/responses/ServerError'
  /transportation-offices/gblocs:
    get:
      produces:
        - application/json
      summary: Returns a list of distinct GBLOCs that exist in the transportation offices table
      description: Returns a list of distinct GBLOCs that exist in the transportation offices table
      operationId: getTransportationOfficesGBLOCs
      tags:
        - transportationOffice
      responses:
        '200':
          description: Successfully retrieved GBLOCs
          schema:
            $ref: '#/definitions/GBLOCs'
        '400':
          $ref: '#/responses/InvalidRequest'
        '401':
          $ref: '#/responses/PermissionDenied'
        '403':
          $ref: '#/responses/PermissionDenied'
        '404':
          $ref: '#/responses/NotFound'
        '500':
          $ref: '#/responses/ServerError'
<<<<<<< HEAD
  /addresses/zip-city-lookup/{search}:
    get:
      summary: Returns city, state, postal code, and county associated with the specified full/partial postal code or city and state string
      description: Find by API using full/partial postal code or city name that returns an us_post_region_cities json object containing city, state, county and postal code.
      operationId: getLocationByZipCityState
      tags:
        - addresses
      parameters:
      - in: path
        name: search
        type: string
        required: true
      responses:
        '200':
          description: the requested list of city, state, county, and postal code matches
          schema:
            $ref: "#/definitions/VLocations"
        '400':
          $ref: '#/responses/InvalidRequest'
        '403':
          $ref: '#/responses/PermissionDenied'
        '404':
          $ref: '#/responses/NotFound'
        '500':
          $ref: '#/responses/ServerError'
=======
  /transportation_offices/{dutyLocationId}/counseling_offices:
    get:
      summary: Returns the counseling locations in the GBLOC matching the duty location
      description: Returns the counseling locations matching the GBLOC from the selected duty location
      operationId: showCounselingOffices
      tags:
        - transportationOffice
      parameters:
        - in: path
          name: dutyLocationId
          format: uuid
          type: string
          required: true
          description: UUID of the duty location
      produces:
        - application/json
      responses:
        '200':
          description: Successfully retrieved counseling offices
          schema:
            $ref: '#/definitions/CounselingOffices'
        '500':
          description: internal server error
>>>>>>> 1b144032
  /uploads:
    post:
      summary: Create a new upload
      description: Uploads represent a single digital file, such as a JPEG or PDF. Currently, office application uploads are only for Services Counselors to upload files for orders, but this may be expanded in the future.
      operationId: createUpload
      tags:
        - uploads
      consumes:
        - multipart/form-data
      produces:
        - application/json
      parameters:
        - in: query
          name: documentId
          type: string
          format: uuid
          required: false
          description: UUID of the document to add an upload to
        - in: formData
          name: file
          type: file
          description: The file to upload.
          required: true
      responses:
        '201':
          description: created upload
          schema:
            $ref: 'definitions/Upload.yaml'
        '400':
          description: invalid request
        '403':
          description: not authorized
        '404':
          description: not found
        '413':
          description: payload is too large
        '500':
          description: server error
  /re-service-items:
    get:
      summary: Returns all ReServiceItems (Service Code, Service Name, Market, Shipment Type, Auto Approved)
      description: Get ReServiceItems
      produces:
        - application/json
      operationId: getAllReServiceItems
      tags:
        - reServiceItems
      responses:
        '200':
          description: Successfully retrieved all ReServiceItems.
          schema:
            $ref: '#/definitions/ReServiceItems'
        '400':
          $ref: '#/responses/InvalidRequest'
        '401':
          $ref: '#/responses/PermissionDenied'
        '404':
          $ref: '#/responses/NotFound'
        '500':
          $ref: '#/responses/ServerError'
  /uploads/{uploadID}:
    delete:
      summary: Deletes an upload
      description: Uploads represent a single digital file, such as a JPEG or PDF.
      operationId: deleteUpload
      tags:
        - uploads
      parameters:
        - in: path
          name: uploadID
          type: string
          format: uuid
          required: true
          description: UUID of the upload to be deleted
        - in: query
          name: orderID
          type: string
          format: uuid
          description: ID of the order that the upload belongs to
      responses:
        '204':
          description: deleted
        '400':
          description: invalid request
          schema:
            $ref: '#/definitions/InvalidRequestResponsePayload'
        '403':
          description: not authorized
        '404':
          description: not found
        '500':
          description: server error
  /uploads/get/:
    get:
      produces:
        - application/json
      parameters: []
      responses:
        '200':
          description: Successfully retrieved upload
          schema:
            $ref: 'definitions/Upload.yaml'
        '400':
          $ref: '#/responses/InvalidRequest'
        '401':
          $ref: '#/responses/PermissionDenied'
        '403':
          $ref: '#/responses/PermissionDenied'
        '404':
          $ref: '#/responses/NotFound'
        '500':
          $ref: '#/responses/ServerError'
      tags:
        - uploads
      description: Gets an upload
      operationId: getUpload
      summary: Gets an upload by ID
  /uploads/{uploadID}/update:
    patch:
      summary: Update an existing upload. This is only needed currently for updating the image rotation.
      description: Uploads represent a single digital file, such as a JPEG or PDF. The rotation is relevant to how it is displayed on the page.
      operationId: updateUpload
      tags:
        - uploads
      consumes:
        - application/json
      produces:
        - application/json
      parameters:
        - in: path
          name: uploadID
          type: string
          format: uuid
          required: true
          description: UUID of the upload to be updated
        - in: body
          name: body
          required: true
          schema:
            properties:
              rotation:
                type: integer
                description: The rotation of the image
                minimum: 0
                maximum: 3
      responses:
        '201':
          description: updated upload
          schema:
            $ref: 'definitions/Upload.yaml'
        '400':
          description: invalid request
        '403':
          description: not authorized
        '404':
          description: not found
        '413':
          description: payload is too large
        '500':
          description: server error
  /application_parameters/{parameterName}:
    get:
      summary: Searches for an application parameter by name, returns nil if not found
      description: Searches for an application parameter by name, returns nil if not found
      operationId: getParam
      tags:
        - application_parameters
      parameters:
        - in: path
          name: parameterName
          type: string
          format: string
          required: true
          description: Parameter Name
      responses:
        '200':
          description: Application Parameters
          schema:
            $ref: '#/definitions/ApplicationParameters'
        '400':
          description: invalid request
        '401':
          description: request requires user authentication
        '500':
          description: server error
  /calendar/{countryCode}/is-weekend-holiday/{date}:
    get:
      summary: Validate  move date selection
      description: |
        Utility API to determine if input date falls on weekend and/or holiday.
      produces:
        - application/json
      operationId: isDateWeekendHoliday
      tags:
        - calendar
      parameters:
        - description: country code for context of date
          in: path
          name: countryCode
          required: true
          type: string
          enum:
            - US
        - description: input date to determine if weekend/holiday for given country.
          in: path
          name: date
          required: true
          type: string
          format: date
      responses:
        '200':
          description: Successfully determine if given date is weekend and/or holiday for given country.
          schema:
            $ref: '#/definitions/IsDateWeekendHolidayInfo'
        '400':
          $ref: '#/responses/InvalidRequest'
        '401':
          $ref: '#/responses/PermissionDenied'
        '404':
          $ref: '#/responses/NotFound'
        '500':
          $ref: '#/responses/ServerError'
  /moves/{moveID}/assignOfficeUser:
    parameters:
      - description: ID of the move
        in: path
        name: moveID
        required: true
        format: uuid
        type: string
    patch:
      consumes:
        - application/json
      produces:
        - application/json
      parameters:
        - in: body
          name: body
          required: true
          schema:
            $ref: '#/definitions/AssignOfficeUserBody'
      responses:
        '200':
          description: Successfully assigned office user to the move
          schema:
            $ref: '#/definitions/Move'
        '404':
          $ref: '#/responses/NotFound'
        '500':
          $ref: '#/responses/ServerError'
      tags:
        - move
      description: assigns either a services counselor, task ordering officer, or task invoicing officer to the move
      operationId: updateAssignedOfficeUser
  /moves/{moveID}/unassignOfficeUser:
    parameters:
      - description: ID of the move
        in: path
        name: moveID
        required: true
        format: uuid
        type: string
      - in: body
        name: body
        schema:
          properties:
            roleType:
              type: string
          required:
            - roleType
    patch:
      consumes:
        - application/json
      produces:
        - application/json
      responses:
        '200':
          description: Successfully unassigned office user from the move
          schema:
            $ref: '#/definitions/Move'
        '500':
          $ref: '#/responses/ServerError'
      tags:
        - move
      description: unassigns either a services counselor, task ordering officer, or task invoicing officer from the move
      operationId: deleteAssignedOfficeUser
  /moves/{officeUserID}/CheckForLockedMovesAndUnlock:
    parameters:
      - description: ID of the move's officer
        in: path
        name: officeUserID
        required: true
        format: uuid
        type: string
    patch:
      consumes:
        - application/json
      produces:
        - application/json
      responses:
        '200':
          description: Successfully unlocked officer's move(s).
          schema:
            type: object
            properties:
              successMessage:
                type: string
                example: OK
        '500':
          $ref: '#/responses/ServerError'
      tags:
        - move
      description: >-
        Finds and unlocks any locked moves by an office user
      operationId: checkForLockedMovesAndUnlock
definitions:
  ApplicationParameters:
    type: object
    properties:
      validationCode:
        type: string
        format: string
        x-nullable: true
      parameterName:
        type: string
        format: string
        x-nullable: true
      parameterValue:
        type: string
        format: string
        x-nullable: true
  PostDocumentPayload:
    type: object
    properties:
      service_member_id:
        type: string
        format: uuid
        title: The service member this document belongs to
  InvalidRequestResponsePayload:
    type: object
    properties:
      errors:
        type: object
        additionalProperties:
          type: string
  ClientError:
    type: object
    properties:
      title:
        type: string
      detail:
        type: string
      instance:
        type: string
        format: uuid
    required:
      - title
      - detail
      - instance
  ValidationError:
    allOf:
      - $ref: '#/definitions/ClientError'
      - type: object
    properties:
      invalid_fields:
        type: object
        additionalProperties:
          type: string
    required:
      - invalid_fields
  BackupContact:
    type: object
    properties:
      name:
        type: string
      email:
        type: string
        format: x-email
        example: backupContact@mail.com
      phone:
        type: string
        format: telephone
        pattern: '^[2-9]\d{2}-\d{3}-\d{4}$'
    required:
      - name
      - email
      - phone
  Contractor:
    properties:
      contractNumber:
        type: string
      id:
        format: uuid
        type: string
      name:
        type: string
      type:
        type: string
  Role:
    type: object
    properties:
      id:
        type: string
        format: uuid
        example: c56a4180-65aa-42ec-a945-5fd21dec0538
      roleType:
        type: string
        example: customer
      roleName:
        type: string
        example: Task Ordering Officer
      createdAt:
        type: string
        format: date-time
        readOnly: true
      updatedAt:
        type: string
        format: date-time
        readOnly: true
    required:
      - id
      - roleType
      - roleName
      - createdAt
      - updatedAt
  OfficeUser:
    type: object
    properties:
      id:
        type: string
        format: uuid
        example: c56a4180-65aa-42ec-a945-5fd21dec0538
      userId:
        type: string
        format: uuid
      firstName:
        type: string
      middleInitials:
        type: string
      lastName:
        type: string
      email:
        type: string
        format: x-email
        pattern: '^[a-zA-Z0-9._%+-]+@[a-zA-Z0-9.-]+\.[a-zA-Z]{2,}$'
      telephone:
        type: string
        format: telephone
        pattern: '^[2-9]\d{2}-\d{3}-\d{4}$'
      transportationOfficeId:
        type: string
        format: uuid
      transportationOffice:
        $ref: 'definitions/TransportationOffice.yaml'
      transportationOfficeAssignments:
        type: array
        items:
          $ref: 'definitions/TransportationOfficeAssignment.yaml'
      active:
        type: boolean
      roles:
        type: array
        items:
          $ref: '#/definitions/Role'
      edipi:
        type: string
      otherUniqueId:
        type: string
      rejectionReason:
        type: string
      status:
        type: string
        enum:
          - APPROVED
          - REQUESTED
          - REJECTED
      createdAt:
        type: string
        format: date-time
        readOnly: true
      updatedAt:
        type: string
        format: date-time
        readOnly: true
    required:
      - id
      - firstName
      - middleInitials
      - lastName
      - email
      - telephone
      - transportationOfficeId
      - active
      - roles
      - edipi
      - otherUniqueId
      - rejectionReason
      - status
      - createdAt
      - updatedAt
  LockedOfficeUser:
    type: object
    properties:
      firstName:
        type: string
      lastName:
        type: string
      transportationOfficeId:
        type: string
        format: uuid
      transportationOffice:
        $ref: 'definitions/TransportationOffice.yaml'
  OfficeUserCreate:
    type: object
    properties:
      email:
        type: string
        example: 'user@userdomain.com'
        title: Email
        x-nullable: false
      edipi:
        type: string
        example: '1234567890'
        maxLength: 10
        title: EDIPI
        x-nullable: true
      otherUniqueId:
        type: string
        title: Office user identifier when EDIPI is not available
        x-nullable: true
      firstName:
        type: string
        title: First Name
        x-nullable: false
      middleInitials:
        type: string
        example: L.
        x-nullable: true
        title: Middle Initials
      lastName:
        type: string
        title: Last Name
        x-nullable: false
      telephone:
        type: string
        format: telephone
        pattern: '^[2-9]\d{2}-\d{3}-\d{4}$'
        example: 212-555-5555
        x-nullable: false
      transportationOfficeId:
        type: string
        format: uuid
        example: 'c56a4180-65aa-42ec-a945-5fd21dec0538'
        x-nullable: false
      roles:
        type: array
        items:
          $ref: '#/definitions/OfficeUserRole'
        x-nullable: false
    required:
      - firstName
      - lastName
      - email
      - telephone
      - transportationOfficeId
      - roles
  OfficeUserRole:
    type: object
    properties:
      name:
        type: string
        example: 'Task Ordering Officer'
        x-nullable: true
        title: name
      roleType:
        type: string
        example: 'task_ordering_officer'
        x-nullable: true
        title: roleType
  Customer:
    type: object
    properties:
      agency:
        type: string
        title: Agency customer is affilated with
      first_name:
        type: string
        example: John
      last_name:
        type: string
        example: Doe
      phone:
        type: string
        format: telephone
        pattern: '^[2-9]\d{2}-\d{3}-\d{4}$'
        x-nullable: true
      email:
        type: string
        format: x-email
        pattern: '^[a-zA-Z0-9._%+-]+@[a-zA-Z0-9.-]+\.[a-zA-Z]{2,}$'
        x-nullable: true
      suffix:
        type: string
        example: Jr.
        x-nullable: true
      middle_name:
        type: string
        example: David
        x-nullable: true
      current_address:
        $ref: 'definitions/Address.yaml'
      backup_contact:
        $ref: '#/definitions/BackupContact'
      id:
        type: string
        format: uuid
        example: c56a4180-65aa-42ec-a945-5fd21dec0538
      edipi:
        type: string
      userID:
        type: string
        format: uuid
        example: c56a4180-65aa-42ec-a945-5fd21dec0538
      eTag:
        type: string
      phoneIsPreferred:
        type: boolean
      emailIsPreferred:
        type: boolean
      secondaryTelephone:
        type: string
        format: telephone
        pattern: '^[2-9]\d{2}-\d{3}-\d{4}$|^$'
        x-nullable: true
      backupAddress:
        $ref: 'definitions/Address.yaml'
      cacValidated:
        type: boolean
        x-nullable: true
      emplid:
        type: string
        x-nullable: true
  CreatedCustomer:
    type: object
    properties:
      affiliation:
        type: string
        title: Branch of service customer is affilated with
      firstName:
        type: string
        example: John
      lastName:
        type: string
        example: Doe
      telephone:
        type: string
        format: telephone
        pattern: '^[2-9]\d{2}-\d{3}-\d{4}$'
        x-nullable: true
      personalEmail:
        type: string
        format: x-email
        pattern: '^[a-zA-Z0-9._%+-]+@[a-zA-Z0-9.-]+\.[a-zA-Z]{2,}$'
      suffix:
        type: string
        example: Jr.
        x-nullable: true
      middleName:
        type: string
        example: David
        x-nullable: true
      residentialAddress:
        $ref: 'definitions/Address.yaml'
      backupContact:
        $ref: '#/definitions/BackupContact'
      id:
        type: string
        format: uuid
        example: c56a4180-65aa-42ec-a945-5fd21dec0538
      edipi:
        type: string
        x-nullable: true
      userID:
        type: string
        format: uuid
        example: c56a4180-65aa-42ec-a945-5fd21dec0538
      oktaID:
        type: string
      oktaEmail:
        type: string
      phoneIsPreferred:
        type: boolean
      emailIsPreferred:
        type: boolean
      secondaryTelephone:
        type: string
        format: telephone
        pattern: '^[2-9]\d{2}-\d{3}-\d{4}$'
        x-nullable: true
      backupAddress:
        $ref: 'definitions/Address.yaml'
      cacValidated:
        type: boolean
  UpdateCustomerPayload:
    type: object
    properties:
      first_name:
        type: string
        example: John
      last_name:
        type: string
        example: Doe
      phone:
        type: string
        format: telephone
        pattern: '^[2-9]\d{2}-\d{3}-\d{4}$'
        x-nullable: true
      email:
        type: string
        format: x-email
        pattern: '^[a-zA-Z0-9._%+-]+@[a-zA-Z0-9.-]+\.[a-zA-Z]{2,}$'
        x-nullable: true
      suffix:
        type: string
        example: Jr.
        x-nullable: true
      middle_name:
        type: string
        example: David
        x-nullable: true
      current_address:
        allOf:
          - $ref: 'definitions/Address.yaml'
      backup_contact:
        $ref: '#/definitions/BackupContact'
      phoneIsPreferred:
        type: boolean
      emailIsPreferred:
        type: boolean
      secondaryTelephone:
        type: string
        format: telephone
        pattern: '^[2-9]\d{2}-\d{3}-\d{4}$|^$'
        x-nullable: true
      backupAddress:
        allOf:
          - $ref: 'definitions/Address.yaml'
      cac_validated:
        type: boolean
  CreateCustomerPayload:
    type: object
    properties:
      affiliation:
        $ref: 'definitions/Affiliation.yaml'
      edipi:
        type: string
        example: '1234567890'
        maxLength: 10
        x-nullable: false
      emplid:
        type: string
        example: '9485155'
        maxLength: 7
        x-nullable: true
      firstName:
        type: string
        example: John
      middleName:
        type: string
        example: David
        x-nullable: true
      lastName:
        type: string
        example: Doe
      suffix:
        type: string
        example: Jr.
        x-nullable: true
      telephone:
        type: string
        format: telephone
        pattern: '^[2-9]\d{2}-\d{3}-\d{4}$'
        x-nullable: true
      secondaryTelephone:
        type: string
        format: telephone
        pattern: '^[2-9]\d{2}-\d{3}-\d{4}$'
        x-nullable: true
      personalEmail:
        type: string
        format: x-email
        example: personalEmail@email.com
        pattern: '^[a-zA-Z0-9._%+-]+@[a-zA-Z0-9.-]+\.[a-zA-Z]{2,}$'
      phoneIsPreferred:
        type: boolean
      emailIsPreferred:
        type: boolean
      residentialAddress:
        allOf:
          - $ref: 'definitions/Address.yaml'
      backupContact:
        $ref: '#/definitions/BackupContact'
      backupMailingAddress:
        allOf:
          - $ref: 'definitions/Address.yaml'
      createOktaAccount:
        type: boolean
      cacUser:
        type: boolean
  FetchLineOfAccountingPayload:
    type: object
    properties:
      departmentIndicator:
        $ref: 'definitions/DepartmentIndicator.yaml'
      effectiveDate:
        description: >
          The effective date for the Line Of Accounting (LOA) being fetched. Eg, the orders issue date or the Non-Temporary Storage (NTS) Move Task Order (MTO) approval date.
          Effective date is used to find "Active" TGET data by searching for the TACs and LOAs with begin and end dates containing this date.
          The 'Effective Date' is the date that can be either the orders issued date (For HHG shipments),
          MTO approval date (For NTS shipments), or even the current date for NTS
          shipments with no approval yet (Just providing a preview to the office
          users per customer request).
        type: string
        format: date
        example: '2023-01-01'
      tacCode:
        type: string
        minLength: 4
        maxLength: 4
        example: 'F8J1'
  SearchCustomersResult:
    type: object
    properties:
      page:
        type: integer
      perPage:
        type: integer
      totalCount:
        type: integer
      searchCustomers:
        $ref: '#/definitions/SearchCustomers'
  SearchCustomers:
    type: array
    items:
      $ref: '#/definitions/SearchCustomer'
  SearchCustomer:
    type: object
    properties:
      id:
        type: string
        format: uuid
      firstName:
        type: string
        example: John
        x-nullable: true
      lastName:
        type: string
        example: Doe
        x-nullable: true
      edipi:
        type: string
        x-nullable: true
      emplid:
        type: string
        x-nullable: true
      branch:
        type: string
      telephone:
        type: string
        format: telephone
        pattern: '^[2-9]\d{2}-\d{3}-\d{4}$'
        x-nullable: true
      personalEmail:
        type: string
        format: x-email
        example: personalEmail@email.com
        pattern: '^[a-zA-Z0-9._%+-]+@[a-zA-Z0-9.-]+\.[a-zA-Z]{2,}$'
        x-nullable: true
  Entitlements:
    properties:
      id:
        example: 571008b1-b0de-454d-b843-d71be9f02c04
        format: uuid
        type: string
      authorizedWeight:
        example: 2000
        type: integer
        x-formatting: weight
        x-nullable: true
      dependentsAuthorized:
        example: true
        type: boolean
        x-nullable: true
      gunSafe:
        type: boolean
        example: false
      nonTemporaryStorage:
        example: false
        type: boolean
        x-nullable: true
      privatelyOwnedVehicle:
        example: false
        type: boolean
        x-nullable: true
      proGearWeight:
        example: 2000
        type: integer
        x-formatting: weight
      proGearWeightSpouse:
        example: 500
        type: integer
        x-formatting: weight
      storageInTransit:
        example: 90
        type: integer
        x-nullable: true
      totalWeight:
        example: 500
        type: integer
        x-formatting: weight
      totalDependents:
        example: 2
        type: integer
      requiredMedicalEquipmentWeight:
        example: 500
        type: integer
        x-formatting: weight
      organizationalClothingAndIndividualEquipment:
        example: true
        type: boolean
      accompaniedTour:
        type: boolean
        example: true
        x-nullable: true
        description: Indicates if the move entitlement allows dependents to travel to the new Permanent Duty Station (PDS). This is only present on OCONUS moves.
      unaccompaniedBaggageAllowance:
        type: integer
        example: 3
        x-nullable: true
        description: The amount of weight in pounds that the move is entitled for shipment types of Unaccompanied Baggage.
      dependentsUnderTwelve:
        type: integer
        example: 5
        x-nullable: true
        description: Indicates the number of dependents under the age of twelve for a move. This is only present on OCONUS moves.
      dependentsTwelveAndOver:
        type: integer
        example: 3
        x-nullable: true
        description: Indicates the number of dependents of the age twelve or older for a move. This is only present on OCONUS moves.
      eTag:
        type: string
    type: object
  Error:
    properties:
      message:
        type: string
    required:
      - message
    type: object
  Grade:
    type: string
    x-nullable: true
    title: grade
    enum:
      - E_1
      - E_2
      - E_3
      - E_4
      - E_5
      - E_6
      - E_7
      - E_8
      - E_9
      - E_9_SPECIAL_SENIOR_ENLISTED
      - O_1_ACADEMY_GRADUATE
      - O_2
      - O_3
      - O_4
      - O_5
      - O_6
      - O_7
      - O_8
      - O_9
      - O_10
      - W_1
      - W_2
      - W_3
      - W_4
      - W_5
      - AVIATION_CADET
      - CIVILIAN_EMPLOYEE
      - ACADEMY_CADET
      - MIDSHIPMAN
    x-display-value:
      E_1: E-1
      E_2: E-2
      E_3: E-3
      E_4: E-4
      E_5: E-5
      E_6: E-6
      E_7: E-7
      E_8: E-8
      E_9: E-9
      E_9_SPECIAL_SENIOR_ENLISTED: E-9 (Special Senior Enlisted)
      O_1_ACADEMY_GRADUATE: O-1 or Service Academy Graduate
      O_2: O-2
      O_3: O-3
      O_4: O-4
      O_5: O-5
      O_6: O-6
      O_7: O-7
      O_8: O-8
      O_9: O-9
      O_10: O-10
      W_1: W-1
      W_2: W-2
      W_3: W-3
      W_4: W-4
      W_5: W-5
      AVIATION_CADET: Aviation Cadet
      CIVILIAN_EMPLOYEE: Civilian Employee
      ACADEMY_CADET: Service Academy Cadet
      MIDSHIPMAN: Midshipman
  Move:
    properties:
      id:
        example: 1f2270c7-7166-40ae-981e-b200ebdf3054
        format: uuid
        type: string
      serviceCounselingCompletedAt:
        format: date-time
        type: string
        x-nullable: true
      availableToPrimeAt:
        format: date-time
        type: string
        x-nullable: true
      approvedAt:
        format: date-time
        type: string
        x-nullable: true
      billableWeightsReviewedAt:
        format: date-time
        type: string
        x-nullable: true
      contractorId:
        type: string
        format: uuid
        x-nullable: true
      contractor:
        $ref: '#/definitions/Contractor'
      locator:
        type: string
        example: '1K43AR'
      ordersId:
        type: string
        format: uuid
        example: c56a4180-65aa-42ec-a945-5fd21dec0538
      orders:
        $ref: '#/definitions/Order'
      referenceId:
        example: 1001-3456
        type: string
        x-nullable: true
      status:
        $ref: '#/definitions/MoveStatus'
      excessUnaccompaniedBaggageWeightQualifiedAt:
        type: string
        format: date-time
        description: Timestamp of when the sum of estimated or actual unaccompanied baggage shipment weights of the move reached 90% of the weight allowance
        x-nullable: true
      excessUnaccompaniedBaggageWeightAcknowledgedAt:
        type: string
        format: date-time
        description: Timestamp of when the TOO acknowledged the excess unaccompanied baggage weight risk by either dismissing the alert or updating the max billable weight
        x-nullable: true
      excess_weight_qualified_at:
        type: string
        format: date-time
        description: Timestamp of when the estimated shipment weights of the move reached 90% of the weight allowance
        x-nullable: true
      excess_weight_acknowledged_at:
        type: string
        format: date-time
        description: Timestamp of when the TOO acknowledged the excess weight risk by either dismissing the alert or updating the max billable weight
        x-nullable: true
      tioRemarks:
        type: string
        example: approved additional weight
        x-nullable: true
      financialReviewFlag:
        type: boolean
        example: false
        description: This flag is set by office users if a move should be reviewed by a Financial Office
        x-nullable: false
        readOnly: true
      financialReviewRemarks:
        type: string
        example: Delivery Address is too far from duty location
        x-nullable: true
        readOnly: true
      closeoutOffice:
        $ref: 'definitions/TransportationOffice.yaml'
      closeoutOfficeId:
        type: string
        format: uuid
        description: The transportation office that will handle reviewing PPM Closeout documentation for Army and Air Force service members
        x-nullable: true
      approvalsRequestedAt:
        type: string
        format: date-time
        description: The time at which a move is sent back to the TOO becuase the prime added a new service item for approval
        x-nullable: true
      createdAt:
        type: string
        format: date-time
      submittedAt:
        type: string
        format: date-time
        x-nullable: true
      updatedAt:
        type: string
        format: date-time
      eTag:
        type: string
      shipmentGBLOC:
        $ref: '#/definitions/GBLOC'
      lockedByOfficeUserID:
        type: string
        format: uuid
        x-nullable: true
      lockedByOfficeUser:
        $ref: '#/definitions/LockedOfficeUser'
        x-nullable: true
      lockExpiresAt:
        type: string
        format: date-time
        x-nullable: true
      additionalDocuments:
        $ref: 'definitions/Document.yaml'
      SCAssignedUser:
        $ref: '#/definitions/AssignedOfficeUser'
      TOOAssignedUser:
        $ref: '#/definitions/AssignedOfficeUser'
      TIOAssignedUser:
        $ref: '#/definitions/AssignedOfficeUser'
  MoveHistory:
    properties:
      id:
        description: move ID
        example: 1f2270c7-7166-40ae-981e-b200ebdf3054
        format: uuid
        type: string
      historyRecords:
        description: A list of MoveAuditHistory's connected to the move.
        $ref: '#/definitions/MoveAuditHistories'
      locator:
        description: move locator
        type: string
        example: '1K43AR'
      referenceId:
        description: move referenceID
        example: 1001-3456
        type: string
        x-nullable: true
  MoveHistoryResult:
    type: object
    properties:
      page:
        type: integer
      perPage:
        type: integer
      totalCount:
        type: integer
      id:
        description: move ID
        example: 1f2270c7-7166-40ae-981e-b200ebdf3054
        format: uuid
        type: string
      historyRecords:
        description: A list of MoveAuditHistory's connected to the move.
        $ref: '#/definitions/MoveAuditHistories'
      locator:
        description: move locator
        type: string
        example: '1K43AR'
      referenceId:
        description: move referenceID
        example: 1001-3456
        type: string
        x-nullable: true
  MoveAuditHistories:
    type: array
    items:
      $ref: '#/definitions/MoveAuditHistory'
  MoveAuditHistory:
    properties:
      id:
        description: id from audity_history table
        example: 1f2270c7-7166-40ae-981e-b200ebdf3054
        format: uuid
        type: string
      schemaName:
        description: Database schema audited table for this event is in
        type: string
      tableName:
        description: name of database table that was changed
        type: string
      relId:
        description: relation OID. Table OID (object identifier). Changes with drop/create.
        type: integer
      objectId:
        description: id column for the tableName where the data was changed
        example: 1f2270c7-7166-40ae-981e-b200ebdf3054
        format: uuid
        type: string
        x-nullable: true
      sessionUserId:
        example: 1f2270c7-7166-40ae-981e-b200ebdf3054
        format: uuid
        type: string
        x-nullable: true
      sessionUserFirstName:
        example: foo
        type: string
        x-nullable: true
      sessionUserLastName:
        example: bar
        type: string
        x-nullable: true
      sessionUserEmail:
        example: foobar@example.com
        type: string
        x-nullable: true
      sessionUserTelephone:
        format: telephone
        type: string
        pattern: '^[2-9]\d{2}-\d{3}-\d{4}$'
        x-nullable: true
      context:
        type: array
        items:
          type: object
          additionalProperties:
            type: string
        x-nullable: true
      contextId:
        description: id column for the context table the record belongs to
        example: 1f2270c7-7166-40ae-981e-b200ebdf3054
        type: string
        x-nullable: true
      eventName:
        description: API endpoint name that was called to make the change
        type: string
        x-nullable: true
      actionTstampTx:
        description: Transaction start timestamp for tx in which audited event occurred
        type: string
        format: date-time
      actionTstampStm:
        description: Statement start timestamp for tx in which audited event occurred
        type: string
        format: date-time
      actionTstampClk:
        description: Wall clock time at which audited event's trigger call occurred
        type: string
        format: date-time
      transactionId:
        description: Identifier of transaction that made the change. May wrap, but unique paired with action_tstamp_tx.
        type: integer
        x-nullable: true
      action:
        description: Action type; I = insert, D = delete, U = update, T = truncate
        type: string
      oldValues:
        description: A list of (old/previous) MoveAuditHistoryItem's for a record before the change.
        type: object
        additionalProperties: true
        x-nullable: true
      changedValues:
        description: A list of (changed/updated) MoveAuditHistoryItem's for a record after the change.
        type: object
        additionalProperties: true
        x-nullable: true
      statementOnly:
        description: true if audit event is from an FOR EACH STATEMENT trigger, false for FOR EACH ROW'
        type: boolean
        example: false
  MoveAuditHistoryItems:
    type: array
    items:
      $ref: '#/definitions/MoveAuditHistoryItem'
  MoveAuditHistoryItem:
    properties:
      columnName:
        type: string
      columnValue:
        type: string
  MoveStatus:
    type: string
    enum:
      - DRAFT
      - NEEDS SERVICE COUNSELING
      - SERVICE COUNSELING COMPLETED
      - SUBMITTED
      - APPROVALS REQUESTED
      - APPROVED
      - CANCELED
  PPMStatus:
    type: string
    enum:
      - CANCELED
      - DRAFT
      - SUBMITTED
      - WAITING_ON_CUSTOMER
      - NEEDS_ADVANCE_APPROVAL
      - NEEDS_CLOSEOUT
      - CLOSEOUT_COMPLETE
      - COMPLETED
  DeptIndicator:
    type: string
    title: Dept. indicator
    x-nullable: true
    enum:
      - NAVY_AND_MARINES
      - ARMY
      - ARMY_CORPS_OF_ENGINEERS
      - AIR_AND_SPACE_FORCE
      - COAST_GUARD
      - OFFICE_OF_SECRETARY_OF_DEFENSE
    x-display-value:
      NAVY_AND_MARINES: 17 Navy and Marine Corps
      ARMY: 21 Army
      ARMY_CORPS_OF_ENGINEERS: 96 Army Corps of Engineers
      AIR_AND_SPACE_FORCE: 57 Air Force and Space Force
      COAST_GUARD: 70 Coast Guard
      OFFICE_OF_SECRETARY_OF_DEFENSE: 97 Office of the Secretary of Defense
  OrdersTypeDetail:
    type: string
    title: Orders type detail
    x-nullable: true
    enum:
      - HHG_PERMITTED
      - PCS_TDY
      - HHG_RESTRICTED_PROHIBITED
      - HHG_RESTRICTED_AREA
      - INSTRUCTION_20_WEEKS
      - HHG_PROHIBITED_20_WEEKS
      - DELAYED_APPROVAL
    x-display-value:
      HHG_PERMITTED: Shipment of HHG Permitted
      PCS_TDY: PCS with TDY Enroute
      HHG_RESTRICTED_PROHIBITED: Shipment of HHG Restricted or Prohibited
      HHG_RESTRICTED_AREA: HHG Restricted Area-HHG Prohibited
      INSTRUCTION_20_WEEKS: Course of Instruction 20 Weeks or More
      HHG_PROHIBITED_20_WEEKS: Shipment of HHG Prohibited but Authorized within 20 weeks
      DELAYED_APPROVAL: Delayed Approval 20 Weeks or More
  Order:
    properties:
      id:
        example: 1f2270c7-7166-40ae-981e-b200ebdf3054
        format: uuid
        type: string
      customerID:
        example: c56a4180-65aa-42ec-a945-5fd21dec0538
        format: uuid
        type: string
      customer:
        $ref: '#/definitions/Customer'
      moveCode:
        type: string
        example: 'H2XFJF'
      first_name:
        type: string
        example: John
        readOnly: true
      last_name:
        type: string
        example: Doe
        readOnly: true
      grade:
        $ref: '#/definitions/Grade'
      agency:
        $ref: 'definitions/Affiliation.yaml'
      entitlement:
        $ref: '#/definitions/Entitlements'
      destinationDutyLocation:
        $ref: 'definitions/DutyLocation.yaml'
      destinationDutyLocationGBLOC:
        $ref: '#/definitions/GBLOC'
      originDutyLocation:
        $ref: 'definitions/DutyLocation.yaml'
      originDutyLocationGBLOC:
        $ref: '#/definitions/GBLOC'
      moveTaskOrderID:
        example: c56a4180-65aa-42ec-a945-5fd21dec0538
        format: uuid
        type: string
      uploaded_order_id:
        example: c56a4180-65aa-42ec-a945-5fd21dec0538
        format: uuid
        type: string
      uploadedAmendedOrderID:
        example: c56a4180-65aa-42ec-a945-5fd21dec0538
        format: uuid
        type: string
        x-nullable: true
      amendedOrdersAcknowledgedAt:
        type: string
        format: date-time
        x-nullable: true
      order_number:
        type: string
        x-nullable: true
        example: '030-00362'
      order_type:
        $ref: 'definitions/OrdersType.yaml'
      order_type_detail:
        $ref: '#/definitions/OrdersTypeDetail'
        x-nullable: true
      date_issued:
        type: string
        format: date
        example: '2020-01-01'
      report_by_date:
        type: string
        format: date
        example: '2020-01-01'
      department_indicator:
        $ref: '#/definitions/DeptIndicator'
        x-nullable: true
      tac:
        type: string
        title: TAC
        example: 'F8J1'
        x-nullable: true
      sac:
        type: string
        title: SAC
        example: 'N002214CSW32Y9'
        x-nullable: true
      ntsTac:
        type: string
        title: NTS TAC
        example: 'F8J1'
        x-nullable: true
      ntsSac:
        type: string
        title: NTS SAC
        example: 'N002214CSW32Y9'
        x-nullable: true
      has_dependents:
        type: boolean
        example: false
        title: Are dependents included in your orders?
      spouse_has_pro_gear:
        type: boolean
        example: false
        title: Do you have a spouse who will need to move items related to their occupation (also known as spouse pro-gear)?
      supplyAndServicesCostEstimate:
        type: string
      packingAndShippingInstructions:
        type: string
      methodOfPayment:
        type: string
      naics:
        type: string
      orders_type:
        $ref: 'definitions/OrdersType.yaml'
      eTag:
        type: string
    type: object
  Location:
    type: object
    properties:
      label:
        type: string
        example: Label for display
      value:
        type: string
        example: Value for location
    required:
      - label
      - value
  Locations:
    type: array
    items:
      $ref: '#/definitions/Location'
  OrderBody:
    type: object
    properties:
      id:
        type: string
        format: uuid
  CreateOrders:
    type: object
    properties:
      serviceMemberId:
        type: string
        format: uuid
        example: c56a4180-65aa-42ec-a945-5fd21dec0538
      issueDate:
        type: string
        description: The date and time that these orders were cut.
        format: date
        title: Orders date
      reportByDate:
        type: string
        description: Report By Date
        format: date
        title: Report-by date
      ordersType:
        $ref: 'definitions/OrdersType.yaml'
      ordersTypeDetail:
        $ref: '#/definitions/OrdersTypeDetail'
      hasDependents:
        type: boolean
        title: Are dependents included in your orders?
      spouseHasProGear:
        type: boolean
        title: Do you have a spouse who will need to move items related to their occupation (also known as spouse pro-gear)?
      newDutyLocationId:
        type: string
        format: uuid
        example: c56a4180-65aa-42ec-a945-5fd21dec0538
      counseling_office_id:
        type: string
        format: uuid
        example: cf1addea-a4f9-4173-8506-2bb82a064cb7
        x-nullable: true
      ordersNumber:
        type: string
        title: Orders Number
        x-nullable: true
        example: '030-00362'
      tac:
        type: string
        title: TAC
        example: 'F8J1'
        x-nullable: true
      sac:
        type: string
        title: SAC
        example: 'N002214CSW32Y9'
        x-nullable: true
      departmentIndicator:
        $ref: '#/definitions/DeptIndicator'
      grade:
        $ref: '#/definitions/Grade'
      originDutyLocationId:
        type: string
        format: uuid
        example: c56a4180-65aa-42ec-a945-5fd21dec0538
      accompaniedTour:
        type: boolean
        example: true
        x-nullable: true
        description: Indicates if the move entitlement allows dependents to travel to the new Permanent Duty Station (PDS). This is only present on OCONUS moves.
      dependentsUnderTwelve:
        type: integer
        example: 5
        x-nullable: true
        description: Indicates the number of dependents under the age of twelve for a move. This is only present on OCONUS moves.
      dependentsTwelveAndOver:
        type: integer
        example: 3
        x-nullable: true
        description: Indicates the number of dependents of the age twelve or older for a move. This is only present on OCONUS moves.
    required:
      - serviceMemberId
      - issueDate
      - reportByDate
      - ordersType
      - hasDependents
      - spouseHasProGear
      - newDutyLocationId
  CounselingUpdateOrderPayload:
    type: object
    properties:
      issueDate:
        type: string
        description: The date and time that these orders were cut.
        format: date
        example: '2018-04-26'
        title: Orders date
      reportByDate:
        type: string
        description: Report By Date
        format: date
        example: '2018-04-26'
        title: Report-by date
      ordersType:
        $ref: 'definitions/OrdersType.yaml'
      ordersTypeDetail:
        $ref: '#/definitions/OrdersTypeDetail'
      ordersNumber:
        type: string
        title: Orders Number
        x-nullable: true
        example: '030-00362'
      departmentIndicator:
        $ref: '#/definitions/DeptIndicator'
        x-nullable: true
      originDutyLocationId:
        type: string
        format: uuid
        example: c56a4180-65aa-42ec-a945-5fd21dec0538
      newDutyLocationId:
        type: string
        format: uuid
        example: c56a4180-65aa-42ec-a945-5fd21dec0538
      tac:
        type: string
        title: HHG TAC
        minLength: 4
        maxLength: 4
        example: 'F8J1'
        x-nullable: true
      sac:
        title: HHG SAC
        example: 'N002214CSW32Y9'
        $ref: definitions/NullableString.yaml
      ntsTac:
        title: NTS TAC
        minLength: 4
        maxLength: 4
        example: 'F8J1'
        $ref: definitions/NullableString.yaml
      ntsSac:
        title: NTS SAC
        example: 'N002214CSW32Y9'
        $ref: definitions/NullableString.yaml
      grade:
        $ref: '#/definitions/Grade'
    required:
      - issueDate
      - reportByDate
      - ordersType
      - originDutyLocationId
      - newDutyLocationId
  UpdateOrderPayload:
    type: object
    properties:
      issueDate:
        type: string
        description: The date and time that these orders were cut.
        format: date
        example: '2018-04-26'
        title: Orders date
      reportByDate:
        type: string
        description: Report By Date
        format: date
        example: '2018-04-26'
        title: Report-by date
      ordersType:
        $ref: 'definitions/OrdersType.yaml'
      ordersTypeDetail:
        $ref: '#/definitions/OrdersTypeDetail'
      originDutyLocationId:
        type: string
        format: uuid
        example: c56a4180-65aa-42ec-a945-5fd21dec0538
      newDutyLocationId:
        type: string
        format: uuid
        example: c56a4180-65aa-42ec-a945-5fd21dec0538
      ordersNumber:
        type: string
        title: Orders Number
        x-nullable: true
        example: '030-00362'
      tac:
        type: string
        title: HHG TAC
        minLength: 4
        maxLength: 4
        example: 'F8J1'
        x-nullable: true
      sac:
        title: HHG SAC
        example: 'N002214CSW32Y9'
        $ref: definitions/NullableString.yaml
      ntsTac:
        title: NTS TAC
        minLength: 4
        maxLength: 4
        example: 'F8J1'
        $ref: definitions/NullableString.yaml
      ntsSac:
        title: NTS SAC
        example: 'N002214CSW32Y9'
        $ref: definitions/NullableString.yaml
      departmentIndicator:
        $ref: '#/definitions/DeptIndicator'
        x-nullable: true
      ordersAcknowledgement:
        description: Confirmation that the new amended orders were reviewed after previously approving the original orders
        type: boolean
        x-nullable: true
      grade:
        $ref: '#/definitions/Grade'
    required:
      - issueDate
      - reportByDate
      - ordersType
      - newDutyLocationId
      - originDutyLocationId
  UpdateAllowancePayload:
    type: object
    properties:
      grade:
        $ref: '#/definitions/Grade'
      dependentsAuthorized:
        type: boolean
        x-nullable: true
      agency:
        $ref: 'definitions/Affiliation.yaml'
      proGearWeight:
        description: unit is in lbs
        example: 2000
        type: integer
        minimum: 0
        maximum: 2000
        x-formatting: weight
        x-nullable: true
      proGearWeightSpouse:
        description: unit is in lbs
        example: 500
        type: integer
        minimum: 0
        maximum: 500
        x-formatting: weight
        x-nullable: true
      requiredMedicalEquipmentWeight:
        description: unit is in lbs
        example: 2000
        type: integer
        minimum: 0
        x-formatting: weight
      organizationalClothingAndIndividualEquipment:
        description: only for Army
        type: boolean
        x-nullable: true
      storageInTransit:
        description: the number of storage in transit days that the customer is entitled to for a given shipment on their move
        type: integer
        minimum: 0
      gunSafe:
        description: True if user is entitled to move a gun safe (up to 500 lbs) as part of their move without it being charged against their weight allowance.
        type: boolean
        x-nullable: true
      accompaniedTour:
        type: boolean
        example: true
        x-nullable: true
        description: Indicates if the move entitlement allows dependents to travel to the new Permanent Duty Station (PDS). This is only present on OCONUS moves.
      dependentsUnderTwelve:
        type: integer
        example: 5
        x-nullable: true
        description: Indicates the number of dependents under the age of twelve for a move. This is only present on OCONUS moves.
      dependentsTwelveAndOver:
        type: integer
        example: 3
        x-nullable: true
        description: Indicates the number of dependents of the age twelve or older for a move. This is only present on OCONUS moves.
      ubAllowance:
        example: 500
        type: integer
        x-nullable: true
  UpdateBillableWeightPayload:
    type: object
    properties:
      authorizedWeight:
        description: unit is in lbs
        example: 2000
        minimum: 1
        type: integer
        x-formatting: weight
        x-nullable: true
  UpdateMaxBillableWeightAsTIOPayload:
    type: object
    properties:
      authorizedWeight:
        description: unit is in lbs
        example: 2000
        minimum: 1
        type: integer
        x-formatting: weight
        x-nullable: true
      tioRemarks:
        description: TIO remarks for updating the max billable weight
        example: Increasing max billable weight
        type: string
        minLength: 1
        x-nullable: true
    required:
      - authorizedWeight
      - tioRemarks
  CounselingUpdateAllowancePayload:
    type: object
    properties:
      grade:
        $ref: '#/definitions/Grade'
      dependentsAuthorized:
        type: boolean
        x-nullable: true
      agency:
        $ref: 'definitions/Affiliation.yaml'
      proGearWeight:
        minimum: 0
        maximum: 2000
        description: unit is in lbs
        example: 2000
        type: integer
        x-formatting: weight
        x-nullable: true
      proGearWeightSpouse:
        minimum: 0
        maximum: 500
        description: unit is in lbs
        example: 2000
        type: integer
        x-formatting: weight
        x-nullable: true
      requiredMedicalEquipmentWeight:
        minimum: 0
        description: unit is in lbs
        example: 2000
        type: integer
        x-formatting: weight
      organizationalClothingAndIndividualEquipment:
        description: only for Army
        type: boolean
        x-nullable: true
      storageInTransit:
        description: the number of storage in transit days that the customer is entitled to for a given shipment on their move
        type: integer
        minimum: 0
      gunSafe:
        description: True if user is entitled to move a gun safe (up to 500 lbs) as part of their move without it being charged against their weight allowance.
        type: boolean
        x-nullable: true
      accompaniedTour:
        type: boolean
        example: true
        x-nullable: true
        description: Indicates if the move entitlement allows dependents to travel to the new Permanent Duty Station (PDS). This is only present on OCONUS moves.
      dependentsUnderTwelve:
        type: integer
        example: 5
        x-nullable: true
        description: Indicates the number of dependents under the age of twelve for a move. This is only present on OCONUS moves.
      dependentsTwelveAndOver:
        type: integer
        example: 3
        x-nullable: true
        description: Indicates the number of dependents of the age twelve or older for a move. This is only present on OCONUS moves.
      ubAllowance:
        example: 500
        type: integer
        x-nullable: true
  MoveTaskOrder:
    description: The Move (MoveTaskOrder)
    properties:
      id:
        example: 1f2270c7-7166-40ae-981e-b200ebdf3054
        format: uuid
        type: string
      createdAt:
        format: date-time
        type: string
      orderID:
        example: c56a4180-65aa-42ec-a945-5fd21dec0538
        format: uuid
        type: string
      locator:
        type: string
        example: '1K43AR'
      referenceId:
        example: 1001-3456
        type: string
      serviceCounselingCompletedAt:
        format: date-time
        type: string
        x-nullable: true
      availableToPrimeAt:
        format: date-time
        type: string
        x-nullable: true
      approvedAt:
        format: date-time
        type: string
        x-nullable: true
      updatedAt:
        format: date-time
        type: string
      destinationAddress:
        $ref: 'definitions/Address.yaml'
      pickupAddress:
        $ref: 'definitions/Address.yaml'
      destinationDutyLocation:
        example: 1f2270c7-7166-40ae-981e-b200ebdf3054
        format: uuid
        type: string
      originDutyLocation:
        example: 1f2270c7-7166-40ae-981e-b200ebdf3054
        format: uuid
        type: string
      entitlements:
        $ref: '#/definitions/Entitlements'
      requestedPickupDate:
        format: date
        type: string
      tioRemarks:
        type: string
        example: approved additional weight
        x-nullable: true
      eTag:
        type: string
    type: object
  MoveTaskOrders:
    items:
      $ref: '#/definitions/MoveTaskOrder'
    type: array
  PaymentRequest:
    properties:
      proofOfServiceDocs:
        $ref: '#/definitions/ProofOfServiceDocs'
      id:
        example: c56a4180-65aa-42ec-a945-5fd21dec0538
        format: uuid
        readOnly: true
        type: string
      isFinal:
        default: false
        type: boolean
      moveTaskOrder:
        $ref: '#/definitions/Move'
      moveTaskOrderID:
        example: c56a4180-65aa-42ec-a945-5fd21dec0538
        format: uuid
        type: string
      rejectionReason:
        example: documentation was incomplete
        type: string
        x-nullable: true
      serviceItems:
        $ref: '#/definitions/PaymentServiceItems'
      status:
        $ref: '#/definitions/PaymentRequestStatus'
      paymentRequestNumber:
        example: 1234-5678-1
        readOnly: true
        type: string
      recalculationOfPaymentRequestID:
        example: c56a4180-65aa-42ec-a945-5fd21dec0538
        format: uuid
        type: string
        readOnly: true
        x-nullable: true
      eTag:
        type: string
      reviewedAt:
        format: date-time
        type: string
        x-nullable: true
      createdAt:
        format: date-time
        type: string
      sentToGexAt:
        format: date-time
        type: string
        x-nullable: true
      receivedByGexAt:
        format: date-time
        type: string
        x-nullable: true
      ediErrorType:
        description: Type of EDI reporting or causing the issue. Can be EDI 997, 824, and 858.
        type: string
        x-nullable: true
      ediErrorCode:
        description: Reported code from syncada for the EDI error encountered
        type: string
        x-nullable: true
      ediErrorDescription:
        description: The reason the services counselor has excluded or rejected the item.
        type: string
        x-nullable: true
      tppsInvoiceAmountPaidTotalMillicents:
        type: integer
        format: millients
        title: Total amount that TPPS paid for all service items on the payment request in millicents
        x-nullable: true
      tppsInvoiceSellerPaidDate:
        type: string
        format: date-time
        title: Date that TPPS paid HS for the payment request
        x-nullable: true
    type: object
  PaymentRequests:
    items:
      $ref: '#/definitions/PaymentRequest'
    type: array
  PaymentServiceItems:
    items:
      $ref: '#/definitions/PaymentServiceItem'
    type: array
  PaymentServiceItem:
    properties:
      id:
        example: c56a4180-65aa-42ec-a945-5fd21dec0538
        format: uuid
        readOnly: true
        type: string
      createdAt:
        format: date-time
        type: string
      paymentRequestID:
        example: c56a4180-65aa-42ec-a945-5fd21dec0538
        format: uuid
        type: string
      mtoServiceItemID:
        example: c56a4180-65aa-42ec-a945-5fd21dec0538
        format: uuid
        type: string
      mtoServiceItemCode:
        example: DLH
        type: string
      mtoServiceItemName:
        example: Move management
        type: string
      mtoShipmentType:
        $ref: 'definitions/MTOShipmentType.yaml'
      mtoShipmentID:
        type: string
        format: uuid
        example: c56a4180-65aa-42ec-a945-5fd21dec0538
        x-nullable: true
      status:
        $ref: 'definitions/PaymentServiceItemStatus.yaml'
      priceCents:
        type: integer
        format: cents
        title: Price of the service item in cents
        x-nullable: true
      rejectionReason:
        example: documentation was incomplete
        type: string
        x-nullable: true
      referenceID:
        example: 1234-5678-c56a4180
        readOnly: true
        format: string
      paymentServiceItemParams:
        $ref: 'definitions/PaymentServiceItemParams.yaml'
      eTag:
        type: string
      tppsInvoiceAmountPaidPerServiceItemMillicents:
        type: integer
        format: millicents
        title: Amount that TPPS paid for the individual service item in millicents
        x-nullable: true
    type: object
  PaymentRequestStatus:
    $ref: 'definitions/PaymentRequestStatus.yaml'
  ProofOfServiceDocs:
    items:
      $ref: '#/definitions/ProofOfServiceDoc'
    type: array
  ProofOfServiceDoc:
    properties:
      isWeightTicket:
        type: boolean
      uploads:
        items:
          $ref: 'definitions/Upload.yaml'
        type: array
  ShipmentsPaymentSITBalance:
    items:
      $ref: '#/definitions/ShipmentPaymentSITBalance'
    type: array
  ShipmentPaymentSITBalance:
    properties:
      shipmentID:
        type: string
        format: uuid
      totalSITDaysAuthorized:
        type: integer
      totalSITDaysRemaining:
        type: integer
      totalSITEndDate:
        type: string
        format: date
        x-nullable: true
      pendingSITDaysInvoiced:
        type: integer
      pendingBilledStartDate:
        type: string
        format: date
        x-nullable: true
      pendingBilledEndDate:
        type: string
        format: date
        x-nullable: true
      previouslyBilledDays:
        type: integer
        x-nullable: true
      previouslyBilledStartDate:
        type: string
        format: date
        x-nullable: true
      previouslyBilledEndDate:
        type: string
        format: date
        x-nullable: true
  UpdateShipment:
    type: object
    properties:
      shipmentType:
        $ref: 'definitions/MTOShipmentType.yaml'
      requestedPickupDate:
        format: date
        type: string
        x-nullable: true
      requestedDeliveryDate:
        format: date
        type: string
        x-nullable: true
      customerRemarks:
        type: string
        example: handle with care
        x-nullable: true
      counselorRemarks:
        type: string
        example: counselor approved
        x-nullable: true
      billableWeightCap:
        type: integer
        description: estimated weight of the shuttle service item provided by the prime
        example: 2500
        x-formatting: weight
        x-nullable: true
      billableWeightJustification:
        type: string
        example: more weight than expected
        x-nullable: true
      pickupAddress:
        allOf:
          - $ref: 'definitions/Address.yaml'
      destinationAddress:
        allOf:
          - $ref: 'definitions/Address.yaml'
      secondaryDeliveryAddress:
        allOf:
          - $ref: 'definitions/Address.yaml'
      secondaryPickupAddress:
        allOf:
          - $ref: 'definitions/Address.yaml'
      hasSecondaryPickupAddress:
        type: boolean
        x-nullable: true
        x-omitempty: false
      hasSecondaryDeliveryAddress:
        type: boolean
        x-nullable: true
        x-omitempty: false
      tertiaryDeliveryAddress:
        allOf:
          - $ref: 'definitions/Address.yaml'
      tertiaryPickupAddress:
        allOf:
          - $ref: 'definitions/Address.yaml'
      hasTertiaryPickupAddress:
        type: boolean
        x-nullable: true
        x-omitempty: false
      hasTertiaryDeliveryAddress:
        type: boolean
        x-nullable: true
        x-omitempty: false
      actualProGearWeight:
        type: integer
        x-nullable: true
        x-omitempty: false
      actualSpouseProGearWeight:
        type: integer
        x-nullable: true
        x-omitempty: false
      destinationType:
        $ref: 'definitions/DestinationType.yaml'
      agents:
        $ref: 'definitions/MTOAgents.yaml'
        x-nullable: true
      tacType:
        $ref: 'definitions/LOATypeNullable.yaml'
      sacType:
        $ref: 'definitions/LOATypeNullable.yaml'
      usesExternalVendor:
        type: boolean
        example: false
        x-nullable: true
      serviceOrderNumber:
        type: string
        x-nullable: true
      ntsRecordedWeight:
        description: The previously recorded weight for the NTS Shipment. Used for NTS Release to know what the previous primeActualWeight or billable weight was.
        example: 2000
        type: integer
        x-formatting: weight
        x-nullable: true
      storageFacility:
        x-nullable: true
        $ref: 'definitions/StorageFacility.yaml'
      ppmShipment:
        $ref: '#/definitions/UpdatePPMShipment'
      boatShipment:
        $ref: '#/definitions/UpdateBoatShipment'
      mobileHomeShipment:
        $ref: '#/definitions/UpdateMobileHomeShipment'
  UpdatePPMShipment:
    type: object
    properties:
      expectedDepartureDate:
        description: >
          Date the customer expects to move.
        format: date
        type: string
        x-nullable: true
      actualMoveDate:
        format: date
        type: string
        x-nullable: true
      pickupAddress:
        allOf:
          - $ref: 'definitions/Address.yaml'
      actualPickupPostalCode:
        description: >
          The actual postal code where the PPM shipment started. To be filled once the customer has moved the shipment.
        format: zip
        type: string
        title: ZIP
        example: '90210'
        pattern: ^(\d{5})$
        x-nullable: true
      secondaryPickupAddress:
        allOf:
          - $ref: 'definitions/Address.yaml'
      destinationAddress:
        allOf:
          - $ref: 'definitions/PPMDestinationAddress.yaml'
      actualDestinationPostalCode:
        description: >
          The actual postal code where the PPM shipment ended. To be filled once the customer has moved the shipment.
        format: zip
        type: string
        title: ZIP
        example: '90210'
        pattern: ^(\d{5})$
        x-nullable: true
      secondaryDestinationAddress:
        allOf:
          - $ref: 'definitions/Address.yaml'
      hasSecondaryPickupAddress:
        type: boolean
        x-nullable: true
        x-omitempty: false
      hasSecondaryDestinationAddress:
        type: boolean
        x-nullable: true
        x-omitempty: false
      tertiaryPickupAddress:
        allOf:
          - $ref: 'definitions/Address.yaml'
      tertiaryDestinationAddress:
        allOf:
          - $ref: 'definitions/Address.yaml'
      hasTertiaryPickupAddress:
        type: boolean
        x-nullable: true
        x-omitempty: false
      hasTertiaryDestinationAddress:
        type: boolean
        x-nullable: true
        x-omitempty: false
      w2Address:
        x-nullable: true
        $ref: 'definitions/Address.yaml'
      sitExpected:
        type: boolean
        x-nullable: true
      sitLocation:
        allOf:
          - $ref: 'definitions/SITLocationType.yaml'
          - x-nullable: true
      sitEstimatedWeight:
        type: integer
        example: 2000
        x-nullable: true
      sitEstimatedEntryDate:
        format: date
        type: string
        x-nullable: true
      sitEstimatedDepartureDate:
        format: date
        type: string
        x-nullable: true
      estimatedWeight:
        type: integer
        example: 4200
        x-nullable: true
      allowableWeight:
        description: The allowable weight of the PPM shipment goods being moved.
        type: integer
        minimum: 0
        example: 4300
        x-nullable: true
      hasProGear:
        description: >
          Indicates whether PPM shipment has pro gear.
        type: boolean
        x-nullable: true
      proGearWeight:
        type: integer
        x-nullable: true
      spouseProGearWeight:
        type: integer
        x-nullable: true
      hasRequestedAdvance:
        description: >
          Indicates whether an advance has been requested for the PPM shipment.
        type: boolean
        x-nullable: true
      hasReceivedAdvance:
        description: >
          Indicates whether an advance was received for the PPM shipment.
        type: boolean
        x-nullable: true
      advanceAmountRequested:
        description: >
          The amount request for an advance, or null if no advance is requested
        type: integer
        format: cents
        x-nullable: true
      advanceAmountReceived:
        description: >
          The amount received for an advance, or null if no advance is received
        type: integer
        format: cents
        x-nullable: true
      advanceStatus:
        $ref: 'definitions/PPMAdvanceStatus.yaml'
        x-nullable: true
      isActualExpenseReimbursement:
        description: Used for PPM shipments only. Denotes if this shipment uses the Actual Expense Reimbursement method.
        type: boolean
        example: false
        x-omitempty: false
        x-nullable: true
  UpdateBoatShipment:
    type: object
    properties:
      type:
        type: string
        enum:
          - HAUL_AWAY
          - TOW_AWAY
        x-nullable: true
      year:
        type: integer
        description: Year of the Boat
        x-nullable: true
      make:
        type: string
        description: Make of the Boat
        x-nullable: true
      model:
        type: string
        description: Model of the Boat
        x-nullable: true
      lengthInInches:
        type: integer
        description: Length of the Boat in inches
        x-nullable: true
      widthInInches:
        type: integer
        description: Width of the Boat in inches
        x-nullable: true
      heightInInches:
        type: integer
        description: Height of the Boat in inches
        x-nullable: true
      hasTrailer:
        type: boolean
        description: Does the boat have a trailer
        x-nullable: true
      isRoadworthy:
        type: boolean
        description: Is the trailer roadworthy
        x-nullable: true
  UpdateMobileHomeShipment:
    type: object
    properties:
      year:
        type: integer
        description: Year of the Boat
        x-nullable: true
      make:
        type: string
        description: Make of the Boat
        x-nullable: true
      model:
        type: string
        description: Model of the Boat
        x-nullable: true
      lengthInInches:
        type: integer
        description: Length of the Boat in inches
        x-nullable: true
      widthInInches:
        type: integer
        description: Width of the Boat in inches
        x-nullable: true
      heightInInches:
        type: integer
        description: Height of the Boat in inches
        x-nullable: true
  UpdateWeightTicket:
    type: object
    properties:
      emptyWeight:
        description: Weight of the vehicle when empty.
        type: integer
        minimum: 0
      fullWeight:
        description: The weight of the vehicle when full.
        type: integer
        minimum: 0
      ownsTrailer:
        description: Indicates if the customer used a trailer they own for the move.
        type: boolean
      trailerMeetsCriteria:
        description: Indicates if the trailer that the customer used meets all the criteria to be claimable.
        type: boolean
      status:
        $ref: 'definitions/PPMDocumentStatus.yaml'
      reason:
        description: The reason the services counselor has excluded or rejected the item.
        type: string
      adjustedNetWeight:
        description: Indicates the adjusted net weight of the vehicle
        type: integer
        minimum: 0
      netWeightRemarks:
        description: Remarks explaining any edits made to the net weight
        type: string
  UpdateMovingExpense:
    type: object
    properties:
      movingExpenseType:
        $ref: 'definitions/OmittableMovingExpenseType.yaml'
      description:
        description: A brief description of the expense.
        type: string
        x-nullable: true
        x-omitempty: false
      amount:
        description: The total amount of the expense as indicated on the receipt
        type: integer
      sitStartDate:
        description: The date the shipment entered storage, applicable for the `STORAGE` movingExpenseType only
        type: string
        format: date
      sitEndDate:
        description: The date the shipment exited storage, applicable for the `STORAGE` movingExpenseType only
        type: string
        format: date
      status:
        $ref: 'definitions/PPMDocumentStatus.yaml'
      reason:
        description: The reason the services counselor has excluded or rejected the item.
        type: string
      weightStored:
        description: The total weight stored in PPM SIT
        type: integer
      sitLocation:
        allOf:
          - $ref: 'definitions/SITLocationType.yaml'
          - x-nullable: true
      sitEstimatedCost:
        description: The estimated amount that the government will pay the service member to put their goods into storage. This estimated storage cost is separate from the estimated incentive.
        type: integer
        format: cents
        x-nullable: true
        x-omitempty: false
      sitReimburseableAmount:
        description: The amount of SIT that will be reimbursed
        type: integer
        format: cents
        x-nullable: true
        x-omitempty: false
  UpdateProGearWeightTicket:
    type: object
    properties:
      belongsToSelf:
        description: Indicates if this information is for the customer's own pro-gear, otherwise, it's the spouse's.
        type: boolean
      hasWeightTickets:
        description: Indicates if the user has a weight ticket for their pro-gear, otherwise they have a constructed weight.
        type: boolean
      weight:
        description: Weight of the pro-gear contained in the shipment.
        type: integer
        minimum: 0
      status:
        $ref: 'definitions/PPMDocumentStatus.yaml'
      reason:
        description: The reason the services counselor has excluded or rejected the item.
        type: string
  MTOShipments:
    items:
      $ref: 'definitions/MTOShipment.yaml'
    type: array
  CreateMTOShipment:
    type: object
    properties:
      moveTaskOrderID:
        description: The ID of the move this new shipment is for.
        example: 1f2270c7-7166-40ae-981e-b200ebdf3054
        format: uuid
        type: string
      requestedPickupDate:
        description: >
          The customer's preferred pickup date. Other dates, such as required delivery date and (outside MilMove) the
          pack date, are derived from this date.
        format: date
        type: string
        x-nullable: true
      requestedDeliveryDate:
        description: >
          The customer's preferred delivery date.
        format: date
        type: string
        x-nullable: true
      customerRemarks:
        description: |
          The customer can use the customer remarks field to inform the services counselor and the movers about any
          special circumstances for this shipment. Typical examples:
            * bulky or fragile items,
            * weapons,
            * access info for their address.
          Customer enters this information during onboarding. Optional field.
        type: string
        example: handle with care
        x-nullable: true
      counselorRemarks:
        description: |
          The counselor can use the counselor remarks field to inform the movers about any
          special circumstances for this shipment. Typical examples:
            * bulky or fragile items,
            * weapons,
            * access info for their address.
          Counselors enters this information when creating or editing an MTO Shipment. Optional field.
        type: string
        example: handle with care
        x-nullable: true
      agents:
        $ref: 'definitions/MTOAgents.yaml'
      mtoServiceItems:
        $ref: 'definitions/MTOServiceItems.yaml'
      pickupAddress:
        description: The address where the movers should pick up this shipment.
        allOf:
          - $ref: 'definitions/Address.yaml'
      destinationAddress:
        description: Where the movers should deliver this shipment.
        allOf:
          - $ref: 'definitions/Address.yaml'
      hasSecondaryPickupAddress:
        type: boolean
        x-nullable: true
        x-omitempty: false
      secondaryPickupAddress:
        description: The address where the movers should pick up this shipment.
        allOf:
          - $ref: 'definitions/Address.yaml'
      hasSecondaryDeliveryAddress:
        type: boolean
        x-nullable: true
        x-omitempty: false
      secondaryDeliveryAddress:
        description: Where the movers should deliver this shipment.
        allOf:
          - $ref: 'definitions/Address.yaml'
      hasTertiaryPickupAddress:
        type: boolean
        x-nullable: true
        x-omitempty: false
      tertiaryPickupAddress:
        description: The address where the movers should pick up this shipment.
        allOf:
          - $ref: 'definitions/Address.yaml'
      hasTertiaryDeliveryAddress:
        type: boolean
        x-nullable: true
        x-omitempty: false
      tertiaryDeliveryAddress:
        description: Where the movers should deliver this shipment.
        allOf:
          - $ref: 'definitions/Address.yaml'
      destinationType:
        $ref: 'definitions/DestinationType.yaml'
      shipmentType:
        $ref: 'definitions/MTOShipmentType.yaml'
      tacType:
        allOf:
          - $ref: 'definitions/LOAType.yaml'
          - x-nullable: true
      sacType:
        allOf:
          - $ref: 'definitions/LOAType.yaml'
          - x-nullable: true
      usesExternalVendor:
        type: boolean
        example: false
        x-nullable: true
      serviceOrderNumber:
        type: string
        x-nullable: true
      ntsRecordedWeight:
        description: The previously recorded weight for the NTS Shipment. Used for NTS Release to know what the previous primeActualWeight or billable weight was.
        example: 2000
        type: integer
        x-nullable: true
        x-formatting: weight
      storageFacility:
        x-nullable: true
        $ref: 'definitions/StorageFacility.yaml'
      mobileHomeShipment:
        $ref: '#/definitions/CreateMobileHomeShipment'
      ppmShipment:
        $ref: '#/definitions/CreatePPMShipment'
      boatShipment:
        $ref: '#/definitions/CreateBoatShipment'
    required:
      - moveTaskOrderID
      - shipmentType
  CreatePPMShipment:
    description: A personally procured move is a type of shipment that a service members moves themselves.
    properties:
      expectedDepartureDate:
        description: >
          Date the customer expects to move.
        format: date
        type: string
      pickupAddress:
        allOf:
          - $ref: 'definitions/Address.yaml'
      secondaryPickupAddress:
        allOf:
          - $ref: 'definitions/Address.yaml'
      tertiaryPickupAddress:
        allOf:
          - $ref: 'definitions/Address.yaml'
      destinationAddress:
        allOf:
          - $ref: 'definitions/PPMDestinationAddress.yaml'
      secondaryDestinationAddress:
        allOf:
          - $ref: 'definitions/Address.yaml'
      tertiaryDestinationAddress:
        allOf:
          - $ref: 'definitions/Address.yaml'
      hasSecondaryPickupAddress:
        type: boolean
        x-nullable: true
        x-omitempty: false
      hasTertiaryPickupAddress:
        type: boolean
        x-nullable: true
        x-omitempty: false
      hasSecondaryDestinationAddress:
        type: boolean
        x-nullable: true
        x-omitempty: false
      hasTertiaryDestinationAddress:
        type: boolean
        x-nullable: true
        x-omitempty: false
      sitExpected:
        type: boolean
      sitLocation:
        allOf:
          - $ref: 'definitions/SITLocationType.yaml'
          - x-nullable: true
      sitEstimatedWeight:
        type: integer
        example: 2000
        x-nullable: true
      sitEstimatedEntryDate:
        format: date
        type: string
        x-nullable: true
      sitEstimatedDepartureDate:
        format: date
        type: string
        x-nullable: true
      estimatedWeight:
        type: integer
        example: 4200
      hasProGear:
        description: >
          Indicates whether PPM shipment has pro gear.
        type: boolean
      proGearWeight:
        type: integer
        x-nullable: true
      spouseProGearWeight:
        type: integer
        x-nullable: true
      isActualExpenseReimbursement:
        description: Used for PPM shipments only. Denotes if this shipment uses the Actual Expense Reimbursement method.
        type: boolean
        example: false
        x-omitempty: false
        x-nullable: true
    required:
      - expectedDepartureDate
      - pickupAddress
      - destinationAddress
      - sitExpected
      - estimatedWeight
      - hasProGear
  CreateBoatShipment:
    description: Boat shipment information for the move.
    properties:
      type:
        type: string
        enum:
          - HAUL_AWAY
          - TOW_AWAY
      year:
        type: integer
        description: Year of the Boat
      make:
        type: string
        description: Make of the Boat
      model:
        type: string
        description: Model of the Boat
      lengthInInches:
        type: integer
        description: Length of the Boat in inches
      widthInInches:
        type: integer
        description: Width of the Boat in inches
      heightInInches:
        type: integer
        description: Height of the Boat in inches
      hasTrailer:
        type: boolean
        description: Does the boat have a trailer
      isRoadworthy:
        type: boolean
        description: Is the trailer roadworthy
        x-nullable: true
    required:
      - type
      - year
      - make
      - model
      - lengthInInches
      - widthInInches
      - heightInInches
      - hasTrailer
  CreateMobileHomeShipment:
    description: A mobile home shipment that the prime moves for a service member.
    properties:
      make:
        type: string
        description: Make of the Mobile Home
      model:
        type: string
        description: Model of the Mobile Home
      year:
        type: integer
        description: Year of the Mobile Home
      lengthInInches:
        type: integer
        description: Length of the Mobile Home in inches
      heightInInches:
        type: integer
        description: Height of the Mobile Home in inches
      widthInInches:
        type: integer
        description: Width of the Mobile Home in inches
    required:
      - make
      - model
      - year
      - lengthInInches
      - heightInInches
      - widthInInches
  RejectShipment:
    properties:
      rejectionReason:
        type: string
        example: MTO Shipment not good enough
    required:
      - rejectionReason
  RequestDiversion:
    properties:
      diversionReason:
        type: string
        example: Shipment route needs to change
    required:
      - diversionReason
  ApproveSITExtension:
    properties:
      approvedDays:
        description: Number of days approved for SIT extension
        type: integer
        example: 21
        minimum: 1
      requestReason:
        description: Reason from service counselor-provided picklist for SIT Duration Update
        example: 'AWAITING_COMPLETION_OF_RESIDENCE'
        type: string
        enum:
          - SERIOUS_ILLNESS_MEMBER
          - SERIOUS_ILLNESS_DEPENDENT
          - IMPENDING_ASSIGNEMENT
          - DIRECTED_TEMPORARY_DUTY
          - NONAVAILABILITY_OF_CIVILIAN_HOUSING
          - AWAITING_COMPLETION_OF_RESIDENCE
          - OTHER
      officeRemarks:
        description: Remarks from TOO about SIT approval
        type: string
        example: Approved for three weeks rather than requested 45 days
        x-nullable: true
    required:
      - approvedDays
  DenySITExtension:
    properties:
      officeRemarks:
        description: Remarks from TOO about SIT denial
        type: string
        example: Denied this extension as it does not match the criteria
        x-nullable: true
      convertToCustomerExpense:
        description: Whether or not to convert to members expense once SIT extension is denied.
        type: boolean
        example: false
    required:
      - officeRemarks
      - convertToCustomerExpense
  UpdateSITServiceItemCustomerExpense:
    properties:
      convertToCustomerExpense:
        example: true
        type: boolean
      customerExpenseReason:
        description: Reason the service item was rejected
        type: string
        example: Insufficent details provided
    required:
      - convertToCustomerExpense
      - customerExpenseReason
  CreateApprovedSITDurationUpdate:
    properties:
      requestReason:
        description: Reason from service counselor-provided picklist for SIT Duration Update
        example: 'AWAITING_COMPLETION_OF_RESIDENCE'
        type: string
        enum:
          - SERIOUS_ILLNESS_MEMBER
          - SERIOUS_ILLNESS_DEPENDENT
          - IMPENDING_ASSIGNEMENT
          - DIRECTED_TEMPORARY_DUTY
          - NONAVAILABILITY_OF_CIVILIAN_HOUSING
          - AWAITING_COMPLETION_OF_RESIDENCE
          - OTHER
      approvedDays:
        description: Number of days approved for SIT extension. This will match requested days saved to the SIT extension model.
        type: integer
        example: 21
      officeRemarks:
        description: Remarks from TOO about SIT Duration Update creation
        type: string
        example: Customer needs additional storage time as their new place of residence is not yet ready
        x-nullable: true
    required:
      - requestReason
      - approvedDays
  PatchMTOServiceItemStatusPayload:
    properties:
      status:
        description: Describes all statuses for a MTOServiceItem
        type: string
        enum:
          - SUBMITTED
          - APPROVED
          - REJECTED
      rejectionReason:
        description: Reason the service item was rejected
        type: string
        example: Insufficent details provided
        x-nullable: true
  MTOApprovalServiceItemCodes:
    description: MTO level service items to create when updating MTO status.
    properties:
      serviceCodeCS:
        example: true
        type: boolean
      serviceCodeMS:
        example: true
        type: boolean
    type: object
  TacValid:
    properties:
      isValid:
        example: true
        type: boolean
    required:
      - isValid
    type: object
  UpdatePaymentRequestStatusPayload:
    properties:
      rejectionReason:
        example: documentation was incomplete
        type: string
        x-nullable: true
      status:
        $ref: '#/definitions/PaymentRequestStatus'
      eTag:
        type: string
    type: object
  AvailableOfficeUsers:
    type: array
    items:
      $ref: '#/definitions/AvailableOfficeUser'
  AvailableOfficeUser:
    type: object
    properties:
      officeUserId:
        type: string
        format: uuid
        example: c56a4180-65aa-42ec-a945-5fd21dec0538
      lastName:
        type: string
      firstName:
        type: string
  QueueMoves:
    type: array
    items:
      $ref: '#/definitions/QueueMove'
  QueueMove:
    type: object
    properties:
      id:
        type: string
        format: uuid
      customer:
        $ref: '#/definitions/Customer'
      status:
        $ref: '#/definitions/MoveStatus'
      locator:
        type: string
      submittedAt:
        format: date-time
        type: string
        x-nullable: true
      appearedInTooAt:
        format: date-time
        type: string
        x-nullable: true
      requestedMoveDate:
        format: date
        type: string
        x-nullable: true
      departmentIndicator:
        $ref: '#/definitions/DeptIndicator'
      shipmentsCount:
        type: integer
      originDutyLocation:
        $ref: 'definitions/DutyLocation.yaml'
      destinationDutyLocation:
        $ref: 'definitions/DutyLocation.yaml'
      originGBLOC:
        $ref: '#/definitions/GBLOC'
      ppmType:
        type: string
        enum: [FULL, PARTIAL]
        x-nullable: true
      closeoutInitiated:
        format: date-time
        type: string
        x-nullable: true
      closeoutLocation:
        type: string
        x-nullable: true
      orderType:
        type: string
        x-nullable: true
      lockedByOfficeUserID:
        type: string
        format: uuid
        x-nullable: true
      lockedByOfficeUser:
        $ref: '#/definitions/LockedOfficeUser'
        x-nullable: true
      lockExpiresAt:
        type: string
        format: date-time
        x-nullable: true
      ppmStatus:
        $ref: '#/definitions/PPMStatus'
        x-nullable: true
      counselingOffice:
        type: string
        x-nullable: true
      counselingOfficeID:
        type: string
        format: uuid
        x-nullable: true
      assignedTo:
        $ref: '#/definitions/AssignedOfficeUser'
        x-nullable: true
      availableOfficeUsers:
        $ref: '#/definitions/AvailableOfficeUsers'
      assignable:
        type: boolean
  QueueMovesResult:
    type: object
    properties:
      page:
        type: integer
      perPage:
        type: integer
      totalCount:
        type: integer
      queueMoves:
        $ref: '#/definitions/QueueMoves'
  ListPrimeMove:
    description: >
      An abbreviated definition for a move, without all the nested information (shipments, service items, etc). Used to
      fetch a list of moves more efficiently.
    type: object
    properties:
      id:
        example: 1f2270c7-7166-40ae-981e-b200ebdf3054
        format: uuid
        type: string
      moveCode:
        type: string
        example: 'HYXFJF'
        readOnly: true
      createdAt:
        format: date-time
        type: string
        readOnly: true
      orderID:
        example: c56a4180-65aa-42ec-a945-5fd21dec0538
        format: uuid
        type: string
      destinationGBLOC:
        example: 'AGFM'
        type: string
      destinationPostalCode:
        example: '90210'
        type: string
      referenceId:
        example: 1001-3456
        type: string
      availableToPrimeAt:
        format: date-time
        type: string
        x-nullable: true
        readOnly: true
      approvedAt:
        format: date-time
        type: string
        x-nullable: true
        readOnly: true
      updatedAt:
        format: date-time
        type: string
        readOnly: true
      ppmType:
        type: string
        enum:
          - FULL
          - PARTIAL
      eTag:
        type: string
        readOnly: true
      orderType:
        type: string
  ListPrimeMoves:
    type: array
    items:
      $ref: '#/definitions/ListPrimeMove'
  ListPrimeMovesResult:
    type: object
    properties:
      page:
        type: integer
      perPage:
        type: integer
      totalCount:
        type: integer
      queueMoves:
        $ref: '#/definitions/ListPrimeMoves'
  QueuePaymentRequest:
    type: object
    properties:
      id:
        type: string
        format: uuid
      moveID:
        type: string
        format: uuid
      customer:
        $ref: '#/definitions/Customer'
      status:
        $ref: '#/definitions/QueuePaymentRequestStatus'
      age:
        type: number
        format: double
        description: Days since the payment request has been requested.  Decimal representation will allow more accurate sorting.
      submittedAt:
        type: string
        format: date-time
      locator:
        type: string
      departmentIndicator:
        $ref: '#/definitions/DeptIndicator'
      originGBLOC:
        $ref: '#/definitions/GBLOC'
      originDutyLocation:
        $ref: 'definitions/DutyLocation.yaml'
      orderType:
        type: string
        x-nullable: true
      lockedByOfficeUserID:
        type: string
        format: uuid
        x-nullable: true
      lockExpiresAt:
        type: string
        format: date-time
        x-nullable: true
      assignedTo:
        $ref: '#/definitions/AssignedOfficeUser'
        x-nullable: true
      availableOfficeUsers:
        $ref: '#/definitions/AvailableOfficeUsers'
      assignable:
        type: boolean
      counselingOffice:
        type: string
        x-nullable: true
  QueuePaymentRequests:
    type: array
    items:
      $ref: '#/definitions/QueuePaymentRequest'
  QueuePaymentRequestsResult:
    type: object
    properties:
      page:
        type: integer
      perPage:
        type: integer
      totalCount:
        type: integer
      queuePaymentRequests:
        $ref: '#/definitions/QueuePaymentRequests'
  QueuePaymentRequestStatus:
    enum:
      - Payment requested
      - Reviewed
      - Rejected
      - Paid
    title: Queue Payment Request Status
    type: string
  SearchMoves:
    type: array
    items:
      $ref: '#/definitions/SearchMove'
  SearchMove:
    type: object
    properties:
      id:
        type: string
        format: uuid
      firstName:
        type: string
        example: John
        x-nullable: true
      lastName:
        type: string
        example: Doe
        x-nullable: true
      edipi:
        type: string
        example: 1234567890
        x-nullable: true
      paymentRequestCode:
        type: string
        example: 9551-6199-2
        x-nullable: true
      status:
        $ref: '#/definitions/MoveStatus'
      locator:
        type: string
      branch:
        type: string
      shipmentsCount:
        type: integer
      originDutyLocationPostalCode:
        format: zip
        type: string
        title: ZIP
        example: '90210'
        pattern: ^(\d{5})$
      destinationPostalCode:
        format: zip
        type: string
        title: ZIP
        example: '90210'
        pattern: ^(\d{5})$
      requestedPickupDate:
        type: string
        format: date
        x-nullable: true
      orderType:
        type: string
      requestedDeliveryDate:
        type: string
        format: date
        x-nullable: true
      originGBLOC:
        $ref: '#/definitions/GBLOC'
      destinationGBLOC:
        $ref: '#/definitions/GBLOC'
      lockedByOfficeUserID:
        type: string
        format: uuid
        x-nullable: true
      lockExpiresAt:
        type: string
        format: date-time
        x-nullable: true
      emplid:
        type: string
        x-nullable: true
  SearchMovesResult:
    type: object
    properties:
      page:
        type: integer
      perPage:
        type: integer
      totalCount:
        type: integer
      searchMoves:
        $ref: '#/definitions/SearchMoves'
  GBLOC:
    type: string
    enum:
      - AGFM
      - APAT
      - BGAC
      - BGNC
      - BKAS
      - CFMQ
      - CLPK
      - CNNQ
      - DMAT
      - GSAT
      - HAFC
      - HBAT
      - JEAT
      - JENQ
      - KKFA
      - LHNQ
      - LKNQ
      - MAPK
      - MAPS
      - MBFL
      - MLNQ
      - XXXX
  CreateCustomerSupportRemark:
    type: object
    description: >-
      A text remark written by an customer support user that is associated with a specific
      move.
    required:
      - content
      - officeUserID
    properties:
      content:
        example: This is a remark about a move.
        type: string
      officeUserID:
        example: 1f2270c7-7166-40ae-981e-b200ebdf3054
        format: uuid
        type: string
  UpdateCustomerSupportRemarkPayload:
    type: object
    description: >-
      A text remark update to an existing remark created by the current active user (the CSR).
    required:
      - content
    properties:
      content:
        example: This is a remark about a move.
        type: string
  EvaluationReportType:
    type: string
    enum:
      - SHIPMENT
      - COUNSELING
  EvaluationReportInspectionType:
    type: string
    enum:
      - DATA_REVIEW
      - PHYSICAL
      - VIRTUAL
    x-nullable: true
  EvaluationReportLocation:
    type: string
    enum:
      - ORIGIN
      - DESTINATION
      - OTHER
    x-nullable: true
  EvaluationReportOfficeUser:
    type: object
    readOnly: true
    description: The authoring office user for an evaluation report
    properties:
      id:
        example: 1f2270c7-7166-40ae-981e-b200ebdf3054
        format: uuid
        type: string
      firstName:
        type: string
      lastName:
        type: string
      email:
        type: string
        format: x-email
        pattern: '^[a-zA-Z0-9._%+-]+@[a-zA-Z0-9.-]+\.[a-zA-Z]{2,}$'
      phone:
        type: string
        format: telephone
        pattern: '^[2-9]\d{2}-\d{3}-\d{4}$'
  EvaluationReportList:
    type: array
    items:
      $ref: '#/definitions/EvaluationReport'
  EvaluationReport:
    type: object
    description: An evaluation report
    properties:
      id:
        example: 1f2270c7-7166-40ae-981e-b200ebdf3054
        format: uuid
        type: string
        readOnly: true
      moveID:
        example: 1f2270c7-7166-40ae-981e-b200ebdf3054
        format: uuid
        type: string
        readOnly: true
      shipmentID:
        example: 1f2270c7-7166-40ae-981e-b200ebdf3054
        format: uuid
        type: string
        x-nullable: true
        readOnly: true
      type:
        $ref: '#/definitions/EvaluationReportType'
      inspectionType:
        $ref: '#/definitions/EvaluationReportInspectionType'
        x-nullable: true
      inspectionDate:
        type: string
        format: date
        x-nullable: true
      officeUser:
        $ref: '#/definitions/EvaluationReportOfficeUser'
      location:
        $ref: '#/definitions/EvaluationReportLocation'
        x-nullable: true
      reportViolations:
        $ref: '#/definitions/ReportViolations'
        x-nullable: true
      gsrAppeals:
        $ref: '#/definitions/GSRAppeals'
        x-nullable: true
      locationDescription:
        type: string
        example: 'Route 66 at crash inspection site 3'
        x-nullable: true
      observedShipmentDeliveryDate:
        type: string
        format: date
        x-nullable: true
      observedShipmentPhysicalPickupDate:
        type: string
        format: date
        x-nullable: true
      timeDepart:
        type: string
        x-nullable: true
        pattern: '^(0[0-9]|1[0-9]|2[0-3]):[0-5][0-9]$'
        example: '14:30'
      evalStart:
        type: string
        x-nullable: true
        pattern: '^(0[0-9]|1[0-9]|2[0-3]):[0-5][0-9]$'
        example: '15:00'
      evalEnd:
        type: string
        x-nullable: true
        pattern: '^(0[0-9]|1[0-9]|2[0-3]):[0-5][0-9]$'
        example: '18:00'
      violationsObserved:
        type: boolean
        x-nullable: true
      remarks:
        type: string
        x-nullable: true
      seriousIncident:
        type: boolean
        x-nullable: true
      seriousIncidentDesc:
        type: string
        x-nullable: true
      observedClaimsResponseDate:
        type: string
        format: date
        x-nullable: true
      observedPickupDate:
        type: string
        format: date
        x-nullable: true
      observedPickupSpreadStartDate:
        type: string
        format: date
        x-nullable: true
      observedPickupSpreadEndDate:
        type: string
        format: date
        x-nullable: true
      observedDeliveryDate:
        type: string
        format: date
        x-nullable: true
      moveReferenceID:
        type: string
        x-nullable: true
        readOnly: true
      eTag:
        type: string
      submittedAt:
        type: string
        format: date-time
        x-nullable: true
      createdAt:
        type: string
        format: date-time
        readOnly: true
      updatedAt:
        type: string
        format: date-time
        readOnly: true
  CreateEvaluationReport:
    type: object
    description: Minimal set of info needed to create a shipment evaluation report, which is just a shipment ID.
    properties:
      shipmentID:
        description: The shipment ID of the shipment to be evaluated in the report
        example: 01b9671e-b268-4906-967b-ba661a1d3933
        format: uuid
        type: string
  CreateAppeal:
    type: object
    description: Appeal status and remarks left for a violation, created by a GSR user.
    properties:
      remarks:
        description: Remarks left by the GSR user
        example: These are my violation appeal remarks
        type: string
      appealStatus:
        description: The status of the appeal set by the GSR user
        example: These are my violation appeal remarks
        type: string
        enum: [sustained, rejected]
  PWSViolation:
    type: object
    description: A PWS violation for an evaluation report
    readOnly: true
    properties:
      id:
        example: 1f2270c7-7166-40ae-981e-b200ebdf3054
        format: uuid
        type: string
      displayOrder:
        example: 3
        type: integer
      paragraphNumber:
        example: 1.2.3.4.5
        type: string
      title:
        example: Customer Support
        type: string
      category:
        example: Pre-Move Services
        type: string
      subCategory:
        example: Weight Estimate
        type: string
      requirementSummary:
        example: Provide a single point of contact (POC)
        type: string
      requirementStatement:
        example: The contractor shall prepare and load property going into NTS in containers at residence for shipment to NTS.
        type: string
      isKpi:
        example: false
        type: boolean
      additionalDataElem:
        example: QAE Observed Delivery Date
        type: string
  PWSViolations:
    type: array
    items:
      $ref: '#/definitions/PWSViolation'
  AssociateReportViolations:
    type: object
    description: A list of PWS violation string ids to associate with an evaluation report
    properties:
      violations:
        type: array
        items:
          type: string
          format: uuid
  ReportViolation:
    type: object
    description: An object associating violations to evaluation reports
    properties:
      id:
        example: 1f2270c7-7166-40ae-981e-b200ebdf3054
        format: uuid
        type: string
      reportID:
        example: 1f2270c7-7166-40ae-981e-b200ebdf3054
        format: uuid
        type: string
      violationID:
        example: 1f2270c7-7166-40ae-981e-b200ebdf3054
        format: uuid
        type: string
      violation:
        $ref: '#/definitions/PWSViolation'
      gsrAppeals:
        $ref: '#/definitions/GSRAppeals'
        x-nullable: true
  ReportViolations:
    type: array
    items:
      $ref: '#/definitions/ReportViolation'
  GSRAppealStatusType:
    type: string
    enum:
      - SUSTAINED
      - REJECTED
  GSRAppeals:
    type: array
    items:
      $ref: '#/definitions/GSRAppeal'
  GSRAppeal:
    type: object
    description: An object associating appeals on violations and serious incidents
    properties:
      id:
        example: 1f2270c7-7166-40ae-981e-b200ebdf3054
        format: uuid
        type: string
      reportID:
        example: 1f2270c7-7166-40ae-981e-b200ebdf3054
        format: uuid
        type: string
      violationID:
        example: 1f2270c7-7166-40ae-981e-b200ebdf3054
        format: uuid
        type: string
      officeUserID:
        example: 1f2270c7-7166-40ae-981e-b200ebdf3054
        format: uuid
        type: string
      officeUser:
        $ref: '#/definitions/EvaluationReportOfficeUser'
      isSeriousIncident:
        type: boolean
        example: false
      appealStatus:
        $ref: '#/definitions/GSRAppealStatusType'
      remarks:
        type: string
        example: Office user remarks
      createdAt:
        type: string
        format: date-time
        readOnly: true
  TransportationOffices:
    type: array
    items:
      $ref: 'definitions/TransportationOffice.yaml'
  ReServiceItems:
    type: array
    items:
      $ref: "definitions/ReServiceItem.yaml"
  VLocations:
    type: array
    items:
      $ref: "definitions/VLocation.yaml"
  GBLOCs:
    type: array
    items:
      type: string
  CounselingOffices:
    type: array
    items:
      $ref: '#/definitions/CounselingOffice'
  CounselingOffice:
    type: object
    properties:
      id:
        type: string
        format: uuid
        example: c56a4180-65aa-42ec-a945-5fd21dec0538
      name:
        type: string
        example: Fort Bragg North Station
    required:
      - id
      - name
  MovePayload:
    type: object
    properties:
      id:
        type: string
        format: uuid
        example: c56a4180-65aa-42ec-a945-5fd21dec0538
      orders_id:
        type: string
        format: uuid
        example: c56a4180-65aa-42ec-a945-5fd21dec0538
      service_member_id:
        type: string
        format: uuid
        example: c56a4180-65aa-42ec-a945-5fd21dec0538
        readOnly: true
      locator:
        type: string
        example: '12432'
      status:
        $ref: '#/definitions/MoveStatus'
      created_at:
        type: string
        format: date-time
      updated_at:
        type: string
        format: date-time
      submitted_at:
        type: string
        format: date-time
        x-nullable: true
      mto_shipments:
        $ref: '#/definitions/MTOShipments'
      closeout_office:
        $ref: '#/definitions/TransportationOffice'
      cancel_reason:
        type: string
        example: Change of orders
        x-nullable: true
      eTag:
        type: string
      primeCounselingCompletedAt:
        format: date-time
        type: string
        readOnly: true
      additionalDocuments:
        $ref: 'definitions/Document.yaml'
    required:
      - id
      - orders_id
      - locator
      - created_at
      - updated_at
      - eTag
  IsDateWeekendHolidayInfo:
    type: object
    properties:
      country_code:
        type: string
      country_name:
        type: string
      date:
        type: string
        format: date
        example: '2018-09-25'
      is_weekend:
        type: boolean
      is_holiday:
        type: boolean
      details:
        type: string
    required:
      - country_code
      - country_name
      - date
      - is_weekend
      - is_holiday
  AssignOfficeUserBody:
    type: object
    properties:
      officeUserId:
        type: string
        format: uuid
      roleType:
        type: string
    required:
      - officeUserId
      - roleType
  AssignedOfficeUser:
    type: object
    properties:
      officeUserId:
        type: string
        format: uuid
        example: c56a4180-65aa-42ec-a945-5fd21dec0538
      firstName:
        type: string
      lastName:
        type: string
responses:
  InvalidRequest:
    description: The request payload is invalid
    schema:
      $ref: '#/definitions/Error'
  NotFound:
    description: The requested resource wasn't found
    schema:
      $ref: '#/definitions/Error'
  Conflict:
    description: Conflict error
    schema:
      $ref: '#/definitions/Error'
  PermissionDenied:
    description: The request was denied
    schema:
      $ref: '#/definitions/Error'
  ServerError:
    description: A server error occurred
    schema:
      $ref: '#/definitions/Error'
  PreconditionFailed:
    description: Precondition failed
    schema:
      $ref: '#/definitions/Error'
  UnprocessableEntity:
    description: The payload was unprocessable.
    schema:
      $ref: '#/definitions/ValidationError'<|MERGE_RESOLUTION|>--- conflicted
+++ resolved
@@ -4178,7 +4178,6 @@
           $ref: '#/responses/NotFound'
         '500':
           $ref: '#/responses/ServerError'
-<<<<<<< HEAD
   /addresses/zip-city-lookup/{search}:
     get:
       summary: Returns city, state, postal code, and county associated with the specified full/partial postal code or city and state string
@@ -4204,7 +4203,6 @@
           $ref: '#/responses/NotFound'
         '500':
           $ref: '#/responses/ServerError'
-=======
   /transportation_offices/{dutyLocationId}/counseling_offices:
     get:
       summary: Returns the counseling locations in the GBLOC matching the duty location
@@ -4228,7 +4226,6 @@
             $ref: '#/definitions/CounselingOffices'
         '500':
           description: internal server error
->>>>>>> 1b144032
   /uploads:
     post:
       summary: Create a new upload
