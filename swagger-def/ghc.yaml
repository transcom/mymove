swagger: "2.0"
info:
  contact:
    email: milmove-developers@caci.com
  description:
    $ref: info/ghc_description.md
  license:
    name: MIT
    url: "https://opensource.org/licenses/MIT"
  title: MilMove GHC API
  version: 0.0.1
basePath: /ghc/v1
schemes:
  - http
tags:
  - name: queues
  - name: move
  - $ref: "tags/order.yaml"
  - name: moveTaskOrder
  - name: customer
  - name: mtoServiceItem
  - name: mtoShipment
  - name: shipment
  - name: mtoAgent
  - name: paymentServiceItem
  - name: ppm
  - name: tac
  - name: transportationOffice
  - name: addresses
  - name: uploads
  - name: paymentRequests
  - name: reServiceItems
paths:
  "/customer":
    post:
      summary: Creates a customer with Okta option
      description: Creates a customer with option to also create an Okta profile account based on the office user's input when completing the UI form and submitting.
      operationId: createCustomerWithOktaOption
      tags:
        - customer
      consumes:
        - application/json
      produces:
        - application/json
      parameters:
        - in: body
          name: body
          required: true
          schema:
            $ref: "#/definitions/CreateCustomerPayload"
      responses:
        "200":
          description: successfully created the customer
          schema:
            $ref: "#/definitions/CreatedCustomer"
        "400":
          $ref: "#/responses/InvalidRequest"
        "401":
          $ref: "#/responses/PermissionDenied"
        "403":
          $ref: "#/responses/PermissionDenied"
        "404":
          $ref: "#/responses/NotFound"
        "409":
          $ref: "#/responses/Conflict"
        "412":
          $ref: "#/responses/PreconditionFailed"
        "422":
          $ref: "#/responses/UnprocessableEntity"
        "500":
          $ref: "#/responses/ServerError"
  /open/requested-office-users:
    post:
      consumes:
        - application/json
      produces:
        - application/json
      summary: Create an Office User
      description: >
        This endpoint is publicly accessible as it is utilized for individuals who do not have an office account to request the creation of an office account.

        Request the creation of an office user. An administrator will need to approve them after creation. Note on requirements:
        An identification method must be present. The following 2 fields have an "OR" requirement.
        - edipi
        - other_unique_id
        One of these two fields MUST be present to serve as identification for the office user being created. This logic is handled at the application level.
      operationId: createRequestedOfficeUser
      tags:
        - officeUsers
      parameters:
        - in: body
          name: officeUser
          description: Office User information
          schema:
            $ref: "#/definitions/OfficeUserCreate"
      responses:
        "201":
          description: successfully requested the creation of provided office user
          schema:
            $ref: "#/definitions/OfficeUser"
        "422":
          description: validation error
          schema:
            $ref: "#/definitions/ValidationError"
        "500":
          description: internal server error
  "/customer/{customerID}":
    parameters:
      - description: ID of customer to use
        in: path
        name: customerID
        required: true
        type: string
        format: uuid
    get:
      produces:
        - application/json
      parameters: []
      responses:
        "200":
          description: Successfully retrieved information on an individual customer
          schema:
            $ref: "#/definitions/Customer"
        "400":
          $ref: "#/responses/InvalidRequest"
        "401":
          $ref: "#/responses/PermissionDenied"
        "403":
          $ref: "#/responses/PermissionDenied"
        "404":
          $ref: "#/responses/NotFound"
        "500":
          $ref: "#/responses/ServerError"
      tags:
        - customer
      description: Returns a given customer
      operationId: getCustomer
      summary: Returns a given customer
    patch:
      summary: Updates customer info
      description: Updates customer info by ID
      operationId: updateCustomer
      tags:
        - customer
      consumes:
        - application/json
      produces:
        - application/json
      parameters:
        - in: body
          name: body
          required: true
          schema:
            $ref: "#/definitions/UpdateCustomerPayload"
        - in: header
          name: If-Match
          type: string
          required: true
      responses:
        "200":
          description: updated instance of orders
          schema:
            $ref: "#/definitions/Customer"
        "400":
          $ref: "#/responses/InvalidRequest"
        "401":
          $ref: "#/responses/PermissionDenied"
        "403":
          $ref: "#/responses/PermissionDenied"
        "404":
          $ref: "#/responses/NotFound"
        "412":
          $ref: "#/responses/PreconditionFailed"
        "422":
          $ref: "#/responses/UnprocessableEntity"
        "500":
          $ref: "#/responses/ServerError"
      x-permissions:
        - update.customer
  /customer/search:
    post:
      produces:
        - application/json
      consumes:
        - application/json
      summary: Search customers by DOD ID or customer name
      description: >
        Search customers by DOD ID or customer name. Used by services counselors to locate profiles to update, find attached moves, and to create new moves.
      operationId: searchCustomers
      tags:
        - customer
      parameters:
        - in: body
          name: body
          schema:
            properties:
              page:
                type: integer
                description: requested page of results
              perPage:
                type: integer
              edipi:
                description: DOD ID
                type: string
                minLength: 10
                maxLength: 10
                x-nullable: true
              emplid:
                description: EMPLID
                type: string
                minLength: 7
                maxLength: 7
                x-nullable: true
              branch:
                description: Branch
                type: string
                minLength: 1
              customerName:
                description: Customer Name
                type: string
                minLength: 1
                x-nullable: true
              sort:
                type: string
                x-nullable: true
                enum:
                  [
                    customerName,
                    edipi,
                    emplid,
                    branch,
                    personalEmail,
                    telephone,
                  ]
              order:
                type: string
                x-nullable: true
                enum: [asc, desc]
          description: field that results should be sorted by
      responses:
        "200":
          description: Successfully returned all customers matching the criteria
          schema:
            $ref: "#/definitions/SearchCustomersResult"
        "403":
          $ref: "#/responses/PermissionDenied"
        "500":
          $ref: "#/responses/ServerError"
  "/move/{locator}":
    parameters:
      - description: Code used to identify a move in the system
        in: path
        name: locator
        required: true
        type: string
    get:
      produces:
        - application/json
      parameters: []
      responses:
        "200":
          description: Successfully retrieved the individual move
          schema:
            $ref: "#/definitions/Move"
        "400":
          $ref: "#/responses/InvalidRequest"
        "401":
          $ref: "#/responses/PermissionDenied"
        "403":
          $ref: "#/responses/PermissionDenied"
        "404":
          $ref: "#/responses/NotFound"
        "500":
          $ref: "#/responses/ServerError"
      tags:
        - move
      description: Returns a given move for a unique alphanumeric locator string
      summary: Returns a given move
      operationId: getMove
  "/move/{locator}/history":
    parameters:
      - description: Code used to identify a move in the system
        in: path
        name: locator
        required: true
        type: string
    get:
      produces:
        - application/json
      parameters:
        - in: query
          name: page
          type: integer
          description: requested page of results
        - in: query
          name: perPage
          type: integer
          description: results per page
      responses:
        "200":
          description: Successfully retrieved the individual move history
          schema:
            $ref: "#/definitions/MoveHistoryResult"
        "400":
          $ref: "#/responses/InvalidRequest"
        "401":
          $ref: "#/responses/PermissionDenied"
        "403":
          $ref: "#/responses/PermissionDenied"
        "404":
          $ref: "#/responses/NotFound"
        "500":
          $ref: "#/responses/ServerError"
      tags:
        - move
      description: Returns the history for a given move for a unique alphanumeric locator string
      summary: Returns the history of an identified move
      operationId: getMoveHistory
  "/moves/{moveID}/shipment-evaluation-reports-list":
    parameters:
      - description: Code used to identify a move in the system
        in: path
        name: moveID
        required: true
        type: string
        format: uuid
    get:
      produces:
        - application/json
      responses:
        "200":
          description: Successfully retrieved the move's evaluation reports
          schema:
            $ref: "#/definitions/EvaluationReportList"
        "400":
          $ref: "#/responses/InvalidRequest"
        "401":
          $ref: "#/responses/PermissionDenied"
        "403":
          $ref: "#/responses/PermissionDenied"
        "404":
          $ref: "#/responses/NotFound"
        "500":
          $ref: "#/responses/ServerError"
      tags:
        - move
      description: Returns shipment evaluation reports for the specified move that are visible to the current office user
      summary: Returns shipment evaluation reports for the specified move that are visible to the current office user
      operationId: getMoveShipmentEvaluationReportsList
  "/moves/{moveID}/counseling-evaluation-reports-list":
    parameters:
      - description: Code used to identify a move in the system
        in: path
        name: moveID
        required: true
        type: string
        format: uuid
    get:
      produces:
        - application/json
      responses:
        "200":
          description: Successfully retrieved the move's evaluation reports
          schema:
            $ref: "#/definitions/EvaluationReportList"
        "400":
          $ref: "#/responses/InvalidRequest"
        "401":
          $ref: "#/responses/PermissionDenied"
        "403":
          $ref: "#/responses/PermissionDenied"
        "404":
          $ref: "#/responses/NotFound"
        "500":
          $ref: "#/responses/ServerError"
      tags:
        - move
      description: Returns counseling evaluation reports for the specified move that are visible to the current office user
      summary: Returns counseling evaluation reports for the specified move that are visible to the current office user
      operationId: getMoveCounselingEvaluationReportsList
  "/moves/{moveID}/cancel":
    parameters:
      - description: ID of the move
        in: path
        name: moveID
        required: true
        format: uuid
        type: string
    post:
      consumes:
        - application/json
      produces:
        - application/json
      parameters: []
      responses:
        "200":
          description: Successfully canceled move
          schema:
            $ref: "#/definitions/Move"
        "403":
          $ref: "#/responses/PermissionDenied"
        "404":
          $ref: "#/responses/NotFound"
        "409":
          $ref: "#/responses/Conflict"
        "412":
          $ref: "#/responses/PreconditionFailed"
        "422":
          $ref: "#/responses/UnprocessableEntity"
        "500":
          $ref: "#/responses/ServerError"
      tags:
        - move
      description: cancels a move
      operationId: moveCanceler
      summary: Cancels a move
      x-permissions:
        - update.cancelMoveFlag
  "/counseling/orders/{orderID}":
    parameters:
      - description: ID of order to update
        in: path
        name: orderID
        required: true
        type: string
        format: uuid
    patch:
      summary: Updates an order (performed by a services counselor)
      description: All fields sent in this request will be set on the order referenced
      operationId: counselingUpdateOrder
      tags:
        - order
      consumes:
        - application/json
      produces:
        - application/json
      parameters:
        - in: body
          name: body
          required: true
          schema:
            $ref: "#/definitions/CounselingUpdateOrderPayload"
        - in: header
          name: If-Match
          type: string
          required: true
      responses:
        "200":
          description: updated instance of orders
          schema:
            $ref: "#/definitions/Order"
        "403":
          $ref: "#/responses/PermissionDenied"
        "404":
          $ref: "#/responses/NotFound"
        "412":
          $ref: "#/responses/PreconditionFailed"
        "422":
          $ref: "#/responses/UnprocessableEntity"
        "500":
          $ref: "#/responses/ServerError"
  "/orders":
    post:
      summary: Creates an orders model for a logged-in user
      description: Creates an instance of orders tied to a service member, which allow for creation of a move and an entitlement. Orders are required before the creation of a move
      operationId: createOrder
      tags:
        - order
      consumes:
        - application/json
      produces:
        - application/json
      parameters:
        - in: body
          name: createOrders
          schema:
            $ref: "#/definitions/CreateOrders"
      responses:
        "200":
          description: created instance of orders
          schema:
            $ref: "#/definitions/Order"
        "400":
          description: invalid request
        "401":
          description: request requires user authentication
        "403":
          description: user is not authorized
        "422":
          $ref: "#/responses/UnprocessableEntity"
        "500":
          description: internal server error
  "/orders/{orderID}":
    parameters:
      - description: ID of order to use
        in: path
        name: orderID
        required: true
        type: string
        format: uuid
    patch:
      summary: Updates an order
      description: All fields sent in this request will be set on the order referenced
      operationId: updateOrder
      tags:
        - order
      consumes:
        - application/json
      produces:
        - application/json
      parameters:
        - in: body
          name: body
          required: true
          schema:
            $ref: "#/definitions/UpdateOrderPayload"
        - in: header
          name: If-Match
          type: string
          required: true
      responses:
        "200":
          description: updated instance of orders
          schema:
            $ref: "#/definitions/Order"
        "400":
          $ref: "#/responses/InvalidRequest"
        "403":
          $ref: "#/responses/PermissionDenied"
        "404":
          $ref: "#/responses/NotFound"
        "409":
          $ref: "#/responses/Conflict"
        "412":
          $ref: "#/responses/PreconditionFailed"
        "422":
          $ref: "#/responses/UnprocessableEntity"
        "500":
          $ref: "#/responses/ServerError"
      x-permissions:
        - update.orders
    get:
      produces:
        - application/json
      parameters: []
      responses:
        "200":
          description: Successfully retrieved order
          schema:
            $ref: "#/definitions/Order"
        "400":
          $ref: "#/responses/InvalidRequest"
        "401":
          $ref: "#/responses/PermissionDenied"
        "403":
          $ref: "#/responses/PermissionDenied"
        "404":
          $ref: "#/responses/NotFound"
        "500":
          $ref: "#/responses/ServerError"
      tags:
        - order
      description: Gets an order
      operationId: getOrder
      summary: Gets an order by ID
  "/orders/{orderID}/allowances":
    parameters:
      - description: ID of order to use
        in: path
        name: orderID
        required: true
        type: string
        format: uuid
    patch:
      summary: Updates an allowance (Orders with Entitlements)
      description: All fields sent in this request will be set on the order referenced
      operationId: updateAllowance
      tags:
        - order
      consumes:
        - application/json
      produces:
        - application/json
      parameters:
        - in: body
          name: body
          required: true
          schema:
            $ref: "#/definitions/UpdateAllowancePayload"
        - in: header
          name: If-Match
          type: string
          required: true
      responses:
        "200":
          description: updated instance of allowance
          schema:
            $ref: "#/definitions/Order"
        "403":
          $ref: "#/responses/PermissionDenied"
        "404":
          $ref: "#/responses/NotFound"
        "412":
          $ref: "#/responses/PreconditionFailed"
        "422":
          $ref: "#/responses/UnprocessableEntity"
        "500":
          $ref: "#/responses/ServerError"
      x-permissions:
        - update.allowances
  "/orders/{orderID}/acknowledge-excess-weight-risk":
    parameters:
      - description: ID of order to use
        in: path
        name: orderID
        required: true
        type: string
        format: uuid
    post:
      summary: Saves the date and time a TOO acknowledged the excess weight risk by dismissing the alert
      description: Saves the date and time a TOO acknowledged the excess weight risk by dismissing the alert
      operationId: acknowledgeExcessWeightRisk
      tags:
        - order
      consumes:
        - application/json
      produces:
        - application/json
      parameters:
        - in: header
          name: If-Match
          type: string
          required: true
      responses:
        "200":
          description: updated Move
          schema:
            $ref: "#/definitions/Move"
        "403":
          $ref: "#/responses/PermissionDenied"
        "404":
          $ref: "#/responses/NotFound"
        "412":
          $ref: "#/responses/PreconditionFailed"
        "422":
          $ref: "#/responses/UnprocessableEntity"
        "500":
          $ref: "#/responses/ServerError"
      x-permissions:
        - update.excessWeightRisk
  "/orders/{orderID}/acknowledge-excess-unaccompanied-baggage-weight-risk":
    parameters:
      - description: ID of order to use
        in: path
        name: orderID
        required: true
        type: string
        format: uuid
    post:
      summary: Saves the date and time a TOO acknowledged the excess unaccompanied baggage weight risk by dismissing the alert
      description: Saves the date and time a TOO acknowledged the excess unaccompanied baggage weight risk by dismissing the alert
      operationId: acknowledgeExcessUnaccompaniedBaggageWeightRisk
      tags:
        - order
      consumes:
        - application/json
      produces:
        - application/json
      parameters:
        - in: header
          name: If-Match
          type: string
          required: true
      responses:
        "200":
          description: updated Move
          schema:
            $ref: "#/definitions/Move"
        "403":
          $ref: "#/responses/PermissionDenied"
        "404":
          $ref: "#/responses/NotFound"
        "412":
          $ref: "#/responses/PreconditionFailed"
        "422":
          $ref: "#/responses/UnprocessableEntity"
        "500":
          $ref: "#/responses/ServerError"
      x-permissions:
        - update.excessWeightRisk
  "/orders/{orderID}/update-billable-weight":
    parameters:
      - description: ID of order to use
        in: path
        name: orderID
        required: true
        type: string
        format: uuid
    patch:
      summary: Updates the max billable weight
      description: Updates the DBAuthorizedWeight attribute for the Order Entitlements=
      operationId: updateBillableWeight
      tags:
        - order
      consumes:
        - application/json
      produces:
        - application/json
      parameters:
        - in: body
          name: body
          required: true
          schema:
            $ref: "#/definitions/UpdateBillableWeightPayload"
        - in: header
          name: If-Match
          type: string
          required: true
      responses:
        "200":
          description: updated Order
          schema:
            $ref: "#/definitions/Order"
        "403":
          $ref: "#/responses/PermissionDenied"
        "404":
          $ref: "#/responses/NotFound"
        "412":
          $ref: "#/responses/PreconditionFailed"
        "422":
          $ref: "#/responses/UnprocessableEntity"
        "500":
          $ref: "#/responses/ServerError"
      x-permissions:
        - update.billableWeight
  "/orders/{orderID}/update-max-billable-weight/tio":
    parameters:
      - description: ID of order to use
        in: path
        name: orderID
        required: true
        type: string
        format: uuid
    patch:
      summary: Updates the max billable weight with TIO remarks
      description: Updates the DBAuthorizedWeight attribute for the Order Entitlements and move TIO remarks
      operationId: updateMaxBillableWeightAsTIO
      tags:
        - order
      consumes:
        - application/json
      produces:
        - application/json
      parameters:
        - in: body
          name: body
          required: true
          schema:
            $ref: "#/definitions/UpdateMaxBillableWeightAsTIOPayload"
        - $ref: "parameters/ifMatch.yaml"
      responses:
        "200":
          description: updated Order
          schema:
            $ref: "#/definitions/Order"
        "403":
          $ref: "#/responses/PermissionDenied"
        "404":
          $ref: "#/responses/NotFound"
        "412":
          $ref: "#/responses/PreconditionFailed"
        "422":
          $ref: "#/responses/UnprocessableEntity"
        "500":
          $ref: "#/responses/ServerError"
      x-permissions:
        - update.maxBillableWeight
  /orders/{orderID}/upload_amended_orders:
    post:
      summary: Create an amended order for a given order
      description: Create an amended order for a given order
      operationId: uploadAmendedOrders
      tags:
        - order
      consumes:
        - multipart/form-data
      parameters:
        - in: path
          name: orderID
          type: string
          format: uuid
          required: true
          description: UUID of the order
        - in: formData
          name: file
          type: file
          description: The file to upload.
          required: true
      responses:
        "201":
          description: created upload
          schema:
            $ref: "definitions/Upload.yaml"
        "400":
          description: invalid request
          schema:
            $ref: "#/definitions/InvalidRequestResponsePayload"
        "403":
          description: not authorized
        "404":
          description: not found
        "413":
          description: payload is too large
        "500":
          description: server error
  "/counseling/orders/{orderID}/allowances":
    parameters:
      - description: ID of order to use
        in: path
        name: orderID
        required: true
        type: string
        format: uuid
    patch:
      summary: Updates an allowance (Orders with Entitlements)
      description: All fields sent in this request will be set on the order referenced
      operationId: counselingUpdateAllowance
      tags:
        - order
      consumes:
        - application/json
      produces:
        - application/json
      parameters:
        - in: body
          name: body
          required: true
          schema:
            $ref: "#/definitions/CounselingUpdateAllowancePayload"
        - in: header
          name: If-Match
          type: string
          required: true
      responses:
        "200":
          description: updated instance of allowance
          schema:
            $ref: "#/definitions/Order"
        "403":
          $ref: "#/responses/PermissionDenied"
        "404":
          $ref: "#/responses/NotFound"
        "412":
          $ref: "#/responses/PreconditionFailed"
        "422":
          $ref: "#/responses/UnprocessableEntity"
        "500":
          $ref: "#/responses/ServerError"
  "/move-task-orders/{moveTaskOrderID}":
    parameters:
      - description: ID of move to use
        in: path
        name: moveTaskOrderID
        required: true
        type: string
    get:
      produces:
        - application/json
      parameters: []
      responses:
        "200":
          description: Successfully retrieved move task order
          schema:
            $ref: "#/definitions/MoveTaskOrder"
        "400":
          $ref: "#/responses/InvalidRequest"
        "401":
          $ref: "#/responses/PermissionDenied"
        "403":
          $ref: "#/responses/PermissionDenied"
        "404":
          $ref: "#/responses/NotFound"
        "500":
          $ref: "#/responses/ServerError"
      tags:
        - moveTaskOrder
      description: Gets a move
      operationId: getMoveTaskOrder
      summary: Gets a move by ID
  "/move_task_orders/{moveTaskOrderID}/mto_service_items":
    parameters:
      - description: ID of move for mto service item to use
        in: path
        name: moveTaskOrderID
        required: true
        format: uuid
        type: string
    get:
      produces:
        - application/json
      parameters: []
      responses:
        "200":
          description: Successfully retrieved all line items for a move task order
          schema:
            $ref: "definitions/MTOServiceItems.yaml"
        "404":
          $ref: "#/responses/NotFound"
        "422":
          $ref: "#/responses/UnprocessableEntity"
        "500":
          $ref: "#/responses/ServerError"
      tags:
        - mtoServiceItem
      description: Gets all line items for a move
      operationId: listMTOServiceItems
      summary: Gets all line items for a move
  "/mto-shipments":
    post:
      summary: createMTOShipment
      description: |
        Creates a MTO shipment for the specified Move Task Order.
        Required fields include:
        * Shipment Type
        * Customer requested pick-up date
        * Pick-up Address
        * Delivery Address
        * Releasing / Receiving agents
        Optional fields include:
        * Delivery Address Type
        * Customer Remarks
        * Releasing / Receiving agents
        * An array of optional accessorial service item codes
      consumes:
        - application/json
      produces:
        - application/json
      operationId: createMTOShipment
      tags:
        - mtoShipment
      parameters:
        - in: body
          name: body
          schema:
            $ref: "#/definitions/CreateMTOShipment"
      responses:
        "200":
          description: Successfully created a MTO shipment.
          schema:
            $ref: "definitions/MTOShipment.yaml"
        "400":
          $ref: "#/responses/InvalidRequest"
        "404":
          $ref: "#/responses/NotFound"
        "422":
          $ref: "#/responses/UnprocessableEntity"
        "500":
          $ref: "#/responses/ServerError"
  "/move_task_orders/{moveTaskOrderID}/mto_shipments":
    parameters:
      - description: ID of move task order for mto shipment to use
        in: path
        name: moveTaskOrderID
        required: true
        format: uuid
        type: string
    get:
      produces:
        - application/json
      parameters: []
      responses:
        "200":
          description: Successfully retrieved all mto shipments for a move task order
          schema:
            $ref: "#/definitions/MTOShipments"
        "403":
          $ref: "#/responses/PermissionDenied"
        "404":
          $ref: "#/responses/NotFound"
        "422":
          $ref: "#/responses/UnprocessableEntity"
        "500":
          $ref: "#/responses/ServerError"
      tags:
        - mtoShipment
      description: Gets all shipments for a move task order
      operationId: listMTOShipments
      summary: Gets all shipments for a move task order
  "/shipments/{shipmentID}":
    get:
      summary: fetches a shipment by ID
      description: fetches a shipment by ID
      operationId: getShipment
      tags:
        - mtoShipment
      produces:
        - application/json
      parameters:
        - description: ID of the shipment to be fetched
          in: path
          name: shipmentID
          required: true
          format: uuid
          type: string
      responses:
        "200":
          description: Successfully fetched the shipment
          schema:
            $ref: "#/definitions/MTOShipment"
        "400":
          $ref: "#/responses/InvalidRequest"
        "403":
          $ref: "#/responses/PermissionDenied"
        "404":
          $ref: "#/responses/NotFound"
        "422":
          $ref: "#/responses/UnprocessableEntity"
        "500":
          $ref: "#/responses/ServerError"
    delete:
      summary: Soft deletes a shipment by ID
      description: Soft deletes a shipment by ID
      operationId: deleteShipment
      tags:
        - shipment
      produces:
        - application/json
      parameters:
        - description: ID of the shipment to be deleted
          in: path
          name: shipmentID
          required: true
          format: uuid
          type: string
      responses:
        "204":
          description: Successfully soft deleted the shipment
        "400":
          $ref: "#/responses/InvalidRequest"
        "403":
          $ref: "#/responses/PermissionDenied"
        "404":
          $ref: "#/responses/NotFound"
        "409":
          $ref: "#/responses/Conflict"
        "422":
          $ref: "#/responses/UnprocessableEntity"
        "500":
          $ref: "#/responses/ServerError"
  "/move_task_orders/{moveTaskOrderID}/mto_shipments/{shipmentID}":
    patch:
      summary: updateMTOShipment
      description: |
        Updates a specified MTO shipment.
        Required fields include:
        * MTO Shipment ID required in path
        * If-Match required in headers
        * No fields required in body
        Optional fields include:
        * New shipment status type
        * Shipment Type
        * Customer requested pick-up date
        * Pick-up Address
        * Delivery Address
        * Secondary Pick-up Address
        * SecondaryDelivery Address
        * Delivery Address Type
        * Customer Remarks
        * Counselor Remarks
        * Releasing / Receiving agents
        * Actual Pro Gear Weight
        * Actual Spouse Pro Gear Weight
        * Location of the POE/POD
      consumes:
        - application/json
      produces:
        - application/json
      operationId: updateMTOShipment
      tags:
        - mtoShipment
      parameters:
        - in: path
          name: moveTaskOrderID
          required: true
          format: uuid
          type: string
          description: ID of move task order for mto shipment to use
        - in: path
          name: shipmentID
          type: string
          format: uuid
          required: true
          description: UUID of the MTO Shipment to update
        - in: header
          name: If-Match
          type: string
          required: true
          description: >
            Optimistic locking is implemented via the `If-Match` header. If the ETag header does not match
            the value of the resource on the server, the server rejects the change with a `412 Precondition Failed` error.
        - in: body
          name: body
          schema:
            $ref: "#/definitions/UpdateShipment"
      responses:
        "200":
          description: Successfully updated the specified MTO shipment.
          schema:
            $ref: "definitions/MTOShipment.yaml"
        "400":
          $ref: "#/responses/InvalidRequest"
        "401":
          $ref: "#/responses/PermissionDenied"
        "403":
          $ref: "#/responses/PermissionDenied"
        "404":
          $ref: "#/responses/NotFound"
        "412":
          $ref: "#/responses/PreconditionFailed"
        "422":
          $ref: "#/responses/UnprocessableEntity"
        "500":
          $ref: "#/responses/ServerError"
  "/shipments/approve":
    post:
      consumes:
        - application/json
      produces:
        - application/json
      parameters:
        - in: body
          name: body
          required: true
          schema:
            $ref: '#/definitions/ApproveShipments'
      responses:
        '200':
          description: Successfully approved the shipments
          schema:
            type: array
            items:
              $ref: 'definitions/MTOShipment.yaml'
        '403':
          $ref: '#/responses/PermissionDenied'
        '404':
          $ref: '#/responses/NotFound'
        '409':
          $ref: '#/responses/Conflict'
        '412':
          $ref: '#/responses/PreconditionFailed'
        '422':
          $ref: '#/responses/UnprocessableEntity'
        '500':
          $ref: '#/responses/ServerError'
      tags:
        - shipment
      description: Approves multiple shipments in one request
      operationId: approveShipments
      summary: Approves multiple shipments at once
      x-permissions:
        - update.shipment
  '/shipments/{shipmentID}/approve':
    parameters:
      - description: ID of the shipment
        in: path
        name: shipmentID
        required: true
        format: uuid
        type: string
    post:
      consumes:
        - application/json
      produces:
        - application/json
      parameters:
        - in: header
          name: If-Match
          type: string
          required: true
      responses:
        "200":
          description: Successfully approved the shipment
          schema:
            $ref: "definitions/MTOShipment.yaml"
        "403":
          $ref: "#/responses/PermissionDenied"
        "404":
          $ref: "#/responses/NotFound"
        "409":
          $ref: "#/responses/Conflict"
        "412":
          $ref: "#/responses/PreconditionFailed"
        "422":
          $ref: "#/responses/UnprocessableEntity"
        "500":
          $ref: "#/responses/ServerError"
      tags:
        - shipment
      description: Approves a shipment
      operationId: approveShipment
      summary: Approves a shipment
      x-permissions:
        - update.shipment
  "/shipments/{shipmentID}/request-diversion":
    parameters:
      - description: ID of the shipment
        in: path
        name: shipmentID
        required: true
        format: uuid
        type: string
    post:
      consumes:
        - application/json
      produces:
        - application/json
      parameters:
        - in: header
          name: If-Match
          type: string
          required: true
        - in: body
          name: body
          required: true
          schema:
            $ref: "#/definitions/RequestDiversion"
      responses:
        "200":
          description: Successfully requested the shipment diversion
          schema:
            $ref: "definitions/MTOShipment.yaml"
        "403":
          $ref: "#/responses/PermissionDenied"
        "404":
          $ref: "#/responses/NotFound"
        "409":
          $ref: "#/responses/Conflict"
        "412":
          $ref: "#/responses/PreconditionFailed"
        "422":
          $ref: "#/responses/UnprocessableEntity"
        "500":
          $ref: "#/responses/ServerError"
      tags:
        - shipment
      description: Requests a shipment diversion
      operationId: requestShipmentDiversion
      summary: Requests a shipment diversion
      x-permissions:
        - create.shipmentDiversionRequest
  "/shipments/{shipmentID}/approve-diversion":
    parameters:
      - description: ID of the shipment
        in: path
        name: shipmentID
        required: true
        format: uuid
        type: string
    post:
      consumes:
        - application/json
      produces:
        - application/json
      parameters:
        - in: header
          name: If-Match
          type: string
          required: true
      responses:
        "200":
          description: Successfully approved the shipment diversion
          schema:
            $ref: "definitions/MTOShipment.yaml"
        "403":
          $ref: "#/responses/PermissionDenied"
        "404":
          $ref: "#/responses/NotFound"
        "409":
          $ref: "#/responses/Conflict"
        "412":
          $ref: "#/responses/PreconditionFailed"
        "422":
          $ref: "#/responses/UnprocessableEntity"
        "500":
          $ref: "#/responses/ServerError"
      x-permissions:
        - update.shipment
      tags:
        - shipment
      description: Approves a shipment diversion
      operationId: approveShipmentDiversion
      summary: Approves a shipment diversion
  "/shipments/{shipmentID}/reject":
    parameters:
      - description: ID of the shipment
        in: path
        name: shipmentID
        required: true
        format: uuid
        type: string
    post:
      consumes:
        - application/json
      produces:
        - application/json
      parameters:
        - in: header
          name: If-Match
          type: string
          required: true
        - in: body
          name: body
          required: true
          schema:
            $ref: "#/definitions/RejectShipment"
      responses:
        "200":
          description: Successfully rejected the shipment
          schema:
            $ref: "definitions/MTOShipment.yaml"
        "403":
          $ref: "#/responses/PermissionDenied"
        "404":
          $ref: "#/responses/NotFound"
        "409":
          $ref: "#/responses/Conflict"
        "412":
          $ref: "#/responses/PreconditionFailed"
        "422":
          $ref: "#/responses/UnprocessableEntity"
        "500":
          $ref: "#/responses/ServerError"
      tags:
        - shipment
      description: rejects a shipment
      operationId: rejectShipment
      summary: rejects a shipment
  "/shipments/{shipmentID}/request-cancellation":
    parameters:
      - description: ID of the shipment
        in: path
        name: shipmentID
        required: true
        format: uuid
        type: string
    post:
      consumes:
        - application/json
      produces:
        - application/json
      parameters:
        - in: header
          name: If-Match
          type: string
          required: true
      responses:
        "200":
          description: Successfully requested the shipment cancellation
          schema:
            $ref: "definitions/MTOShipment.yaml"
        "403":
          $ref: "#/responses/PermissionDenied"
        "404":
          $ref: "#/responses/NotFound"
        "409":
          $ref: "#/responses/Conflict"
        "412":
          $ref: "#/responses/PreconditionFailed"
        "422":
          $ref: "#/responses/UnprocessableEntity"
        "500":
          $ref: "#/responses/ServerError"
      tags:
        - shipment
      description: Requests a shipment cancellation
      operationId: requestShipmentCancellation
      summary: Requests a shipment cancellation
      x-permissions:
        - create.shipmentCancellation
  "/shipments/{shipmentID}/request-reweigh":
    parameters:
      - description: ID of the shipment
        in: path
        name: shipmentID
        required: true
        format: uuid
        type: string
    post:
      consumes:
        - application/json
      produces:
        - application/json
      responses:
        "200":
          description: Successfully requested a reweigh of the shipment
          schema:
            $ref: "definitions/Reweigh.yaml"
        "403":
          $ref: "#/responses/PermissionDenied"
        "404":
          $ref: "#/responses/NotFound"
        "409":
          $ref: "#/responses/Conflict"
        "412":
          $ref: "#/responses/PreconditionFailed"
        "422":
          $ref: "#/responses/UnprocessableEntity"
        "500":
          $ref: "#/responses/ServerError"
      tags:
        - shipment
        - reweigh
      description: Requests a shipment reweigh
      operationId: requestShipmentReweigh
      summary: Requests a shipment reweigh
      x-permissions:
        - create.reweighRequest
  "/shipments/{shipmentID}/review-shipment-address-update":
    parameters:
      - description: ID of the shipment
        in: path
        name: shipmentID
        required: true
        format: uuid
        type: string
    patch:
      consumes:
        - application/json
      produces:
        - application/json
      parameters:
        - in: header
          name: If-Match
          type: string
          required: true
        - in: body
          name: body
          required: true
          schema:
            properties:
              status:
                type: string
                enum:
                  - REJECTED
                  - APPROVED
              officeRemarks:
                type: string
            required:
              - officeRemarks
              - status
      responses:
        "200":
          description: Successfully requested a shipment address update
          schema:
            $ref: "definitions/ShipmentAddressUpdate.yaml"
        "403":
          $ref: "#/responses/PermissionDenied"
        "404":
          $ref: "#/responses/NotFound"
        "409":
          $ref: "#/responses/Conflict"
        "412":
          $ref: "#/responses/PreconditionFailed"
        "422":
          $ref: "#/responses/UnprocessableEntity"
        "500":
          $ref: "#/responses/ServerError"
      tags:
        - shipment
        - shipment_address_updates
      description: This endpoint is used to approve a address update request. Office remarks are required.
        Approving the address update will update the Destination Final Address of the associated service item
      operationId: reviewShipmentAddressUpdate
      summary: Allows TOO to review a shipment address update
  "/shipments/{shipmentID}/sit-extensions":
    post:
      summary: Create an approved SIT Duration Update
      description: TOO can creates an already-approved SIT Duration Update on behalf of a customer
      consumes:
        - application/json
      produces:
        - application/json
      operationId: createApprovedSITDurationUpdate
      tags:
        - shipment
        - sitExtension
      parameters:
        - description: ID of the shipment
          in: path
          name: shipmentID
          required: true
          format: uuid
          type: string
        - in: body
          name: body
          schema:
            $ref: "#/definitions/CreateApprovedSITDurationUpdate"
          required: true
        - in: header
          description: We want the shipment's eTag rather than the SIT Duration Update eTag as the SIT Duration Update is always associated with a shipment
          name: If-Match
          type: string
          required: true
      responses:
        "200":
          description: Successfully created a SIT Extension.
          schema:
            $ref: "definitions/MTOShipment.yaml"
        "400":
          $ref: "#/responses/InvalidRequest"
        "403":
          $ref: "#/responses/PermissionDenied"
        "404":
          $ref: "#/responses/NotFound"
        "422":
          $ref: "#/responses/UnprocessableEntity"
        "500":
          $ref: "#/responses/ServerError"
      x-permissions:
        - create.SITExtension
  "/shipments/{shipmentID}/sit-extensions/{sitExtensionID}/approve":
    parameters:
      - description: ID of the shipment
        in: path
        name: shipmentID
        required: true
        format: uuid
        type: string
      - description: ID of the SIT extension
        in: path
        name: sitExtensionID
        required: true
        format: uuid
        type: string
    patch:
      consumes:
        - application/json
      produces:
        - application/json
      parameters:
        - in: body
          name: body
          required: true
          schema:
            $ref: "#/definitions/ApproveSITExtension"
        - in: header
          description: We want the shipment's eTag rather than the SIT extension eTag as the SIT extension is always associated with a shipment
          name: If-Match
          type: string
          required: true
      responses:
        "200":
          description: Successfully approved a SIT extension
          schema:
            $ref: "definitions/MTOShipment.yaml"
        "403":
          $ref: "#/responses/PermissionDenied"
        "404":
          $ref: "#/responses/NotFound"
        "409":
          $ref: "#/responses/Conflict"
        "412":
          $ref: "#/responses/PreconditionFailed"
        "422":
          $ref: "#/responses/UnprocessableEntity"
        "500":
          $ref: "#/responses/ServerError"
      tags:
        - shipment
        - sitExtension
      description: Approves a SIT extension
      operationId: approveSITExtension
      summary: Approves a SIT extension
      x-permissions:
        - update.SITExtension
  "/shipments/{shipmentID}/sit-extensions/{sitExtensionID}/deny":
    parameters:
      - description: ID of the shipment
        in: path
        name: shipmentID
        required: true
        format: uuid
        type: string
      - description: ID of the SIT extension
        in: path
        name: sitExtensionID
        required: true
        format: uuid
        type: string
    patch:
      consumes:
        - application/json
      produces:
        - application/json
      parameters:
        - in: body
          name: body
          required: true
          schema:
            $ref: "#/definitions/DenySITExtension"
        - in: header
          name: If-Match
          type: string
          required: true
      responses:
        "200":
          description: Successfully denied a SIT extension
          schema:
            $ref: "definitions/MTOShipment.yaml"
        "403":
          $ref: "#/responses/PermissionDenied"
        "404":
          $ref: "#/responses/NotFound"
        "409":
          $ref: "#/responses/Conflict"
        "412":
          $ref: "#/responses/PreconditionFailed"
        "422":
          $ref: "#/responses/UnprocessableEntity"
        "500":
          $ref: "#/responses/ServerError"
      tags:
        - shipment
        - sitExtension
      description: Denies a SIT extension
      operationId: denySITExtension
      summary: Denies a SIT extension
      x-permissions:
        - update.SITExtension
  "/shipments/{shipmentID}/sit-service-item/convert-to-customer-expense":
    parameters:
      - description: ID of the shipment
        in: path
        name: shipmentID
        required: true
        format: uuid
        type: string
    patch:
      consumes:
        - application/json
      produces:
        - application/json
      parameters:
        - in: body
          name: body
          required: true
          schema:
            $ref: "#/definitions/UpdateSITServiceItemCustomerExpense"
        - in: header
          name: If-Match
          type: string
          required: true
      responses:
        "200":
          description: Successfully converted to customer expense
          schema:
            $ref: "definitions/MTOShipment.yaml"
        "403":
          $ref: "#/responses/PermissionDenied"
        "404":
          $ref: "#/responses/NotFound"
        "409":
          $ref: "#/responses/Conflict"
        "412":
          $ref: "#/responses/PreconditionFailed"
        "422":
          $ref: "#/responses/UnprocessableEntity"
        "500":
          $ref: "#/responses/ServerError"
      tags:
        - shipment
        - mtoServiceItem
      description: Converts a SIT to customer expense
      operationId: updateSITServiceItemCustomerExpense
      summary: Converts a SIT to customer expense
      x-permissions:
        - update.MTOServiceItem
  /shipments/{shipmentID}/ppm-documents:
    parameters:
      - description: ID of the shipment
        in: path
        name: shipmentID
        required: true
        format: uuid
        type: string
    get:
      summary: Gets all the PPM documents for a PPM shipment
      description: |
        Retrieves all of the documents and associated uploads for each ppm document type connected to a PPM shipment. This
        excludes any deleted PPM documents.
      operationId: getPPMDocuments
      tags:
        - ppm
      consumes:
        - application/json
      produces:
        - application/json
      responses:
        "200":
          description: All PPM documents and associated uploads for the specified PPM shipment.
          schema:
            $ref: "definitions/PPMDocuments.yaml"
        "401":
          $ref: "#/responses/PermissionDenied"
        "403":
          $ref: "#/responses/PermissionDenied"
        "422":
          $ref: "#/responses/UnprocessableEntity"
        "500":
          $ref: "#/responses/ServerError"
  /ppm-shipments/{ppmShipmentId}/weight-ticket/{weightTicketId}:
    parameters:
      - $ref: "parameters/ppmShipmentId.yaml"
      - $ref: "parameters/weightTicketId.yaml"
    patch:
      summary: Updates a weight ticket document
      description: |
        Updates a PPM shipment's weight ticket document with new information. Only some of the weight ticket document's
        fields are editable because some have to be set by the customer, e.g. vehicle description.
      operationId: updateWeightTicket
      tags:
        - ppm
      consumes:
        - application/json
      produces:
        - application/json
      parameters:
        - $ref: "parameters/ifMatch.yaml"
        - in: body
          name: updateWeightTicketPayload
          required: true
          schema:
            $ref: "#/definitions/UpdateWeightTicket"
      responses:
        "200":
          description: returns an updated weight ticket object
          schema:
            $ref: "definitions/WeightTicket.yaml"
        "400":
          $ref: "#/responses/InvalidRequest"
        "401":
          $ref: "#/responses/PermissionDenied"
        "403":
          $ref: "#/responses/PermissionDenied"
        "404":
          $ref: "#/responses/NotFound"
        "412":
          $ref: "#/responses/PreconditionFailed"
        "422":
          $ref: "#/responses/UnprocessableEntity"
        "500":
          $ref: "#/responses/ServerError"
  /ppm-shipments/{ppmShipmentId}/moving-expenses/{movingExpenseId}:
    parameters:
      - $ref: "parameters/ppmShipmentId.yaml"
      - $ref: "parameters/movingExpenseId.yaml"
    patch:
      summary: Updates the moving expense
      description: |
        Updates a PPM shipment's moving expense with new information. Only some of the moving expense's fields are
        editable because some have to be set by the customer, e.g. the description and the moving expense type.
      operationId: updateMovingExpense
      tags:
        - ppm
      consumes:
        - application/json
      produces:
        - application/json
      parameters:
        - $ref: "parameters/ifMatch.yaml"
        - in: body
          name: updateMovingExpense
          required: true
          schema:
            $ref: "#/definitions/UpdateMovingExpense"
      responses:
        "200":
          description: returns an updated moving expense object
          schema:
            $ref: "definitions/MovingExpense.yaml"
        "400":
          $ref: "#/responses/InvalidRequest"
        "401":
          $ref: "#/responses/PermissionDenied"
        "403":
          $ref: "#/responses/PermissionDenied"
        "404":
          $ref: "#/responses/NotFound"
        "412":
          $ref: "#/responses/PreconditionFailed"
        "422":
          $ref: "#/responses/UnprocessableEntity"
        "500":
          $ref: "#/responses/ServerError"
  ? /ppm-shipments/{ppmShipmentId}/pro-gear-weight-tickets/{proGearWeightTicketId}
  : parameters:
      - $ref: "parameters/ppmShipmentId.yaml"
      - $ref: "parameters/proGearWeightTicketId.yaml"
    patch:
      summary: Updates a pro-gear weight ticket
      description: |
        Updates a PPM shipment's pro-gear weight ticket with new information. Only some of the fields are editable
        because some have to be set by the customer, e.g. the description.
      operationId: updateProGearWeightTicket
      tags:
        - ppm
      consumes:
        - application/json
      produces:
        - application/json
      parameters:
        - $ref: "parameters/ifMatch.yaml"
        - in: body
          name: updateProGearWeightTicket
          required: true
          schema:
            $ref: "#/definitions/UpdateProGearWeightTicket"
      responses:
        "200":
          description: returns an updated pro-gear weight ticket object
          schema:
            $ref: "definitions/ProGearWeightTicket.yaml"
        "400":
          $ref: "#/responses/InvalidRequest"
        "401":
          $ref: "#/responses/PermissionDenied"
        "403":
          $ref: "#/responses/PermissionDenied"
        "404":
          $ref: "#/responses/NotFound"
        "412":
          $ref: "#/responses/PreconditionFailed"
        "422":
          $ref: "#/responses/UnprocessableEntity"
        "500":
          $ref: "#/responses/ServerError"
  /ppm-shipments/{ppmShipmentId}/aoa-packet:
    parameters:
      - description: the id for the ppmshipment with aoa to be downloaded
        in: path
        name: ppmShipmentId
        required: true
        type: string
    get:
      summary: Downloads AOA Packet form PPMShipment as a PDF
      description: |
        ### Functionality
        This endpoint downloads all uploaded move order documentation combined with the Shipment Summary Worksheet into a single PDF.
        ### Errors
        * The PPMShipment must have requested an AOA.
        * The PPMShipment AOA Request must have been approved.
      operationId: showAOAPacket
      tags:
        - ppm
      produces:
        - application/pdf
      responses:
        "200":
          headers:
            Content-Disposition:
              type: string
              description: File name to download
          description: AOA PDF
          schema:
            format: binary
            type: file
        "400":
          $ref: "#/responses/InvalidRequest"
        "403":
          $ref: "#/responses/PermissionDenied"
        "404":
          $ref: "#/responses/NotFound"
        "422":
          $ref: "#/responses/UnprocessableEntity"
        "500":
          $ref: "#/responses/ServerError"
  /ppm-shipments/{ppmShipmentId}/finish-document-review:
    parameters:
      - $ref: "parameters/ppmShipmentId.yaml"
    patch:
      summary: Updates a PPM shipment's status after document review
      description: |
        Updates a PPM shipment's status once documents have been reviewed. Status is updated depending on whether any documents have been rejected.
      operationId: finishDocumentReview
      tags:
        - ppm
      consumes:
        - application/json
      produces:
        - application/json
      parameters:
        - in: header
          name: If-Match
          type: string
          required: true
      responses:
        "200":
          description: Successfully finished document review
          schema:
            $ref: "definitions/PPMShipment.yaml"
        "400":
          $ref: "#/responses/InvalidRequest"
        "401":
          $ref: "#/responses/PermissionDenied"
        "403":
          $ref: "#/responses/PermissionDenied"
        "404":
          $ref: "#/responses/NotFound"
        "409":
          $ref: "#/responses/Conflict"
        "412":
          $ref: "#/responses/PreconditionFailed"
        "422":
          $ref: "#/responses/UnprocessableEntity"
        "500":
          $ref: "#/responses/ServerError"
      x-permissions:
        - update.shipment
  /ppm-shipments/{ppmShipmentId}/ppm-sit:
    patch:
      summary: Updates a PPM shipment's SIT values
      description: |
        Updates a PPM shipment's SIT values
      operationId: updatePPMSIT
      tags:
        - ppm
      consumes:
        - application/json
      produces:
        - application/json
      parameters:
        - $ref: "parameters/ppmShipmentId.yaml"
        - in: header
          name: If-Match
          type: string
          required: true
        - in: body
          name: body
          schema:
            $ref: "definitions/PPMShipmentSIT.yaml"
      responses:
        "200":
          description: Successfully finished PPM SIT update
          schema:
            $ref: "definitions/PPMShipment.yaml"
        "400":
          $ref: "#/responses/InvalidRequest"
        "403":
          $ref: "#/responses/PermissionDenied"
        "404":
          $ref: "#/responses/NotFound"
        "412":
          $ref: "#/responses/PreconditionFailed"
        "422":
          $ref: "#/responses/UnprocessableEntity"
        "500":
          $ref: "#/responses/ServerError"
  /ppm-shipments/{ppmShipmentId}/closeout:
    parameters:
      - $ref: "parameters/ppmShipmentId.yaml"
    get:
      summary: Get the closeout calcuations for the specified PPM shipment
      description: |
        Retrieves the closeout calculations for the specified PPM shipment.
      operationId: getPPMCloseout
      tags:
        - ppm
      produces:
        - application/json
      responses:
        "200":
          description: Returns closeout for the specified PPM shipment.
          schema:
            $ref: "definitions/PPMCloseout.yaml"
        "400":
          $ref: "#/responses/InvalidRequest"
        "403":
          $ref: "#/responses/PermissionDenied"
        "404":
          $ref: "#/responses/NotFound"
        "422":
          $ref: "#/responses/UnprocessableEntity"
        "500":
          $ref: "#/responses/ServerError"
  /ppm-shipments/{ppmShipmentId}/actual-weight:
    parameters:
      - $ref: "parameters/ppmShipmentId.yaml"
    get:
      summary: Get the actual weight for a PPM shipment
      description: |
        Retrieves the actual weight for the specified PPM shipment.
      operationId: getPPMActualWeight
      tags:
        - ppm
      produces:
        - application/json
      responses:
        "200":
          description: Returns actual weight for the specified PPM shipment.
          schema:
            $ref: "definitions/PPMActualWeight.yaml"
        "400":
          $ref: "#/responses/InvalidRequest"
        "403":
          $ref: "#/responses/PermissionDenied"
        "404":
          $ref: "#/responses/NotFound"
        "422":
          $ref: "#/responses/UnprocessableEntity"
        "500":
          $ref: "#/responses/ServerError"
  /ppm-shipments/{ppmShipmentId}/sit_location/{sitLocation}/sit-estimated-cost:
    parameters:
      - $ref: "parameters/ppmShipmentId.yaml"
      - in: path
        format: string
        description: location of sit
        name: sitLocation
        required: true
        type: string
        enum:
          - ORIGIN
          - DESTINATION
      - in: query
        format: date-time
        description: Date entered into SIT
        name: sitEntryDate
        required: true
        type: string
      - in: query
        format: date-time
        description: Date departed SIT
        name: sitDepartureDate
        required: true
        type: string
      - in: query
        description: Weight stored in SIT
        name: weightStored
        required: true
        type: integer
        minimum: 0
    get:
      summary: Get the SIT estimated cost for a PPM shipment
      description: |
        Calculates and returns the SIT estimated cost for the specified PPM shipment.
      operationId: getPPMSITEstimatedCost
      tags:
        - ppm
      produces:
        - application/json
      responses:
        "200":
          description: Calculates and returns the SIT estimated cost for the specified PPM shipment.
          schema:
            $ref: "definitions/PPMSITEstimatedCost.yaml"
        "400":
          $ref: "#/responses/InvalidRequest"
        "403":
          $ref: "#/responses/PermissionDenied"
        "404":
          $ref: "#/responses/NotFound"
        "422":
          $ref: "#/responses/UnprocessableEntity"
        "500":
          $ref: "#/responses/ServerError"
  /ppm-shipments/{ppmShipmentId}/payment-packet:
    get:
      summary: Returns PPM payment packet
      description: Generates a PDF containing all user uploaded documentations for PPM. Contains SSW form, orders, weight and expense documentations.
      operationId: showPaymentPacket
      tags:
        - ppm
      parameters:
        - in: path
          name: ppmShipmentId
          type: string
          format: uuid
          required: true
          description: UUID of the ppmShipment
      produces:
        - application/pdf
      responses:
        "200":
          headers:
            Content-Disposition:
              type: string
              description: File name to download
          description: PPM Payment Packet PDF
          schema:
            format: binary
            type: file
        "400":
          description: invalid request
        "401":
          description: request requires user authentication
        "403":
          description: user is not authorized
        "404":
          description: ppm not found
        "500":
          description: internal server error
  "/move_task_orders/{moveTaskOrderID}/mto_shipments/{shipmentID}/mto-agents":
    parameters:
      - description: ID of move task order
        in: path
        name: moveTaskOrderID
        required: true
        format: uuid
        type: string
      - description: ID of the shipment
        in: path
        name: shipmentID
        required: true
        format: uuid
        type: string
    get:
      produces:
        - application/json
      parameters: []
      responses:
        "200":
          description: Successfully retrieved all agents for a move task order
          schema:
            $ref: "definitions/MTOAgents.yaml"
        "404":
          $ref: "#/responses/NotFound"
        "422":
          $ref: "#/responses/UnprocessableEntity"
        "500":
          $ref: "#/responses/ServerError"
      tags:
        - mtoAgent
      description: Fetches a list of agents associated with a move task order.
      operationId: fetchMTOAgentList
      summary: Fetch move task order agents.
  "/move-task-orders/{moveTaskOrderID}/service-items/{mtoServiceItemID}":
    parameters:
      - description: ID of move to use
        in: path
        name: moveTaskOrderID
        required: true
        type: string
      - description: ID of line item to use
        in: path
        name: mtoServiceItemID
        required: true
        type: string
    get:
      produces:
        - application/json
      parameters: []
      responses:
        "200":
          description: Successfully retrieved a line item for a move task order by ID
          schema:
            $ref: "definitions/MTOServiceItemSingle.yaml"
        "400":
          $ref: "#/responses/InvalidRequest"
        "401":
          $ref: "#/responses/PermissionDenied"
        "403":
          $ref: "#/responses/PermissionDenied"
        "404":
          $ref: "#/responses/NotFound"
        "500":
          $ref: "#/responses/ServerError"
      tags:
        - mtoServiceItem
      description: Gets a line item by ID for a move by ID
      operationId: getMTOServiceItem
      summary: Gets a line item by ID for a move by ID
  "/move-task-orders/{moveTaskOrderID}/service-items/{mtoServiceItemID}/status":
    parameters:
      - description: ID of move to use
        in: path
        name: moveTaskOrderID
        required: true
        type: string
      - description: ID of line item to use
        in: path
        name: mtoServiceItemID
        required: true
        type: string
    patch:
      consumes:
        - application/json
      produces:
        - application/json
      parameters:
        - in: body
          name: body
          required: true
          schema:
            $ref: "#/definitions/PatchMTOServiceItemStatusPayload"
        - in: header
          name: If-Match
          type: string
          required: true
      responses:
        "200":
          description: >-
            Successfully updated status for a line item for a move task order by
            ID
          schema:
            $ref: "definitions/MTOServiceItem.yaml"
        "400":
          $ref: "#/responses/InvalidRequest"
        "401":
          $ref: "#/responses/PermissionDenied"
        "403":
          $ref: "#/responses/PermissionDenied"
        "404":
          $ref: "#/responses/NotFound"
        "412":
          $ref: "#/responses/PreconditionFailed"
        "422":
          $ref: "#/responses/UnprocessableEntity"
        "500":
          $ref: "#/responses/ServerError"
      tags:
        - mtoServiceItem
      description: Changes the status of a line item for a move by ID
      operationId: updateMTOServiceItemStatus
      summary: Change the status of a line item for a move by ID
      x-permissions:
        - update.MTOServiceItem
  "/service-item/{mtoServiceItemID}/entry-date-update":
    parameters:
      - description: ID of the service item
        in: path
        name: mtoServiceItemID
        required: true
        type: string
    patch:
      consumes:
        - application/json
      produces:
        - application/json
      parameters:
        - in: body
          name: body
          required: true
          schema:
            $ref: "definitions/ServiceItemSitEntryDate.yaml"
      responses:
        "200":
          description: Successfully updated SIT entry date
          schema:
            $ref: "definitions/MTOServiceItemSingle.yaml"
        "400":
          $ref: "#/responses/InvalidRequest"
        "401":
          $ref: "#/responses/PermissionDenied"
        "403":
          $ref: "#/responses/PermissionDenied"
        "404":
          $ref: "#/responses/NotFound"
        "412":
          $ref: "#/responses/PreconditionFailed"
        "422":
          $ref: "#/responses/UnprocessableEntity"
        "500":
          $ref: "#/responses/ServerError"
      tags:
        - mtoServiceItem
      description: Locates the service item in the database and updates the SIT entry date for the selected service item and returns the service item
      operationId: updateServiceItemSitEntryDate
      summary: Updates a service item's SIT entry date by ID
  "/move-task-orders/{moveTaskOrderID}/status":
    patch:
      consumes:
        - application/json
      produces:
        - application/json
      parameters:
        - description: ID of move to use
          in: path
          name: moveTaskOrderID
          required: true
          type: string
        - in: header
          name: If-Match
          type: string
          required: true
        - in: body
          name: serviceItemCodes
          schema:
            $ref: "#/definitions/MTOApprovalServiceItemCodes"
          required: true
      responses:
        "200":
          description: Successfully updated move task order status
          schema:
            $ref: "#/definitions/Move"
        "400":
          $ref: "#/responses/InvalidRequest"
        "401":
          $ref: "#/responses/PermissionDenied"
        "403":
          $ref: "#/responses/PermissionDenied"
        "404":
          $ref: "#/responses/NotFound"
        "409":
          $ref: "#/responses/Conflict"
        "412":
          $ref: "#/responses/PreconditionFailed"
        "422":
          $ref: "#/responses/UnprocessableEntity"
        "500":
          $ref: "#/responses/ServerError"
      tags:
        - moveTaskOrder
      description: Changes move task order status
      operationId: updateMoveTaskOrderStatus
      summary: Change the status of a move task order
      x-permissions:
        - update.move
        - create.serviceItem
  "/move-task-orders/{moveTaskOrderID}/status/service-counseling-completed":
    patch:
      consumes:
        - application/json
      produces:
        - application/json
      parameters:
        - description: ID of move to use
          in: path
          name: moveTaskOrderID
          required: true
          type: string
        - in: header
          name: If-Match
          type: string
          required: true
      responses:
        "200":
          description: Successfully updated move task order status
          schema:
            $ref: "#/definitions/Move"
        "400":
          $ref: "#/responses/InvalidRequest"
        "401":
          $ref: "#/responses/PermissionDenied"
        "403":
          $ref: "#/responses/PermissionDenied"
        "404":
          $ref: "#/responses/NotFound"
        "409":
          $ref: "#/responses/Conflict"
        "412":
          $ref: "#/responses/PreconditionFailed"
        "422":
          $ref: "#/responses/UnprocessableEntity"
        "500":
          $ref: "#/responses/ServerError"
      tags:
        - moveTaskOrder
      description: Changes move (move task order) status to service counseling completed
      operationId: updateMTOStatusServiceCounselingCompleted
      summary: Changes move (move task order) status to service counseling completed
  ? "/move-task-orders/{moveTaskOrderID}/payment-service-items/{paymentServiceItemID}/status"
  : parameters:
      - description: ID of move to use
        in: path
        name: moveTaskOrderID
        required: true
        type: string
      - description: ID of payment service item to use
        in: path
        name: paymentServiceItemID
        required: true
        type: string
    patch:
      consumes:
        - application/json
      produces:
        - application/json
      parameters:
        - in: body
          name: body
          required: true
          schema:
            $ref: "#/definitions/PaymentServiceItem"
        - in: header
          name: If-Match
          type: string
          required: true
      responses:
        "200":
          description: >-
            Successfully updated status for a line item for a move task order by
            ID
          schema:
            $ref: "#/definitions/PaymentServiceItem"
        "400":
          $ref: "#/responses/InvalidRequest"
        "401":
          $ref: "#/responses/PermissionDenied"
        "403":
          $ref: "#/responses/PermissionDenied"
        "404":
          $ref: "#/responses/NotFound"
        "412":
          $ref: "#/responses/PreconditionFailed"
        "422":
          $ref: "#/responses/UnprocessableEntity"
        "500":
          $ref: "#/responses/ServerError"
      tags:
        - paymentServiceItem
      description: Changes the status of a line item for a move by ID
      operationId: updatePaymentServiceItemStatus
      summary: Change the status of a payment service item for a move by ID
      x-permissions:
        - update.paymentServiceItemStatus
  "/move-task-orders/{moveTaskOrderID}/billable-weights-reviewed-at":
    patch:
      consumes:
        - application/json
      produces:
        - application/json
      parameters:
        - description: ID of move to use
          in: path
          name: moveTaskOrderID
          required: true
          type: string
        - in: header
          name: If-Match
          type: string
          required: true
      responses:
        "200":
          description: Successfully updated move task order billableWeightsReviewedAt field
          schema:
            $ref: "#/definitions/Move"
        "400":
          $ref: "#/responses/InvalidRequest"
        "401":
          $ref: "#/responses/PermissionDenied"
        "403":
          $ref: "#/responses/PermissionDenied"
        "404":
          $ref: "#/responses/NotFound"
        "409":
          $ref: "#/responses/Conflict"
        "412":
          $ref: "#/responses/PreconditionFailed"
        "422":
          $ref: "#/responses/UnprocessableEntity"
        "500":
          $ref: "#/responses/ServerError"
      tags:
        - moveTaskOrder
      description: Changes move (move task order) billableWeightsReviewedAt field to a timestamp
      operationId: updateMTOReviewedBillableWeightsAt
  "/move-task-orders/{moveTaskOrderID}/tio-remarks":
    patch:
      consumes:
        - application/json
      produces:
        - application/json
      parameters:
        - description: ID of move to use
          in: path
          name: moveTaskOrderID
          required: true
          type: string
        - in: header
          name: If-Match
          type: string
          required: true
        - in: body
          name: body
          required: true
          schema:
            $ref: "#/definitions/Move"
      responses:
        "200":
          description: Successfully updated move task order tioRemarks field
          schema:
            $ref: "#/definitions/Move"
        "400":
          $ref: "#/responses/InvalidRequest"
        "401":
          $ref: "#/responses/PermissionDenied"
        "403":
          $ref: "#/responses/PermissionDenied"
        "404":
          $ref: "#/responses/NotFound"
        "409":
          $ref: "#/responses/Conflict"
        "412":
          $ref: "#/responses/PreconditionFailed"
        "422":
          $ref: "#/responses/UnprocessableEntity"
        "500":
          $ref: "#/responses/ServerError"
      tags:
        - moveTaskOrder
      description: Changes move (move task order) billableWeightsReviewedAt field to a timestamp
      operationId: updateMoveTIORemarks
  "/move-task-orders/{moveTaskOrderID}/entitlements":
    parameters:
      - description: ID of move to use
        in: path
        name: moveTaskOrderID
        required: true
        type: string
    get:
      produces:
        - application/json
      parameters: []
      tags:
        - moveTaskOrder
      responses:
        "200":
          description: Successfully retrieved entitlements
          schema:
            $ref: "#/definitions/Entitlements"
        "400":
          $ref: "#/responses/InvalidRequest"
        "401":
          $ref: "#/responses/PermissionDenied"
        "403":
          $ref: "#/responses/PermissionDenied"
        "404":
          $ref: "#/responses/NotFound"
        "500":
          $ref: "#/responses/ServerError"
      description: Gets entitlements
      operationId: getEntitlements
      summary: Gets entitlements for a move by ID
  "/payment-requests/{paymentRequestID}":
    parameters:
      - description: UUID of payment request
        format: uuid
        in: path
        name: paymentRequestID
        required: true
        type: string
    get:
      produces:
        - application/json
      parameters: []
      responses:
        "200":
          description: fetched instance of payment request
          schema:
            $ref: "#/definitions/PaymentRequest"
        "400":
          $ref: "#/responses/InvalidRequest"
        "401":
          $ref: "#/responses/PermissionDenied"
        "403":
          $ref: "#/responses/PermissionDenied"
        "404":
          $ref: "#/responses/NotFound"
        "500":
          $ref: "#/responses/ServerError"
      tags:
        - paymentRequests
      description: Fetches an instance of a payment request by id
      operationId: getPaymentRequest
      summary: Fetches a payment request by id
      x-permissions:
        - read.paymentRequest
  "/moves/{locator}/closeout-office":
    parameters:
      - description: move code to identify a move to update the PPM shipment's closeout office for Army and Air Force service members
        format: string
        in: path
        name: locator
        required: true
        type: string
    patch:
      description: Sets the transportation office closeout location for where the Move's PPM Shipment documentation will be reviewed by
      tags:
        - move
      operationId: updateCloseoutOffice
      x-permissions:
        - update.closeoutOffice
      summary: Updates a Move's PPM closeout office for Army and Air Force customers
      produces:
        - application/json
      consumes:
        - application/json
      parameters:
        - in: body
          name: body
          schema:
            properties:
              closeoutOfficeId:
                type: string
                format: uuid
            required:
              - closeoutOfficeId
        - in: header
          name: If-Match
          type: string
          required: true
      responses:
        "200":
          description: Successfully set the closeout office for the move
          schema:
            $ref: "#/definitions/Move"
        "400":
          $ref: "#/responses/InvalidRequest"
        "401":
          $ref: "#/responses/PermissionDenied"
        "403":
          $ref: "#/responses/PermissionDenied"
        "404":
          $ref: "#/responses/NotFound"
        "412":
          $ref: "#/responses/PreconditionFailed"
        "422":
          $ref: "#/responses/UnprocessableEntity"
        "500":
          $ref: "#/responses/ServerError"
  "/moves/{locator}/customer-support-remarks":
    parameters:
      - description: move code to identify a move for customer support remarks
        format: string
        in: path
        name: locator
        required: true
        type: string
    post:
      produces:
        - application/json
      consumes:
        - application/json
      parameters:
        - in: body
          name: body
          schema:
            $ref: "#/definitions/CreateCustomerSupportRemark"
      responses:
        "200":
          description: Successfully created customer support remark
          schema:
            $ref: "definitions/CustomerSupportRemark.yaml"
        "400":
          $ref: "#/responses/InvalidRequest"
        "404":
          $ref: "#/responses/NotFound"
        "422":
          $ref: "#/responses/UnprocessableEntity"
        "500":
          $ref: "#/responses/ServerError"
      tags:
        - customerSupportRemarks
      description: Creates a customer support remark for a move
      operationId: createCustomerSupportRemarkForMove
      summary: Creates a customer support remark for a move
    get:
      produces:
        - application/json
      parameters: []
      responses:
        "200":
          description: Successfully retrieved all line items for a move task order
          schema:
            $ref: "definitions/CustomerSupportRemarks.yaml"
        "403":
          $ref: "#/responses/PermissionDenied"
        "404":
          $ref: "#/responses/NotFound"
        "422":
          $ref: "#/responses/UnprocessableEntity"
        "500":
          $ref: "#/responses/ServerError"
      tags:
        - customerSupportRemarks
      description: Fetches customer support remarks for a move
      operationId: getCustomerSupportRemarksForMove
      summary: Fetches customer support remarks using the move code (locator).
  "/customer-support-remarks/{customerSupportRemarkID}":
    parameters:
      - in: path
        description: the customer support remark ID to be modified
        name: customerSupportRemarkID
        required: true
        type: string
        format: uuid
    patch:
      tags:
        - customerSupportRemarks
      description: Updates a customer support remark for a move
      operationId: updateCustomerSupportRemarkForMove
      summary: Updates a customer support remark for a move
      consumes:
        - application/json
      produces:
        - application/json
      parameters:
        - in: body
          name: body
          required: true
          schema:
            $ref: "#/definitions/UpdateCustomerSupportRemarkPayload"
      responses:
        "200":
          description: Successfully updated customer support remark
          schema:
            $ref: "definitions/CustomerSupportRemark.yaml"
        "400":
          $ref: "#/responses/InvalidRequest"
        "403":
          $ref: "#/responses/PermissionDenied"
        "404":
          $ref: "#/responses/NotFound"
        "422":
          $ref: "#/responses/UnprocessableEntity"
        "500":
          $ref: "#/responses/ServerError"
    delete:
      summary: Soft deletes a customer support remark by ID
      description: Soft deletes a customer support remark by ID
      operationId: deleteCustomerSupportRemark
      tags:
        - customerSupportRemarks
      produces:
        - application/json
      responses:
        "204":
          description: Successfully soft deleted the shipment
        "400":
          $ref: "#/responses/InvalidRequest"
        "403":
          $ref: "#/responses/PermissionDenied"
        "404":
          $ref: "#/responses/NotFound"
        "409":
          $ref: "#/responses/Conflict"
        "422":
          $ref: "#/responses/UnprocessableEntity"
        "500":
          $ref: "#/responses/ServerError"
  "/moves/{locator}/evaluation-reports":
    parameters:
      - in: path
        name: locator
        required: true
        type: string
    post:
      produces:
        - application/json
      consumes:
        - application/json
      parameters:
        - in: body
          name: body
          schema:
            $ref: "#/definitions/CreateEvaluationReport"
      responses:
        "200":
          description: Successfully created evaluation report
          schema:
            $ref: "#/definitions/EvaluationReport"
        "400":
          $ref: "#/responses/InvalidRequest"
        "404":
          $ref: "#/responses/NotFound"
        "422":
          $ref: "#/responses/UnprocessableEntity"
        "500":
          $ref: "#/responses/ServerError"
      x-permissions:
        - create.evaluationReport
      tags:
        - evaluationReports
      description: Creates an evaluation report
      operationId: createEvaluationReport
      summary: Creates an evaluation report
  "/evaluation-reports/{reportID}/download":
    parameters:
      - in: path
        description: the evaluation report ID to be downloaded
        name: reportID
        required: true
        type: string
        format: uuid
    get:
      summary: Downloads an evaluation report as a PDF
      description: Downloads an evaluation report as a PDF
      operationId: downloadEvaluationReport
      tags:
        - evaluationReports
      produces:
        - application/pdf
      responses:
        "200":
          headers:
            Content-Disposition:
              type: string
              description: File name to download
          description: Evaluation report PDF
          schema:
            format: binary
            type: file
        "403":
          $ref: "#/responses/PermissionDenied"
        "404":
          $ref: "#/responses/NotFound"
        "500":
          $ref: "#/responses/ServerError"
  "/evaluation-reports/{reportID}":
    parameters:
      - in: path
        description: the evaluation report ID to be modified
        name: reportID
        required: true
        type: string
        format: uuid
    get:
      summary: Gets an evaluation report by ID
      description: Gets an evaluation report by ID
      operationId: getEvaluationReport
      tags:
        - evaluationReports
      produces:
        - application/json
      responses:
        "200":
          description: Successfully got the report
          schema:
            $ref: "#/definitions/EvaluationReport"
        "400":
          $ref: "#/responses/InvalidRequest"
        "403":
          $ref: "#/responses/PermissionDenied"
        "404":
          $ref: "#/responses/NotFound"
        "500":
          $ref: "#/responses/ServerError"
    delete:
      summary: Deletes an evaluation report by ID
      description: Deletes an evaluation report by ID
      operationId: deleteEvaluationReport
      x-permissions:
        - delete.evaluationReport
      tags:
        - evaluationReports
      produces:
        - application/json
      responses:
        "204":
          description: Successfully deleted the report
        "400":
          $ref: "#/responses/InvalidRequest"
        "403":
          $ref: "#/responses/PermissionDenied"
        "404":
          $ref: "#/responses/NotFound"
        "409":
          $ref: "#/responses/Conflict"
        "422":
          $ref: "#/responses/UnprocessableEntity"
        "500":
          $ref: "#/responses/ServerError"
    put:
      summary: Saves an evaluation report as a draft
      description: Saves an evaluation report as a draft
      operationId: saveEvaluationReport
      x-permissions:
        - update.evaluationReport
      tags:
        - evaluationReports
      produces:
        - application/json
      consumes:
        - application/json
      parameters:
        - in: body
          name: body
          schema:
            $ref: "#/definitions/EvaluationReport"
        - in: header
          name: If-Match
          type: string
          required: true
          description: >
            Optimistic locking is implemented via the `If-Match` header. If the ETag header does not match
            the value of the resource on the server, the server rejects the change with a `412 Precondition Failed` error.
      responses:
        "204":
          description: Successfully saved the report
        "400":
          $ref: "#/responses/InvalidRequest"
        "403":
          $ref: "#/responses/PermissionDenied"
        "404":
          $ref: "#/responses/NotFound"
        "409":
          $ref: "#/responses/Conflict"
        "412":
          $ref: "#/responses/PreconditionFailed"
        "422":
          $ref: "#/responses/UnprocessableEntity"
        "500":
          $ref: "#/responses/ServerError"
  "/evaluation-reports/{reportID}/submit":
    parameters:
      - in: path
        description: the evaluation report ID to be modified
        name: reportID
        required: true
        type: string
        format: uuid
    post:
      summary: Submits an evaluation report
      description: Submits an evaluation report
      operationId: submitEvaluationReport
      tags:
        - evaluationReports
      produces:
        - application/json
      parameters:
        - in: header
          name: If-Match
          type: string
          required: true
          description: >
            Optimistic locking is implemented via the `If-Match` header. If the ETag header does not match
            the value of the resource on the server, the server rejects the change with a `412 Precondition Failed` error.
      responses:
        "204":
          description: Successfully submitted an evaluation report with the provided ID
        "403":
          $ref: "#/responses/PermissionDenied"
        "404":
          $ref: "#/responses/NotFound"
        "412":
          $ref: "#/responses/PreconditionFailed"
        "422":
          $ref: "#/responses/UnprocessableEntity"
        "500":
          $ref: "#/responses/ServerError"
      x-permissions:
        - update.evaluationReport
  "/evaluation-reports/{reportID}/appeal/add":
    parameters:
      - in: path
        description: the evaluation report ID
        name: reportID
        required: true
        type: string
        format: uuid
    post:
      summary: Adds an appeal to a serious incident on an evaluation report
      description: Adds an appeal to a serious incident on an evaluation report
      operationId: addAppealToSeriousIncident
      tags:
        - evaluationReports
      produces:
        - application/json
      consumes:
        - application/json
      parameters:
        - in: body
          name: body
          schema:
            $ref: "#/definitions/CreateAppeal"
      responses:
        "204":
          description: Successfully added an appeal to a serious incident
        "403":
          $ref: "#/responses/PermissionDenied"
        "404":
          $ref: "#/responses/NotFound"
        "412":
          $ref: "#/responses/PreconditionFailed"
        "422":
          $ref: "#/responses/UnprocessableEntity"
        "500":
          $ref: "#/responses/ServerError"
      x-permissions:
        - update.evaluationReport
  "/evaluation-reports/{reportID}/{reportViolationID}/appeal/add":
    parameters:
      - in: path
        description: the evaluation report ID
        name: reportID
        required: true
        type: string
        format: uuid
      - in: path
        description: the report violation ID
        name: reportViolationID
        required: true
        type: string
        format: uuid
    post:
      summary: Adds an appeal to a violation
      description: Adds an appeal to a violation
      operationId: addAppealToViolation
      tags:
        - evaluationReports
      produces:
        - application/json
      consumes:
        - application/json
      parameters:
        - in: body
          name: body
          schema:
            $ref: "#/definitions/CreateAppeal"
      responses:
        "204":
          description: Successfully added an appeal to a violation
        "403":
          $ref: "#/responses/PermissionDenied"
        "404":
          $ref: "#/responses/NotFound"
        "412":
          $ref: "#/responses/PreconditionFailed"
        "422":
          $ref: "#/responses/UnprocessableEntity"
        "500":
          $ref: "#/responses/ServerError"
      x-permissions:
        - update.evaluationReport
  "/pws-violations":
    get:
      summary: Fetch the possible PWS violations for an evaluation report
      description: Fetch the possible PWS violations for an evaluation report
      operationId: getPWSViolations
      tags:
        - pwsViolations
      produces:
        - application/json
      responses:
        "200":
          description: Successfully retrieved the PWS violations
          schema:
            $ref: "#/definitions/PWSViolations"
        "400":
          $ref: "#/responses/InvalidRequest"
        "403":
          $ref: "#/responses/PermissionDenied"
        "404":
          $ref: "#/responses/NotFound"
        "500":
          $ref: "#/responses/ServerError"
  "/report-violations/{reportID}":
    parameters:
      - in: path
        description: the evaluation report ID that has associated violations
        name: reportID
        required: true
        type: string
        format: uuid
    get:
      summary: Fetch the report violations for an evaluation report
      description: Fetch the report violations for an evaluation report
      operationId: getReportViolationsByReportID
      tags:
        - reportViolations
      produces:
        - application/json
      responses:
        "200":
          description: Successfully retrieved the report violations
          schema:
            $ref: "#/definitions/ReportViolations"
        "400":
          $ref: "#/responses/InvalidRequest"
        "403":
          $ref: "#/responses/PermissionDenied"
        "404":
          $ref: "#/responses/NotFound"
        "500":
          $ref: "#/responses/ServerError"
    post:
      summary: Associate violations with an evaluation report
      description: >-
        Associate violations with an evaluation report. This will overwrite any
        existing report-violations associations for the report and replace them
        with the newly provided ones.  An empty array will remove all violation
        associations for a given report.
      operationId: associateReportViolations
      tags:
        - reportViolations
      produces:
        - application/json
      consumes:
        - application/json
      parameters:
        - in: body
          name: body
          schema:
            $ref: "#/definitions/AssociateReportViolations"
      responses:
        "204":
          description: Successfully saved the report violations
        "400":
          $ref: "#/responses/InvalidRequest"
        "403":
          $ref: "#/responses/PermissionDenied"
        "404":
          $ref: "#/responses/NotFound"
        "409":
          $ref: "#/responses/Conflict"
        "422":
          $ref: "#/responses/UnprocessableEntity"
        "500":
          $ref: "#/responses/ServerError"
      x-permissions:
        - create.reportViolation
  "/moves/{locator}/payment-requests":
    parameters:
      - description: move code to identify a move for payment requests
        format: string
        in: path
        name: locator
        required: true
        type: string
    get:
      produces:
        - application/json
      parameters: []
      responses:
        "200":
          description: Successfully retrieved all line items for a move task order
          schema:
            $ref: "#/definitions/PaymentRequests"
        "403":
          $ref: "#/responses/PermissionDenied"
        "404":
          $ref: "#/responses/NotFound"
        "422":
          $ref: "#/responses/UnprocessableEntity"
        "500":
          $ref: "#/responses/ServerError"
      tags:
        - paymentRequests
      description: Fetches payment requests for a move
      operationId: getPaymentRequestsForMove
      summary: Fetches payment requests using the move code (locator).
      x-permissions:
        - read.paymentRequest
  "/moves/{moveID}/financial-review-flag":
    parameters:
      - description: ID of move to flag
        in: path
        name: moveID
        required: true
        type: string
        format: uuid
    post:
      summary: Flags a move for financial office review
      description: This sets a flag which indicates that the move should be reviewed by a fincancial office. For example, if the origin or delivery address of a shipment is far from the duty location and may incur excess costs to the customer.
      operationId: setFinancialReviewFlag
      tags:
        - move
      consumes:
        - application/json
      produces:
        - application/json
      parameters:
        - in: header
          name: If-Match
          type: string
        - in: body
          name: body
          schema:
            required:
              - flagForReview
            properties:
              remarks:
                description: explanation of why the move is being flagged for financial review
                example: this address is way too far away
                type: string
                x-nullable: true
              flagForReview:
                description: boolean value representing whether we should flag a move for financial review
                example: false
                type: boolean
      responses:
        "200":
          description: updated Move
          schema:
            $ref: "#/definitions/Move"
        "403":
          $ref: "#/responses/PermissionDenied"
        "404":
          $ref: "#/responses/NotFound"
        "412":
          $ref: "#/responses/PreconditionFailed"
        "422":
          $ref: "#/responses/UnprocessableEntity"
        "500":
          $ref: "#/responses/ServerError"
      x-permissions:
        - update.financialReviewFlag
  /moves/{moveID}/uploadAdditionalDocuments:
    patch:
      summary: Patch the additional documents for a given move
      description: Customers will on occaision need the ability to upload additional supporting documents, for a variety of reasons. This does not include amended order.
      operationId: uploadAdditionalDocuments
      tags:
        - move
      consumes:
        - multipart/form-data
      parameters:
        - in: path
          name: moveID
          type: string
          format: uuid
          required: true
          description: UUID of the order
        - in: formData
          name: file
          type: file
          description: The file to upload.
          required: true
      responses:
        "201":
          description: created upload
          schema:
            $ref: "definitions/Upload.yaml"
        "400":
          description: invalid request
          schema:
            $ref: "#/definitions/InvalidRequestResponsePayload"
        "403":
          description: not authorized
        "404":
          description: not found
        "413":
          description: payload is too large
        "500":
          description: server error
      x-permissions:
        - create.supportingDocuments
  "/payment-requests/{paymentRequestID}/shipments-payment-sit-balance":
    parameters:
      - description: payment request ID of the payment request with SIT service items being reviewed
        name: paymentRequestID
        type: string
        format: uuid
        in: path
        required: true
    get:
      produces:
        - application/json
      parameters: []
      responses:
        "200":
          description: Successfully retrieved shipments and their SIT days balance from all payment requests on the move
          schema:
            $ref: "#/definitions/ShipmentsPaymentSITBalance"
        "403":
          $ref: "#/responses/PermissionDenied"
        "404":
          $ref: "#/responses/NotFound"
        "422":
          $ref: "#/responses/UnprocessableEntity"
        "500":
          $ref: "#/responses/ServerError"
      tags:
        - paymentRequests
      description: Returns all shipment payment request SIT usage to support partial SIT invoicing
      operationId: getShipmentsPaymentSITBalance
      summary: Returns all shipment payment request SIT usage to support partial SIT invoicing
      x-permissions:
        - read.shipmentsPaymentSITBalance
  "/payment-requests/{paymentRequestID}/status":
    patch:
      consumes:
        - application/json
      produces:
        - application/json
      parameters:
        - description: UUID of payment request
          format: uuid
          in: path
          name: paymentRequestID
          required: true
          type: string
        - in: body
          name: body
          required: true
          schema:
            $ref: "#/definitions/UpdatePaymentRequestStatusPayload"
        - in: header
          name: If-Match
          type: string
          required: true
      responses:
        "200":
          description: updated payment request
          schema:
            $ref: "#/definitions/PaymentRequest"
        "400":
          $ref: "#/responses/InvalidRequest"
        "401":
          $ref: "#/responses/PermissionDenied"
        "403":
          $ref: "#/responses/PermissionDenied"
        "404":
          $ref: "#/responses/NotFound"
        "412":
          $ref: "#/responses/PreconditionFailed"
        "422":
          $ref: "#/responses/UnprocessableEntity"
        "500":
          $ref: "#/responses/ServerError"
      tags:
        - paymentRequests
      description: Updates status of a payment request by id
      operationId: updatePaymentRequestStatus
      summary: Updates status of a payment request by id
      x-permissions:
        - update.paymentRequest
  "/payment-requests/{paymentRequestID}/bulkDownload":
    parameters:
      - description: the id for the payment-request with files to be downloaded
        in: path
        name: paymentRequestID
        required: true
        type: string
    get:
      summary: Downloads all Payment Request documents as a PDF
      description: |
        This endpoint downloads all uploaded payment request documentation combined into a single PDF.
      operationId: bulkDownload
      tags:
        - paymentRequests
      produces:
        - application/pdf
      responses:
        "200":
          headers:
            Content-Disposition:
              type: string
              description: File name to download
          description: Payment Request Files PDF
          schema:
            format: binary
            type: file
        "400":
          $ref: "#/responses/InvalidRequest"
        "500":
          $ref: "#/responses/ServerError"
  /documents/{documentId}:
    get:
      summary: Returns a document
      description: Returns a document and its uploads
      operationId: getDocument
      tags:
        - ghcDocuments
      parameters:
        - in: path
          name: documentId
          type: string
          format: uuid
          required: true
          description: UUID of the document to return
      responses:
        "200":
          description: the requested document
          schema:
            $ref: "definitions/Document.yaml"
        "400":
          $ref: "#/responses/InvalidRequest"
        "401":
          $ref: "#/responses/PermissionDenied"
        "403":
          $ref: "#/responses/PermissionDenied"
        "404":
          $ref: "#/responses/NotFound"
        "412":
          $ref: "#/responses/PreconditionFailed"
        "422":
          $ref: "#/responses/UnprocessableEntity"
        "500":
          $ref: "#/responses/ServerError"
  /documents:
    post:
      summary: Create a new document
      description: Documents represent a physical artifact such as a scanned document or a PDF file
      operationId: createDocument
      tags:
        - ghcDocuments
      parameters:
        - in: body
          name: documentPayload
          required: true
          schema:
            $ref: "#/definitions/PostDocumentPayload"
      responses:
        "201":
          description: created document
          schema:
            $ref: "definitions/Document.yaml"
        "400":
          description: invalid request
        "403":
          $ref: "#/responses/PermissionDenied"
        "500":
          description: server error
  /queues/counseling:
    get:
      produces:
        - application/json
      summary: Gets queued list of all customer moves needing services counseling by GBLOC origin
      description: >
        An office services counselor user will be assigned a transportation office that will determine which moves are displayed in their queue based on the origin duty location.  GHC moves will show up here onced they have reached the NEEDS SERVICE COUNSELING status after submission from a customer or created on a customer's behalf.
      operationId: getServicesCounselingQueue
      tags:
        - queues
      parameters:
        - in: query
          name: page
          type: integer
          description: requested page number of paginated move results
        - in: query
          name: perPage
          type: integer
          description: maximum number of moves to show on each page of paginated results
        - in: query
          name: sort
          type: string
          enum:
            [
              customerName,
              edipi,
              emplid,
              branch,
              locator,
              status,
              requestedMoveDate,
              submittedAt,
              originGBLOC,
              originDutyLocation,
              destinationDutyLocation,
              ppmType,
              closeoutInitiated,
              closeoutLocation,
              ppmStatus,
              counselingOffice,
              assignedTo,
            ]
          description: field that results should be sorted by
        - in: query
          name: order
          type: string
          enum: [asc, desc]
          description: direction of sort order if applied
        - in: query
          name: branch
          type: string
          description: filters by the branch of the move's service member
        - in: query
          name: locator
          type: string
          description: filters to match the unique move code locator
        - in: query
          name: customerName
          type: string
          description: filters using a prefix match on the service member's last name
        - in: query
          name: counselingOffice
          type: string
          description: filters using a counselingOffice name of the move
        - in: query
          name: edipi
          type: string
          description: filters to match the unique service member's DoD ID
        - in: query
          name: emplid
          type: string
          description: filters to match the unique service member's EMPLID
        - in: query
          name: requestedMoveDate
          type: string
          description: filters the requested pickup date of a shipment on the move
        - in: query
          name: submittedAt
          type: string
          format: date-time
          description: Start of the submitted at date in the user's local time zone converted to UTC
        - in: query
          name: originGBLOC
          type: string
          description: filters the GBLOC of the service member's origin duty location
        - in: query
          name: originDutyLocation
          type: array
          uniqueItems: true
          collectionFormat: multi
          items:
            type: string
          description: filters the name of the origin duty location on the orders
        - in: query
          name: destinationDutyLocation
          type: string
          description: filters the name of the destination duty location on the orders
        - in: query
          name: status
          type: array
          description: filters the status of the move
          uniqueItems: true
          items:
            type: string
            enum:
              - NEEDS SERVICE COUNSELING
              - SERVICE COUNSELING COMPLETED
        - in: query
          name: needsPPMCloseout
          type: boolean
          description: Only used for Services Counseling queue. If true, show PPM moves that are ready for closeout. Otherwise, show all other moves.
        - in: query
          name: ppmType
          type: string
          enum:
            - FULL
            - PARTIAL
          description: filters PPM type
        - in: query
          name: closeoutInitiated
          type: string
          format: date-time
          description: Latest date that closeout was initiated on a PPM on the move
        - in: query
          name: closeoutLocation
          type: string
          description: closeout location
        - in: query
          name: orderType
          type: string
          description: order type
        - in: query
          name: ppmStatus
          type: string
          enum:
            - WAITING_ON_CUSTOMER
            - NEEDS_CLOSEOUT
          description: filters the status of the PPM shipment
        - in: query
          name: viewAsGBLOC
          type: string
          description: |
            Used to return a queue for a GBLOC other than the default of the current user. Requires the HQ role or a secondary transportation office assignment. The parameter is ignored if the requesting user does not have the necessary role or assignment.
        - in: query
          name: assignedTo
          type: string
          description: |
            Used to illustrate which user is assigned to this payment request.
        - in: query
          name: activeRole
          type: string
          description: user's actively logged in role
      responses:
        "200":
          description: Successfully returned all moves matching the criteria
          schema:
            $ref: "#/definitions/QueueMovesResult"
        "403":
          $ref: "#/responses/PermissionDenied"
        "500":
          $ref: "#/responses/ServerError"
  /queues/bulk-assignment:
    get:
      produces:
        - application/json
      summary: Gets data for bulk assignment modal
      description: >
        Supervisor office users are able to bulk assign moves. This endpoint returns the relevant data to them; the current workload of the office users that work under them, and the moves that are available to be assigned
      operationId: getBulkAssignmentData
      tags:
        - queues
      parameters:
        - in: query
          name: queueType
          type: string
          description: A string corresponding to the queue type
          enum:
            - COUNSELING
            - CLOSEOUT
            - TASK_ORDER
            - PAYMENT_REQUEST
      responses:
        "200":
          description: Successfully returned bulk assignment data
          schema:
            $ref: "#/definitions/BulkAssignmentData"
        "401":
          $ref: "#/responses/PermissionDenied"
        "404":
          $ref: "#/responses/NotFound"
        "500":
          $ref: "#/responses/ServerError"
  /queues/counseling/origin-list:
    get:
      produces:
        - application/json
      summary: Gets queued list of all moves origin locations in the counselors queue
      description: >
        An office services counselor user will be assigned a transportation office that will determine which moves are displayed in their queue based on the origin duty location. This pulls the availalble origin duty locations.
      operationId: getServicesCounselingOriginList
      tags:
        - queues
      parameters:
        - in: query
          name: needsPPMCloseout
          type: boolean
          description: Only used for Services Counseling queue. If true, show PPM moves origin locations that are ready for closeout. Otherwise, show all other moves origin locations.
        - in: query
          name: viewAsGBLOC
          type: string
          description: Used to return an origins list for a GBLOC other than the default of the current user. Requires the HQ role or a secondary transportation office assignment. The parameter is ignored if the requesting user does not have the necessary role or assignment.
      responses:
        "200":
          description: Successfully returned all moves matching the criteria
          schema:
            $ref: "#/definitions/Locations"
        "403":
          $ref: "#/responses/PermissionDenied"
        "500":
          $ref: "#/responses/ServerError"
  /queues/prime-moves:
    get:
      summary: getPrimeMovesQueue
      description: |
        Gets all moves that have been reviewed and approved by the TOO. The `since` parameter can be used to filter this
        list down to only the moves that have been updated since the provided timestamp. A move will be considered
        updated if the `updatedAt` timestamp on the move or on its orders, shipments, service items, or payment
        requests, is later than the provided date and time.

        **WIP**: Include what causes moves to leave this list. Currently, once the `availableToPrimeAt` timestamp has
        been set, that move will always appear in this list.
      operationId: listPrimeMoves
      tags:
        - queues
      produces:
        - application/json
      parameters:
        - in: query
          name: since
          type: string
          format: date-time
          description: Only return moves updated since this time. Formatted like "2021-07-23T18:30:47.116Z"
        - in: query
          name: page
          type: integer
          description: requested page of results
        - in: query
          name: perPage
          type: integer
          description: results per page
        - in: query
          name: id
          type: string
        - in: query
          name: moveCode
          type: string
        - in: query
          name: orderType
          type: string
          description: order type
      responses:
        "200":
          description: Successfully retrieved moves. A successful fetch might still return zero moves.
          schema:
            $ref: "#/definitions/ListPrimeMovesResult"
        "403":
          $ref: "#/responses/PermissionDenied"
        "500":
          $ref: "#/responses/ServerError"
  /queues/moves:
    get:
      produces:
        - application/json
      summary: Gets queued list of all customer moves by GBLOC origin
      description: >
        An office TOO user will be assigned a transportation office that will determine which moves are displayed in their queue based on the origin duty location.  GHC moves will show up here onced they have reached the submitted status sent by the customer and have move task orders, shipments, and service items to approve.
      operationId: getMovesQueue
      tags:
        - queues
      parameters:
        - in: query
          name: page
          type: integer
          description: requested page of results
        - in: query
          name: perPage
          type: integer
          description: results per page
        - in: query
          name: sort
          type: string
          enum:
            [
              customerName,
              edipi,
              emplid,
              branch,
              locator,
              status,
              originDutyLocation,
              destinationDutyLocation,
              requestedMoveDate,
              appearedInTooAt,
              assignedTo,
              counselingOffice,
            ]
          description: field that results should be sorted by
        - in: query
          name: order
          type: string
          enum: [asc, desc]
          description: direction of sort order if applied
        - in: query
          name: branch
          type: string
        - in: query
          name: locator
          type: string
        - in: query
          name: customerName
          type: string
        - in: query
          name: edipi
          type: string
        - in: query
          name: emplid
          type: string
        - in: query
          name: originDutyLocation
          type: array
          uniqueItems: true
          collectionFormat: multi
          items:
            type: string
        - in: query
          name: destinationDutyLocation
          type: string
        - in: query
          name: appearedInTooAt
          type: string
          format: date-time
        - in: query
          name: requestedMoveDate
          type: string
          description: filters the requested pickup date of a shipment on the move
        - in: query
          name: status
          type: array
          description: Filtering for the status.
          uniqueItems: true
          items:
            type: string
            enum:
              - SUBMITTED
              - SERVICE COUNSELING COMPLETED
              - APPROVALS REQUESTED
        - in: query
          name: orderType
          type: string
          description: order type
        - in: query
          name: viewAsGBLOC
          type: string
          description: |
            Used to return a queue for a GBLOC other than the default of the current user. Requires the HQ role or a secondary transportation office assignment. The parameter is ignored if the requesting user does not have the necessary role or assignment.
        - in: query
          name: assignedTo
          type: string
          description: |
            Used to illustrate which user is assigned to this move.
        - in: query
          name: counselingOffice
          type: string
          description: filters using a counselingOffice name of the move
        - in: query
          name: activeRole
          type: string
          description: user's actively logged in role
      responses:
        "200":
          description: Successfully returned all moves matching the criteria
          schema:
            $ref: '#/definitions/QueueMovesResult'
        '403':
          $ref: '#/responses/PermissionDenied'
        '500':
          $ref: '#/responses/ServerError'
  /queues/destination-requests:
    get:
      produces:
        - application/json
      summary: Gets queued list of all customer moves by GBLOC that have both CONUS & OCONUS destination requests (destination SIT, destination shuttle, address requests)
      description: >
        A TOO will view this queue when they have destination requests tied to their GBLOC. This includes unapproved destination SIT service items, destination shuttle service items and destination address requests that are not yet approved by the TOO.
      operationId: getDestinationRequestsQueue
      tags:
        - queues
      parameters:
        - in: query
          name: page
          type: integer
          description: requested page of results
        - in: query
          name: perPage
          type: integer
          description: results per page
        - in: query
          name: sort
          type: string
          enum:
            [
              customerName,
              edipi,
              emplid,
              branch,
              locator,
              status,
              originDutyLocation,
              destinationDutyLocation,
              requestedMoveDate,
              appearedInTooAt,
              assignedTo,
              counselingOffice,
            ]
          description: field that results should be sorted by
        - in: query
          name: order
          type: string
          enum: [asc, desc]
          description: direction of sort order if applied
        - in: query
          name: branch
          type: string
        - in: query
          name: locator
          type: string
        - in: query
          name: customerName
          type: string
        - in: query
          name: edipi
          type: string
        - in: query
          name: emplid
          type: string
        - in: query
          name: originDutyLocation
          type: array
          uniqueItems: true
          collectionFormat: multi
          items:
            type: string
        - in: query
          name: destinationDutyLocation
          type: string
        - in: query
          name: appearedInTooAt
          type: string
          format: date-time
        - in: query
          name: requestedMoveDate
          type: string
          description: filters the requested pickup date of a shipment on the move
        - in: query
          name: status
          type: array
          description: Filtering for the status.
          uniqueItems: true
          items:
            type: string
            enum:
              - SUBMITTED
              - SERVICE COUNSELING COMPLETED
              - APPROVALS REQUESTED
        - in: query
          name: assignedTo
          type: string
          description: |
            Used to illustrate which user is assigned to this move.
        - in: query
          name: counselingOffice
          type: string
          description: filters using a counselingOffice name of the move
      responses:
        '200':
          description: Successfully returned all moves matching the criteria
          schema:
            $ref: '#/definitions/QueueMovesResult'
        '403':
          $ref: '#/responses/PermissionDenied'
        '500':
          $ref: '#/responses/ServerError'
  /queues/payment-requests:
    get:
      produces:
        - application/json
      summary: Gets queued list of all payment requests by GBLOC origin
      description: >
        An office TIO user will be assigned a transportation office that will determine which payment requests are displayed in their queue based on the origin duty location.
      operationId: getPaymentRequestsQueue
      tags:
        - queues
      parameters:
        - in: query
          name: sort
          type: string
          enum:
            [
              customerName,
              locator,
              submittedAt,
              branch,
              status,
              edipi,
              emplid,
              age,
              originDutyLocation,
              assignedTo,
              counselingOffice,
            ]
          description: field that results should be sorted by
        - in: query
          name: order
          type: string
          enum: [asc, desc]
          description: direction of sort order if applied
        - in: query
          name: page
          type: integer
          description: requested page of results
        - in: query
          name: perPage
          type: integer
          description: number of records to include per page
        - in: query
          name: submittedAt
          type: string
          format: date-time
          description: Start of the submitted at date in the user's local time zone converted to UTC
        - in: query
          name: branch
          type: string
        - in: query
          name: locator
          type: string
        - in: query
          name: customerName
          type: string
        - in: query
          name: edipi
          type: string
        - in: query
          name: emplid
          type: string
        - in: query
          name: destinationDutyLocation
          type: string
        - in: query
          name: originDutyLocation
          type: string
        - in: query
          name: assignedTo
          type: string
          description: |
            Used to illustrate which user is assigned to this payment request.
        - in: query
          name: counselingOffice
          type: string
          description: filters using a counselingOffice name of the move
        - in: query
          name: status
          type: array
          description: Filtering for the status.
          uniqueItems: true
          items:
            type: string
            enum:
              - PENDING
              - REVIEWED
              - REVIEWED_AND_ALL_SERVICE_ITEMS_REJECTED
              - PAID
              - DEPRECATED
              - EDI_ERROR
        - in: query
          name: orderType
          type: string
          description: order type
        - in: query
          name: viewAsGBLOC
          type: string
          description: |
            Used to return a queue for a GBLOC other than the default of the current user. Requires the HQ role or a secondary transportation office assignment. The parameter is ignored if the requesting user does not have the necessary role or assignment.
        - in: query
          name: activeRole
          type: string
          description: user's actively logged in role
      responses:
        "200":
          description: Successfully returned all moves matching the criteria
          schema:
            $ref: "#/definitions/QueuePaymentRequestsResult"
        "403":
          $ref: "#/responses/PermissionDenied"
        "500":
          $ref: "#/responses/ServerError"
  /moves/search:
    post:
      produces:
        - application/json
      consumes:
        - application/json
      summary: Search moves by locator, DOD ID, or customer name
      description: >
        Search moves by locator, DOD ID, or customer name. Used by QAE and CSR users.
      operationId: searchMoves
      tags:
        - move
      parameters:
        - in: body
          name: body
          schema:
            properties:
              page:
                type: integer
                description: requested page of results
              perPage:
                type: integer
              locator:
                description: Move locator
                type: string
                minLength: 6
                maxLength: 6
                x-nullable: true
              edipi:
                description: DOD ID
                type: string
                minLength: 10
                maxLength: 10
                x-nullable: true
              emplid:
                description: EMPLID
                type: string
                minLength: 7
                maxLength: 7
                x-nullable: true
              customerName:
                description: Customer Name
                type: string
                minLength: 1
                x-nullable: true
              paymentRequestCode:
                type: string
                example: 9551-6199-2
                x-nullable: true
              status:
                type: array
                description: Filtering for the status.
                uniqueItems: true
                items:
                  type: string
                  enum:
                    - DRAFT
                    - SUBMITTED
                    - APPROVALS REQUESTED
                    - APPROVED
                    - NEEDS SERVICE COUNSELING
                    - SERVICE COUNSELING COMPLETED
                    - CANCELED
              originPostalCode:
                type: string
                x-nullable: true
              destinationPostalCode:
                type: string
                x-nullable: true
              branch:
                type: string
                x-nullable: true
              shipmentsCount:
                type: integer
                x-nullable: true
              pickupDate:
                type: string
                format: date-time
                x-nullable: true
              deliveryDate:
                type: string
                format: date-time
                x-nullable: true
              sort:
                type: string
                x-nullable: true
                enum:
                  [
                    customerName,
                    edipi,
                    emplid,
                    branch,
                    locator,
                    status,
                    originPostalCode,
                    destinationPostalCode,
                    shipmentsCount,
                  ]
              order:
                type: string
                x-nullable: true
                enum: [asc, desc]
          description: field that results should be sorted by
      responses:
        "200":
          description: Successfully returned all moves matching the criteria
          schema:
            $ref: "#/definitions/SearchMovesResult"
        "403":
          $ref: "#/responses/PermissionDenied"
        "500":
          $ref: "#/responses/ServerError"
  "/tac/valid":
    get:
      summary: Validation of a TAC value
      description: Returns a boolean based on whether a tac value is valid or not
      operationId: tacValidation
      tags:
        - tac
        - order
      parameters:
        - in: query
          name: tac
          type: string
          required: true
          description: The tac value to validate
      responses:
        "200":
          description: Successfully retrieved validation status
          schema:
            $ref: "#/definitions/TacValid"
        "400":
          $ref: "#/responses/InvalidRequest"
        "401":
          $ref: "#/responses/PermissionDenied"
        "403":
          $ref: "#/responses/PermissionDenied"
        "404":
          $ref: "#/responses/NotFound"
        "500":
          $ref: "#/responses/ServerError"
  /lines-of-accounting:
    post:
      summary: "Fetch line of accounting"
      description: >
        Fetches a line of accounting based on provided service member affiliation, effective date, and Transportation Accounting Code (TAC).
        It uses these parameters to filter the correct Line of Accounting for the provided TAC. It does this by filtering
        through both TAC and LOAs based on the provided code and effective date. The 'Effective Date' is the date
        that can be either the orders issued date (For HHG shipments), MTO approval date (For NTS shipments),
        or even the current date for NTS shipments with no approval yet (Just providing a preview to the office users per customer request).
        Effective date is used to find "Active" TGET data by searching for the TACs and LOAs with begin and end dates containing this date.
      operationId: requestLineOfAccounting
      tags:
        - linesOfAccounting
      consumes:
        - "application/json"
      produces:
        - "application/json"
      parameters:
        - in: "body"
          name: "body"
          description: "Service member affiliation, effective date, and TAC code."
          required: true
          schema:
            $ref: "#/definitions/FetchLineOfAccountingPayload"
      responses:
        "200":
          description: "Successfully retrieved line of accounting"
          schema:
            $ref: "definitions/LineOfAccounting.yaml"
        "400":
          $ref: "#/responses/InvalidRequest"
        "401":
          $ref: "#/responses/PermissionDenied"
        "403":
          $ref: "#/responses/PermissionDenied"
        "404":
          $ref: "#/responses/NotFound"
        "422":
          $ref: "#/responses/UnprocessableEntity"
        "500":
          $ref: "#/responses/ServerError"
  /transportation-offices:
    get:
      produces:
        - application/json
      summary: Returns the transportation offices matching the search query that is enabled for PPM closeout
      description: Returns the transportation offices matching the search query that is enabled for PPM closeout
      operationId: getTransportationOffices
      tags:
        - transportationOffice
      parameters:
        - in: query
          name: search
          type: string
          required: true
          minLength: 2
          description: Search string for transportation offices
      responses:
        "200":
          description: Successfully retrieved transportation offices
          schema:
            $ref: "#/definitions/TransportationOffices"
        "400":
          $ref: "#/responses/InvalidRequest"
        "401":
          $ref: "#/responses/PermissionDenied"
        "403":
          $ref: "#/responses/PermissionDenied"
        "404":
          $ref: "#/responses/NotFound"
        "500":
          $ref: "#/responses/ServerError"
  /open/transportation-offices:
    get:
      produces:
        - application/json
      summary: Returns the transportation offices matching the search query
      description: This endpoint is publicly accessible as it is utilized to access transportation office information without having an office account.Returns the transportation offices matching the search query.
      operationId: getTransportationOfficesOpen
      tags:
        - transportationOffice
      parameters:
        - in: query
          name: search
          type: string
          required: true
          minLength: 2
          description: Search string for transportation offices
      responses:
        "200":
          description: Successfully retrieved transportation offices
          schema:
            $ref: "#/definitions/TransportationOffices"
        "400":
          $ref: "#/responses/InvalidRequest"
        "401":
          $ref: "#/responses/PermissionDenied"
        "403":
          $ref: "#/responses/PermissionDenied"
        "404":
          $ref: "#/responses/NotFound"
        "500":
          $ref: "#/responses/ServerError"
  /transportation-offices/gblocs:
    get:
      produces:
        - application/json
      summary: Returns a list of distinct GBLOCs that exist in the transportation offices table
      description: Returns a list of distinct GBLOCs that exist in the transportation offices table
      operationId: getTransportationOfficesGBLOCs
      tags:
        - transportationOffice
      responses:
        "200":
          description: Successfully retrieved GBLOCs
          schema:
            $ref: "#/definitions/GBLOCs"
        "400":
          $ref: "#/responses/InvalidRequest"
        "401":
          $ref: "#/responses/PermissionDenied"
        "403":
          $ref: "#/responses/PermissionDenied"
        "404":
          $ref: "#/responses/NotFound"
        "500":
          $ref: "#/responses/ServerError"
  /addresses/zip-city-lookup/{search}:
    get:
      summary: Returns city, state, postal code, and county associated with the specified full/partial postal code or city and state string
      description: Find by API using full/partial postal code or city name that returns an us_post_region_cities json object containing city, state, county and postal code.
      operationId: getLocationByZipCityState
      tags:
        - addresses
      parameters:
        - in: path
          name: search
          type: string
          required: true
      responses:
        "200":
          description: the requested list of city, state, county, and postal code matches
          schema:
            $ref: "#/definitions/VLocations"
        "400":
          $ref: "#/responses/InvalidRequest"
        "403":
          $ref: "#/responses/PermissionDenied"
        "404":
          $ref: "#/responses/NotFound"
        "500":
          $ref: "#/responses/ServerError"
  /transportation_offices/{dutyLocationId}/counseling_offices/{serviceMemberId}:
    get:
      summary: Returns the counseling locations in the GBLOC matching the duty location
      description: Returns the counseling locations matching the GBLOC from the selected duty location
      operationId: showCounselingOffices
      tags:
        - transportationOffice
      parameters:
        - in: path
          name: dutyLocationId
          format: uuid
          type: string
          required: true
          description: UUID of the duty location
        - in: path
          name: serviceMemberId
          format: uuid
          type: string
          required: true
          description: UUID of the service member, some counseling offices are branch specific
      produces:
        - application/json
      responses:
<<<<<<< HEAD
        '200':
          description: Successfully retrieved counseling offices
          schema:
            $ref: '#/definitions/CounselingOffices'
        '400':
          $ref: '#/responses/InvalidRequest'
        '403':
          $ref: '#/responses/PermissionDenied'
        '404':
          $ref: '#/responses/NotFound'
        '500':
=======
        "200":
          description: Successfully retrieved counseling offices
          schema:
            $ref: "#/definitions/CounselingOffices"
        "400":
          $ref: "#/responses/InvalidRequest"
        "403":
          $ref: "#/responses/PermissionDenied"
        "404":
          $ref: "#/responses/NotFound"
        "500":
>>>>>>> a035e2e1
          description: internal server error
  /uploads:
    post:
      summary: Create a new upload
      description: Uploads represent a single digital file, such as a JPEG or PDF. Currently, office application uploads are only for Services Counselors to upload files for orders, but this may be expanded in the future.
      operationId: createUpload
      tags:
        - uploads
      consumes:
        - multipart/form-data
      produces:
        - application/json
      parameters:
        - in: query
          name: documentId
          type: string
          format: uuid
          required: false
          description: UUID of the document to add an upload to
        - in: formData
          name: file
          type: file
          description: The file to upload.
          required: true
      responses:
        "201":
          description: created upload
          schema:
            $ref: "definitions/Upload.yaml"
        "400":
          description: invalid request
        "403":
          description: not authorized
        "404":
          description: not found
        "413":
          description: payload is too large
        "500":
          description: server error
  /re-service-items:
    get:
      summary: Returns all ReServiceItems (Service Code, Service Name, Market, Shipment Type, Auto Approved)
      description: Get ReServiceItems
      produces:
        - application/json
      operationId: getAllReServiceItems
      tags:
        - reServiceItems
      responses:
        "200":
          description: Successfully retrieved all ReServiceItems.
          schema:
            $ref: "#/definitions/ReServiceItems"
        "400":
          $ref: "#/responses/InvalidRequest"
        "401":
          $ref: "#/responses/PermissionDenied"
        "404":
          $ref: "#/responses/NotFound"
        "500":
          $ref: "#/responses/ServerError"
  /uploads/{uploadID}:
    delete:
      summary: Deletes an upload
      description: Uploads represent a single digital file, such as a JPEG or PDF.
      operationId: deleteUpload
      tags:
        - uploads
      parameters:
        - in: path
          name: uploadID
          type: string
          format: uuid
          required: true
          description: UUID of the upload to be deleted
        - in: query
          name: orderID
          type: string
          format: uuid
          description: ID of the order that the upload belongs to
      responses:
        "204":
          description: deleted
        "400":
          description: invalid request
          schema:
            $ref: "#/definitions/InvalidRequestResponsePayload"
        "403":
          description: not authorized
        "404":
          description: not found
        "500":
          description: server error
  /uploads/get/:
    get:
      produces:
        - application/json
      parameters: []
      responses:
        "200":
          description: Successfully retrieved upload
          schema:
            $ref: "definitions/Upload.yaml"
        "400":
          $ref: "#/responses/InvalidRequest"
        "401":
          $ref: "#/responses/PermissionDenied"
        "403":
          $ref: "#/responses/PermissionDenied"
        "404":
          $ref: "#/responses/NotFound"
        "500":
          $ref: "#/responses/ServerError"
      tags:
        - uploads
      description: Gets an upload
      operationId: getUpload
      summary: Gets an upload by ID
  /uploads/{uploadID}/update:
    patch:
      summary: Update an existing upload. This is only needed currently for updating the image rotation.
      description: Uploads represent a single digital file, such as a JPEG or PDF. The rotation is relevant to how it is displayed on the page.
      operationId: updateUpload
      tags:
        - uploads
      consumes:
        - application/json
      produces:
        - application/json
      parameters:
        - in: path
          name: uploadID
          type: string
          format: uuid
          required: true
          description: UUID of the upload to be updated
        - in: body
          name: body
          required: true
          schema:
            properties:
              rotation:
                type: integer
                description: The rotation of the image
                minimum: 0
                maximum: 3
      responses:
        "201":
          description: updated upload
          schema:
            $ref: "definitions/Upload.yaml"
        "400":
          description: invalid request
        "403":
          description: not authorized
        "404":
          description: not found
        "413":
          description: payload is too large
        "500":
          description: server error
  /uploads/{uploadID}/status:
    get:
      summary: Returns status of an upload
      description: Returns status of an upload based on antivirus run
      operationId: getUploadStatus
      produces:
        - text/event-stream
      tags:
        - uploads
      parameters:
        - in: path
          name: uploadID
          type: string
          format: uuid
          required: true
          description: UUID of the upload to return status of
      responses:
        '200':
          description: the requested upload status
          schema:
            type: string
            enum:
              - INFECTED
              - CLEAN
              - PROCESSING
            readOnly: true
        '400':
          description: invalid request
          schema:
            $ref: '#/definitions/InvalidRequestResponsePayload'
        '403':
          description: not authorized
        '404':
          description: not found
        '500':
          description: server error
  /application_parameters/{parameterName}:
    get:
      summary: Searches for an application parameter by name, returns nil if not found
      description: Searches for an application parameter by name, returns nil if not found
      operationId: getParam
      tags:
        - application_parameters
      parameters:
        - in: path
          name: parameterName
          type: string
          format: string
          required: true
          description: Parameter Name
      responses:
        "200":
          description: Application Parameters
          schema:
            $ref: "#/definitions/ApplicationParameters"
        "400":
          description: invalid request
        "401":
          description: request requires user authentication
        "500":
          description: server error
  /calendar/{countryCode}/is-weekend-holiday/{date}:
    get:
      summary: Validate  move date selection
      description: |
        Utility API to determine if input date falls on weekend and/or holiday.
      produces:
        - application/json
      operationId: isDateWeekendHoliday
      tags:
        - calendar
      parameters:
        - description: country code for context of date
          in: path
          name: countryCode
          required: true
          type: string
          enum:
            - US
        - description: input date to determine if weekend/holiday for given country.
          in: path
          name: date
          required: true
          type: string
          format: date
      responses:
        "200":
          description: Successfully determine if given date is weekend and/or holiday for given country.
          schema:
            $ref: "#/definitions/IsDateWeekendHolidayInfo"
        "400":
          $ref: "#/responses/InvalidRequest"
        "401":
          $ref: "#/responses/PermissionDenied"
        "404":
          $ref: "#/responses/NotFound"
        "500":
          $ref: "#/responses/ServerError"
  /moves/{moveID}/assignOfficeUser:
    parameters:
      - description: ID of the move
        in: path
        name: moveID
        required: true
        format: uuid
        type: string
    patch:
      consumes:
        - application/json
      produces:
        - application/json
      parameters:
        - in: body
          name: body
          required: true
          schema:
            $ref: "#/definitions/AssignOfficeUserBody"
      responses:
        "200":
          description: Successfully assigned office user to the move
          schema:
            $ref: "#/definitions/Move"
        "404":
          $ref: "#/responses/NotFound"
        "500":
          $ref: "#/responses/ServerError"
      tags:
        - move
      description: assigns either a services counselor, task ordering officer, or task invoicing officer to the move
      operationId: updateAssignedOfficeUser
  /moves/{moveID}/unassignOfficeUser:
    parameters:
      - description: ID of the move
        in: path
        name: moveID
        required: true
        format: uuid
        type: string
      - in: body
        name: body
        schema:
          properties:
            roleType:
              type: string
          required:
            - roleType
    patch:
      consumes:
        - application/json
      produces:
        - application/json
      responses:
        "200":
          description: Successfully unassigned office user from the move
          schema:
            $ref: "#/definitions/Move"
        "500":
          $ref: "#/responses/ServerError"
      tags:
        - move
      description: unassigns either a services counselor, task ordering officer, or task invoicing officer from the move
      operationId: deleteAssignedOfficeUser
  /moves/{officeUserID}/CheckForLockedMovesAndUnlock:
    parameters:
      - description: ID of the move's officer
        in: path
        name: officeUserID
        required: true
        format: uuid
        type: string
    patch:
      consumes:
        - application/json
      produces:
        - application/json
      responses:
        "200":
          description: Successfully unlocked officer's move(s).
          schema:
            type: object
            properties:
              successMessage:
                type: string
                example: OK
        "500":
          $ref: "#/responses/ServerError"
      tags:
        - move
      description: >-
        Finds and unlocks any locked moves by an office user
      operationId: checkForLockedMovesAndUnlock
definitions:
  ApplicationParameters:
    type: object
    properties:
      validationCode:
        type: string
        format: string
        x-nullable: true
      parameterName:
        type: string
        format: string
        x-nullable: true
      parameterValue:
        type: string
        format: string
        x-nullable: true
  PostDocumentPayload:
    type: object
    properties:
      service_member_id:
        type: string
        format: uuid
        title: The service member this document belongs to
  InvalidRequestResponsePayload:
    type: object
    properties:
      errors:
        type: object
        additionalProperties:
          type: string
  ClientError:
    type: object
    properties:
      title:
        type: string
      detail:
        type: string
      instance:
        type: string
        format: uuid
    required:
      - title
      - detail
      - instance
  ValidationError:
    allOf:
      - $ref: "#/definitions/ClientError"
      - type: object
    properties:
      invalid_fields:
        type: object
        additionalProperties:
          type: string
    required:
      - invalid_fields
  BackupContact:
    type: object
    properties:
      name:
        type: string
      email:
        type: string
        format: x-email
        example: backupContact@mail.com
      phone:
        type: string
        format: telephone
        pattern: '^[2-9]\d{2}-\d{3}-\d{4}$'
    required:
      - name
      - email
      - phone
  Contractor:
    properties:
      contractNumber:
        type: string
      id:
        format: uuid
        type: string
      name:
        type: string
      type:
        type: string
  Role:
    type: object
    properties:
      id:
        type: string
        format: uuid
        example: c56a4180-65aa-42ec-a945-5fd21dec0538
      roleType:
        type: string
        example: customer
      roleName:
        type: string
        example: Task Ordering Officer
      createdAt:
        type: string
        format: date-time
        readOnly: true
      updatedAt:
        type: string
        format: date-time
        readOnly: true
    required:
      - id
      - roleType
      - roleName
      - createdAt
      - updatedAt
  OfficeUser:
    type: object
    properties:
      id:
        type: string
        format: uuid
        example: c56a4180-65aa-42ec-a945-5fd21dec0538
      userId:
        type: string
        format: uuid
      firstName:
        type: string
      middleInitials:
        type: string
      lastName:
        type: string
      email:
        type: string
        format: x-email
        pattern: '^[a-zA-Z0-9._%+-]+@[a-zA-Z0-9.-]+\.[a-zA-Z]{2,}$'
      telephone:
        type: string
        format: telephone
        pattern: '^[2-9]\d{2}-\d{3}-\d{4}$'
      transportationOfficeId:
        type: string
        format: uuid
      transportationOffice:
        $ref: "definitions/TransportationOffice.yaml"
      transportationOfficeAssignments:
        type: array
        items:
          $ref: "definitions/TransportationOfficeAssignment.yaml"
      active:
        type: boolean
      roles:
        type: array
        items:
          $ref: "#/definitions/Role"
      edipi:
        type: string
      otherUniqueId:
        type: string
      rejectionReason:
        type: string
      status:
        type: string
        enum:
          - APPROVED
          - REQUESTED
          - REJECTED
      createdAt:
        type: string
        format: date-time
        readOnly: true
      updatedAt:
        type: string
        format: date-time
        readOnly: true
    required:
      - id
      - firstName
      - middleInitials
      - lastName
      - email
      - telephone
      - transportationOfficeId
      - active
      - roles
      - edipi
      - otherUniqueId
      - rejectionReason
      - status
      - createdAt
      - updatedAt
  LockedOfficeUser:
    type: object
    properties:
      firstName:
        type: string
      lastName:
        type: string
      transportationOfficeId:
        type: string
        format: uuid
      transportationOffice:
        $ref: "definitions/TransportationOffice.yaml"
  OfficeUserCreate:
    type: object
    properties:
      email:
        type: string
        example: "user@userdomain.com"
        title: Email
        x-nullable: false
      edipi:
        type: string
        example: "1234567890"
        maxLength: 10
        title: EDIPI
        x-nullable: true
      otherUniqueId:
        type: string
        title: Office user identifier when EDIPI is not available
        x-nullable: true
      firstName:
        type: string
        title: First Name
        x-nullable: false
      middleInitials:
        type: string
        example: L.
        x-nullable: true
        title: Middle Initials
      lastName:
        type: string
        title: Last Name
        x-nullable: false
      telephone:
        type: string
        format: telephone
        pattern: '^[2-9]\d{2}-\d{3}-\d{4}$'
        example: 212-555-5555
        x-nullable: false
      transportationOfficeId:
        type: string
        format: uuid
        example: "c56a4180-65aa-42ec-a945-5fd21dec0538"
        x-nullable: false
      roles:
        type: array
        items:
          $ref: "#/definitions/OfficeUserRole"
        x-nullable: false
    required:
      - firstName
      - lastName
      - email
      - telephone
      - transportationOfficeId
      - roles
  OfficeUserRole:
    type: object
    properties:
      name:
        type: string
        example: "Task Ordering Officer"
        x-nullable: true
        title: name
      roleType:
        type: string
        example: "task_ordering_officer"
        x-nullable: true
        title: roleType
  Customer:
    type: object
    properties:
      agency:
        type: string
        title: Agency customer is affilated with
      first_name:
        type: string
        example: John
      last_name:
        type: string
        example: Doe
      phone:
        type: string
        format: telephone
        pattern: '^[2-9]\d{2}-\d{3}-\d{4}$'
        x-nullable: true
      email:
        type: string
        format: x-email
        pattern: '^[a-zA-Z0-9._%+-]+@[a-zA-Z0-9.-]+\.[a-zA-Z]{2,}$'
        x-nullable: true
      suffix:
        type: string
        example: Jr.
        x-nullable: true
      middle_name:
        type: string
        example: David
        x-nullable: true
      current_address:
        $ref: "definitions/Address.yaml"
      backup_contact:
        $ref: "#/definitions/BackupContact"
      id:
        type: string
        format: uuid
        example: c56a4180-65aa-42ec-a945-5fd21dec0538
      edipi:
        type: string
      userID:
        type: string
        format: uuid
        example: c56a4180-65aa-42ec-a945-5fd21dec0538
      eTag:
        type: string
      phoneIsPreferred:
        type: boolean
      emailIsPreferred:
        type: boolean
      secondaryTelephone:
        type: string
        format: telephone
        pattern: '^[2-9]\d{2}-\d{3}-\d{4}$|^$'
        x-nullable: true
      backupAddress:
        $ref: "definitions/Address.yaml"
      cacValidated:
        type: boolean
        x-nullable: true
      emplid:
        type: string
        x-nullable: true
  CreatedCustomer:
    type: object
    properties:
      affiliation:
        type: string
        title: Branch of service customer is affilated with
      firstName:
        type: string
        example: John
      lastName:
        type: string
        example: Doe
      telephone:
        type: string
        format: telephone
        pattern: '^[2-9]\d{2}-\d{3}-\d{4}$'
        x-nullable: true
      personalEmail:
        type: string
        format: x-email
        pattern: '^[a-zA-Z0-9._%+-]+@[a-zA-Z0-9.-]+\.[a-zA-Z]{2,}$'
      suffix:
        type: string
        example: Jr.
        x-nullable: true
      middleName:
        type: string
        example: David
        x-nullable: true
      residentialAddress:
        $ref: "definitions/Address.yaml"
      backupContact:
        $ref: "#/definitions/BackupContact"
      id:
        type: string
        format: uuid
        example: c56a4180-65aa-42ec-a945-5fd21dec0538
      edipi:
        type: string
        x-nullable: true
      userID:
        type: string
        format: uuid
        example: c56a4180-65aa-42ec-a945-5fd21dec0538
      oktaID:
        type: string
      oktaEmail:
        type: string
      phoneIsPreferred:
        type: boolean
      emailIsPreferred:
        type: boolean
      secondaryTelephone:
        type: string
        format: telephone
        pattern: '^[2-9]\d{2}-\d{3}-\d{4}$'
        x-nullable: true
      backupAddress:
        $ref: "definitions/Address.yaml"
      cacValidated:
        type: boolean
  UpdateCustomerPayload:
    type: object
    properties:
      first_name:
        type: string
        example: John
      last_name:
        type: string
        example: Doe
      phone:
        type: string
        format: telephone
        pattern: '^[2-9]\d{2}-\d{3}-\d{4}$'
        x-nullable: true
      email:
        type: string
        format: x-email
        pattern: '^[a-zA-Z0-9._%+-]+@[a-zA-Z0-9.-]+\.[a-zA-Z]{2,}$'
        x-nullable: true
      suffix:
        type: string
        example: Jr.
        x-nullable: true
      middle_name:
        type: string
        example: David
        x-nullable: true
      current_address:
        allOf:
          - $ref: "definitions/Address.yaml"
      backup_contact:
        $ref: "#/definitions/BackupContact"
      phoneIsPreferred:
        type: boolean
      emailIsPreferred:
        type: boolean
      secondaryTelephone:
        type: string
        format: telephone
        pattern: '^[2-9]\d{2}-\d{3}-\d{4}$|^$'
        x-nullable: true
      backupAddress:
        allOf:
          - $ref: "definitions/Address.yaml"
      cac_validated:
        type: boolean
  CreateCustomerPayload:
    type: object
    properties:
      affiliation:
        $ref: "definitions/Affiliation.yaml"
      edipi:
        type: string
        example: "1234567890"
        maxLength: 10
        x-nullable: false
      emplid:
        type: string
        example: "9485155"
        maxLength: 7
        x-nullable: true
      firstName:
        type: string
        example: John
      middleName:
        type: string
        example: David
        x-nullable: true
      lastName:
        type: string
        example: Doe
      suffix:
        type: string
        example: Jr.
        x-nullable: true
      telephone:
        type: string
        format: telephone
        pattern: '^[2-9]\d{2}-\d{3}-\d{4}$'
        x-nullable: true
      secondaryTelephone:
        type: string
        format: telephone
        pattern: '^[2-9]\d{2}-\d{3}-\d{4}$'
        x-nullable: true
      personalEmail:
        type: string
        format: x-email
        example: personalEmail@email.com
        pattern: '^[a-zA-Z0-9._%+-]+@[a-zA-Z0-9.-]+\.[a-zA-Z]{2,}$'
      phoneIsPreferred:
        type: boolean
      emailIsPreferred:
        type: boolean
      residentialAddress:
        allOf:
          - $ref: "definitions/Address.yaml"
      backupContact:
        $ref: "#/definitions/BackupContact"
      backupMailingAddress:
        allOf:
          - $ref: "definitions/Address.yaml"
      createOktaAccount:
        type: boolean
      cacUser:
        type: boolean
  FetchLineOfAccountingPayload:
    type: object
    properties:
      departmentIndicator:
        $ref: "definitions/DepartmentIndicator.yaml"
      effectiveDate:
        description: >
          The effective date for the Line Of Accounting (LOA) being fetched. Eg, the orders issue date or the Non-Temporary Storage (NTS) Move Task Order (MTO) approval date.
          Effective date is used to find "Active" TGET data by searching for the TACs and LOAs with begin and end dates containing this date.
          The 'Effective Date' is the date that can be either the orders issued date (For HHG shipments),
          MTO approval date (For NTS shipments), or even the current date for NTS
          shipments with no approval yet (Just providing a preview to the office
          users per customer request).
        type: string
        format: date
        example: "2023-01-01"
      tacCode:
        type: string
        minLength: 4
        maxLength: 4
        example: "F8J1"
  SearchCustomersResult:
    type: object
    properties:
      page:
        type: integer
      perPage:
        type: integer
      totalCount:
        type: integer
      searchCustomers:
        $ref: "#/definitions/SearchCustomers"
  SearchCustomers:
    type: array
    items:
      $ref: "#/definitions/SearchCustomer"
  SearchCustomer:
    type: object
    properties:
      id:
        type: string
        format: uuid
      firstName:
        type: string
        example: John
        x-nullable: true
      lastName:
        type: string
        example: Doe
        x-nullable: true
      edipi:
        type: string
        x-nullable: true
      emplid:
        type: string
        x-nullable: true
      branch:
        type: string
      telephone:
        type: string
        format: telephone
        pattern: '^[2-9]\d{2}-\d{3}-\d{4}$'
        x-nullable: true
      personalEmail:
        type: string
        format: x-email
        example: personalEmail@email.com
        pattern: '^[a-zA-Z0-9._%+-]+@[a-zA-Z0-9.-]+\.[a-zA-Z]{2,}$'
        x-nullable: true
  Entitlements:
    properties:
      id:
        example: 571008b1-b0de-454d-b843-d71be9f02c04
        format: uuid
        type: string
      authorizedWeight:
        example: 2000
        type: integer
        x-formatting: weight
        x-nullable: true
      dependentsAuthorized:
        example: true
        type: boolean
        x-nullable: true
      gunSafe:
        type: boolean
        example: false
      weightRestriction:
        type: integer
        example: 1500
        x-formatting: weight
        x-nullable: true
      nonTemporaryStorage:
        example: false
        type: boolean
        x-nullable: true
      privatelyOwnedVehicle:
        example: false
        type: boolean
        x-nullable: true
      proGearWeight:
        example: 2000
        type: integer
        x-formatting: weight
      proGearWeightSpouse:
        example: 500
        type: integer
        x-formatting: weight
      storageInTransit:
        example: 90
        type: integer
        x-nullable: true
      totalWeight:
        example: 500
        type: integer
        x-formatting: weight
      totalDependents:
        example: 2
        type: integer
      requiredMedicalEquipmentWeight:
        example: 500
        type: integer
        x-formatting: weight
      organizationalClothingAndIndividualEquipment:
        example: true
        type: boolean
      accompaniedTour:
        type: boolean
        example: true
        x-nullable: true
        description: Indicates if the move entitlement allows dependents to travel to the new Permanent Duty Station (PDS). This is only present on OCONUS moves.
      unaccompaniedBaggageAllowance:
        type: integer
        example: 3
        x-nullable: true
        description: The amount of weight in pounds that the move is entitled for shipment types of Unaccompanied Baggage.
      dependentsUnderTwelve:
        type: integer
        example: 5
        x-nullable: true
        description: Indicates the number of dependents under the age of twelve for a move. This is only present on OCONUS moves.
      dependentsTwelveAndOver:
        type: integer
        example: 3
        x-nullable: true
        description: Indicates the number of dependents of the age twelve or older for a move. This is only present on OCONUS moves.
      eTag:
        type: string
    type: object
  Error:
    properties:
      message:
        type: string
    required:
      - message
    type: object
  Grade:
    type: string
    x-nullable: true
    title: grade
    enum:
      - E_1
      - E_2
      - E_3
      - E_4
      - E_5
      - E_6
      - E_7
      - E_8
      - E_9
      - E_9_SPECIAL_SENIOR_ENLISTED
      - O_1_ACADEMY_GRADUATE
      - O_2
      - O_3
      - O_4
      - O_5
      - O_6
      - O_7
      - O_8
      - O_9
      - O_10
      - W_1
      - W_2
      - W_3
      - W_4
      - W_5
      - AVIATION_CADET
      - CIVILIAN_EMPLOYEE
      - ACADEMY_CADET
      - MIDSHIPMAN
    x-display-value:
      E_1: E-1
      E_2: E-2
      E_3: E-3
      E_4: E-4
      E_5: E-5
      E_6: E-6
      E_7: E-7
      E_8: E-8
      E_9: E-9
      E_9_SPECIAL_SENIOR_ENLISTED: E-9 (Special Senior Enlisted)
      O_1_ACADEMY_GRADUATE: O-1 or Service Academy Graduate
      O_2: O-2
      O_3: O-3
      O_4: O-4
      O_5: O-5
      O_6: O-6
      O_7: O-7
      O_8: O-8
      O_9: O-9
      O_10: O-10
      W_1: W-1
      W_2: W-2
      W_3: W-3
      W_4: W-4
      W_5: W-5
      AVIATION_CADET: Aviation Cadet
      CIVILIAN_EMPLOYEE: Civilian Employee
      ACADEMY_CADET: Service Academy Cadet
      MIDSHIPMAN: Midshipman
  Move:
    properties:
      id:
        example: 1f2270c7-7166-40ae-981e-b200ebdf3054
        format: uuid
        type: string
      serviceCounselingCompletedAt:
        format: date-time
        type: string
        x-nullable: true
      availableToPrimeAt:
        format: date-time
        type: string
        x-nullable: true
      approvedAt:
        format: date-time
        type: string
        x-nullable: true
      billableWeightsReviewedAt:
        format: date-time
        type: string
        x-nullable: true
      contractorId:
        type: string
        format: uuid
        x-nullable: true
      contractor:
        $ref: "#/definitions/Contractor"
      locator:
        type: string
        example: "1K43AR"
      ordersId:
        type: string
        format: uuid
        example: c56a4180-65aa-42ec-a945-5fd21dec0538
      orders:
        $ref: "#/definitions/Order"
      referenceId:
        example: 1001-3456
        type: string
        x-nullable: true
      status:
        $ref: "#/definitions/MoveStatus"
      excessUnaccompaniedBaggageWeightQualifiedAt:
        type: string
        format: date-time
        description: Timestamp of when the sum of estimated or actual unaccompanied baggage shipment weights of the move reached 90% of the weight allowance
        x-nullable: true
      excessUnaccompaniedBaggageWeightAcknowledgedAt:
        type: string
        format: date-time
        description: Timestamp of when the TOO acknowledged the excess unaccompanied baggage weight risk by either dismissing the alert or updating the max billable weight
        x-nullable: true
      excess_weight_qualified_at:
        type: string
        format: date-time
        description: Timestamp of when the estimated shipment weights of the move reached 90% of the weight allowance
        x-nullable: true
      excess_weight_acknowledged_at:
        type: string
        format: date-time
        description: Timestamp of when the TOO acknowledged the excess weight risk by either dismissing the alert or updating the max billable weight
        x-nullable: true
      tioRemarks:
        type: string
        example: approved additional weight
        x-nullable: true
      financialReviewFlag:
        type: boolean
        example: false
        description: This flag is set by office users if a move should be reviewed by a Financial Office
        x-nullable: false
        readOnly: true
      financialReviewRemarks:
        type: string
        example: Delivery Address is too far from duty location
        x-nullable: true
        readOnly: true
      closeoutOffice:
        $ref: "definitions/TransportationOffice.yaml"
      closeoutOfficeId:
        type: string
        format: uuid
        description: The transportation office that will handle reviewing PPM Closeout documentation for Army and Air Force service members
        x-nullable: true
      counselingOffice:
<<<<<<< HEAD
        $ref: "definitions/TransportationOffice.yaml"
=======
        $ref: 'definitions/TransportationOffice.yaml'
>>>>>>> a035e2e1
      counselingOfficeId:
        type: string
        format: uuid
        description: The transportation office that will handle services counseling for this move
        x-nullable: true
      approvalsRequestedAt:
        type: string
        format: date-time
        description: The time at which a move is sent back to the TOO becuase the prime added a new service item for approval
        x-nullable: true
      createdAt:
        type: string
        format: date-time
      submittedAt:
        type: string
        format: date-time
        x-nullable: true
      updatedAt:
        type: string
        format: date-time
      eTag:
        type: string
      shipmentGBLOC:
        $ref: "#/definitions/GBLOC"
      lockedByOfficeUserID:
        type: string
        format: uuid
        x-nullable: true
      lockedByOfficeUser:
        $ref: "#/definitions/LockedOfficeUser"
        x-nullable: true
      lockExpiresAt:
        type: string
        format: date-time
        x-nullable: true
      additionalDocuments:
        $ref: "definitions/Document.yaml"
      SCAssignedUser:
        $ref: "#/definitions/AssignedOfficeUser"
      TOOAssignedUser:
        $ref: "#/definitions/AssignedOfficeUser"
      TIOAssignedUser:
        $ref: "#/definitions/AssignedOfficeUser"
  MoveHistory:
    properties:
      id:
        description: move ID
        example: 1f2270c7-7166-40ae-981e-b200ebdf3054
        format: uuid
        type: string
      historyRecords:
        description: A list of MoveAuditHistory's connected to the move.
        $ref: "#/definitions/MoveAuditHistories"
      locator:
        description: move locator
        type: string
        example: "1K43AR"
      referenceId:
        description: move referenceID
        example: 1001-3456
        type: string
        x-nullable: true
  MoveHistoryResult:
    type: object
    properties:
      page:
        type: integer
      perPage:
        type: integer
      totalCount:
        type: integer
      id:
        description: move ID
        example: 1f2270c7-7166-40ae-981e-b200ebdf3054
        format: uuid
        type: string
      historyRecords:
        description: A list of MoveAuditHistory's connected to the move.
        $ref: "#/definitions/MoveAuditHistories"
      locator:
        description: move locator
        type: string
        example: "1K43AR"
      referenceId:
        description: move referenceID
        example: 1001-3456
        type: string
        x-nullable: true
  MoveAuditHistories:
    type: array
    items:
      $ref: "#/definitions/MoveAuditHistory"
  MoveAuditHistory:
    properties:
      id:
        description: id from audity_history table
        example: 1f2270c7-7166-40ae-981e-b200ebdf3054
        format: uuid
        type: string
      schemaName:
        description: Database schema audited table for this event is in
        type: string
      tableName:
        description: name of database table that was changed
        type: string
      relId:
        description: relation OID. Table OID (object identifier). Changes with drop/create.
        type: integer
      objectId:
        description: id column for the tableName where the data was changed
        example: 1f2270c7-7166-40ae-981e-b200ebdf3054
        format: uuid
        type: string
        x-nullable: true
      sessionUserId:
        example: 1f2270c7-7166-40ae-981e-b200ebdf3054
        format: uuid
        type: string
        x-nullable: true
      sessionUserFirstName:
        example: foo
        type: string
        x-nullable: true
      sessionUserLastName:
        example: bar
        type: string
        x-nullable: true
      sessionUserEmail:
        example: foobar@example.com
        type: string
        x-nullable: true
      sessionUserTelephone:
        format: telephone
        type: string
        pattern: '^[2-9]\d{2}-\d{3}-\d{4}$'
        x-nullable: true
      context:
        type: array
        items:
          type: object
          additionalProperties:
            type: string
        x-nullable: true
      contextId:
        description: id column for the context table the record belongs to
        example: 1f2270c7-7166-40ae-981e-b200ebdf3054
        type: string
        x-nullable: true
      eventName:
        description: API endpoint name that was called to make the change
        type: string
        x-nullable: true
      actionTstampTx:
        description: Transaction start timestamp for tx in which audited event occurred
        type: string
        format: date-time
      actionTstampStm:
        description: Statement start timestamp for tx in which audited event occurred
        type: string
        format: date-time
      actionTstampClk:
        description: Wall clock time at which audited event's trigger call occurred
        type: string
        format: date-time
      transactionId:
        description: Identifier of transaction that made the change. May wrap, but unique paired with action_tstamp_tx.
        type: integer
        x-nullable: true
      action:
        description: Action type; I = insert, D = delete, U = update, T = truncate
        type: string
      oldValues:
        description: A list of (old/previous) MoveAuditHistoryItem's for a record before the change.
        type: object
        additionalProperties: true
        x-nullable: true
      changedValues:
        description: A list of (changed/updated) MoveAuditHistoryItem's for a record after the change.
        type: object
        additionalProperties: true
        x-nullable: true
      statementOnly:
        description: true if audit event is from an FOR EACH STATEMENT trigger, false for FOR EACH ROW'
        type: boolean
        example: false
  MoveAuditHistoryItems:
    type: array
    items:
      $ref: "#/definitions/MoveAuditHistoryItem"
  MoveAuditHistoryItem:
    properties:
      columnName:
        type: string
      columnValue:
        type: string
  MoveStatus:
    type: string
    enum:
      - DRAFT
      - NEEDS SERVICE COUNSELING
      - SERVICE COUNSELING COMPLETED
      - SUBMITTED
      - APPROVALS REQUESTED
      - APPROVED
      - CANCELED
  PPMStatus:
    type: string
    enum:
      - CANCELED
      - DRAFT
      - SUBMITTED
      - WAITING_ON_CUSTOMER
      - NEEDS_ADVANCE_APPROVAL
      - NEEDS_CLOSEOUT
      - CLOSEOUT_COMPLETE
      - COMPLETED
  DeptIndicator:
    type: string
    title: Dept. indicator
    x-nullable: true
    enum:
      - NAVY_AND_MARINES
      - ARMY
      - ARMY_CORPS_OF_ENGINEERS
      - AIR_AND_SPACE_FORCE
      - COAST_GUARD
      - OFFICE_OF_SECRETARY_OF_DEFENSE
    x-display-value:
      NAVY_AND_MARINES: 17 Navy and Marine Corps
      ARMY: 21 Army
      ARMY_CORPS_OF_ENGINEERS: 96 Army Corps of Engineers
      AIR_AND_SPACE_FORCE: 57 Air Force and Space Force
      COAST_GUARD: 70 Coast Guard
      OFFICE_OF_SECRETARY_OF_DEFENSE: 97 Office of the Secretary of Defense
  OrdersTypeDetail:
    type: string
    title: Orders type detail
    x-nullable: true
    enum:
      - HHG_PERMITTED
      - PCS_TDY
      - HHG_RESTRICTED_PROHIBITED
      - HHG_RESTRICTED_AREA
      - INSTRUCTION_20_WEEKS
      - HHG_PROHIBITED_20_WEEKS
      - DELAYED_APPROVAL
    x-display-value:
      HHG_PERMITTED: Shipment of HHG Permitted
      PCS_TDY: PCS with TDY Enroute
      HHG_RESTRICTED_PROHIBITED: Shipment of HHG Restricted or Prohibited
      HHG_RESTRICTED_AREA: HHG Restricted Area-HHG Prohibited
      INSTRUCTION_20_WEEKS: Course of Instruction 20 Weeks or More
      HHG_PROHIBITED_20_WEEKS: Shipment of HHG Prohibited but Authorized within 20 weeks
      DELAYED_APPROVAL: Delayed Approval 20 Weeks or More
  Order:
    properties:
      id:
        example: 1f2270c7-7166-40ae-981e-b200ebdf3054
        format: uuid
        type: string
      customerID:
        example: c56a4180-65aa-42ec-a945-5fd21dec0538
        format: uuid
        type: string
      customer:
        $ref: "#/definitions/Customer"
      moveCode:
        type: string
        example: "H2XFJF"
      first_name:
        type: string
        example: John
        readOnly: true
      last_name:
        type: string
        example: Doe
        readOnly: true
      grade:
        $ref: "#/definitions/Grade"
      agency:
        $ref: "definitions/Affiliation.yaml"
      entitlement:
        $ref: "#/definitions/Entitlements"
      destinationDutyLocation:
        $ref: "definitions/DutyLocation.yaml"
      destinationDutyLocationGBLOC:
        $ref: "#/definitions/GBLOC"
      originDutyLocation:
        $ref: "definitions/DutyLocation.yaml"
      originDutyLocationGBLOC:
        $ref: "#/definitions/GBLOC"
      moveTaskOrderID:
        example: c56a4180-65aa-42ec-a945-5fd21dec0538
        format: uuid
        type: string
      uploaded_order_id:
        example: c56a4180-65aa-42ec-a945-5fd21dec0538
        format: uuid
        type: string
      uploadedAmendedOrderID:
        example: c56a4180-65aa-42ec-a945-5fd21dec0538
        format: uuid
        type: string
        x-nullable: true
      amendedOrdersAcknowledgedAt:
        type: string
        format: date-time
        x-nullable: true
      order_number:
        type: string
        x-nullable: true
        example: "030-00362"
      order_type:
        $ref: "definitions/OrdersType.yaml"
      order_type_detail:
        $ref: "#/definitions/OrdersTypeDetail"
        x-nullable: true
      date_issued:
        type: string
        format: date
        example: "2020-01-01"
      report_by_date:
        type: string
        format: date
        example: "2020-01-01"
      department_indicator:
        $ref: "#/definitions/DeptIndicator"
        x-nullable: true
      tac:
        type: string
        title: TAC
        example: "F8J1"
        x-nullable: true
      sac:
        type: string
        title: SAC
        example: "N002214CSW32Y9"
        x-nullable: true
      ntsTac:
        type: string
        title: NTS TAC
        example: "F8J1"
        x-nullable: true
      ntsSac:
        type: string
        title: NTS SAC
        example: "N002214CSW32Y9"
        x-nullable: true
      has_dependents:
        type: boolean
        example: false
        title: Are dependents included in your orders?
      spouse_has_pro_gear:
        type: boolean
        example: false
        title: Do you have a spouse who will need to move items related to their occupation (also known as spouse pro-gear)?
      supplyAndServicesCostEstimate:
        type: string
      packingAndShippingInstructions:
        type: string
      methodOfPayment:
        type: string
      naics:
        type: string
      orders_type:
        $ref: "definitions/OrdersType.yaml"
      eTag:
        type: string
    type: object
  Location:
    type: object
    properties:
      label:
        type: string
        example: Label for display
      value:
        type: string
        example: Value for location
    required:
      - label
      - value
  Locations:
    type: array
    items:
      $ref: "#/definitions/Location"
  OrderBody:
    type: object
    properties:
      id:
        type: string
        format: uuid
  CreateOrders:
    type: object
    properties:
      serviceMemberId:
        type: string
        format: uuid
        example: c56a4180-65aa-42ec-a945-5fd21dec0538
      issueDate:
        type: string
        description: The date and time that these orders were cut.
        format: date
        title: Orders date
      reportByDate:
        type: string
        description: Report By Date
        format: date
        title: Report-by date
      ordersType:
        $ref: "definitions/OrdersType.yaml"
      ordersTypeDetail:
        $ref: "#/definitions/OrdersTypeDetail"
      hasDependents:
        type: boolean
        title: Are dependents included in your orders?
      spouseHasProGear:
        type: boolean
        title: Do you have a spouse who will need to move items related to their occupation (also known as spouse pro-gear)?
      newDutyLocationId:
        type: string
        format: uuid
        example: c56a4180-65aa-42ec-a945-5fd21dec0538
      counselingOfficeId:
        type: string
        format: uuid
        example: cf1addea-a4f9-4173-8506-2bb82a064cb7
        x-nullable: true
      ordersNumber:
        type: string
        title: Orders Number
        x-nullable: true
        example: "030-00362"
      tac:
        type: string
        title: TAC
        example: "F8J1"
        x-nullable: true
      sac:
        type: string
        title: SAC
        example: "N002214CSW32Y9"
        x-nullable: true
      departmentIndicator:
        $ref: "#/definitions/DeptIndicator"
      grade:
        $ref: "#/definitions/Grade"
      originDutyLocationId:
        type: string
        format: uuid
        example: c56a4180-65aa-42ec-a945-5fd21dec0538
      accompaniedTour:
        type: boolean
        example: true
        x-nullable: true
        description: Indicates if the move entitlement allows dependents to travel to the new Permanent Duty Station (PDS). This is only present on OCONUS moves.
      dependentsUnderTwelve:
        type: integer
        example: 5
        x-nullable: true
        description: Indicates the number of dependents under the age of twelve for a move. This is only present on OCONUS moves.
      dependentsTwelveAndOver:
        type: integer
        example: 3
        x-nullable: true
        description: Indicates the number of dependents of the age twelve or older for a move. This is only present on OCONUS moves.
    required:
      - serviceMemberId
      - issueDate
      - reportByDate
      - ordersType
      - hasDependents
      - spouseHasProGear
      - newDutyLocationId
  CounselingUpdateOrderPayload:
    type: object
    properties:
      issueDate:
        type: string
        description: The date and time that these orders were cut.
        format: date
        example: "2018-04-26"
        title: Orders date
      reportByDate:
        type: string
        description: Report By Date
        format: date
        example: "2018-04-26"
        title: Report-by date
      ordersType:
        $ref: "definitions/OrdersType.yaml"
      ordersTypeDetail:
        $ref: "#/definitions/OrdersTypeDetail"
      ordersNumber:
        type: string
        title: Orders Number
        x-nullable: true
        example: "030-00362"
      departmentIndicator:
        $ref: "#/definitions/DeptIndicator"
        x-nullable: true
      originDutyLocationId:
        type: string
        format: uuid
        example: c56a4180-65aa-42ec-a945-5fd21dec0538
      newDutyLocationId:
        type: string
        format: uuid
        example: c56a4180-65aa-42ec-a945-5fd21dec0538
      tac:
        type: string
        title: HHG TAC
        minLength: 4
        maxLength: 4
        example: "F8J1"
        x-nullable: true
      sac:
        title: HHG SAC
        example: "N002214CSW32Y9"
        $ref: definitions/NullableString.yaml
      ntsTac:
        title: NTS TAC
        minLength: 4
        maxLength: 4
        example: "F8J1"
        $ref: definitions/NullableString.yaml
      ntsSac:
        title: NTS SAC
        example: "N002214CSW32Y9"
        $ref: definitions/NullableString.yaml
      grade:
        $ref: '#/definitions/Grade'
      hasDependents:
        type: boolean
        title: Are dependents included in your orders?
        x-nullable: true
    required:
      - issueDate
      - reportByDate
      - ordersType
      - originDutyLocationId
      - newDutyLocationId
  UpdateOrderPayload:
    type: object
    properties:
      issueDate:
        type: string
        description: The date and time that these orders were cut.
        format: date
        example: "2018-04-26"
        title: Orders date
      reportByDate:
        type: string
        description: Report By Date
        format: date
        example: "2018-04-26"
        title: Report-by date
      ordersType:
        $ref: "definitions/OrdersType.yaml"
      ordersTypeDetail:
        $ref: "#/definitions/OrdersTypeDetail"
      originDutyLocationId:
        type: string
        format: uuid
        example: c56a4180-65aa-42ec-a945-5fd21dec0538
      newDutyLocationId:
        type: string
        format: uuid
        example: c56a4180-65aa-42ec-a945-5fd21dec0538
      ordersNumber:
        type: string
        title: Orders Number
        x-nullable: true
        example: "030-00362"
      tac:
        type: string
        title: HHG TAC
        minLength: 4
        maxLength: 4
        example: "F8J1"
        x-nullable: true
      sac:
        title: HHG SAC
        example: "N002214CSW32Y9"
        $ref: definitions/NullableString.yaml
      ntsTac:
        title: NTS TAC
        minLength: 4
        maxLength: 4
        example: "F8J1"
        $ref: definitions/NullableString.yaml
      ntsSac:
        title: NTS SAC
        example: "N002214CSW32Y9"
        $ref: definitions/NullableString.yaml
      departmentIndicator:
        $ref: "#/definitions/DeptIndicator"
        x-nullable: true
      ordersAcknowledgement:
        description: Confirmation that the new amended orders were reviewed after previously approving the original orders
        type: boolean
        x-nullable: true
      grade:
        $ref: "#/definitions/Grade"
    required:
      - issueDate
      - reportByDate
      - ordersType
      - newDutyLocationId
      - originDutyLocationId
  UpdateAllowancePayload:
    type: object
    properties:
      grade:
        $ref: "#/definitions/Grade"
      dependentsAuthorized:
        type: boolean
        x-nullable: true
      agency:
        $ref: "definitions/Affiliation.yaml"
      proGearWeight:
        description: unit is in lbs
        example: 2000
        type: integer
        minimum: 0
        maximum: 2000
        x-formatting: weight
        x-nullable: true
      proGearWeightSpouse:
        description: unit is in lbs
        example: 500
        type: integer
        minimum: 0
        maximum: 500
        x-formatting: weight
        x-nullable: true
      requiredMedicalEquipmentWeight:
        description: unit is in lbs
        example: 2000
        type: integer
        minimum: 0
        x-formatting: weight
      organizationalClothingAndIndividualEquipment:
        description: only for Army
        type: boolean
        x-nullable: true
      storageInTransit:
        description: the number of storage in transit days that the customer is entitled to for a given shipment on their move
        type: integer
        minimum: 0
      gunSafe:
        description: True if user is entitled to move a gun safe (up to 500 lbs) as part of their move without it being charged against their weight allowance.
        type: boolean
        x-nullable: true
      accompaniedTour:
        type: boolean
        example: true
        x-nullable: true
        description: Indicates if the move entitlement allows dependents to travel to the new Permanent Duty Station (PDS). This is only present on OCONUS moves.
      dependentsUnderTwelve:
        type: integer
        example: 5
        x-nullable: true
        description: Indicates the number of dependents under the age of twelve for a move. This is only present on OCONUS moves.
      dependentsTwelveAndOver:
        type: integer
        example: 3
        x-nullable: true
        description: Indicates the number of dependents of the age twelve or older for a move. This is only present on OCONUS moves.
      ubAllowance:
        example: 500
        type: integer
        x-nullable: true
      weightRestriction:
        example: 1500
        type: integer
        x-nullable: true
        description: Indicates the weight restriction for the move to a particular location.
  UpdateBillableWeightPayload:
    type: object
    properties:
      authorizedWeight:
        description: unit is in lbs
        example: 2000
        minimum: 1
        type: integer
        x-formatting: weight
        x-nullable: true
  UpdateMaxBillableWeightAsTIOPayload:
    type: object
    properties:
      authorizedWeight:
        description: unit is in lbs
        example: 2000
        minimum: 1
        type: integer
        x-formatting: weight
        x-nullable: true
      tioRemarks:
        description: TIO remarks for updating the max billable weight
        example: Increasing max billable weight
        type: string
        minLength: 1
        x-nullable: true
    required:
      - authorizedWeight
      - tioRemarks
  CounselingUpdateAllowancePayload:
    type: object
    properties:
      grade:
        $ref: "#/definitions/Grade"
      dependentsAuthorized:
        type: boolean
        x-nullable: true
      agency:
        $ref: "definitions/Affiliation.yaml"
      proGearWeight:
        minimum: 0
        maximum: 2000
        description: unit is in lbs
        example: 2000
        type: integer
        x-formatting: weight
        x-nullable: true
      proGearWeightSpouse:
        minimum: 0
        maximum: 500
        description: unit is in lbs
        example: 2000
        type: integer
        x-formatting: weight
        x-nullable: true
      requiredMedicalEquipmentWeight:
        minimum: 0
        description: unit is in lbs
        example: 2000
        type: integer
        x-formatting: weight
      organizationalClothingAndIndividualEquipment:
        description: only for Army
        type: boolean
        x-nullable: true
      storageInTransit:
        description: the number of storage in transit days that the customer is entitled to for a given shipment on their move
        type: integer
        minimum: 0
      gunSafe:
        description: True if user is entitled to move a gun safe (up to 500 lbs) as part of their move without it being charged against their weight allowance.
        type: boolean
        x-nullable: true
      accompaniedTour:
        type: boolean
        example: true
        x-nullable: true
        description: Indicates if the move entitlement allows dependents to travel to the new Permanent Duty Station (PDS). This is only present on OCONUS moves.
      dependentsUnderTwelve:
        type: integer
        example: 5
        x-nullable: true
        description: Indicates the number of dependents under the age of twelve for a move. This is only present on OCONUS moves.
      dependentsTwelveAndOver:
        type: integer
        example: 3
        x-nullable: true
        description: Indicates the number of dependents of the age twelve or older for a move. This is only present on OCONUS moves.
      ubAllowance:
        example: 500
        type: integer
        x-nullable: true
      weightRestriction:
        example: 1500
        type: integer
        x-nullable: true
        description: Indicates the weight restriction for a move to a particular location.
  MoveTaskOrder:
    description: The Move (MoveTaskOrder)
    properties:
      id:
        example: 1f2270c7-7166-40ae-981e-b200ebdf3054
        format: uuid
        type: string
      createdAt:
        format: date-time
        type: string
      orderID:
        example: c56a4180-65aa-42ec-a945-5fd21dec0538
        format: uuid
        type: string
      locator:
        type: string
        example: "1K43AR"
      referenceId:
        example: 1001-3456
        type: string
      serviceCounselingCompletedAt:
        format: date-time
        type: string
        x-nullable: true
      availableToPrimeAt:
        format: date-time
        type: string
        x-nullable: true
      approvedAt:
        format: date-time
        type: string
        x-nullable: true
      updatedAt:
        format: date-time
        type: string
      destinationAddress:
        $ref: "definitions/Address.yaml"
      pickupAddress:
        $ref: "definitions/Address.yaml"
      destinationDutyLocation:
        example: 1f2270c7-7166-40ae-981e-b200ebdf3054
        format: uuid
        type: string
      originDutyLocation:
        example: 1f2270c7-7166-40ae-981e-b200ebdf3054
        format: uuid
        type: string
      entitlements:
        $ref: "#/definitions/Entitlements"
      requestedPickupDate:
        format: date
        type: string
      tioRemarks:
        type: string
        example: approved additional weight
        x-nullable: true
      eTag:
        type: string
    type: object
  MoveTaskOrders:
    items:
      $ref: "#/definitions/MoveTaskOrder"
    type: array
  PaymentRequest:
    properties:
      proofOfServiceDocs:
        $ref: "#/definitions/ProofOfServiceDocs"
      id:
        example: c56a4180-65aa-42ec-a945-5fd21dec0538
        format: uuid
        readOnly: true
        type: string
      isFinal:
        default: false
        type: boolean
      moveTaskOrder:
        $ref: "#/definitions/Move"
      moveTaskOrderID:
        example: c56a4180-65aa-42ec-a945-5fd21dec0538
        format: uuid
        type: string
      rejectionReason:
        example: documentation was incomplete
        type: string
        x-nullable: true
      serviceItems:
        $ref: "#/definitions/PaymentServiceItems"
      status:
        $ref: "#/definitions/PaymentRequestStatus"
      paymentRequestNumber:
        example: 1234-5678-1
        readOnly: true
        type: string
      recalculationOfPaymentRequestID:
        example: c56a4180-65aa-42ec-a945-5fd21dec0538
        format: uuid
        type: string
        readOnly: true
        x-nullable: true
      eTag:
        type: string
      reviewedAt:
        format: date-time
        type: string
        x-nullable: true
      createdAt:
        format: date-time
        type: string
      sentToGexAt:
        format: date-time
        type: string
        x-nullable: true
      receivedByGexAt:
        format: date-time
        type: string
        x-nullable: true
      ediErrorType:
        description: Type of EDI reporting or causing the issue. Can be EDI 997, 824, and 858.
        type: string
        x-nullable: true
      ediErrorCode:
        description: Reported code from syncada for the EDI error encountered
        type: string
        x-nullable: true
      ediErrorDescription:
        description: The reason the services counselor has excluded or rejected the item.
        type: string
        x-nullable: true
      tppsInvoiceAmountPaidTotalMillicents:
        type: integer
        format: millients
        title: Total amount that TPPS paid for all service items on the payment request in millicents
        x-nullable: true
      tppsInvoiceSellerPaidDate:
        type: string
        format: date-time
        title: Date that TPPS paid HS for the payment request
        x-nullable: true
    type: object
  PaymentRequests:
    items:
      $ref: "#/definitions/PaymentRequest"
    type: array
  PaymentServiceItems:
    items:
      $ref: "#/definitions/PaymentServiceItem"
    type: array
  PaymentServiceItem:
    properties:
      id:
        example: c56a4180-65aa-42ec-a945-5fd21dec0538
        format: uuid
        readOnly: true
        type: string
      createdAt:
        format: date-time
        type: string
      paymentRequestID:
        example: c56a4180-65aa-42ec-a945-5fd21dec0538
        format: uuid
        type: string
      mtoServiceItemID:
        example: c56a4180-65aa-42ec-a945-5fd21dec0538
        format: uuid
        type: string
      mtoServiceItemCode:
        example: DLH
        type: string
      mtoServiceItemName:
        example: Move management
        type: string
      mtoShipmentType:
        $ref: "definitions/MTOShipmentType.yaml"
      mtoShipmentID:
        type: string
        format: uuid
        example: c56a4180-65aa-42ec-a945-5fd21dec0538
        x-nullable: true
      status:
        $ref: "definitions/PaymentServiceItemStatus.yaml"
      priceCents:
        type: integer
        format: cents
        title: Price of the service item in cents
        x-nullable: true
      rejectionReason:
        example: documentation was incomplete
        type: string
        x-nullable: true
      referenceID:
        example: 1234-5678-c56a4180
        readOnly: true
        format: string
      paymentServiceItemParams:
        $ref: "definitions/PaymentServiceItemParams.yaml"
      eTag:
        type: string
      tppsInvoiceAmountPaidPerServiceItemMillicents:
        type: integer
        format: millicents
        title: Amount that TPPS paid for the individual service item in millicents
        x-nullable: true
    type: object
  PaymentRequestStatus:
    $ref: "definitions/PaymentRequestStatus.yaml"
  ProofOfServiceDocs:
    items:
      $ref: "#/definitions/ProofOfServiceDoc"
    type: array
  ProofOfServiceDoc:
    properties:
      isWeightTicket:
        type: boolean
      uploads:
        items:
          $ref: "definitions/Upload.yaml"
        type: array
  ShipmentsPaymentSITBalance:
    items:
      $ref: "#/definitions/ShipmentPaymentSITBalance"
    type: array
  ShipmentPaymentSITBalance:
    properties:
      shipmentID:
        type: string
        format: uuid
      totalSITDaysAuthorized:
        type: integer
      totalSITDaysRemaining:
        type: integer
      totalSITEndDate:
        type: string
        format: date
        x-nullable: true
      pendingSITDaysInvoiced:
        type: integer
      pendingBilledStartDate:
        type: string
        format: date
        x-nullable: true
      pendingBilledEndDate:
        type: string
        format: date
        x-nullable: true
      previouslyBilledDays:
        type: integer
        x-nullable: true
      previouslyBilledStartDate:
        type: string
        format: date
        x-nullable: true
      previouslyBilledEndDate:
        type: string
        format: date
        x-nullable: true
  UpdateShipment:
    type: object
    properties:
      shipmentType:
        $ref: "definitions/MTOShipmentType.yaml"
      requestedPickupDate:
        format: date
        type: string
        x-nullable: true
      requestedDeliveryDate:
        format: date
        type: string
        x-nullable: true
      customerRemarks:
        type: string
        example: handle with care
        x-nullable: true
      counselorRemarks:
        type: string
        example: counselor approved
        x-nullable: true
      billableWeightCap:
        type: integer
        description: estimated weight of the shuttle service item provided by the prime
        example: 2500
        x-formatting: weight
        x-nullable: true
      billableWeightJustification:
        type: string
        example: more weight than expected
        x-nullable: true
      pickupAddress:
        allOf:
          - $ref: "definitions/Address.yaml"
      destinationAddress:
        allOf:
          - $ref: "definitions/Address.yaml"
      secondaryDeliveryAddress:
        allOf:
          - $ref: "definitions/Address.yaml"
      secondaryPickupAddress:
        allOf:
          - $ref: "definitions/Address.yaml"
      hasSecondaryPickupAddress:
        type: boolean
        x-nullable: true
        x-omitempty: false
      hasSecondaryDeliveryAddress:
        type: boolean
        x-nullable: true
        x-omitempty: false
      tertiaryDeliveryAddress:
        allOf:
          - $ref: "definitions/Address.yaml"
      tertiaryPickupAddress:
        allOf:
          - $ref: "definitions/Address.yaml"
      hasTertiaryPickupAddress:
        type: boolean
        x-nullable: true
        x-omitempty: false
      hasTertiaryDeliveryAddress:
        type: boolean
        x-nullable: true
        x-omitempty: false
      actualProGearWeight:
        type: integer
        x-nullable: true
        x-omitempty: false
      actualSpouseProGearWeight:
        type: integer
        x-nullable: true
        x-omitempty: false
      destinationType:
        $ref: "definitions/DestinationType.yaml"
      agents:
        $ref: "definitions/MTOAgents.yaml"
        x-nullable: true
      tacType:
        $ref: "definitions/LOATypeNullable.yaml"
      sacType:
        $ref: "definitions/LOATypeNullable.yaml"
      usesExternalVendor:
        type: boolean
        example: false
        x-nullable: true
      serviceOrderNumber:
        type: string
        x-nullable: true
      ntsRecordedWeight:
        description: The previously recorded weight for the NTS Shipment. Used for NTS Release to know what the previous primeActualWeight or billable weight was.
        example: 2000
        type: integer
        x-formatting: weight
        x-nullable: true
      storageFacility:
        x-nullable: true
        $ref: "definitions/StorageFacility.yaml"
      ppmShipment:
        $ref: "#/definitions/UpdatePPMShipment"
      boatShipment:
        $ref: "#/definitions/UpdateBoatShipment"
      mobileHomeShipment:
        $ref: "#/definitions/UpdateMobileHomeShipment"
  UpdatePPMShipment:
    type: object
    properties:
      expectedDepartureDate:
        description: >
          Date the customer expects to move.
        format: date
        type: string
        x-nullable: true
      actualMoveDate:
        format: date
        type: string
        x-nullable: true
      pickupAddress:
        allOf:
          - $ref: "definitions/Address.yaml"
      actualPickupPostalCode:
        description: >
          The actual postal code where the PPM shipment started. To be filled once the customer has moved the shipment.
        format: zip
        type: string
        title: ZIP
        example: "90210"
        pattern: ^(\d{5})$
        x-nullable: true
      secondaryPickupAddress:
        allOf:
          - $ref: "definitions/Address.yaml"
      destinationAddress:
        allOf:
          - $ref: "definitions/PPMDestinationAddress.yaml"
      actualDestinationPostalCode:
        description: >
          The actual postal code where the PPM shipment ended. To be filled once the customer has moved the shipment.
        format: zip
        type: string
        title: ZIP
        example: "90210"
        pattern: ^(\d{5})$
        x-nullable: true
      secondaryDestinationAddress:
        allOf:
          - $ref: "definitions/Address.yaml"
      hasSecondaryPickupAddress:
        type: boolean
        x-nullable: true
        x-omitempty: false
      hasSecondaryDestinationAddress:
        type: boolean
        x-nullable: true
        x-omitempty: false
      tertiaryPickupAddress:
        allOf:
          - $ref: "definitions/Address.yaml"
      tertiaryDestinationAddress:
        allOf:
          - $ref: "definitions/Address.yaml"
      hasTertiaryPickupAddress:
        type: boolean
        x-nullable: true
        x-omitempty: false
      hasTertiaryDestinationAddress:
        type: boolean
        x-nullable: true
        x-omitempty: false
      w2Address:
        x-nullable: true
        $ref: "definitions/Address.yaml"
      sitExpected:
        type: boolean
        x-nullable: true
      sitLocation:
        allOf:
          - $ref: "definitions/SITLocationType.yaml"
          - x-nullable: true
      sitEstimatedWeight:
        type: integer
        example: 2000
        x-nullable: true
      sitEstimatedEntryDate:
        format: date
        type: string
        x-nullable: true
      sitEstimatedDepartureDate:
        format: date
        type: string
        x-nullable: true
      estimatedWeight:
        type: integer
        example: 4200
        x-nullable: true
      allowableWeight:
        description: The allowable weight of the PPM shipment goods being moved.
        type: integer
        minimum: 0
        example: 4300
        x-nullable: true
      hasProGear:
        description: >
          Indicates whether PPM shipment has pro gear.
        type: boolean
        x-nullable: true
      proGearWeight:
        type: integer
        x-nullable: true
      spouseProGearWeight:
        type: integer
        x-nullable: true
      hasRequestedAdvance:
        description: >
          Indicates whether an advance has been requested for the PPM shipment.
        type: boolean
        x-nullable: true
      hasReceivedAdvance:
        description: >
          Indicates whether an advance was received for the PPM shipment.
        type: boolean
        x-nullable: true
      advanceAmountRequested:
        description: >
          The amount request for an advance, or null if no advance is requested
        type: integer
        format: cents
        x-nullable: true
      advanceAmountReceived:
        description: >
          The amount received for an advance, or null if no advance is received
        type: integer
        format: cents
        x-nullable: true
      advanceStatus:
        $ref: "definitions/PPMAdvanceStatus.yaml"
        x-nullable: true
      isActualExpenseReimbursement:
        description: Used for PPM shipments only. Denotes if this shipment uses the Actual Expense Reimbursement method.
        type: boolean
        example: false
        x-omitempty: false
        x-nullable: true
  UpdateBoatShipment:
    type: object
    properties:
      type:
        type: string
        enum:
          - HAUL_AWAY
          - TOW_AWAY
        x-nullable: true
      year:
        type: integer
        description: Year of the Boat
        x-nullable: true
      make:
        type: string
        description: Make of the Boat
        x-nullable: true
      model:
        type: string
        description: Model of the Boat
        x-nullable: true
      lengthInInches:
        type: integer
        description: Length of the Boat in inches
        x-nullable: true
      widthInInches:
        type: integer
        description: Width of the Boat in inches
        x-nullable: true
      heightInInches:
        type: integer
        description: Height of the Boat in inches
        x-nullable: true
      hasTrailer:
        type: boolean
        description: Does the boat have a trailer
        x-nullable: true
      isRoadworthy:
        type: boolean
        description: Is the trailer roadworthy
        x-nullable: true
  UpdateMobileHomeShipment:
    type: object
    properties:
      year:
        type: integer
        description: Year of the Boat
        x-nullable: true
      make:
        type: string
        description: Make of the Boat
        x-nullable: true
      model:
        type: string
        description: Model of the Boat
        x-nullable: true
      lengthInInches:
        type: integer
        description: Length of the Boat in inches
        x-nullable: true
      widthInInches:
        type: integer
        description: Width of the Boat in inches
        x-nullable: true
      heightInInches:
        type: integer
        description: Height of the Boat in inches
        x-nullable: true
  UpdateWeightTicket:
    type: object
    properties:
      emptyWeight:
        description: Weight of the vehicle when empty.
        type: integer
        minimum: 0
      fullWeight:
        description: The weight of the vehicle when full.
        type: integer
        minimum: 0
      ownsTrailer:
        description: Indicates if the customer used a trailer they own for the move.
        type: boolean
      trailerMeetsCriteria:
        description: Indicates if the trailer that the customer used meets all the criteria to be claimable.
        type: boolean
      status:
        $ref: "definitions/PPMDocumentStatus.yaml"
      reason:
        description: The reason the services counselor has excluded or rejected the item.
        type: string
      adjustedNetWeight:
        description: Indicates the adjusted net weight of the vehicle
        type: integer
        minimum: 0
      netWeightRemarks:
        description: Remarks explaining any edits made to the net weight
        type: string
  UpdateMovingExpense:
    type: object
    properties:
      movingExpenseType:
        $ref: "definitions/OmittableMovingExpenseType.yaml"
      description:
        description: A brief description of the expense.
        type: string
        x-nullable: true
        x-omitempty: false
      amount:
        description: The total amount of the expense as indicated on the receipt
        type: integer
      sitStartDate:
        description: The date the shipment entered storage, applicable for the `STORAGE` movingExpenseType only
        type: string
        format: date
      sitEndDate:
        description: The date the shipment exited storage, applicable for the `STORAGE` movingExpenseType only
        type: string
        format: date
      status:
        $ref: "definitions/PPMDocumentStatus.yaml"
      reason:
        description: The reason the services counselor has excluded or rejected the item.
        type: string
      weightStored:
        description: The total weight stored in PPM SIT
        type: integer
      sitLocation:
        allOf:
          - $ref: "definitions/SITLocationType.yaml"
          - x-nullable: true
      sitEstimatedCost:
        description: The estimated amount that the government will pay the service member to put their goods into storage. This estimated storage cost is separate from the estimated incentive.
        type: integer
        format: cents
        x-nullable: true
        x-omitempty: false
      sitReimburseableAmount:
        description: The amount of SIT that will be reimbursed
        type: integer
        format: cents
        x-nullable: true
        x-omitempty: false
  UpdateProGearWeightTicket:
    type: object
    properties:
      belongsToSelf:
        description: Indicates if this information is for the customer's own pro-gear, otherwise, it's the spouse's.
        type: boolean
      hasWeightTickets:
        description: Indicates if the user has a weight ticket for their pro-gear, otherwise they have a constructed weight.
        type: boolean
      weight:
        description: Weight of the pro-gear contained in the shipment.
        type: integer
        minimum: 0
      status:
        $ref: "definitions/PPMDocumentStatus.yaml"
      reason:
        description: The reason the services counselor has excluded or rejected the item.
        type: string
  ApproveShipments:
    type: object
    properties:
      approveShipments:
        type: array
        items:
          type: object
          properties:
            shipmentID:
              type: string
              format: uuid
            eTag:
              type: string
          required:
            - shipmentID
            - eTag
    required:
      - approveShipments
  MTOShipments:
    items:
      $ref: "definitions/MTOShipment.yaml"
    type: array
  CreateMTOShipment:
    type: object
    properties:
      moveTaskOrderID:
        description: The ID of the move this new shipment is for.
        example: 1f2270c7-7166-40ae-981e-b200ebdf3054
        format: uuid
        type: string
      requestedPickupDate:
        description: >
          The customer's preferred pickup date. Other dates, such as required delivery date and (outside MilMove) the
          pack date, are derived from this date.
        format: date
        type: string
        x-nullable: true
      requestedDeliveryDate:
        description: >
          The customer's preferred delivery date.
        format: date
        type: string
        x-nullable: true
      customerRemarks:
        description: |
          The customer can use the customer remarks field to inform the services counselor and the movers about any
          special circumstances for this shipment. Typical examples:
            * bulky or fragile items,
            * weapons,
            * access info for their address.
          Customer enters this information during onboarding. Optional field.
        type: string
        example: handle with care
        x-nullable: true
      counselorRemarks:
        description: |
          The counselor can use the counselor remarks field to inform the movers about any
          special circumstances for this shipment. Typical examples:
            * bulky or fragile items,
            * weapons,
            * access info for their address.
          Counselors enters this information when creating or editing an MTO Shipment. Optional field.
        type: string
        example: handle with care
        x-nullable: true
      agents:
        $ref: "definitions/MTOAgents.yaml"
      mtoServiceItems:
        $ref: "definitions/MTOServiceItems.yaml"
      pickupAddress:
        description: The address where the movers should pick up this shipment.
        allOf:
          - $ref: "definitions/Address.yaml"
      destinationAddress:
        description: Where the movers should deliver this shipment.
        allOf:
          - $ref: "definitions/Address.yaml"
      hasSecondaryPickupAddress:
        type: boolean
        x-nullable: true
        x-omitempty: false
      secondaryPickupAddress:
        description: The address where the movers should pick up this shipment.
        allOf:
          - $ref: "definitions/Address.yaml"
      hasSecondaryDeliveryAddress:
        type: boolean
        x-nullable: true
        x-omitempty: false
      secondaryDeliveryAddress:
        description: Where the movers should deliver this shipment.
        allOf:
          - $ref: "definitions/Address.yaml"
      hasTertiaryPickupAddress:
        type: boolean
        x-nullable: true
        x-omitempty: false
      tertiaryPickupAddress:
        description: The address where the movers should pick up this shipment.
        allOf:
          - $ref: "definitions/Address.yaml"
      hasTertiaryDeliveryAddress:
        type: boolean
        x-nullable: true
        x-omitempty: false
      tertiaryDeliveryAddress:
        description: Where the movers should deliver this shipment.
        allOf:
          - $ref: "definitions/Address.yaml"
      destinationType:
        $ref: "definitions/DestinationType.yaml"
      shipmentType:
        $ref: "definitions/MTOShipmentType.yaml"
      tacType:
        allOf:
          - $ref: "definitions/LOAType.yaml"
          - x-nullable: true
      sacType:
        allOf:
          - $ref: "definitions/LOAType.yaml"
          - x-nullable: true
      usesExternalVendor:
        type: boolean
        example: false
        x-nullable: true
      serviceOrderNumber:
        type: string
        x-nullable: true
      ntsRecordedWeight:
        description: The previously recorded weight for the NTS Shipment. Used for NTS Release to know what the previous primeActualWeight or billable weight was.
        example: 2000
        type: integer
        x-nullable: true
        x-formatting: weight
      storageFacility:
        x-nullable: true
        $ref: "definitions/StorageFacility.yaml"
      mobileHomeShipment:
        $ref: "#/definitions/CreateMobileHomeShipment"
      ppmShipment:
        $ref: "#/definitions/CreatePPMShipment"
      boatShipment:
        $ref: "#/definitions/CreateBoatShipment"
    required:
      - moveTaskOrderID
      - shipmentType
  CreatePPMShipment:
    description: A personally procured move is a type of shipment that a service members moves themselves.
    properties:
      expectedDepartureDate:
        description: >
          Date the customer expects to move.
        format: date
        type: string
      pickupAddress:
        allOf:
          - $ref: "definitions/Address.yaml"
      secondaryPickupAddress:
        allOf:
          - $ref: "definitions/Address.yaml"
      tertiaryPickupAddress:
        allOf:
          - $ref: "definitions/Address.yaml"
      destinationAddress:
        allOf:
          - $ref: "definitions/PPMDestinationAddress.yaml"
      secondaryDestinationAddress:
        allOf:
          - $ref: "definitions/Address.yaml"
      tertiaryDestinationAddress:
        allOf:
          - $ref: "definitions/Address.yaml"
      hasSecondaryPickupAddress:
        type: boolean
        x-nullable: true
        x-omitempty: false
      hasTertiaryPickupAddress:
        type: boolean
        x-nullable: true
        x-omitempty: false
      hasSecondaryDestinationAddress:
        type: boolean
        x-nullable: true
        x-omitempty: false
      hasTertiaryDestinationAddress:
        type: boolean
        x-nullable: true
        x-omitempty: false
      sitExpected:
        type: boolean
      sitLocation:
        allOf:
          - $ref: "definitions/SITLocationType.yaml"
          - x-nullable: true
      sitEstimatedWeight:
        type: integer
        example: 2000
        x-nullable: true
      sitEstimatedEntryDate:
        format: date
        type: string
        x-nullable: true
      sitEstimatedDepartureDate:
        format: date
        type: string
        x-nullable: true
      estimatedWeight:
        type: integer
        example: 4200
      hasProGear:
        description: >
          Indicates whether PPM shipment has pro gear.
        type: boolean
      proGearWeight:
        type: integer
        x-nullable: true
      spouseProGearWeight:
        type: integer
        x-nullable: true
      isActualExpenseReimbursement:
        description: Used for PPM shipments only. Denotes if this shipment uses the Actual Expense Reimbursement method.
        type: boolean
        example: false
        x-omitempty: false
        x-nullable: true
    required:
      - expectedDepartureDate
      - pickupAddress
      - destinationAddress
      - sitExpected
      - estimatedWeight
      - hasProGear
  CreateBoatShipment:
    description: Boat shipment information for the move.
    properties:
      type:
        type: string
        enum:
          - HAUL_AWAY
          - TOW_AWAY
      year:
        type: integer
        description: Year of the Boat
      make:
        type: string
        description: Make of the Boat
      model:
        type: string
        description: Model of the Boat
      lengthInInches:
        type: integer
        description: Length of the Boat in inches
      widthInInches:
        type: integer
        description: Width of the Boat in inches
      heightInInches:
        type: integer
        description: Height of the Boat in inches
      hasTrailer:
        type: boolean
        description: Does the boat have a trailer
      isRoadworthy:
        type: boolean
        description: Is the trailer roadworthy
        x-nullable: true
    required:
      - type
      - year
      - make
      - model
      - lengthInInches
      - widthInInches
      - heightInInches
      - hasTrailer
  CreateMobileHomeShipment:
    description: A mobile home shipment that the prime moves for a service member.
    properties:
      make:
        type: string
        description: Make of the Mobile Home
      model:
        type: string
        description: Model of the Mobile Home
      year:
        type: integer
        description: Year of the Mobile Home
      lengthInInches:
        type: integer
        description: Length of the Mobile Home in inches
      heightInInches:
        type: integer
        description: Height of the Mobile Home in inches
      widthInInches:
        type: integer
        description: Width of the Mobile Home in inches
    required:
      - make
      - model
      - year
      - lengthInInches
      - heightInInches
      - widthInInches
  RejectShipment:
    properties:
      rejectionReason:
        type: string
        example: MTO Shipment not good enough
    required:
      - rejectionReason
  RequestDiversion:
    properties:
      diversionReason:
        type: string
        example: Shipment route needs to change
    required:
      - diversionReason
  ApproveSITExtension:
    properties:
      approvedDays:
        description: Number of days approved for SIT extension
        type: integer
        example: 21
        minimum: 1
      requestReason:
        description: Reason from service counselor-provided picklist for SIT Duration Update
        example: "AWAITING_COMPLETION_OF_RESIDENCE"
        type: string
        enum:
          - SERIOUS_ILLNESS_MEMBER
          - SERIOUS_ILLNESS_DEPENDENT
          - IMPENDING_ASSIGNEMENT
          - DIRECTED_TEMPORARY_DUTY
          - NONAVAILABILITY_OF_CIVILIAN_HOUSING
          - AWAITING_COMPLETION_OF_RESIDENCE
          - OTHER
      officeRemarks:
        description: Remarks from TOO about SIT approval
        type: string
        example: Approved for three weeks rather than requested 45 days
        x-nullable: true
    required:
      - approvedDays
  DenySITExtension:
    properties:
      officeRemarks:
        description: Remarks from TOO about SIT denial
        type: string
        example: Denied this extension as it does not match the criteria
        x-nullable: true
      convertToCustomerExpense:
        description: Whether or not to convert to members expense once SIT extension is denied.
        type: boolean
        example: false
    required:
      - officeRemarks
      - convertToCustomerExpense
  UpdateSITServiceItemCustomerExpense:
    properties:
      convertToCustomerExpense:
        example: true
        type: boolean
      customerExpenseReason:
        description: Reason the service item was rejected
        type: string
        example: Insufficent details provided
    required:
      - convertToCustomerExpense
      - customerExpenseReason
  CreateApprovedSITDurationUpdate:
    properties:
      requestReason:
        description: Reason from service counselor-provided picklist for SIT Duration Update
        example: "AWAITING_COMPLETION_OF_RESIDENCE"
        type: string
        enum:
          - SERIOUS_ILLNESS_MEMBER
          - SERIOUS_ILLNESS_DEPENDENT
          - IMPENDING_ASSIGNEMENT
          - DIRECTED_TEMPORARY_DUTY
          - NONAVAILABILITY_OF_CIVILIAN_HOUSING
          - AWAITING_COMPLETION_OF_RESIDENCE
          - OTHER
      approvedDays:
        description: Number of days approved for SIT extension. This will match requested days saved to the SIT extension model.
        type: integer
        example: 21
      officeRemarks:
        description: Remarks from TOO about SIT Duration Update creation
        type: string
        example: Customer needs additional storage time as their new place of residence is not yet ready
        x-nullable: true
    required:
      - requestReason
      - approvedDays
  PatchMTOServiceItemStatusPayload:
    properties:
      status:
        description: Describes all statuses for a MTOServiceItem
        type: string
        enum:
          - SUBMITTED
          - APPROVED
          - REJECTED
      rejectionReason:
        description: Reason the service item was rejected
        type: string
        example: Insufficent details provided
        x-nullable: true
  MTOApprovalServiceItemCodes:
    description: MTO level service items to create when updating MTO status.
    properties:
      serviceCodeCS:
        example: true
        type: boolean
      serviceCodeMS:
        example: true
        type: boolean
    type: object
  TacValid:
    properties:
      isValid:
        example: true
        type: boolean
    required:
      - isValid
    type: object
  UpdatePaymentRequestStatusPayload:
    properties:
      rejectionReason:
        example: documentation was incomplete
        type: string
        x-nullable: true
      status:
        $ref: "#/definitions/PaymentRequestStatus"
      eTag:
        type: string
    type: object
  BulkAssignmentMoveIDs:
    type: array
    items:
      $ref: "#/definitions/BulkAssignmentMoveID"
  BulkAssignmentMoveID:
    type: string
    format: uuid
    example: c56a4180-65aa-42ec-a945-5fd21dec0538
  AvailableOfficeUsers:
    type: array
    items:
      $ref: "#/definitions/AvailableOfficeUser"
  AvailableOfficeUser:
    type: object
    properties:
      officeUserId:
        type: string
        format: uuid
        example: c56a4180-65aa-42ec-a945-5fd21dec0538
      lastName:
        type: string
      firstName:
        type: string
      hasSafetyPrivilege:
        type: boolean
      workload:
        type: integer
        x-omitempty: false
  BulkAssignmentData:
    type: object
    properties:
      availableOfficeUsers:
        $ref: "#/definitions/AvailableOfficeUsers"
      bulkAssignmentMoveIDs:
        $ref: "#/definitions/BulkAssignmentMoveIDs"
  QueueMoves:
    type: array
    items:
      $ref: "#/definitions/QueueMove"
  QueueMove:
    type: object
    properties:
      id:
        type: string
        format: uuid
      customer:
        $ref: "#/definitions/Customer"
      status:
        $ref: "#/definitions/MoveStatus"
      locator:
        type: string
      submittedAt:
        format: date-time
        type: string
        x-nullable: true
      appearedInTooAt:
        format: date-time
        type: string
        x-nullable: true
      requestedMoveDate:
        format: date
        type: string
        x-nullable: true
      departmentIndicator:
        $ref: "#/definitions/DeptIndicator"
      shipmentsCount:
        type: integer
      originDutyLocation:
        $ref: "definitions/DutyLocation.yaml"
      destinationDutyLocation:
        $ref: "definitions/DutyLocation.yaml"
      originGBLOC:
        $ref: "#/definitions/GBLOC"
      ppmType:
        type: string
        enum: [FULL, PARTIAL]
        x-nullable: true
      closeoutInitiated:
        format: date-time
        type: string
        x-nullable: true
      closeoutLocation:
        type: string
        x-nullable: true
      orderType:
        type: string
        x-nullable: true
      lockedByOfficeUserID:
        type: string
        format: uuid
        x-nullable: true
      lockedByOfficeUser:
        $ref: "#/definitions/LockedOfficeUser"
        x-nullable: true
      lockExpiresAt:
        type: string
        format: date-time
        x-nullable: true
      ppmStatus:
        $ref: "#/definitions/PPMStatus"
        x-nullable: true
      counselingOffice:
        type: string
        x-nullable: true
      counselingOfficeID:
        type: string
        format: uuid
        x-nullable: true
      assignedTo:
        $ref: "#/definitions/AssignedOfficeUser"
        x-nullable: true
      availableOfficeUsers:
        $ref: "#/definitions/AvailableOfficeUsers"
      assignable:
        type: boolean
  QueueMovesResult:
    type: object
    properties:
      page:
        type: integer
      perPage:
        type: integer
      totalCount:
        type: integer
      queueMoves:
        $ref: "#/definitions/QueueMoves"
  ListPrimeMove:
    description: >
      An abbreviated definition for a move, without all the nested information (shipments, service items, etc). Used to
      fetch a list of moves more efficiently.
    type: object
    properties:
      id:
        example: 1f2270c7-7166-40ae-981e-b200ebdf3054
        format: uuid
        type: string
      moveCode:
        type: string
        example: "HYXFJF"
        readOnly: true
      createdAt:
        format: date-time
        type: string
        readOnly: true
      orderID:
        example: c56a4180-65aa-42ec-a945-5fd21dec0538
        format: uuid
        type: string
      destinationGBLOC:
        example: "AGFM"
        type: string
      destinationPostalCode:
        example: "90210"
        type: string
      referenceId:
        example: 1001-3456
        type: string
      availableToPrimeAt:
        format: date-time
        type: string
        x-nullable: true
        readOnly: true
      approvedAt:
        format: date-time
        type: string
        x-nullable: true
        readOnly: true
      updatedAt:
        format: date-time
        type: string
        readOnly: true
      ppmType:
        type: string
        enum:
          - FULL
          - PARTIAL
      eTag:
        type: string
        readOnly: true
      orderType:
        type: string
  ListPrimeMoves:
    type: array
    items:
      $ref: "#/definitions/ListPrimeMove"
  ListPrimeMovesResult:
    type: object
    properties:
      page:
        type: integer
      perPage:
        type: integer
      totalCount:
        type: integer
      queueMoves:
        $ref: "#/definitions/ListPrimeMoves"
  QueuePaymentRequest:
    type: object
    properties:
      id:
        type: string
        format: uuid
      moveID:
        type: string
        format: uuid
      customer:
        $ref: "#/definitions/Customer"
      status:
        $ref: "#/definitions/QueuePaymentRequestStatus"
      age:
        type: number
        format: double
        description: Days since the payment request has been requested.  Decimal representation will allow more accurate sorting.
      submittedAt:
        type: string
        format: date-time
      locator:
        type: string
      departmentIndicator:
        $ref: "#/definitions/DeptIndicator"
      originGBLOC:
        $ref: "#/definitions/GBLOC"
      originDutyLocation:
        $ref: "definitions/DutyLocation.yaml"
      orderType:
        type: string
        x-nullable: true
      lockedByOfficeUserID:
        type: string
        format: uuid
        x-nullable: true
      lockExpiresAt:
        type: string
        format: date-time
        x-nullable: true
      assignedTo:
        $ref: "#/definitions/AssignedOfficeUser"
        x-nullable: true
      availableOfficeUsers:
        $ref: "#/definitions/AvailableOfficeUsers"
      assignable:
        type: boolean
      counselingOffice:
        type: string
        x-nullable: true
  QueuePaymentRequests:
    type: array
    items:
      $ref: "#/definitions/QueuePaymentRequest"
  QueuePaymentRequestsResult:
    type: object
    properties:
      page:
        type: integer
      perPage:
        type: integer
      totalCount:
        type: integer
      queuePaymentRequests:
        $ref: "#/definitions/QueuePaymentRequests"
  QueuePaymentRequestStatus:
    enum:
      - Payment requested
      - Reviewed
      - Rejected
      - Paid
    title: Queue Payment Request Status
    type: string
  SearchMoves:
    type: array
    items:
      $ref: "#/definitions/SearchMove"
  SearchMove:
    type: object
    properties:
      id:
        type: string
        format: uuid
      firstName:
        type: string
        example: John
        x-nullable: true
      lastName:
        type: string
        example: Doe
        x-nullable: true
      edipi:
        type: string
        example: 1234567890
        x-nullable: true
      paymentRequestCode:
        type: string
        example: 9551-6199-2
        x-nullable: true
      status:
        $ref: "#/definitions/MoveStatus"
      locator:
        type: string
      branch:
        type: string
      shipmentsCount:
        type: integer
      originDutyLocationPostalCode:
        format: zip
        type: string
        title: ZIP
        example: "90210"
        pattern: ^(\d{5})$
      destinationPostalCode:
        format: zip
        type: string
        title: ZIP
        example: "90210"
        pattern: ^(\d{5})$
      requestedPickupDate:
        type: string
        format: date
        x-nullable: true
      orderType:
        type: string
      requestedDeliveryDate:
        type: string
        format: date
        x-nullable: true
      originGBLOC:
        $ref: "#/definitions/GBLOC"
      destinationGBLOC:
        $ref: "#/definitions/GBLOC"
      lockedByOfficeUserID:
        type: string
        format: uuid
        x-nullable: true
      lockExpiresAt:
        type: string
        format: date-time
        x-nullable: true
      emplid:
        type: string
        x-nullable: true
  SearchMovesResult:
    type: object
    properties:
      page:
        type: integer
      perPage:
        type: integer
      totalCount:
        type: integer
      searchMoves:
        $ref: "#/definitions/SearchMoves"
  GBLOC:
    type: string
    enum:
      - AGFM
      - APAT
      - BGAC
      - BGNC
      - BKAS
      - CFMQ
      - CLPK
      - CNNQ
      - DMAT
      - GSAT
      - HAFC
      - HBAT
      - JEAT
      - JENQ
      - KKFA
      - LHNQ
      - LKNQ
      - MAPK
      - MAPS
      - MBFL
      - MLNQ
      - XXXX
  CreateCustomerSupportRemark:
    type: object
    description: >-
      A text remark written by an customer support user that is associated with a specific
      move.
    required:
      - content
      - officeUserID
    properties:
      content:
        example: This is a remark about a move.
        type: string
      officeUserID:
        example: 1f2270c7-7166-40ae-981e-b200ebdf3054
        format: uuid
        type: string
  UpdateCustomerSupportRemarkPayload:
    type: object
    description: >-
      A text remark update to an existing remark created by the current active user (the CSR).
    required:
      - content
    properties:
      content:
        example: This is a remark about a move.
        type: string
  EvaluationReportType:
    type: string
    enum:
      - SHIPMENT
      - COUNSELING
  EvaluationReportInspectionType:
    type: string
    enum:
      - DATA_REVIEW
      - PHYSICAL
      - VIRTUAL
    x-nullable: true
  EvaluationReportLocation:
    type: string
    enum:
      - ORIGIN
      - DESTINATION
      - OTHER
    x-nullable: true
  EvaluationReportOfficeUser:
    type: object
    readOnly: true
    description: The authoring office user for an evaluation report
    properties:
      id:
        example: 1f2270c7-7166-40ae-981e-b200ebdf3054
        format: uuid
        type: string
      firstName:
        type: string
      lastName:
        type: string
      email:
        type: string
        format: x-email
        pattern: '^[a-zA-Z0-9._%+-]+@[a-zA-Z0-9.-]+\.[a-zA-Z]{2,}$'
      phone:
        type: string
        format: telephone
        pattern: '^[2-9]\d{2}-\d{3}-\d{4}$'
  EvaluationReportList:
    type: array
    items:
      $ref: "#/definitions/EvaluationReport"
  EvaluationReport:
    type: object
    description: An evaluation report
    properties:
      id:
        example: 1f2270c7-7166-40ae-981e-b200ebdf3054
        format: uuid
        type: string
        readOnly: true
      moveID:
        example: 1f2270c7-7166-40ae-981e-b200ebdf3054
        format: uuid
        type: string
        readOnly: true
      shipmentID:
        example: 1f2270c7-7166-40ae-981e-b200ebdf3054
        format: uuid
        type: string
        x-nullable: true
        readOnly: true
      type:
        $ref: "#/definitions/EvaluationReportType"
      inspectionType:
        $ref: "#/definitions/EvaluationReportInspectionType"
        x-nullable: true
      inspectionDate:
        type: string
        format: date
        x-nullable: true
      officeUser:
        $ref: "#/definitions/EvaluationReportOfficeUser"
      location:
        $ref: "#/definitions/EvaluationReportLocation"
        x-nullable: true
      reportViolations:
        $ref: "#/definitions/ReportViolations"
        x-nullable: true
      gsrAppeals:
        $ref: "#/definitions/GSRAppeals"
        x-nullable: true
      locationDescription:
        type: string
        example: "Route 66 at crash inspection site 3"
        x-nullable: true
      observedShipmentDeliveryDate:
        type: string
        format: date
        x-nullable: true
      observedShipmentPhysicalPickupDate:
        type: string
        format: date
        x-nullable: true
      timeDepart:
        type: string
        x-nullable: true
        pattern: "^(0[0-9]|1[0-9]|2[0-3]):[0-5][0-9]$"
        example: "14:30"
      evalStart:
        type: string
        x-nullable: true
        pattern: "^(0[0-9]|1[0-9]|2[0-3]):[0-5][0-9]$"
        example: "15:00"
      evalEnd:
        type: string
        x-nullable: true
        pattern: "^(0[0-9]|1[0-9]|2[0-3]):[0-5][0-9]$"
        example: "18:00"
      violationsObserved:
        type: boolean
        x-nullable: true
      remarks:
        type: string
        x-nullable: true
      seriousIncident:
        type: boolean
        x-nullable: true
      seriousIncidentDesc:
        type: string
        x-nullable: true
      observedClaimsResponseDate:
        type: string
        format: date
        x-nullable: true
      observedPickupDate:
        type: string
        format: date
        x-nullable: true
      observedPickupSpreadStartDate:
        type: string
        format: date
        x-nullable: true
      observedPickupSpreadEndDate:
        type: string
        format: date
        x-nullable: true
      observedDeliveryDate:
        type: string
        format: date
        x-nullable: true
      moveReferenceID:
        type: string
        x-nullable: true
        readOnly: true
      eTag:
        type: string
      submittedAt:
        type: string
        format: date-time
        x-nullable: true
      createdAt:
        type: string
        format: date-time
        readOnly: true
      updatedAt:
        type: string
        format: date-time
        readOnly: true
  CreateEvaluationReport:
    type: object
    description: Minimal set of info needed to create a shipment evaluation report, which is just a shipment ID.
    properties:
      shipmentID:
        description: The shipment ID of the shipment to be evaluated in the report
        example: 01b9671e-b268-4906-967b-ba661a1d3933
        format: uuid
        type: string
  CreateAppeal:
    type: object
    description: Appeal status and remarks left for a violation, created by a GSR user.
    properties:
      remarks:
        description: Remarks left by the GSR user
        example: These are my violation appeal remarks
        type: string
      appealStatus:
        description: The status of the appeal set by the GSR user
        example: These are my violation appeal remarks
        type: string
        enum: [sustained, rejected]
  PWSViolation:
    type: object
    description: A PWS violation for an evaluation report
    readOnly: true
    properties:
      id:
        example: 1f2270c7-7166-40ae-981e-b200ebdf3054
        format: uuid
        type: string
      displayOrder:
        example: 3
        type: integer
      paragraphNumber:
        example: 1.2.3.4.5
        type: string
      title:
        example: Customer Support
        type: string
      category:
        example: Pre-Move Services
        type: string
      subCategory:
        example: Weight Estimate
        type: string
      requirementSummary:
        example: Provide a single point of contact (POC)
        type: string
      requirementStatement:
        example: The contractor shall prepare and load property going into NTS in containers at residence for shipment to NTS.
        type: string
      isKpi:
        example: false
        type: boolean
      additionalDataElem:
        example: QAE Observed Delivery Date
        type: string
  PWSViolations:
    type: array
    items:
      $ref: "#/definitions/PWSViolation"
  AssociateReportViolations:
    type: object
    description: A list of PWS violation string ids to associate with an evaluation report
    properties:
      violations:
        type: array
        items:
          type: string
          format: uuid
  ReportViolation:
    type: object
    description: An object associating violations to evaluation reports
    properties:
      id:
        example: 1f2270c7-7166-40ae-981e-b200ebdf3054
        format: uuid
        type: string
      reportID:
        example: 1f2270c7-7166-40ae-981e-b200ebdf3054
        format: uuid
        type: string
      violationID:
        example: 1f2270c7-7166-40ae-981e-b200ebdf3054
        format: uuid
        type: string
      violation:
        $ref: "#/definitions/PWSViolation"
      gsrAppeals:
        $ref: "#/definitions/GSRAppeals"
        x-nullable: true
  ReportViolations:
    type: array
    items:
      $ref: "#/definitions/ReportViolation"
  GSRAppealStatusType:
    type: string
    enum:
      - SUSTAINED
      - REJECTED
  GSRAppeals:
    type: array
    items:
      $ref: "#/definitions/GSRAppeal"
  GSRAppeal:
    type: object
    description: An object associating appeals on violations and serious incidents
    properties:
      id:
        example: 1f2270c7-7166-40ae-981e-b200ebdf3054
        format: uuid
        type: string
      reportID:
        example: 1f2270c7-7166-40ae-981e-b200ebdf3054
        format: uuid
        type: string
      violationID:
        example: 1f2270c7-7166-40ae-981e-b200ebdf3054
        format: uuid
        type: string
      officeUserID:
        example: 1f2270c7-7166-40ae-981e-b200ebdf3054
        format: uuid
        type: string
      officeUser:
        $ref: "#/definitions/EvaluationReportOfficeUser"
      isSeriousIncident:
        type: boolean
        example: false
      appealStatus:
        $ref: "#/definitions/GSRAppealStatusType"
      remarks:
        type: string
        example: Office user remarks
      createdAt:
        type: string
        format: date-time
        readOnly: true
  ReServiceItems:
    type: array
    items:
      $ref: "definitions/ReServiceItem.yaml"
  TransportationOffices:
    type: array
    items:
      $ref: "definitions/TransportationOffice.yaml"
  VLocations:
    type: array
    items:
      $ref: "definitions/VLocation.yaml"
  GBLOCs:
    type: array
    items:
      type: string
  CounselingOffices:
    type: array
    items:
<<<<<<< HEAD
      $ref: "#/definitions/CounselingOffice"
=======
      $ref: '#/definitions/CounselingOffice'
>>>>>>> a035e2e1
  CounselingOffice:
    type: object
    properties:
      id:
        type: string
        format: uuid
        example: c56a4180-65aa-42ec-a945-5fd21dec0538
      name:
        type: string
        example: Fort Bragg North Station
    required:
      - id
      - name
  MovePayload:
    type: object
    properties:
      id:
        type: string
        format: uuid
        example: c56a4180-65aa-42ec-a945-5fd21dec0538
      orders_id:
        type: string
        format: uuid
        example: c56a4180-65aa-42ec-a945-5fd21dec0538
      service_member_id:
        type: string
        format: uuid
        example: c56a4180-65aa-42ec-a945-5fd21dec0538
        readOnly: true
      locator:
        type: string
        example: "12432"
      status:
        $ref: "#/definitions/MoveStatus"
      created_at:
        type: string
        format: date-time
      updated_at:
        type: string
        format: date-time
      submitted_at:
        type: string
        format: date-time
        x-nullable: true
      mto_shipments:
        $ref: "#/definitions/MTOShipments"
      closeout_office:
        $ref: "#/definitions/TransportationOffice"
      cancel_reason:
        type: string
        example: Change of orders
        x-nullable: true
      eTag:
        type: string
      primeCounselingCompletedAt:
        format: date-time
        type: string
        readOnly: true
      additionalDocuments:
        $ref: "definitions/Document.yaml"
    required:
      - id
      - orders_id
      - locator
      - created_at
      - updated_at
      - eTag
  IsDateWeekendHolidayInfo:
    type: object
    properties:
      country_code:
        type: string
      country_name:
        type: string
      date:
        type: string
        format: date
        example: "2018-09-25"
      is_weekend:
        type: boolean
      is_holiday:
        type: boolean
      details:
        type: string
    required:
      - country_code
      - country_name
      - date
      - is_weekend
      - is_holiday
  AssignOfficeUserBody:
    type: object
    properties:
      officeUserId:
        type: string
        format: uuid
      roleType:
        type: string
    required:
      - officeUserId
      - roleType
  AssignedOfficeUser:
    type: object
    properties:
      officeUserId:
        type: string
        format: uuid
        example: c56a4180-65aa-42ec-a945-5fd21dec0538
      firstName:
        type: string
      lastName:
        type: string
responses:
  InvalidRequest:
    description: The request payload is invalid
    schema:
      $ref: "#/definitions/Error"
  NotFound:
    description: The requested resource wasn't found
    schema:
      $ref: "#/definitions/Error"
  Conflict:
    description: Conflict error
    schema:
      $ref: "#/definitions/Error"
  PermissionDenied:
    description: The request was denied
    schema:
      $ref: "#/definitions/Error"
  ServerError:
    description: A server error occurred
    schema:
      $ref: "#/definitions/Error"
  PreconditionFailed:
    description: Precondition failed
    schema:
      $ref: "#/definitions/Error"
  UnprocessableEntity:
    description: The payload was unprocessable.
    schema:
      $ref: "#/definitions/ValidationError"<|MERGE_RESOLUTION|>--- conflicted
+++ resolved
@@ -4262,7 +4262,7 @@
         - transportationOffice
       responses:
         "200":
-          description: Successfully retrieved GBLOCs
+          description: Successfully retrieved transportation offices
           schema:
             $ref: "#/definitions/GBLOCs"
         "400":
@@ -4323,8 +4323,7 @@
       produces:
         - application/json
       responses:
-<<<<<<< HEAD
-        '200':
+        "200":
           description: Successfully retrieved counseling offices
           schema:
             $ref: '#/definitions/CounselingOffices'
@@ -4335,19 +4334,6 @@
         '404':
           $ref: '#/responses/NotFound'
         '500':
-=======
-        "200":
-          description: Successfully retrieved counseling offices
-          schema:
-            $ref: "#/definitions/CounselingOffices"
-        "400":
-          $ref: "#/responses/InvalidRequest"
-        "403":
-          $ref: "#/responses/PermissionDenied"
-        "404":
-          $ref: "#/responses/NotFound"
-        "500":
->>>>>>> a035e2e1
           description: internal server error
   /uploads:
     post:
@@ -5500,11 +5486,7 @@
         description: The transportation office that will handle reviewing PPM Closeout documentation for Army and Air Force service members
         x-nullable: true
       counselingOffice:
-<<<<<<< HEAD
         $ref: "definitions/TransportationOffice.yaml"
-=======
-        $ref: 'definitions/TransportationOffice.yaml'
->>>>>>> a035e2e1
       counselingOfficeId:
         type: string
         format: uuid
@@ -8094,11 +8076,7 @@
   CounselingOffices:
     type: array
     items:
-<<<<<<< HEAD
       $ref: "#/definitions/CounselingOffice"
-=======
-      $ref: '#/definitions/CounselingOffice'
->>>>>>> a035e2e1
   CounselingOffice:
     type: object
     properties:
