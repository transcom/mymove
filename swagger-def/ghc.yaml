--- conflicted
+++ resolved
@@ -6800,11 +6800,8 @@
         x-nullable: true
       availableOfficeUsers:
         $ref: '#/definitions/AvailableOfficeUsers'
-<<<<<<< HEAD
-=======
       assignable:
         type: boolean
->>>>>>> b11c5362
   QueueMovesResult:
     type: object
     properties:
