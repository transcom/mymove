--- conflicted
+++ resolved
@@ -685,11 +685,7 @@
           $ref: '#/responses/ServerError'
       x-permissions:
         - update.maxBillableWeight
-<<<<<<< HEAD
-  /orders/{ordersId}/upload_amended_orders:
-=======
   /orders/{orderID}/upload_amended_orders:
->>>>>>> 0e76ae97
     post:
       summary: Create an amended order for a given order
       description: Create an amended order for a given order
@@ -700,11 +696,7 @@
         - multipart/form-data
       parameters:
         - in: path
-<<<<<<< HEAD
-          name: ordersId
-=======
           name: orderID
->>>>>>> 0e76ae97
           type: string
           format: uuid
           required: true
@@ -2991,11 +2983,7 @@
           $ref: '#/responses/ServerError'
       x-permissions:
         - update.financialReviewFlag
-<<<<<<< HEAD
-  /moves/{moveId}/uploadAdditionalDocuments:
-=======
   /moves/{moveID}/uploadAdditionalDocuments:
->>>>>>> 0e76ae97
     patch:
       summary: Patch the additional documents for a given move
       description: Customers will on occaision need the ability to upload additional supporting documents, for a variety of reasons. This does not include amended order.
@@ -3006,11 +2994,7 @@
         - multipart/form-data
       parameters:
         - in: path
-<<<<<<< HEAD
-          name: moveId
-=======
           name: moveID
->>>>>>> 0e76ae97
           type: string
           format: uuid
           required: true
@@ -3037,11 +3021,8 @@
           description: payload is too large
         '500':
           description: server error
-<<<<<<< HEAD
-=======
       x-permissions:
         - create.supportingDocuments
->>>>>>> 0e76ae97
   '/payment-requests/{paymentRequestID}/shipments-payment-sit-balance':
     parameters:
       - description: payment request ID of the payment request with SIT service items being reviewed
@@ -3447,17 +3428,8 @@
           name: dodID
           type: string
         - in: query
-<<<<<<< HEAD
-          name: originDutyLocation
-          type: array
-          uniqueItems: true
-          collectionFormat: multi
-          items:
-            type: string
-=======
           name: emplid
           type: string
->>>>>>> 0e76ae97
         - in: query
           name: originDutyLocation
           type: array
@@ -3853,11 +3825,7 @@
           description: payload is too large
         '500':
           description: server error
-<<<<<<< HEAD
-  /uploads/{uploadId}:
-=======
   /uploads/{uploadID}:
->>>>>>> 0e76ae97
     delete:
       summary: Deletes an upload
       description: Uploads represent a single digital file, such as a JPEG or PDF.
@@ -3866,21 +3834,13 @@
         - uploads
       parameters:
         - in: path
-<<<<<<< HEAD
-          name: uploadId
-=======
           name: uploadID
->>>>>>> 0e76ae97
           type: string
           format: uuid
           required: true
           description: UUID of the upload to be deleted
         - in: query
-<<<<<<< HEAD
-          name: orderId
-=======
           name: orderID
->>>>>>> 0e76ae97
           type: string
           format: uuid
           description: ID of the order that the upload belongs to
@@ -4451,12 +4411,9 @@
       dodID:
         type: string
         example: 1234567890
-<<<<<<< HEAD
-=======
         x-nullable: true
       emplid:
         type: string
->>>>>>> 0e76ae97
         x-nullable: true
       branch:
         type: string
@@ -5857,15 +5814,12 @@
         format: cents
         x-nullable: true
         x-omitempty: false
-<<<<<<< HEAD
       sitReimburseableAmount:
         description: The amount of SIT that will be reimbursed
         type: integer
         format: cents
         x-nullable: true
         x-omitempty: false
-=======
->>>>>>> 0e76ae97
   UpdateProGearWeightTicket:
     type: object
     properties:
