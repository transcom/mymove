swagger: '2.0'
info:
  contact:
    email: milmove-developers@caci.com
  description:
    $ref: info/ghc_description.md
  license:
    name: MIT
    url: 'https://opensource.org/licenses/MIT'
  title: MilMove GHC API
  version: 0.0.1
basePath: /ghc/v1
schemes:
  - http
tags:
  - name: queues
  - name: move
  - $ref: 'tags/order.yaml'
  - name: moveTaskOrder
  - name: customer
  - name: mtoServiceItem
  - name: mtoShipment
  - name: shipment
  - name: mtoAgent
  - name: paymentServiceItem
  - name: ppm
  - name: tac
  - name: transportationOffice
paths:
  "/customer":
    post:
      summary: Creates a customer with Okta option
      description: Creates a customer with option to create an Okta profile account
      operationId: createCustomerWithOktaOption
      tags:
        - customer
      consumes:
        - application/json
      produces:
        - application/json
      parameters:
        - in: body
          name: body
          required: true
          schema:
            $ref: "#/definitions/CreateCustomerPayload"
      responses:
        "200":
          description: successfully created the customer
          schema:
            $ref: "#/definitions/CreatedCustomer"
        "400":
          $ref: "#/responses/InvalidRequest"
        "401":
          $ref: "#/responses/PermissionDenied"
        "403":
          $ref: "#/responses/PermissionDenied"
        "404":
          $ref: "#/responses/NotFound"
        "412":
          $ref: "#/responses/PreconditionFailed"
        "422":
          $ref: "#/responses/UnprocessableEntity"
        "500":
          $ref: "#/responses/ServerError"
  "/customer/{customerID}":
    parameters:
      - description: ID of customer to use
        in: path
        name: customerID
        required: true
        type: string
        format: uuid
    get:
      produces:
        - application/json
      parameters: []
      responses:
        '200':
          description: Successfully retrieved information on an individual customer
          schema:
            $ref: '#/definitions/Customer'
        '400':
          $ref: '#/responses/InvalidRequest'
        '401':
          $ref: '#/responses/PermissionDenied'
        '403':
          $ref: '#/responses/PermissionDenied'
        '404':
          $ref: '#/responses/NotFound'
        '500':
          $ref: '#/responses/ServerError'
      tags:
        - customer
      description: Returns a given customer
      operationId: getCustomer
      summary: Returns a given customer
    patch:
      summary: Updates customer info
      description: Updates customer info by ID
      operationId: updateCustomer
      tags:
        - customer
      consumes:
        - application/json
      produces:
        - application/json
      parameters:
        - in: body
          name: body
          required: true
          schema:
            $ref: '#/definitions/UpdateCustomerPayload'
        - in: header
          name: If-Match
          type: string
          required: true
      responses:
        '200':
          description: updated instance of orders
          schema:
            $ref: '#/definitions/Customer'
        '400':
          $ref: '#/responses/InvalidRequest'
        '401':
          $ref: '#/responses/PermissionDenied'
        '403':
          $ref: '#/responses/PermissionDenied'
        '404':
          $ref: '#/responses/NotFound'
        '412':
          $ref: '#/responses/PreconditionFailed'
        '422':
          $ref: '#/responses/UnprocessableEntity'
        '500':
          $ref: '#/responses/ServerError'
      x-permissions:
        - update.customer
  '/move/{locator}':
    parameters:
      - description: Code used to identify a move in the system
        in: path
        name: locator
        required: true
        type: string
    get:
      produces:
        - application/json
      parameters: []
      responses:
        '200':
          description: Successfully retrieved the individual move
          schema:
            $ref: '#/definitions/Move'
        '400':
          $ref: '#/responses/InvalidRequest'
        '401':
          $ref: '#/responses/PermissionDenied'
        '403':
          $ref: '#/responses/PermissionDenied'
        '404':
          $ref: '#/responses/NotFound'
        '500':
          $ref: '#/responses/ServerError'
      tags:
        - move
      description: Returns a given move for a unique alphanumeric locator string
      summary: Returns a given move
      operationId: getMove
  '/move/{locator}/history':
    parameters:
      - description: Code used to identify a move in the system
        in: path
        name: locator
        required: true
        type: string
    get:
      produces:
        - application/json
      parameters:
        - in: query
          name: page
          type: integer
          description: requested page of results
        - in: query
          name: perPage
          type: integer
          description: results per page
      responses:
        '200':
          description: Successfully retrieved the individual move history
          schema:
            $ref: '#/definitions/MoveHistoryResult'
        '400':
          $ref: '#/responses/InvalidRequest'
        '401':
          $ref: '#/responses/PermissionDenied'
        '403':
          $ref: '#/responses/PermissionDenied'
        '404':
          $ref: '#/responses/NotFound'
        '500':
          $ref: '#/responses/ServerError'
      tags:
        - move
      description: Returns the history for a given move for a unique alphanumeric locator string
      summary: Returns the history of an identified move
      operationId: getMoveHistory
  '/moves/{moveID}/shipment-evaluation-reports-list':
    parameters:
      - description: Code used to identify a move in the system
        in: path
        name: moveID
        required: true
        type: string
        format: uuid
    get:
      produces:
        - application/json
      responses:
        '200':
          description: Successfully retrieved the move's evaluation reports
          schema:
            $ref: '#/definitions/EvaluationReportList'
        '400':
          $ref: '#/responses/InvalidRequest'
        '401':
          $ref: '#/responses/PermissionDenied'
        '403':
          $ref: '#/responses/PermissionDenied'
        '404':
          $ref: '#/responses/NotFound'
        '500':
          $ref: '#/responses/ServerError'
      tags:
        - move
      description: Returns shipment evaluation reports for the specified move that are visible to the current office user
      summary: Returns shipment evaluation reports for the specified move that are visible to the current office user
      operationId: getMoveShipmentEvaluationReportsList
  '/moves/{moveID}/counseling-evaluation-reports-list':
    parameters:
      - description: Code used to identify a move in the system
        in: path
        name: moveID
        required: true
        type: string
        format: uuid
    get:
      produces:
        - application/json
      responses:
        '200':
          description: Successfully retrieved the move's evaluation reports
          schema:
            $ref: '#/definitions/EvaluationReportList'
        '400':
          $ref: '#/responses/InvalidRequest'
        '401':
          $ref: '#/responses/PermissionDenied'
        '403':
          $ref: '#/responses/PermissionDenied'
        '404':
          $ref: '#/responses/NotFound'
        '500':
          $ref: '#/responses/ServerError'
      tags:
        - move
      description: Returns counseling evaluation reports for the specified move that are visible to the current office user
      summary: Returns counseling evaluation reports for the specified move that are visible to the current office user
      operationId: getMoveCounselingEvaluationReportsList
  '/counseling/orders/{orderID}':
    parameters:
      - description: ID of order to update
        in: path
        name: orderID
        required: true
        type: string
        format: uuid
    patch:
      summary: Updates an order (performed by a services counselor)
      description: All fields sent in this request will be set on the order referenced
      operationId: counselingUpdateOrder
      tags:
        - order
      consumes:
        - application/json
      produces:
        - application/json
      parameters:
        - in: body
          name: body
          required: true
          schema:
            $ref: '#/definitions/CounselingUpdateOrderPayload'
        - in: header
          name: If-Match
          type: string
          required: true
      responses:
        '200':
          description: updated instance of orders
          schema:
            $ref: '#/definitions/Order'
        '403':
          $ref: '#/responses/PermissionDenied'
        '404':
          $ref: '#/responses/NotFound'
        '412':
          $ref: '#/responses/PreconditionFailed'
        '422':
          $ref: '#/responses/UnprocessableEntity'
        '500':
          $ref: '#/responses/ServerError'
  '/orders/{orderID}':
    parameters:
      - description: ID of order to use
        in: path
        name: orderID
        required: true
        type: string
        format: uuid
    patch:
      summary: Updates an order
      description: All fields sent in this request will be set on the order referenced
      operationId: updateOrder
      tags:
        - order
      consumes:
        - application/json
      produces:
        - application/json
      parameters:
        - in: body
          name: body
          required: true
          schema:
            $ref: '#/definitions/UpdateOrderPayload'
        - in: header
          name: If-Match
          type: string
          required: true
      responses:
        '200':
          description: updated instance of orders
          schema:
            $ref: '#/definitions/Order'
        '400':
          $ref: '#/responses/InvalidRequest'
        '403':
          $ref: '#/responses/PermissionDenied'
        '404':
          $ref: '#/responses/NotFound'
        '409':
          $ref: '#/responses/Conflict'
        '412':
          $ref: '#/responses/PreconditionFailed'
        '422':
          $ref: '#/responses/UnprocessableEntity'
        '500':
          $ref: '#/responses/ServerError'
      x-permissions:
        - update.orders
    get:
      produces:
        - application/json
      parameters: []
      responses:
        '200':
          description: Successfully retrieved order
          schema:
            $ref: '#/definitions/Order'
        '400':
          $ref: '#/responses/InvalidRequest'
        '401':
          $ref: '#/responses/PermissionDenied'
        '403':
          $ref: '#/responses/PermissionDenied'
        '404':
          $ref: '#/responses/NotFound'
        '500':
          $ref: '#/responses/ServerError'
      tags:
        - order
      description: Gets an order
      operationId: getOrder
      summary: Gets an order by ID
  '/orders/{orderID}/allowances':
    parameters:
      - description: ID of order to use
        in: path
        name: orderID
        required: true
        type: string
        format: uuid
    patch:
      summary: Updates an allowance (Orders with Entitlements)
      description: All fields sent in this request will be set on the order referenced
      operationId: updateAllowance
      tags:
        - order
      consumes:
        - application/json
      produces:
        - application/json
      parameters:
        - in: body
          name: body
          required: true
          schema:
            $ref: '#/definitions/UpdateAllowancePayload'
        - in: header
          name: If-Match
          type: string
          required: true
      responses:
        '200':
          description: updated instance of allowance
          schema:
            $ref: '#/definitions/Order'
        '403':
          $ref: '#/responses/PermissionDenied'
        '404':
          $ref: '#/responses/NotFound'
        '412':
          $ref: '#/responses/PreconditionFailed'
        '422':
          $ref: '#/responses/UnprocessableEntity'
        '500':
          $ref: '#/responses/ServerError'
      x-permissions:
        - update.allowances
  '/orders/{orderID}/acknowledge-excess-weight-risk':
    parameters:
      - description: ID of order to use
        in: path
        name: orderID
        required: true
        type: string
        format: uuid
    post:
      summary: Saves the date and time a TOO acknowledged the excess weight risk by dismissing the alert
      description: Saves the date and time a TOO acknowledged the excess weight risk by dismissing the alert
      operationId: acknowledgeExcessWeightRisk
      tags:
        - order
      consumes:
        - application/json
      produces:
        - application/json
      parameters:
        - in: header
          name: If-Match
          type: string
          required: true
      responses:
        '200':
          description: updated Move
          schema:
            $ref: '#/definitions/Move'
        '403':
          $ref: '#/responses/PermissionDenied'
        '404':
          $ref: '#/responses/NotFound'
        '412':
          $ref: '#/responses/PreconditionFailed'
        '422':
          $ref: '#/responses/UnprocessableEntity'
        '500':
          $ref: '#/responses/ServerError'
      x-permissions:
        - update.excessWeightRisk
  '/orders/{orderID}/update-billable-weight':
    parameters:
      - description: ID of order to use
        in: path
        name: orderID
        required: true
        type: string
        format: uuid
    patch:
      summary: Updates the max billable weight
      description: Updates the DBAuthorizedWeight attribute for the Order Entitlements=
      operationId: updateBillableWeight
      tags:
        - order
      consumes:
        - application/json
      produces:
        - application/json
      parameters:
        - in: body
          name: body
          required: true
          schema:
            $ref: '#/definitions/UpdateBillableWeightPayload'
        - in: header
          name: If-Match
          type: string
          required: true
      responses:
        '200':
          description: updated Order
          schema:
            $ref: '#/definitions/Order'
        '403':
          $ref: '#/responses/PermissionDenied'
        '404':
          $ref: '#/responses/NotFound'
        '412':
          $ref: '#/responses/PreconditionFailed'
        '422':
          $ref: '#/responses/UnprocessableEntity'
        '500':
          $ref: '#/responses/ServerError'
      x-permissions:
        - update.billableWeight
  '/orders/{orderID}/update-max-billable-weight/tio':
    parameters:
      - description: ID of order to use
        in: path
        name: orderID
        required: true
        type: string
        format: uuid
    patch:
      summary: Updates the max billable weight with TIO remarks
      description: Updates the DBAuthorizedWeight attribute for the Order Entitlements and move TIO remarks
      operationId: updateMaxBillableWeightAsTIO
      tags:
        - order
      consumes:
        - application/json
      produces:
        - application/json
      parameters:
        - in: body
          name: body
          required: true
          schema:
            $ref: '#/definitions/UpdateMaxBillableWeightAsTIOPayload'
        - $ref: 'parameters/ifMatch.yaml'
      responses:
        '200':
          description: updated Order
          schema:
            $ref: '#/definitions/Order'
        '403':
          $ref: '#/responses/PermissionDenied'
        '404':
          $ref: '#/responses/NotFound'
        '412':
          $ref: '#/responses/PreconditionFailed'
        '422':
          $ref: '#/responses/UnprocessableEntity'
        '500':
          $ref: '#/responses/ServerError'
      x-permissions:
        - update.maxBillableWeight
  '/counseling/orders/{orderID}/allowances':
    parameters:
      - description: ID of order to use
        in: path
        name: orderID
        required: true
        type: string
        format: uuid
    patch:
      summary: Updates an allowance (Orders with Entitlements)
      description: All fields sent in this request will be set on the order referenced
      operationId: counselingUpdateAllowance
      tags:
        - order
      consumes:
        - application/json
      produces:
        - application/json
      parameters:
        - in: body
          name: body
          required: true
          schema:
            $ref: '#/definitions/CounselingUpdateAllowancePayload'
        - in: header
          name: If-Match
          type: string
          required: true
      responses:
        '200':
          description: updated instance of allowance
          schema:
            $ref: '#/definitions/Order'
        '403':
          $ref: '#/responses/PermissionDenied'
        '404':
          $ref: '#/responses/NotFound'
        '412':
          $ref: '#/responses/PreconditionFailed'
        '422':
          $ref: '#/responses/UnprocessableEntity'
        '500':
          $ref: '#/responses/ServerError'
  '/move-task-orders/{moveTaskOrderID}':
    parameters:
      - description: ID of move to use
        in: path
        name: moveTaskOrderID
        required: true
        type: string
    get:
      produces:
        - application/json
      parameters: []
      responses:
        '200':
          description: Successfully retrieved move task order
          schema:
            $ref: '#/definitions/MoveTaskOrder'
        '400':
          $ref: '#/responses/InvalidRequest'
        '401':
          $ref: '#/responses/PermissionDenied'
        '403':
          $ref: '#/responses/PermissionDenied'
        '404':
          $ref: '#/responses/NotFound'
        '500':
          $ref: '#/responses/ServerError'
      tags:
        - moveTaskOrder
      description: Gets a move
      operationId: getMoveTaskOrder
      summary: Gets a move by ID
  '/move_task_orders/{moveTaskOrderID}/mto_service_items':
    parameters:
      - description: ID of move for mto service item to use
        in: path
        name: moveTaskOrderID
        required: true
        format: uuid
        type: string
    get:
      produces:
        - application/json
      parameters: []
      responses:
        '200':
          description: Successfully retrieved all line items for a move task order
          schema:
            $ref: 'definitions/MTOServiceItems.yaml'
        '404':
          $ref: '#/responses/NotFound'
        '422':
          $ref: '#/responses/UnprocessableEntity'
        '500':
          $ref: '#/responses/ServerError'
      tags:
        - mtoServiceItem
      description: Gets all line items for a move
      operationId: listMTOServiceItems
      summary: Gets all line items for a move
  '/mto-shipments':
    post:
      summary: createMTOShipment
      description: |
        Creates a MTO shipment for the specified Move Task Order.
        Required fields include:
        * Shipment Type
        * Customer requested pick-up date
        * Pick-up Address
        * Delivery Address
        * Releasing / Receiving agents
        Optional fields include:
        * Delivery Address Type
        * Customer Remarks
        * Releasing / Receiving agents
        * An array of optional accessorial service item codes
      consumes:
        - application/json
      produces:
        - application/json
      operationId: createMTOShipment
      tags:
        - mtoShipment
      parameters:
        - in: body
          name: body
          schema:
            $ref: '#/definitions/CreateMTOShipment'
      responses:
        '200':
          description: Successfully created a MTO shipment.
          schema:
            $ref: 'definitions/MTOShipment.yaml'
        '400':
          $ref: '#/responses/InvalidRequest'
        '404':
          $ref: '#/responses/NotFound'
        '422':
          $ref: '#/responses/UnprocessableEntity'
        '500':
          $ref: '#/responses/ServerError'
  '/move_task_orders/{moveTaskOrderID}/mto_shipments':
    parameters:
      - description: ID of move task order for mto shipment to use
        in: path
        name: moveTaskOrderID
        required: true
        format: uuid
        type: string
    get:
      produces:
        - application/json
      parameters: []
      responses:
        '200':
          description: Successfully retrieved all mto shipments for a move task order
          schema:
            $ref: '#/definitions/MTOShipments'
        '403':
          $ref: '#/responses/PermissionDenied'
        '404':
          $ref: '#/responses/NotFound'
        '422':
          $ref: '#/responses/UnprocessableEntity'
        '500':
          $ref: '#/responses/ServerError'
      tags:
        - mtoShipment
      description: Gets all shipments for a move task order
      operationId: listMTOShipments
      summary: Gets all shipments for a move task order
  '/shipments/{shipmentID}':
    get:
      summary: fetches a shipment by ID
      description: fetches a shipment by ID
      operationId: getShipment
      tags:
        - mtoShipment
      produces:
        - application/json
      parameters:
        - description: ID of the shipment to be fetched
          in: path
          name: shipmentID
          required: true
          format: uuid
          type: string
      responses:
        '200':
          description: Successfully fetched the shipment
          schema:
            $ref: '#/definitions/MTOShipment'
        '400':
          $ref: '#/responses/InvalidRequest'
        '403':
          $ref: '#/responses/PermissionDenied'
        '404':
          $ref: '#/responses/NotFound'
        '422':
          $ref: '#/responses/UnprocessableEntity'
        '500':
          $ref: '#/responses/ServerError'
    delete:
      summary: Soft deletes a shipment by ID
      description: Soft deletes a shipment by ID
      operationId: deleteShipment
      tags:
        - shipment
      produces:
        - application/json
      parameters:
        - description: ID of the shipment to be deleted
          in: path
          name: shipmentID
          required: true
          format: uuid
          type: string
      responses:
        '204':
          description: Successfully soft deleted the shipment
        '400':
          $ref: '#/responses/InvalidRequest'
        '403':
          $ref: '#/responses/PermissionDenied'
        '404':
          $ref: '#/responses/NotFound'
        '409':
          $ref: '#/responses/Conflict'
        '422':
          $ref: '#/responses/UnprocessableEntity'
        '500':
          $ref: '#/responses/ServerError'
  '/move_task_orders/{moveTaskOrderID}/mto_shipments/{shipmentID}':
    patch:
      summary: updateMTOShipment
      description: |
        Updates a specified MTO shipment.
        Required fields include:
        * MTO Shipment ID required in path
        * If-Match required in headers
        * No fields required in body
        Optional fields include:
        * New shipment status type
        * Shipment Type
        * Customer requested pick-up date
        * Pick-up Address
        * Delivery Address
        * Secondary Pick-up Address
        * SecondaryDelivery Address
        * Delivery Address Type
        * Customer Remarks
        * Counselor Remarks
        * Releasing / Receiving agents
        * Actual Pro Gear Weight
        * Actual Spouse Pro Gear Weight
      consumes:
        - application/json
      produces:
        - application/json
      operationId: updateMTOShipment
      tags:
        - mtoShipment
      parameters:
        - in: path
          name: moveTaskOrderID
          required: true
          format: uuid
          type: string
          description: ID of move task order for mto shipment to use
        - in: path
          name: shipmentID
          type: string
          format: uuid
          required: true
          description: UUID of the MTO Shipment to update
        - in: header
          name: If-Match
          type: string
          required: true
          description: >
            Optimistic locking is implemented via the `If-Match` header. If the ETag header does not match
            the value of the resource on the server, the server rejects the change with a `412 Precondition Failed` error.
        - in: body
          name: body
          schema:
            $ref: '#/definitions/UpdateShipment'
      responses:
        '200':
          description: Successfully updated the specified MTO shipment.
          schema:
            $ref: 'definitions/MTOShipment.yaml'
        '400':
          $ref: '#/responses/InvalidRequest'
        '401':
          $ref: '#/responses/PermissionDenied'
        '403':
          $ref: '#/responses/PermissionDenied'
        '404':
          $ref: '#/responses/NotFound'
        '412':
          $ref: '#/responses/PreconditionFailed'
        '422':
          $ref: '#/responses/UnprocessableEntity'
        '500':
          $ref: '#/responses/ServerError'
  '/shipments/{shipmentID}/approve':
    parameters:
      - description: ID of the shipment
        in: path
        name: shipmentID
        required: true
        format: uuid
        type: string
    post:
      consumes:
        - application/json
      produces:
        - application/json
      parameters:
        - in: header
          name: If-Match
          type: string
          required: true
      responses:
        '200':
          description: Successfully approved the shipment
          schema:
            $ref: 'definitions/MTOShipment.yaml'
        '403':
          $ref: '#/responses/PermissionDenied'
        '404':
          $ref: '#/responses/NotFound'
        '409':
          $ref: '#/responses/Conflict'
        '412':
          $ref: '#/responses/PreconditionFailed'
        '422':
          $ref: '#/responses/UnprocessableEntity'
        '500':
          $ref: '#/responses/ServerError'
      tags:
        - shipment
      description: Approves a shipment
      operationId: approveShipment
      summary: Approves a shipment
      x-permissions:
        - update.shipment
  '/shipments/{shipmentID}/request-diversion':
    parameters:
      - description: ID of the shipment
        in: path
        name: shipmentID
        required: true
        format: uuid
        type: string
    post:
      consumes:
        - application/json
      produces:
        - application/json
      parameters:
        - in: header
          name: If-Match
          type: string
          required: true
      responses:
        '200':
          description: Successfully requested the shipment diversion
          schema:
            $ref: 'definitions/MTOShipment.yaml'
        '403':
          $ref: '#/responses/PermissionDenied'
        '404':
          $ref: '#/responses/NotFound'
        '409':
          $ref: '#/responses/Conflict'
        '412':
          $ref: '#/responses/PreconditionFailed'
        '422':
          $ref: '#/responses/UnprocessableEntity'
        '500':
          $ref: '#/responses/ServerError'
      tags:
        - shipment
      description: Requests a shipment diversion
      operationId: requestShipmentDiversion
      summary: Requests a shipment diversion
      x-permissions:
        - create.shipmentDiversionRequest
  '/shipments/{shipmentID}/approve-diversion':
    parameters:
      - description: ID of the shipment
        in: path
        name: shipmentID
        required: true
        format: uuid
        type: string
    post:
      consumes:
        - application/json
      produces:
        - application/json
      parameters:
        - in: header
          name: If-Match
          type: string
          required: true
      responses:
        '200':
          description: Successfully approved the shipment diversion
          schema:
            $ref: 'definitions/MTOShipment.yaml'
        '403':
          $ref: '#/responses/PermissionDenied'
        '404':
          $ref: '#/responses/NotFound'
        '409':
          $ref: '#/responses/Conflict'
        '412':
          $ref: '#/responses/PreconditionFailed'
        '422':
          $ref: '#/responses/UnprocessableEntity'
        '500':
          $ref: '#/responses/ServerError'
      x-permissions:
        - update.shipment
      tags:
        - shipment
      description: Approves a shipment diversion
      operationId: approveShipmentDiversion
      summary: Approves a shipment diversion
  '/shipments/{shipmentID}/reject':
    parameters:
      - description: ID of the shipment
        in: path
        name: shipmentID
        required: true
        format: uuid
        type: string
    post:
      consumes:
        - application/json
      produces:
        - application/json
      parameters:
        - in: header
          name: If-Match
          type: string
          required: true
        - in: body
          name: body
          required: true
          schema:
            $ref: '#/definitions/RejectShipment'
      responses:
        '200':
          description: Successfully rejected the shipment
          schema:
            $ref: 'definitions/MTOShipment.yaml'
        '403':
          $ref: '#/responses/PermissionDenied'
        '404':
          $ref: '#/responses/NotFound'
        '409':
          $ref: '#/responses/Conflict'
        '412':
          $ref: '#/responses/PreconditionFailed'
        '422':
          $ref: '#/responses/UnprocessableEntity'
        '500':
          $ref: '#/responses/ServerError'
      tags:
        - shipment
      description: rejects a shipment
      operationId: rejectShipment
      summary: rejects a shipment
  '/shipments/{shipmentID}/request-cancellation':
    parameters:
      - description: ID of the shipment
        in: path
        name: shipmentID
        required: true
        format: uuid
        type: string
    post:
      consumes:
        - application/json
      produces:
        - application/json
      parameters:
        - in: header
          name: If-Match
          type: string
          required: true
      responses:
        '200':
          description: Successfully requested the shipment cancellation
          schema:
            $ref: 'definitions/MTOShipment.yaml'
        '403':
          $ref: '#/responses/PermissionDenied'
        '404':
          $ref: '#/responses/NotFound'
        '409':
          $ref: '#/responses/Conflict'
        '412':
          $ref: '#/responses/PreconditionFailed'
        '422':
          $ref: '#/responses/UnprocessableEntity'
        '500':
          $ref: '#/responses/ServerError'
      tags:
        - shipment
      description: Requests a shipment cancellation
      operationId: requestShipmentCancellation
      summary: Requests a shipment cancellation
      x-permissions:
        - create.shipmentCancellation
  '/shipments/{shipmentID}/request-reweigh':
    parameters:
      - description: ID of the shipment
        in: path
        name: shipmentID
        required: true
        format: uuid
        type: string
    post:
      consumes:
        - application/json
      produces:
        - application/json
      responses:
        '200':
          description: Successfully requested a reweigh of the shipment
          schema:
            $ref: 'definitions/Reweigh.yaml'
        '403':
          $ref: '#/responses/PermissionDenied'
        '404':
          $ref: '#/responses/NotFound'
        '409':
          $ref: '#/responses/Conflict'
        '412':
          $ref: '#/responses/PreconditionFailed'
        '422':
          $ref: '#/responses/UnprocessableEntity'
        '500':
          $ref: '#/responses/ServerError'
      tags:
        - shipment
        - reweigh
      description: Requests a shipment reweigh
      operationId: requestShipmentReweigh
      summary: Requests a shipment reweigh
      x-permissions:
        - create.reweighRequest
  '/shipments/{shipmentID}/review-shipment-address-update':
    parameters:
      - description: ID of the shipment
        in: path
        name: shipmentID
        required: true
        format: uuid
        type: string
    patch:
      consumes:
        - application/json
      produces:
        - application/json
      parameters:
        - in: header
          name: If-Match
          type: string
          required: true
        - in: body
          name: body
          required: true
          schema:
            properties:
              status:
                type: string
                enum:
                  - REJECTED
                  - APPROVED
              officeRemarks:
                type: string
            required:
              - officeRemarks
              - status
      responses:
        '200':
          description: Successfully requested a shipment address update
          schema:
            $ref: 'definitions/ShipmentAddressUpdate.yaml'
        '403':
          $ref: '#/responses/PermissionDenied'
        '404':
          $ref: '#/responses/NotFound'
        '409':
          $ref: '#/responses/Conflict'
        '412':
          $ref: '#/responses/PreconditionFailed'
        '422':
          $ref: '#/responses/UnprocessableEntity'
        '500':
          $ref: '#/responses/ServerError'
      tags:
        - shipment
      description: This endpoint is used to approve a address update request. Office remarks are required.
        Approving the address update will update the Destination Final Address of the associated service item
      operationId: reviewShipmentAddressUpdate
      summary: Allows TOO to review a shipment address update
  '/shipments/{shipmentID}/sit-extensions':
    post:
      summary: Create an approved SIT Duration Update
      description: TOO can creates an already-approved SIT Duration Update on behalf of a customer
      consumes:
        - application/json
      produces:
        - application/json
      operationId: createApprovedSITDurationUpdate
      tags:
        - shipment
        - sitExtension
      parameters:
        - description: ID of the shipment
          in: path
          name: shipmentID
          required: true
          format: uuid
          type: string
        - in: body
          name: body
          schema:
            $ref: '#/definitions/CreateApprovedSITDurationUpdate'
          required: true
        - in: header
          description: We want the shipment's eTag rather than the SIT Duration Update eTag as the SIT Duration Update is always associated with a shipment
          name: If-Match
          type: string
          required: true
      responses:
        '200':
          description: Successfully created a SIT Extension.
          schema:
            $ref: 'definitions/MTOShipment.yaml'
        '400':
          $ref: '#/responses/InvalidRequest'
        '403':
          $ref: '#/responses/PermissionDenied'
        '404':
          $ref: '#/responses/NotFound'
        '422':
          $ref: '#/responses/UnprocessableEntity'
        '500':
          $ref: '#/responses/ServerError'
      x-permissions:
        - create.SITExtension
  '/shipments/{shipmentID}/sit-extensions/{sitExtensionID}/approve':
    parameters:
      - description: ID of the shipment
        in: path
        name: shipmentID
        required: true
        format: uuid
        type: string
      - description: ID of the SIT extension
        in: path
        name: sitExtensionID
        required: true
        format: uuid
        type: string
    patch:
      consumes:
        - application/json
      produces:
        - application/json
      parameters:
        - in: body
          name: body
          required: true
          schema:
            $ref: '#/definitions/ApproveSITExtension'
        - in: header
          description: We want the shipment's eTag rather than the SIT extension eTag as the SIT extension is always associated with a shipment
          name: If-Match
          type: string
          required: true
      responses:
        '200':
          description: Successfully approved a SIT extension
          schema:
            $ref: 'definitions/MTOShipment.yaml'
        '403':
          $ref: '#/responses/PermissionDenied'
        '404':
          $ref: '#/responses/NotFound'
        '409':
          $ref: '#/responses/Conflict'
        '412':
          $ref: '#/responses/PreconditionFailed'
        '422':
          $ref: '#/responses/UnprocessableEntity'
        '500':
          $ref: '#/responses/ServerError'
      tags:
        - shipment
        - sitExtension
      description: Approves a SIT extension
      operationId: approveSITExtension
      summary: Approves a SIT extension
      x-permissions:
        - update.SITExtension
  '/shipments/{shipmentID}/sit-extensions/{sitExtensionID}/deny':
    parameters:
      - description: ID of the shipment
        in: path
        name: shipmentID
        required: true
        format: uuid
        type: string
      - description: ID of the SIT extension
        in: path
        name: sitExtensionID
        required: true
        format: uuid
        type: string
    patch:
      consumes:
        - application/json
      produces:
        - application/json
      parameters:
        - in: body
          name: body
          required: true
          schema:
            $ref: '#/definitions/DenySITExtension'
        - in: header
          name: If-Match
          type: string
          required: true
      responses:
        '200':
          description: Successfully denied a SIT extension
          schema:
            $ref: 'definitions/MTOShipment.yaml'
        '403':
          $ref: '#/responses/PermissionDenied'
        '404':
          $ref: '#/responses/NotFound'
        '409':
          $ref: '#/responses/Conflict'
        '412':
          $ref: '#/responses/PreconditionFailed'
        '422':
          $ref: '#/responses/UnprocessableEntity'
        '500':
          $ref: '#/responses/ServerError'
      tags:
        - shipment
        - sitExtension
      description: Denies a SIT extension
      operationId: denySITExtension
      summary: Denies a SIT extension
      x-permissions:
        - update.SITExtension
  '/shipments/{shipmentID}/sit-service-item/convert-to-customer-expense':
    parameters:
      - description: ID of the shipment
        in: path
        name: shipmentID
        required: true
        format: uuid
        type: string
    patch:
      consumes:
        - application/json
      produces:
        - application/json
      parameters:
        - in: body
          name: body
          required: true
          schema:
            $ref: '#/definitions/UpdateSITServiceItemCustomerExpense'
        - in: header
          name: If-Match
          type: string
          required: true
      responses:
        '200':
          description: Successfully converted to customer expense
          schema:
            $ref: 'definitions/MTOShipment.yaml'
        '403':
          $ref: '#/responses/PermissionDenied'
        '404':
          $ref: '#/responses/NotFound'
        '409':
          $ref: '#/responses/Conflict'
        '412':
          $ref: '#/responses/PreconditionFailed'
        '422':
          $ref: '#/responses/UnprocessableEntity'
        '500':
          $ref: '#/responses/ServerError'
      tags:
        - shipment
        - mtoServiceItem
      description: Converts a SIT to customer expense
      operationId: updateSITServiceItemCustomerExpense
      summary: Converts a SIT to customer expense
      x-permissions:
        - update.MTOServiceItem
  /shipments/{shipmentID}/ppm-documents:
    parameters:
      - description: ID of the shipment
        in: path
        name: shipmentID
        required: true
        format: uuid
        type: string
    get:
      summary: Gets all the PPM documents for a PPM shipment
      description: |
        Retrieves all of the documents and associated uploads for each ppm document type connected to a PPM shipment. This
        excludes any deleted PPM documents.
      operationId: getPPMDocuments
      tags:
        - ppm
      consumes:
        - application/json
      produces:
        - application/json
      responses:
        '200':
          description: All PPM documents and associated uploads for the specified PPM shipment.
          schema:
            $ref: 'definitions/PPMDocuments.yaml'
        '401':
          $ref: '#/responses/PermissionDenied'
        '403':
          $ref: '#/responses/PermissionDenied'
        '422':
          $ref: '#/responses/UnprocessableEntity'
        '500':
          $ref: '#/responses/ServerError'
  /ppm-shipments/{ppmShipmentId}/weight-ticket/{weightTicketId}:
    parameters:
      - $ref: 'parameters/ppmShipmentId.yaml'
      - $ref: 'parameters/weightTicketId.yaml'
    patch:
      summary: Updates a weight ticket document
      description: |
        Updates a PPM shipment's weight ticket document with new information. Only some of the weight ticket document's
        fields are editable because some have to be set by the customer, e.g. vehicle description.
      operationId: updateWeightTicket
      tags:
        - ppm
      consumes:
        - application/json
      produces:
        - application/json
      parameters:
        - $ref: 'parameters/ifMatch.yaml'
        - in: body
          name: updateWeightTicketPayload
          required: true
          schema:
            $ref: '#/definitions/UpdateWeightTicket'
      responses:
        '200':
          description: returns an updated weight ticket object
          schema:
            $ref: 'definitions/WeightTicket.yaml'
        '400':
          $ref: '#/responses/InvalidRequest'
        '401':
          $ref: '#/responses/PermissionDenied'
        '403':
          $ref: '#/responses/PermissionDenied'
        '404':
          $ref: '#/responses/NotFound'
        '412':
          $ref: '#/responses/PreconditionFailed'
        '422':
          $ref: '#/responses/UnprocessableEntity'
        '500':
          $ref: '#/responses/ServerError'
  /ppm-shipments/{ppmShipmentId}/moving-expenses/{movingExpenseId}:
    parameters:
      - $ref: 'parameters/ppmShipmentId.yaml'
      - $ref: 'parameters/movingExpenseId.yaml'
    patch:
      summary: Updates the moving expense
      description: |
        Updates a PPM shipment's moving expense with new information. Only some of the moving expense's fields are
        editable because some have to be set by the customer, e.g. the description and the moving expense type.
      operationId: updateMovingExpense
      tags:
        - ppm
      consumes:
        - application/json
      produces:
        - application/json
      parameters:
        - $ref: 'parameters/ifMatch.yaml'
        - in: body
          name: updateMovingExpense
          required: true
          schema:
            $ref: '#/definitions/UpdateMovingExpense'
      responses:
        '200':
          description: returns an updated moving expense object
          schema:
            $ref: 'definitions/MovingExpense.yaml'
        '400':
          $ref: '#/responses/InvalidRequest'
        '401':
          $ref: '#/responses/PermissionDenied'
        '403':
          $ref: '#/responses/PermissionDenied'
        '404':
          $ref: '#/responses/NotFound'
        '412':
          $ref: '#/responses/PreconditionFailed'
        '422':
          $ref: '#/responses/UnprocessableEntity'
        '500':
          $ref: '#/responses/ServerError'
  /ppm-shipments/{ppmShipmentId}/pro-gear-weight-tickets/{proGearWeightTicketId}:
    parameters:
      - $ref: 'parameters/ppmShipmentId.yaml'
      - $ref: 'parameters/proGearWeightTicketId.yaml'
    patch:
      summary: Updates a pro-gear weight ticket
      description: |
        Updates a PPM shipment's pro-gear weight ticket with new information. Only some of the fields are editable
        because some have to be set by the customer, e.g. the description.
      operationId: updateProGearWeightTicket
      tags:
        - ppm
      consumes:
        - application/json
      produces:
        - application/json
      parameters:
        - $ref: 'parameters/ifMatch.yaml'
        - in: body
          name: updateProGearWeightTicket
          required: true
          schema:
            $ref: '#/definitions/UpdateProGearWeightTicket'
      responses:
        '200':
          description: returns an updated pro-gear weight ticket object
          schema:
            $ref: 'definitions/ProGearWeightTicket.yaml'
        '400':
          $ref: '#/responses/InvalidRequest'
        '401':
          $ref: '#/responses/PermissionDenied'
        '403':
          $ref: '#/responses/PermissionDenied'
        '404':
          $ref: '#/responses/NotFound'
        '412':
          $ref: '#/responses/PreconditionFailed'
        '422':
          $ref: '#/responses/UnprocessableEntity'
        '500':
          $ref: '#/responses/ServerError'
  /ppm-shipments/{ppmShipmentId}/aoa-packet:
    parameters:
      - description: the id for the ppmshipment with aoa to be downloaded
        in: path
        name: ppmShipmentId
        required: true
        type: string
    get:
      summary: Downloads AOA Packet form PPMShipment as a PDF
      description: |
        ### Functionality
        This endpoint downloads all uploaded move order documentation combined with the Shipment Summary Worksheet into a single PDF.
        ### Errors
        * The PPMShipment must have requested an AOA.
        * The PPMShipment AOA Request must have been approved.
      operationId: showAOAPacket
      tags:
        - ppm
      produces:
        - application/pdf
      responses:
        '200':
          headers:
            Content-Disposition:
              type: string
              description: File name to download
          description: AOA PDF
          schema:
            format: binary
            type: file
        '400':
          $ref: '#/responses/InvalidRequest'
        '403':
          $ref: '#/responses/PermissionDenied'
        '404':
          $ref: '#/responses/NotFound'
        '422':
          $ref: '#/responses/UnprocessableEntity'
        '500':
          $ref: '#/responses/ServerError'
  /ppm-shipments/{ppmShipmentId}/finish-document-review:
    parameters:
      - $ref: 'parameters/ppmShipmentId.yaml'
    patch:
      summary: Updates a PPM shipment's status after document review
      description: |
        Updates a PPM shipment's status once documents have been reviewed. Status is updated depending on whether any documents have been rejected.
      operationId: finishDocumentReview
      tags:
        - ppm
      consumes:
        - application/json
      produces:
        - application/json
      parameters:
        - in: header
          name: If-Match
          type: string
          required: true
      responses:
        '200':
          description: Successfully finished document review
          schema:
            $ref: 'definitions/PPMShipment.yaml'
        '400':
          $ref: '#/responses/InvalidRequest'
        '401':
          $ref: '#/responses/PermissionDenied'
        '403':
          $ref: '#/responses/PermissionDenied'
        '404':
          $ref: '#/responses/NotFound'
        '409':
          $ref: '#/responses/Conflict'
        '412':
          $ref: '#/responses/PreconditionFailed'
        '422':
          $ref: '#/responses/UnprocessableEntity'
        '500':
          $ref: '#/responses/ServerError'
      x-permissions:
        - update.shipment
  /ppm-shipments/{ppmShipmentId}/closeout:
    parameters:
      - $ref: 'parameters/ppmShipmentId.yaml'
    get:
      summary: Get the closeout calcuations for the specified PPM shipment
      description: |
        Retrieves the closeout calculations for the specified PPM shipment.
      operationId: getPPMCloseout
      tags:
        - ppm
      produces:
        - application/json
      responses:
        '200':
          description: Returns closeout for the specified PPM shipment.
          schema:
            $ref: 'definitions/PPMCloseout.yaml'
        '400':
          $ref: '#/responses/InvalidRequest'
        '403':
          $ref: '#/responses/PermissionDenied'
        '404':
          $ref: '#/responses/NotFound'
        '422':
          $ref: '#/responses/UnprocessableEntity'
        '500':
          $ref: '#/responses/ServerError'
<<<<<<< HEAD
=======
  /ppm-shipments/{ppmShipmentId}/actual-weight:
    parameters:
      - $ref: "parameters/ppmShipmentId.yaml"
    get:
      summary: Get the actual weight for a PPM shipment
      description: |
        Retrieves the actual weight for the specified PPM shipment.
      operationId: getPPMActualWeight
      tags:
        - ppm
      produces:
        - application/json
      responses:
        "200":
          description: Returns actual weight for the specified PPM shipment.
          schema:
            $ref: "definitions/PPMActualWeight.yaml"
        "400":
          $ref: "#/responses/InvalidRequest"
        "403":
          $ref: "#/responses/PermissionDenied"
        "404":
          $ref: "#/responses/NotFound"
        "422":
          $ref: "#/responses/UnprocessableEntity"
        "500":
          $ref: "#/responses/ServerError"
>>>>>>> 1fe4f06d
  /ppm-shipments/{ppmShipmentId}/payment-packet:
    get:
      summary: Returns PPM payment packet
      description: Generates a PDF containing all user uploaded documentations for PPM. Contains SSW form, orders, weight and expense documentations.
      operationId: showPaymentPacket
      tags:
        - ppm
      parameters:
        - in: path
          name: ppmShipmentId
          type: string
          format: uuid
          required: true
          description: UUID of the ppmShipment
      produces:
        - application/pdf
      responses:
<<<<<<< HEAD
        '200':
=======
        "200":
>>>>>>> 1fe4f06d
          headers:
            Content-Disposition:
              type: string
              description: File name to download
          description: PPM Payment Packet PDF
          schema:
            format: binary
            type: file
<<<<<<< HEAD
        '400':
          description: invalid request
        '401':
          description: request requires user authentication
        '403':
          description: user is not authorized
        '404':
          description: ppm not found
        '500':
          description: internal server error
  '/move_task_orders/{moveTaskOrderID}/mto_shipments/{shipmentID}/mto-agents':
=======
        "400":
          description: invalid request
        "401":
          description: request requires user authentication
        "403":
          description: user is not authorized
        "404":
          description: ppm not found
        "500":
          description: internal server error
  "/move_task_orders/{moveTaskOrderID}/mto_shipments/{shipmentID}/mto-agents":
>>>>>>> 1fe4f06d
    parameters:
      - description: ID of move task order
        in: path
        name: moveTaskOrderID
        required: true
        format: uuid
        type: string
      - description: ID of the shipment
        in: path
        name: shipmentID
        required: true
        format: uuid
        type: string
    get:
      produces:
        - application/json
      parameters: []
      responses:
        '200':
          description: Successfully retrieved all agents for a move task order
          schema:
            $ref: 'definitions/MTOAgents.yaml'
        '404':
          $ref: '#/responses/NotFound'
        '422':
          $ref: '#/responses/UnprocessableEntity'
        '500':
          $ref: '#/responses/ServerError'
      tags:
        - mtoAgent
      description: Fetches a list of agents associated with a move task order.
      operationId: fetchMTOAgentList
      summary: Fetch move task order agents.
  '/move-task-orders/{moveTaskOrderID}/service-items/{mtoServiceItemID}':
    parameters:
      - description: ID of move to use
        in: path
        name: moveTaskOrderID
        required: true
        type: string
      - description: ID of line item to use
        in: path
        name: mtoServiceItemID
        required: true
        type: string
    get:
      produces:
        - application/json
      parameters: []
      responses:
        '200':
          description: Successfully retrieved a line item for a move task order by ID
          schema:
            $ref: 'definitions/MTOServiceItemSingle.yaml'
        '400':
          $ref: '#/responses/InvalidRequest'
        '401':
          $ref: '#/responses/PermissionDenied'
        '403':
          $ref: '#/responses/PermissionDenied'
        '404':
          $ref: '#/responses/NotFound'
        '500':
          $ref: '#/responses/ServerError'
      tags:
        - mtoServiceItem
      description: Gets a line item by ID for a move by ID
      operationId: getMTOServiceItem
      summary: Gets a line item by ID for a move by ID
  '/move-task-orders/{moveTaskOrderID}/service-items/{mtoServiceItemID}/status':
    parameters:
      - description: ID of move to use
        in: path
        name: moveTaskOrderID
        required: true
        type: string
      - description: ID of line item to use
        in: path
        name: mtoServiceItemID
        required: true
        type: string
    patch:
      consumes:
        - application/json
      produces:
        - application/json
      parameters:
        - in: body
          name: body
          required: true
          schema:
            $ref: '#/definitions/PatchMTOServiceItemStatusPayload'
        - in: header
          name: If-Match
          type: string
          required: true
      responses:
        '200':
          description: >-
            Successfully updated status for a line item for a move task order by
            ID
          schema:
            $ref: 'definitions/MTOServiceItem.yaml'
        '400':
          $ref: '#/responses/InvalidRequest'
        '401':
          $ref: '#/responses/PermissionDenied'
        '403':
          $ref: '#/responses/PermissionDenied'
        '404':
          $ref: '#/responses/NotFound'
        '412':
          $ref: '#/responses/PreconditionFailed'
        '422':
          $ref: '#/responses/UnprocessableEntity'
        '500':
          $ref: '#/responses/ServerError'
      tags:
        - mtoServiceItem
      description: Changes the status of a line item for a move by ID
      operationId: updateMTOServiceItemStatus
      summary: Change the status of a line item for a move by ID
      x-permissions:
        - update.MTOServiceItem
  '/service-item/{mtoServiceItemID}/entry-date-update':
    parameters:
      - description: ID of the service item
        in: path
        name: mtoServiceItemID
        required: true
        type: string
    patch:
      consumes:
        - application/json
      produces:
        - application/json
      parameters:
        - in: body
          name: body
          required: true
          schema:
            $ref: 'definitions/ServiceItemSitEntryDate.yaml'
      responses:
        '200':
          description: Successfully updated SIT entry date
          schema:
            $ref: 'definitions/MTOServiceItemSingle.yaml'
        '400':
          $ref: '#/responses/InvalidRequest'
        '401':
          $ref: '#/responses/PermissionDenied'
        '403':
          $ref: '#/responses/PermissionDenied'
        '404':
          $ref: '#/responses/NotFound'
        '412':
          $ref: '#/responses/PreconditionFailed'
        '422':
          $ref: '#/responses/UnprocessableEntity'
        '500':
          $ref: '#/responses/ServerError'
      tags:
        - mtoServiceItem
      description: Locates the service item in the database and updates the SIT entry date for the selected service item and returns the service item
      operationId: updateServiceItemSitEntryDate
      summary: Updates a service item's SIT entry date by ID
  '/move-task-orders/{moveTaskOrderID}/status':
    patch:
      consumes:
        - application/json
      produces:
        - application/json
      parameters:
        - description: ID of move to use
          in: path
          name: moveTaskOrderID
          required: true
          type: string
        - in: header
          name: If-Match
          type: string
          required: true
        - in: body
          name: serviceItemCodes
          schema:
            $ref: '#/definitions/MTOApprovalServiceItemCodes'
          required: true
      responses:
        '200':
          description: Successfully updated move task order status
          schema:
            $ref: '#/definitions/Move'
        '400':
          $ref: '#/responses/InvalidRequest'
        '401':
          $ref: '#/responses/PermissionDenied'
        '403':
          $ref: '#/responses/PermissionDenied'
        '404':
          $ref: '#/responses/NotFound'
        '409':
          $ref: '#/responses/Conflict'
        '412':
          $ref: '#/responses/PreconditionFailed'
        '422':
          $ref: '#/responses/UnprocessableEntity'
        '500':
          $ref: '#/responses/ServerError'
      tags:
        - moveTaskOrder
      description: Changes move task order status to make it available to prime
      operationId: updateMoveTaskOrderStatus
      summary: Change the status of a move task order to make it available to prime
      x-permissions:
        - update.move
        - create.serviceItem
  '/move-task-orders/{moveTaskOrderID}/status/service-counseling-completed':
    patch:
      consumes:
        - application/json
      produces:
        - application/json
      parameters:
        - description: ID of move to use
          in: path
          name: moveTaskOrderID
          required: true
          type: string
        - in: header
          name: If-Match
          type: string
          required: true
      responses:
        '200':
          description: Successfully updated move task order status
          schema:
            $ref: '#/definitions/Move'
        '400':
          $ref: '#/responses/InvalidRequest'
        '401':
          $ref: '#/responses/PermissionDenied'
        '403':
          $ref: '#/responses/PermissionDenied'
        '404':
          $ref: '#/responses/NotFound'
        '409':
          $ref: '#/responses/Conflict'
        '412':
          $ref: '#/responses/PreconditionFailed'
        '422':
          $ref: '#/responses/UnprocessableEntity'
        '500':
          $ref: '#/responses/ServerError'
      tags:
        - moveTaskOrder
      description: Changes move (move task order) status to service counseling completed
      operationId: updateMTOStatusServiceCounselingCompleted
      summary: Changes move (move task order) status to service counseling completed
  '/move-task-orders/{moveTaskOrderID}/payment-service-items/{paymentServiceItemID}/status':
    parameters:
      - description: ID of move to use
        in: path
        name: moveTaskOrderID
        required: true
        type: string
      - description: ID of payment service item to use
        in: path
        name: paymentServiceItemID
        required: true
        type: string
    patch:
      consumes:
        - application/json
      produces:
        - application/json
      parameters:
        - in: body
          name: body
          required: true
          schema:
            $ref: '#/definitions/PaymentServiceItem'
        - in: header
          name: If-Match
          type: string
          required: true
      responses:
        '200':
          description: >-
            Successfully updated status for a line item for a move task order by
            ID
          schema:
            $ref: '#/definitions/PaymentServiceItem'
        '400':
          $ref: '#/responses/InvalidRequest'
        '401':
          $ref: '#/responses/PermissionDenied'
        '403':
          $ref: '#/responses/PermissionDenied'
        '404':
          $ref: '#/responses/NotFound'
        '412':
          $ref: '#/responses/PreconditionFailed'
        '422':
          $ref: '#/responses/UnprocessableEntity'
        '500':
          $ref: '#/responses/ServerError'
      tags:
        - paymentServiceItem
      description: Changes the status of a line item for a move by ID
      operationId: updatePaymentServiceItemStatus
      summary: Change the status of a payment service item for a move by ID
      x-permissions:
        - update.paymentServiceItemStatus
  '/move-task-orders/{moveTaskOrderID}/billable-weights-reviewed-at':
    patch:
      consumes:
        - application/json
      produces:
        - application/json
      parameters:
        - description: ID of move to use
          in: path
          name: moveTaskOrderID
          required: true
          type: string
        - in: header
          name: If-Match
          type: string
          required: true
      responses:
        '200':
          description: Successfully updated move task order billableWeightsReviewedAt field
          schema:
            $ref: '#/definitions/Move'
        '400':
          $ref: '#/responses/InvalidRequest'
        '401':
          $ref: '#/responses/PermissionDenied'
        '403':
          $ref: '#/responses/PermissionDenied'
        '404':
          $ref: '#/responses/NotFound'
        '409':
          $ref: '#/responses/Conflict'
        '412':
          $ref: '#/responses/PreconditionFailed'
        '422':
          $ref: '#/responses/UnprocessableEntity'
        '500':
          $ref: '#/responses/ServerError'
      tags:
        - moveTaskOrder
      description: Changes move (move task order) billableWeightsReviewedAt field to a timestamp
      operationId: updateMTOReviewedBillableWeightsAt
  '/move-task-orders/{moveTaskOrderID}/tio-remarks':
    patch:
      consumes:
        - application/json
      produces:
        - application/json
      parameters:
        - description: ID of move to use
          in: path
          name: moveTaskOrderID
          required: true
          type: string
        - in: header
          name: If-Match
          type: string
          required: true
        - in: body
          name: body
          required: true
          schema:
            $ref: '#/definitions/Move'
      responses:
        '200':
          description: Successfully updated move task order tioRemarks field
          schema:
            $ref: '#/definitions/Move'
        '400':
          $ref: '#/responses/InvalidRequest'
        '401':
          $ref: '#/responses/PermissionDenied'
        '403':
          $ref: '#/responses/PermissionDenied'
        '404':
          $ref: '#/responses/NotFound'
        '409':
          $ref: '#/responses/Conflict'
        '412':
          $ref: '#/responses/PreconditionFailed'
        '422':
          $ref: '#/responses/UnprocessableEntity'
        '500':
          $ref: '#/responses/ServerError'
      tags:
        - moveTaskOrder
      description: Changes move (move task order) billableWeightsReviewedAt field to a timestamp
      operationId: updateMoveTIORemarks
  '/move-task-orders/{moveTaskOrderID}/entitlements':
    parameters:
      - description: ID of move to use
        in: path
        name: moveTaskOrderID
        required: true
        type: string
    get:
      produces:
        - application/json
      parameters: []
      tags:
        - moveTaskOrder
      responses:
        '200':
          description: Successfully retrieved entitlements
          schema:
            $ref: '#/definitions/Entitlements'
        '400':
          $ref: '#/responses/InvalidRequest'
        '401':
          $ref: '#/responses/PermissionDenied'
        '403':
          $ref: '#/responses/PermissionDenied'
        '404':
          $ref: '#/responses/NotFound'
        '500':
          $ref: '#/responses/ServerError'
      description: Gets entitlements
      operationId: getEntitlements
      summary: Gets entitlements for a move by ID
  '/payment-requests/{paymentRequestID}':
    parameters:
      - description: UUID of payment request
        format: uuid
        in: path
        name: paymentRequestID
        required: true
        type: string
    get:
      produces:
        - application/json
      parameters: []
      responses:
        '200':
          description: fetched instance of payment request
          schema:
            $ref: '#/definitions/PaymentRequest'
        '400':
          $ref: '#/responses/InvalidRequest'
        '401':
          $ref: '#/responses/PermissionDenied'
        '403':
          $ref: '#/responses/PermissionDenied'
        '404':
          $ref: '#/responses/NotFound'
        '500':
          $ref: '#/responses/ServerError'
      tags:
        - paymentRequests
      description: Fetches an instance of a payment request by id
      operationId: getPaymentRequest
      summary: Fetches a payment request by id
      x-permissions:
        - read.paymentRequest
  '/moves/{locator}/closeout-office':
    parameters:
      - description: move code to identify a move to update the PPM shipment's closeout office for Army and Air Force service members
        format: string
        in: path
        name: locator
        required: true
        type: string
    patch:
      description: Sets the transportation office closeout location for where the Move's PPM Shipment documentation will be reviewed by
      tags:
        - move
      operationId: updateCloseoutOffice
      x-permissions:
        - update.closeoutOffice
      summary: Updates a Move's PPM closeout office for Army and Air Force customers
      produces:
        - application/json
      consumes:
        - application/json
      parameters:
        - in: body
          name: body
          schema:
            properties:
              closeoutOfficeId:
                type: string
                format: uuid
            required:
              - closeoutOfficeId
        - in: header
          name: If-Match
          type: string
          required: true
      responses:
        '200':
          description: Successfully set the closeout office for the move
          schema:
            $ref: '#/definitions/Move'
        '400':
          $ref: '#/responses/InvalidRequest'
        '401':
          $ref: '#/responses/PermissionDenied'
        '403':
          $ref: '#/responses/PermissionDenied'
        '404':
          $ref: '#/responses/NotFound'
        '412':
          $ref: '#/responses/PreconditionFailed'
        '422':
          $ref: '#/responses/UnprocessableEntity'
        '500':
          $ref: '#/responses/ServerError'
  '/moves/{locator}/customer-support-remarks':
    parameters:
      - description: move code to identify a move for customer support remarks
        format: string
        in: path
        name: locator
        required: true
        type: string
    post:
      produces:
        - application/json
      consumes:
        - application/json
      parameters:
        - in: body
          name: body
          schema:
            $ref: '#/definitions/CreateCustomerSupportRemark'
      responses:
        '200':
          description: Successfully created customer support remark
          schema:
            $ref: 'definitions/CustomerSupportRemark.yaml'
        '400':
          $ref: '#/responses/InvalidRequest'
        '404':
          $ref: '#/responses/NotFound'
        '422':
          $ref: '#/responses/UnprocessableEntity'
        '500':
          $ref: '#/responses/ServerError'
      tags:
        - customerSupportRemarks
      description: Creates a customer support remark for a move
      operationId: createCustomerSupportRemarkForMove
      summary: Creates a customer support remark for a move
    get:
      produces:
        - application/json
      parameters: []
      responses:
        '200':
          description: Successfully retrieved all line items for a move task order
          schema:
            $ref: 'definitions/CustomerSupportRemarks.yaml'
        '403':
          $ref: '#/responses/PermissionDenied'
        '404':
          $ref: '#/responses/NotFound'
        '422':
          $ref: '#/responses/UnprocessableEntity'
        '500':
          $ref: '#/responses/ServerError'
      tags:
        - customerSupportRemarks
      description: Fetches customer support remarks for a move
      operationId: getCustomerSupportRemarksForMove
      summary: Fetches customer support remarks using the move code (locator).
  '/customer-support-remarks/{customerSupportRemarkID}':
    parameters:
      - in: path
        description: the customer support remark ID to be modified
        name: customerSupportRemarkID
        required: true
        type: string
        format: uuid
    patch:
      tags:
        - customerSupportRemarks
      description: Updates a customer support remark for a move
      operationId: updateCustomerSupportRemarkForMove
      summary: Updates a customer support remark for a move
      consumes:
        - application/json
      produces:
        - application/json
      parameters:
        - in: body
          name: body
          required: true
          schema:
            $ref: '#/definitions/UpdateCustomerSupportRemarkPayload'
      responses:
        '200':
          description: Successfully updated customer support remark
          schema:
            $ref: 'definitions/CustomerSupportRemark.yaml'
        '400':
          $ref: '#/responses/InvalidRequest'
        '403':
          $ref: '#/responses/PermissionDenied'
        '404':
          $ref: '#/responses/NotFound'
        '422':
          $ref: '#/responses/UnprocessableEntity'
        '500':
          $ref: '#/responses/ServerError'
    delete:
      summary: Soft deletes a customer support remark by ID
      description: Soft deletes a customer support remark by ID
      operationId: deleteCustomerSupportRemark
      tags:
        - customerSupportRemarks
      produces:
        - application/json
      responses:
        '204':
          description: Successfully soft deleted the shipment
        '400':
          $ref: '#/responses/InvalidRequest'
        '403':
          $ref: '#/responses/PermissionDenied'
        '404':
          $ref: '#/responses/NotFound'
        '409':
          $ref: '#/responses/Conflict'
        '422':
          $ref: '#/responses/UnprocessableEntity'
        '500':
          $ref: '#/responses/ServerError'
  '/moves/{locator}/evaluation-reports':
    parameters:
      - in: path
        name: locator
        required: true
        type: string
    post:
      produces:
        - application/json
      consumes:
        - application/json
      parameters:
        - in: body
          name: body
          schema:
            $ref: '#/definitions/CreateEvaluationReport'
      responses:
        '200':
          description: Successfully created evaluation report
          schema:
            $ref: '#/definitions/EvaluationReport'
        '400':
          $ref: '#/responses/InvalidRequest'
        '404':
          $ref: '#/responses/NotFound'
        '422':
          $ref: '#/responses/UnprocessableEntity'
        '500':
          $ref: '#/responses/ServerError'
      x-permissions:
        - create.evaluationReport
      tags:
        - evaluationReports
      description: Creates an evaluation report
      operationId: createEvaluationReport
      summary: Creates an evaluation report
  '/evaluation-reports/{reportID}/download':
    parameters:
      - in: path
        description: the evaluation report ID to be downloaded
        name: reportID
        required: true
        type: string
        format: uuid
    get:
      summary: Downloads an evaluation report as a PDF
      description: Downloads an evaluation report as a PDF
      operationId: downloadEvaluationReport
      tags:
        - evaluationReports
      produces:
        - application/pdf
      responses:
        '200':
          headers:
            Content-Disposition:
              type: string
              description: File name to download
          description: Evaluation report PDF
          schema:
            format: binary
            type: file
        '403':
          $ref: '#/responses/PermissionDenied'
        '404':
          $ref: '#/responses/NotFound'
        '500':
          $ref: '#/responses/ServerError'
  '/evaluation-reports/{reportID}':
    parameters:
      - in: path
        description: the evaluation report ID to be modified
        name: reportID
        required: true
        type: string
        format: uuid
    get:
      summary: Gets an evaluation report by ID
      description: Gets an evaluation report by ID
      operationId: getEvaluationReport
      tags:
        - evaluationReports
      produces:
        - application/json
      responses:
        '200':
          description: Successfully got the report
          schema:
            $ref: '#/definitions/EvaluationReport'
        '400':
          $ref: '#/responses/InvalidRequest'
        '403':
          $ref: '#/responses/PermissionDenied'
        '404':
          $ref: '#/responses/NotFound'
        '500':
          $ref: '#/responses/ServerError'
    delete:
      summary: Deletes an evaluation report by ID
      description: Deletes an evaluation report by ID
      operationId: deleteEvaluationReport
      x-permissions:
        - delete.evaluationReport
      tags:
        - evaluationReports
      produces:
        - application/json
      responses:
        '204':
          description: Successfully deleted the report
        '400':
          $ref: '#/responses/InvalidRequest'
        '403':
          $ref: '#/responses/PermissionDenied'
        '404':
          $ref: '#/responses/NotFound'
        '409':
          $ref: '#/responses/Conflict'
        '422':
          $ref: '#/responses/UnprocessableEntity'
        '500':
          $ref: '#/responses/ServerError'
    put:
      summary: Saves an evaluation report as a draft
      description: Saves an evaluation report as a draft
      operationId: saveEvaluationReport
      x-permissions:
        - update.evaluationReport
      tags:
        - evaluationReports
      produces:
        - application/json
      consumes:
        - application/json
      parameters:
        - in: body
          name: body
          schema:
            $ref: '#/definitions/EvaluationReport'
        - in: header
          name: If-Match
          type: string
          required: true
          description: >
            Optimistic locking is implemented via the `If-Match` header. If the ETag header does not match
            the value of the resource on the server, the server rejects the change with a `412 Precondition Failed` error.
      responses:
        '204':
          description: Successfully saved the report
        '400':
          $ref: '#/responses/InvalidRequest'
        '403':
          $ref: '#/responses/PermissionDenied'
        '404':
          $ref: '#/responses/NotFound'
        '409':
          $ref: '#/responses/Conflict'
        '412':
          $ref: '#/responses/PreconditionFailed'
        '422':
          $ref: '#/responses/UnprocessableEntity'
        '500':
          $ref: '#/responses/ServerError'
  '/evaluation-reports/{reportID}/submit':
    parameters:
      - in: path
        description: the evaluation report ID to be modified
        name: reportID
        required: true
        type: string
        format: uuid
    post:
      summary: Submits an evaluation report
      description: Submits an evaluation report
      operationId: submitEvaluationReport
      tags:
        - evaluationReports
      produces:
        - application/json
      parameters:
        - in: header
          name: If-Match
          type: string
          required: true
          description: >
            Optimistic locking is implemented via the `If-Match` header. If the ETag header does not match
            the value of the resource on the server, the server rejects the change with a `412 Precondition Failed` error.
      responses:
        '204':
          description: Successfully submitted an evaluation report with the provided ID
        '403':
          $ref: '#/responses/PermissionDenied'
        '404':
          $ref: '#/responses/NotFound'
        '412':
          $ref: '#/responses/PreconditionFailed'
        '422':
          $ref: '#/responses/UnprocessableEntity'
        '500':
          $ref: '#/responses/ServerError'
      x-permissions:
        - update.evaluationReport
  '/pws-violations':
    get:
      summary: Fetch the possible PWS violations for an evaluation report
      description: Fetch the possible PWS violations for an evaluation report
      operationId: getPWSViolations
      tags:
        - pwsViolations
      produces:
        - application/json
      responses:
        '200':
          description: Successfully retrieved the PWS violations
          schema:
            $ref: '#/definitions/PWSViolations'
        '400':
          $ref: '#/responses/InvalidRequest'
        '403':
          $ref: '#/responses/PermissionDenied'
        '404':
          $ref: '#/responses/NotFound'
        '500':
          $ref: '#/responses/ServerError'
  '/report-violations/{reportID}':
    parameters:
      - in: path
        description: the evaluation report ID that has associated violations
        name: reportID
        required: true
        type: string
        format: uuid
    get:
      summary: Fetch the report violations for an evaluation report
      description: Fetch the report violations for an evaluation report
      operationId: getReportViolationsByReportID
      tags:
        - reportViolations
      produces:
        - application/json
      responses:
        '200':
          description: Successfully retrieved the report violations
          schema:
            $ref: '#/definitions/ReportViolations'
        '400':
          $ref: '#/responses/InvalidRequest'
        '403':
          $ref: '#/responses/PermissionDenied'
        '404':
          $ref: '#/responses/NotFound'
        '500':
          $ref: '#/responses/ServerError'
    post:
      summary: Associate violations with an evaluation report
      description: >-
        Associate violations with an evaluation report. This will overwrite any
        existing report-violations associations for the report and replace them
        with the newly provided ones.  An empty array will remove all violation
        associations for a given report.
      operationId: associateReportViolations
      tags:
        - reportViolations
      produces:
        - application/json
      consumes:
        - application/json
      parameters:
        - in: body
          name: body
          schema:
            $ref: '#/definitions/AssociateReportViolations'
      responses:
        '204':
          description: Successfully saved the report violations
        '400':
          $ref: '#/responses/InvalidRequest'
        '403':
          $ref: '#/responses/PermissionDenied'
        '404':
          $ref: '#/responses/NotFound'
        '409':
          $ref: '#/responses/Conflict'
        '422':
          $ref: '#/responses/UnprocessableEntity'
        '500':
          $ref: '#/responses/ServerError'
      x-permissions:
        - create.reportViolation
  '/moves/{locator}/payment-requests':
    parameters:
      - description: move code to identify a move for payment requests
        format: string
        in: path
        name: locator
        required: true
        type: string
    get:
      produces:
        - application/json
      parameters: []
      responses:
        '200':
          description: Successfully retrieved all line items for a move task order
          schema:
            $ref: '#/definitions/PaymentRequests'
        '403':
          $ref: '#/responses/PermissionDenied'
        '404':
          $ref: '#/responses/NotFound'
        '422':
          $ref: '#/responses/UnprocessableEntity'
        '500':
          $ref: '#/responses/ServerError'
      tags:
        - paymentRequests
      description: Fetches payment requests for a move
      operationId: getPaymentRequestsForMove
      summary: Fetches payment requests using the move code (locator).
      x-permissions:
        - read.paymentRequest
  '/moves/{moveID}/financial-review-flag':
    parameters:
      - description: ID of move to flag
        in: path
        name: moveID
        required: true
        type: string
        format: uuid
    post:
      summary: Flags a move for financial office review
      description: This sets a flag which indicates that the move should be reviewed by a fincancial office. For example, if the origin or destination address of a shipment is far from the duty location and may incur excess costs to the customer.
      operationId: setFinancialReviewFlag
      tags:
        - move
      consumes:
        - application/json
      produces:
        - application/json
      parameters:
        - in: header
          name: If-Match
          type: string
        - in: body
          name: body
          schema:
            required:
              - flagForReview
            properties:
              remarks:
                description: explanation of why the move is being flagged for financial review
                example: this address is way too far away
                type: string
                x-nullable: true
              flagForReview:
                description: boolean value representing whether we should flag a move for financial review
                example: false
                type: boolean
      responses:
        '200':
          description: updated Move
          schema:
            $ref: '#/definitions/Move'
        '403':
          $ref: '#/responses/PermissionDenied'
        '404':
          $ref: '#/responses/NotFound'
        '412':
          $ref: '#/responses/PreconditionFailed'
        '422':
          $ref: '#/responses/UnprocessableEntity'
        '500':
          $ref: '#/responses/ServerError'
      x-permissions:
        - update.financialReviewFlag
  '/payment-requests/{paymentRequestID}/shipments-payment-sit-balance':
    parameters:
      - description: payment request ID of the payment request with SIT service items being reviewed
        name: paymentRequestID
        type: string
        format: uuid
        in: path
        required: true
    get:
      produces:
        - application/json
      parameters: []
      responses:
        '200':
          description: Successfully retrieved shipments and their SIT days balance from all payment requests on the move
          schema:
            $ref: '#/definitions/ShipmentsPaymentSITBalance'
        '403':
          $ref: '#/responses/PermissionDenied'
        '404':
          $ref: '#/responses/NotFound'
        '422':
          $ref: '#/responses/UnprocessableEntity'
        '500':
          $ref: '#/responses/ServerError'
      tags:
        - paymentRequests
      description: Returns all shipment payment request SIT usage to support partial SIT invoicing
      operationId: getShipmentsPaymentSITBalance
      summary: Returns all shipment payment request SIT usage to support partial SIT invoicing
      x-permissions:
        - read.shipmentsPaymentSITBalance
  '/payment-requests/{paymentRequestID}/status':
    patch:
      consumes:
        - application/json
      produces:
        - application/json
      parameters:
        - description: UUID of payment request
          format: uuid
          in: path
          name: paymentRequestID
          required: true
          type: string
        - in: body
          name: body
          required: true
          schema:
            $ref: '#/definitions/UpdatePaymentRequestStatusPayload'
        - in: header
          name: If-Match
          type: string
          required: true
      responses:
        '200':
          description: updated payment request
          schema:
            $ref: '#/definitions/PaymentRequest'
        '400':
          $ref: '#/responses/InvalidRequest'
        '401':
          $ref: '#/responses/PermissionDenied'
        '403':
          $ref: '#/responses/PermissionDenied'
        '404':
          $ref: '#/responses/NotFound'
        '412':
          $ref: '#/responses/PreconditionFailed'
        '422':
          $ref: '#/responses/UnprocessableEntity'
        '500':
          $ref: '#/responses/ServerError'
      tags:
        - paymentRequests
      description: Updates status of a payment request by id
      operationId: updatePaymentRequestStatus
      summary: Updates status of a payment request by id
      x-permissions:
        - update.paymentRequest
  /documents/{documentId}:
    get:
      summary: Returns a document
      description: Returns a document and its uploads
      operationId: getDocument
      tags:
        - ghcDocuments
      parameters:
        - in: path
          name: documentId
          type: string
          format: uuid
          required: true
          description: UUID of the document to return
      responses:
        '200':
          description: the requested document
          schema:
            $ref: 'definitions/Document.yaml'
        '400':
          $ref: '#/responses/InvalidRequest'
        '401':
          $ref: '#/responses/PermissionDenied'
        '403':
          $ref: '#/responses/PermissionDenied'
        '404':
          $ref: '#/responses/NotFound'
        '412':
          $ref: '#/responses/PreconditionFailed'
        '422':
          $ref: '#/responses/UnprocessableEntity'
        '500':
          $ref: '#/responses/ServerError'
  /queues/counseling:
    get:
      produces:
        - application/json
      summary: Gets queued list of all customer moves needing services counseling by GBLOC origin
      description: >
        An office services counselor user will be assigned a transportation office that will determine which moves are displayed in their queue based on the origin duty location.  GHC moves will show up here onced they have reached the NEEDS SERVICE COUNSELING status after submission from a customer or created on a customer's behalf.
      operationId: getServicesCounselingQueue
      tags:
        - queues
      parameters:
        - in: query
          name: page
          type: integer
          description: requested page number of paginated move results
        - in: query
          name: perPage
          type: integer
          description: maximum number of moves to show on each page of paginated results
        - in: query
          name: sort
          type: string
          enum:
            [
              lastName,
              dodID,
              branch,
              locator,
              status,
              requestedMoveDate,
              submittedAt,
              originGBLOC,
              originDutyLocation,
              destinationDutyLocation,
              ppmType,
              closeoutInitiated,
              closeoutLocation,
            ]
          description: field that results should be sorted by
        - in: query
          name: order
          type: string
          enum: [asc, desc]
          description: direction of sort order if applied
        - in: query
          name: branch
          type: string
          description: filters by the branch of the move's service member
        - in: query
          name: locator
          type: string
          description: filters to match the unique move code locator
        - in: query
          name: lastName
          type: string
          description: filters using a prefix match on the service member's last name
        - in: query
          name: dodID
          type: string
          description: filters to match the unique service member's DoD ID
        - in: query
          name: requestedMoveDate
          type: string
          description: filters the requested pickup date of a shipment on the move
        - in: query
          name: submittedAt
          type: string
          format: date-time
          description: Start of the submitted at date in the user's local time zone converted to UTC
        - in: query
          name: originGBLOC
          type: string
          description: filters the GBLOC of the service member's origin duty location
        - in: query
          name: originDutyLocation
          type: string
          description: filters the name of the origin duty location on the orders
        - in: query
          name: destinationDutyLocation
          type: string
          description: filters the name of the destination duty location on the orders
        - in: query
          name: status
          type: array
          description: filters the status of the move
          uniqueItems: true
          items:
            type: string
            enum:
              - NEEDS SERVICE COUNSELING
              - SERVICE COUNSELING COMPLETED
        - in: query
          name: needsPPMCloseout
          type: boolean
          description: Only used for Services Counseling queue. If true, show PPM moves that are ready for closeout. Otherwise, show all other moves.
        - in: query
          name: ppmType
          type: string
          enum:
            - FULL
            - PARTIAL
          description: filters PPM type
        - in: query
          name: closeoutInitiated
          type: string
          format: date-time
          description: Latest date that closeout was initiated on a PPM on the move
        - in: query
          name: closeoutLocation
          type: string
          description: closeout location
        - in: query
          name: orderType
          type: string
          description: order type
      responses:
        '200':
          description: Successfully returned all moves matching the criteria
          schema:
            $ref: '#/definitions/QueueMovesResult'
        '403':
          $ref: '#/responses/PermissionDenied'
        '500':
          $ref: '#/responses/ServerError'
  /queues/prime-moves:
    get:
      summary: getPrimeMovesQueue
      description: |
        Gets all moves that have been reviewed and approved by the TOO. The `since` parameter can be used to filter this
        list down to only the moves that have been updated since the provided timestamp. A move will be considered
        updated if the `updatedAt` timestamp on the move or on its orders, shipments, service items, or payment
        requests, is later than the provided date and time.

        **WIP**: Include what causes moves to leave this list. Currently, once the `availableToPrimeAt` timestamp has
        been set, that move will always appear in this list.
      operationId: listPrimeMoves
      tags:
        - queues
      produces:
        - application/json
      parameters:
        - in: query
          name: since
          type: string
          format: date-time
          description: Only return moves updated since this time. Formatted like "2021-07-23T18:30:47.116Z"
        - in: query
          name: page
          type: integer
          description: requested page of results
        - in: query
          name: perPage
          type: integer
          description: results per page
        - in: query
          name: id
          type: string
        - in: query
          name: moveCode
          type: string
        - in: query
          name: orderType
          type: string
          description: order type
      responses:
        '200':
          description: Successfully retrieved moves. A successful fetch might still return zero moves.
          schema:
            $ref: '#/definitions/ListPrimeMovesResult'
        '403':
          $ref: '#/responses/PermissionDenied'
        '500':
          $ref: '#/responses/ServerError'
  /queues/moves:
    get:
      produces:
        - application/json
      summary: Gets queued list of all customer moves by GBLOC origin
      description: >
        An office TOO user will be assigned a transportation office that will determine which moves are displayed in their queue based on the origin duty location.  GHC moves will show up here onced they have reached the submitted status sent by the customer and have move task orders, shipments, and service items to approve.
      operationId: getMovesQueue
      tags:
        - queues
      parameters:
        - in: query
          name: page
          type: integer
          description: requested page of results
        - in: query
          name: perPage
          type: integer
          description: results per page
        - in: query
          name: sort
          type: string
          enum:
            [
              lastName,
              dodID,
              branch,
              locator,
              status,
              originDutyLocation,
              destinationDutyLocation,
              requestedMoveDate,
              appearedInTooAt,
            ]
          description: field that results should be sorted by
        - in: query
          name: order
          type: string
          enum: [asc, desc]
          description: direction of sort order if applied
        - in: query
          name: branch
          type: string
        - in: query
          name: locator
          type: string
        - in: query
          name: lastName
          type: string
        - in: query
          name: dodID
          type: string
        - in: query
          name: originDutyLocation
          type: string
        - in: query
          name: destinationDutyLocation
          type: string
        - in: query
          name: appearedInTooAt
          type: string
          format: date-time
        - in: query
          name: requestedMoveDate
          type: string
          description: filters the requested pickup date of a shipment on the move
        - in: query
          name: status
          type: array
          description: Filtering for the status.
          uniqueItems: true
          items:
            type: string
            enum:
              - SUBMITTED
              - APPROVALS REQUESTED
              - APPROVED
        - in: query
          name: orderType
          type: string
          description: order type
      responses:
        '200':
          description: Successfully returned all moves matching the criteria
          schema:
            $ref: '#/definitions/QueueMovesResult'
        '403':
          $ref: '#/responses/PermissionDenied'
        '500':
          $ref: '#/responses/ServerError'
      x-permissions:
        - update.move
        - create.serviceItem
  /queues/payment-requests:
    get:
      produces:
        - application/json
      summary: Gets queued list of all payment requests by GBLOC origin
      description: >
        An office TIO user will be assigned a transportation office that will determine which payment requests are displayed in their queue based on the origin duty location.
      operationId: getPaymentRequestsQueue
      tags:
        - queues
      parameters:
        - in: query
          name: sort
          type: string
          enum: [lastName, locator, submittedAt, branch, status, dodID, age, originDutyLocation]
          description: field that results should be sorted by
        - in: query
          name: order
          type: string
          enum: [asc, desc]
          description: direction of sort order if applied
        - in: query
          name: page
          type: integer
          description: requested page of results
        - in: query
          name: perPage
          type: integer
          description: number of records to include per page
        - in: query
          name: submittedAt
          type: string
          format: date-time
          description: Start of the submitted at date in the user's local time zone converted to UTC
        - in: query
          name: branch
          type: string
        - in: query
          name: locator
          type: string
        - in: query
          name: lastName
          type: string
        - in: query
          name: dodID
          type: string
        - in: query
          name: destinationDutyLocation
          type: string
        - in: query
          name: originDutyLocation
          type: string
        - in: query
          name: status
          type: array
          description: Filtering for the status.
          uniqueItems: true
          items:
            type: string
            enum:
              - PENDING
              - REVIEWED
              - REVIEWED_AND_ALL_SERVICE_ITEMS_REJECTED
              - PAID
              - DEPRECATED
              - EDI_ERROR
        - in: query
          name: orderType
          type: string
          description: order type
      responses:
        '200':
          description: Successfully returned all moves matching the criteria
          schema:
            $ref: '#/definitions/QueuePaymentRequestsResult'
        '403':
          $ref: '#/responses/PermissionDenied'
        '500':
          $ref: '#/responses/ServerError'
  /moves/search:
    post:
      produces:
        - application/json
      consumes:
        - application/json
      summary: Search moves by locator, DOD ID, or customer name
      description: >
        Search moves by locator, DOD ID, or customer name. Used by QAE and CSR users.
      operationId: searchMoves
      tags:
        - move
      parameters:
        - in: body
          name: body
          schema:
            properties:
              page:
                type: integer
                description: requested page of results
              perPage:
                type: integer
              locator:
                description: Move locator
                type: string
                minLength: 6
                maxLength: 6
                x-nullable: true
              dodID:
                description: DOD ID
                type: string
                minLength: 10
                maxLength: 10
                x-nullable: true
              customerName:
                description: Customer Name
                type: string
                minLength: 1
                x-nullable: true
              status:
                type: array
                description: Filtering for the status.
                uniqueItems: true
                items:
                  type: string
                  enum:
                    - DRAFT
                    - SUBMITTED
                    - APPROVALS REQUESTED
                    - APPROVED
                    - NEEDS SERVICE COUNSELING
                    - SERVICE COUNSELING COMPLETED
                    - PENDING
                    - REVIEWED
                    - REVIEWED_AND_ALL_SERVICE_ITEMS_REJECTED
                    - PAID
                    - DEPRECATED
                    - EDI_ERROR
              originPostalCode:
                type: string
                x-nullable: true
              destinationPostalCode:
                type: string
                x-nullable: true
              branch:
                type: string
                x-nullable: true
              shipmentsCount:
                type: integer
                x-nullable: true
              pickupDate:
                type: string
                format: date-time
                x-nullable: true
              deliveryDate:
                type: string
                format: date-time
                x-nullable: true
              sort:
                type: string
                x-nullable: true
                enum:
                  [
                    customerName,
                    dodID,
                    branch,
                    locator,
                    status,
                    originPostalCode,
                    destinationPostalCode,
                    shipmentsCount,
                  ]
              order:
                type: string
                x-nullable: true
                enum: [asc, desc]
          description: field that results should be sorted by
      responses:
        '200':
          description: Successfully returned all moves matching the criteria
          schema:
            $ref: '#/definitions/SearchMovesResult'
        '403':
          $ref: '#/responses/PermissionDenied'
        '500':
          $ref: '#/responses/ServerError'
  '/tac/valid':
    get:
      summary: Validation of a TAC value
      description: Returns a boolean based on whether a tac value is valid or not
      operationId: tacValidation
      tags:
        - tac
        - order
      parameters:
        - in: query
          name: tac
          type: string
          required: true
          description: The tac value to validate
      responses:
        '200':
          description: Successfully retrieved validation status
          schema:
            $ref: '#/definitions/TacValid'
        '400':
          $ref: '#/responses/InvalidRequest'
        '401':
          $ref: '#/responses/PermissionDenied'
        '403':
          $ref: '#/responses/PermissionDenied'
        '404':
          $ref: '#/responses/NotFound'
        '500':
          $ref: '#/responses/ServerError'
  /transportation-offices:
    get:
      produces:
        - application/json
      summary: Returns the transportation offices matching the search query
      description: Returns the transportation offices matching the search query
      operationId: getTransportationOffices
      tags:
        - transportationOffice
      parameters:
        - in: query
          name: search
          type: string
          required: true
          minLength: 2
          description: Search string for transportation offices
      responses:
        '200':
          description: Successfully retrieved transportation offices
          schema:
            $ref: '#/definitions/TransportationOffices'
        '400':
          $ref: '#/responses/InvalidRequest'
        '401':
          $ref: '#/responses/PermissionDenied'
        '403':
          $ref: '#/responses/PermissionDenied'
        '404':
          $ref: '#/responses/NotFound'
        '500':
          $ref: '#/responses/ServerError'
definitions:
  ClientError:
    type: object
    properties:
      title:
        type: string
      detail:
        type: string
      instance:
        type: string
        format: uuid
    required:
      - title
      - detail
      - instance
  ValidationError:
    allOf:
      - $ref: '#/definitions/ClientError'
      - type: object
    properties:
      invalid_fields:
        type: object
        additionalProperties:
          type: string
    required:
      - invalid_fields
  BackupContact:
    type: object
    properties:
      name:
        type: string
      email:
        type: string
        format: x-email
        example: backupContact@mail.com
      phone:
        type: string
        format: telephone
        pattern: '^[2-9]\d{2}-\d{3}-\d{4}$'
    required:
      - name
      - email
      - phone
  Contractor:
    properties:
      contractNumber:
        type: string
      id:
        format: uuid
        type: string
      name:
        type: string
      type:
        type: string
  Customer:
    type: object
    properties:
      agency:
        type: string
        title: Agency customer is affilated with
      first_name:
        type: string
        example: John
      last_name:
        type: string
        example: Doe
      phone:
        type: string
        format: telephone
        pattern: '^[2-9]\d{2}-\d{3}-\d{4}$'
        x-nullable: true
      email:
        type: string
        format: x-email
        pattern: '^[a-zA-Z0-9._%+-]+@[a-zA-Z0-9.-]+\.[a-zA-Z]{2,}$'
        x-nullable: true
      suffix:
        type: string
        example: Jr.
        x-nullable: true
      middle_name:
        type: string
        example: David
        x-nullable: true
      current_address:
        $ref: 'definitions/Address.yaml'
      backup_contact:
        $ref: '#/definitions/BackupContact'
      id:
        type: string
        format: uuid
        example: c56a4180-65aa-42ec-a945-5fd21dec0538
      dodID:
        type: string
      userID:
        type: string
        format: uuid
        example: c56a4180-65aa-42ec-a945-5fd21dec0538
      eTag:
        type: string
      phoneIsPreferred:
        type: boolean
      emailIsPreferred:
        type: boolean
      secondaryTelephone:
        type: string
        format: telephone
        pattern: '^[2-9]\d{2}-\d{3}-\d{4}$'
        x-nullable: true
      backupAddress:
<<<<<<< HEAD
        $ref: 'definitions/Address.yaml'
=======
        $ref: "definitions/Address.yaml"
  CreatedCustomer:
    type: object
    properties:
      affiliation:
        type: string
        title: Branch of service customer is affilated with
      firstName:
        type: string
        example: John
      lastName:
        type: string
        example: Doe
      telephone:
        type: string
        format: telephone
        pattern: '^[2-9]\d{2}-\d{3}-\d{4}$'
        x-nullable: true
      personalEmail:
        type: string
        format: x-email
        pattern: '^[a-zA-Z0-9._%+-]+@[a-zA-Z0-9.-]+\.[a-zA-Z]{2,}$'
      suffix:
        type: string
        example: Jr.
        x-nullable: true
      middleName:
        type: string
        example: David
        x-nullable: true
      residentialAddress:
        $ref: "definitions/Address.yaml"
      backupContact:
        $ref: "#/definitions/BackupContact"
      id:
        type: string
        format: uuid
        example: c56a4180-65aa-42ec-a945-5fd21dec0538
      edipi:
        type: string
        x-nullable: true
      userID:
        type: string
        format: uuid
        example: c56a4180-65aa-42ec-a945-5fd21dec0538
      oktaID:
        type: string
      oktaEmail:
        type: string
      phoneIsPreferred:
        type: boolean
      emailIsPreferred:
        type: boolean
      secondaryTelephone:
        type: string
        format: telephone
        pattern: '^[2-9]\d{2}-\d{3}-\d{4}$'
        x-nullable: true
      backupAddress:
        $ref: "definitions/Address.yaml"
>>>>>>> 1fe4f06d
  UpdateCustomerPayload:
    type: object
    properties:
      first_name:
        type: string
        example: John
      last_name:
        type: string
        example: Doe
      phone:
        type: string
        format: telephone
        pattern: '^[2-9]\d{2}-\d{3}-\d{4}$'
        x-nullable: true
      email:
        type: string
        format: x-email
        pattern: '^[a-zA-Z0-9._%+-]+@[a-zA-Z0-9.-]+\.[a-zA-Z]{2,}$'
        x-nullable: true
      suffix:
        type: string
        example: Jr.
        x-nullable: true
      middle_name:
        type: string
        example: David
        x-nullable: true
      current_address:
        allOf:
          - $ref: 'definitions/Address.yaml'
      backup_contact:
        $ref: '#/definitions/BackupContact'
      phoneIsPreferred:
        type: boolean
      emailIsPreferred:
        type: boolean
      secondaryTelephone:
        type: string
        format: telephone
        pattern: '^[2-9]\d{2}-\d{3}-\d{4}$'
        x-nullable: true
      backupAddress:
        allOf:
<<<<<<< HEAD
          - $ref: 'definitions/Address.yaml'
=======
          - $ref: "definitions/Address.yaml"
  CreateCustomerPayload:
    type: object
    properties:
      affiliation:
        $ref: "definitions/Affiliation.yaml"
      edipi:
        type: string
        example: John
        x-nullable: true
      firstName:
        type: string
        example: John
      middleName:
        type: string
        example: David
        x-nullable: true
      lastName:
        type: string
        example: Doe
      suffix:
        type: string
        example: Jr.
        x-nullable: true
      telephone:
        type: string
        format: telephone
        pattern: '^[2-9]\d{2}-\d{3}-\d{4}$'
        x-nullable: true
      secondaryTelephone:
        type: string
        format: telephone
        pattern: '^[2-9]\d{2}-\d{3}-\d{4}$'
        x-nullable: true
      personalEmail:
        type: string
        format: x-email
        example: personalEmail@email.com
        pattern: '^[a-zA-Z0-9._%+-]+@[a-zA-Z0-9.-]+\.[a-zA-Z]{2,}$'
      phoneIsPreferred:
        type: boolean
      emailIsPreferred:
        type: boolean
      residentialAddress:
        allOf:
          - $ref: "definitions/Address.yaml"
      backupContact:
        $ref: "#/definitions/BackupContact"
      backupMailingAddress:
        allOf:
          - $ref: "definitions/Address.yaml"
      createOktaAccount:
        type: boolean
>>>>>>> 1fe4f06d
  Entitlements:
    properties:
      id:
        example: 571008b1-b0de-454d-b843-d71be9f02c04
        format: uuid
        type: string
      authorizedWeight:
        example: 2000
        type: integer
        x-formatting: weight
        x-nullable: true
      dependentsAuthorized:
        example: true
        type: boolean
        x-nullable: true
      nonTemporaryStorage:
        example: false
        type: boolean
        x-nullable: true
      privatelyOwnedVehicle:
        example: false
        type: boolean
        x-nullable: true
      proGearWeight:
        example: 2000
        type: integer
        x-formatting: weight
      proGearWeightSpouse:
        example: 500
        type: integer
        x-formatting: weight
      storageInTransit:
        example: 90
        type: integer
        x-nullable: true
      totalWeight:
        example: 500
        type: integer
        x-formatting: weight
      totalDependents:
        example: 2
        type: integer
      requiredMedicalEquipmentWeight:
        example: 500
        type: integer
        x-formatting: weight
      organizationalClothingAndIndividualEquipment:
        example: true
        type: boolean
      eTag:
        type: string
    type: object
  Error:
    properties:
      message:
        type: string
    required:
      - message
    type: object
  Grade:
    type: string
    x-nullable: true
    title: grade
    enum:
      - E_1
      - E_2
      - E_3
      - E_4
      - E_5
      - E_6
      - E_7
      - E_8
      - E_9
      - E_9_SPECIAL_SENIOR_ENLISTED
      - O_1_ACADEMY_GRADUATE
      - O_2
      - O_3
      - O_4
      - O_5
      - O_6
      - O_7
      - O_8
      - O_9
      - O_10
      - W_1
      - W_2
      - W_3
      - W_4
      - W_5
      - AVIATION_CADET
      - CIVILIAN_EMPLOYEE
      - ACADEMY_CADET
      - MIDSHIPMAN
    x-display-value:
      E_1: E-1
      E_2: E-2
      E_3: E-3
      E_4: E-4
      E_5: E-5
      E_6: E-6
      E_7: E-7
      E_8: E-8
      E_9: E-9
      E_9_SPECIAL_SENIOR_ENLISTED: E-9 (Special Senior Enlisted)
      O_1_ACADEMY_GRADUATE: O-1 or Service Academy Graduate
      O_2: O-2
      O_3: O-3
      O_4: O-4
      O_5: O-5
      O_6: O-6
      O_7: O-7
      O_8: O-8
      O_9: O-9
      O_10: O-10
      W_1: W-1
      W_2: W-2
      W_3: W-3
      W_4: W-4
      W_5: W-5
      AVIATION_CADET: Aviation Cadet
      CIVILIAN_EMPLOYEE: Civilian Employee
      ACADEMY_CADET: Service Academy Cadet
      MIDSHIPMAN: Midshipman
  Move:
    properties:
      id:
        example: 1f2270c7-7166-40ae-981e-b200ebdf3054
        format: uuid
        type: string
      serviceCounselingCompletedAt:
        format: date-time
        type: string
        x-nullable: true
      availableToPrimeAt:
        format: date-time
        type: string
        x-nullable: true
      billableWeightsReviewedAt:
        format: date-time
        type: string
        x-nullable: true
      contractorId:
        type: string
        format: uuid
        x-nullable: true
      contractor:
        $ref: '#/definitions/Contractor'
      locator:
        type: string
        example: '1K43AR'
      ordersId:
        type: string
        format: uuid
        example: c56a4180-65aa-42ec-a945-5fd21dec0538
      orders:
        $ref: '#/definitions/Order'
      referenceId:
        example: 1001-3456
        type: string
        x-nullable: true
      status:
        $ref: '#/definitions/MoveStatus'
      excess_weight_qualified_at:
        type: string
        format: date-time
        description: Timestamp of when the estimated shipment weights of the move reached 90% of the weight allowance
        x-nullable: true
      excess_weight_acknowledged_at:
        type: string
        format: date-time
        description: Timestamp of when the TOO acknowledged the excess weight risk by either dismissing the alert or updating the max billable weight
        x-nullable: true
      tioRemarks:
        type: string
        example: approved additional weight
        x-nullable: true
      financialReviewFlag:
        type: boolean
        example: false
        description: This flag is set by office users if a move should be reviewed by a Financial Office
        x-nullable: false
        readOnly: true
      financialReviewRemarks:
        type: string
        example: Destination address is too far from duty location
        x-nullable: true
        readOnly: true
      closeoutOffice:
        $ref: 'definitions/TransportationOffice.yaml'
      closeoutOfficeId:
        type: string
        format: uuid
        description: The transportation office that will handle reviewing PPM Closeout documentation for Army and Air Force service members
        x-nullable: true
      approvalsRequestedAt:
        type: string
        format: date-time
        description: The time at which a move is sent back to the TOO becuase the prime added a new service item for approval
        x-nullable: true
      createdAt:
        type: string
        format: date-time
      submittedAt:
        type: string
        format: date-time
        x-nullable: true
      updatedAt:
        type: string
        format: date-time
      eTag:
        type: string
  MoveHistory:
    properties:
      id:
        description: move ID
        example: 1f2270c7-7166-40ae-981e-b200ebdf3054
        format: uuid
        type: string
      historyRecords:
        description: A list of MoveAuditHistory's connected to the move.
        $ref: '#/definitions/MoveAuditHistories'
      locator:
        description: move locator
        type: string
        example: '1K43AR'
      referenceId:
        description: move referenceID
        example: 1001-3456
        type: string
        x-nullable: true
  MoveHistoryResult:
    type: object
    properties:
      page:
        type: integer
      perPage:
        type: integer
      totalCount:
        type: integer
      id:
        description: move ID
        example: 1f2270c7-7166-40ae-981e-b200ebdf3054
        format: uuid
        type: string
      historyRecords:
        description: A list of MoveAuditHistory's connected to the move.
        $ref: '#/definitions/MoveAuditHistories'
      locator:
        description: move locator
        type: string
        example: '1K43AR'
      referenceId:
        description: move referenceID
        example: 1001-3456
        type: string
        x-nullable: true
  MoveAuditHistories:
    type: array
    items:
      $ref: '#/definitions/MoveAuditHistory'
  MoveAuditHistory:
    properties:
      id:
        description: id from audity_history table
        example: 1f2270c7-7166-40ae-981e-b200ebdf3054
        format: uuid
        type: string
      schemaName:
        description: Database schema audited table for this event is in
        type: string
      tableName:
        description: name of database table that was changed
        type: string
      relId:
        description: relation OID. Table OID (object identifier). Changes with drop/create.
        type: integer
      objectId:
        description: id column for the tableName where the data was changed
        example: 1f2270c7-7166-40ae-981e-b200ebdf3054
        format: uuid
        type: string
        x-nullable: true
      sessionUserId:
        example: 1f2270c7-7166-40ae-981e-b200ebdf3054
        format: uuid
        type: string
        x-nullable: true
      sessionUserFirstName:
        example: foo
        type: string
        x-nullable: true
      sessionUserLastName:
        example: bar
        type: string
        x-nullable: true
      sessionUserEmail:
        example: foobar@example.com
        type: string
        x-nullable: true
      sessionUserTelephone:
        format: telephone
        type: string
        pattern: '^[2-9]\d{2}-\d{3}-\d{4}$'
        x-nullable: true
      context:
        type: array
        items:
          type: object
          additionalProperties:
            type: string
        x-nullable: true
      contextId:
        description: id column for the context table the record belongs to
        example: 1f2270c7-7166-40ae-981e-b200ebdf3054
        type: string
        x-nullable: true
      eventName:
        description: API endpoint name that was called to make the change
        type: string
        x-nullable: true
      actionTstampTx:
        description: Transaction start timestamp for tx in which audited event occurred
        type: string
        format: date-time
      actionTstampStm:
        description: Statement start timestamp for tx in which audited event occurred
        type: string
        format: date-time
      actionTstampClk:
        description: Wall clock time at which audited event's trigger call occurred
        type: string
        format: date-time
      transactionId:
        description: Identifier of transaction that made the change. May wrap, but unique paired with action_tstamp_tx.
        type: integer
        x-nullable: true
      action:
        description: Action type; I = insert, D = delete, U = update, T = truncate
        type: string
      oldValues:
        description: A list of (old/previous) MoveAuditHistoryItem's for a record before the change.
        type: object
        additionalProperties: true
        x-nullable: true
      changedValues:
        description: A list of (changed/updated) MoveAuditHistoryItem's for a record after the change.
        type: object
        additionalProperties: true
        x-nullable: true
      statementOnly:
        description: true if audit event is from an FOR EACH STATEMENT trigger, false for FOR EACH ROW'
        type: boolean
        example: false
  MoveAuditHistoryItems:
    type: array
    items:
      $ref: '#/definitions/MoveAuditHistoryItem'
  MoveAuditHistoryItem:
    properties:
      columnName:
        type: string
      columnValue:
        type: string
  MoveStatus:
    type: string
    enum:
      - DRAFT
      - NEEDS SERVICE COUNSELING
      - SERVICE COUNSELING COMPLETED
      - SUBMITTED
      - APPROVALS REQUESTED
      - APPROVED
      - CANCELED
      - PENDING
      - REVIEWED
      - SENT_TO_GEX
      - RECEIVED_BY_GEX
      - PAID
      - REVIEWED_AND_ALL_SERVICE_ITEMS_REJECTED
      - EDI_ERROR
      - DEPRECATED
      - ERROR
      - REJECTED
      - PAYMENT REQUESTED
  DeptIndicator:
    type: string
    title: Dept. indicator
    x-nullable: true
    enum:
      - NAVY_AND_MARINES
      - ARMY
      - ARMY_CORPS_OF_ENGINEERS
      - AIR_AND_SPACE_FORCE
      - COAST_GUARD
      - OFFICE_OF_SECRETARY_OF_DEFENSE
    x-display-value:
      NAVY_AND_MARINES: 17 Navy and Marine Corps
      ARMY: 21 Army
      ARMY_CORPS_OF_ENGINEERS: 96 Army Corps of Engineers
      AIR_AND_SPACE_FORCE: 57 Air Force and Space Force
      COAST_GUARD: 70 Coast Guard
      OFFICE_OF_SECRETARY_OF_DEFENSE: 97 Office of the Secretary of Defense
  OrdersTypeDetail:
    type: string
    title: Orders type detail
    x-nullable: true
    enum:
      - HHG_PERMITTED
      - PCS_TDY
      - HHG_RESTRICTED_PROHIBITED
      - HHG_RESTRICTED_AREA
      - INSTRUCTION_20_WEEKS
      - HHG_PROHIBITED_20_WEEKS
      - DELAYED_APPROVAL
    x-display-value:
      HHG_PERMITTED: Shipment of HHG Permitted
      PCS_TDY: PCS with TDY Enroute
      HHG_RESTRICTED_PROHIBITED: Shipment of HHG Restricted or Prohibited
      HHG_RESTRICTED_AREA: HHG Restricted Area-HHG Prohibited
      INSTRUCTION_20_WEEKS: Course of Instruction 20 Weeks or More
      HHG_PROHIBITED_20_WEEKS: Shipment of HHG Prohibited but Authorized within 20 weeks
      DELAYED_APPROVAL: Delayed Approval 20 Weeks or More
  Order:
    properties:
      id:
        example: 1f2270c7-7166-40ae-981e-b200ebdf3054
        format: uuid
        type: string
      customerID:
        example: c56a4180-65aa-42ec-a945-5fd21dec0538
        format: uuid
        type: string
      customer:
        $ref: '#/definitions/Customer'
      moveCode:
        type: string
        example: 'H2XFJF'
      first_name:
        type: string
        example: John
        readOnly: true
      last_name:
        type: string
        example: Doe
        readOnly: true
      grade:
        $ref: '#/definitions/Grade'
      agency:
        $ref: 'definitions/Affiliation.yaml'
      entitlement:
        $ref: '#/definitions/Entitlements'
      destinationDutyLocation:
        $ref: 'definitions/DutyLocation.yaml'
      originDutyLocation:
        $ref: 'definitions/DutyLocation.yaml'
      originDutyLocationGBLOC:
        $ref: '#/definitions/GBLOC'
      moveTaskOrderID:
        example: c56a4180-65aa-42ec-a945-5fd21dec0538
        format: uuid
        type: string
      uploaded_order_id:
        example: c56a4180-65aa-42ec-a945-5fd21dec0538
        format: uuid
        type: string
      uploadedAmendedOrderID:
        example: c56a4180-65aa-42ec-a945-5fd21dec0538
        format: uuid
        type: string
        x-nullable: true
      amendedOrdersAcknowledgedAt:
        type: string
        format: date-time
        x-nullable: true
      order_number:
        type: string
        x-nullable: true
        example: '030-00362'
      order_type:
        $ref: 'definitions/OrdersType.yaml'
      order_type_detail:
        $ref: '#/definitions/OrdersTypeDetail'
        x-nullable: true
      date_issued:
        type: string
        format: date
        example: '2020-01-01'
      report_by_date:
        type: string
        format: date
        example: '2020-01-01'
      department_indicator:
        $ref: '#/definitions/DeptIndicator'
        x-nullable: true
      tac:
        type: string
        title: TAC
        example: 'F8J1'
        x-nullable: true
      sac:
        type: string
        title: SAC
        example: 'N002214CSW32Y9'
        x-nullable: true
      ntsTac:
        type: string
        title: NTS TAC
        example: 'F8J1'
        x-nullable: true
      ntsSac:
        type: string
        title: NTS SAC
        example: 'N002214CSW32Y9'
        x-nullable: true
      has_dependents:
        type: boolean
        example: false
        title: Are dependents included in your orders?
      spouse_has_pro_gear:
        type: boolean
        example: false
        title: Do you have a spouse who will need to move items related to their occupation (also known as spouse pro-gear)?
      supplyAndServicesCostEstimate:
        type: string
      packingAndShippingInstructions:
        type: string
      methodOfPayment:
        type: string
      naics:
        type: string
      eTag:
        type: string
    type: object
  CounselingUpdateOrderPayload:
    type: object
    properties:
      issueDate:
        type: string
        description: The date and time that these orders were cut.
        format: date
        example: '2018-04-26'
        title: Orders date
      reportByDate:
        type: string
        description: Report By Date
        format: date
        example: '2018-04-26'
        title: Report-by date
      ordersType:
        $ref: 'definitions/OrdersType.yaml'
      ordersTypeDetail:
        $ref: '#/definitions/OrdersTypeDetail'
      ordersNumber:
        type: string
        title: Orders Number
        x-nullable: true
        example: '030-00362'
      departmentIndicator:
        $ref: '#/definitions/DeptIndicator'
        x-nullable: true
      originDutyLocationId:
        type: string
        format: uuid
        example: c56a4180-65aa-42ec-a945-5fd21dec0538
      newDutyLocationId:
        type: string
        format: uuid
        example: c56a4180-65aa-42ec-a945-5fd21dec0538
      tac:
        type: string
        title: HHG TAC
        minLength: 4
        maxLength: 4
        example: 'F8J1'
        x-nullable: true
      sac:
        title: HHG SAC
        example: 'N002214CSW32Y9'
        $ref: definitions/NullableString.yaml
      ntsTac:
        title: NTS TAC
        minLength: 4
        maxLength: 4
        example: 'F8J1'
        $ref: definitions/NullableString.yaml
      ntsSac:
        title: NTS SAC
        example: 'N002214CSW32Y9'
        $ref: definitions/NullableString.yaml
      grade:
        $ref: '#/definitions/Grade'
    required:
      - issueDate
      - reportByDate
      - ordersType
      - originDutyLocationId
      - newDutyLocationId
  UpdateOrderPayload:
    type: object
    properties:
      issueDate:
        type: string
        description: The date and time that these orders were cut.
        format: date
        example: '2018-04-26'
        title: Orders date
      reportByDate:
        type: string
        description: Report By Date
        format: date
        example: '2018-04-26'
        title: Report-by date
      ordersType:
        $ref: 'definitions/OrdersType.yaml'
      ordersTypeDetail:
        $ref: '#/definitions/OrdersTypeDetail'
      originDutyLocationId:
        type: string
        format: uuid
        example: c56a4180-65aa-42ec-a945-5fd21dec0538
      newDutyLocationId:
        type: string
        format: uuid
        example: c56a4180-65aa-42ec-a945-5fd21dec0538
      ordersNumber:
        type: string
        title: Orders Number
        x-nullable: true
        example: '030-00362'
      tac:
        type: string
        title: HHG TAC
        minLength: 4
        maxLength: 4
        example: 'F8J1'
        x-nullable: true
      sac:
        title: HHG SAC
        example: 'N002214CSW32Y9'
        $ref: definitions/NullableString.yaml
      ntsTac:
        title: NTS TAC
        minLength: 4
        maxLength: 4
        example: 'F8J1'
        $ref: definitions/NullableString.yaml
      ntsSac:
        title: NTS SAC
        example: 'N002214CSW32Y9'
        $ref: definitions/NullableString.yaml
      departmentIndicator:
        $ref: '#/definitions/DeptIndicator'
        x-nullable: true
      ordersAcknowledgement:
        description: Confirmation that the new amended orders were reviewed after previously approving the original orders
        type: boolean
        x-nullable: true
      grade:
        $ref: '#/definitions/Grade'
    required:
      - issueDate
      - reportByDate
      - ordersType
      - newDutyLocationId
      - originDutyLocationId
  UpdateAllowancePayload:
    type: object
    properties:
      grade:
        $ref: '#/definitions/Grade'
      dependentsAuthorized:
        type: boolean
        x-nullable: true
      agency:
        $ref: 'definitions/Affiliation.yaml'
      proGearWeight:
        description: unit is in lbs
        example: 2000
        type: integer
        minimum: 0
        maximum: 2000
        x-formatting: weight
        x-nullable: true
      proGearWeightSpouse:
        description: unit is in lbs
        example: 500
        type: integer
        minimum: 0
        maximum: 500
        x-formatting: weight
        x-nullable: true
      requiredMedicalEquipmentWeight:
        description: unit is in lbs
        example: 2000
        type: integer
        minimum: 0
        x-formatting: weight
      organizationalClothingAndIndividualEquipment:
        description: only for Army
        type: boolean
        x-nullable: true
      storageInTransit:
        description: the number of storage in transit days that the customer is entitled to for a given shipment on their move
        type: integer
        minimum: 0
  UpdateBillableWeightPayload:
    type: object
    properties:
      authorizedWeight:
        description: unit is in lbs
        example: 2000
        minimum: 1
        type: integer
        x-formatting: weight
        x-nullable: true
  UpdateMaxBillableWeightAsTIOPayload:
    type: object
    properties:
      authorizedWeight:
        description: unit is in lbs
        example: 2000
        minimum: 1
        type: integer
        x-formatting: weight
        x-nullable: true
      tioRemarks:
        description: TIO remarks for updating the max billable weight
        example: Increasing max billable weight
        type: string
        minLength: 1
        x-nullable: true
    required:
      - authorizedWeight
      - tioRemarks
  CounselingUpdateAllowancePayload:
    type: object
    properties:
      grade:
        $ref: '#/definitions/Grade'
      dependentsAuthorized:
        type: boolean
        x-nullable: true
      agency:
        $ref: 'definitions/Affiliation.yaml'
      proGearWeight:
        minimum: 0
        maximum: 2000
        description: unit is in lbs
        example: 2000
        type: integer
        x-formatting: weight
        x-nullable: true
      proGearWeightSpouse:
        minimum: 0
        maximum: 500
        description: unit is in lbs
        example: 2000
        type: integer
        x-formatting: weight
        x-nullable: true
      requiredMedicalEquipmentWeight:
        minimum: 0
        description: unit is in lbs
        example: 2000
        type: integer
        x-formatting: weight
      organizationalClothingAndIndividualEquipment:
        description: only for Army
        type: boolean
        x-nullable: true
      storageInTransit:
        description: the number of storage in transit days that the customer is entitled to for a given shipment on their move
        type: integer
        minimum: 0
  MoveTaskOrder:
    description: The Move (MoveTaskOrder)
    properties:
      id:
        example: 1f2270c7-7166-40ae-981e-b200ebdf3054
        format: uuid
        type: string
      createdAt:
        format: date-time
        type: string
      orderID:
        example: c56a4180-65aa-42ec-a945-5fd21dec0538
        format: uuid
        type: string
      locator:
        type: string
        example: '1K43AR'
      referenceId:
        example: 1001-3456
        type: string
      serviceCounselingCompletedAt:
        format: date-time
        type: string
        x-nullable: true
      availableToPrimeAt:
        format: date-time
        type: string
        x-nullable: true
      updatedAt:
        format: date-time
        type: string
      destinationAddress:
        $ref: 'definitions/Address.yaml'
      pickupAddress:
        $ref: 'definitions/Address.yaml'
      destinationDutyLocation:
        example: 1f2270c7-7166-40ae-981e-b200ebdf3054
        format: uuid
        type: string
      originDutyLocation:
        example: 1f2270c7-7166-40ae-981e-b200ebdf3054
        format: uuid
        type: string
      entitlements:
        $ref: '#/definitions/Entitlements'
      requestedPickupDate:
        format: date
        type: string
      tioRemarks:
        type: string
        example: approved additional weight
        x-nullable: true
      eTag:
        type: string
    type: object
  MoveTaskOrders:
    items:
      $ref: '#/definitions/MoveTaskOrder'
    type: array
  PaymentRequest:
    properties:
      proofOfServiceDocs:
        $ref: '#/definitions/ProofOfServiceDocs'
      id:
        example: c56a4180-65aa-42ec-a945-5fd21dec0538
        format: uuid
        readOnly: true
        type: string
      isFinal:
        default: false
        type: boolean
      moveTaskOrder:
        $ref: '#/definitions/Move'
      moveTaskOrderID:
        example: c56a4180-65aa-42ec-a945-5fd21dec0538
        format: uuid
        type: string
      rejectionReason:
        example: documentation was incomplete
        type: string
        x-nullable: true
      serviceItems:
        $ref: '#/definitions/PaymentServiceItems'
      status:
        $ref: '#/definitions/PaymentRequestStatus'
      paymentRequestNumber:
        example: 1234-5678-1
        readOnly: true
        type: string
      recalculationOfPaymentRequestID:
        example: c56a4180-65aa-42ec-a945-5fd21dec0538
        format: uuid
        type: string
        readOnly: true
        x-nullable: true
      eTag:
        type: string
      reviewedAt:
        format: date-time
        type: string
        x-nullable: true
      createdAt:
        format: date-time
        type: string
    type: object
  PaymentRequests:
    items:
      $ref: '#/definitions/PaymentRequest'
    type: array
  PaymentServiceItems:
    items:
      $ref: '#/definitions/PaymentServiceItem'
    type: array
  PaymentServiceItem:
    properties:
      id:
        example: c56a4180-65aa-42ec-a945-5fd21dec0538
        format: uuid
        readOnly: true
        type: string
      createdAt:
        format: date-time
        type: string
      paymentRequestID:
        example: c56a4180-65aa-42ec-a945-5fd21dec0538
        format: uuid
        type: string
      mtoServiceItemID:
        example: c56a4180-65aa-42ec-a945-5fd21dec0538
        format: uuid
        type: string
      mtoServiceItemCode:
        example: DLH
        type: string
      mtoServiceItemName:
        example: Move management
        type: string
      mtoShipmentType:
        $ref: 'definitions/MTOShipmentType.yaml'
      mtoShipmentID:
        type: string
        format: uuid
        example: c56a4180-65aa-42ec-a945-5fd21dec0538
        x-nullable: true
      status:
        $ref: 'definitions/PaymentServiceItemStatus.yaml'
      priceCents:
        type: integer
        format: cents
        title: Price of the service item in cents
        x-nullable: true
      rejectionReason:
        example: documentation was incomplete
        type: string
        x-nullable: true
      referenceID:
        example: 1234-5678-c56a4180
        readOnly: true
        format: string
      paymentServiceItemParams:
        $ref: 'definitions/PaymentServiceItemParams.yaml'
      eTag:
        type: string
    type: object
  PaymentRequestStatus:
    $ref: 'definitions/PaymentRequestStatus.yaml'
  ProofOfServiceDocs:
    items:
      $ref: '#/definitions/ProofOfServiceDoc'
    type: array
  ProofOfServiceDoc:
    properties:
      isWeightTicket:
        type: boolean
      uploads:
        items:
          $ref: 'definitions/Upload.yaml'
        type: array
  ShipmentsPaymentSITBalance:
    items:
      $ref: '#/definitions/ShipmentPaymentSITBalance'
    type: array
  ShipmentPaymentSITBalance:
    properties:
      shipmentID:
        type: string
        format: uuid
      totalSITDaysAuthorized:
        type: integer
      totalSITDaysRemaining:
        type: integer
      totalSITEndDate:
        type: string
        format: date
        x-nullable: true
      pendingSITDaysInvoiced:
        type: integer
      pendingBilledStartDate:
        type: string
        format: date
        x-nullable: true
      pendingBilledEndDate:
        type: string
        format: date
        x-nullable: true
      previouslyBilledDays:
        type: integer
        x-nullable: true
      previouslyBilledStartDate:
        type: string
        format: date
        x-nullable: true
      previouslyBilledEndDate:
        type: string
        format: date
        x-nullable: true
  UpdateShipment:
    type: object
    properties:
      shipmentType:
        $ref: 'definitions/MTOShipmentType.yaml'
      requestedPickupDate:
        format: date
        type: string
        x-nullable: true
      requestedDeliveryDate:
        format: date
        type: string
        x-nullable: true
      customerRemarks:
        type: string
        example: handle with care
        x-nullable: true
      counselorRemarks:
        type: string
        example: counselor approved
        x-nullable: true
      billableWeightCap:
        type: integer
        description: estimated weight of the shuttle service item provided by the prime
        example: 2500
        x-formatting: weight
        x-nullable: true
      billableWeightJustification:
        type: string
        example: more weight than expected
        x-nullable: true
      pickupAddress:
        allOf:
          - $ref: 'definitions/Address.yaml'
      destinationAddress:
        allOf:
          - $ref: 'definitions/Address.yaml'
      secondaryDeliveryAddress:
        allOf:
          - $ref: 'definitions/Address.yaml'
      secondaryPickupAddress:
        allOf:
          - $ref: 'definitions/Address.yaml'
      hasSecondaryPickupAddress:
        type: boolean
        x-nullable: true
        x-omitempty: false
      hasSecondaryDeliveryAddress:
        type: boolean
        x-nullable: true
        x-omitempty: false
      actualProGearWeight:
        type: integer
        x-nullable: true
        x-omitempty: false
      actualSpouseProGearWeight:
        type: integer
        x-nullable: true
        x-omitempty: false
      destinationType:
        $ref: 'definitions/DestinationType.yaml'
      agents:
        $ref: 'definitions/MTOAgents.yaml'
        x-nullable: true
      tacType:
        $ref: 'definitions/LOATypeNullable.yaml'
      sacType:
        $ref: 'definitions/LOATypeNullable.yaml'
      usesExternalVendor:
        type: boolean
        example: false
        x-nullable: true
      serviceOrderNumber:
        type: string
        x-nullable: true
      ntsRecordedWeight:
        description: The previously recorded weight for the NTS Shipment. Used for NTS Release to know what the previous primeActualWeight or billable weight was.
        example: 2000
        type: integer
        x-formatting: weight
        x-nullable: true
      storageFacility:
        x-nullable: true
        $ref: 'definitions/StorageFacility.yaml'
      ppmShipment:
        $ref: '#/definitions/UpdatePPMShipment'
  UpdatePPMShipment:
    type: object
    properties:
      expectedDepartureDate:
        description: >
          Date the customer expects to move.
        format: date
        type: string
        x-nullable: true
      actualMoveDate:
        format: date
        type: string
        x-nullable: true
      pickupPostalCode:
        description: zip code
        format: zip
        type: string
        title: ZIP
        example: '90210'
        pattern: ^(\d{5})$
        x-nullable: true
      secondaryPickupPostalCode:
        format: zip
        type: string
        title: ZIP
        example: '90210'
        pattern: ^(\d{5})$
        x-nullable: true
      destinationPostalCode:
        format: zip
        type: string
        title: ZIP
        example: '90210'
        pattern: ^(\d{5})$
        x-nullable: true
      secondaryDestinationPostalCode:
        format: zip
        type: string
        title: ZIP
        example: '90210'
        pattern: ^(\d{5})$
        x-nullable: true
      w2Address:
        x-nullable: true
        $ref: 'definitions/Address.yaml'
      sitExpected:
        type: boolean
        x-nullable: true
      sitLocation:
        allOf:
          - $ref: 'definitions/SITLocationType.yaml'
          - x-nullable: true
      sitEstimatedWeight:
        type: integer
        example: 2000
        x-nullable: true
      sitEstimatedEntryDate:
        format: date
        type: string
        x-nullable: true
      sitEstimatedDepartureDate:
        format: date
        type: string
        x-nullable: true
      estimatedWeight:
        type: integer
        example: 4200
        x-nullable: true
      hasProGear:
        description: >
          Indicates whether PPM shipment has pro gear.
        type: boolean
        x-nullable: true
      proGearWeight:
        type: integer
        x-nullable: true
      spouseProGearWeight:
        type: integer
        x-nullable: true
      hasRequestedAdvance:
        description: >
          Indicates whether an advance has been requested for the PPM shipment.
        type: boolean
        x-nullable: true
      advanceAmountRequested:
        description: >
          The amount request for an advance, or null if no advance is requested
        type: integer
        format: cents
        x-nullable: true
      advanceStatus:
        $ref: 'definitions/PPMAdvanceStatus.yaml'
        x-nullable: true
  UpdateWeightTicket:
    type: object
    properties:
      emptyWeight:
        description: Weight of the vehicle when empty.
        type: integer
        minimum: 0
      fullWeight:
        description: The weight of the vehicle when full.
        type: integer
        minimum: 0
      ownsTrailer:
        description: Indicates if the customer used a trailer they own for the move.
        type: boolean
      trailerMeetsCriteria:
        description: Indicates if the trailer that the customer used meets all the criteria to be claimable.
        type: boolean
      status:
        $ref: 'definitions/PPMDocumentStatus.yaml'
      reason:
        description: The reason the services counselor has excluded or rejected the item.
        type: string
      adjustedNetWeight:
        description: Indicates the adjusted net weight of the vehicle
        type: integer
        minimum: 0
      netWeightRemarks:
        description: Remarks explaining any edits made to the net weight
        type: string
      allowableWeight:
        description: Indicates the maximum reimbursable weight of the shipment
        type: integer
        minimum: 0
  UpdateMovingExpense:
    type: object
    properties:
      amount:
        description: The total amount of the expense as indicated on the receipt
        type: integer
      sitStartDate:
        description: The date the shipment entered storage, applicable for the `STORAGE` movingExpenseType only
        type: string
        format: date
      sitEndDate:
        description: The date the shipment exited storage, applicable for the `STORAGE` movingExpenseType only
        type: string
        format: date
      status:
        $ref: 'definitions/PPMDocumentStatus.yaml'
      reason:
        description: The reason the services counselor has excluded or rejected the item.
        type: string
  UpdateProGearWeightTicket:
    type: object
    properties:
      belongsToSelf:
        description: Indicates if this information is for the customer's own pro-gear, otherwise, it's the spouse's.
        type: boolean
      hasWeightTickets:
        description: Indicates if the user has a weight ticket for their pro-gear, otherwise they have a constructed weight.
        type: boolean
      weight:
        description: Weight of the pro-gear contained in the shipment.
        type: integer
        minimum: 0
      status:
        $ref: 'definitions/PPMDocumentStatus.yaml'
      reason:
        description: The reason the services counselor has excluded or rejected the item.
        type: string
  MTOShipments:
    items:
      $ref: 'definitions/MTOShipment.yaml'
    type: array
  CreateMTOShipment:
    type: object
    properties:
      moveTaskOrderID:
        description: The ID of the move this new shipment is for.
        example: 1f2270c7-7166-40ae-981e-b200ebdf3054
        format: uuid
        type: string
      requestedPickupDate:
        description: >
          The customer's preferred pickup date. Other dates, such as required delivery date and (outside MilMove) the
          pack date, are derived from this date.
        format: date
        type: string
        x-nullable: true
      requestedDeliveryDate:
        description: >
          The customer's preferred delivery date.
        format: date
        type: string
        x-nullable: true
      customerRemarks:
        description: |
          The customer can use the customer remarks field to inform the services counselor and the movers about any
          special circumstances for this shipment. Typical examples:
            * bulky or fragile items,
            * weapons,
            * access info for their address.
          Customer enters this information during onboarding. Optional field.
        type: string
        example: handle with care
        x-nullable: true
      counselorRemarks:
        description: |
          The counselor can use the counselor remarks field to inform the movers about any
          special circumstances for this shipment. Typical examples:
            * bulky or fragile items,
            * weapons,
            * access info for their address.
          Counselors enters this information when creating or editing an MTO Shipment. Optional field.
        type: string
        example: handle with care
        x-nullable: true
      agents:
        $ref: 'definitions/MTOAgents.yaml'
      mtoServiceItems:
        $ref: 'definitions/MTOServiceItems.yaml'
      pickupAddress:
        description: The address where the movers should pick up this shipment.
        allOf:
          - $ref: 'definitions/Address.yaml'
      destinationAddress:
        description: Where the movers should deliver this shipment.
        allOf:
          - $ref: 'definitions/Address.yaml'
      destinationType:
        $ref: 'definitions/DestinationType.yaml'
      shipmentType:
        $ref: 'definitions/MTOShipmentType.yaml'
      tacType:
        allOf:
          - $ref: 'definitions/LOAType.yaml'
          - x-nullable: true
      sacType:
        allOf:
          - $ref: 'definitions/LOAType.yaml'
          - x-nullable: true
      usesExternalVendor:
        type: boolean
        example: false
        x-nullable: true
      serviceOrderNumber:
        type: string
        x-nullable: true
      ntsRecordedWeight:
        description: The previously recorded weight for the NTS Shipment. Used for NTS Release to know what the previous primeActualWeight or billable weight was.
        example: 2000
        type: integer
        x-nullable: true
        x-formatting: weight
      storageFacility:
        x-nullable: true
        $ref: 'definitions/StorageFacility.yaml'
      ppmShipment:
        $ref: '#/definitions/CreatePPMShipment'
    required:
      - moveTaskOrderID
      - shipmentType
  CreatePPMShipment:
    description: A personally procured move is a type of shipment that a service members moves themselves.
    properties:
      expectedDepartureDate:
        description: >
          Date the customer expects to move.
        format: date
        type: string
      pickupPostalCode:
        description: zip code
        format: zip
        type: string
        title: ZIP
        example: '90210'
        pattern: ^(\d{5})$
      secondaryPickupPostalCode:
        format: zip
        type: string
        title: ZIP
        example: '90210'
        pattern: ^(\d{5})$
        x-nullable: true
      destinationPostalCode:
        format: zip
        type: string
        title: ZIP
        example: '90210'
        pattern: ^(\d{5})$
      secondaryDestinationPostalCode:
        format: zip
        type: string
        title: ZIP
        example: '90210'
        pattern: ^(\d{5})$
        x-nullable: true
      sitExpected:
        type: boolean
      sitLocation:
        allOf:
          - $ref: 'definitions/SITLocationType.yaml'
          - x-nullable: true
      sitEstimatedWeight:
        type: integer
        example: 2000
        x-nullable: true
      sitEstimatedEntryDate:
        format: date
        type: string
        x-nullable: true
      sitEstimatedDepartureDate:
        format: date
        type: string
        x-nullable: true
      estimatedWeight:
        type: integer
        example: 4200
      hasProGear:
        description: >
          Indicates whether PPM shipment has pro gear.
        type: boolean
      proGearWeight:
        type: integer
        x-nullable: true
      spouseProGearWeight:
        type: integer
        x-nullable: true
    required:
      - expectedDepartureDate
      - pickupPostalCode
      - destinationPostalCode
      - sitExpected
      - estimatedWeight
      - hasProGear
  RejectShipment:
    properties:
      rejectionReason:
        type: string
        example: MTO Shipment not good enough
    required:
      - rejectionReason
  ApproveSITExtension:
    properties:
      approvedDays:
        description: Number of days approved for SIT extension
        type: integer
        example: 21
        minimum: 1
      requestReason:
        description: Reason from service counselor-provided picklist for SIT Duration Update
        example: 'AWAITING_COMPLETION_OF_RESIDENCE'
        type: string
        enum:
          - SERIOUS_ILLNESS_MEMBER
          - SERIOUS_ILLNESS_DEPENDENT
          - IMPENDING_ASSIGNEMENT
          - DIRECTED_TEMPORARY_DUTY
          - NONAVAILABILITY_OF_CIVILIAN_HOUSING
          - AWAITING_COMPLETION_OF_RESIDENCE
          - OTHER
      officeRemarks:
        description: Remarks from TOO about SIT approval
        type: string
        example: Approved for three weeks rather than requested 45 days
        x-nullable: true
    required:
      - approvedDays
  DenySITExtension:
    properties:
      officeRemarks:
        description: Remarks from TOO about SIT denial
        type: string
        example: Denied this extension as it does not match the criteria
        x-nullable: true
      convertToCustomerExpense:
        description: Whether or not to convert to members expense once SIT extension is denied.
        type: boolean
        example: false
    required:
      - officeRemarks
      - convertToCustomerExpense
  UpdateSITServiceItemCustomerExpense:
    properties:
      convertToCustomerExpense:
        example: true
        type: boolean
      customerExpenseReason:
        description: Reason the service item was rejected
        type: string
        example: Insufficent details provided
    required:
      - convertToCustomerExpense
      - customerExpenseReason
  CreateApprovedSITDurationUpdate:
    properties:
      requestReason:
        description: Reason from service counselor-provided picklist for SIT Duration Update
        example: 'AWAITING_COMPLETION_OF_RESIDENCE'
        type: string
        enum:
          - SERIOUS_ILLNESS_MEMBER
          - SERIOUS_ILLNESS_DEPENDENT
          - IMPENDING_ASSIGNEMENT
          - DIRECTED_TEMPORARY_DUTY
          - NONAVAILABILITY_OF_CIVILIAN_HOUSING
          - AWAITING_COMPLETION_OF_RESIDENCE
          - OTHER
      approvedDays:
        description: Number of days approved for SIT extension. This will match requested days saved to the SIT extension model.
        type: integer
        example: 21
      officeRemarks:
        description: Remarks from TOO about SIT Duration Update creation
        type: string
        example: Customer needs additional storage time as their new place of residence is not yet ready
        x-nullable: true
    required:
      - requestReason
      - approvedDays
  PatchMTOServiceItemStatusPayload:
    properties:
      status:
        description: Describes all statuses for a MTOServiceItem
        type: string
        enum:
          - SUBMITTED
          - APPROVED
          - REJECTED
      rejectionReason:
        description: Reason the service item was rejected
        type: string
        example: Insufficent details provided
        x-nullable: true
  MTOApprovalServiceItemCodes:
    description: MTO level service items to create when updating MTO status.
    properties:
      serviceCodeCS:
        example: true
        type: boolean
      serviceCodeMS:
        example: true
        type: boolean
    type: object
  TacValid:
    properties:
      isValid:
        example: true
        type: boolean
    required:
      - isValid
    type: object
  UpdatePaymentRequestStatusPayload:
    properties:
      rejectionReason:
        example: documentation was incomplete
        type: string
        x-nullable: true
      status:
        $ref: '#/definitions/PaymentRequestStatus'
      eTag:
        type: string
    type: object
  QueueMoves:
    type: array
    items:
      $ref: '#/definitions/QueueMove'
  QueueMove:
    type: object
    properties:
      id:
        type: string
        format: uuid
      customer:
        $ref: '#/definitions/Customer'
      status:
        $ref: '#/definitions/MoveStatus'
      locator:
        type: string
      submittedAt:
        format: date-time
        type: string
        x-nullable: true
      appearedInTooAt:
        format: date-time
        type: string
        x-nullable: true
      requestedMoveDate:
        format: date
        type: string
        x-nullable: true
      departmentIndicator:
        $ref: '#/definitions/DeptIndicator'
      shipmentsCount:
        type: integer
      originDutyLocation:
        $ref: 'definitions/DutyLocation.yaml'
      destinationDutyLocation:
        $ref: 'definitions/DutyLocation.yaml'
      originGBLOC:
        $ref: '#/definitions/GBLOC'
      ppmType:
        type: string
        enum: [FULL, PARTIAL]
        x-nullable: true
      closeoutInitiated:
        format: date-time
        type: string
        x-nullable: true
      closeoutLocation:
        type: string
        x-nullable: true
      orderType:
        type: string
        x-nullable: true
  QueueMovesResult:
    type: object
    properties:
      page:
        type: integer
      perPage:
        type: integer
      totalCount:
        type: integer
      queueMoves:
        $ref: '#/definitions/QueueMoves'
  ListPrimeMove:
    description: >
      An abbreviated definition for a move, without all the nested information (shipments, service items, etc). Used to
      fetch a list of moves more efficiently.
    type: object
    properties:
      id:
        example: 1f2270c7-7166-40ae-981e-b200ebdf3054
        format: uuid
        type: string
      moveCode:
        type: string
        example: 'HYXFJF'
        readOnly: true
      createdAt:
        format: date-time
        type: string
        readOnly: true
      orderID:
        example: c56a4180-65aa-42ec-a945-5fd21dec0538
        format: uuid
        type: string
      referenceId:
        example: 1001-3456
        type: string
      availableToPrimeAt:
        format: date-time
        type: string
        x-nullable: true
        readOnly: true
      updatedAt:
        format: date-time
        type: string
        readOnly: true
      ppmType:
        type: string
        enum:
          - FULL
          - PARTIAL
      eTag:
        type: string
        readOnly: true
      orderType:
        type: string
  ListPrimeMoves:
    type: array
    items:
      $ref: '#/definitions/ListPrimeMove'
  ListPrimeMovesResult:
    type: object
    properties:
      page:
        type: integer
      perPage:
        type: integer
      totalCount:
        type: integer
      queueMoves:
        $ref: '#/definitions/ListPrimeMoves'
  QueuePaymentRequest:
    type: object
    properties:
      id:
        type: string
        format: uuid
      moveID:
        type: string
        format: uuid
      customer:
        $ref: '#/definitions/Customer'
      status:
        $ref: '#/definitions/QueuePaymentRequestStatus'
      age:
        type: number
        format: double
        description: Days since the payment request has been requested.  Decimal representation will allow more accurate sorting.
      submittedAt:
        type: string
        format: date-time
      locator:
        type: string
      departmentIndicator:
        $ref: '#/definitions/DeptIndicator'
      originGBLOC:
        $ref: '#/definitions/GBLOC'
      originDutyLocation:
        $ref: 'definitions/DutyLocation.yaml'
      orderType:
        type: string
        x-nullable: true
  QueuePaymentRequests:
    type: array
    items:
      $ref: '#/definitions/QueuePaymentRequest'
  QueuePaymentRequestsResult:
    type: object
    properties:
      page:
        type: integer
      perPage:
        type: integer
      totalCount:
        type: integer
      queuePaymentRequests:
        $ref: '#/definitions/QueuePaymentRequests'
  QueuePaymentRequestStatus:
    enum:
      - Payment requested
      - Reviewed
      - Rejected
      - Paid
    title: Queue Payment Request Status
    type: string
  SearchMoves:
    type: array
    items:
      $ref: '#/definitions/SearchMove'
  SearchMove:
    type: object
    properties:
      id:
        type: string
        format: uuid
      firstName:
        type: string
        example: John
        x-nullable: true
      lastName:
        type: string
        example: Doe
        x-nullable: true
      dodID:
        type: string
        example: 1234567890
        x-nullable: true
      status:
        $ref: '#/definitions/MoveStatus'
      locator:
        type: string
      branch:
        type: string
      shipmentsCount:
        type: integer
      originDutyLocationPostalCode:
        format: zip
        type: string
        title: ZIP
        example: '90210'
        pattern: ^(\d{5})$
      destinationDutyLocationPostalCode:
        format: zip
        type: string
        title: ZIP
        example: '90210'
        pattern: ^(\d{5})$
      orderType:
        type: string
<<<<<<< HEAD
        requestedPickupDate:
=======
      requestedPickupDate:
>>>>>>> 1fe4f06d
        type: string
        format: date
        x-nullable: true
      requestedDeliveryDate:
        type: string
        format: date
        x-nullable: true
      originGBLOC:
        $ref: '#/definitions/GBLOC'
      destinationGBLOC:
<<<<<<< HEAD
        $ref: '#/definitions/GBLOC'
=======
        $ref: "#/definitions/GBLOC"
>>>>>>> 1fe4f06d
  SearchMovesResult:
    type: object
    properties:
      page:
        type: integer
      perPage:
        type: integer
      totalCount:
        type: integer
      searchMoves:
        $ref: '#/definitions/SearchMoves'
  GBLOC:
    type: string
    enum:
      - AGFM
      - APAT
      - BGAC
      - BGNC
      - BKAS
      - CFMQ
      - CLPK
      - CNNQ
      - DMAT
      - GSAT
      - HAFC
      - HBAT
      - JEAT
      - JENQ
      - KKFA
      - LHNQ
      - LKNQ
      - MAPK
      - MAPS
      - MBFL
      - MLNQ
      - XXXX
  CreateCustomerSupportRemark:
    type: object
    description: >-
      A text remark written by an customer support user that is associated with a specific
      move.
    required:
      - content
      - officeUserID
    properties:
      content:
        example: This is a remark about a move.
        type: string
      officeUserID:
        example: 1f2270c7-7166-40ae-981e-b200ebdf3054
        format: uuid
        type: string
  UpdateCustomerSupportRemarkPayload:
    type: object
    description: >-
      A text remark update to an existing remark created by the current active user (the CSR).
    required:
      - content
    properties:
      content:
        example: This is a remark about a move.
        type: string
  EvaluationReportType:
    type: string
    enum:
      - SHIPMENT
      - COUNSELING
  EvaluationReportInspectionType:
    type: string
    enum:
      - DATA_REVIEW
      - PHYSICAL
      - VIRTUAL
    x-nullable: true
  EvaluationReportLocation:
    type: string
    enum:
      - ORIGIN
      - DESTINATION
      - OTHER
    x-nullable: true
  EvaluationReportOfficeUser:
    type: object
    readOnly: true
    description: The authoring office user for an evaluation report
    properties:
      id:
        example: 1f2270c7-7166-40ae-981e-b200ebdf3054
        format: uuid
        type: string
      firstName:
        type: string
      lastName:
        type: string
      email:
        type: string
        format: x-email
        pattern: '^[a-zA-Z0-9._%+-]+@[a-zA-Z0-9.-]+\.[a-zA-Z]{2,}$'
      phone:
        type: string
        format: telephone
        pattern: '^[2-9]\d{2}-\d{3}-\d{4}$'
  EvaluationReportList:
    type: array
    items:
      $ref: '#/definitions/EvaluationReport'
  EvaluationReport:
    type: object
    description: An evaluation report
    properties:
      id:
        example: 1f2270c7-7166-40ae-981e-b200ebdf3054
        format: uuid
        type: string
        readOnly: true
      moveID:
        example: 1f2270c7-7166-40ae-981e-b200ebdf3054
        format: uuid
        type: string
        readOnly: true
      shipmentID:
        example: 1f2270c7-7166-40ae-981e-b200ebdf3054
        format: uuid
        type: string
        x-nullable: true
        readOnly: true
      type:
        $ref: '#/definitions/EvaluationReportType'
      inspectionType:
        $ref: '#/definitions/EvaluationReportInspectionType'
        x-nullable: true
      inspectionDate:
        type: string
        format: date
        x-nullable: true
      officeUser:
        $ref: '#/definitions/EvaluationReportOfficeUser'
      location:
        $ref: '#/definitions/EvaluationReportLocation'
        x-nullable: true
      ReportViolations:
        $ref: '#/definitions/ReportViolations'
        x-nullable: true
      locationDescription:
        type: string
        example: 'Route 66 at crash inspection site 3'
        x-nullable: true
      observedShipmentDeliveryDate:
        type: string
        format: date
        x-nullable: true
      observedShipmentPhysicalPickupDate:
        type: string
        format: date
        x-nullable: true
      timeDepart:
        type: string
        x-nullable: true
        pattern: '^(0[0-9]|1[0-9]|2[0-3]):[0-5][0-9]$'
        example: '14:30'
      evalStart:
        type: string
        x-nullable: true
        pattern: '^(0[0-9]|1[0-9]|2[0-3]):[0-5][0-9]$'
        example: '15:00'
      evalEnd:
        type: string
        x-nullable: true
        pattern: '^(0[0-9]|1[0-9]|2[0-3]):[0-5][0-9]$'
        example: '18:00'
      violationsObserved:
        type: boolean
        x-nullable: true
      remarks:
        type: string
        x-nullable: true
      seriousIncident:
        type: boolean
        x-nullable: true
      seriousIncidentDesc:
        type: string
        x-nullable: true
      observedClaimsResponseDate:
        type: string
        format: date
        x-nullable: true
      observedPickupDate:
        type: string
        format: date
        x-nullable: true
      observedPickupSpreadStartDate:
        type: string
        format: date
        x-nullable: true
      observedPickupSpreadEndDate:
        type: string
        format: date
        x-nullable: true
      observedDeliveryDate:
        type: string
        format: date
        x-nullable: true
      moveReferenceID:
        type: string
        x-nullable: true
        readOnly: true
      eTag:
        type: string
      submittedAt:
        type: string
        format: date-time
        x-nullable: true
      createdAt:
        type: string
        format: date-time
        readOnly: true
      updatedAt:
        type: string
        format: date-time
        readOnly: true
  CreateEvaluationReport:
    type: object
    description: Minimal set of info needed to create a shipment evaluation report, which is just a shipment ID.
    properties:
      shipmentID:
        description: The shipment ID of the shipment to be evaluated in the report
        example: 01b9671e-b268-4906-967b-ba661a1d3933
        format: uuid
        type: string
  PWSViolation:
    type: object
    description: A PWS violation for an evaluation report
    readOnly: true
    properties:
      id:
        example: 1f2270c7-7166-40ae-981e-b200ebdf3054
        format: uuid
        type: string
      displayOrder:
        example: 3
        type: integer
      paragraphNumber:
        example: 1.2.3.4.5
        type: string
      title:
        example: Customer Support
        type: string
      category:
        example: Pre-Move Services
        type: string
      subCategory:
        example: Weight Estimate
        type: string
      requirementSummary:
        example: Provide a single point of contact (POC)
        type: string
      requirementStatement:
        example: The contractor shall prepare and load property going into NTS in containers at residence for shipment to NTS.
        type: string
      isKpi:
        example: false
        type: boolean
      additionalDataElem:
        example: QAE Observed Delivery Date
        type: string
  PWSViolations:
    type: array
    items:
      $ref: '#/definitions/PWSViolation'
  AssociateReportViolations:
    type: object
    description: A list of PWS violation string ids to associate with an evaluation report
    properties:
      violations:
        type: array
        items:
          type: string
          format: uuid
  ReportViolation:
    type: object
    description: An object associating violations to evaluation reports
    properties:
      id:
        example: 1f2270c7-7166-40ae-981e-b200ebdf3054
        format: uuid
        type: string
      reportID:
        example: 1f2270c7-7166-40ae-981e-b200ebdf3054
        format: uuid
        type: string
      # report:
      #   $ref: '#/definitions/EvaluationReport'
      violationID:
        example: 1f2270c7-7166-40ae-981e-b200ebdf3054
        format: uuid
        type: string
      violation:
        $ref: '#/definitions/PWSViolation'
  ReportViolations:
    type: array
    items:
      $ref: '#/definitions/ReportViolation'
  TransportationOffices:
    type: array
    items:
      $ref: 'definitions/TransportationOffice.yaml'
responses:
  InvalidRequest:
    description: The request payload is invalid
    schema:
      $ref: '#/definitions/Error'
  NotFound:
    description: The requested resource wasn't found
    schema:
      $ref: '#/definitions/Error'
  Conflict:
    description: Conflict error
    schema:
      $ref: '#/definitions/Error'
  PermissionDenied:
    description: The request was denied
    schema:
      $ref: '#/definitions/Error'
  ServerError:
    description: A server error occurred
    schema:
      $ref: '#/definitions/Error'
  PreconditionFailed:
    description: Precondition failed
    schema:
      $ref: '#/definitions/Error'
  UnprocessableEntity:
    description: The payload was unprocessable.
    schema:
      $ref: '#/definitions/ValidationError'<|MERGE_RESOLUTION|>--- conflicted
+++ resolved
@@ -1641,8 +1641,6 @@
           $ref: '#/responses/UnprocessableEntity'
         '500':
           $ref: '#/responses/ServerError'
-<<<<<<< HEAD
-=======
   /ppm-shipments/{ppmShipmentId}/actual-weight:
     parameters:
       - $ref: "parameters/ppmShipmentId.yaml"
@@ -1670,7 +1668,6 @@
           $ref: "#/responses/UnprocessableEntity"
         "500":
           $ref: "#/responses/ServerError"
->>>>>>> 1fe4f06d
   /ppm-shipments/{ppmShipmentId}/payment-packet:
     get:
       summary: Returns PPM payment packet
@@ -1688,11 +1685,7 @@
       produces:
         - application/pdf
       responses:
-<<<<<<< HEAD
-        '200':
-=======
         "200":
->>>>>>> 1fe4f06d
           headers:
             Content-Disposition:
               type: string
@@ -1701,19 +1694,6 @@
           schema:
             format: binary
             type: file
-<<<<<<< HEAD
-        '400':
-          description: invalid request
-        '401':
-          description: request requires user authentication
-        '403':
-          description: user is not authorized
-        '404':
-          description: ppm not found
-        '500':
-          description: internal server error
-  '/move_task_orders/{moveTaskOrderID}/mto_shipments/{shipmentID}/mto-agents':
-=======
         "400":
           description: invalid request
         "401":
@@ -1725,7 +1705,6 @@
         "500":
           description: internal server error
   "/move_task_orders/{moveTaskOrderID}/mto_shipments/{shipmentID}/mto-agents":
->>>>>>> 1fe4f06d
     parameters:
       - description: ID of move task order
         in: path
@@ -3473,9 +3452,6 @@
         pattern: '^[2-9]\d{2}-\d{3}-\d{4}$'
         x-nullable: true
       backupAddress:
-<<<<<<< HEAD
-        $ref: 'definitions/Address.yaml'
-=======
         $ref: "definitions/Address.yaml"
   CreatedCustomer:
     type: object
@@ -3536,7 +3512,6 @@
         x-nullable: true
       backupAddress:
         $ref: "definitions/Address.yaml"
->>>>>>> 1fe4f06d
   UpdateCustomerPayload:
     type: object
     properties:
@@ -3580,9 +3555,6 @@
         x-nullable: true
       backupAddress:
         allOf:
-<<<<<<< HEAD
-          - $ref: 'definitions/Address.yaml'
-=======
           - $ref: "definitions/Address.yaml"
   CreateCustomerPayload:
     type: object
@@ -3636,7 +3608,6 @@
           - $ref: "definitions/Address.yaml"
       createOktaAccount:
         type: boolean
->>>>>>> 1fe4f06d
   Entitlements:
     properties:
       id:
@@ -5389,11 +5360,7 @@
         pattern: ^(\d{5})$
       orderType:
         type: string
-<<<<<<< HEAD
-        requestedPickupDate:
-=======
       requestedPickupDate:
->>>>>>> 1fe4f06d
         type: string
         format: date
         x-nullable: true
@@ -5404,11 +5371,7 @@
       originGBLOC:
         $ref: '#/definitions/GBLOC'
       destinationGBLOC:
-<<<<<<< HEAD
-        $ref: '#/definitions/GBLOC'
-=======
         $ref: "#/definitions/GBLOC"
->>>>>>> 1fe4f06d
   SearchMovesResult:
     type: object
     properties:
