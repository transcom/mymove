--- conflicted
+++ resolved
@@ -1595,19 +1595,6 @@
         "200":
           description: Returns closeout for the specified PPM shipment.
           schema:
-<<<<<<< HEAD
-            $ref: 'definitions/PPMCloseout.yaml'
-        '400':
-          $ref: '#/responses/InvalidRequest'
-        '403':
-          $ref: '#/responses/PermissionDenied'
-        '404':
-          $ref: '#/responses/NotFound'
-        '422':
-          $ref: '#/responses/UnprocessableEntity'
-        '500':
-          $ref: '#/responses/ServerError'
-=======
             $ref: "definitions/PPMCloseout.yaml"
         "400":
           $ref: "#/responses/InvalidRequest"
@@ -1619,7 +1606,6 @@
           $ref: "#/responses/UnprocessableEntity"
         "500":
           $ref: "#/responses/ServerError"
->>>>>>> 76caedac
   /ppm-shipments/{ppmShipmentId}/payment-packet:
     get:
       summary: Returns PPM payment packet
@@ -1637,11 +1623,7 @@
       produces:
         - application/pdf
       responses:
-<<<<<<< HEAD
-        '200':
-=======
-        "200":
->>>>>>> 76caedac
+        "200":
           headers:
             Content-Disposition:
               type: string
@@ -1650,19 +1632,6 @@
           schema:
             format: binary
             type: file
-<<<<<<< HEAD
-        '400':
-          description: invalid request
-        '401':
-          description: request requires user authentication
-        '403':
-          description: user is not authorized
-        '404':
-          description: ppm not found
-        '500':
-          description: internal server error
-  '/move_task_orders/{moveTaskOrderID}/mto_shipments/{shipmentID}/mto-agents':
-=======
         "400":
           description: invalid request
         "401":
@@ -1674,7 +1643,6 @@
         "500":
           description: internal server error
   "/move_task_orders/{moveTaskOrderID}/mto_shipments/{shipmentID}/mto-agents":
->>>>>>> 76caedac
     parameters:
       - description: ID of move task order
         in: path
@@ -5223,11 +5191,7 @@
       originGBLOC:
         $ref: "#/definitions/GBLOC"
       destinationGBLOC:
-<<<<<<< HEAD
-        $ref: '#/definitions/GBLOC'
-=======
         $ref: "#/definitions/GBLOC"
->>>>>>> 76caedac
   SearchMovesResult:
     type: object
     properties:
