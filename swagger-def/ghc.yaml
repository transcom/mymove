--- conflicted
+++ resolved
@@ -5845,11 +5845,8 @@
         $ref: '#/definitions/UpdatePPMShipment'
       boatShipment:
         $ref: '#/definitions/UpdateBoatShipment'
-<<<<<<< HEAD
       mobileHomeShipment:
         $ref: '#/definitions/UpdateMobileHomeShipment'
-=======
->>>>>>> c492c713
   UpdatePPMShipment:
     type: object
     properties:
@@ -6018,7 +6015,6 @@
         type: boolean
         description: Is the trailer roadworthy
         x-nullable: true
-<<<<<<< HEAD
   UpdateMobileHomeShipment:
     type: object
     properties:
@@ -6046,8 +6042,6 @@
         type: integer
         description: Height of the Boat in inches
         x-nullable: true
-=======
->>>>>>> c492c713
   UpdateWeightTicket:
     type: object
     properties:
@@ -6394,7 +6388,6 @@
       - widthInInches
       - heightInInches
       - hasTrailer
-<<<<<<< HEAD
   CreateMobileHomeShipment:
     description: A mobile home shipment that the prime moves for a service member.
     properties:
@@ -6423,8 +6416,6 @@
       - lengthInInches
       - heightInInches
       - widthInInches
-=======
->>>>>>> c492c713
   RejectShipment:
     properties:
       rejectionReason:
