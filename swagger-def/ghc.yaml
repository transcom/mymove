--- conflicted
+++ resolved
@@ -28,7 +28,6 @@
   - name: transportationOffice
   - name: uploads
 paths:
-<<<<<<< HEAD
   /open/requested-office-users:
       post:
         consumes:
@@ -68,12 +67,6 @@
     post:
       summary: Creates a customer with Okta option
       description: Creates a customer with option to create an Okta profile account
-=======
-  '/customer':
-    post:
-      summary: Creates a customer with Okta option
-      description: Creates a customer with option to also create an Okta profile account based on the office user's input when completing the UI form and submitting.
->>>>>>> 516b0d00
       operationId: createCustomerWithOktaOption
       tags:
         - customer
@@ -86,7 +79,6 @@
           name: body
           required: true
           schema:
-<<<<<<< HEAD
             $ref: "#/definitions/CreateCustomerPayload"
       responses:
         "200":
@@ -108,29 +100,6 @@
         "500":
           $ref: "#/responses/ServerError"
   "/customer/{customerID}":
-=======
-            $ref: '#/definitions/CreateCustomerPayload'
-      responses:
-        '200':
-          description: successfully created the customer
-          schema:
-            $ref: '#/definitions/CreatedCustomer'
-        '400':
-          $ref: '#/responses/InvalidRequest'
-        '401':
-          $ref: '#/responses/PermissionDenied'
-        '403':
-          $ref: '#/responses/PermissionDenied'
-        '404':
-          $ref: '#/responses/NotFound'
-        '412':
-          $ref: '#/responses/PreconditionFailed'
-        '422':
-          $ref: '#/responses/UnprocessableEntity'
-        '500':
-          $ref: '#/responses/ServerError'
-  '/customer/{customerID}':
->>>>>>> 516b0d00
     parameters:
       - description: ID of customer to use
         in: path
@@ -1783,11 +1752,7 @@
       produces:
         - application/pdf
       responses:
-<<<<<<< HEAD
         "200":
-=======
-        '200':
->>>>>>> 516b0d00
           headers:
             Content-Disposition:
               type: string
@@ -1796,7 +1761,6 @@
           schema:
             format: binary
             type: file
-<<<<<<< HEAD
         "400":
           description: invalid request
         "401":
@@ -1808,19 +1772,6 @@
         "500":
           description: internal server error
   "/move_task_orders/{moveTaskOrderID}/mto_shipments/{shipmentID}/mto-agents":
-=======
-        '400':
-          description: invalid request
-        '401':
-          description: request requires user authentication
-        '403':
-          description: user is not authorized
-        '404':
-          description: ppm not found
-        '500':
-          description: internal server error
-  '/move_task_orders/{moveTaskOrderID}/mto_shipments/{shipmentID}/mto-agents':
->>>>>>> 516b0d00
     parameters:
       - description: ID of move task order
         in: path
@@ -3458,7 +3409,6 @@
           $ref: '#/responses/NotFound'
         '500':
           $ref: '#/responses/ServerError'
-<<<<<<< HEAD
   /open/transportation-offices:
     get:
       produces:
@@ -3493,23 +3443,14 @@
   /uploads:
     post:
       summary: Create a new upload
-      description: Uploads represent a single digital file, such as a JPEG or PDF.
-=======
-  /uploads:
-    post:
-      summary: Create a new upload
       description: Uploads represent a single digital file, such as a JPEG or PDF. Currently, office application uploads are only for Services Counselors to upload files for orders, but this may be expanded in the future.
->>>>>>> 516b0d00
       operationId: createUpload
       tags:
         - uploads
       consumes:
         - multipart/form-data
-<<<<<<< HEAD
-=======
-      produces:
-        - application/json
->>>>>>> 516b0d00
+      produces:
+        - application/json
       parameters:
         - in: query
           name: documentId
@@ -3810,11 +3751,7 @@
         pattern: '^[2-9]\d{2}-\d{3}-\d{4}$'
         x-nullable: true
       backupAddress:
-<<<<<<< HEAD
         $ref: "definitions/Address.yaml"
-=======
-        $ref: 'definitions/Address.yaml'
->>>>>>> 516b0d00
   CreatedCustomer:
     type: object
     properties:
@@ -3845,15 +3782,9 @@
         example: David
         x-nullable: true
       residentialAddress:
-<<<<<<< HEAD
         $ref: "definitions/Address.yaml"
       backupContact:
         $ref: "#/definitions/BackupContact"
-=======
-        $ref: 'definitions/Address.yaml'
-      backupContact:
-        $ref: '#/definitions/BackupContact'
->>>>>>> 516b0d00
       id:
         type: string
         format: uuid
@@ -3879,11 +3810,7 @@
         pattern: '^[2-9]\d{2}-\d{3}-\d{4}$'
         x-nullable: true
       backupAddress:
-<<<<<<< HEAD
         $ref: "definitions/Address.yaml"
-=======
-        $ref: 'definitions/Address.yaml'
->>>>>>> 516b0d00
   UpdateCustomerPayload:
     type: object
     properties:
@@ -3927,20 +3854,12 @@
         x-nullable: true
       backupAddress:
         allOf:
-<<<<<<< HEAD
           - $ref: "definitions/Address.yaml"
-=======
-          - $ref: 'definitions/Address.yaml'
->>>>>>> 516b0d00
   CreateCustomerPayload:
     type: object
     properties:
       affiliation:
-<<<<<<< HEAD
         $ref: "definitions/Affiliation.yaml"
-=======
-        $ref: 'definitions/Affiliation.yaml'
->>>>>>> 516b0d00
       edipi:
         type: string
         example: John
@@ -3980,21 +3899,12 @@
         type: boolean
       residentialAddress:
         allOf:
-<<<<<<< HEAD
           - $ref: "definitions/Address.yaml"
       backupContact:
         $ref: "#/definitions/BackupContact"
       backupMailingAddress:
         allOf:
           - $ref: "definitions/Address.yaml"
-=======
-          - $ref: 'definitions/Address.yaml'
-      backupContact:
-        $ref: '#/definitions/BackupContact'
-      backupMailingAddress:
-        allOf:
-          - $ref: 'definitions/Address.yaml'
->>>>>>> 516b0d00
       createOktaAccount:
         type: boolean
   Entitlements:
