--- conflicted
+++ resolved
@@ -3784,7 +3784,6 @@
         "200":
           description: Successfully returned all moves matching the criteria
           schema:
-<<<<<<< HEAD
             $ref: '#/definitions/QueueMovesResult'
         '403':
           $ref: '#/responses/PermissionDenied'
@@ -3895,13 +3894,6 @@
           $ref: '#/responses/PermissionDenied'
         '500':
           $ref: '#/responses/ServerError'
-=======
-            $ref: "#/definitions/QueueMovesResult"
-        "403":
-          $ref: "#/responses/PermissionDenied"
-        "500":
-          $ref: "#/responses/ServerError"
->>>>>>> b53f3b19
   /queues/payment-requests:
     get:
       produces:
