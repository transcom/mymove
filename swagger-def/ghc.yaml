swagger: '2.0'
info:
  contact:
    email: milmove-developers@caci.com
  description:
    $ref: info/ghc_description.md
  license:
    name: MIT
    url: 'https://opensource.org/licenses/MIT'
  title: MilMove GHC API
  version: 0.0.1
basePath: /ghc/v1
schemes:
  - http
tags:
  - name: queues
  - name: move
  - $ref: 'tags/order.yaml'
  - name: moveTaskOrder
  - name: customer
  - name: mtoServiceItem
  - name: mtoShipment
  - name: shipment
  - name: mtoAgent
  - name: paymentServiceItem
  - name: ppm
  - name: tac
  - name: transportationOffice
paths:
  '/customer/{customerID}':
    parameters:
      - description: ID of customer to use
        in: path
        name: customerID
        required: true
        type: string
        format: uuid
    get:
      produces:
        - application/json
      parameters: []
      responses:
        '200':
          description: Successfully retrieved information on an individual customer
          schema:
            $ref: '#/definitions/Customer'
        '400':
          $ref: '#/responses/InvalidRequest'
        '401':
          $ref: '#/responses/PermissionDenied'
        '403':
          $ref: '#/responses/PermissionDenied'
        '404':
          $ref: '#/responses/NotFound'
        '500':
          $ref: '#/responses/ServerError'
      tags:
        - customer
      description: Returns a given customer
      operationId: getCustomer
      summary: Returns a given customer
    patch:
      summary: Updates customer info
      description: Updates customer info by ID
      operationId: updateCustomer
      tags:
        - customer
      consumes:
        - application/json
      produces:
        - application/json
      parameters:
        - in: body
          name: body
          required: true
          schema:
            $ref: '#/definitions/UpdateCustomerPayload'
        - in: header
          name: If-Match
          type: string
          required: true
      responses:
        '200':
          description: updated instance of orders
          schema:
            $ref: '#/definitions/Customer'
        '400':
          $ref: '#/responses/InvalidRequest'
        '401':
          $ref: '#/responses/PermissionDenied'
        '403':
          $ref: '#/responses/PermissionDenied'
        '404':
          $ref: '#/responses/NotFound'
        '412':
          $ref: '#/responses/PreconditionFailed'
        '422':
          $ref: '#/responses/UnprocessableEntity'
        '500':
          $ref: '#/responses/ServerError'
      x-permissions:
        - update.customer
  '/move/{locator}':
    parameters:
      - description: Code used to identify a move in the system
        in: path
        name: locator
        required: true
        type: string
    get:
      produces:
        - application/json
      parameters: []
      responses:
        '200':
          description: Successfully retrieved the individual move
          schema:
            $ref: '#/definitions/Move'
        '400':
          $ref: '#/responses/InvalidRequest'
        '401':
          $ref: '#/responses/PermissionDenied'
        '403':
          $ref: '#/responses/PermissionDenied'
        '404':
          $ref: '#/responses/NotFound'
        '500':
          $ref: '#/responses/ServerError'
      tags:
        - move
      description: Returns a given move for a unique alphanumeric locator string
      summary: Returns a given move
      operationId: getMove
  '/move/{locator}/history':
    parameters:
      - description: Code used to identify a move in the system
        in: path
        name: locator
        required: true
        type: string
    get:
      produces:
        - application/json
      parameters:
        - in: query
          name: page
          type: integer
          description: requested page of results
        - in: query
          name: perPage
          type: integer
          description: results per page
      responses:
        '200':
          description: Successfully retrieved the individual move history
          schema:
            $ref: '#/definitions/MoveHistoryResult'
        '400':
          $ref: '#/responses/InvalidRequest'
        '401':
          $ref: '#/responses/PermissionDenied'
        '403':
          $ref: '#/responses/PermissionDenied'
        '404':
          $ref: '#/responses/NotFound'
        '500':
          $ref: '#/responses/ServerError'
      tags:
        - move
      description: Returns the history for a given move for a unique alphanumeric locator string
      summary: Returns the history of an identified move
      operationId: getMoveHistory
  '/moves/{moveID}/shipment-evaluation-reports-list':
    parameters:
      - description: Code used to identify a move in the system
        in: path
        name: moveID
        required: true
        type: string
        format: uuid
    get:
      produces:
        - application/json
      responses:
        '200':
          description: Successfully retrieved the move's evaluation reports
          schema:
            $ref: '#/definitions/EvaluationReportList'
        '400':
          $ref: '#/responses/InvalidRequest'
        '401':
          $ref: '#/responses/PermissionDenied'
        '403':
          $ref: '#/responses/PermissionDenied'
        '404':
          $ref: '#/responses/NotFound'
        '500':
          $ref: '#/responses/ServerError'
      tags:
        - move
      description: Returns shipment evaluation reports for the specified move that are visible to the current office user
      summary: Returns shipment evaluation reports for the specified move that are visible to the current office user
      operationId: getMoveShipmentEvaluationReportsList
  '/moves/{moveID}/counseling-evaluation-reports-list':
    parameters:
      - description: Code used to identify a move in the system
        in: path
        name: moveID
        required: true
        type: string
        format: uuid
    get:
      produces:
        - application/json
      responses:
        '200':
          description: Successfully retrieved the move's evaluation reports
          schema:
            $ref: '#/definitions/EvaluationReportList'
        '400':
          $ref: '#/responses/InvalidRequest'
        '401':
          $ref: '#/responses/PermissionDenied'
        '403':
          $ref: '#/responses/PermissionDenied'
        '404':
          $ref: '#/responses/NotFound'
        '500':
          $ref: '#/responses/ServerError'
      tags:
        - move
      description: Returns counseling evaluation reports for the specified move that are visible to the current office user
      summary: Returns counseling evaluation reports for the specified move that are visible to the current office user
      operationId: getMoveCounselingEvaluationReportsList
  '/counseling/orders/{orderID}':
    parameters:
      - description: ID of order to update
        in: path
        name: orderID
        required: true
        type: string
        format: uuid
    patch:
      summary: Updates an order (performed by a services counselor)
      description: All fields sent in this request will be set on the order referenced
      operationId: counselingUpdateOrder
      tags:
        - order
      consumes:
        - application/json
      produces:
        - application/json
      parameters:
        - in: body
          name: body
          required: true
          schema:
            $ref: '#/definitions/CounselingUpdateOrderPayload'
        - in: header
          name: If-Match
          type: string
          required: true
      responses:
        '200':
          description: updated instance of orders
          schema:
            $ref: '#/definitions/Order'
        '403':
          $ref: '#/responses/PermissionDenied'
        '404':
          $ref: '#/responses/NotFound'
        '412':
          $ref: '#/responses/PreconditionFailed'
        '422':
          $ref: '#/responses/UnprocessableEntity'
        '500':
          $ref: '#/responses/ServerError'
  '/orders/{orderID}':
    parameters:
      - description: ID of order to use
        in: path
        name: orderID
        required: true
        type: string
        format: uuid
    patch:
      summary: Updates an order
      description: All fields sent in this request will be set on the order referenced
      operationId: updateOrder
      tags:
        - order
      consumes:
        - application/json
      produces:
        - application/json
      parameters:
        - in: body
          name: body
          required: true
          schema:
            $ref: '#/definitions/UpdateOrderPayload'
        - in: header
          name: If-Match
          type: string
          required: true
      responses:
        '200':
          description: updated instance of orders
          schema:
            $ref: '#/definitions/Order'
        '400':
          $ref: '#/responses/InvalidRequest'
        '403':
          $ref: '#/responses/PermissionDenied'
        '404':
          $ref: '#/responses/NotFound'
        '409':
          $ref: '#/responses/Conflict'
        '412':
          $ref: '#/responses/PreconditionFailed'
        '422':
          $ref: '#/responses/UnprocessableEntity'
        '500':
          $ref: '#/responses/ServerError'
      x-permissions:
        - update.orders
    get:
      produces:
        - application/json
      parameters: []
      responses:
        '200':
          description: Successfully retrieved order
          schema:
            $ref: '#/definitions/Order'
        '400':
          $ref: '#/responses/InvalidRequest'
        '401':
          $ref: '#/responses/PermissionDenied'
        '403':
          $ref: '#/responses/PermissionDenied'
        '404':
          $ref: '#/responses/NotFound'
        '500':
          $ref: '#/responses/ServerError'
      tags:
        - order
      description: Gets an order
      operationId: getOrder
      summary: Gets an order by ID
  '/orders/{orderID}/allowances':
    parameters:
      - description: ID of order to use
        in: path
        name: orderID
        required: true
        type: string
        format: uuid
    patch:
      summary: Updates an allowance (Orders with Entitlements)
      description: All fields sent in this request will be set on the order referenced
      operationId: updateAllowance
      tags:
        - order
      consumes:
        - application/json
      produces:
        - application/json
      parameters:
        - in: body
          name: body
          required: true
          schema:
            $ref: '#/definitions/UpdateAllowancePayload'
        - in: header
          name: If-Match
          type: string
          required: true
      responses:
        '200':
          description: updated instance of allowance
          schema:
            $ref: '#/definitions/Order'
        '403':
          $ref: '#/responses/PermissionDenied'
        '404':
          $ref: '#/responses/NotFound'
        '412':
          $ref: '#/responses/PreconditionFailed'
        '422':
          $ref: '#/responses/UnprocessableEntity'
        '500':
          $ref: '#/responses/ServerError'
      x-permissions:
        - update.allowances
  '/orders/{orderID}/acknowledge-excess-weight-risk':
    parameters:
      - description: ID of order to use
        in: path
        name: orderID
        required: true
        type: string
        format: uuid
    post:
      summary: Saves the date and time a TOO acknowledged the excess weight risk by dismissing the alert
      description: Saves the date and time a TOO acknowledged the excess weight risk by dismissing the alert
      operationId: acknowledgeExcessWeightRisk
      tags:
        - order
      consumes:
        - application/json
      produces:
        - application/json
      parameters:
        - in: header
          name: If-Match
          type: string
          required: true
      responses:
        '200':
          description: updated Move
          schema:
            $ref: '#/definitions/Move'
        '403':
          $ref: '#/responses/PermissionDenied'
        '404':
          $ref: '#/responses/NotFound'
        '412':
          $ref: '#/responses/PreconditionFailed'
        '422':
          $ref: '#/responses/UnprocessableEntity'
        '500':
          $ref: '#/responses/ServerError'
      x-permissions:
        - update.excessWeightRisk
  '/orders/{orderID}/update-billable-weight':
    parameters:
      - description: ID of order to use
        in: path
        name: orderID
        required: true
        type: string
        format: uuid
    patch:
      summary: Updates the max billable weight
      description: Updates the DBAuthorizedWeight attribute for the Order Entitlements=
      operationId: updateBillableWeight
      tags:
        - order
      consumes:
        - application/json
      produces:
        - application/json
      parameters:
        - in: body
          name: body
          required: true
          schema:
            $ref: '#/definitions/UpdateBillableWeightPayload'
        - in: header
          name: If-Match
          type: string
          required: true
      responses:
        '200':
          description: updated Order
          schema:
            $ref: '#/definitions/Order'
        '403':
          $ref: '#/responses/PermissionDenied'
        '404':
          $ref: '#/responses/NotFound'
        '412':
          $ref: '#/responses/PreconditionFailed'
        '422':
          $ref: '#/responses/UnprocessableEntity'
        '500':
          $ref: '#/responses/ServerError'
      x-permissions:
        - update.billableWeight
  '/orders/{orderID}/update-max-billable-weight/tio':
    parameters:
      - description: ID of order to use
        in: path
        name: orderID
        required: true
        type: string
        format: uuid
    patch:
      summary: Updates the max billable weight with TIO remarks
      description: Updates the DBAuthorizedWeight attribute for the Order Entitlements and move TIO remarks
      operationId: updateMaxBillableWeightAsTIO
      tags:
        - order
      consumes:
        - application/json
      produces:
        - application/json
      parameters:
        - in: body
          name: body
          required: true
          schema:
            $ref: '#/definitions/UpdateMaxBillableWeightAsTIOPayload'
        - $ref: 'parameters/ifMatch.yaml'
      responses:
        '200':
          description: updated Order
          schema:
            $ref: '#/definitions/Order'
        '403':
          $ref: '#/responses/PermissionDenied'
        '404':
          $ref: '#/responses/NotFound'
        '412':
          $ref: '#/responses/PreconditionFailed'
        '422':
          $ref: '#/responses/UnprocessableEntity'
        '500':
          $ref: '#/responses/ServerError'
      x-permissions:
        - update.maxBillableWeight
  '/counseling/orders/{orderID}/allowances':
    parameters:
      - description: ID of order to use
        in: path
        name: orderID
        required: true
        type: string
        format: uuid
    patch:
      summary: Updates an allowance (Orders with Entitlements)
      description: All fields sent in this request will be set on the order referenced
      operationId: counselingUpdateAllowance
      tags:
        - order
      consumes:
        - application/json
      produces:
        - application/json
      parameters:
        - in: body
          name: body
          required: true
          schema:
            $ref: '#/definitions/CounselingUpdateAllowancePayload'
        - in: header
          name: If-Match
          type: string
          required: true
      responses:
        '200':
          description: updated instance of allowance
          schema:
            $ref: '#/definitions/Order'
        '403':
          $ref: '#/responses/PermissionDenied'
        '404':
          $ref: '#/responses/NotFound'
        '412':
          $ref: '#/responses/PreconditionFailed'
        '422':
          $ref: '#/responses/UnprocessableEntity'
        '500':
          $ref: '#/responses/ServerError'
  '/move-task-orders/{moveTaskOrderID}':
    parameters:
      - description: ID of move to use
        in: path
        name: moveTaskOrderID
        required: true
        type: string
    get:
      produces:
        - application/json
      parameters: []
      responses:
        '200':
          description: Successfully retrieved move task order
          schema:
            $ref: '#/definitions/MoveTaskOrder'
        '400':
          $ref: '#/responses/InvalidRequest'
        '401':
          $ref: '#/responses/PermissionDenied'
        '403':
          $ref: '#/responses/PermissionDenied'
        '404':
          $ref: '#/responses/NotFound'
        '500':
          $ref: '#/responses/ServerError'
      tags:
        - moveTaskOrder
      description: Gets a move
      operationId: getMoveTaskOrder
      summary: Gets a move by ID
  '/move_task_orders/{moveTaskOrderID}/mto_service_items':
    parameters:
      - description: ID of move for mto service item to use
        in: path
        name: moveTaskOrderID
        required: true
        format: uuid
        type: string
    get:
      produces:
        - application/json
      parameters: []
      responses:
        '200':
          description: Successfully retrieved all line items for a move task order
          schema:
            $ref: 'definitions/MTOServiceItems.yaml'
        '404':
          $ref: '#/responses/NotFound'
        '422':
          $ref: '#/responses/UnprocessableEntity'
        '500':
          $ref: '#/responses/ServerError'
      tags:
        - mtoServiceItem
      description: Gets all line items for a move
      operationId: listMTOServiceItems
      summary: Gets all line items for a move
  '/mto-shipments':
    post:
      summary: createMTOShipment
      description: |
        Creates a MTO shipment for the specified Move Task Order.
        Required fields include:
        * Shipment Type
        * Customer requested pick-up date
        * Pick-up Address
        * Delivery Address
        * Releasing / Receiving agents
        Optional fields include:
        * Delivery Address Type
        * Customer Remarks
        * Releasing / Receiving agents
        * An array of optional accessorial service item codes
      consumes:
        - application/json
      produces:
        - application/json
      operationId: createMTOShipment
      tags:
        - mtoShipment
      parameters:
        - in: body
          name: body
          schema:
            $ref: '#/definitions/CreateMTOShipment'
      responses:
        '200':
          description: Successfully created a MTO shipment.
          schema:
            $ref: 'definitions/MTOShipment.yaml'
        '400':
          $ref: '#/responses/InvalidRequest'
        '404':
          $ref: '#/responses/NotFound'
        '422':
          $ref: '#/responses/UnprocessableEntity'
        '500':
          $ref: '#/responses/ServerError'
  '/move_task_orders/{moveTaskOrderID}/mto_shipments':
    parameters:
      - description: ID of move task order for mto shipment to use
        in: path
        name: moveTaskOrderID
        required: true
        format: uuid
        type: string
    get:
      produces:
        - application/json
      parameters: []
      responses:
        '200':
          description: Successfully retrieved all mto shipments for a move task order
          schema:
            $ref: '#/definitions/MTOShipments'
        '403':
          $ref: '#/responses/PermissionDenied'
        '404':
          $ref: '#/responses/NotFound'
        '422':
          $ref: '#/responses/UnprocessableEntity'
        '500':
          $ref: '#/responses/ServerError'
      tags:
        - mtoShipment
      description: Gets all shipments for a move task order
      operationId: listMTOShipments
      summary: Gets all shipments for a move task order
  '/shipments/{shipmentID}':
    get:
      summary: fetches a shipment by ID
      description: fetches a shipment by ID
      operationId: getShipment
      tags:
        - mtoShipment
      produces:
        - application/json
      parameters:
        - description: ID of the shipment to be fetched
          in: path
          name: shipmentID
          required: true
          format: uuid
          type: string
      responses:
        '200':
          description: Successfully fetched the shipment
          schema:
            $ref: '#/definitions/MTOShipment'
        '400':
          $ref: '#/responses/InvalidRequest'
        '403':
          $ref: '#/responses/PermissionDenied'
        '404':
          $ref: '#/responses/NotFound'
        '422':
          $ref: '#/responses/UnprocessableEntity'
        '500':
          $ref: '#/responses/ServerError'
    delete:
      summary: Soft deletes a shipment by ID
      description: Soft deletes a shipment by ID
      operationId: deleteShipment
      tags:
        - shipment
      produces:
        - application/json
      parameters:
        - description: ID of the shipment to be deleted
          in: path
          name: shipmentID
          required: true
          format: uuid
          type: string
      responses:
        '204':
          description: Successfully soft deleted the shipment
        '400':
          $ref: '#/responses/InvalidRequest'
        '403':
          $ref: '#/responses/PermissionDenied'
        '404':
          $ref: '#/responses/NotFound'
        '409':
          $ref: '#/responses/Conflict'
        '422':
          $ref: '#/responses/UnprocessableEntity'
        '500':
          $ref: '#/responses/ServerError'
  '/move_task_orders/{moveTaskOrderID}/mto_shipments/{shipmentID}':
    patch:
      summary: updateMTOShipment
      description: |
        Updates a specified MTO shipment.
        Required fields include:
        * MTO Shipment ID required in path
        * If-Match required in headers
        * No fields required in body
        Optional fields include:
        * New shipment status type
        * Shipment Type
        * Customer requested pick-up date
        * Pick-up Address
        * Delivery Address
        * Secondary Pick-up Address
        * SecondaryDelivery Address
        * Delivery Address Type
        * Customer Remarks
        * Counselor Remarks
        * Releasing / Receiving agents
        * Actual Pro Gear Weight
        * Actual Spouse Pro Gear Weight
      consumes:
        - application/json
      produces:
        - application/json
      operationId: updateMTOShipment
      tags:
        - mtoShipment
      parameters:
        - in: path
          name: moveTaskOrderID
          required: true
          format: uuid
          type: string
          description: ID of move task order for mto shipment to use
        - in: path
          name: shipmentID
          type: string
          format: uuid
          required: true
          description: UUID of the MTO Shipment to update
        - in: header
          name: If-Match
          type: string
          required: true
          description: >
            Optimistic locking is implemented via the `If-Match` header. If the ETag header does not match
            the value of the resource on the server, the server rejects the change with a `412 Precondition Failed` error.
        - in: body
          name: body
          schema:
            $ref: '#/definitions/UpdateShipment'
      responses:
        '200':
          description: Successfully updated the specified MTO shipment.
          schema:
            $ref: 'definitions/MTOShipment.yaml'
        '400':
          $ref: '#/responses/InvalidRequest'
        '401':
          $ref: '#/responses/PermissionDenied'
        '403':
          $ref: '#/responses/PermissionDenied'
        '404':
          $ref: '#/responses/NotFound'
        '412':
          $ref: '#/responses/PreconditionFailed'
        '422':
          $ref: '#/responses/UnprocessableEntity'
        '500':
          $ref: '#/responses/ServerError'
  '/shipments/{shipmentID}/approve':
    parameters:
      - description: ID of the shipment
        in: path
        name: shipmentID
        required: true
        format: uuid
        type: string
    post:
      consumes:
        - application/json
      produces:
        - application/json
      parameters:
        - in: header
          name: If-Match
          type: string
          required: true
      responses:
        '200':
          description: Successfully approved the shipment
          schema:
            $ref: 'definitions/MTOShipment.yaml'
        '403':
          $ref: '#/responses/PermissionDenied'
        '404':
          $ref: '#/responses/NotFound'
        '409':
          $ref: '#/responses/Conflict'
        '412':
          $ref: '#/responses/PreconditionFailed'
        '422':
          $ref: '#/responses/UnprocessableEntity'
        '500':
          $ref: '#/responses/ServerError'
      tags:
        - shipment
      description: Approves a shipment
      operationId: approveShipment
      summary: Approves a shipment
      x-permissions:
        - update.shipment
  '/shipments/{shipmentID}/request-diversion':
    parameters:
      - description: ID of the shipment
        in: path
        name: shipmentID
        required: true
        format: uuid
        type: string
    post:
      consumes:
        - application/json
      produces:
        - application/json
      parameters:
        - in: header
          name: If-Match
          type: string
          required: true
      responses:
        '200':
          description: Successfully requested the shipment diversion
          schema:
            $ref: 'definitions/MTOShipment.yaml'
        '403':
          $ref: '#/responses/PermissionDenied'
        '404':
          $ref: '#/responses/NotFound'
        '409':
          $ref: '#/responses/Conflict'
        '412':
          $ref: '#/responses/PreconditionFailed'
        '422':
          $ref: '#/responses/UnprocessableEntity'
        '500':
          $ref: '#/responses/ServerError'
      tags:
        - shipment
      description: Requests a shipment diversion
      operationId: requestShipmentDiversion
      summary: Requests a shipment diversion
      x-permissions:
        - create.shipmentDiversionRequest
  '/shipments/{shipmentID}/approve-diversion':
    parameters:
      - description: ID of the shipment
        in: path
        name: shipmentID
        required: true
        format: uuid
        type: string
    post:
      consumes:
        - application/json
      produces:
        - application/json
      parameters:
        - in: header
          name: If-Match
          type: string
          required: true
      responses:
        '200':
          description: Successfully approved the shipment diversion
          schema:
            $ref: 'definitions/MTOShipment.yaml'
        '403':
          $ref: '#/responses/PermissionDenied'
        '404':
          $ref: '#/responses/NotFound'
        '409':
          $ref: '#/responses/Conflict'
        '412':
          $ref: '#/responses/PreconditionFailed'
        '422':
          $ref: '#/responses/UnprocessableEntity'
        '500':
          $ref: '#/responses/ServerError'
      x-permissions:
        - update.shipment
      tags:
        - shipment
      description: Approves a shipment diversion
      operationId: approveShipmentDiversion
      summary: Approves a shipment diversion
  '/shipments/{shipmentID}/reject':
    parameters:
      - description: ID of the shipment
        in: path
        name: shipmentID
        required: true
        format: uuid
        type: string
    post:
      consumes:
        - application/json
      produces:
        - application/json
      parameters:
        - in: header
          name: If-Match
          type: string
          required: true
        - in: body
          name: body
          required: true
          schema:
            $ref: '#/definitions/RejectShipment'
      responses:
        '200':
          description: Successfully rejected the shipment
          schema:
            $ref: 'definitions/MTOShipment.yaml'
        '403':
          $ref: '#/responses/PermissionDenied'
        '404':
          $ref: '#/responses/NotFound'
        '409':
          $ref: '#/responses/Conflict'
        '412':
          $ref: '#/responses/PreconditionFailed'
        '422':
          $ref: '#/responses/UnprocessableEntity'
        '500':
          $ref: '#/responses/ServerError'
      tags:
        - shipment
      description: rejects a shipment
      operationId: rejectShipment
      summary: rejects a shipment
  '/shipments/{shipmentID}/request-cancellation':
    parameters:
      - description: ID of the shipment
        in: path
        name: shipmentID
        required: true
        format: uuid
        type: string
    post:
      consumes:
        - application/json
      produces:
        - application/json
      parameters:
        - in: header
          name: If-Match
          type: string
          required: true
      responses:
        '200':
          description: Successfully requested the shipment cancellation
          schema:
            $ref: 'definitions/MTOShipment.yaml'
        '403':
          $ref: '#/responses/PermissionDenied'
        '404':
          $ref: '#/responses/NotFound'
        '409':
          $ref: '#/responses/Conflict'
        '412':
          $ref: '#/responses/PreconditionFailed'
        '422':
          $ref: '#/responses/UnprocessableEntity'
        '500':
          $ref: '#/responses/ServerError'
      tags:
        - shipment
      description: Requests a shipment cancellation
      operationId: requestShipmentCancellation
      summary: Requests a shipment cancellation
      x-permissions:
        - create.shipmentCancellation
  '/shipments/{shipmentID}/request-reweigh':
    parameters:
      - description: ID of the shipment
        in: path
        name: shipmentID
        required: true
        format: uuid
        type: string
    post:
      consumes:
        - application/json
      produces:
        - application/json
      responses:
        '200':
          description: Successfully requested a reweigh of the shipment
          schema:
            $ref: 'definitions/Reweigh.yaml'
        '403':
          $ref: '#/responses/PermissionDenied'
        '404':
          $ref: '#/responses/NotFound'
        '409':
          $ref: '#/responses/Conflict'
        '412':
          $ref: '#/responses/PreconditionFailed'
        '422':
          $ref: '#/responses/UnprocessableEntity'
        '500':
          $ref: '#/responses/ServerError'
      tags:
        - shipment
        - reweigh
      description: Requests a shipment reweigh
      operationId: requestShipmentReweigh
      summary: Requests a shipment reweigh
      x-permissions:
        - create.reweighRequest
  '/shipments/{shipmentID}/review-shipment-address-update':
    parameters:
      - description: ID of the shipment
        in: path
        name: shipmentID
        required: true
        format: uuid
        type: string
    patch:
      consumes:
        - application/json
      produces:
        - application/json
      parameters:
        - in: header
          name: If-Match
          type: string
          required: true
        - in: body
          name: body
          required: true
          schema:
            properties:
              status:
                type: string
                enum:
                  - REJECTED
                  - APPROVED
              officeRemarks:
                type: string
            required:
              - officeRemarks
              - status
      responses:
        '200':
          description: Successfully requested a shipment address update
          schema:
            $ref: 'definitions/ShipmentAddressUpdate.yaml'
        '403':
          $ref: '#/responses/PermissionDenied'
        '404':
          $ref: '#/responses/NotFound'
        '409':
          $ref: '#/responses/Conflict'
        '412':
          $ref: '#/responses/PreconditionFailed'
        '422':
          $ref: '#/responses/UnprocessableEntity'
        '500':
          $ref: '#/responses/ServerError'
      tags:
        - shipment
      description: This endpoint is used to approve a address update request. Office remarks are required.
        Approving the address update will update the Destination Final Address of the associated service item
      operationId: reviewShipmentAddressUpdate
      summary: Allows TOO to review a shipment address update
  '/shipments/{shipmentID}/sit-extensions':
    post:
      summary: Create an approved SIT Duration Update
      description: TOO can creates an already-approved SIT Duration Update on behalf of a customer
      consumes:
        - application/json
      produces:
        - application/json
      operationId: createApprovedSITDurationUpdate
      tags:
        - shipment
        - sitExtension
      parameters:
        - description: ID of the shipment
          in: path
          name: shipmentID
          required: true
          format: uuid
          type: string
        - in: body
          name: body
          schema:
            $ref: '#/definitions/CreateApprovedSITDurationUpdate'
          required: true
        - in: header
          description: We want the shipment's eTag rather than the SIT Duration Update eTag as the SIT Duration Update is always associated with a shipment
          name: If-Match
          type: string
          required: true
      responses:
        '200':
          description: Successfully created a SIT Extension.
          schema:
            $ref: 'definitions/MTOShipment.yaml'
        '400':
          $ref: '#/responses/InvalidRequest'
        '403':
          $ref: '#/responses/PermissionDenied'
        '404':
          $ref: '#/responses/NotFound'
        '422':
          $ref: '#/responses/UnprocessableEntity'
        '500':
          $ref: '#/responses/ServerError'
      x-permissions:
        - create.SITExtension
  '/shipments/{shipmentID}/sit-extensions/{sitExtensionID}/approve':
    parameters:
      - description: ID of the shipment
        in: path
        name: shipmentID
        required: true
        format: uuid
        type: string
      - description: ID of the SIT extension
        in: path
        name: sitExtensionID
        required: true
        format: uuid
        type: string
    patch:
      consumes:
        - application/json
      produces:
        - application/json
      parameters:
        - in: body
          name: body
          required: true
          schema:
            $ref: '#/definitions/ApproveSITExtension'
        - in: header
          description: We want the shipment's eTag rather than the SIT extension eTag as the SIT extension is always associated with a shipment
          name: If-Match
          type: string
          required: true
      responses:
        '200':
          description: Successfully approved a SIT extension
          schema:
            $ref: 'definitions/MTOShipment.yaml'
        '403':
          $ref: '#/responses/PermissionDenied'
        '404':
          $ref: '#/responses/NotFound'
        '409':
          $ref: '#/responses/Conflict'
        '412':
          $ref: '#/responses/PreconditionFailed'
        '422':
          $ref: '#/responses/UnprocessableEntity'
        '500':
          $ref: '#/responses/ServerError'
      tags:
        - shipment
        - sitExtension
      description: Approves a SIT extension
      operationId: approveSITExtension
      summary: Approves a SIT extension
      x-permissions:
        - update.SITExtension
  '/shipments/{shipmentID}/sit-extensions/{sitExtensionID}/deny':
    parameters:
      - description: ID of the shipment
        in: path
        name: shipmentID
        required: true
        format: uuid
        type: string
      - description: ID of the SIT extension
        in: path
        name: sitExtensionID
        required: true
        format: uuid
        type: string
    patch:
      consumes:
        - application/json
      produces:
        - application/json
      parameters:
        - in: body
          name: body
          required: true
          schema:
            $ref: '#/definitions/DenySITExtension'
        - in: header
          name: If-Match
          type: string
          required: true
      responses:
        '200':
          description: Successfully denied a SIT extension
          schema:
            $ref: 'definitions/MTOShipment.yaml'
        '403':
          $ref: '#/responses/PermissionDenied'
        '404':
          $ref: '#/responses/NotFound'
        '409':
          $ref: '#/responses/Conflict'
        '412':
          $ref: '#/responses/PreconditionFailed'
        '422':
          $ref: '#/responses/UnprocessableEntity'
        '500':
          $ref: '#/responses/ServerError'
      tags:
        - shipment
        - sitExtension
      description: Denies a SIT extension
      operationId: denySITExtension
      summary: Denies a SIT extension
      x-permissions:
        - update.SITExtension
  '/shipments/{shipmentID}/sit-service-item/convert-to-customer-expense':
    parameters:
      - description: ID of the shipment
        in: path
        name: shipmentID
        required: true
        format: uuid
        type: string
    patch:
      consumes:
        - application/json
      produces:
        - application/json
      parameters:
        - in: body
          name: body
          required: true
          schema:
            $ref: '#/definitions/UpdateSITServiceItemCustomerExpense'
        - in: header
          name: If-Match
          type: string
          required: true
      responses:
        '200':
          description: Successfully converted to customer expense
          schema:
            $ref: 'definitions/MTOShipment.yaml'
        '403':
          $ref: '#/responses/PermissionDenied'
        '404':
          $ref: '#/responses/NotFound'
        '409':
          $ref: '#/responses/Conflict'
        '412':
          $ref: '#/responses/PreconditionFailed'
        '422':
          $ref: '#/responses/UnprocessableEntity'
        '500':
          $ref: '#/responses/ServerError'
      tags:
        - shipment
        - mtoServiceItem
      description: Converts a SIT to customer expense
      operationId: updateSITServiceItemCustomerExpense
      summary: Converts a SIT to customer expense
      x-permissions:
        - update.MTOServiceItem
  /shipments/{shipmentID}/ppm-documents:
    parameters:
      - description: ID of the shipment
        in: path
        name: shipmentID
        required: true
        format: uuid
        type: string
    get:
      summary: Gets all the PPM documents for a PPM shipment
      description: |
        Retrieves all of the documents and associated uploads for each ppm document type connected to a PPM shipment. This
        excludes any deleted PPM documents.
      operationId: getPPMDocuments
      tags:
        - ppm
      consumes:
        - application/json
      produces:
        - application/json
      responses:
        '200':
          description: All PPM documents and associated uploads for the specified PPM shipment.
          schema:
            $ref: 'definitions/PPMDocuments.yaml'
        '401':
          $ref: '#/responses/PermissionDenied'
        '403':
          $ref: '#/responses/PermissionDenied'
        '422':
          $ref: '#/responses/UnprocessableEntity'
        '500':
          $ref: '#/responses/ServerError'
  /ppm-shipments/{ppmShipmentId}/weight-ticket/{weightTicketId}:
    parameters:
      - $ref: 'parameters/ppmShipmentId.yaml'
      - $ref: 'parameters/weightTicketId.yaml'
    patch:
      summary: Updates a weight ticket document
      description: |
        Updates a PPM shipment's weight ticket document with new information. Only some of the weight ticket document's
        fields are editable because some have to be set by the customer, e.g. vehicle description.
      operationId: updateWeightTicket
      tags:
        - ppm
      consumes:
        - application/json
      produces:
        - application/json
      parameters:
        - $ref: 'parameters/ifMatch.yaml'
        - in: body
          name: updateWeightTicketPayload
          required: true
          schema:
            $ref: '#/definitions/UpdateWeightTicket'
      responses:
        '200':
          description: returns an updated weight ticket object
          schema:
            $ref: 'definitions/WeightTicket.yaml'
        '400':
          $ref: '#/responses/InvalidRequest'
        '401':
          $ref: '#/responses/PermissionDenied'
        '403':
          $ref: '#/responses/PermissionDenied'
        '404':
          $ref: '#/responses/NotFound'
        '412':
          $ref: '#/responses/PreconditionFailed'
        '422':
          $ref: '#/responses/UnprocessableEntity'
        '500':
          $ref: '#/responses/ServerError'
  /ppm-shipments/{ppmShipmentId}/moving-expenses/{movingExpenseId}:
    parameters:
      - $ref: 'parameters/ppmShipmentId.yaml'
      - $ref: 'parameters/movingExpenseId.yaml'
    patch:
      summary: Updates the moving expense
      description: |
        Updates a PPM shipment's moving expense with new information. Only some of the moving expense's fields are
        editable because some have to be set by the customer, e.g. the description and the moving expense type.
      operationId: updateMovingExpense
      tags:
        - ppm
      consumes:
        - application/json
      produces:
        - application/json
      parameters:
        - $ref: 'parameters/ifMatch.yaml'
        - in: body
          name: updateMovingExpense
          required: true
          schema:
            $ref: '#/definitions/UpdateMovingExpense'
      responses:
        '200':
          description: returns an updated moving expense object
          schema:
            $ref: 'definitions/MovingExpense.yaml'
        '400':
          $ref: '#/responses/InvalidRequest'
        '401':
          $ref: '#/responses/PermissionDenied'
        '403':
          $ref: '#/responses/PermissionDenied'
        '404':
          $ref: '#/responses/NotFound'
        '412':
          $ref: '#/responses/PreconditionFailed'
        '422':
          $ref: '#/responses/UnprocessableEntity'
        '500':
          $ref: '#/responses/ServerError'
  /ppm-shipments/{ppmShipmentId}/pro-gear-weight-tickets/{proGearWeightTicketId}:
    parameters:
      - $ref: 'parameters/ppmShipmentId.yaml'
      - $ref: 'parameters/proGearWeightTicketId.yaml'
    patch:
      summary: Updates a pro-gear weight ticket
      description: |
        Updates a PPM shipment's pro-gear weight ticket with new information. Only some of the fields are editable
        because some have to be set by the customer, e.g. the description.
      operationId: updateProGearWeightTicket
      tags:
        - ppm
      consumes:
        - application/json
      produces:
        - application/json
      parameters:
        - $ref: 'parameters/ifMatch.yaml'
        - in: body
          name: updateProGearWeightTicket
          required: true
          schema:
            $ref: '#/definitions/UpdateProGearWeightTicket'
      responses:
        '200':
          description: returns an updated pro-gear weight ticket object
          schema:
            $ref: 'definitions/ProGearWeightTicket.yaml'
        '400':
          $ref: '#/responses/InvalidRequest'
        '401':
          $ref: '#/responses/PermissionDenied'
        '403':
          $ref: '#/responses/PermissionDenied'
        '404':
          $ref: '#/responses/NotFound'
        '412':
          $ref: '#/responses/PreconditionFailed'
        '422':
          $ref: '#/responses/UnprocessableEntity'
        '500':
          $ref: '#/responses/ServerError'
  /ppm-shipments/{ppmShipmentId}/aoa-packet:
    parameters:
      - description: the id for the ppmshipment with aoa to be downloaded
        in: path
        name: ppmShipmentId
        required: true
        type: string
    get:
      summary: Downloads AOA Packet form PPMShipment as a PDF
      description: |
        ### Functionality
        This endpoint downloads all uploaded move order documentation combined with the Shipment Summary Worksheet into a single PDF.
        ### Errors
        * The PPMShipment must have requested an AOA.
        * The PPMShipment AOA Request must have been approved.
      operationId: showAOAPacket
      tags:
        - ppm
      produces:
        - application/pdf
      responses:
        '200':
          headers:
            Content-Disposition:
              type: string
              description: File name to download
          description: AOA PDF
          schema:
            format: binary
            type: file
        '400':
          $ref: '#/responses/InvalidRequest'
        '403':
          $ref: '#/responses/PermissionDenied'
        '404':
          $ref: '#/responses/NotFound'
        '422':
          $ref: '#/responses/UnprocessableEntity'
        '500':
          $ref: '#/responses/ServerError'
  /ppm-shipments/{ppmShipmentId}/finish-document-review:
    parameters:
      - $ref: 'parameters/ppmShipmentId.yaml'
    patch:
      summary: Updates a PPM shipment's status after document review
      description: |
        Updates a PPM shipment's status once documents have been reviewed. Status is updated depending on whether any documents have been rejected.
      operationId: finishDocumentReview
      tags:
        - ppm
      consumes:
        - application/json
      produces:
        - application/json
      parameters:
        - in: header
          name: If-Match
          type: string
          required: true
      responses:
        '200':
          description: Successfully finished document review
          schema:
            $ref: 'definitions/PPMShipment.yaml'
        '400':
          $ref: '#/responses/InvalidRequest'
        '401':
          $ref: '#/responses/PermissionDenied'
        '403':
          $ref: '#/responses/PermissionDenied'
        '404':
          $ref: '#/responses/NotFound'
        '409':
          $ref: '#/responses/Conflict'
        '412':
          $ref: '#/responses/PreconditionFailed'
        '422':
          $ref: '#/responses/UnprocessableEntity'
        '500':
          $ref: '#/responses/ServerError'
      x-permissions:
        - update.shipment
  /ppm-shipments/{ppmShipmentId}/closeout:
    parameters:
      - $ref: 'parameters/ppmShipmentId.yaml'
    get:
      summary: Get the closeout calcuations for the specified PPM shipment
      description: |
        Retrieves the closeout calculations for the specified PPM shipment.
      operationId: getPPMCloseout
      tags:
        - ppm
      produces:
        - application/json
      responses:
        '200':
          description: Returns closeout for the specified PPM shipment.
          schema:
            $ref: 'definitions/PPMCloseout.yaml'
        '400':
          $ref: '#/responses/InvalidRequest'
        '403':
          $ref: '#/responses/PermissionDenied'
        '404':
          $ref: '#/responses/NotFound'
        '422':
          $ref: '#/responses/UnprocessableEntity'
        '500':
          $ref: '#/responses/ServerError'
  '/move_task_orders/{moveTaskOrderID}/mto_shipments/{shipmentID}/mto-agents':
    parameters:
      - description: ID of move task order
        in: path
        name: moveTaskOrderID
        required: true
        format: uuid
        type: string
      - description: ID of the shipment
        in: path
        name: shipmentID
        required: true
        format: uuid
        type: string
    get:
      produces:
        - application/json
      parameters: []
      responses:
        '200':
          description: Successfully retrieved all agents for a move task order
          schema:
            $ref: 'definitions/MTOAgents.yaml'
        '404':
          $ref: '#/responses/NotFound'
        '422':
          $ref: '#/responses/UnprocessableEntity'
        '500':
          $ref: '#/responses/ServerError'
      tags:
        - mtoAgent
      description: Fetches a list of agents associated with a move task order.
      operationId: fetchMTOAgentList
      summary: Fetch move task order agents.
  '/move-task-orders/{moveTaskOrderID}/service-items/{mtoServiceItemID}':
    parameters:
      - description: ID of move to use
        in: path
        name: moveTaskOrderID
        required: true
        type: string
      - description: ID of line item to use
        in: path
        name: mtoServiceItemID
        required: true
        type: string
    get:
      produces:
        - application/json
      parameters: []
      responses:
        '200':
          description: Successfully retrieved a line item for a move task order by ID
          schema:
            $ref: 'definitions/MTOServiceItemSingle.yaml'
        '400':
          $ref: '#/responses/InvalidRequest'
        '401':
          $ref: '#/responses/PermissionDenied'
        '403':
          $ref: '#/responses/PermissionDenied'
        '404':
          $ref: '#/responses/NotFound'
        '500':
          $ref: '#/responses/ServerError'
      tags:
        - mtoServiceItem
      description: Gets a line item by ID for a move by ID
      operationId: getMTOServiceItem
      summary: Gets a line item by ID for a move by ID
  '/move-task-orders/{moveTaskOrderID}/service-items/{mtoServiceItemID}/status':
    parameters:
      - description: ID of move to use
        in: path
        name: moveTaskOrderID
        required: true
        type: string
      - description: ID of line item to use
        in: path
        name: mtoServiceItemID
        required: true
        type: string
    patch:
      consumes:
        - application/json
      produces:
        - application/json
      parameters:
        - in: body
          name: body
          required: true
          schema:
            $ref: '#/definitions/PatchMTOServiceItemStatusPayload'
        - in: header
          name: If-Match
          type: string
          required: true
      responses:
        '200':
          description: >-
            Successfully updated status for a line item for a move task order by
            ID
          schema:
            $ref: 'definitions/MTOServiceItem.yaml'
        '400':
          $ref: '#/responses/InvalidRequest'
        '401':
          $ref: '#/responses/PermissionDenied'
        '403':
          $ref: '#/responses/PermissionDenied'
        '404':
          $ref: '#/responses/NotFound'
        '412':
          $ref: '#/responses/PreconditionFailed'
        '422':
          $ref: '#/responses/UnprocessableEntity'
        '500':
          $ref: '#/responses/ServerError'
      tags:
        - mtoServiceItem
      description: Changes the status of a line item for a move by ID
      operationId: updateMTOServiceItemStatus
      summary: Change the status of a line item for a move by ID
      x-permissions:
        - update.MTOServiceItem
  '/service-item/{mtoServiceItemID}/entry-date-update':
    parameters:
      - description: ID of the service item
        in: path
        name: mtoServiceItemID
        required: true
        type: string
    patch:
      consumes:
        - application/json
      produces:
        - application/json
      parameters:
        - in: body
          name: body
          required: true
          schema:
            $ref: 'definitions/ServiceItemSitEntryDate.yaml'
      responses:
        '200':
          description: Successfully updated SIT entry date
          schema:
            $ref: 'definitions/MTOServiceItemSingle.yaml'
        '400':
          $ref: '#/responses/InvalidRequest'
        '401':
          $ref: '#/responses/PermissionDenied'
        '403':
          $ref: '#/responses/PermissionDenied'
        '404':
          $ref: '#/responses/NotFound'
        '412':
          $ref: '#/responses/PreconditionFailed'
        '422':
          $ref: '#/responses/UnprocessableEntity'
        '500':
          $ref: '#/responses/ServerError'
      tags:
        - mtoServiceItem
      description: Locates the service item in the database and updates the SIT entry date for the selected service item and returns the service item
      operationId: updateServiceItemSitEntryDate
      summary: Updates a service item's SIT entry date by ID
  '/move-task-orders/{moveTaskOrderID}/status':
    patch:
      consumes:
        - application/json
      produces:
        - application/json
      parameters:
        - description: ID of move to use
          in: path
          name: moveTaskOrderID
          required: true
          type: string
        - in: header
          name: If-Match
          type: string
          required: true
        - in: body
          name: serviceItemCodes
          schema:
            $ref: '#/definitions/MTOApprovalServiceItemCodes'
          required: true
      responses:
        '200':
          description: Successfully updated move task order status
          schema:
            $ref: '#/definitions/Move'
        '400':
          $ref: '#/responses/InvalidRequest'
        '401':
          $ref: '#/responses/PermissionDenied'
        '403':
          $ref: '#/responses/PermissionDenied'
        '404':
          $ref: '#/responses/NotFound'
        '409':
          $ref: '#/responses/Conflict'
        '412':
          $ref: '#/responses/PreconditionFailed'
        '422':
          $ref: '#/responses/UnprocessableEntity'
        '500':
          $ref: '#/responses/ServerError'
      tags:
        - moveTaskOrder
      description: Changes move task order status to make it available to prime
      operationId: updateMoveTaskOrderStatus
      summary: Change the status of a move task order to make it available to prime
      x-permissions:
        - update.move
        - create.serviceItem
  '/move-task-orders/{moveTaskOrderID}/status/service-counseling-completed':
    patch:
      consumes:
        - application/json
      produces:
        - application/json
      parameters:
        - description: ID of move to use
          in: path
          name: moveTaskOrderID
          required: true
          type: string
        - in: header
          name: If-Match
          type: string
          required: true
      responses:
        '200':
          description: Successfully updated move task order status
          schema:
            $ref: '#/definitions/Move'
        '400':
          $ref: '#/responses/InvalidRequest'
        '401':
          $ref: '#/responses/PermissionDenied'
        '403':
          $ref: '#/responses/PermissionDenied'
        '404':
          $ref: '#/responses/NotFound'
        '409':
          $ref: '#/responses/Conflict'
        '412':
          $ref: '#/responses/PreconditionFailed'
        '422':
          $ref: '#/responses/UnprocessableEntity'
        '500':
          $ref: '#/responses/ServerError'
      tags:
        - moveTaskOrder
      description: Changes move (move task order) status to service counseling completed
      operationId: updateMTOStatusServiceCounselingCompleted
      summary: Changes move (move task order) status to service counseling completed
  '/move-task-orders/{moveTaskOrderID}/payment-service-items/{paymentServiceItemID}/status':
    parameters:
      - description: ID of move to use
        in: path
        name: moveTaskOrderID
        required: true
        type: string
      - description: ID of payment service item to use
        in: path
        name: paymentServiceItemID
        required: true
        type: string
    patch:
      consumes:
        - application/json
      produces:
        - application/json
      parameters:
        - in: body
          name: body
          required: true
          schema:
            $ref: '#/definitions/PaymentServiceItem'
        - in: header
          name: If-Match
          type: string
          required: true
      responses:
        '200':
          description: >-
            Successfully updated status for a line item for a move task order by
            ID
          schema:
            $ref: '#/definitions/PaymentServiceItem'
        '400':
          $ref: '#/responses/InvalidRequest'
        '401':
          $ref: '#/responses/PermissionDenied'
        '403':
          $ref: '#/responses/PermissionDenied'
        '404':
          $ref: '#/responses/NotFound'
        '412':
          $ref: '#/responses/PreconditionFailed'
        '422':
          $ref: '#/responses/UnprocessableEntity'
        '500':
          $ref: '#/responses/ServerError'
      tags:
        - paymentServiceItem
      description: Changes the status of a line item for a move by ID
      operationId: updatePaymentServiceItemStatus
      summary: Change the status of a payment service item for a move by ID
      x-permissions:
        - update.paymentServiceItemStatus
  '/move-task-orders/{moveTaskOrderID}/billable-weights-reviewed-at':
    patch:
      consumes:
        - application/json
      produces:
        - application/json
      parameters:
        - description: ID of move to use
          in: path
          name: moveTaskOrderID
          required: true
          type: string
        - in: header
          name: If-Match
          type: string
          required: true
      responses:
        '200':
          description: Successfully updated move task order billableWeightsReviewedAt field
          schema:
            $ref: '#/definitions/Move'
        '400':
          $ref: '#/responses/InvalidRequest'
        '401':
          $ref: '#/responses/PermissionDenied'
        '403':
          $ref: '#/responses/PermissionDenied'
        '404':
          $ref: '#/responses/NotFound'
        '409':
          $ref: '#/responses/Conflict'
        '412':
          $ref: '#/responses/PreconditionFailed'
        '422':
          $ref: '#/responses/UnprocessableEntity'
        '500':
          $ref: '#/responses/ServerError'
      tags:
        - moveTaskOrder
      description: Changes move (move task order) billableWeightsReviewedAt field to a timestamp
      operationId: updateMTOReviewedBillableWeightsAt
  '/move-task-orders/{moveTaskOrderID}/tio-remarks':
    patch:
      consumes:
        - application/json
      produces:
        - application/json
      parameters:
        - description: ID of move to use
          in: path
          name: moveTaskOrderID
          required: true
          type: string
        - in: header
          name: If-Match
          type: string
          required: true
        - in: body
          name: body
          required: true
          schema:
            $ref: '#/definitions/Move'
      responses:
        '200':
          description: Successfully updated move task order tioRemarks field
          schema:
            $ref: '#/definitions/Move'
        '400':
          $ref: '#/responses/InvalidRequest'
        '401':
          $ref: '#/responses/PermissionDenied'
        '403':
          $ref: '#/responses/PermissionDenied'
        '404':
          $ref: '#/responses/NotFound'
        '409':
          $ref: '#/responses/Conflict'
        '412':
          $ref: '#/responses/PreconditionFailed'
        '422':
          $ref: '#/responses/UnprocessableEntity'
        '500':
          $ref: '#/responses/ServerError'
      tags:
        - moveTaskOrder
      description: Changes move (move task order) billableWeightsReviewedAt field to a timestamp
      operationId: updateMoveTIORemarks
  '/move-task-orders/{moveTaskOrderID}/entitlements':
    parameters:
      - description: ID of move to use
        in: path
        name: moveTaskOrderID
        required: true
        type: string
    get:
      produces:
        - application/json
      parameters: []
      tags:
        - moveTaskOrder
      responses:
        '200':
          description: Successfully retrieved entitlements
          schema:
            $ref: '#/definitions/Entitlements'
        '400':
          $ref: '#/responses/InvalidRequest'
        '401':
          $ref: '#/responses/PermissionDenied'
        '403':
          $ref: '#/responses/PermissionDenied'
        '404':
          $ref: '#/responses/NotFound'
        '500':
          $ref: '#/responses/ServerError'
      description: Gets entitlements
      operationId: getEntitlements
      summary: Gets entitlements for a move by ID
  '/payment-requests/{paymentRequestID}':
    parameters:
      - description: UUID of payment request
        format: uuid
        in: path
        name: paymentRequestID
        required: true
        type: string
    get:
      produces:
        - application/json
      parameters: []
      responses:
        '200':
          description: fetched instance of payment request
          schema:
            $ref: '#/definitions/PaymentRequest'
        '400':
          $ref: '#/responses/InvalidRequest'
        '401':
          $ref: '#/responses/PermissionDenied'
        '403':
          $ref: '#/responses/PermissionDenied'
        '404':
          $ref: '#/responses/NotFound'
        '500':
          $ref: '#/responses/ServerError'
      tags:
        - paymentRequests
      description: Fetches an instance of a payment request by id
      operationId: getPaymentRequest
      summary: Fetches a payment request by id
      x-permissions:
        - read.paymentRequest
  '/moves/{locator}/closeout-office':
    parameters:
      - description: move code to identify a move to update the PPM shipment's closeout office for Army and Air Force service members
        format: string
        in: path
        name: locator
        required: true
        type: string
    patch:
      description: Sets the transportation office closeout location for where the Move's PPM Shipment documentation will be reviewed by
      tags:
        - move
      operationId: updateCloseoutOffice
      x-permissions:
        - update.closeoutOffice
      summary: Updates a Move's PPM closeout office for Army and Air Force customers
      produces:
        - application/json
      consumes:
        - application/json
      parameters:
        - in: body
          name: body
          schema:
            properties:
              closeoutOfficeId:
                type: string
                format: uuid
            required:
              - closeoutOfficeId
        - in: header
          name: If-Match
          type: string
          required: true
      responses:
        '200':
          description: Successfully set the closeout office for the move
          schema:
            $ref: '#/definitions/Move'
        '400':
          $ref: '#/responses/InvalidRequest'
        '401':
          $ref: '#/responses/PermissionDenied'
        '403':
          $ref: '#/responses/PermissionDenied'
        '404':
          $ref: '#/responses/NotFound'
        '412':
          $ref: '#/responses/PreconditionFailed'
        '422':
          $ref: '#/responses/UnprocessableEntity'
        '500':
          $ref: '#/responses/ServerError'
  '/moves/{locator}/customer-support-remarks':
    parameters:
      - description: move code to identify a move for customer support remarks
        format: string
        in: path
        name: locator
        required: true
        type: string
    post:
      produces:
        - application/json
      consumes:
        - application/json
      parameters:
        - in: body
          name: body
          schema:
            $ref: '#/definitions/CreateCustomerSupportRemark'
      responses:
        '200':
          description: Successfully created customer support remark
          schema:
            $ref: 'definitions/CustomerSupportRemark.yaml'
        '400':
          $ref: '#/responses/InvalidRequest'
        '404':
          $ref: '#/responses/NotFound'
        '422':
          $ref: '#/responses/UnprocessableEntity'
        '500':
          $ref: '#/responses/ServerError'
      tags:
        - customerSupportRemarks
      description: Creates a customer support remark for a move
      operationId: createCustomerSupportRemarkForMove
      summary: Creates a customer support remark for a move
    get:
      produces:
        - application/json
      parameters: []
      responses:
        '200':
          description: Successfully retrieved all line items for a move task order
          schema:
            $ref: 'definitions/CustomerSupportRemarks.yaml'
        '403':
          $ref: '#/responses/PermissionDenied'
        '404':
          $ref: '#/responses/NotFound'
        '422':
          $ref: '#/responses/UnprocessableEntity'
        '500':
          $ref: '#/responses/ServerError'
      tags:
        - customerSupportRemarks
      description: Fetches customer support remarks for a move
      operationId: getCustomerSupportRemarksForMove
      summary: Fetches customer support remarks using the move code (locator).
  '/customer-support-remarks/{customerSupportRemarkID}':
    parameters:
      - in: path
        description: the customer support remark ID to be modified
        name: customerSupportRemarkID
        required: true
        type: string
        format: uuid
    patch:
      tags:
        - customerSupportRemarks
      description: Updates a customer support remark for a move
      operationId: updateCustomerSupportRemarkForMove
      summary: Updates a customer support remark for a move
      consumes:
        - application/json
      produces:
        - application/json
      parameters:
        - in: body
          name: body
          required: true
          schema:
            $ref: '#/definitions/UpdateCustomerSupportRemarkPayload'
      responses:
        '200':
          description: Successfully updated customer support remark
          schema:
            $ref: 'definitions/CustomerSupportRemark.yaml'
        '400':
          $ref: '#/responses/InvalidRequest'
        '403':
          $ref: '#/responses/PermissionDenied'
        '404':
          $ref: '#/responses/NotFound'
        '422':
          $ref: '#/responses/UnprocessableEntity'
        '500':
          $ref: '#/responses/ServerError'
    delete:
      summary: Soft deletes a customer support remark by ID
      description: Soft deletes a customer support remark by ID
      operationId: deleteCustomerSupportRemark
      tags:
        - customerSupportRemarks
      produces:
        - application/json
      responses:
        '204':
          description: Successfully soft deleted the shipment
        '400':
          $ref: '#/responses/InvalidRequest'
        '403':
          $ref: '#/responses/PermissionDenied'
        '404':
          $ref: '#/responses/NotFound'
        '409':
          $ref: '#/responses/Conflict'
        '422':
          $ref: '#/responses/UnprocessableEntity'
        '500':
          $ref: '#/responses/ServerError'
  '/moves/{locator}/evaluation-reports':
    parameters:
      - in: path
        name: locator
        required: true
        type: string
    post:
      produces:
        - application/json
      consumes:
        - application/json
      parameters:
        - in: body
          name: body
          schema:
            $ref: '#/definitions/CreateEvaluationReport'
      responses:
        '200':
          description: Successfully created evaluation report
          schema:
            $ref: '#/definitions/EvaluationReport'
        '400':
          $ref: '#/responses/InvalidRequest'
        '404':
          $ref: '#/responses/NotFound'
        '422':
          $ref: '#/responses/UnprocessableEntity'
        '500':
          $ref: '#/responses/ServerError'
      x-permissions:
        - create.evaluationReport
      tags:
        - evaluationReports
      description: Creates an evaluation report
      operationId: createEvaluationReport
      summary: Creates an evaluation report
  '/evaluation-reports/{reportID}/download':
    parameters:
      - in: path
        description: the evaluation report ID to be downloaded
        name: reportID
        required: true
        type: string
        format: uuid
    get:
      summary: Downloads an evaluation report as a PDF
      description: Downloads an evaluation report as a PDF
      operationId: downloadEvaluationReport
      tags:
        - evaluationReports
      produces:
        - application/pdf
      responses:
        '200':
          headers:
            Content-Disposition:
              type: string
              description: File name to download
          description: Evaluation report PDF
          schema:
            format: binary
            type: file
        '403':
          $ref: '#/responses/PermissionDenied'
        '404':
          $ref: '#/responses/NotFound'
        '500':
          $ref: '#/responses/ServerError'
  '/evaluation-reports/{reportID}':
    parameters:
      - in: path
        description: the evaluation report ID to be modified
        name: reportID
        required: true
        type: string
        format: uuid
    get:
      summary: Gets an evaluation report by ID
      description: Gets an evaluation report by ID
      operationId: getEvaluationReport
      tags:
        - evaluationReports
      produces:
        - application/json
      responses:
        '200':
          description: Successfully got the report
          schema:
            $ref: '#/definitions/EvaluationReport'
        '400':
          $ref: '#/responses/InvalidRequest'
        '403':
          $ref: '#/responses/PermissionDenied'
        '404':
          $ref: '#/responses/NotFound'
        '500':
          $ref: '#/responses/ServerError'
    delete:
      summary: Deletes an evaluation report by ID
      description: Deletes an evaluation report by ID
      operationId: deleteEvaluationReport
      x-permissions:
        - delete.evaluationReport
      tags:
        - evaluationReports
      produces:
        - application/json
      responses:
        '204':
          description: Successfully deleted the report
        '400':
          $ref: '#/responses/InvalidRequest'
        '403':
          $ref: '#/responses/PermissionDenied'
        '404':
          $ref: '#/responses/NotFound'
        '409':
          $ref: '#/responses/Conflict'
        '422':
          $ref: '#/responses/UnprocessableEntity'
        '500':
          $ref: '#/responses/ServerError'
    put:
      summary: Saves an evaluation report as a draft
      description: Saves an evaluation report as a draft
      operationId: saveEvaluationReport
      x-permissions:
        - update.evaluationReport
      tags:
        - evaluationReports
      produces:
        - application/json
      consumes:
        - application/json
      parameters:
        - in: body
          name: body
          schema:
            $ref: '#/definitions/EvaluationReport'
        - in: header
          name: If-Match
          type: string
          required: true
          description: >
            Optimistic locking is implemented via the `If-Match` header. If the ETag header does not match
            the value of the resource on the server, the server rejects the change with a `412 Precondition Failed` error.
      responses:
        '204':
          description: Successfully saved the report
        '400':
          $ref: '#/responses/InvalidRequest'
        '403':
          $ref: '#/responses/PermissionDenied'
        '404':
          $ref: '#/responses/NotFound'
        '409':
          $ref: '#/responses/Conflict'
        '412':
          $ref: '#/responses/PreconditionFailed'
        '422':
          $ref: '#/responses/UnprocessableEntity'
        '500':
          $ref: '#/responses/ServerError'
  '/evaluation-reports/{reportID}/submit':
    parameters:
      - in: path
        description: the evaluation report ID to be modified
        name: reportID
        required: true
        type: string
        format: uuid
    post:
      summary: Submits an evaluation report
      description: Submits an evaluation report
      operationId: submitEvaluationReport
      tags:
        - evaluationReports
      produces:
        - application/json
      parameters:
        - in: header
          name: If-Match
          type: string
          required: true
          description: >
            Optimistic locking is implemented via the `If-Match` header. If the ETag header does not match
            the value of the resource on the server, the server rejects the change with a `412 Precondition Failed` error.
      responses:
        '204':
          description: Successfully submitted an evaluation report with the provided ID
        '403':
          $ref: '#/responses/PermissionDenied'
        '404':
          $ref: '#/responses/NotFound'
        '412':
          $ref: '#/responses/PreconditionFailed'
        '422':
          $ref: '#/responses/UnprocessableEntity'
        '500':
          $ref: '#/responses/ServerError'
      x-permissions:
        - update.evaluationReport
  '/pws-violations':
    get:
      summary: Fetch the possible PWS violations for an evaluation report
      description: Fetch the possible PWS violations for an evaluation report
      operationId: getPWSViolations
      tags:
        - pwsViolations
      produces:
        - application/json
      responses:
        '200':
          description: Successfully retrieved the PWS violations
          schema:
            $ref: '#/definitions/PWSViolations'
        '400':
          $ref: '#/responses/InvalidRequest'
        '403':
          $ref: '#/responses/PermissionDenied'
        '404':
          $ref: '#/responses/NotFound'
        '500':
          $ref: '#/responses/ServerError'
  '/report-violations/{reportID}':
    parameters:
      - in: path
        description: the evaluation report ID that has associated violations
        name: reportID
        required: true
        type: string
        format: uuid
    get:
      summary: Fetch the report violations for an evaluation report
      description: Fetch the report violations for an evaluation report
      operationId: getReportViolationsByReportID
      tags:
        - reportViolations
      produces:
        - application/json
      responses:
        '200':
          description: Successfully retrieved the report violations
          schema:
            $ref: '#/definitions/ReportViolations'
        '400':
          $ref: '#/responses/InvalidRequest'
        '403':
          $ref: '#/responses/PermissionDenied'
        '404':
          $ref: '#/responses/NotFound'
        '500':
          $ref: '#/responses/ServerError'
    post:
      summary: Associate violations with an evaluation report
      description: >-
        Associate violations with an evaluation report. This will overwrite any
        existing report-violations associations for the report and replace them
        with the newly provided ones.  An empty array will remove all violation
        associations for a given report.
      operationId: associateReportViolations
      tags:
        - reportViolations
      produces:
        - application/json
      consumes:
        - application/json
      parameters:
        - in: body
          name: body
          schema:
            $ref: '#/definitions/AssociateReportViolations'
      responses:
        '204':
          description: Successfully saved the report violations
        '400':
          $ref: '#/responses/InvalidRequest'
        '403':
          $ref: '#/responses/PermissionDenied'
        '404':
          $ref: '#/responses/NotFound'
        '409':
          $ref: '#/responses/Conflict'
        '422':
          $ref: '#/responses/UnprocessableEntity'
        '500':
          $ref: '#/responses/ServerError'
      x-permissions:
        - create.reportViolation
  '/moves/{locator}/payment-requests':
    parameters:
      - description: move code to identify a move for payment requests
        format: string
        in: path
        name: locator
        required: true
        type: string
    get:
      produces:
        - application/json
      parameters: []
      responses:
        '200':
          description: Successfully retrieved all line items for a move task order
          schema:
            $ref: '#/definitions/PaymentRequests'
        '403':
          $ref: '#/responses/PermissionDenied'
        '404':
          $ref: '#/responses/NotFound'
        '422':
          $ref: '#/responses/UnprocessableEntity'
        '500':
          $ref: '#/responses/ServerError'
      tags:
        - paymentRequests
      description: Fetches payment requests for a move
      operationId: getPaymentRequestsForMove
      summary: Fetches payment requests using the move code (locator).
      x-permissions:
        - read.paymentRequest
  '/moves/{moveID}/financial-review-flag':
    parameters:
      - description: ID of move to flag
        in: path
        name: moveID
        required: true
        type: string
        format: uuid
    post:
      summary: Flags a move for financial office review
      description: This sets a flag which indicates that the move should be reviewed by a fincancial office. For example, if the origin or destination address of a shipment is far from the duty location and may incur excess costs to the customer.
      operationId: setFinancialReviewFlag
      tags:
        - move
      consumes:
        - application/json
      produces:
        - application/json
      parameters:
        - in: header
          name: If-Match
          type: string
        - in: body
          name: body
          schema:
            required:
              - flagForReview
            properties:
              remarks:
                description: explanation of why the move is being flagged for financial review
                example: this address is way too far away
                type: string
                x-nullable: true
              flagForReview:
                description: boolean value representing whether we should flag a move for financial review
                example: false
                type: boolean
      responses:
        '200':
          description: updated Move
          schema:
            $ref: '#/definitions/Move'
        '403':
          $ref: '#/responses/PermissionDenied'
        '404':
          $ref: '#/responses/NotFound'
        '412':
          $ref: '#/responses/PreconditionFailed'
        '422':
          $ref: '#/responses/UnprocessableEntity'
        '500':
          $ref: '#/responses/ServerError'
      x-permissions:
        - update.financialReviewFlag
  '/payment-requests/{paymentRequestID}/shipments-payment-sit-balance':
    parameters:
      - description: payment request ID of the payment request with SIT service items being reviewed
        name: paymentRequestID
        type: string
        format: uuid
        in: path
        required: true
    get:
      produces:
        - application/json
      parameters: []
      responses:
        '200':
          description: Successfully retrieved shipments and their SIT days balance from all payment requests on the move
          schema:
            $ref: '#/definitions/ShipmentsPaymentSITBalance'
        '403':
          $ref: '#/responses/PermissionDenied'
        '404':
          $ref: '#/responses/NotFound'
        '422':
          $ref: '#/responses/UnprocessableEntity'
        '500':
          $ref: '#/responses/ServerError'
      tags:
        - paymentRequests
      description: Returns all shipment payment request SIT usage to support partial SIT invoicing
      operationId: getShipmentsPaymentSITBalance
      summary: Returns all shipment payment request SIT usage to support partial SIT invoicing
      x-permissions:
        - read.shipmentsPaymentSITBalance
  '/payment-requests/{paymentRequestID}/status':
    patch:
      consumes:
        - application/json
      produces:
        - application/json
      parameters:
        - description: UUID of payment request
          format: uuid
          in: path
          name: paymentRequestID
          required: true
          type: string
        - in: body
          name: body
          required: true
          schema:
            $ref: '#/definitions/UpdatePaymentRequestStatusPayload'
        - in: header
          name: If-Match
          type: string
          required: true
      responses:
        '200':
          description: updated payment request
          schema:
            $ref: '#/definitions/PaymentRequest'
        '400':
          $ref: '#/responses/InvalidRequest'
        '401':
          $ref: '#/responses/PermissionDenied'
        '403':
          $ref: '#/responses/PermissionDenied'
        '404':
          $ref: '#/responses/NotFound'
        '412':
          $ref: '#/responses/PreconditionFailed'
        '422':
          $ref: '#/responses/UnprocessableEntity'
        '500':
          $ref: '#/responses/ServerError'
      tags:
        - paymentRequests
      description: Updates status of a payment request by id
      operationId: updatePaymentRequestStatus
      summary: Updates status of a payment request by id
      x-permissions:
        - update.paymentRequest
  /documents/{documentId}:
    get:
      summary: Returns a document
      description: Returns a document and its uploads
      operationId: getDocument
      tags:
        - ghcDocuments
      parameters:
        - in: path
          name: documentId
          type: string
          format: uuid
          required: true
          description: UUID of the document to return
      responses:
        '200':
          description: the requested document
          schema:
            $ref: 'definitions/Document.yaml'
        '400':
          $ref: '#/responses/InvalidRequest'
        '401':
          $ref: '#/responses/PermissionDenied'
        '403':
          $ref: '#/responses/PermissionDenied'
        '404':
          $ref: '#/responses/NotFound'
        '412':
          $ref: '#/responses/PreconditionFailed'
        '422':
          $ref: '#/responses/UnprocessableEntity'
        '500':
          $ref: '#/responses/ServerError'
  /queues/counseling:
    get:
      produces:
        - application/json
      summary: Gets queued list of all customer moves needing services counseling by GBLOC origin
      description: >
        An office services counselor user will be assigned a transportation office that will determine which moves are displayed in their queue based on the origin duty location.  GHC moves will show up here onced they have reached the NEEDS SERVICE COUNSELING status after submission from a customer or created on a customer's behalf.
      operationId: getServicesCounselingQueue
      tags:
        - queues
      parameters:
        - in: query
          name: page
          type: integer
          description: requested page number of paginated move results
        - in: query
          name: perPage
          type: integer
          description: maximum number of moves to show on each page of paginated results
        - in: query
          name: sort
          type: string
          enum:
            [
              lastName,
              dodID,
              branch,
              locator,
              status,
              requestedMoveDate,
              submittedAt,
              originGBLOC,
              originDutyLocation,
              destinationDutyLocation,
              ppmType,
              closeoutInitiated,
              closeoutLocation,
            ]
          description: field that results should be sorted by
        - in: query
          name: order
          type: string
          enum: [asc, desc]
          description: direction of sort order if applied
        - in: query
          name: branch
          type: string
          description: filters by the branch of the move's service member
        - in: query
          name: locator
          type: string
          description: filters to match the unique move code locator
        - in: query
          name: lastName
          type: string
          description: filters using a prefix match on the service member's last name
        - in: query
          name: dodID
          type: string
          description: filters to match the unique service member's DoD ID
        - in: query
          name: requestedMoveDate
          type: string
          description: filters the requested pickup date of a shipment on the move
        - in: query
          name: submittedAt
          type: string
          format: date-time
          description: Start of the submitted at date in the user's local time zone converted to UTC
        - in: query
          name: originGBLOC
          type: string
          description: filters the GBLOC of the service member's origin duty location
        - in: query
          name: originDutyLocation
          type: string
          description: filters the name of the origin duty location on the orders
        - in: query
          name: destinationDutyLocation
          type: string
          description: filters the name of the destination duty location on the orders
        - in: query
          name: status
          type: array
          description: filters the status of the move
          uniqueItems: true
          items:
            type: string
            enum:
              - NEEDS SERVICE COUNSELING
              - SERVICE COUNSELING COMPLETED
        - in: query
          name: needsPPMCloseout
          type: boolean
          description: Only used for Services Counseling queue. If true, show PPM moves that are ready for closeout. Otherwise, show all other moves.
        - in: query
          name: ppmType
          type: string
          enum:
            - FULL
            - PARTIAL
          description: filters PPM type
        - in: query
          name: closeoutInitiated
          type: string
          format: date-time
          description: Latest date that closeout was initiated on a PPM on the move
        - in: query
          name: closeoutLocation
          type: string
          description: closeout location
        - in: query
          name: orderType
          type: string
          description: order type
      responses:
        '200':
          description: Successfully returned all moves matching the criteria
          schema:
            $ref: '#/definitions/QueueMovesResult'
        '403':
          $ref: '#/responses/PermissionDenied'
        '500':
          $ref: '#/responses/ServerError'
  /queues/prime-moves:
    get:
      summary: getPrimeMovesQueue
      description: |
        Gets all moves that have been reviewed and approved by the TOO. The `since` parameter can be used to filter this
        list down to only the moves that have been updated since the provided timestamp. A move will be considered
        updated if the `updatedAt` timestamp on the move or on its orders, shipments, service items, or payment
        requests, is later than the provided date and time.

        **WIP**: Include what causes moves to leave this list. Currently, once the `availableToPrimeAt` timestamp has
        been set, that move will always appear in this list.
      operationId: listPrimeMoves
      tags:
        - queues
      produces:
        - application/json
      parameters:
        - in: query
          name: since
          type: string
          format: date-time
          description: Only return moves updated since this time. Formatted like "2021-07-23T18:30:47.116Z"
        - in: query
          name: page
          type: integer
          description: requested page of results
        - in: query
          name: perPage
          type: integer
          description: results per page
        - in: query
          name: id
          type: string
        - in: query
          name: moveCode
          type: string
        - in: query
          name: orderType
          type: string
<<<<<<< HEAD
=======
          description: order type
>>>>>>> a4f1e7af
      responses:
        '200':
          description: Successfully retrieved moves. A successful fetch might still return zero moves.
          schema:
            $ref: '#/definitions/ListPrimeMovesResult'
        '403':
          $ref: '#/responses/PermissionDenied'
        '500':
          $ref: '#/responses/ServerError'
  /queues/moves:
    get:
      produces:
        - application/json
      summary: Gets queued list of all customer moves by GBLOC origin
      description: >
        An office TOO user will be assigned a transportation office that will determine which moves are displayed in their queue based on the origin duty location.  GHC moves will show up here onced they have reached the submitted status sent by the customer and have move task orders, shipments, and service items to approve.
      operationId: getMovesQueue
      tags:
        - queues
      parameters:
        - in: query
          name: page
          type: integer
          description: requested page of results
        - in: query
          name: perPage
          type: integer
          description: results per page
        - in: query
          name: sort
          type: string
          enum:
            [
              lastName,
              dodID,
              branch,
              locator,
              status,
              originDutyLocation,
              destinationDutyLocation,
              requestedMoveDate,
              appearedInTooAt,
            ]
          description: field that results should be sorted by
        - in: query
          name: order
          type: string
          enum: [asc, desc]
          description: direction of sort order if applied
        - in: query
          name: branch
          type: string
        - in: query
          name: locator
          type: string
        - in: query
          name: lastName
          type: string
        - in: query
          name: dodID
          type: string
        - in: query
          name: originDutyLocation
          type: string
        - in: query
          name: destinationDutyLocation
          type: string
        - in: query
          name: appearedInTooAt
          type: string
          format: date-time
        - in: query
          name: requestedMoveDate
          type: string
          description: filters the requested pickup date of a shipment on the move
        - in: query
          name: status
          type: array
          description: Filtering for the status.
          uniqueItems: true
          items:
            type: string
            enum:
              - SUBMITTED
              - APPROVALS REQUESTED
              - APPROVED
        - in: query
          name: orderType
          type: string
          description: order type
      responses:
        '200':
          description: Successfully returned all moves matching the criteria
          schema:
            $ref: '#/definitions/QueueMovesResult'
        '403':
          $ref: '#/responses/PermissionDenied'
        '500':
          $ref: '#/responses/ServerError'
      x-permissions:
        - update.move
        - create.serviceItem
  /queues/payment-requests:
    get:
      produces:
        - application/json
      summary: Gets queued list of all payment requests by GBLOC origin
      description: >
        An office TIO user will be assigned a transportation office that will determine which payment requests are displayed in their queue based on the origin duty location.
      operationId: getPaymentRequestsQueue
      tags:
        - queues
      parameters:
        - in: query
          name: sort
          type: string
          enum: [lastName, locator, submittedAt, branch, status, dodID, age, originDutyLocation]
          description: field that results should be sorted by
        - in: query
          name: order
          type: string
          enum: [asc, desc]
          description: direction of sort order if applied
        - in: query
          name: page
          type: integer
          description: requested page of results
        - in: query
          name: perPage
          type: integer
          description: number of records to include per page
        - in: query
          name: submittedAt
          type: string
          format: date-time
          description: Start of the submitted at date in the user's local time zone converted to UTC
        - in: query
          name: branch
          type: string
        - in: query
          name: locator
          type: string
        - in: query
          name: lastName
          type: string
        - in: query
          name: dodID
          type: string
        - in: query
          name: destinationDutyLocation
          type: string
        - in: query
          name: originDutyLocation
          type: string
        - in: query
          name: status
          type: array
          description: Filtering for the status.
          uniqueItems: true
          items:
            type: string
            enum:
              - Payment requested
              - Reviewed
              - Rejected
              - Paid
              - Deprecated
              - Error
        - in: query
          name: orderType
          type: string
          description: order type
      responses:
        '200':
          description: Successfully returned all moves matching the criteria
          schema:
            $ref: '#/definitions/QueuePaymentRequestsResult'
        '403':
          $ref: '#/responses/PermissionDenied'
        '500':
          $ref: '#/responses/ServerError'
  /moves/search:
    post:
      produces:
        - application/json
      consumes:
        - application/json
      summary: Search moves by locator, DOD ID, or customer name
      description: >
        Search moves by locator, DOD ID, or customer name. Used by QAE and CSR users.
      operationId: searchMoves
      tags:
        - move
      parameters:
        - in: body
          name: body
          schema:
            properties:
              page:
                type: integer
                description: requested page of results
              perPage:
                type: integer
              locator:
                description: Move locator
                type: string
                minLength: 6
                maxLength: 6
                x-nullable: true
              dodID:
                description: DOD ID
                type: string
                minLength: 10
                maxLength: 10
                x-nullable: true
              customerName:
                description: Customer Name
                type: string
                minLength: 1
                x-nullable: true
              status:
                type: array
                description: Filtering for the status.
                uniqueItems: true
                items:
                  type: string
                  enum:
                    - DRAFT
                    - SUBMITTED
                    - APPROVALS REQUESTED
                    - APPROVED
                    - NEEDS SERVICE COUNSELING
                    - SERVICE COUNSELING COMPLETED
              originPostalCode:
                type: string
                x-nullable: true
              destinationPostalCode:
                type: string
                x-nullable: true
              branch:
                type: string
                x-nullable: true
              shipmentsCount:
                type: integer
                x-nullable: true
              pickupDate:
                type: string
                format: date-time
                x-nullable: true
              deliveryDate:
                type: string
                format: date-time
                x-nullable: true
              sort:
                type: string
                x-nullable: true
                enum:
                  [
                    customerName,
                    dodID,
                    branch,
                    locator,
                    status,
                    originPostalCode,
                    destinationPostalCode,
                    shipmentsCount,
                  ]
              order:
                type: string
                x-nullable: true
                enum: [asc, desc]
          description: field that results should be sorted by
      responses:
        '200':
          description: Successfully returned all moves matching the criteria
          schema:
            $ref: '#/definitions/SearchMovesResult'
        '403':
          $ref: '#/responses/PermissionDenied'
        '500':
          $ref: '#/responses/ServerError'
  '/tac/valid':
    get:
      summary: Validation of a TAC value
      description: Returns a boolean based on whether a tac value is valid or not
      operationId: tacValidation
      tags:
        - tac
        - order
      parameters:
        - in: query
          name: tac
          type: string
          required: true
          description: The tac value to validate
      responses:
        '200':
          description: Successfully retrieved validation status
          schema:
            $ref: '#/definitions/TacValid'
        '400':
          $ref: '#/responses/InvalidRequest'
        '401':
          $ref: '#/responses/PermissionDenied'
        '403':
          $ref: '#/responses/PermissionDenied'
        '404':
          $ref: '#/responses/NotFound'
        '500':
          $ref: '#/responses/ServerError'
  /transportation-offices:
    get:
      produces:
        - application/json
      summary: Returns the transportation offices matching the search query
      description: Returns the transportation offices matching the search query
      operationId: getTransportationOffices
      tags:
        - transportationOffice
      parameters:
        - in: query
          name: search
          type: string
          required: true
          minLength: 2
          description: Search string for transportation offices
      responses:
        '200':
          description: Successfully retrieved transportation offices
          schema:
            $ref: '#/definitions/TransportationOffices'
        '400':
          $ref: '#/responses/InvalidRequest'
        '401':
          $ref: '#/responses/PermissionDenied'
        '403':
          $ref: '#/responses/PermissionDenied'
        '404':
          $ref: '#/responses/NotFound'
        '500':
          $ref: '#/responses/ServerError'
definitions:
  ClientError:
    type: object
    properties:
      title:
        type: string
      detail:
        type: string
      instance:
        type: string
        format: uuid
    required:
      - title
      - detail
      - instance
  ValidationError:
    allOf:
      - $ref: '#/definitions/ClientError'
      - type: object
    properties:
      invalid_fields:
        type: object
        additionalProperties:
          type: string
    required:
      - invalid_fields
  BackupContact:
    type: object
    properties:
      name:
        type: string
      email:
        type: string
        format: x-email
        pattern: '^[a-zA-Z0-9._%+-]+@[a-zA-Z0-9.-]+\.[a-zA-Z]{2,}$'
      phone:
        type: string
        format: telephone
        pattern: '^[2-9]\d{2}-\d{3}-\d{4}$'
    required:
      - name
      - email
      - phone
  Contractor:
    properties:
      contractNumber:
        type: string
      id:
        format: uuid
        type: string
      name:
        type: string
      type:
        type: string
  Customer:
    type: object
    properties:
      agency:
        type: string
        title: Agency customer is affilated with
      first_name:
        type: string
        example: John
      last_name:
        type: string
        example: Doe
      phone:
        type: string
        format: telephone
        pattern: '^[2-9]\d{2}-\d{3}-\d{4}$'
        x-nullable: true
      email:
        type: string
        format: x-email
        pattern: '^[a-zA-Z0-9._%+-]+@[a-zA-Z0-9.-]+\.[a-zA-Z]{2,}$'
        x-nullable: true
      suffix:
        type: string
        example: Jr.
        x-nullable: true
      middle_name:
        type: string
        example: David
        x-nullable: true
      current_address:
        $ref: 'definitions/Address.yaml'
      backup_contact:
        $ref: '#/definitions/BackupContact'
      id:
        type: string
        format: uuid
        example: c56a4180-65aa-42ec-a945-5fd21dec0538
      dodID:
        type: string
      userID:
        type: string
        format: uuid
        example: c56a4180-65aa-42ec-a945-5fd21dec0538
      eTag:
        type: string
      phoneIsPreferred:
        type: boolean
      emailIsPreferred:
        type: boolean
      secondaryTelephone:
        type: string
        format: telephone
        pattern: '^[2-9]\d{2}-\d{3}-\d{4}$'
        x-nullable: true
      backupAddress:
        $ref: 'definitions/Address.yaml'
  UpdateCustomerPayload:
    type: object
    properties:
      first_name:
        type: string
        example: John
      last_name:
        type: string
        example: Doe
      phone:
        type: string
        format: telephone
        pattern: '^[2-9]\d{2}-\d{3}-\d{4}$'
        x-nullable: true
      email:
        type: string
        format: x-email
        pattern: '^[a-zA-Z0-9._%+-]+@[a-zA-Z0-9.-]+\.[a-zA-Z]{2,}$'
        x-nullable: true
      suffix:
        type: string
        example: Jr.
        x-nullable: true
      middle_name:
        type: string
        example: David
        x-nullable: true
      current_address:
        allOf:
          - $ref: 'definitions/Address.yaml'
      backup_contact:
        $ref: '#/definitions/BackupContact'
      phoneIsPreferred:
        type: boolean
      emailIsPreferred:
        type: boolean
      secondaryTelephone:
        type: string
        format: telephone
        pattern: '^[2-9]\d{2}-\d{3}-\d{4}$'
        x-nullable: true
      backupAddress:
        allOf:
          - $ref: 'definitions/Address.yaml'
  Entitlements:
    properties:
      id:
        example: 571008b1-b0de-454d-b843-d71be9f02c04
        format: uuid
        type: string
      authorizedWeight:
        example: 2000
        type: integer
        x-formatting: weight
        x-nullable: true
      dependentsAuthorized:
        example: true
        type: boolean
        x-nullable: true
      nonTemporaryStorage:
        example: false
        type: boolean
        x-nullable: true
      privatelyOwnedVehicle:
        example: false
        type: boolean
        x-nullable: true
      proGearWeight:
        example: 2000
        type: integer
        x-formatting: weight
      proGearWeightSpouse:
        example: 500
        type: integer
        x-formatting: weight
      storageInTransit:
        example: 90
        type: integer
        x-nullable: true
      totalWeight:
        example: 500
        type: integer
        x-formatting: weight
      totalDependents:
        example: 2
        type: integer
      requiredMedicalEquipmentWeight:
        example: 500
        type: integer
        x-formatting: weight
      organizationalClothingAndIndividualEquipment:
        example: true
        type: boolean
      eTag:
        type: string
    type: object
  Error:
    properties:
      message:
        type: string
    required:
      - message
    type: object
  Grade:
    type: string
    x-nullable: true
    title: grade
    enum:
      - E_1
      - E_2
      - E_3
      - E_4
      - E_5
      - E_6
      - E_7
      - E_8
      - E_9
      - E_9_SPECIAL_SENIOR_ENLISTED
      - O_1_ACADEMY_GRADUATE
      - O_2
      - O_3
      - O_4
      - O_5
      - O_6
      - O_7
      - O_8
      - O_9
      - O_10
      - W_1
      - W_2
      - W_3
      - W_4
      - W_5
      - AVIATION_CADET
      - CIVILIAN_EMPLOYEE
      - ACADEMY_CADET
      - MIDSHIPMAN
    x-display-value:
      E_1: E-1
      E_2: E-2
      E_3: E-3
      E_4: E-4
      E_5: E-5
      E_6: E-6
      E_7: E-7
      E_8: E-8
      E_9: E-9
      E_9_SPECIAL_SENIOR_ENLISTED: E-9 (Special Senior Enlisted)
      O_1_ACADEMY_GRADUATE: O-1 or Service Academy Graduate
      O_2: O-2
      O_3: O-3
      O_4: O-4
      O_5: O-5
      O_6: O-6
      O_7: O-7
      O_8: O-8
      O_9: O-9
      O_10: O-10
      W_1: W-1
      W_2: W-2
      W_3: W-3
      W_4: W-4
      W_5: W-5
      AVIATION_CADET: Aviation Cadet
      CIVILIAN_EMPLOYEE: Civilian Employee
      ACADEMY_CADET: Service Academy Cadet
      MIDSHIPMAN: Midshipman
  Move:
    properties:
      id:
        example: 1f2270c7-7166-40ae-981e-b200ebdf3054
        format: uuid
        type: string
      serviceCounselingCompletedAt:
        format: date-time
        type: string
        x-nullable: true
      availableToPrimeAt:
        format: date-time
        type: string
        x-nullable: true
      billableWeightsReviewedAt:
        format: date-time
        type: string
        x-nullable: true
      contractorId:
        type: string
        format: uuid
        x-nullable: true
      contractor:
        $ref: '#/definitions/Contractor'
      locator:
        type: string
        example: '1K43AR'
      ordersId:
        type: string
        format: uuid
        example: c56a4180-65aa-42ec-a945-5fd21dec0538
      orders:
        $ref: '#/definitions/Order'
      referenceId:
        example: 1001-3456
        type: string
        x-nullable: true
      status:
        $ref: '#/definitions/MoveStatus'
      excess_weight_qualified_at:
        type: string
        format: date-time
        description: Timestamp of when the estimated shipment weights of the move reached 90% of the weight allowance
        x-nullable: true
      excess_weight_acknowledged_at:
        type: string
        format: date-time
        description: Timestamp of when the TOO acknowledged the excess weight risk by either dismissing the alert or updating the max billable weight
        x-nullable: true
      tioRemarks:
        type: string
        example: approved additional weight
        x-nullable: true
      financialReviewFlag:
        type: boolean
        example: false
        description: This flag is set by office users if a move should be reviewed by a Financial Office
        x-nullable: false
        readOnly: true
      financialReviewRemarks:
        type: string
        example: Destination address is too far from duty location
        x-nullable: true
        readOnly: true
      closeoutOffice:
        $ref: 'definitions/TransportationOffice.yaml'
      closeoutOfficeId:
        type: string
        format: uuid
        description: The transportation office that will handle reviewing PPM Closeout documentation for Army and Air Force service members
        x-nullable: true
      approvalsRequestedAt:
        type: string
        format: date-time
        description: The time at which a move is sent back to the TOO becuase the prime added a new service item for approval
        x-nullable: true
      createdAt:
        type: string
        format: date-time
      submittedAt:
        type: string
        format: date-time
        x-nullable: true
      updatedAt:
        type: string
        format: date-time
      eTag:
        type: string
  MoveHistory:
    properties:
      id:
        description: move ID
        example: 1f2270c7-7166-40ae-981e-b200ebdf3054
        format: uuid
        type: string
      historyRecords:
        description: A list of MoveAuditHistory's connected to the move.
        $ref: '#/definitions/MoveAuditHistories'
      locator:
        description: move locator
        type: string
        example: '1K43AR'
      referenceId:
        description: move referenceID
        example: 1001-3456
        type: string
        x-nullable: true
  MoveHistoryResult:
    type: object
    properties:
      page:
        type: integer
      perPage:
        type: integer
      totalCount:
        type: integer
      id:
        description: move ID
        example: 1f2270c7-7166-40ae-981e-b200ebdf3054
        format: uuid
        type: string
      historyRecords:
        description: A list of MoveAuditHistory's connected to the move.
        $ref: '#/definitions/MoveAuditHistories'
      locator:
        description: move locator
        type: string
        example: '1K43AR'
      referenceId:
        description: move referenceID
        example: 1001-3456
        type: string
        x-nullable: true
  MoveAuditHistories:
    type: array
    items:
      $ref: '#/definitions/MoveAuditHistory'
  MoveAuditHistory:
    properties:
      id:
        description: id from audity_history table
        example: 1f2270c7-7166-40ae-981e-b200ebdf3054
        format: uuid
        type: string
      schemaName:
        description: Database schema audited table for this event is in
        type: string
      tableName:
        description: name of database table that was changed
        type: string
      relId:
        description: relation OID. Table OID (object identifier). Changes with drop/create.
        type: integer
      objectId:
        description: id column for the tableName where the data was changed
        example: 1f2270c7-7166-40ae-981e-b200ebdf3054
        format: uuid
        type: string
        x-nullable: true
      sessionUserId:
        example: 1f2270c7-7166-40ae-981e-b200ebdf3054
        format: uuid
        type: string
        x-nullable: true
      sessionUserFirstName:
        example: foo
        type: string
        x-nullable: true
      sessionUserLastName:
        example: bar
        type: string
        x-nullable: true
      sessionUserEmail:
        example: foobar@example.com
        type: string
        x-nullable: true
      sessionUserTelephone:
        format: telephone
        type: string
        pattern: '^[2-9]\d{2}-\d{3}-\d{4}$'
        x-nullable: true
      context:
        type: array
        items:
          type: object
          additionalProperties:
            type: string
        x-nullable: true
      contextId:
        description: id column for the context table the record belongs to
        example: 1f2270c7-7166-40ae-981e-b200ebdf3054
        type: string
        x-nullable: true
      eventName:
        description: API endpoint name that was called to make the change
        type: string
        x-nullable: true
      actionTstampTx:
        description: Transaction start timestamp for tx in which audited event occurred
        type: string
        format: date-time
      actionTstampStm:
        description: Statement start timestamp for tx in which audited event occurred
        type: string
        format: date-time
      actionTstampClk:
        description: Wall clock time at which audited event's trigger call occurred
        type: string
        format: date-time
      transactionId:
        description: Identifier of transaction that made the change. May wrap, but unique paired with action_tstamp_tx.
        type: integer
        x-nullable: true
      action:
        description: Action type; I = insert, D = delete, U = update, T = truncate
        type: string
      oldValues:
        description: A list of (old/previous) MoveAuditHistoryItem's for a record before the change.
        type: object
        additionalProperties: true
        x-nullable: true
      changedValues:
        description: A list of (changed/updated) MoveAuditHistoryItem's for a record after the change.
        type: object
        additionalProperties: true
        x-nullable: true
      statementOnly:
        description: true if audit event is from an FOR EACH STATEMENT trigger, false for FOR EACH ROW'
        type: boolean
        example: false
  MoveAuditHistoryItems:
    type: array
    items:
      $ref: '#/definitions/MoveAuditHistoryItem'
  MoveAuditHistoryItem:
    properties:
      columnName:
        type: string
      columnValue:
        type: string
  MoveStatus:
    type: string
    enum:
      - DRAFT
      - NEEDS SERVICE COUNSELING
      - SERVICE COUNSELING COMPLETED
      - SUBMITTED
      - APPROVALS REQUESTED
      - APPROVED
      - CANCELED
  DeptIndicator:
    type: string
    title: Dept. indicator
    x-nullable: true
    enum:
      - NAVY_AND_MARINES
      - ARMY
      - ARMY_CORPS_OF_ENGINEERS
      - AIR_AND_SPACE_FORCE
      - COAST_GUARD
      - OFFICE_OF_SECRETARY_OF_DEFENSE
    x-display-value:
      NAVY_AND_MARINES: 17 Navy and Marine Corps
      ARMY: 21 Army
      ARMY_CORPS_OF_ENGINEERS: 96 Army Corps of Engineers
      AIR_AND_SPACE_FORCE: 57 Air Force and Space Force
      COAST_GUARD: 70 Coast Guard
      OFFICE_OF_SECRETARY_OF_DEFENSE: 97 Office of the Secretary of Defense
  OrdersTypeDetail:
    type: string
    title: Orders type detail
    x-nullable: true
    enum:
      - HHG_PERMITTED
      - PCS_TDY
      - HHG_RESTRICTED_PROHIBITED
      - HHG_RESTRICTED_AREA
      - INSTRUCTION_20_WEEKS
      - HHG_PROHIBITED_20_WEEKS
      - DELAYED_APPROVAL
    x-display-value:
      HHG_PERMITTED: Shipment of HHG Permitted
      PCS_TDY: PCS with TDY Enroute
      HHG_RESTRICTED_PROHIBITED: Shipment of HHG Restricted or Prohibited
      HHG_RESTRICTED_AREA: HHG Restricted Area-HHG Prohibited
      INSTRUCTION_20_WEEKS: Course of Instruction 20 Weeks or More
      HHG_PROHIBITED_20_WEEKS: Shipment of HHG Prohibited but Authorized within 20 weeks
      DELAYED_APPROVAL: Delayed Approval 20 Weeks or More
  Order:
    properties:
      id:
        example: 1f2270c7-7166-40ae-981e-b200ebdf3054
        format: uuid
        type: string
      customerID:
        example: c56a4180-65aa-42ec-a945-5fd21dec0538
        format: uuid
        type: string
      customer:
        $ref: '#/definitions/Customer'
      moveCode:
        type: string
        example: 'H2XFJF'
      first_name:
        type: string
        example: John
        readOnly: true
      last_name:
        type: string
        example: Doe
        readOnly: true
      grade:
        $ref: '#/definitions/Grade'
      agency:
        $ref: 'definitions/Affiliation.yaml'
      entitlement:
        $ref: '#/definitions/Entitlements'
      destinationDutyLocation:
        $ref: 'definitions/DutyLocation.yaml'
      originDutyLocation:
        $ref: 'definitions/DutyLocation.yaml'
      moveTaskOrderID:
        example: c56a4180-65aa-42ec-a945-5fd21dec0538
        format: uuid
        type: string
      uploaded_order_id:
        example: c56a4180-65aa-42ec-a945-5fd21dec0538
        format: uuid
        type: string
      uploadedAmendedOrderID:
        example: c56a4180-65aa-42ec-a945-5fd21dec0538
        format: uuid
        type: string
        x-nullable: true
      amendedOrdersAcknowledgedAt:
        type: string
        format: date-time
        x-nullable: true
      order_number:
        type: string
        x-nullable: true
        example: '030-00362'
      order_type:
        $ref: 'definitions/OrdersType.yaml'
      order_type_detail:
        $ref: '#/definitions/OrdersTypeDetail'
        x-nullable: true
      date_issued:
        type: string
        format: date
        example: '2020-01-01'
      report_by_date:
        type: string
        format: date
        example: '2020-01-01'
      department_indicator:
        $ref: '#/definitions/DeptIndicator'
        x-nullable: true
      tac:
        type: string
        title: TAC
        example: 'F8J1'
        x-nullable: true
      sac:
        type: string
        title: SAC
        example: 'N002214CSW32Y9'
        x-nullable: true
      ntsTac:
        type: string
        title: NTS TAC
        example: 'F8J1'
        x-nullable: true
      ntsSac:
        type: string
        title: NTS SAC
        example: 'N002214CSW32Y9'
        x-nullable: true
      has_dependents:
        type: boolean
        example: false
        title: Are dependents included in your orders?
      spouse_has_pro_gear:
        type: boolean
        example: false
        title: Do you have a spouse who will need to move items related to their occupation (also known as spouse pro-gear)?
      supplyAndServicesCostEstimate:
        type: string
      packingAndShippingInstructions:
        type: string
      methodOfPayment:
        type: string
      naics:
        type: string
      eTag:
        type: string
    type: object
  CounselingUpdateOrderPayload:
    type: object
    properties:
      issueDate:
        type: string
        description: The date and time that these orders were cut.
        format: date
        example: '2018-04-26'
        title: Orders date
      reportByDate:
        type: string
        description: Report By Date
        format: date
        example: '2018-04-26'
        title: Report-by date
      ordersType:
        $ref: 'definitions/OrdersType.yaml'
      ordersTypeDetail:
        $ref: '#/definitions/OrdersTypeDetail'
      ordersNumber:
        type: string
        title: Orders Number
        x-nullable: true
        example: '030-00362'
      departmentIndicator:
        $ref: '#/definitions/DeptIndicator'
        x-nullable: true
      originDutyLocationId:
        type: string
        format: uuid
        example: c56a4180-65aa-42ec-a945-5fd21dec0538
      newDutyLocationId:
        type: string
        format: uuid
        example: c56a4180-65aa-42ec-a945-5fd21dec0538
      tac:
        type: string
        title: HHG TAC
        minLength: 4
        maxLength: 4
        example: 'F8J1'
        x-nullable: true
      sac:
        title: HHG SAC
        example: 'N002214CSW32Y9'
        $ref: definitions/NullableString.yaml
      ntsTac:
        title: NTS TAC
        minLength: 4
        maxLength: 4
        example: 'F8J1'
        $ref: definitions/NullableString.yaml
      ntsSac:
        title: NTS SAC
        example: 'N002214CSW32Y9'
        $ref: definitions/NullableString.yaml
      grade:
        $ref: '#/definitions/Grade'
    required:
      - issueDate
      - reportByDate
      - ordersType
      - originDutyLocationId
      - newDutyLocationId
  UpdateOrderPayload:
    type: object
    properties:
      issueDate:
        type: string
        description: The date and time that these orders were cut.
        format: date
        example: '2018-04-26'
        title: Orders date
      reportByDate:
        type: string
        description: Report By Date
        format: date
        example: '2018-04-26'
        title: Report-by date
      ordersType:
        $ref: 'definitions/OrdersType.yaml'
      ordersTypeDetail:
        $ref: '#/definitions/OrdersTypeDetail'
      originDutyLocationId:
        type: string
        format: uuid
        example: c56a4180-65aa-42ec-a945-5fd21dec0538
      newDutyLocationId:
        type: string
        format: uuid
        example: c56a4180-65aa-42ec-a945-5fd21dec0538
      ordersNumber:
        type: string
        title: Orders Number
        x-nullable: true
        example: '030-00362'
      tac:
        type: string
        title: HHG TAC
        minLength: 4
        maxLength: 4
        example: 'F8J1'
        x-nullable: true
      sac:
        title: HHG SAC
        example: 'N002214CSW32Y9'
        $ref: definitions/NullableString.yaml
      ntsTac:
        title: NTS TAC
        minLength: 4
        maxLength: 4
        example: 'F8J1'
        $ref: definitions/NullableString.yaml
      ntsSac:
        title: NTS SAC
        example: 'N002214CSW32Y9'
        $ref: definitions/NullableString.yaml
      departmentIndicator:
        $ref: '#/definitions/DeptIndicator'
        x-nullable: true
      ordersAcknowledgement:
        description: Confirmation that the new amended orders were reviewed after previously approving the original orders
        type: boolean
        x-nullable: true
      grade:
        $ref: '#/definitions/Grade'
    required:
      - issueDate
      - reportByDate
      - ordersType
      - newDutyLocationId
      - originDutyLocationId
  UpdateAllowancePayload:
    type: object
    properties:
      grade:
        $ref: '#/definitions/Grade'
      dependentsAuthorized:
        type: boolean
        x-nullable: true
      agency:
        $ref: 'definitions/Affiliation.yaml'
      proGearWeight:
        description: unit is in lbs
        example: 2000
        type: integer
        minimum: 0
        maximum: 2000
        x-formatting: weight
        x-nullable: true
      proGearWeightSpouse:
        description: unit is in lbs
        example: 500
        type: integer
        minimum: 0
        maximum: 500
        x-formatting: weight
        x-nullable: true
      requiredMedicalEquipmentWeight:
        description: unit is in lbs
        example: 2000
        type: integer
        minimum: 0
        x-formatting: weight
      organizationalClothingAndIndividualEquipment:
        description: only for Army
        type: boolean
        x-nullable: true
      storageInTransit:
        description: the number of storage in transit days that the customer is entitled to for a given shipment on their move
        type: integer
        minimum: 0
  UpdateBillableWeightPayload:
    type: object
    properties:
      authorizedWeight:
        description: unit is in lbs
        example: 2000
        minimum: 1
        type: integer
        x-formatting: weight
        x-nullable: true
  UpdateMaxBillableWeightAsTIOPayload:
    type: object
    properties:
      authorizedWeight:
        description: unit is in lbs
        example: 2000
        minimum: 1
        type: integer
        x-formatting: weight
        x-nullable: true
      tioRemarks:
        description: TIO remarks for updating the max billable weight
        example: Increasing max billable weight
        type: string
        minLength: 1
        x-nullable: true
    required:
      - authorizedWeight
      - tioRemarks
  CounselingUpdateAllowancePayload:
    type: object
    properties:
      grade:
        $ref: '#/definitions/Grade'
      dependentsAuthorized:
        type: boolean
        x-nullable: true
      agency:
        $ref: 'definitions/Affiliation.yaml'
      proGearWeight:
        minimum: 0
        maximum: 2000
        description: unit is in lbs
        example: 2000
        type: integer
        x-formatting: weight
        x-nullable: true
      proGearWeightSpouse:
        minimum: 0
        maximum: 500
        description: unit is in lbs
        example: 2000
        type: integer
        x-formatting: weight
        x-nullable: true
      requiredMedicalEquipmentWeight:
        minimum: 0
        description: unit is in lbs
        example: 2000
        type: integer
        x-formatting: weight
      organizationalClothingAndIndividualEquipment:
        description: only for Army
        type: boolean
        x-nullable: true
      storageInTransit:
        description: the number of storage in transit days that the customer is entitled to for a given shipment on their move
        type: integer
        minimum: 0
  MoveTaskOrder:
    description: The Move (MoveTaskOrder)
    properties:
      id:
        example: 1f2270c7-7166-40ae-981e-b200ebdf3054
        format: uuid
        type: string
      createdAt:
        format: date-time
        type: string
      orderID:
        example: c56a4180-65aa-42ec-a945-5fd21dec0538
        format: uuid
        type: string
      locator:
        type: string
        example: '1K43AR'
      referenceId:
        example: 1001-3456
        type: string
      serviceCounselingCompletedAt:
        format: date-time
        type: string
        x-nullable: true
      availableToPrimeAt:
        format: date-time
        type: string
        x-nullable: true
      updatedAt:
        format: date-time
        type: string
      destinationAddress:
        $ref: 'definitions/Address.yaml'
      pickupAddress:
        $ref: 'definitions/Address.yaml'
      destinationDutyLocation:
        example: 1f2270c7-7166-40ae-981e-b200ebdf3054
        format: uuid
        type: string
      originDutyLocation:
        example: 1f2270c7-7166-40ae-981e-b200ebdf3054
        format: uuid
        type: string
      entitlements:
        $ref: '#/definitions/Entitlements'
      requestedPickupDate:
        format: date
        type: string
      tioRemarks:
        type: string
        example: approved additional weight
        x-nullable: true
      eTag:
        type: string
    type: object
  MoveTaskOrders:
    items:
      $ref: '#/definitions/MoveTaskOrder'
    type: array
  PaymentRequest:
    properties:
      proofOfServiceDocs:
        $ref: '#/definitions/ProofOfServiceDocs'
      id:
        example: c56a4180-65aa-42ec-a945-5fd21dec0538
        format: uuid
        readOnly: true
        type: string
      isFinal:
        default: false
        type: boolean
      moveTaskOrder:
        $ref: '#/definitions/Move'
      moveTaskOrderID:
        example: c56a4180-65aa-42ec-a945-5fd21dec0538
        format: uuid
        type: string
      rejectionReason:
        example: documentation was incomplete
        type: string
        x-nullable: true
      serviceItems:
        $ref: '#/definitions/PaymentServiceItems'
      status:
        $ref: '#/definitions/PaymentRequestStatus'
      paymentRequestNumber:
        example: 1234-5678-1
        readOnly: true
        type: string
      recalculationOfPaymentRequestID:
        example: c56a4180-65aa-42ec-a945-5fd21dec0538
        format: uuid
        type: string
        readOnly: true
        x-nullable: true
      eTag:
        type: string
      reviewedAt:
        format: date-time
        type: string
        x-nullable: true
      createdAt:
        format: date-time
        type: string
    type: object
  PaymentRequests:
    items:
      $ref: '#/definitions/PaymentRequest'
    type: array
  PaymentServiceItems:
    items:
      $ref: '#/definitions/PaymentServiceItem'
    type: array
  PaymentServiceItem:
    properties:
      id:
        example: c56a4180-65aa-42ec-a945-5fd21dec0538
        format: uuid
        readOnly: true
        type: string
      createdAt:
        format: date-time
        type: string
      paymentRequestID:
        example: c56a4180-65aa-42ec-a945-5fd21dec0538
        format: uuid
        type: string
      mtoServiceItemID:
        example: c56a4180-65aa-42ec-a945-5fd21dec0538
        format: uuid
        type: string
      mtoServiceItemCode:
        example: DLH
        type: string
      mtoServiceItemName:
        example: Move management
        type: string
      mtoShipmentType:
        $ref: 'definitions/MTOShipmentType.yaml'
      mtoShipmentID:
        type: string
        format: uuid
        example: c56a4180-65aa-42ec-a945-5fd21dec0538
        x-nullable: true
      status:
        $ref: 'definitions/PaymentServiceItemStatus.yaml'
      priceCents:
        type: integer
        format: cents
        title: Price of the service item in cents
        x-nullable: true
      rejectionReason:
        example: documentation was incomplete
        type: string
        x-nullable: true
      referenceID:
        example: 1234-5678-c56a4180
        readOnly: true
        format: string
      paymentServiceItemParams:
        $ref: 'definitions/PaymentServiceItemParams.yaml'
      eTag:
        type: string
    type: object
  PaymentRequestStatus:
    $ref: 'definitions/PaymentRequestStatus.yaml'
  ProofOfServiceDocs:
    items:
      $ref: '#/definitions/ProofOfServiceDoc'
    type: array
  ProofOfServiceDoc:
    properties:
      isWeightTicket:
        type: boolean
      uploads:
        items:
          $ref: 'definitions/Upload.yaml'
        type: array
  ShipmentsPaymentSITBalance:
    items:
      $ref: '#/definitions/ShipmentPaymentSITBalance'
    type: array
  ShipmentPaymentSITBalance:
    properties:
      shipmentID:
        type: string
        format: uuid
      totalSITDaysAuthorized:
        type: integer
      totalSITDaysRemaining:
        type: integer
      totalSITEndDate:
        type: string
        format: date
        x-nullable: true
      pendingSITDaysInvoiced:
        type: integer
      pendingBilledStartDate:
        type: string
        format: date
        x-nullable: true
      pendingBilledEndDate:
        type: string
        format: date
        x-nullable: true
      previouslyBilledDays:
        type: integer
        x-nullable: true
      previouslyBilledStartDate:
        type: string
        format: date
        x-nullable: true
      previouslyBilledEndDate:
        type: string
        format: date
        x-nullable: true
  UpdateShipment:
    type: object
    properties:
      shipmentType:
        $ref: 'definitions/MTOShipmentType.yaml'
      requestedPickupDate:
        format: date
        type: string
        x-nullable: true
      requestedDeliveryDate:
        format: date
        type: string
        x-nullable: true
      customerRemarks:
        type: string
        example: handle with care
        x-nullable: true
      counselorRemarks:
        type: string
        example: counselor approved
        x-nullable: true
      billableWeightCap:
        type: integer
        description: estimated weight of the shuttle service item provided by the prime
        example: 2500
        x-formatting: weight
        x-nullable: true
      billableWeightJustification:
        type: string
        example: more weight than expected
        x-nullable: true
      pickupAddress:
        allOf:
          - $ref: 'definitions/Address.yaml'
      destinationAddress:
        allOf:
          - $ref: 'definitions/Address.yaml'
      secondaryDeliveryAddress:
        allOf:
          - $ref: 'definitions/Address.yaml'
      secondaryPickupAddress:
        allOf:
          - $ref: 'definitions/Address.yaml'
      hasSecondaryPickupAddress:
        type: boolean
        x-nullable: true
        x-omitempty: false
      hasSecondaryDeliveryAddress:
        type: boolean
        x-nullable: true
        x-omitempty: false
      actualProGearWeight:
        type: integer
        x-nullable: true
        x-omitempty: false
      actualSpouseProGearWeight:
        type: integer
        x-nullable: true
        x-omitempty: false
      destinationType:
        $ref: 'definitions/DestinationType.yaml'
      agents:
        $ref: 'definitions/MTOAgents.yaml'
        x-nullable: true
      tacType:
        $ref: 'definitions/LOATypeNullable.yaml'
      sacType:
        $ref: 'definitions/LOATypeNullable.yaml'
      usesExternalVendor:
        type: boolean
        example: false
        x-nullable: true
      serviceOrderNumber:
        type: string
        x-nullable: true
      ntsRecordedWeight:
        description: The previously recorded weight for the NTS Shipment. Used for NTS Release to know what the previous primeActualWeight or billable weight was.
        example: 2000
        type: integer
        x-formatting: weight
        x-nullable: true
      storageFacility:
        x-nullable: true
        $ref: 'definitions/StorageFacility.yaml'
      ppmShipment:
        $ref: '#/definitions/UpdatePPMShipment'
  UpdatePPMShipment:
    type: object
    properties:
      expectedDepartureDate:
        description: >
          Date the customer expects to move.
        format: date
        type: string
        x-nullable: true
      actualMoveDate:
        format: date
        type: string
        x-nullable: true
      pickupPostalCode:
        description: zip code
        format: zip
        type: string
        title: ZIP
        example: '90210'
        pattern: ^(\d{5})$
        x-nullable: true
      secondaryPickupPostalCode:
        format: zip
        type: string
        title: ZIP
        example: '90210'
        pattern: ^(\d{5})$
        x-nullable: true
      destinationPostalCode:
        format: zip
        type: string
        title: ZIP
        example: '90210'
        pattern: ^(\d{5})$
        x-nullable: true
      secondaryDestinationPostalCode:
        format: zip
        type: string
        title: ZIP
        example: '90210'
        pattern: ^(\d{5})$
        x-nullable: true
      w2Address:
        x-nullable: true
        $ref: 'definitions/Address.yaml'
      sitExpected:
        type: boolean
        x-nullable: true
      sitLocation:
        allOf:
          - $ref: 'definitions/SITLocationType.yaml'
          - x-nullable: true
      sitEstimatedWeight:
        type: integer
        example: 2000
        x-nullable: true
      sitEstimatedEntryDate:
        format: date
        type: string
        x-nullable: true
      sitEstimatedDepartureDate:
        format: date
        type: string
        x-nullable: true
      estimatedWeight:
        type: integer
        example: 4200
        x-nullable: true
      hasProGear:
        description: >
          Indicates whether PPM shipment has pro gear.
        type: boolean
        x-nullable: true
      proGearWeight:
        type: integer
        x-nullable: true
      spouseProGearWeight:
        type: integer
        x-nullable: true
      hasRequestedAdvance:
        description: >
          Indicates whether an advance has been requested for the PPM shipment.
        type: boolean
        x-nullable: true
      advanceAmountRequested:
        description: >
          The amount request for an advance, or null if no advance is requested
        type: integer
        format: cents
        x-nullable: true
      advanceStatus:
        $ref: 'definitions/PPMAdvanceStatus.yaml'
        x-nullable: true
  UpdateWeightTicket:
    type: object
    properties:
      emptyWeight:
        description: Weight of the vehicle when empty.
        type: integer
        minimum: 0
      fullWeight:
        description: The weight of the vehicle when full.
        type: integer
        minimum: 0
      ownsTrailer:
        description: Indicates if the customer used a trailer they own for the move.
        type: boolean
      trailerMeetsCriteria:
        description: Indicates if the trailer that the customer used meets all the criteria to be claimable.
        type: boolean
      status:
        $ref: 'definitions/PPMDocumentStatus.yaml'
      reason:
        description: The reason the services counselor has excluded or rejected the item.
        type: string
      adjustedNetWeight:
        description: Indicates the adjusted net weight of the vehicle
        type: integer
        minimum: 0
      netWeightRemarks:
        description: Remarks explaining any edits made to the net weight
        type: string
      allowableWeight:
        description: Indicates the maximum reimbursable weight of the shipment
        type: integer
        minimum: 0
  UpdateMovingExpense:
    type: object
    properties:
      amount:
        description: The total amount of the expense as indicated on the receipt
        type: integer
      sitStartDate:
        description: The date the shipment entered storage, applicable for the `STORAGE` movingExpenseType only
        type: string
        format: date
      sitEndDate:
        description: The date the shipment exited storage, applicable for the `STORAGE` movingExpenseType only
        type: string
        format: date
      status:
        $ref: 'definitions/PPMDocumentStatus.yaml'
      reason:
        description: The reason the services counselor has excluded or rejected the item.
        type: string
  UpdateProGearWeightTicket:
    type: object
    properties:
      belongsToSelf:
        description: Indicates if this information is for the customer's own pro-gear, otherwise, it's the spouse's.
        type: boolean
      hasWeightTickets:
        description: Indicates if the user has a weight ticket for their pro-gear, otherwise they have a constructed weight.
        type: boolean
      weight:
        description: Weight of the pro-gear contained in the shipment.
        type: integer
        minimum: 0
      status:
        $ref: 'definitions/PPMDocumentStatus.yaml'
      reason:
        description: The reason the services counselor has excluded or rejected the item.
        type: string
  MTOShipments:
    items:
      $ref: 'definitions/MTOShipment.yaml'
    type: array
  CreateMTOShipment:
    type: object
    properties:
      moveTaskOrderID:
        description: The ID of the move this new shipment is for.
        example: 1f2270c7-7166-40ae-981e-b200ebdf3054
        format: uuid
        type: string
      requestedPickupDate:
        description: >
          The customer's preferred pickup date. Other dates, such as required delivery date and (outside MilMove) the
          pack date, are derived from this date.
        format: date
        type: string
        x-nullable: true
      requestedDeliveryDate:
        description: >
          The customer's preferred delivery date.
        format: date
        type: string
        x-nullable: true
      customerRemarks:
        description: |
          The customer can use the customer remarks field to inform the services counselor and the movers about any
          special circumstances for this shipment. Typical examples:
            * bulky or fragile items,
            * weapons,
            * access info for their address.
          Customer enters this information during onboarding. Optional field.
        type: string
        example: handle with care
        x-nullable: true
      counselorRemarks:
        description: |
          The counselor can use the counselor remarks field to inform the movers about any
          special circumstances for this shipment. Typical examples:
            * bulky or fragile items,
            * weapons,
            * access info for their address.
          Counselors enters this information when creating or editing an MTO Shipment. Optional field.
        type: string
        example: handle with care
        x-nullable: true
      agents:
        $ref: 'definitions/MTOAgents.yaml'
      mtoServiceItems:
        $ref: 'definitions/MTOServiceItems.yaml'
      pickupAddress:
        description: The address where the movers should pick up this shipment.
        allOf:
          - $ref: 'definitions/Address.yaml'
      destinationAddress:
        description: Where the movers should deliver this shipment.
        allOf:
          - $ref: 'definitions/Address.yaml'
      destinationType:
        $ref: 'definitions/DestinationType.yaml'
      shipmentType:
        $ref: 'definitions/MTOShipmentType.yaml'
      tacType:
        allOf:
          - $ref: 'definitions/LOAType.yaml'
          - x-nullable: true
      sacType:
        allOf:
          - $ref: 'definitions/LOAType.yaml'
          - x-nullable: true
      usesExternalVendor:
        type: boolean
        example: false
        x-nullable: true
      serviceOrderNumber:
        type: string
        x-nullable: true
      ntsRecordedWeight:
        description: The previously recorded weight for the NTS Shipment. Used for NTS Release to know what the previous primeActualWeight or billable weight was.
        example: 2000
        type: integer
        x-nullable: true
        x-formatting: weight
      storageFacility:
        x-nullable: true
        $ref: 'definitions/StorageFacility.yaml'
      ppmShipment:
        $ref: '#/definitions/CreatePPMShipment'
    required:
      - moveTaskOrderID
      - shipmentType
  CreatePPMShipment:
    description: A personally procured move is a type of shipment that a service members moves themselves.
    properties:
      expectedDepartureDate:
        description: >
          Date the customer expects to move.
        format: date
        type: string
      pickupPostalCode:
        description: zip code
        format: zip
        type: string
        title: ZIP
        example: '90210'
        pattern: ^(\d{5})$
      secondaryPickupPostalCode:
        format: zip
        type: string
        title: ZIP
        example: '90210'
        pattern: ^(\d{5})$
        x-nullable: true
      destinationPostalCode:
        format: zip
        type: string
        title: ZIP
        example: '90210'
        pattern: ^(\d{5})$
      secondaryDestinationPostalCode:
        format: zip
        type: string
        title: ZIP
        example: '90210'
        pattern: ^(\d{5})$
        x-nullable: true
      sitExpected:
        type: boolean
      sitLocation:
        allOf:
          - $ref: 'definitions/SITLocationType.yaml'
          - x-nullable: true
      sitEstimatedWeight:
        type: integer
        example: 2000
        x-nullable: true
      sitEstimatedEntryDate:
        format: date
        type: string
        x-nullable: true
      sitEstimatedDepartureDate:
        format: date
        type: string
        x-nullable: true
      estimatedWeight:
        type: integer
        example: 4200
      hasProGear:
        description: >
          Indicates whether PPM shipment has pro gear.
        type: boolean
      proGearWeight:
        type: integer
        x-nullable: true
      spouseProGearWeight:
        type: integer
        x-nullable: true
    required:
      - expectedDepartureDate
      - pickupPostalCode
      - destinationPostalCode
      - sitExpected
      - estimatedWeight
      - hasProGear
  RejectShipment:
    properties:
      rejectionReason:
        type: string
        example: MTO Shipment not good enough
    required:
      - rejectionReason
  ApproveSITExtension:
    properties:
      approvedDays:
        description: Number of days approved for SIT extension
        type: integer
        example: 21
        minimum: 1
      requestReason:
        description: Reason from service counselor-provided picklist for SIT Duration Update
        example: 'AWAITING_COMPLETION_OF_RESIDENCE'
        type: string
        enum:
          - SERIOUS_ILLNESS_MEMBER
          - SERIOUS_ILLNESS_DEPENDENT
          - IMPENDING_ASSIGNEMENT
          - DIRECTED_TEMPORARY_DUTY
          - NONAVAILABILITY_OF_CIVILIAN_HOUSING
          - AWAITING_COMPLETION_OF_RESIDENCE
          - OTHER
      officeRemarks:
        description: Remarks from TOO about SIT approval
        type: string
        example: Approved for three weeks rather than requested 45 days
        x-nullable: true
    required:
      - approvedDays
  DenySITExtension:
    properties:
      officeRemarks:
        description: Remarks from TOO about SIT denial
        type: string
        example: Denied this extension as it does not match the criteria
        x-nullable: true
      convertToCustomerExpense:
        description: Whether or not to convert to members expense once SIT extension is denied.
        type: boolean
        example: false
    required:
      - officeRemarks
      - convertToCustomerExpense
  UpdateSITServiceItemCustomerExpense:
    properties:
      convertToCustomerExpense:
        example: true
        type: boolean
      customerExpenseReason:
        description: Reason the service item was rejected
        type: string
        example: Insufficent details provided
    required:
      - convertToCustomerExpense
      - customerExpenseReason
  CreateApprovedSITDurationUpdate:
    properties:
      requestReason:
        description: Reason from service counselor-provided picklist for SIT Duration Update
        example: 'AWAITING_COMPLETION_OF_RESIDENCE'
        type: string
        enum:
          - SERIOUS_ILLNESS_MEMBER
          - SERIOUS_ILLNESS_DEPENDENT
          - IMPENDING_ASSIGNEMENT
          - DIRECTED_TEMPORARY_DUTY
          - NONAVAILABILITY_OF_CIVILIAN_HOUSING
          - AWAITING_COMPLETION_OF_RESIDENCE
          - OTHER
      approvedDays:
        description: Number of days approved for SIT extension. This will match requested days saved to the SIT extension model.
        type: integer
        example: 21
      officeRemarks:
        description: Remarks from TOO about SIT Duration Update creation
        type: string
        example: Customer needs additional storage time as their new place of residence is not yet ready
        x-nullable: true
    required:
      - requestReason
      - approvedDays
  PatchMTOServiceItemStatusPayload:
    properties:
      status:
        description: Describes all statuses for a MTOServiceItem
        type: string
        enum:
          - SUBMITTED
          - APPROVED
          - REJECTED
      rejectionReason:
        description: Reason the service item was rejected
        type: string
        example: Insufficent details provided
        x-nullable: true
  MTOApprovalServiceItemCodes:
    description: MTO level service items to create when updating MTO status.
    properties:
      serviceCodeCS:
        example: true
        type: boolean
      serviceCodeMS:
        example: true
        type: boolean
    type: object
  TacValid:
    properties:
      isValid:
        example: true
        type: boolean
    required:
      - isValid
    type: object
  UpdatePaymentRequestStatusPayload:
    properties:
      rejectionReason:
        example: documentation was incomplete
        type: string
        x-nullable: true
      status:
        $ref: '#/definitions/PaymentRequestStatus'
      eTag:
        type: string
    type: object
  QueueMoves:
    type: array
    items:
      $ref: '#/definitions/QueueMove'
  QueueMove:
    type: object
    properties:
      id:
        type: string
        format: uuid
      customer:
        $ref: '#/definitions/Customer'
      status:
        $ref: '#/definitions/MoveStatus'
      locator:
        type: string
      submittedAt:
        format: date-time
        type: string
        x-nullable: true
      appearedInTooAt:
        format: date-time
        type: string
        x-nullable: true
      requestedMoveDate:
        format: date
        type: string
        x-nullable: true
      departmentIndicator:
        $ref: '#/definitions/DeptIndicator'
      shipmentsCount:
        type: integer
      originDutyLocation:
        $ref: 'definitions/DutyLocation.yaml'
      destinationDutyLocation:
        $ref: 'definitions/DutyLocation.yaml'
      originGBLOC:
        $ref: '#/definitions/GBLOC'
      ppmType:
        type: string
        enum: [FULL, PARTIAL]
        x-nullable: true
      closeoutInitiated:
        format: date-time
        type: string
        x-nullable: true
      closeoutLocation:
        type: string
        x-nullable: true
      orderType:
        type: string
        x-nullable: true
  QueueMovesResult:
    type: object
    properties:
      page:
        type: integer
      perPage:
        type: integer
      totalCount:
        type: integer
      queueMoves:
        $ref: '#/definitions/QueueMoves'
  ListPrimeMove:
    description: >
      An abbreviated definition for a move, without all the nested information (shipments, service items, etc). Used to
      fetch a list of moves more efficiently.
    type: object
    properties:
      id:
        example: 1f2270c7-7166-40ae-981e-b200ebdf3054
        format: uuid
        type: string
      moveCode:
        type: string
        example: 'HYXFJF'
        readOnly: true
      createdAt:
        format: date-time
        type: string
        readOnly: true
      orderID:
        example: c56a4180-65aa-42ec-a945-5fd21dec0538
        format: uuid
        type: string
      referenceId:
        example: 1001-3456
        type: string
      availableToPrimeAt:
        format: date-time
        type: string
        x-nullable: true
        readOnly: true
      updatedAt:
        format: date-time
        type: string
        readOnly: true
      ppmType:
        type: string
        enum:
          - FULL
          - PARTIAL
      eTag:
        type: string
        readOnly: true
      orderType:
        type: string
  ListPrimeMoves:
    type: array
    items:
      $ref: '#/definitions/ListPrimeMove'
  ListPrimeMovesResult:
    type: object
    properties:
      page:
        type: integer
      perPage:
        type: integer
      totalCount:
        type: integer
      queueMoves:
        $ref: '#/definitions/ListPrimeMoves'
  QueuePaymentRequest:
    type: object
    properties:
      id:
        type: string
        format: uuid
      moveID:
        type: string
        format: uuid
      customer:
        $ref: '#/definitions/Customer'
      status:
        $ref: '#/definitions/QueuePaymentRequestStatus'
      age:
        type: number
        format: double
        description: Days since the payment request has been requested.  Decimal representation will allow more accurate sorting.
      submittedAt:
        type: string
        format: date-time
      locator:
        type: string
      departmentIndicator:
        $ref: '#/definitions/DeptIndicator'
      originGBLOC:
        $ref: '#/definitions/GBLOC'
      originDutyLocation:
        $ref: 'definitions/DutyLocation.yaml'
      orderType:
        type: string
        x-nullable: true
  QueuePaymentRequests:
    type: array
    items:
      $ref: '#/definitions/QueuePaymentRequest'
  QueuePaymentRequestsResult:
    type: object
    properties:
      page:
        type: integer
      perPage:
        type: integer
      totalCount:
        type: integer
      queuePaymentRequests:
        $ref: '#/definitions/QueuePaymentRequests'
  QueuePaymentRequestStatus:
    enum:
      - Payment requested
      - Reviewed
      - Rejected
      - Paid
    title: Queue Payment Request Status
    type: string
  SearchMoves:
    type: array
    items:
      $ref: '#/definitions/SearchMove'
  SearchMove:
    type: object
    properties:
      id:
        type: string
        format: uuid
      firstName:
        type: string
        example: John
        x-nullable: true
      lastName:
        type: string
        example: Doe
        x-nullable: true
      dodID:
        type: string
        example: 1234567890
        x-nullable: true
      status:
        $ref: '#/definitions/MoveStatus'
      locator:
        type: string
      branch:
        type: string
      shipmentsCount:
        type: integer
      originDutyLocationPostalCode:
        format: zip
        type: string
        title: ZIP
        example: '90210'
        pattern: ^(\d{5})$
      destinationDutyLocationPostalCode:
        format: zip
        type: string
        title: ZIP
        example: '90210'
        pattern: ^(\d{5})$
      orderType:
        type: string
<<<<<<< HEAD
      requestedPickupDate:
        type: string
        format: date
        x-nullable: true
      requestedDeliveryDate:
        type: string
        format: date
        x-nullable: true
      originGBLOC:
        $ref: '#/definitions/GBLOC'
      destinationGBLOC:
        $ref: '#/definitions/GBLOC'
=======
        x-nullable: true
>>>>>>> a4f1e7af
  SearchMovesResult:
    type: object
    properties:
      page:
        type: integer
      perPage:
        type: integer
      totalCount:
        type: integer
      searchMoves:
        $ref: '#/definitions/SearchMoves'
  GBLOC:
    type: string
    enum:
      - AGFM
      - APAT
      - BGAC
      - BGNC
      - BKAS
      - CFMQ
      - CLPK
      - CNNQ
      - DMAT
      - GSAT
      - HAFC
      - HBAT
      - JEAT
      - JENQ
      - KKFA
      - LHNQ
      - LKNQ
      - MAPK
      - MAPS
      - MBFL
      - MLNQ
      - XXXX
  CreateCustomerSupportRemark:
    type: object
    description: >-
      A text remark written by an customer support user that is associated with a specific
      move.
    required:
      - content
      - officeUserID
    properties:
      content:
        example: This is a remark about a move.
        type: string
      officeUserID:
        example: 1f2270c7-7166-40ae-981e-b200ebdf3054
        format: uuid
        type: string
  UpdateCustomerSupportRemarkPayload:
    type: object
    description: >-
      A text remark update to an existing remark created by the current active user (the CSR).
    required:
      - content
    properties:
      content:
        example: This is a remark about a move.
        type: string
  EvaluationReportType:
    type: string
    enum:
      - SHIPMENT
      - COUNSELING
  EvaluationReportInspectionType:
    type: string
    enum:
      - DATA_REVIEW
      - PHYSICAL
      - VIRTUAL
    x-nullable: true
  EvaluationReportLocation:
    type: string
    enum:
      - ORIGIN
      - DESTINATION
      - OTHER
    x-nullable: true
  EvaluationReportOfficeUser:
    type: object
    readOnly: true
    description: The authoring office user for an evaluation report
    properties:
      id:
        example: 1f2270c7-7166-40ae-981e-b200ebdf3054
        format: uuid
        type: string
      firstName:
        type: string
      lastName:
        type: string
      email:
        type: string
        format: x-email
        pattern: '^[a-zA-Z0-9._%+-]+@[a-zA-Z0-9.-]+\.[a-zA-Z]{2,}$'
      phone:
        type: string
        format: telephone
        pattern: '^[2-9]\d{2}-\d{3}-\d{4}$'
  EvaluationReportList:
    type: array
    items:
      $ref: '#/definitions/EvaluationReport'
  EvaluationReport:
    type: object
    description: An evaluation report
    properties:
      id:
        example: 1f2270c7-7166-40ae-981e-b200ebdf3054
        format: uuid
        type: string
        readOnly: true
      moveID:
        example: 1f2270c7-7166-40ae-981e-b200ebdf3054
        format: uuid
        type: string
        readOnly: true
      shipmentID:
        example: 1f2270c7-7166-40ae-981e-b200ebdf3054
        format: uuid
        type: string
        x-nullable: true
        readOnly: true
      type:
        $ref: '#/definitions/EvaluationReportType'
      inspectionType:
        $ref: '#/definitions/EvaluationReportInspectionType'
        x-nullable: true
      inspectionDate:
        type: string
        format: date
        x-nullable: true
      officeUser:
        $ref: '#/definitions/EvaluationReportOfficeUser'
      location:
        $ref: '#/definitions/EvaluationReportLocation'
        x-nullable: true
      ReportViolations:
        $ref: '#/definitions/ReportViolations'
        x-nullable: true
      locationDescription:
        type: string
        example: 'Route 66 at crash inspection site 3'
        x-nullable: true
      observedShipmentDeliveryDate:
        type: string
        format: date
        x-nullable: true
      observedShipmentPhysicalPickupDate:
        type: string
        format: date
        x-nullable: true
      timeDepart:
        type: string
        x-nullable: true
        pattern: '^(0[0-9]|1[0-9]|2[0-3]):[0-5][0-9]$'
        example: '14:30'
      evalStart:
        type: string
        x-nullable: true
        pattern: '^(0[0-9]|1[0-9]|2[0-3]):[0-5][0-9]$'
        example: '15:00'
      evalEnd:
        type: string
        x-nullable: true
        pattern: '^(0[0-9]|1[0-9]|2[0-3]):[0-5][0-9]$'
        example: '18:00'
      violationsObserved:
        type: boolean
        x-nullable: true
      remarks:
        type: string
        x-nullable: true
      seriousIncident:
        type: boolean
        x-nullable: true
      seriousIncidentDesc:
        type: string
        x-nullable: true
      observedClaimsResponseDate:
        type: string
        format: date
        x-nullable: true
      observedPickupDate:
        type: string
        format: date
        x-nullable: true
      observedPickupSpreadStartDate:
        type: string
        format: date
        x-nullable: true
      observedPickupSpreadEndDate:
        type: string
        format: date
        x-nullable: true
      observedDeliveryDate:
        type: string
        format: date
        x-nullable: true
      moveReferenceID:
        type: string
        x-nullable: true
        readOnly: true
      eTag:
        type: string
      submittedAt:
        type: string
        format: date-time
        x-nullable: true
      createdAt:
        type: string
        format: date-time
        readOnly: true
      updatedAt:
        type: string
        format: date-time
        readOnly: true
  CreateEvaluationReport:
    type: object
    description: Minimal set of info needed to create a shipment evaluation report, which is just a shipment ID.
    properties:
      shipmentID:
        description: The shipment ID of the shipment to be evaluated in the report
        example: 01b9671e-b268-4906-967b-ba661a1d3933
        format: uuid
        type: string
  PWSViolation:
    type: object
    description: A PWS violation for an evaluation report
    readOnly: true
    properties:
      id:
        example: 1f2270c7-7166-40ae-981e-b200ebdf3054
        format: uuid
        type: string
      displayOrder:
        example: 3
        type: integer
      paragraphNumber:
        example: 1.2.3.4.5
        type: string
      title:
        example: Customer Support
        type: string
      category:
        example: Pre-Move Services
        type: string
      subCategory:
        example: Weight Estimate
        type: string
      requirementSummary:
        example: Provide a single point of contact (POC)
        type: string
      requirementStatement:
        example: The contractor shall prepare and load property going into NTS in containers at residence for shipment to NTS.
        type: string
      isKpi:
        example: false
        type: boolean
      additionalDataElem:
        example: QAE Observed Delivery Date
        type: string
  PWSViolations:
    type: array
    items:
      $ref: '#/definitions/PWSViolation'
  AssociateReportViolations:
    type: object
    description: A list of PWS violation string ids to associate with an evaluation report
    properties:
      violations:
        type: array
        items:
          type: string
          format: uuid
  ReportViolation:
    type: object
    description: An object associating violations to evaluation reports
    properties:
      id:
        example: 1f2270c7-7166-40ae-981e-b200ebdf3054
        format: uuid
        type: string
      reportID:
        example: 1f2270c7-7166-40ae-981e-b200ebdf3054
        format: uuid
        type: string
      # report:
      #   $ref: '#/definitions/EvaluationReport'
      violationID:
        example: 1f2270c7-7166-40ae-981e-b200ebdf3054
        format: uuid
        type: string
      violation:
        $ref: '#/definitions/PWSViolation'
  ReportViolations:
    type: array
    items:
      $ref: '#/definitions/ReportViolation'
  TransportationOffices:
    type: array
    items:
      $ref: 'definitions/TransportationOffice.yaml'
responses:
  InvalidRequest:
    description: The request payload is invalid
    schema:
      $ref: '#/definitions/Error'
  NotFound:
    description: The requested resource wasn't found
    schema:
      $ref: '#/definitions/Error'
  Conflict:
    description: Conflict error
    schema:
      $ref: '#/definitions/Error'
  PermissionDenied:
    description: The request was denied
    schema:
      $ref: '#/definitions/Error'
  ServerError:
    description: A server error occurred
    schema:
      $ref: '#/definitions/Error'
  PreconditionFailed:
    description: Precondition failed
    schema:
      $ref: '#/definitions/Error'
  UnprocessableEntity:
    description: The payload was unprocessable.
    schema:
      $ref: '#/definitions/ValidationError'<|MERGE_RESOLUTION|>--- conflicted
+++ resolved
@@ -2895,10 +2895,7 @@
         - in: query
           name: orderType
           type: string
-<<<<<<< HEAD
-=======
           description: order type
->>>>>>> a4f1e7af
       responses:
         '200':
           description: Successfully retrieved moves. A successful fetch might still return zero moves.
@@ -5134,7 +5131,6 @@
         pattern: ^(\d{5})$
       orderType:
         type: string
-<<<<<<< HEAD
       requestedPickupDate:
         type: string
         format: date
@@ -5147,9 +5143,6 @@
         $ref: '#/definitions/GBLOC'
       destinationGBLOC:
         $ref: '#/definitions/GBLOC'
-=======
-        x-nullable: true
->>>>>>> a4f1e7af
   SearchMovesResult:
     type: object
     properties:
