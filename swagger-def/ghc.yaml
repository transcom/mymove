--- conflicted
+++ resolved
@@ -4893,7 +4893,35 @@
           $ref: '#/responses/NotFound'
         '500':
           $ref: '#/responses/ServerError'
-<<<<<<< HEAD
+  /addresses/oconus-lookup/{country}/{search}:
+    get:
+      summary: Returns Oconus cities and principal divisions associated with the specified full/partial city and principal division search string for the specified country.
+      description: Find by API using full/partial city name, principal division that returns an VIntlLocations object containing city name and principal division for a specific country.
+      operationId: getOconusLocation
+      tags:
+        - addresses
+      parameters:
+        - in: path
+          name: country
+          type: string
+          required: true
+        - in: path
+          name: search
+          type: string
+          required: true
+      responses:
+        '200':
+          description: the requested list of Oconus city and principal division match
+          schema:
+            $ref: '#/definitions/VIntlLocations'
+        '400':
+          $ref: '#/responses/InvalidRequest'
+        '403':
+          $ref: '#/responses/PermissionDenied'
+        '404':
+          $ref: '#/responses/NotFound'
+        '500':
+          $ref: '#/responses/ServerError'
   /addresses/countries:
     get:
       summary: Returns the countries matching the search query
@@ -4916,29 +4944,6 @@
           description: countries matching the search query
           schema:
             $ref: '#/definitions/Countries'
-=======
-  /addresses/oconus-lookup/{country}/{search}:
-    get:
-      summary: Returns Oconus cities and principal divisions associated with the specified full/partial city and principal division search string for the specified country.
-      description: Find by API using full/partial city name, principal division that returns an VIntlLocations object containing city name and principal division for a specific country.
-      operationId: getOconusLocation
-      tags:
-        - addresses
-      parameters:
-        - in: path
-          name: country
-          type: string
-          required: true
-        - in: path
-          name: search
-          type: string
-          required: true
-      responses:
-        '200':
-          description: the requested list of Oconus city and principal division match
-          schema:
-            $ref: '#/definitions/VIntlLocations'
->>>>>>> 85f3ba72
         '400':
           $ref: '#/responses/InvalidRequest'
         '403':
@@ -8847,15 +8852,11 @@
     type: array
     items:
       $ref: 'definitions/VLocation.yaml'
-<<<<<<< HEAD
-  Countries:
-=======
   VIntlLocations:
     type: array
     items:
       $ref: 'definitions/VIntlLocation.yaml'
-  ReServiceItems:
->>>>>>> 85f3ba72
+  Countries:
     type: array
     items:
       $ref: 'definitions/Country.yaml'
