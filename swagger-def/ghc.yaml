swagger: '2.0'
info:
  contact:
    email: milmove-developers@caci.com
  description:
    $ref: info/ghc_description.md
  license:
    name: MIT
    url: 'https://opensource.org/licenses/MIT'
  title: MilMove GHC API
  version: 0.0.1
basePath: /ghc/v1
schemes:
  - http
tags:
  - name: queues
  - name: move
  - $ref: 'tags/order.yaml'
  - name: moveTaskOrder
  - name: customer
  - name: mtoServiceItem
  - name: mtoShipment
  - name: shipment
  - name: mtoAgent
  - name: paymentServiceItem
  - name: ppm
  - name: tac
  - name: transportationOffice
  - name: addresses
  - name: uploads
  - name: paymentRequests
  - name: reServiceItems
paths:
  '/customer':
    post:
      summary: Creates a customer with Okta option
      description: Creates a customer with option to also create an Okta profile account based on the office user's input when completing the UI form and submitting.
      operationId: createCustomerWithOktaOption
      tags:
        - customer
      consumes:
        - application/json
      produces:
        - application/json
      parameters:
        - in: body
          name: body
          required: true
          schema:
            $ref: '#/definitions/CreateCustomerPayload'
      responses:
        '200':
          description: successfully created the customer
          schema:
            $ref: '#/definitions/CreatedCustomer'
        '400':
          $ref: '#/responses/InvalidRequest'
        '401':
          $ref: '#/responses/PermissionDenied'
        '403':
          $ref: '#/responses/PermissionDenied'
        '404':
          $ref: '#/responses/NotFound'
        '409':
          $ref: '#/responses/Conflict'
        '412':
          $ref: '#/responses/PreconditionFailed'
        '422':
          $ref: '#/responses/UnprocessableEntity'
        '500':
          $ref: '#/responses/ServerError'
  /open/requested-office-users:
    post:
      consumes:
        - application/json
      produces:
        - application/json
      summary: Create an Office User
      description: >
        This endpoint is publicly accessible as it is utilized for individuals who do not have an office account to request the creation of an office account.

        Request the creation of an office user. An administrator will need to approve them after creation. Note on requirements:
        An identification method must be present. The following 2 fields have an "OR" requirement.
        - edipi
        - other_unique_id
        One of these two fields MUST be present to serve as identification for the office user being created. This logic is handled at the application level.
      operationId: createRequestedOfficeUser
      tags:
        - officeUsers
      parameters:
        - in: body
          name: officeUser
          description: Office User information
          schema:
            $ref: '#/definitions/OfficeUserCreate'
      responses:
        '201':
          description: successfully requested the creation of provided office user
          schema:
            $ref: '#/definitions/OfficeUser'
        '422':
          description: validation error
          schema:
            $ref: '#/definitions/ValidationError'
        '500':
          description: internal server error
  '/customer/{customerID}':
    parameters:
      - description: ID of customer to use
        in: path
        name: customerID
        required: true
        type: string
        format: uuid
    get:
      produces:
        - application/json
      parameters: []
      responses:
        '200':
          description: Successfully retrieved information on an individual customer
          schema:
            $ref: '#/definitions/Customer'
        '400':
          $ref: '#/responses/InvalidRequest'
        '401':
          $ref: '#/responses/PermissionDenied'
        '403':
          $ref: '#/responses/PermissionDenied'
        '404':
          $ref: '#/responses/NotFound'
        '500':
          $ref: '#/responses/ServerError'
      tags:
        - customer
      description: Returns a given customer
      operationId: getCustomer
      summary: Returns a given customer
    patch:
      summary: Updates customer info
      description: Updates customer info by ID
      operationId: updateCustomer
      tags:
        - customer
      consumes:
        - application/json
      produces:
        - application/json
      parameters:
        - in: body
          name: body
          required: true
          schema:
            $ref: '#/definitions/UpdateCustomerPayload'
        - in: header
          name: If-Match
          type: string
          required: true
      responses:
        '200':
          description: updated instance of orders
          schema:
            $ref: '#/definitions/Customer'
        '400':
          $ref: '#/responses/InvalidRequest'
        '401':
          $ref: '#/responses/PermissionDenied'
        '403':
          $ref: '#/responses/PermissionDenied'
        '404':
          $ref: '#/responses/NotFound'
        '412':
          $ref: '#/responses/PreconditionFailed'
        '422':
          $ref: '#/responses/UnprocessableEntity'
        '500':
          $ref: '#/responses/ServerError'
      x-permissions:
        - update.customer
  /customer/search:
    post:
      produces:
        - application/json
      consumes:
        - application/json
      summary: Search customers by DOD ID or customer name
      description: >
        Search customers by DOD ID or customer name. Used by services counselors to locate profiles to update, find attached moves, and to create new moves.
      operationId: searchCustomers
      tags:
        - customer
      parameters:
        - in: body
          name: body
          schema:
            properties:
              page:
                type: integer
                description: requested page of results
              perPage:
                type: integer
              edipi:
                description: DOD ID
                type: string
                minLength: 10
                maxLength: 10
                x-nullable: true
              emplid:
                description: EMPLID
                type: string
                minLength: 7
                maxLength: 7
                x-nullable: true
              branch:
                description: Branch
                type: string
                minLength: 1
              customerName:
                description: Customer Name
                type: string
                minLength: 1
                x-nullable: true
              sort:
                type: string
                x-nullable: true
                enum: [customerName, edipi, emplid, branch, personalEmail, telephone]
              order:
                type: string
                x-nullable: true
                enum: [asc, desc]
          description: field that results should be sorted by
      responses:
        '200':
          description: Successfully returned all customers matching the criteria
          schema:
            $ref: '#/definitions/SearchCustomersResult'
        '403':
          $ref: '#/responses/PermissionDenied'
        '500':
          $ref: '#/responses/ServerError'
  '/move/{locator}':
    parameters:
      - description: Code used to identify a move in the system
        in: path
        name: locator
        required: true
        type: string
    get:
      produces:
        - application/json
      parameters: []
      responses:
        '200':
          description: Successfully retrieved the individual move
          schema:
            $ref: '#/definitions/Move'
        '400':
          $ref: '#/responses/InvalidRequest'
        '401':
          $ref: '#/responses/PermissionDenied'
        '403':
          $ref: '#/responses/PermissionDenied'
        '404':
          $ref: '#/responses/NotFound'
        '500':
          $ref: '#/responses/ServerError'
      tags:
        - move
      description: Returns a given move for a unique alphanumeric locator string
      summary: Returns a given move
      operationId: getMove
  '/move/{locator}/history':
    parameters:
      - description: Code used to identify a move in the system
        in: path
        name: locator
        required: true
        type: string
    get:
      produces:
        - application/json
      parameters:
        - in: query
          name: page
          type: integer
          description: requested page of results
        - in: query
          name: perPage
          type: integer
          description: results per page
      responses:
        '200':
          description: Successfully retrieved the individual move history
          schema:
            $ref: '#/definitions/MoveHistoryResult'
        '400':
          $ref: '#/responses/InvalidRequest'
        '401':
          $ref: '#/responses/PermissionDenied'
        '403':
          $ref: '#/responses/PermissionDenied'
        '404':
          $ref: '#/responses/NotFound'
        '500':
          $ref: '#/responses/ServerError'
      tags:
        - move
      description: Returns the history for a given move for a unique alphanumeric locator string
      summary: Returns the history of an identified move
      operationId: getMoveHistory
  '/moves/{moveID}/shipment-evaluation-reports-list':
    parameters:
      - description: Code used to identify a move in the system
        in: path
        name: moveID
        required: true
        type: string
        format: uuid
    get:
      produces:
        - application/json
      responses:
        '200':
          description: Successfully retrieved the move's evaluation reports
          schema:
            $ref: '#/definitions/EvaluationReportList'
        '400':
          $ref: '#/responses/InvalidRequest'
        '401':
          $ref: '#/responses/PermissionDenied'
        '403':
          $ref: '#/responses/PermissionDenied'
        '404':
          $ref: '#/responses/NotFound'
        '500':
          $ref: '#/responses/ServerError'
      tags:
        - move
      description: Returns shipment evaluation reports for the specified move that are visible to the current office user
      summary: Returns shipment evaluation reports for the specified move that are visible to the current office user
      operationId: getMoveShipmentEvaluationReportsList
  '/moves/{moveID}/counseling-evaluation-reports-list':
    parameters:
      - description: Code used to identify a move in the system
        in: path
        name: moveID
        required: true
        type: string
        format: uuid
    get:
      produces:
        - application/json
      responses:
        '200':
          description: Successfully retrieved the move's evaluation reports
          schema:
            $ref: '#/definitions/EvaluationReportList'
        '400':
          $ref: '#/responses/InvalidRequest'
        '401':
          $ref: '#/responses/PermissionDenied'
        '403':
          $ref: '#/responses/PermissionDenied'
        '404':
          $ref: '#/responses/NotFound'
        '500':
          $ref: '#/responses/ServerError'
      tags:
        - move
      description: Returns counseling evaluation reports for the specified move that are visible to the current office user
      summary: Returns counseling evaluation reports for the specified move that are visible to the current office user
      operationId: getMoveCounselingEvaluationReportsList
  '/moves/{moveID}/cancel':
    parameters:
      - description: ID of the move
        in: path
        name: moveID
        required: true
        format: uuid
        type: string
    post:
      consumes:
        - application/json
      produces:
        - application/json
      parameters: []
      responses:
        '200':
          description: Successfully canceled move
          schema:
            $ref: '#/definitions/Move'
        '403':
          $ref: '#/responses/PermissionDenied'
        '404':
          $ref: '#/responses/NotFound'
        '409':
          $ref: '#/responses/Conflict'
        '412':
          $ref: '#/responses/PreconditionFailed'
        '422':
          $ref: '#/responses/UnprocessableEntity'
        '500':
          $ref: '#/responses/ServerError'
      tags:
        - move
      description: cancels a move
      operationId: moveCanceler
      summary: Cancels a move
      x-permissions:
        - update.cancelMoveFlag
  '/counseling/orders/{orderID}':
    parameters:
      - description: ID of order to update
        in: path
        name: orderID
        required: true
        type: string
        format: uuid
    patch:
      summary: Updates an order (performed by a services counselor)
      description: All fields sent in this request will be set on the order referenced
      operationId: counselingUpdateOrder
      tags:
        - order
      consumes:
        - application/json
      produces:
        - application/json
      parameters:
        - in: body
          name: body
          required: true
          schema:
            $ref: '#/definitions/CounselingUpdateOrderPayload'
        - in: header
          name: If-Match
          type: string
          required: true
      responses:
        '200':
          description: updated instance of orders
          schema:
            $ref: '#/definitions/Order'
        '403':
          $ref: '#/responses/PermissionDenied'
        '404':
          $ref: '#/responses/NotFound'
        '412':
          $ref: '#/responses/PreconditionFailed'
        '422':
          $ref: '#/responses/UnprocessableEntity'
        '500':
          $ref: '#/responses/ServerError'
  '/orders':
    post:
      summary: Creates an orders model for a logged-in user
      description: Creates an instance of orders tied to a service member, which allow for creation of a move and an entitlement. Orders are required before the creation of a move
      operationId: createOrder
      tags:
        - order
      consumes:
        - application/json
      produces:
        - application/json
      parameters:
        - in: body
          name: createOrders
          schema:
            $ref: '#/definitions/CreateOrders'
      responses:
        '200':
          description: created instance of orders
          schema:
            $ref: '#/definitions/Order'
        '400':
          description: invalid request
        '401':
          description: request requires user authentication
        '403':
          description: user is not authorized
        '422':
          $ref: '#/responses/UnprocessableEntity'
        '500':
          description: internal server error
  '/orders/{orderID}':
    parameters:
      - description: ID of order to use
        in: path
        name: orderID
        required: true
        type: string
        format: uuid
    patch:
      summary: Updates an order
      description: All fields sent in this request will be set on the order referenced
      operationId: updateOrder
      tags:
        - order
      consumes:
        - application/json
      produces:
        - application/json
      parameters:
        - in: body
          name: body
          required: true
          schema:
            $ref: '#/definitions/UpdateOrderPayload'
        - in: header
          name: If-Match
          type: string
          required: true
      responses:
        '200':
          description: updated instance of orders
          schema:
            $ref: '#/definitions/Order'
        '400':
          $ref: '#/responses/InvalidRequest'
        '403':
          $ref: '#/responses/PermissionDenied'
        '404':
          $ref: '#/responses/NotFound'
        '409':
          $ref: '#/responses/Conflict'
        '412':
          $ref: '#/responses/PreconditionFailed'
        '422':
          $ref: '#/responses/UnprocessableEntity'
        '500':
          $ref: '#/responses/ServerError'
      x-permissions:
        - update.orders
    get:
      produces:
        - application/json
      parameters: []
      responses:
        '200':
          description: Successfully retrieved order
          schema:
            $ref: '#/definitions/Order'
        '400':
          $ref: '#/responses/InvalidRequest'
        '401':
          $ref: '#/responses/PermissionDenied'
        '403':
          $ref: '#/responses/PermissionDenied'
        '404':
          $ref: '#/responses/NotFound'
        '500':
          $ref: '#/responses/ServerError'
      tags:
        - order
      description: Gets an order
      operationId: getOrder
      summary: Gets an order by ID
  '/orders/{orderID}/allowances':
    parameters:
      - description: ID of order to use
        in: path
        name: orderID
        required: true
        type: string
        format: uuid
    patch:
      summary: Updates an allowance (Orders with Entitlements)
      description: All fields sent in this request will be set on the order referenced
      operationId: updateAllowance
      tags:
        - order
      consumes:
        - application/json
      produces:
        - application/json
      parameters:
        - in: body
          name: body
          required: true
          schema:
            $ref: '#/definitions/UpdateAllowancePayload'
        - in: header
          name: If-Match
          type: string
          required: true
      responses:
        '200':
          description: updated instance of allowance
          schema:
            $ref: '#/definitions/Order'
        '403':
          $ref: '#/responses/PermissionDenied'
        '404':
          $ref: '#/responses/NotFound'
        '412':
          $ref: '#/responses/PreconditionFailed'
        '422':
          $ref: '#/responses/UnprocessableEntity'
        '500':
          $ref: '#/responses/ServerError'
      x-permissions:
        - update.allowances
  '/orders/{orderID}/acknowledge-excess-weight-risk':
    parameters:
      - description: ID of order to use
        in: path
        name: orderID
        required: true
        type: string
        format: uuid
    post:
      summary: Saves the date and time a TOO acknowledged the excess weight risk by dismissing the alert
      description: Saves the date and time a TOO acknowledged the excess weight risk by dismissing the alert
      operationId: acknowledgeExcessWeightRisk
      tags:
        - order
      consumes:
        - application/json
      produces:
        - application/json
      parameters:
        - in: header
          name: If-Match
          type: string
          required: true
      responses:
        '200':
          description: updated Move
          schema:
            $ref: '#/definitions/Move'
        '403':
          $ref: '#/responses/PermissionDenied'
        '404':
          $ref: '#/responses/NotFound'
        '412':
          $ref: '#/responses/PreconditionFailed'
        '422':
          $ref: '#/responses/UnprocessableEntity'
        '500':
          $ref: '#/responses/ServerError'
      x-permissions:
        - update.excessWeightRisk
  '/orders/{orderID}/acknowledge-excess-unaccompanied-baggage-weight-risk':
    parameters:
      - description: ID of order to use
        in: path
        name: orderID
        required: true
        type: string
        format: uuid
    post:
      summary: Saves the date and time a TOO acknowledged the excess unaccompanied baggage weight risk by dismissing the alert
      description: Saves the date and time a TOO acknowledged the excess unaccompanied baggage weight risk by dismissing the alert
      operationId: acknowledgeExcessUnaccompaniedBaggageWeightRisk
      tags:
        - order
      consumes:
        - application/json
      produces:
        - application/json
      parameters:
        - in: header
          name: If-Match
          type: string
          required: true
      responses:
        '200':
          description: updated Move
          schema:
            $ref: '#/definitions/Move'
        '403':
          $ref: '#/responses/PermissionDenied'
        '404':
          $ref: '#/responses/NotFound'
        '412':
          $ref: '#/responses/PreconditionFailed'
        '422':
          $ref: '#/responses/UnprocessableEntity'
        '500':
          $ref: '#/responses/ServerError'
      x-permissions:
        - update.excessWeightRisk
  '/orders/{orderID}/update-billable-weight':
    parameters:
      - description: ID of order to use
        in: path
        name: orderID
        required: true
        type: string
        format: uuid
    patch:
      summary: Updates the max billable weight
      description: Updates the DBAuthorizedWeight attribute for the Order Entitlements=
      operationId: updateBillableWeight
      tags:
        - order
      consumes:
        - application/json
      produces:
        - application/json
      parameters:
        - in: body
          name: body
          required: true
          schema:
            $ref: '#/definitions/UpdateBillableWeightPayload'
        - in: header
          name: If-Match
          type: string
          required: true
      responses:
        '200':
          description: updated Order
          schema:
            $ref: '#/definitions/Order'
        '403':
          $ref: '#/responses/PermissionDenied'
        '404':
          $ref: '#/responses/NotFound'
        '412':
          $ref: '#/responses/PreconditionFailed'
        '422':
          $ref: '#/responses/UnprocessableEntity'
        '500':
          $ref: '#/responses/ServerError'
      x-permissions:
        - update.billableWeight
  '/orders/{orderID}/update-max-billable-weight/tio':
    parameters:
      - description: ID of order to use
        in: path
        name: orderID
        required: true
        type: string
        format: uuid
    patch:
      summary: Updates the max billable weight with TIO remarks
      description: Updates the DBAuthorizedWeight attribute for the Order Entitlements and move TIO remarks
      operationId: updateMaxBillableWeightAsTIO
      tags:
        - order
      consumes:
        - application/json
      produces:
        - application/json
      parameters:
        - in: body
          name: body
          required: true
          schema:
            $ref: '#/definitions/UpdateMaxBillableWeightAsTIOPayload'
        - $ref: 'parameters/ifMatch.yaml'
      responses:
        '200':
          description: updated Order
          schema:
            $ref: '#/definitions/Order'
        '403':
          $ref: '#/responses/PermissionDenied'
        '404':
          $ref: '#/responses/NotFound'
        '412':
          $ref: '#/responses/PreconditionFailed'
        '422':
          $ref: '#/responses/UnprocessableEntity'
        '500':
          $ref: '#/responses/ServerError'
      x-permissions:
        - update.maxBillableWeight
  /orders/{orderID}/upload_amended_orders:
    post:
      summary: Create an amended order for a given order
      description: Create an amended order for a given order
      operationId: uploadAmendedOrders
      tags:
        - order
      consumes:
        - multipart/form-data
      parameters:
        - in: path
          name: orderID
          type: string
          format: uuid
          required: true
          description: UUID of the order
        - in: formData
          name: file
          type: file
          description: The file to upload.
          required: true
      responses:
        '201':
          description: created upload
          schema:
            $ref: 'definitions/Upload.yaml'
        '400':
          description: invalid request
          schema:
            $ref: '#/definitions/InvalidRequestResponsePayload'
        '403':
          description: not authorized
        '404':
          description: not found
        '413':
          description: payload is too large
        '500':
          description: server error
  '/counseling/orders/{orderID}/allowances':
    parameters:
      - description: ID of order to use
        in: path
        name: orderID
        required: true
        type: string
        format: uuid
    patch:
      summary: Updates an allowance (Orders with Entitlements)
      description: All fields sent in this request will be set on the order referenced
      operationId: counselingUpdateAllowance
      tags:
        - order
      consumes:
        - application/json
      produces:
        - application/json
      parameters:
        - in: body
          name: body
          required: true
          schema:
            $ref: '#/definitions/CounselingUpdateAllowancePayload'
        - in: header
          name: If-Match
          type: string
          required: true
      responses:
        '200':
          description: updated instance of allowance
          schema:
            $ref: '#/definitions/Order'
        '403':
          $ref: '#/responses/PermissionDenied'
        '404':
          $ref: '#/responses/NotFound'
        '412':
          $ref: '#/responses/PreconditionFailed'
        '422':
          $ref: '#/responses/UnprocessableEntity'
        '500':
          $ref: '#/responses/ServerError'
  '/move-task-orders/{moveTaskOrderID}':
    parameters:
      - description: ID of move to use
        in: path
        name: moveTaskOrderID
        required: true
        type: string
    get:
      produces:
        - application/json
      parameters: []
      responses:
        '200':
          description: Successfully retrieved move task order
          schema:
            $ref: '#/definitions/MoveTaskOrder'
        '400':
          $ref: '#/responses/InvalidRequest'
        '401':
          $ref: '#/responses/PermissionDenied'
        '403':
          $ref: '#/responses/PermissionDenied'
        '404':
          $ref: '#/responses/NotFound'
        '500':
          $ref: '#/responses/ServerError'
      tags:
        - moveTaskOrder
      description: Gets a move
      operationId: getMoveTaskOrder
      summary: Gets a move by ID
  '/move_task_orders/{moveTaskOrderID}/mto_service_items':
    parameters:
      - description: ID of move for mto service item to use
        in: path
        name: moveTaskOrderID
        required: true
        format: uuid
        type: string
    get:
      produces:
        - application/json
      parameters: []
      responses:
        '200':
          description: Successfully retrieved all line items for a move task order
          schema:
            $ref: 'definitions/MTOServiceItems.yaml'
        '404':
          $ref: '#/responses/NotFound'
        '422':
          $ref: '#/responses/UnprocessableEntity'
        '500':
          $ref: '#/responses/ServerError'
      tags:
        - mtoServiceItem
      description: Gets all line items for a move
      operationId: listMTOServiceItems
      summary: Gets all line items for a move
  '/mto-shipments':
    post:
      summary: createMTOShipment
      description: |
        Creates a MTO shipment for the specified Move Task Order.
        Required fields include:
        * Shipment Type
        * Customer requested pick-up date
        * Pick-up Address
        * Delivery Address
        * Releasing / Receiving agents
        Optional fields include:
        * Delivery Address Type
        * Customer Remarks
        * Releasing / Receiving agents
        * An array of optional accessorial service item codes
      consumes:
        - application/json
      produces:
        - application/json
      operationId: createMTOShipment
      tags:
        - mtoShipment
      parameters:
        - in: body
          name: body
          schema:
            $ref: '#/definitions/CreateMTOShipment'
      responses:
        '200':
          description: Successfully created a MTO shipment.
          schema:
            $ref: 'definitions/MTOShipment.yaml'
        '400':
          $ref: '#/responses/InvalidRequest'
        '404':
          $ref: '#/responses/NotFound'
        '422':
          $ref: '#/responses/UnprocessableEntity'
        '500':
          $ref: '#/responses/ServerError'
  '/move_task_orders/{moveTaskOrderID}/mto_shipments':
    parameters:
      - description: ID of move task order for mto shipment to use
        in: path
        name: moveTaskOrderID
        required: true
        format: uuid
        type: string
    get:
      produces:
        - application/json
      parameters: []
      responses:
        '200':
          description: Successfully retrieved all mto shipments for a move task order
          schema:
            $ref: '#/definitions/MTOShipments'
        '403':
          $ref: '#/responses/PermissionDenied'
        '404':
          $ref: '#/responses/NotFound'
        '422':
          $ref: '#/responses/UnprocessableEntity'
        '500':
          $ref: '#/responses/ServerError'
      tags:
        - mtoShipment
      description: Gets all shipments for a move task order
      operationId: listMTOShipments
      summary: Gets all shipments for a move task order
  '/shipments/{shipmentID}':
    get:
      summary: fetches a shipment by ID
      description: fetches a shipment by ID
      operationId: getShipment
      tags:
        - mtoShipment
      produces:
        - application/json
      parameters:
        - description: ID of the shipment to be fetched
          in: path
          name: shipmentID
          required: true
          format: uuid
          type: string
      responses:
        '200':
          description: Successfully fetched the shipment
          schema:
            $ref: '#/definitions/MTOShipment'
        '400':
          $ref: '#/responses/InvalidRequest'
        '403':
          $ref: '#/responses/PermissionDenied'
        '404':
          $ref: '#/responses/NotFound'
        '422':
          $ref: '#/responses/UnprocessableEntity'
        '500':
          $ref: '#/responses/ServerError'
    delete:
      summary: Soft deletes a shipment by ID
      description: Soft deletes a shipment by ID
      operationId: deleteShipment
      tags:
        - shipment
      produces:
        - application/json
      parameters:
        - description: ID of the shipment to be deleted
          in: path
          name: shipmentID
          required: true
          format: uuid
          type: string
      responses:
        '204':
          description: Successfully soft deleted the shipment
        '400':
          $ref: '#/responses/InvalidRequest'
        '403':
          $ref: '#/responses/PermissionDenied'
        '404':
          $ref: '#/responses/NotFound'
        '409':
          $ref: '#/responses/Conflict'
        '422':
          $ref: '#/responses/UnprocessableEntity'
        '500':
          $ref: '#/responses/ServerError'
  '/move_task_orders/{moveTaskOrderID}/mto_shipments/{shipmentID}':
    patch:
      summary: updateMTOShipment
      description: |
        Updates a specified MTO shipment.
        Required fields include:
        * MTO Shipment ID required in path
        * If-Match required in headers
        * No fields required in body
        Optional fields include:
        * New shipment status type
        * Shipment Type
        * Customer requested pick-up date
        * Pick-up Address
        * Delivery Address
        * Secondary Pick-up Address
        * SecondaryDelivery Address
        * Delivery Address Type
        * Customer Remarks
        * Counselor Remarks
        * Releasing / Receiving agents
        * Actual Pro Gear Weight
        * Actual Spouse Pro Gear Weight
        * Location of the POE/POD
      consumes:
        - application/json
      produces:
        - application/json
      operationId: updateMTOShipment
      tags:
        - mtoShipment
      parameters:
        - in: path
          name: moveTaskOrderID
          required: true
          format: uuid
          type: string
          description: ID of move task order for mto shipment to use
        - in: path
          name: shipmentID
          type: string
          format: uuid
          required: true
          description: UUID of the MTO Shipment to update
        - in: header
          name: If-Match
          type: string
          required: true
          description: >
            Optimistic locking is implemented via the `If-Match` header. If the ETag header does not match
            the value of the resource on the server, the server rejects the change with a `412 Precondition Failed` error.
        - in: body
          name: body
          schema:
            $ref: '#/definitions/UpdateShipment'
      responses:
        '200':
          description: Successfully updated the specified MTO shipment.
          schema:
            $ref: 'definitions/MTOShipment.yaml'
        '400':
          $ref: '#/responses/InvalidRequest'
        '401':
          $ref: '#/responses/PermissionDenied'
        '403':
          $ref: '#/responses/PermissionDenied'
        '404':
          $ref: '#/responses/NotFound'
        '412':
          $ref: '#/responses/PreconditionFailed'
        '422':
          $ref: '#/responses/UnprocessableEntity'
        '500':
          $ref: '#/responses/ServerError'
  '/shipments/approve':
    post:
      consumes:
        - application/json
      produces:
        - application/json
      parameters:
        - in: body
          name: body
          required: true
          schema:
            $ref: '#/definitions/ApproveShipments'
      responses:
        '200':
          description: Successfully approved the shipments
          schema:
            type: array
            items:
              $ref: 'definitions/MTOShipment.yaml'
        '403':
          $ref: '#/responses/PermissionDenied'
        '404':
          $ref: '#/responses/NotFound'
        '409':
          $ref: '#/responses/Conflict'
        '412':
          $ref: '#/responses/PreconditionFailed'
        '422':
          $ref: '#/responses/UnprocessableEntity'
        '500':
          $ref: '#/responses/ServerError'
      tags:
        - shipment
      description: Approves multiple shipments in one request
      operationId: approveShipments
      summary: Approves multiple shipments at once
      x-permissions:
        - update.shipment
  '/shipments/{shipmentID}/approve':
    parameters:
      - description: ID of the shipment
        in: path
        name: shipmentID
        required: true
        format: uuid
        type: string
    post:
      consumes:
        - application/json
      produces:
        - application/json
      parameters:
        - in: header
          name: If-Match
          type: string
          required: true
      responses:
        '200':
          description: Successfully approved the shipment
          schema:
            $ref: 'definitions/MTOShipment.yaml'
        '403':
          $ref: '#/responses/PermissionDenied'
        '404':
          $ref: '#/responses/NotFound'
        '409':
          $ref: '#/responses/Conflict'
        '412':
          $ref: '#/responses/PreconditionFailed'
        '422':
          $ref: '#/responses/UnprocessableEntity'
        '500':
          $ref: '#/responses/ServerError'
      tags:
        - shipment
      description: Approves a shipment
      operationId: approveShipment
      summary: Approves a shipment
      x-permissions:
        - update.shipment
  '/shipments/{shipmentID}/request-diversion':
    parameters:
      - description: ID of the shipment
        in: path
        name: shipmentID
        required: true
        format: uuid
        type: string
    post:
      consumes:
        - application/json
      produces:
        - application/json
      parameters:
        - in: header
          name: If-Match
          type: string
          required: true
        - in: body
          name: body
          required: true
          schema:
            $ref: '#/definitions/RequestDiversion'
      responses:
        '200':
          description: Successfully requested the shipment diversion
          schema:
            $ref: 'definitions/MTOShipment.yaml'
        '403':
          $ref: '#/responses/PermissionDenied'
        '404':
          $ref: '#/responses/NotFound'
        '409':
          $ref: '#/responses/Conflict'
        '412':
          $ref: '#/responses/PreconditionFailed'
        '422':
          $ref: '#/responses/UnprocessableEntity'
        '500':
          $ref: '#/responses/ServerError'
      tags:
        - shipment
      description: Requests a shipment diversion
      operationId: requestShipmentDiversion
      summary: Requests a shipment diversion
      x-permissions:
        - create.shipmentDiversionRequest
  '/shipments/{shipmentID}/approve-diversion':
    parameters:
      - description: ID of the shipment
        in: path
        name: shipmentID
        required: true
        format: uuid
        type: string
    post:
      consumes:
        - application/json
      produces:
        - application/json
      parameters:
        - in: header
          name: If-Match
          type: string
          required: true
      responses:
        '200':
          description: Successfully approved the shipment diversion
          schema:
            $ref: 'definitions/MTOShipment.yaml'
        '403':
          $ref: '#/responses/PermissionDenied'
        '404':
          $ref: '#/responses/NotFound'
        '409':
          $ref: '#/responses/Conflict'
        '412':
          $ref: '#/responses/PreconditionFailed'
        '422':
          $ref: '#/responses/UnprocessableEntity'
        '500':
          $ref: '#/responses/ServerError'
      x-permissions:
        - update.shipment
      tags:
        - shipment
      description: Approves a shipment diversion
      operationId: approveShipmentDiversion
      summary: Approves a shipment diversion
  '/shipments/{shipmentID}/reject':
    parameters:
      - description: ID of the shipment
        in: path
        name: shipmentID
        required: true
        format: uuid
        type: string
    post:
      consumes:
        - application/json
      produces:
        - application/json
      parameters:
        - in: header
          name: If-Match
          type: string
          required: true
        - in: body
          name: body
          required: true
          schema:
            $ref: '#/definitions/RejectShipment'
      responses:
        '200':
          description: Successfully rejected the shipment
          schema:
            $ref: 'definitions/MTOShipment.yaml'
        '403':
          $ref: '#/responses/PermissionDenied'
        '404':
          $ref: '#/responses/NotFound'
        '409':
          $ref: '#/responses/Conflict'
        '412':
          $ref: '#/responses/PreconditionFailed'
        '422':
          $ref: '#/responses/UnprocessableEntity'
        '500':
          $ref: '#/responses/ServerError'
      tags:
        - shipment
      description: rejects a shipment
      operationId: rejectShipment
      summary: rejects a shipment
  '/shipments/{shipmentID}/request-cancellation':
    parameters:
      - description: ID of the shipment
        in: path
        name: shipmentID
        required: true
        format: uuid
        type: string
    post:
      consumes:
        - application/json
      produces:
        - application/json
      parameters:
        - in: header
          name: If-Match
          type: string
          required: true
      responses:
        '200':
          description: Successfully requested the shipment cancellation
          schema:
            $ref: 'definitions/MTOShipment.yaml'
        '403':
          $ref: '#/responses/PermissionDenied'
        '404':
          $ref: '#/responses/NotFound'
        '409':
          $ref: '#/responses/Conflict'
        '412':
          $ref: '#/responses/PreconditionFailed'
        '422':
          $ref: '#/responses/UnprocessableEntity'
        '500':
          $ref: '#/responses/ServerError'
      tags:
        - shipment
      description: Requests a shipment cancellation
      operationId: requestShipmentCancellation
      summary: Requests a shipment cancellation
      x-permissions:
        - create.shipmentCancellation
  '/shipments/{shipmentID}/request-reweigh':
    parameters:
      - description: ID of the shipment
        in: path
        name: shipmentID
        required: true
        format: uuid
        type: string
    post:
      consumes:
        - application/json
      produces:
        - application/json
      responses:
        '200':
          description: Successfully requested a reweigh of the shipment
          schema:
            $ref: 'definitions/Reweigh.yaml'
        '403':
          $ref: '#/responses/PermissionDenied'
        '404':
          $ref: '#/responses/NotFound'
        '409':
          $ref: '#/responses/Conflict'
        '412':
          $ref: '#/responses/PreconditionFailed'
        '422':
          $ref: '#/responses/UnprocessableEntity'
        '500':
          $ref: '#/responses/ServerError'
      tags:
        - shipment
        - reweigh
      description: Requests a shipment reweigh
      operationId: requestShipmentReweigh
      summary: Requests a shipment reweigh
      x-permissions:
        - create.reweighRequest
  '/shipments/{shipmentID}/review-shipment-address-update':
    parameters:
      - description: ID of the shipment
        in: path
        name: shipmentID
        required: true
        format: uuid
        type: string
    patch:
      consumes:
        - application/json
      produces:
        - application/json
      parameters:
        - in: header
          name: If-Match
          type: string
          required: true
        - in: body
          name: body
          required: true
          schema:
            properties:
              status:
                type: string
                enum:
                  - REJECTED
                  - APPROVED
              officeRemarks:
                type: string
            required:
              - officeRemarks
              - status
      responses:
        '200':
          description: Successfully requested a shipment address update
          schema:
            $ref: 'definitions/ShipmentAddressUpdate.yaml'
        '403':
          $ref: '#/responses/PermissionDenied'
        '404':
          $ref: '#/responses/NotFound'
        '409':
          $ref: '#/responses/Conflict'
        '412':
          $ref: '#/responses/PreconditionFailed'
        '422':
          $ref: '#/responses/UnprocessableEntity'
        '500':
          $ref: '#/responses/ServerError'
      tags:
        - shipment
        - shipment_address_updates
      description: This endpoint is used to approve a address update request. Office remarks are required.
        Approving the address update will update the Destination Final Address of the associated service item
      operationId: reviewShipmentAddressUpdate
      summary: Allows TOO to review a shipment address update
  '/shipments/{shipmentID}/sit-extensions':
    post:
      summary: Create an approved SIT Duration Update
      description: TOO can creates an already-approved SIT Duration Update on behalf of a customer
      consumes:
        - application/json
      produces:
        - application/json
      operationId: createApprovedSITDurationUpdate
      tags:
        - shipment
        - sitExtension
      parameters:
        - description: ID of the shipment
          in: path
          name: shipmentID
          required: true
          format: uuid
          type: string
        - in: body
          name: body
          schema:
            $ref: '#/definitions/CreateApprovedSITDurationUpdate'
          required: true
        - in: header
          description: We want the shipment's eTag rather than the SIT Duration Update eTag as the SIT Duration Update is always associated with a shipment
          name: If-Match
          type: string
          required: true
      responses:
        '200':
          description: Successfully created a SIT Extension.
          schema:
            $ref: 'definitions/MTOShipment.yaml'
        '400':
          $ref: '#/responses/InvalidRequest'
        '403':
          $ref: '#/responses/PermissionDenied'
        '404':
          $ref: '#/responses/NotFound'
        '422':
          $ref: '#/responses/UnprocessableEntity'
        '500':
          $ref: '#/responses/ServerError'
      x-permissions:
        - create.SITExtension
  '/shipments/{shipmentID}/sit-extensions/{sitExtensionID}/approve':
    parameters:
      - description: ID of the shipment
        in: path
        name: shipmentID
        required: true
        format: uuid
        type: string
      - description: ID of the SIT extension
        in: path
        name: sitExtensionID
        required: true
        format: uuid
        type: string
    patch:
      consumes:
        - application/json
      produces:
        - application/json
      parameters:
        - in: body
          name: body
          required: true
          schema:
            $ref: '#/definitions/ApproveSITExtension'
        - in: header
          description: We want the shipment's eTag rather than the SIT extension eTag as the SIT extension is always associated with a shipment
          name: If-Match
          type: string
          required: true
      responses:
        '200':
          description: Successfully approved a SIT extension
          schema:
            $ref: 'definitions/MTOShipment.yaml'
        '403':
          $ref: '#/responses/PermissionDenied'
        '404':
          $ref: '#/responses/NotFound'
        '409':
          $ref: '#/responses/Conflict'
        '412':
          $ref: '#/responses/PreconditionFailed'
        '422':
          $ref: '#/responses/UnprocessableEntity'
        '500':
          $ref: '#/responses/ServerError'
      tags:
        - shipment
        - sitExtension
      description: Approves a SIT extension
      operationId: approveSITExtension
      summary: Approves a SIT extension
      x-permissions:
        - update.SITExtension
  '/shipments/{shipmentID}/sit-extensions/{sitExtensionID}/deny':
    parameters:
      - description: ID of the shipment
        in: path
        name: shipmentID
        required: true
        format: uuid
        type: string
      - description: ID of the SIT extension
        in: path
        name: sitExtensionID
        required: true
        format: uuid
        type: string
    patch:
      consumes:
        - application/json
      produces:
        - application/json
      parameters:
        - in: body
          name: body
          required: true
          schema:
            $ref: '#/definitions/DenySITExtension'
        - in: header
          name: If-Match
          type: string
          required: true
      responses:
        '200':
          description: Successfully denied a SIT extension
          schema:
            $ref: 'definitions/MTOShipment.yaml'
        '403':
          $ref: '#/responses/PermissionDenied'
        '404':
          $ref: '#/responses/NotFound'
        '409':
          $ref: '#/responses/Conflict'
        '412':
          $ref: '#/responses/PreconditionFailed'
        '422':
          $ref: '#/responses/UnprocessableEntity'
        '500':
          $ref: '#/responses/ServerError'
      tags:
        - shipment
        - sitExtension
      description: Denies a SIT extension
      operationId: denySITExtension
      summary: Denies a SIT extension
      x-permissions:
        - update.SITExtension
  '/shipments/{shipmentID}/sit-service-item/convert-to-customer-expense':
    parameters:
      - description: ID of the shipment
        in: path
        name: shipmentID
        required: true
        format: uuid
        type: string
    patch:
      consumes:
        - application/json
      produces:
        - application/json
      parameters:
        - in: body
          name: body
          required: true
          schema:
            $ref: '#/definitions/UpdateSITServiceItemCustomerExpense'
        - in: header
          name: If-Match
          type: string
          required: true
      responses:
        '200':
          description: Successfully converted to customer expense
          schema:
            $ref: 'definitions/MTOShipment.yaml'
        '403':
          $ref: '#/responses/PermissionDenied'
        '404':
          $ref: '#/responses/NotFound'
        '409':
          $ref: '#/responses/Conflict'
        '412':
          $ref: '#/responses/PreconditionFailed'
        '422':
          $ref: '#/responses/UnprocessableEntity'
        '500':
          $ref: '#/responses/ServerError'
      tags:
        - shipment
        - mtoServiceItem
      description: Converts a SIT to customer expense
      operationId: updateSITServiceItemCustomerExpense
      summary: Converts a SIT to customer expense
      x-permissions:
        - update.MTOServiceItem
  /shipments/{shipmentID}/ppm-documents:
    parameters:
      - description: ID of the shipment
        in: path
        name: shipmentID
        required: true
        format: uuid
        type: string
    get:
      summary: Gets all the PPM documents for a PPM shipment
      description: |
        Retrieves all of the documents and associated uploads for each ppm document type connected to a PPM shipment. This
        excludes any deleted PPM documents.
      operationId: getPPMDocuments
      tags:
        - ppm
      consumes:
        - application/json
      produces:
        - application/json
      responses:
        '200':
          description: All PPM documents and associated uploads for the specified PPM shipment.
          schema:
            $ref: 'definitions/PPMDocuments.yaml'
        '401':
          $ref: '#/responses/PermissionDenied'
        '403':
          $ref: '#/responses/PermissionDenied'
        '422':
          $ref: '#/responses/UnprocessableEntity'
        '500':
          $ref: '#/responses/ServerError'
  /ppm-shipments/{ppmShipmentId}/uploads:
    post:
      summary: Create a new upload for a PPM weight ticket, pro-gear, or moving expense document
      description: Uploads represent a single digital file, such as a PNG, JPEG, PDF, or spreadsheet.
      operationId: createPPMUpload
      tags:
        - ppm
      consumes:
        - multipart/form-data
      parameters:
        - in: path
          name: ppmShipmentId
          type: string
          format: uuid
          required: true
          description: UUID of the ppm shipment
        - in: query
          name: documentId
          type: string
          format: uuid
          required: true
          description: UUID of the document to add an upload to
        - in: formData
          name: file
          type: file
          description: The file to upload.
          required: true
        - in: query
          name: weightReceipt
          type: boolean
          description: If the upload is a Weight Receipt
          required: true
      responses:
        '201':
          description: created upload
          schema:
            $ref: '#/definitions/Upload'
        '400':
          description: invalid request
          schema:
            $ref: '#/definitions/InvalidRequestResponsePayload'
        '403':
          $ref: '#/responses/PermissionDenied'
        '404':
          $ref: '#/responses/NotFound'
        '413':
          description: payload is too large
        '422':
          $ref: '#/responses/UnprocessableEntity'
        '500':
          $ref: '#/responses/ServerError'
  /ppm-shipments/{ppmShipmentId}/weight-ticket:
    post:
      summary: Creates a weight ticket document
      description: Created a weight ticket document with the given information
      operationId: createWeightTicket
      tags:
        - ppm
      parameters:
        - $ref: 'parameters/ppmShipmentId.yaml'
      responses:
        '200':
          description: returns new weight ticket object
          schema:
            $ref: 'definitions/WeightTicket.yaml'
        '400':
          $ref: '#/responses/InvalidRequest'
        '401':
          $ref: '#/responses/PermissionDenied'
        '403':
          $ref: '#/responses/PermissionDenied'
        '404':
          $ref: '#/responses/NotFound'
        '422':
          $ref: '#/responses/UnprocessableEntity'
        '500':
          $ref: '#/responses/ServerError'
  /ppm-shipments/{ppmShipmentId}/weight-ticket/{weightTicketId}:
    parameters:
      - $ref: 'parameters/ppmShipmentId.yaml'
      - $ref: 'parameters/weightTicketId.yaml'
    patch:
      summary: Updates a weight ticket document
      description: |
        Updates a PPM shipment's weight ticket document with new information. Only some of the weight ticket document's
        fields are editable because some have to be set by the customer, e.g. vehicle description.
      operationId: updateWeightTicket
      tags:
        - ppm
      consumes:
        - application/json
      produces:
        - application/json
      parameters:
        - $ref: 'parameters/ifMatch.yaml'
        - in: body
          name: updateWeightTicketPayload
          required: true
          schema:
            $ref: '#/definitions/UpdateWeightTicket'
      responses:
        '200':
          description: returns an updated weight ticket object
          schema:
            $ref: "definitions/WeightTicket.yaml"
        "400":
          $ref: "#/responses/InvalidRequest"
        "401":
          $ref: "#/responses/PermissionDenied"
        "403":
          $ref: "#/responses/PermissionDenied"
        "404":
          $ref: "#/responses/NotFound"
        "412":
          $ref: "#/responses/PreconditionFailed"
        "422":
          $ref: "#/responses/UnprocessableEntity"
        "500":
          $ref: "#/responses/ServerError"
    delete:
      summary: Soft deletes a weight ticket by ID
      description: |
        Removes a single weight ticket from the closeout line items for a PPM shipment. Soft deleted
        records are not visible in milmove, but are kept in the database. This may change the PPM shipment's final
        incentive.
      operationId: deleteWeightTicket
      tags:
        - ppm
      produces:
        - application/json
      parameters:
        - $ref: 'parameters/ppmShipmentId.yaml'
        - description: ID of the weight ticket to be deleted
          in: path
          name: weightTicketId
          required: true
          format: uuid
          type: string
      responses:
        '204':
          description: Successfully soft deleted the weight ticket
        '400':
          $ref: '#/responses/InvalidRequest'
        '401':
          $ref: '#/responses/PermissionDenied'
        '403':
          $ref: '#/responses/PermissionDenied'
        '404':
          $ref: '#/responses/NotFound'
        '409':
          $ref: '#/responses/Conflict'
        '422':
          $ref: '#/responses/UnprocessableEntity'
        '500':
          $ref: '#/responses/ServerError'
  /ppm-shipments/{ppmShipmentId}/moving-expenses:
    post:
      summary: Creates moving expense document
      description: Creates a moving expense document for the PPM shipment
      operationId: createMovingExpense
      tags:
        - ppm
      parameters:
        - $ref: 'parameters/ppmShipmentId.yaml'
      responses:
        '201':
          description: returns new moving expense object
          schema:
            $ref: 'definitions/MovingExpense.yaml'
        '400':
          $ref: '#/responses/InvalidRequest'
        '401':
          $ref: '#/responses/PermissionDenied'
        '403':
          $ref: '#/responses/PermissionDenied'
        '404':
          $ref: '#/responses/NotFound'
        '412':
          $ref: '#/responses/PreconditionFailed'
        '422':
          $ref: '#/responses/UnprocessableEntity'
        '500':
          $ref: '#/responses/ServerError'
  /ppm-shipments/{ppmShipmentId}/moving-expenses/{movingExpenseId}:
    parameters:
      - $ref: 'parameters/ppmShipmentId.yaml'
      - $ref: 'parameters/movingExpenseId.yaml'
    patch:
      summary: Updates the moving expense
      description: |
        Updates a PPM shipment's moving expense with new information. Only some of the moving expense's fields are
        editable because some have to be set by the customer, e.g. the description and the moving expense type.
      operationId: updateMovingExpense
      tags:
        - ppm
      consumes:
        - application/json
      produces:
        - application/json
      parameters:
        - $ref: 'parameters/ifMatch.yaml'
        - in: body
          name: updateMovingExpense
          required: true
          schema:
            $ref: '#/definitions/UpdateMovingExpense'
      responses:
        '200':
          description: returns an updated moving expense object
          schema:
            $ref: 'definitions/MovingExpense.yaml'
        '400':
          $ref: '#/responses/InvalidRequest'
        '401':
          $ref: '#/responses/PermissionDenied'
        '403':
          $ref: '#/responses/PermissionDenied'
        '404':
          $ref: '#/responses/NotFound'
        '412':
          $ref: '#/responses/PreconditionFailed'
        '422':
          $ref: '#/responses/UnprocessableEntity'
        '500':
          $ref: '#/responses/ServerError'
    delete:
      summary: Soft deletes a moving expense by ID
      description: |
        Removes a single moving expense receipt from the closeout line items for a PPM shipment. Soft deleted
        records are not visible in milmove, but are kept in the database.
      operationId: deleteMovingExpense
      tags:
        - ppm
      produces:
        - application/json
      parameters:
        - $ref: 'parameters/ppmShipmentId.yaml'
        - description: ID of the moving expense to be deleted
          in: path
          name: movingExpenseId
          required: true
          format: uuid
          type: string
      responses:
        '204':
          description: Successfully soft deleted the moving expense
        '400':
          $ref: '#/responses/InvalidRequest'
        '401':
          $ref: '#/responses/PermissionDenied'
        '403':
          $ref: '#/responses/PermissionDenied'
        '404':
          $ref: '#/responses/NotFound'
        '409':
          $ref: '#/responses/Conflict'
        '422':
          $ref: '#/responses/UnprocessableEntity'
        '500':
          $ref: '#/responses/ServerError'
  /ppm-shipments/{ppmShipmentId}/pro-gear-weight-tickets:
    parameters:
      - $ref: 'parameters/ppmShipmentId.yaml'
    post:
      summary: Creates a pro-gear weight ticket
      description: |
        Creates a PPM shipment's pro-gear weight ticket. This will only contain the minimum necessary fields for a
        pro-gear weight ticket. Data should be filled in using the patch endpoint.
      operationId: createProGearWeightTicket
      tags:
        - ppm
      consumes:
        - application/json
      produces:
        - application/json
      responses:
        '201':
          description: returns a new pro-gear weight ticket object
          schema:
            $ref: 'definitions/ProGearWeightTicket.yaml'
        '400':
          $ref: '#/responses/InvalidRequest'
        '401':
          $ref: '#/responses/PermissionDenied'
        '403':
          $ref: '#/responses/PermissionDenied'
        '404':
          $ref: '#/responses/NotFound'
        '422':
          $ref: '#/responses/UnprocessableEntity'
        '500':
          $ref: '#/responses/ServerError'
  /ppm-shipments/{ppmShipmentId}/pro-gear-weight-tickets/{proGearWeightTicketId}:
    parameters:
      - $ref: 'parameters/ppmShipmentId.yaml'
      - $ref: 'parameters/proGearWeightTicketId.yaml'
    patch:
      summary: Updates a pro-gear weight ticket
      description: |
        Updates a PPM shipment's pro-gear weight ticket with new information. Only some of the fields are editable
        because some have to be set by the customer, e.g. the description.
      operationId: updateProGearWeightTicket
      tags:
        - ppm
      consumes:
        - application/json
      produces:
        - application/json
      parameters:
        - $ref: 'parameters/ifMatch.yaml'
        - in: body
          name: updateProGearWeightTicket
          required: true
          schema:
            $ref: '#/definitions/UpdateProGearWeightTicket'
      responses:
        '200':
          description: returns an updated pro-gear weight ticket object
          schema:
            $ref: 'definitions/ProGearWeightTicket.yaml'
        '400':
          $ref: '#/responses/InvalidRequest'
        '401':
          $ref: '#/responses/PermissionDenied'
        '403':
          $ref: '#/responses/PermissionDenied'
        '404':
          $ref: '#/responses/NotFound'
        '412':
          $ref: '#/responses/PreconditionFailed'
        '422':
          $ref: '#/responses/UnprocessableEntity'
        '500':
          $ref: '#/responses/ServerError'
    delete:
      summary: Soft deletes a pro-gear weight line item by ID
      description: |
        Removes a single pro-gear weight ticket set from the closeout line items for a PPM shipment. Soft deleted
        records are not visible in milmove, but are kept in the database.
      operationId: deleteProGearWeightTicket
      tags:
        - ppm
      produces:
        - application/json
      parameters:
        - $ref: 'parameters/ppmShipmentId.yaml'
        - description: ID of the pro-gear weight ticket to be deleted
          in: path
          name: proGearWeightTicketId
          required: true
          format: uuid
          type: string
      responses:
        '204':
          description: Successfully soft deleted the pro-gear weight ticket
        '401':
          $ref: '#/responses/PermissionDenied'
        '403':
          $ref: '#/responses/PermissionDenied'
        '404':
          $ref: '#/responses/NotFound'
        '409':
          $ref: '#/responses/Conflict'
        '422':
          $ref: '#/responses/UnprocessableEntity'
        '500':
          $ref: '#/responses/ServerError'
  /ppm-shipments/{ppmShipmentId}/aoa-packet:
    parameters:
      - description: the id for the ppmshipment with aoa to be downloaded
        in: path
        name: ppmShipmentId
        required: true
        type: string
    get:
      summary: Downloads AOA Packet form PPMShipment as a PDF
      description: |
        ### Functionality
        This endpoint downloads all uploaded move order documentation combined with the Shipment Summary Worksheet into a single PDF.
        ### Errors
        * The PPMShipment must have requested an AOA.
        * The PPMShipment AOA Request must have been approved.
      operationId: showAOAPacket
      tags:
        - ppm
      produces:
        - application/pdf
      responses:
        '200':
          headers:
            Content-Disposition:
              type: string
              description: File name to download
          description: AOA PDF
          schema:
            format: binary
            type: file
        '400':
          $ref: '#/responses/InvalidRequest'
        '403':
          $ref: '#/responses/PermissionDenied'
        '404':
          $ref: '#/responses/NotFound'
        '422':
          $ref: '#/responses/UnprocessableEntity'
        '500':
          $ref: '#/responses/ServerError'
  /ppm-shipments/{ppmShipmentId}/finish-document-review:
    parameters:
      - $ref: 'parameters/ppmShipmentId.yaml'
    patch:
      summary: Updates a PPM shipment's status after document review
      description: |
        Updates a PPM shipment's status once documents have been reviewed. Status is updated depending on whether any documents have been rejected.
      operationId: finishDocumentReview
      tags:
        - ppm
      consumes:
        - application/json
      produces:
        - application/json
      parameters:
        - in: header
          name: If-Match
          type: string
          required: true
      responses:
        '200':
          description: Successfully finished document review
          schema:
            $ref: 'definitions/PPMShipment.yaml'
        '400':
          $ref: '#/responses/InvalidRequest'
        '401':
          $ref: '#/responses/PermissionDenied'
        '403':
          $ref: '#/responses/PermissionDenied'
        '404':
          $ref: '#/responses/NotFound'
        '409':
          $ref: '#/responses/Conflict'
        '412':
          $ref: '#/responses/PreconditionFailed'
        '422':
          $ref: '#/responses/UnprocessableEntity'
        '500':
          $ref: '#/responses/ServerError'
      x-permissions:
        - update.shipment
  /ppm-shipments/{ppmShipmentId}/ppm-sit:
    patch:
      summary: Updates a PPM shipment's SIT values
      description: |
        Updates a PPM shipment's SIT values
      operationId: updatePPMSIT
      tags:
        - ppm
      consumes:
        - application/json
      produces:
        - application/json
      parameters:
        - $ref: 'parameters/ppmShipmentId.yaml'
        - in: header
          name: If-Match
          type: string
          required: true
        - in: body
          name: body
          schema:
            $ref: 'definitions/PPMShipmentSIT.yaml'
      responses:
        '200':
          description: Successfully finished PPM SIT update
          schema:
            $ref: 'definitions/PPMShipment.yaml'
        '400':
          $ref: '#/responses/InvalidRequest'
        '403':
          $ref: '#/responses/PermissionDenied'
        '404':
          $ref: '#/responses/NotFound'
        '412':
          $ref: '#/responses/PreconditionFailed'
        '422':
          $ref: '#/responses/UnprocessableEntity'
        '500':
          $ref: '#/responses/ServerError'
  /ppm-shipments/{ppmShipmentId}/closeout:
    parameters:
      - $ref: 'parameters/ppmShipmentId.yaml'
    get:
      summary: Get the closeout calcuations for the specified PPM shipment
      description: |
        Retrieves the closeout calculations for the specified PPM shipment.
      operationId: getPPMCloseout
      tags:
        - ppm
      produces:
        - application/json
      responses:
        '200':
          description: Returns closeout for the specified PPM shipment.
          schema:
            $ref: 'definitions/PPMCloseout.yaml'
        '400':
          $ref: '#/responses/InvalidRequest'
        '403':
          $ref: '#/responses/PermissionDenied'
        '404':
          $ref: '#/responses/NotFound'
        '422':
          $ref: '#/responses/UnprocessableEntity'
        '500':
          $ref: '#/responses/ServerError'
  /ppm-shipments/{ppmShipmentId}/actual-weight:
    parameters:
      - $ref: 'parameters/ppmShipmentId.yaml'
    get:
      summary: Get the actual weight for a PPM shipment
      description: |
        Retrieves the actual weight for the specified PPM shipment.
      operationId: getPPMActualWeight
      tags:
        - ppm
      produces:
        - application/json
      responses:
        '200':
          description: Returns actual weight for the specified PPM shipment.
          schema:
            $ref: 'definitions/PPMActualWeight.yaml'
        '400':
          $ref: '#/responses/InvalidRequest'
        '403':
          $ref: '#/responses/PermissionDenied'
        '404':
          $ref: '#/responses/NotFound'
        '422':
          $ref: '#/responses/UnprocessableEntity'
        '500':
          $ref: '#/responses/ServerError'
  /ppm-shipments/{ppmShipmentId}/sit_location/{sitLocation}/sit-estimated-cost:
    parameters:
      - $ref: 'parameters/ppmShipmentId.yaml'
      - in: path
        format: string
        description: location of sit
        name: sitLocation
        required: true
        type: string
        enum:
          - ORIGIN
          - DESTINATION
      - in: query
        format: date-time
        description: Date entered into SIT
        name: sitEntryDate
        required: true
        type: string
      - in: query
        format: date-time
        description: Date departed SIT
        name: sitDepartureDate
        required: true
        type: string
      - in: query
        description: Weight stored in SIT
        name: weightStored
        required: true
        type: integer
        minimum: 0
    get:
      summary: Get the SIT estimated cost for a PPM shipment
      description: |
        Calculates and returns the SIT estimated cost for the specified PPM shipment.
      operationId: getPPMSITEstimatedCost
      tags:
        - ppm
      produces:
        - application/json
      responses:
        '200':
          description: Calculates and returns the SIT estimated cost for the specified PPM shipment.
          schema:
            $ref: 'definitions/PPMSITEstimatedCost.yaml'
        '400':
          $ref: '#/responses/InvalidRequest'
        '403':
          $ref: '#/responses/PermissionDenied'
        '404':
          $ref: '#/responses/NotFound'
        '422':
          $ref: '#/responses/UnprocessableEntity'
        '500':
          $ref: '#/responses/ServerError'
  /ppm-shipments/{ppmShipmentId}/payment-packet:
    get:
      summary: Returns PPM payment packet
      description: Generates a PDF containing all user uploaded documentations for PPM. Contains SSW form, orders, weight and expense documentations.
      operationId: showPaymentPacket
      tags:
        - ppm
      parameters:
        - in: path
          name: ppmShipmentId
          type: string
          format: uuid
          required: true
          description: UUID of the ppmShipment
      produces:
        - application/pdf
      responses:
        '200':
          headers:
            Content-Disposition:
              type: string
              description: File name to download
          description: PPM Payment Packet PDF
          schema:
            format: binary
            type: file
        '400':
          description: invalid request
        '401':
          description: request requires user authentication
        '403':
          description: user is not authorized
        '404':
          description: ppm not found
        '500':
          description: internal server error
  '/move_task_orders/{moveTaskOrderID}/mto_shipments/{shipmentID}/mto-agents':
    parameters:
      - description: ID of move task order
        in: path
        name: moveTaskOrderID
        required: true
        format: uuid
        type: string
      - description: ID of the shipment
        in: path
        name: shipmentID
        required: true
        format: uuid
        type: string
    get:
      produces:
        - application/json
      parameters: []
      responses:
        '200':
          description: Successfully retrieved all agents for a move task order
          schema:
            $ref: 'definitions/MTOAgents.yaml'
        '404':
          $ref: '#/responses/NotFound'
        '422':
          $ref: '#/responses/UnprocessableEntity'
        '500':
          $ref: '#/responses/ServerError'
      tags:
        - mtoAgent
      description: Fetches a list of agents associated with a move task order.
      operationId: fetchMTOAgentList
      summary: Fetch move task order agents.
  '/move-task-orders/{moveTaskOrderID}/service-items/{mtoServiceItemID}':
    parameters:
      - description: ID of move to use
        in: path
        name: moveTaskOrderID
        required: true
        type: string
      - description: ID of line item to use
        in: path
        name: mtoServiceItemID
        required: true
        type: string
    get:
      produces:
        - application/json
      parameters: []
      responses:
        '200':
          description: Successfully retrieved a line item for a move task order by ID
          schema:
            $ref: 'definitions/MTOServiceItemSingle.yaml'
        '400':
          $ref: '#/responses/InvalidRequest'
        '401':
          $ref: '#/responses/PermissionDenied'
        '403':
          $ref: '#/responses/PermissionDenied'
        '404':
          $ref: '#/responses/NotFound'
        '500':
          $ref: '#/responses/ServerError'
      tags:
        - mtoServiceItem
      description: Gets a line item by ID for a move by ID
      operationId: getMTOServiceItem
      summary: Gets a line item by ID for a move by ID
  '/move-task-orders/{moveTaskOrderID}/service-items/{mtoServiceItemID}/status':
    parameters:
      - description: ID of move to use
        in: path
        name: moveTaskOrderID
        required: true
        type: string
      - description: ID of line item to use
        in: path
        name: mtoServiceItemID
        required: true
        type: string
    patch:
      consumes:
        - application/json
      produces:
        - application/json
      parameters:
        - in: body
          name: body
          required: true
          schema:
            $ref: '#/definitions/PatchMTOServiceItemStatusPayload'
        - in: header
          name: If-Match
          type: string
          required: true
      responses:
        '200':
          description: >-
            Successfully updated status for a line item for a move task order by
            ID
          schema:
            $ref: 'definitions/MTOServiceItem.yaml'
        '400':
          $ref: '#/responses/InvalidRequest'
        '401':
          $ref: '#/responses/PermissionDenied'
        '403':
          $ref: '#/responses/PermissionDenied'
        '404':
          $ref: '#/responses/NotFound'
        '412':
          $ref: '#/responses/PreconditionFailed'
        '422':
          $ref: '#/responses/UnprocessableEntity'
        '500':
          $ref: '#/responses/ServerError'
      tags:
        - mtoServiceItem
      description: Changes the status of a line item for a move by ID
      operationId: updateMTOServiceItemStatus
      summary: Change the status of a line item for a move by ID
      x-permissions:
        - update.MTOServiceItem
  '/service-item/{mtoServiceItemID}/entry-date-update':
    parameters:
      - description: ID of the service item
        in: path
        name: mtoServiceItemID
        required: true
        type: string
    patch:
      consumes:
        - application/json
      produces:
        - application/json
      parameters:
        - in: body
          name: body
          required: true
          schema:
            $ref: 'definitions/ServiceItemSitEntryDate.yaml'
      responses:
        '200':
          description: Successfully updated SIT entry date
          schema:
            $ref: 'definitions/MTOServiceItemSingle.yaml'
        '400':
          $ref: '#/responses/InvalidRequest'
        '401':
          $ref: '#/responses/PermissionDenied'
        '403':
          $ref: '#/responses/PermissionDenied'
        '404':
          $ref: '#/responses/NotFound'
        '412':
          $ref: '#/responses/PreconditionFailed'
        '422':
          $ref: '#/responses/UnprocessableEntity'
        '500':
          $ref: '#/responses/ServerError'
      tags:
        - mtoServiceItem
      description: Locates the service item in the database and updates the SIT entry date for the selected service item and returns the service item
      operationId: updateServiceItemSitEntryDate
      summary: Updates a service item's SIT entry date by ID
  '/move-task-orders/{moveTaskOrderID}/status':
    patch:
      consumes:
        - application/json
      produces:
        - application/json
      parameters:
        - description: ID of move to use
          in: path
          name: moveTaskOrderID
          required: true
          type: string
        - in: header
          name: If-Match
          type: string
          required: true
        - in: body
          name: serviceItemCodes
          schema:
            $ref: '#/definitions/MTOApprovalServiceItemCodes'
          required: true
      responses:
        '200':
          description: Successfully updated move task order status
          schema:
            $ref: '#/definitions/Move'
        '400':
          $ref: '#/responses/InvalidRequest'
        '401':
          $ref: '#/responses/PermissionDenied'
        '403':
          $ref: '#/responses/PermissionDenied'
        '404':
          $ref: '#/responses/NotFound'
        '409':
          $ref: '#/responses/Conflict'
        '412':
          $ref: '#/responses/PreconditionFailed'
        '422':
          $ref: '#/responses/UnprocessableEntity'
        '500':
          $ref: '#/responses/ServerError'
      tags:
        - moveTaskOrder
      description: Changes move task order status
      operationId: updateMoveTaskOrderStatus
      summary: Change the status of a move task order
      x-permissions:
        - update.move
        - create.serviceItem
  '/move-task-orders/{moveTaskOrderID}/status/service-counseling-completed':
    patch:
      consumes:
        - application/json
      produces:
        - application/json
      parameters:
        - description: ID of move to use
          in: path
          name: moveTaskOrderID
          required: true
          type: string
        - in: header
          name: If-Match
          type: string
          required: true
      responses:
        '200':
          description: Successfully updated move task order status
          schema:
            $ref: '#/definitions/Move'
        '400':
          $ref: '#/responses/InvalidRequest'
        '401':
          $ref: '#/responses/PermissionDenied'
        '403':
          $ref: '#/responses/PermissionDenied'
        '404':
          $ref: '#/responses/NotFound'
        '409':
          $ref: '#/responses/Conflict'
        '412':
          $ref: '#/responses/PreconditionFailed'
        '422':
          $ref: '#/responses/UnprocessableEntity'
        '500':
          $ref: '#/responses/ServerError'
      tags:
        - moveTaskOrder
      description: Changes move (move task order) status to service counseling completed
      operationId: updateMTOStatusServiceCounselingCompleted
      summary: Changes move (move task order) status to service counseling completed
  '/move-task-orders/{moveTaskOrderID}/payment-service-items/{paymentServiceItemID}/status':
    parameters:
      - description: ID of move to use
        in: path
        name: moveTaskOrderID
        required: true
        type: string
      - description: ID of payment service item to use
        in: path
        name: paymentServiceItemID
        required: true
        type: string
    patch:
      consumes:
        - application/json
      produces:
        - application/json
      parameters:
        - in: body
          name: body
          required: true
          schema:
            $ref: '#/definitions/PaymentServiceItem'
        - in: header
          name: If-Match
          type: string
          required: true
      responses:
        '200':
          description: >-
            Successfully updated status for a line item for a move task order by
            ID
          schema:
            $ref: '#/definitions/PaymentServiceItem'
        '400':
          $ref: '#/responses/InvalidRequest'
        '401':
          $ref: '#/responses/PermissionDenied'
        '403':
          $ref: '#/responses/PermissionDenied'
        '404':
          $ref: '#/responses/NotFound'
        '412':
          $ref: '#/responses/PreconditionFailed'
        '422':
          $ref: '#/responses/UnprocessableEntity'
        '500':
          $ref: '#/responses/ServerError'
      tags:
        - paymentServiceItem
      description: Changes the status of a line item for a move by ID
      operationId: updatePaymentServiceItemStatus
      summary: Change the status of a payment service item for a move by ID
      x-permissions:
        - update.paymentServiceItemStatus
  '/move-task-orders/{moveTaskOrderID}/billable-weights-reviewed-at':
    patch:
      consumes:
        - application/json
      produces:
        - application/json
      parameters:
        - description: ID of move to use
          in: path
          name: moveTaskOrderID
          required: true
          type: string
        - in: header
          name: If-Match
          type: string
          required: true
      responses:
        '200':
          description: Successfully updated move task order billableWeightsReviewedAt field
          schema:
            $ref: '#/definitions/Move'
        '400':
          $ref: '#/responses/InvalidRequest'
        '401':
          $ref: '#/responses/PermissionDenied'
        '403':
          $ref: '#/responses/PermissionDenied'
        '404':
          $ref: '#/responses/NotFound'
        '409':
          $ref: '#/responses/Conflict'
        '412':
          $ref: '#/responses/PreconditionFailed'
        '422':
          $ref: '#/responses/UnprocessableEntity'
        '500':
          $ref: '#/responses/ServerError'
      tags:
        - moveTaskOrder
      description: Changes move (move task order) billableWeightsReviewedAt field to a timestamp
      operationId: updateMTOReviewedBillableWeightsAt
  '/move-task-orders/{moveTaskOrderID}/tio-remarks':
    patch:
      consumes:
        - application/json
      produces:
        - application/json
      parameters:
        - description: ID of move to use
          in: path
          name: moveTaskOrderID
          required: true
          type: string
        - in: header
          name: If-Match
          type: string
          required: true
        - in: body
          name: body
          required: true
          schema:
            $ref: '#/definitions/Move'
      responses:
        '200':
          description: Successfully updated move task order tioRemarks field
          schema:
            $ref: '#/definitions/Move'
        '400':
          $ref: '#/responses/InvalidRequest'
        '401':
          $ref: '#/responses/PermissionDenied'
        '403':
          $ref: '#/responses/PermissionDenied'
        '404':
          $ref: '#/responses/NotFound'
        '409':
          $ref: '#/responses/Conflict'
        '412':
          $ref: '#/responses/PreconditionFailed'
        '422':
          $ref: '#/responses/UnprocessableEntity'
        '500':
          $ref: '#/responses/ServerError'
      tags:
        - moveTaskOrder
      description: Changes move (move task order) billableWeightsReviewedAt field to a timestamp
      operationId: updateMoveTIORemarks
  '/move-task-orders/{moveTaskOrderID}/entitlements':
    parameters:
      - description: ID of move to use
        in: path
        name: moveTaskOrderID
        required: true
        type: string
    get:
      produces:
        - application/json
      parameters: []
      tags:
        - moveTaskOrder
      responses:
        '200':
          description: Successfully retrieved entitlements
          schema:
            $ref: '#/definitions/Entitlements'
        '400':
          $ref: '#/responses/InvalidRequest'
        '401':
          $ref: '#/responses/PermissionDenied'
        '403':
          $ref: '#/responses/PermissionDenied'
        '404':
          $ref: '#/responses/NotFound'
        '500':
          $ref: '#/responses/ServerError'
      description: Gets entitlements
      operationId: getEntitlements
      summary: Gets entitlements for a move by ID
  '/payment-requests/{paymentRequestID}':
    parameters:
      - description: UUID of payment request
        format: uuid
        in: path
        name: paymentRequestID
        required: true
        type: string
    get:
      produces:
        - application/json
      parameters: []
      responses:
        '200':
          description: fetched instance of payment request
          schema:
            $ref: '#/definitions/PaymentRequest'
        '400':
          $ref: '#/responses/InvalidRequest'
        '401':
          $ref: '#/responses/PermissionDenied'
        '403':
          $ref: '#/responses/PermissionDenied'
        '404':
          $ref: '#/responses/NotFound'
        '500':
          $ref: '#/responses/ServerError'
      tags:
        - paymentRequests
      description: Fetches an instance of a payment request by id
      operationId: getPaymentRequest
      summary: Fetches a payment request by id
      x-permissions:
        - read.paymentRequest
  '/moves/{locator}/closeout-office':
    parameters:
      - description: move code to identify a move to update the PPM shipment's closeout office for Army and Air Force service members
        format: string
        in: path
        name: locator
        required: true
        type: string
    patch:
      description: Sets the transportation office closeout location for where the Move's PPM Shipment documentation will be reviewed by
      tags:
        - move
      operationId: updateCloseoutOffice
      x-permissions:
        - update.closeoutOffice
      summary: Updates a Move's PPM closeout office for Army and Air Force customers
      produces:
        - application/json
      consumes:
        - application/json
      parameters:
        - in: body
          name: body
          schema:
            properties:
              closeoutOfficeId:
                type: string
                format: uuid
            required:
              - closeoutOfficeId
        - in: header
          name: If-Match
          type: string
          required: true
      responses:
        '200':
          description: Successfully set the closeout office for the move
          schema:
            $ref: '#/definitions/Move'
        '400':
          $ref: '#/responses/InvalidRequest'
        '401':
          $ref: '#/responses/PermissionDenied'
        '403':
          $ref: '#/responses/PermissionDenied'
        '404':
          $ref: '#/responses/NotFound'
        '412':
          $ref: '#/responses/PreconditionFailed'
        '422':
          $ref: '#/responses/UnprocessableEntity'
        '500':
          $ref: '#/responses/ServerError'
  '/moves/{locator}/customer-support-remarks':
    parameters:
      - description: move code to identify a move for customer support remarks
        format: string
        in: path
        name: locator
        required: true
        type: string
    post:
      produces:
        - application/json
      consumes:
        - application/json
      parameters:
        - in: body
          name: body
          schema:
            $ref: '#/definitions/CreateCustomerSupportRemark'
      responses:
        '200':
          description: Successfully created customer support remark
          schema:
            $ref: 'definitions/CustomerSupportRemark.yaml'
        '400':
          $ref: '#/responses/InvalidRequest'
        '404':
          $ref: '#/responses/NotFound'
        '422':
          $ref: '#/responses/UnprocessableEntity'
        '500':
          $ref: '#/responses/ServerError'
      tags:
        - customerSupportRemarks
      description: Creates a customer support remark for a move
      operationId: createCustomerSupportRemarkForMove
      summary: Creates a customer support remark for a move
    get:
      produces:
        - application/json
      parameters: []
      responses:
        '200':
          description: Successfully retrieved all line items for a move task order
          schema:
            $ref: 'definitions/CustomerSupportRemarks.yaml'
        '403':
          $ref: '#/responses/PermissionDenied'
        '404':
          $ref: '#/responses/NotFound'
        '422':
          $ref: '#/responses/UnprocessableEntity'
        '500':
          $ref: '#/responses/ServerError'
      tags:
        - customerSupportRemarks
      description: Fetches customer support remarks for a move
      operationId: getCustomerSupportRemarksForMove
      summary: Fetches customer support remarks using the move code (locator).
  '/customer-support-remarks/{customerSupportRemarkID}':
    parameters:
      - in: path
        description: the customer support remark ID to be modified
        name: customerSupportRemarkID
        required: true
        type: string
        format: uuid
    patch:
      tags:
        - customerSupportRemarks
      description: Updates a customer support remark for a move
      operationId: updateCustomerSupportRemarkForMove
      summary: Updates a customer support remark for a move
      consumes:
        - application/json
      produces:
        - application/json
      parameters:
        - in: body
          name: body
          required: true
          schema:
            $ref: '#/definitions/UpdateCustomerSupportRemarkPayload'
      responses:
        '200':
          description: Successfully updated customer support remark
          schema:
            $ref: 'definitions/CustomerSupportRemark.yaml'
        '400':
          $ref: '#/responses/InvalidRequest'
        '403':
          $ref: '#/responses/PermissionDenied'
        '404':
          $ref: '#/responses/NotFound'
        '422':
          $ref: '#/responses/UnprocessableEntity'
        '500':
          $ref: '#/responses/ServerError'
    delete:
      summary: Soft deletes a customer support remark by ID
      description: Soft deletes a customer support remark by ID
      operationId: deleteCustomerSupportRemark
      tags:
        - customerSupportRemarks
      produces:
        - application/json
      responses:
        '204':
          description: Successfully soft deleted the shipment
        '400':
          $ref: '#/responses/InvalidRequest'
        '403':
          $ref: '#/responses/PermissionDenied'
        '404':
          $ref: '#/responses/NotFound'
        '409':
          $ref: '#/responses/Conflict'
        '422':
          $ref: '#/responses/UnprocessableEntity'
        '500':
          $ref: '#/responses/ServerError'
  '/moves/{locator}/evaluation-reports':
    parameters:
      - in: path
        name: locator
        required: true
        type: string
    post:
      produces:
        - application/json
      consumes:
        - application/json
      parameters:
        - in: body
          name: body
          schema:
            $ref: '#/definitions/CreateEvaluationReport'
      responses:
        '200':
          description: Successfully created evaluation report
          schema:
            $ref: '#/definitions/EvaluationReport'
        '400':
          $ref: '#/responses/InvalidRequest'
        '404':
          $ref: '#/responses/NotFound'
        '422':
          $ref: '#/responses/UnprocessableEntity'
        '500':
          $ref: '#/responses/ServerError'
      x-permissions:
        - create.evaluationReport
      tags:
        - evaluationReports
      description: Creates an evaluation report
      operationId: createEvaluationReport
      summary: Creates an evaluation report
  '/evaluation-reports/{reportID}/download':
    parameters:
      - in: path
        description: the evaluation report ID to be downloaded
        name: reportID
        required: true
        type: string
        format: uuid
    get:
      summary: Downloads an evaluation report as a PDF
      description: Downloads an evaluation report as a PDF
      operationId: downloadEvaluationReport
      tags:
        - evaluationReports
      produces:
        - application/pdf
      responses:
        '200':
          headers:
            Content-Disposition:
              type: string
              description: File name to download
          description: Evaluation report PDF
          schema:
            format: binary
            type: file
        '403':
          $ref: '#/responses/PermissionDenied'
        '404':
          $ref: '#/responses/NotFound'
        '500':
          $ref: '#/responses/ServerError'
  '/evaluation-reports/{reportID}':
    parameters:
      - in: path
        description: the evaluation report ID to be modified
        name: reportID
        required: true
        type: string
        format: uuid
    get:
      summary: Gets an evaluation report by ID
      description: Gets an evaluation report by ID
      operationId: getEvaluationReport
      tags:
        - evaluationReports
      produces:
        - application/json
      responses:
        '200':
          description: Successfully got the report
          schema:
            $ref: '#/definitions/EvaluationReport'
        '400':
          $ref: '#/responses/InvalidRequest'
        '403':
          $ref: '#/responses/PermissionDenied'
        '404':
          $ref: '#/responses/NotFound'
        '500':
          $ref: '#/responses/ServerError'
    delete:
      summary: Deletes an evaluation report by ID
      description: Deletes an evaluation report by ID
      operationId: deleteEvaluationReport
      x-permissions:
        - delete.evaluationReport
      tags:
        - evaluationReports
      produces:
        - application/json
      responses:
        '204':
          description: Successfully deleted the report
        '400':
          $ref: '#/responses/InvalidRequest'
        '403':
          $ref: '#/responses/PermissionDenied'
        '404':
          $ref: '#/responses/NotFound'
        '409':
          $ref: '#/responses/Conflict'
        '422':
          $ref: '#/responses/UnprocessableEntity'
        '500':
          $ref: '#/responses/ServerError'
    put:
      summary: Saves an evaluation report as a draft
      description: Saves an evaluation report as a draft
      operationId: saveEvaluationReport
      x-permissions:
        - update.evaluationReport
      tags:
        - evaluationReports
      produces:
        - application/json
      consumes:
        - application/json
      parameters:
        - in: body
          name: body
          schema:
            $ref: '#/definitions/EvaluationReport'
        - in: header
          name: If-Match
          type: string
          required: true
          description: >
            Optimistic locking is implemented via the `If-Match` header. If the ETag header does not match
            the value of the resource on the server, the server rejects the change with a `412 Precondition Failed` error.
      responses:
        '204':
          description: Successfully saved the report
        '400':
          $ref: '#/responses/InvalidRequest'
        '403':
          $ref: '#/responses/PermissionDenied'
        '404':
          $ref: '#/responses/NotFound'
        '409':
          $ref: '#/responses/Conflict'
        '412':
          $ref: '#/responses/PreconditionFailed'
        '422':
          $ref: '#/responses/UnprocessableEntity'
        '500':
          $ref: '#/responses/ServerError'
  '/evaluation-reports/{reportID}/submit':
    parameters:
      - in: path
        description: the evaluation report ID to be modified
        name: reportID
        required: true
        type: string
        format: uuid
    post:
      summary: Submits an evaluation report
      description: Submits an evaluation report
      operationId: submitEvaluationReport
      tags:
        - evaluationReports
      produces:
        - application/json
      parameters:
        - in: header
          name: If-Match
          type: string
          required: true
          description: >
            Optimistic locking is implemented via the `If-Match` header. If the ETag header does not match
            the value of the resource on the server, the server rejects the change with a `412 Precondition Failed` error.
      responses:
        '204':
          description: Successfully submitted an evaluation report with the provided ID
        '403':
          $ref: '#/responses/PermissionDenied'
        '404':
          $ref: '#/responses/NotFound'
        '412':
          $ref: '#/responses/PreconditionFailed'
        '422':
          $ref: '#/responses/UnprocessableEntity'
        '500':
          $ref: '#/responses/ServerError'
      x-permissions:
        - update.evaluationReport
  '/evaluation-reports/{reportID}/appeal/add':
    parameters:
      - in: path
        description: the evaluation report ID
        name: reportID
        required: true
        type: string
        format: uuid
    post:
      summary: Adds an appeal to a serious incident on an evaluation report
      description: Adds an appeal to a serious incident on an evaluation report
      operationId: addAppealToSeriousIncident
      tags:
        - evaluationReports
      produces:
        - application/json
      consumes:
        - application/json
      parameters:
        - in: body
          name: body
          schema:
            $ref: '#/definitions/CreateAppeal'
      responses:
        '204':
          description: Successfully added an appeal to a serious incident
        '403':
          $ref: '#/responses/PermissionDenied'
        '404':
          $ref: '#/responses/NotFound'
        '412':
          $ref: '#/responses/PreconditionFailed'
        '422':
          $ref: '#/responses/UnprocessableEntity'
        '500':
          $ref: '#/responses/ServerError'
      x-permissions:
        - update.evaluationReport
  '/evaluation-reports/{reportID}/{reportViolationID}/appeal/add':
    parameters:
      - in: path
        description: the evaluation report ID
        name: reportID
        required: true
        type: string
        format: uuid
      - in: path
        description: the report violation ID
        name: reportViolationID
        required: true
        type: string
        format: uuid
    post:
      summary: Adds an appeal to a violation
      description: Adds an appeal to a violation
      operationId: addAppealToViolation
      tags:
        - evaluationReports
      produces:
        - application/json
      consumes:
        - application/json
      parameters:
        - in: body
          name: body
          schema:
            $ref: '#/definitions/CreateAppeal'
      responses:
        '204':
          description: Successfully added an appeal to a violation
        '403':
          $ref: '#/responses/PermissionDenied'
        '404':
          $ref: '#/responses/NotFound'
        '412':
          $ref: '#/responses/PreconditionFailed'
        '422':
          $ref: '#/responses/UnprocessableEntity'
        '500':
          $ref: '#/responses/ServerError'
      x-permissions:
        - update.evaluationReport
  '/pws-violations':
    get:
      summary: Fetch the possible PWS violations for an evaluation report
      description: Fetch the possible PWS violations for an evaluation report
      operationId: getPWSViolations
      tags:
        - pwsViolations
      produces:
        - application/json
      responses:
        '200':
          description: Successfully retrieved the PWS violations
          schema:
            $ref: '#/definitions/PWSViolations'
        '400':
          $ref: '#/responses/InvalidRequest'
        '403':
          $ref: '#/responses/PermissionDenied'
        '404':
          $ref: '#/responses/NotFound'
        '500':
          $ref: '#/responses/ServerError'
  '/report-violations/{reportID}':
    parameters:
      - in: path
        description: the evaluation report ID that has associated violations
        name: reportID
        required: true
        type: string
        format: uuid
    get:
      summary: Fetch the report violations for an evaluation report
      description: Fetch the report violations for an evaluation report
      operationId: getReportViolationsByReportID
      tags:
        - reportViolations
      produces:
        - application/json
      responses:
        '200':
          description: Successfully retrieved the report violations
          schema:
            $ref: '#/definitions/ReportViolations'
        '400':
          $ref: '#/responses/InvalidRequest'
        '403':
          $ref: '#/responses/PermissionDenied'
        '404':
          $ref: '#/responses/NotFound'
        '500':
          $ref: '#/responses/ServerError'
    post:
      summary: Associate violations with an evaluation report
      description: >-
        Associate violations with an evaluation report. This will overwrite any
        existing report-violations associations for the report and replace them
        with the newly provided ones.  An empty array will remove all violation
        associations for a given report.
      operationId: associateReportViolations
      tags:
        - reportViolations
      produces:
        - application/json
      consumes:
        - application/json
      parameters:
        - in: body
          name: body
          schema:
            $ref: '#/definitions/AssociateReportViolations'
      responses:
        '204':
          description: Successfully saved the report violations
        '400':
          $ref: '#/responses/InvalidRequest'
        '403':
          $ref: '#/responses/PermissionDenied'
        '404':
          $ref: '#/responses/NotFound'
        '409':
          $ref: '#/responses/Conflict'
        '422':
          $ref: '#/responses/UnprocessableEntity'
        '500':
          $ref: '#/responses/ServerError'
      x-permissions:
        - create.reportViolation
  '/moves/{locator}/payment-requests':
    parameters:
      - description: move code to identify a move for payment requests
        format: string
        in: path
        name: locator
        required: true
        type: string
    get:
      produces:
        - application/json
      parameters: []
      responses:
        '200':
          description: Successfully retrieved all line items for a move task order
          schema:
            $ref: '#/definitions/PaymentRequests'
        '403':
          $ref: '#/responses/PermissionDenied'
        '404':
          $ref: '#/responses/NotFound'
        '422':
          $ref: '#/responses/UnprocessableEntity'
        '500':
          $ref: '#/responses/ServerError'
      tags:
        - paymentRequests
      description: Fetches payment requests for a move
      operationId: getPaymentRequestsForMove
      summary: Fetches payment requests using the move code (locator).
      x-permissions:
        - read.paymentRequest
  '/moves/{moveID}/financial-review-flag':
    parameters:
      - description: ID of move to flag
        in: path
        name: moveID
        required: true
        type: string
        format: uuid
    post:
      summary: Flags a move for financial office review
      description: This sets a flag which indicates that the move should be reviewed by a fincancial office. For example, if the origin or delivery address of a shipment is far from the duty location and may incur excess costs to the customer.
      operationId: setFinancialReviewFlag
      tags:
        - move
      consumes:
        - application/json
      produces:
        - application/json
      parameters:
        - in: header
          name: If-Match
          type: string
        - in: body
          name: body
          schema:
            required:
              - flagForReview
            properties:
              remarks:
                description: explanation of why the move is being flagged for financial review
                example: this address is way too far away
                type: string
                x-nullable: true
              flagForReview:
                description: boolean value representing whether we should flag a move for financial review
                example: false
                type: boolean
      responses:
        '200':
          description: updated Move
          schema:
            $ref: '#/definitions/Move'
        '403':
          $ref: '#/responses/PermissionDenied'
        '404':
          $ref: '#/responses/NotFound'
        '412':
          $ref: '#/responses/PreconditionFailed'
        '422':
          $ref: '#/responses/UnprocessableEntity'
        '500':
          $ref: '#/responses/ServerError'
      x-permissions:
        - update.financialReviewFlag
  /moves/{moveID}/uploadAdditionalDocuments:
    patch:
      summary: Patch the additional documents for a given move
      description: Customers will on occaision need the ability to upload additional supporting documents, for a variety of reasons. This does not include amended order.
      operationId: uploadAdditionalDocuments
      tags:
        - move
      consumes:
        - multipart/form-data
      parameters:
        - in: path
          name: moveID
          type: string
          format: uuid
          required: true
          description: UUID of the order
        - in: formData
          name: file
          type: file
          description: The file to upload.
          required: true
      responses:
        '201':
          description: created upload
          schema:
            $ref: 'definitions/Upload.yaml'
        '400':
          description: invalid request
          schema:
            $ref: '#/definitions/InvalidRequestResponsePayload'
        '403':
          description: not authorized
        '404':
          description: not found
        '413':
          description: payload is too large
        '500':
          description: server error
      x-permissions:
        - create.supportingDocuments
  '/payment-requests/{paymentRequestID}/shipments-payment-sit-balance':
    parameters:
      - description: payment request ID of the payment request with SIT service items being reviewed
        name: paymentRequestID
        type: string
        format: uuid
        in: path
        required: true
    get:
      produces:
        - application/json
      parameters: []
      responses:
        '200':
          description: Successfully retrieved shipments and their SIT days balance from all payment requests on the move
          schema:
            $ref: '#/definitions/ShipmentsPaymentSITBalance'
        '403':
          $ref: '#/responses/PermissionDenied'
        '404':
          $ref: '#/responses/NotFound'
        '422':
          $ref: '#/responses/UnprocessableEntity'
        '500':
          $ref: '#/responses/ServerError'
      tags:
        - paymentRequests
      description: Returns all shipment payment request SIT usage to support partial SIT invoicing
      operationId: getShipmentsPaymentSITBalance
      summary: Returns all shipment payment request SIT usage to support partial SIT invoicing
      x-permissions:
        - read.shipmentsPaymentSITBalance
  '/payment-requests/{paymentRequestID}/status':
    patch:
      consumes:
        - application/json
      produces:
        - application/json
      parameters:
        - description: UUID of payment request
          format: uuid
          in: path
          name: paymentRequestID
          required: true
          type: string
        - in: body
          name: body
          required: true
          schema:
            $ref: '#/definitions/UpdatePaymentRequestStatusPayload'
        - in: header
          name: If-Match
          type: string
          required: true
      responses:
        '200':
          description: updated payment request
          schema:
            $ref: '#/definitions/PaymentRequest'
        '400':
          $ref: '#/responses/InvalidRequest'
        '401':
          $ref: '#/responses/PermissionDenied'
        '403':
          $ref: '#/responses/PermissionDenied'
        '404':
          $ref: '#/responses/NotFound'
        '412':
          $ref: '#/responses/PreconditionFailed'
        '422':
          $ref: '#/responses/UnprocessableEntity'
        '500':
          $ref: '#/responses/ServerError'
      tags:
        - paymentRequests
      description: Updates status of a payment request by id
      operationId: updatePaymentRequestStatus
      summary: Updates status of a payment request by id
      x-permissions:
        - update.paymentRequest
  '/payment-requests/{paymentRequestID}/bulkDownload':
    parameters:
      - description: the id for the payment-request with files to be downloaded
        in: path
        name: paymentRequestID
        required: true
        type: string
    get:
      summary: Downloads all Payment Request documents as a PDF
      description: |
        This endpoint downloads all uploaded payment request documentation combined into a single PDF.
      operationId: bulkDownload
      tags:
        - paymentRequests
      produces:
        - application/pdf
      responses:
        '200':
          headers:
            Content-Disposition:
              type: string
              description: File name to download
          description: Payment Request Files PDF
          schema:
            format: binary
            type: file
        '400':
          $ref: '#/responses/InvalidRequest'
        '500':
          $ref: '#/responses/ServerError'
  /documents/{documentId}:
    get:
      summary: Returns a document
      description: Returns a document and its uploads
      operationId: getDocument
      tags:
        - ghcDocuments
      parameters:
        - in: path
          name: documentId
          type: string
          format: uuid
          required: true
          description: UUID of the document to return
      responses:
        '200':
          description: the requested document
          schema:
            $ref: 'definitions/Document.yaml'
        '400':
          $ref: '#/responses/InvalidRequest'
        '401':
          $ref: '#/responses/PermissionDenied'
        '403':
          $ref: '#/responses/PermissionDenied'
        '404':
          $ref: '#/responses/NotFound'
        '412':
          $ref: '#/responses/PreconditionFailed'
        '422':
          $ref: '#/responses/UnprocessableEntity'
        '500':
          $ref: '#/responses/ServerError'
  /documents:
    post:
      summary: Create a new document
      description: Documents represent a physical artifact such as a scanned document or a PDF file
      operationId: createDocument
      tags:
        - ghcDocuments
      parameters:
        - in: body
          name: documentPayload
          required: true
          schema:
            $ref: '#/definitions/PostDocumentPayload'
      responses:
        '201':
          description: created document
          schema:
            $ref: 'definitions/Document.yaml'
        '400':
          description: invalid request
        '403':
          $ref: '#/responses/PermissionDenied'
        '500':
          description: server error
  /queues/counseling:
    get:
      produces:
        - application/json
      summary: Gets queued list of all customer moves needing services counseling by GBLOC origin
      description: >
        An office services counselor user will be assigned a transportation office that will determine which moves are displayed in their queue based on the origin duty location.  GHC moves will show up here onced they have reached the NEEDS SERVICE COUNSELING status after submission from a customer or created on a customer's behalf.
      operationId: getServicesCounselingQueue
      tags:
        - queues
      parameters:
        - in: query
          name: page
          type: integer
          description: requested page number of paginated move results
        - in: query
          name: perPage
          type: integer
          description: maximum number of moves to show on each page of paginated results
        - in: query
          name: sort
          type: string
          enum:
            [
              customerName,
              edipi,
              emplid,
              branch,
              locator,
              status,
              requestedMoveDate,
              submittedAt,
              originGBLOC,
              originDutyLocation,
              destinationDutyLocation,
              ppmType,
              closeoutInitiated,
              closeoutLocation,
              ppmStatus,
              counselingOffice,
              assignedTo,
            ]
          description: field that results should be sorted by
        - in: query
          name: order
          type: string
          enum: [asc, desc]
          description: direction of sort order if applied
        - in: query
          name: branch
          type: string
          description: filters by the branch of the move's service member
        - in: query
          name: locator
          type: string
          description: filters to match the unique move code locator
        - in: query
          name: customerName
          type: string
          description: filters using a prefix match on the service member's last name
        - in: query
          name: counselingOffice
          type: string
          description: filters using a counselingOffice name of the move
        - in: query
          name: edipi
          type: string
          description: filters to match the unique service member's DoD ID
        - in: query
          name: emplid
          type: string
          description: filters to match the unique service member's EMPLID
        - in: query
          name: requestedMoveDate
          type: string
          description: filters the requested pickup date of a shipment on the move
        - in: query
          name: submittedAt
          type: string
          format: date-time
          description: Start of the submitted at date in the user's local time zone converted to UTC
        - in: query
          name: originGBLOC
          type: string
          description: filters the GBLOC of the service member's origin duty location
        - in: query
          name: originDutyLocation
          type: array
          uniqueItems: true
          collectionFormat: multi
          items:
            type: string
          description: filters the name of the origin duty location on the orders
        - in: query
          name: destinationDutyLocation
          type: string
          description: filters the name of the destination duty location on the orders
        - in: query
          name: status
          type: array
          description: filters the status of the move
          uniqueItems: true
          items:
            type: string
            enum:
              - NEEDS SERVICE COUNSELING
              - SERVICE COUNSELING COMPLETED
        - in: query
          name: needsPPMCloseout
          type: boolean
          description: Only used for Services Counseling queue. If true, show PPM moves that are ready for closeout. Otherwise, show all other moves.
        - in: query
          name: ppmType
          type: string
          enum:
            - FULL
            - PARTIAL
          description: filters PPM type
        - in: query
          name: closeoutInitiated
          type: string
          format: date-time
          description: Latest date that closeout was initiated on a PPM on the move
        - in: query
          name: closeoutLocation
          type: string
          description: closeout location
        - in: query
          name: orderType
          type: string
          description: order type
        - in: query
          name: ppmStatus
          type: string
          enum:
            - WAITING_ON_CUSTOMER
            - NEEDS_CLOSEOUT
          description: filters the status of the PPM shipment
        - in: query
          name: viewAsGBLOC
          type: string
          description: |
            Used to return a queue for a GBLOC other than the default of the current user. Requires the HQ role or a secondary transportation office assignment. The parameter is ignored if the requesting user does not have the necessary role or assignment.
        - in: query
          name: assignedTo
          type: string
          description: |
            Used to illustrate which user is assigned to this payment request.
        - in: query
          name: activeRole
          type: string
          description: user's actively logged in role
      responses:
        '200':
          description: Successfully returned all moves matching the criteria
          schema:
            $ref: '#/definitions/QueueMovesResult'
        '403':
          $ref: '#/responses/PermissionDenied'
        '500':
          $ref: '#/responses/ServerError'
  /queues/bulk-assignment:
    get:
      produces:
        - application/json
      summary: Gets data for bulk assignment modal
      description: >
        Supervisor office users are able to bulk assign moves. This endpoint returns the relevant data to them; the current workload of the office users that work under them, and the moves that are available to be assigned
      operationId: getBulkAssignmentData
      tags:
        - queues
      parameters:
        - in: query
          name: queueType
          type: string
          description: A string corresponding to the queue type
          enum:
            - COUNSELING
            - CLOSEOUT
            - TASK_ORDER
            - PAYMENT_REQUEST
            - DESTINATION_REQUESTS
      responses:
        '200':
          description: Successfully returned bulk assignment data
          schema:
            $ref: '#/definitions/BulkAssignmentData'
        '401':
          $ref: '#/responses/PermissionDenied'
        '404':
          $ref: '#/responses/NotFound'
        '500':
          $ref: '#/responses/ServerError'
  /queues/bulk-assignment/assign:
    post:
      produces:
        - application/json
      consumes:
        - application/json
      summary: Assigns one or more moves to one or more office users
      description: >
        Supervisor office users are able to assign moves. This endpoint saves office user assignments to multiple moves.
      operationId: saveBulkAssignmentData
      tags:
        - queues
      parameters:
        - in: body
          name: bulkAssignmentSavePayload
          required: true
          schema:
            $ref: '#/definitions/BulkAssignmentSavePayload'
      responses:
        '204':
          description: assigned
        '401':
          $ref: '#/responses/PermissionDenied'
        '404':
          $ref: '#/responses/NotFound'
        '500':
          $ref: '#/responses/ServerError'
  /queues/counseling/origin-list:
    get:
      produces:
        - application/json
      summary: Gets queued list of all moves origin locations in the counselors queue
      description: >
        An office services counselor user will be assigned a transportation office that will determine which moves are displayed in their queue based on the origin duty location. This pulls the availalble origin duty locations.
      operationId: getServicesCounselingOriginList
      tags:
        - queues
      parameters:
        - in: query
          name: needsPPMCloseout
          type: boolean
          description: Only used for Services Counseling queue. If true, show PPM moves origin locations that are ready for closeout. Otherwise, show all other moves origin locations.
        - in: query
          name: viewAsGBLOC
          type: string
          description: Used to return an origins list for a GBLOC other than the default of the current user. Requires the HQ role or a secondary transportation office assignment. The parameter is ignored if the requesting user does not have the necessary role or assignment.
      responses:
        '200':
          description: Successfully returned all moves matching the criteria
          schema:
            $ref: '#/definitions/Locations'
        '403':
          $ref: '#/responses/PermissionDenied'
        '500':
          $ref: '#/responses/ServerError'
  /queues/prime-moves:
    get:
      summary: getPrimeMovesQueue
      description: |
        Gets all moves that have been reviewed and approved by the TOO. The `since` parameter can be used to filter this
        list down to only the moves that have been updated since the provided timestamp. A move will be considered
        updated if the `updatedAt` timestamp on the move or on its orders, shipments, service items, or payment
        requests, is later than the provided date and time.

        **WIP**: Include what causes moves to leave this list. Currently, once the `availableToPrimeAt` timestamp has
        been set, that move will always appear in this list.
      operationId: listPrimeMoves
      tags:
        - queues
      produces:
        - application/json
      parameters:
        - in: query
          name: since
          type: string
          format: date-time
          description: Only return moves updated since this time. Formatted like "2021-07-23T18:30:47.116Z"
        - in: query
          name: page
          type: integer
          description: requested page of results
        - in: query
          name: perPage
          type: integer
          description: results per page
        - in: query
          name: id
          type: string
        - in: query
          name: moveCode
          type: string
        - in: query
          name: orderType
          type: string
          description: order type
      responses:
        '200':
          description: Successfully retrieved moves. A successful fetch might still return zero moves.
          schema:
            $ref: '#/definitions/ListPrimeMovesResult'
        '403':
          $ref: '#/responses/PermissionDenied'
        '500':
          $ref: '#/responses/ServerError'
  /queues/moves:
    get:
      produces:
        - application/json
      summary: Gets queued list of all customer moves by GBLOC origin
      description: >
        An office TOO user will be assigned a transportation office that will determine which moves are displayed in their queue based on the origin duty location.  GHC moves will show up here onced they have reached the submitted status sent by the customer and have move task orders, shipments, and service items to approve.
      operationId: getMovesQueue
      tags:
        - queues
      parameters:
        - in: query
          name: page
          type: integer
          description: requested page of results
        - in: query
          name: perPage
          type: integer
          description: results per page
        - in: query
          name: sort
          type: string
          enum:
            [
              customerName,
              edipi,
              emplid,
              branch,
              locator,
              status,
              originDutyLocation,
              destinationDutyLocation,
              requestedMoveDate,
              appearedInTooAt,
              assignedTo,
              counselingOffice,
            ]
          description: field that results should be sorted by
        - in: query
          name: order
          type: string
          enum: [asc, desc]
          description: direction of sort order if applied
        - in: query
          name: branch
          type: string
        - in: query
          name: locator
          type: string
        - in: query
          name: customerName
          type: string
        - in: query
          name: edipi
          type: string
        - in: query
          name: emplid
          type: string
        - in: query
          name: originDutyLocation
          type: array
          uniqueItems: true
          collectionFormat: multi
          items:
            type: string
        - in: query
          name: destinationDutyLocation
          type: string
        - in: query
          name: appearedInTooAt
          type: string
          format: date-time
        - in: query
          name: requestedMoveDate
          type: string
          description: filters the requested pickup date of a shipment on the move
        - in: query
          name: status
          type: array
          description: Filtering for the status.
          uniqueItems: true
          items:
            type: string
            enum:
              - SUBMITTED
              - SERVICE COUNSELING COMPLETED
              - APPROVALS REQUESTED
        - in: query
          name: orderType
          type: string
          description: order type
        - in: query
          name: viewAsGBLOC
          type: string
          description: |
            Used to return a queue for a GBLOC other than the default of the current user. Requires the HQ role or a secondary transportation office assignment. The parameter is ignored if the requesting user does not have the necessary role or assignment.
        - in: query
          name: assignedTo
          type: string
          description: |
            Used to illustrate which user is assigned to this move.
        - in: query
          name: counselingOffice
          type: string
          description: filters using a counselingOffice name of the move
        - in: query
          name: activeRole
          type: string
          description: user's actively logged in role
      responses:
        '200':
          description: Successfully returned all moves matching the criteria
          schema:
            $ref: '#/definitions/QueueMovesResult'
        '403':
          $ref: '#/responses/PermissionDenied'
        '500':
          $ref: '#/responses/ServerError'
  /queues/destination-requests:
    get:
      produces:
        - application/json
      summary: Gets queued list of all customer moves by GBLOC that have both CONUS & OCONUS destination requests (destination SIT, destination shuttle, address requests)
      description: >
        A TOO will view this queue when they have destination requests tied to their GBLOC. This includes unapproved destination SIT service items, destination shuttle service items and destination address requests that are not yet approved by the TOO.
      operationId: getDestinationRequestsQueue
      tags:
        - queues
      parameters:
        - in: query
          name: page
          type: integer
          description: requested page of results
        - in: query
          name: perPage
          type: integer
          description: results per page
        - in: query
          name: sort
          type: string
          enum:
            [
              customerName,
              edipi,
              emplid,
              branch,
              locator,
              status,
              originDutyLocation,
              destinationDutyLocation,
              requestedMoveDate,
              appearedInTooAt,
              assignedTo,
              counselingOffice,
            ]
          description: field that results should be sorted by
        - in: query
          name: order
          type: string
          enum: [asc, desc]
          description: direction of sort order if applied
        - in: query
          name: branch
          type: string
        - in: query
          name: locator
          type: string
        - in: query
          name: customerName
          type: string
        - in: query
          name: edipi
          type: string
        - in: query
          name: emplid
          type: string
        - in: query
          name: originDutyLocation
          type: array
          uniqueItems: true
          collectionFormat: multi
          items:
            type: string
        - in: query
          name: destinationDutyLocation
          type: string
        - in: query
          name: appearedInTooAt
          type: string
          format: date-time
        - in: query
          name: requestedMoveDate
          type: string
          description: filters the requested pickup date of a shipment on the move
        - in: query
          name: status
          type: array
          description: Filtering for the status.
          uniqueItems: true
          items:
            type: string
            enum:
              - SUBMITTED
              - SERVICE COUNSELING COMPLETED
              - APPROVALS REQUESTED
        - in: query
          name: viewAsGBLOC
          type: string
          description: |
            Used to return a queue for a GBLOC other than the default of the current user. Requires the HQ role or a secondary transportation office assignment. The parameter is ignored if the requesting user does not have the necessary role or assignment.
        - in: query
          name: assignedTo
          type: string
          description: |
            Used to illustrate which user is assigned to this move.
        - in: query
          name: counselingOffice
          type: string
          description: filters using a counselingOffice name of the move
        - in: query
          name: activeRole
          type: string
          description: |
            user's actively logged in role.
        - in: query
          name: orderType
          type: string
          description: order type
      responses:
        '200':
          description: Successfully returned all moves matching the criteria
          schema:
            $ref: '#/definitions/QueueMovesResult'
        '403':
          $ref: '#/responses/PermissionDenied'
        '500':
          $ref: '#/responses/ServerError'
  /queues/payment-requests:
    get:
      produces:
        - application/json
      summary: Gets queued list of all payment requests by GBLOC origin
      description: >
        An office TIO user will be assigned a transportation office that will determine which payment requests are displayed in their queue based on the origin duty location.
      operationId: getPaymentRequestsQueue
      tags:
        - queues
      parameters:
        - in: query
          name: sort
          type: string
          enum:
            [
              customerName,
              locator,
              submittedAt,
              branch,
              status,
              edipi,
              emplid,
              age,
              originDutyLocation,
              assignedTo,
              counselingOffice,
            ]
          description: field that results should be sorted by
        - in: query
          name: order
          type: string
          enum: [asc, desc]
          description: direction of sort order if applied
        - in: query
          name: page
          type: integer
          description: requested page of results
        - in: query
          name: perPage
          type: integer
          description: number of records to include per page
        - in: query
          name: submittedAt
          type: string
          format: date-time
          description: Start of the submitted at date in the user's local time zone converted to UTC
        - in: query
          name: branch
          type: string
        - in: query
          name: locator
          type: string
        - in: query
          name: customerName
          type: string
        - in: query
          name: edipi
          type: string
        - in: query
          name: emplid
          type: string
        - in: query
          name: destinationDutyLocation
          type: string
        - in: query
          name: originDutyLocation
          type: string
        - in: query
          name: assignedTo
          type: string
          description: |
            Used to illustrate which user is assigned to this payment request.
        - in: query
          name: counselingOffice
          type: string
          description: filters using a counselingOffice name of the move
        - in: query
          name: status
          type: array
          description: Filtering for the status.
          uniqueItems: true
          items:
            type: string
            enum:
              - PENDING
              - REVIEWED
              - REVIEWED_AND_ALL_SERVICE_ITEMS_REJECTED
              - PAID
              - DEPRECATED
              - EDI_ERROR
        - in: query
          name: orderType
          type: string
          description: order type
        - in: query
          name: viewAsGBLOC
          type: string
          description: |
            Used to return a queue for a GBLOC other than the default of the current user. Requires the HQ role or a secondary transportation office assignment. The parameter is ignored if the requesting user does not have the necessary role or assignment.
        - in: query
          name: activeRole
          type: string
          description: user's actively logged in role
      responses:
        '200':
          description: Successfully returned all moves matching the criteria
          schema:
            $ref: '#/definitions/QueuePaymentRequestsResult'
        '403':
          $ref: '#/responses/PermissionDenied'
        '500':
          $ref: '#/responses/ServerError'
  /moves/search:
    post:
      produces:
        - application/json
      consumes:
        - application/json
      summary: Search moves by locator, DOD ID, or customer name
      description: >
        Search moves by locator, DOD ID, or customer name. Used by QAE and CSR users.
      operationId: searchMoves
      tags:
        - move
      parameters:
        - in: body
          name: body
          schema:
            properties:
              page:
                type: integer
                description: requested page of results
              perPage:
                type: integer
              locator:
                description: Move locator
                type: string
                minLength: 6
                maxLength: 6
                x-nullable: true
              edipi:
                description: DOD ID
                type: string
                minLength: 10
                maxLength: 10
                x-nullable: true
              emplid:
                description: EMPLID
                type: string
                minLength: 7
                maxLength: 7
                x-nullable: true
              customerName:
                description: Customer Name
                type: string
                minLength: 1
                x-nullable: true
              paymentRequestCode:
                type: string
                example: 9551-6199-2
                x-nullable: true
              status:
                type: array
                description: Filtering for the status.
                uniqueItems: true
                items:
                  type: string
                  enum:
                    - DRAFT
                    - SUBMITTED
                    - APPROVALS REQUESTED
                    - APPROVED
                    - NEEDS SERVICE COUNSELING
                    - SERVICE COUNSELING COMPLETED
                    - CANCELED
              originPostalCode:
                type: string
                x-nullable: true
              destinationPostalCode:
                type: string
                x-nullable: true
              branch:
                type: string
                x-nullable: true
              shipmentsCount:
                type: integer
                x-nullable: true
              pickupDate:
                type: string
                format: date-time
                x-nullable: true
              deliveryDate:
                type: string
                format: date-time
                x-nullable: true
              sort:
                type: string
                x-nullable: true
                enum:
                  [
                    customerName,
                    edipi,
                    emplid,
                    branch,
                    locator,
                    status,
                    originPostalCode,
                    destinationPostalCode,
                    shipmentsCount,
                  ]
              order:
                type: string
                x-nullable: true
                enum: [asc, desc]
          description: field that results should be sorted by
      responses:
        '200':
          description: Successfully returned all moves matching the criteria
          schema:
            $ref: '#/definitions/SearchMovesResult'
        '403':
          $ref: '#/responses/PermissionDenied'
        '500':
          $ref: '#/responses/ServerError'
  '/tac/valid':
    get:
      summary: Validation of a TAC value
      description: Returns a boolean based on whether a tac value is valid or not
      operationId: tacValidation
      tags:
        - tac
        - order
      parameters:
        - in: query
          name: tac
          type: string
          required: true
          description: The tac value to validate
      responses:
        '200':
          description: Successfully retrieved validation status
          schema:
            $ref: '#/definitions/TacValid'
        '400':
          $ref: '#/responses/InvalidRequest'
        '401':
          $ref: '#/responses/PermissionDenied'
        '403':
          $ref: '#/responses/PermissionDenied'
        '404':
          $ref: '#/responses/NotFound'
        '500':
          $ref: '#/responses/ServerError'
  /lines-of-accounting:
    post:
      summary: 'Fetch line of accounting'
      description: >
        Fetches a line of accounting based on provided service member affiliation, effective date, and Transportation Accounting Code (TAC).
        It uses these parameters to filter the correct Line of Accounting for the provided TAC. It does this by filtering
        through both TAC and LOAs based on the provided code and effective date. The 'Effective Date' is the date
        that can be either the orders issued date (For HHG shipments), MTO approval date (For NTS shipments),
        or even the current date for NTS shipments with no approval yet (Just providing a preview to the office users per customer request).
        Effective date is used to find "Active" TGET data by searching for the TACs and LOAs with begin and end dates containing this date.
      operationId: requestLineOfAccounting
      tags:
        - linesOfAccounting
      consumes:
        - 'application/json'
      produces:
        - 'application/json'
      parameters:
        - in: 'body'
          name: 'body'
          description: 'Service member affiliation, effective date, and TAC code.'
          required: true
          schema:
            $ref: '#/definitions/FetchLineOfAccountingPayload'
      responses:
        '200':
          description: 'Successfully retrieved line of accounting'
          schema:
            $ref: 'definitions/LineOfAccounting.yaml'
        '400':
          $ref: '#/responses/InvalidRequest'
        '401':
          $ref: '#/responses/PermissionDenied'
        '403':
          $ref: '#/responses/PermissionDenied'
        '404':
          $ref: '#/responses/NotFound'
        '422':
          $ref: '#/responses/UnprocessableEntity'
        '500':
          $ref: '#/responses/ServerError'
  /transportation-offices:
    get:
      produces:
        - application/json
      summary: Returns the transportation offices matching the search query that is enabled for PPM closeout
      description: Returns the transportation offices matching the search query that is enabled for PPM closeout
      operationId: getTransportationOffices
      tags:
        - transportationOffice
      parameters:
        - in: query
          name: search
          type: string
          required: true
          minLength: 2
          description: Search string for transportation offices
      responses:
        '200':
          description: Successfully retrieved transportation offices
          schema:
            $ref: '#/definitions/TransportationOffices'
        '400':
          $ref: '#/responses/InvalidRequest'
        '401':
          $ref: '#/responses/PermissionDenied'
        '403':
          $ref: '#/responses/PermissionDenied'
        '404':
          $ref: '#/responses/NotFound'
        '500':
          $ref: '#/responses/ServerError'
  /open/transportation-offices:
    get:
      produces:
        - application/json
      summary: Returns the transportation offices matching the search query
      description: This endpoint is publicly accessible as it is utilized to access transportation office information without having an office account.Returns the transportation offices matching the search query.
      operationId: getTransportationOfficesOpen
      tags:
        - transportationOffice
      parameters:
        - in: query
          name: search
          type: string
          required: true
          minLength: 2
          description: Search string for transportation offices
      responses:
        '200':
          description: Successfully retrieved transportation offices
          schema:
            $ref: '#/definitions/TransportationOffices'
        '400':
          $ref: '#/responses/InvalidRequest'
        '401':
          $ref: '#/responses/PermissionDenied'
        '403':
          $ref: '#/responses/PermissionDenied'
        '404':
          $ref: '#/responses/NotFound'
        '500':
          $ref: '#/responses/ServerError'
  /transportation-offices/gblocs:
    get:
      produces:
        - application/json
      summary: Returns a list of distinct GBLOCs that exist in the transportation offices table
      description: Returns a list of distinct GBLOCs that exist in the transportation offices table
      operationId: getTransportationOfficesGBLOCs
      tags:
        - transportationOffice
      responses:
        '200':
          description: Successfully retrieved GBLOCs
          schema:
            $ref: '#/definitions/GBLOCs'
        '400':
          $ref: '#/responses/InvalidRequest'
        '401':
          $ref: '#/responses/PermissionDenied'
        '403':
          $ref: '#/responses/PermissionDenied'
        '404':
          $ref: '#/responses/NotFound'
        '500':
          $ref: '#/responses/ServerError'
  /addresses/zip-city-lookup/{search}:
    get:
      summary: Returns city, state, postal code, and county associated with the specified full/partial postal code or city and state string
      description: Find by API using full/partial postal code or city name that returns an us_post_region_cities json object containing city, state, county and postal code.
      operationId: getLocationByZipCityState
      tags:
        - addresses
      parameters:
        - in: path
          name: search
          type: string
          required: true
      responses:
        '200':
          description: the requested list of city, state, county, and postal code matches
          schema:
            $ref: '#/definitions/VLocations'
        '400':
          $ref: '#/responses/InvalidRequest'
        '403':
          $ref: '#/responses/PermissionDenied'
        '404':
          $ref: '#/responses/NotFound'
        '500':
          $ref: '#/responses/ServerError'
  /transportation_offices/{dutyLocationId}/counseling_offices/{serviceMemberId}:
    get:
      summary: Returns the counseling locations in the GBLOC matching the duty location
      description: Returns the counseling locations matching the GBLOC from the selected duty location
      operationId: showCounselingOffices
      tags:
        - transportationOffice
      parameters:
        - in: path
          name: dutyLocationId
          format: uuid
          type: string
          required: true
          description: UUID of the duty location
        - in: path
          name: serviceMemberId
          format: uuid
          type: string
          required: true
          description: UUID of the service member, some counseling offices are branch specific
      produces:
        - application/json
      responses:
        '200':
          description: Successfully retrieved counseling offices
          schema:
            $ref: '#/definitions/CounselingOffices'
        '400':
          $ref: '#/responses/InvalidRequest'
        '403':
          $ref: '#/responses/PermissionDenied'
        '404':
          $ref: '#/responses/NotFound'
        '500':
          description: internal server error
  /uploads:
    post:
      summary: Create a new upload
      description: Uploads represent a single digital file, such as a JPEG or PDF. Currently, office application uploads are only for Services Counselors to upload files for orders, but this may be expanded in the future.
      operationId: createUpload
      tags:
        - uploads
      consumes:
        - multipart/form-data
      produces:
        - application/json
      parameters:
        - in: query
          name: documentId
          type: string
          format: uuid
          required: false
          description: UUID of the document to add an upload to
        - in: formData
          name: file
          type: file
          description: The file to upload.
          required: true
      responses:
        '201':
          description: created upload
          schema:
            $ref: 'definitions/Upload.yaml'
        '400':
          description: invalid request
        '403':
          description: not authorized
        '404':
          description: not found
        '413':
          description: payload is too large
        '500':
          description: server error
  /re-service-items:
    get:
      summary: Returns all ReServiceItems (Service Code, Service Name, Market, Shipment Type, Auto Approved)
      description: Get ReServiceItems
      produces:
        - application/json
      operationId: getAllReServiceItems
      tags:
        - reServiceItems
      responses:
        '200':
          description: Successfully retrieved all ReServiceItems.
          schema:
            $ref: '#/definitions/ReServiceItems'
        '400':
          $ref: '#/responses/InvalidRequest'
        '401':
          $ref: '#/responses/PermissionDenied'
        '404':
          $ref: '#/responses/NotFound'
        '500':
          $ref: '#/responses/ServerError'
  /uploads/{uploadID}:
    delete:
      summary: Deletes an upload
      description: Uploads represent a single digital file, such as a JPEG or PDF.
      operationId: deleteUpload
      tags:
        - uploads
      parameters:
        - in: path
          name: uploadID
          type: string
          format: uuid
          required: true
          description: UUID of the upload to be deleted
        - in: query
          name: orderID
          type: string
          format: uuid
          description: ID of the order that the upload belongs to
      responses:
        '204':
          description: deleted
        '400':
          description: invalid request
          schema:
            $ref: '#/definitions/InvalidRequestResponsePayload'
        '403':
          description: not authorized
        '404':
          description: not found
        '500':
          description: server error
  /uploads/get/:
    get:
      produces:
        - application/json
      parameters: []
      responses:
        '200':
          description: Successfully retrieved upload
          schema:
            $ref: 'definitions/Upload.yaml'
        '400':
          $ref: '#/responses/InvalidRequest'
        '401':
          $ref: '#/responses/PermissionDenied'
        '403':
          $ref: '#/responses/PermissionDenied'
        '404':
          $ref: '#/responses/NotFound'
        '500':
          $ref: '#/responses/ServerError'
      tags:
        - uploads
      description: Gets an upload
      operationId: getUpload
      summary: Gets an upload by ID
  /uploads/{uploadID}/update:
    patch:
      summary: Update an existing upload. This is only needed currently for updating the image rotation.
      description: Uploads represent a single digital file, such as a JPEG or PDF. The rotation is relevant to how it is displayed on the page.
      operationId: updateUpload
      tags:
        - uploads
      consumes:
        - application/json
      produces:
        - application/json
      parameters:
        - in: path
          name: uploadID
          type: string
          format: uuid
          required: true
          description: UUID of the upload to be updated
        - in: body
          name: body
          required: true
          schema:
            properties:
              rotation:
                type: integer
                description: The rotation of the image
                minimum: 0
                maximum: 3
      responses:
        '201':
          description: updated upload
          schema:
            $ref: 'definitions/Upload.yaml'
        '400':
          description: invalid request
        '403':
          description: not authorized
        '404':
          description: not found
        '413':
          description: payload is too large
        '500':
          description: server error
  /uploads/{uploadID}/status:
    get:
      summary: Returns status of an upload
      description: Returns status of an upload based on antivirus run
      operationId: getUploadStatus
      produces:
        - text/event-stream
      tags:
        - uploads
      parameters:
        - in: path
          name: uploadID
          type: string
          format: uuid
          required: true
          description: UUID of the upload to return status of
      responses:
        '200':
          description: the requested upload status
          schema:
            type: string
            enum:
              - INFECTED
              - CLEAN
              - PROCESSING
            readOnly: true
        '400':
          description: invalid request
          schema:
            $ref: '#/definitions/InvalidRequestResponsePayload'
        '403':
          description: not authorized
        '404':
          description: not found
        '500':
          description: server error
  /application_parameters/{parameterName}:
    get:
      summary: Searches for an application parameter by name, returns nil if not found
      description: Searches for an application parameter by name, returns nil if not found
      operationId: getParam
      tags:
        - application_parameters
      parameters:
        - in: path
          name: parameterName
          type: string
          format: string
          required: true
          description: Parameter Name
      responses:
        '200':
          description: Application Parameters
          schema:
            $ref: '#/definitions/ApplicationParameters'
        '400':
          description: invalid request
        '401':
          description: request requires user authentication
        '500':
          description: server error
  /calendar/{countryCode}/is-weekend-holiday/{date}:
    get:
      summary: Validate  move date selection
      description: |
        Utility API to determine if input date falls on weekend and/or holiday.
      produces:
        - application/json
      operationId: isDateWeekendHoliday
      tags:
        - calendar
      parameters:
        - description: country code for context of date
          in: path
          name: countryCode
          required: true
          type: string
          enum:
            - US
        - description: input date to determine if weekend/holiday for given country.
          in: path
          name: date
          required: true
          type: string
          format: date
      responses:
        '200':
          description: Successfully determine if given date is weekend and/or holiday for given country.
          schema:
            $ref: '#/definitions/IsDateWeekendHolidayInfo'
        '400':
          $ref: '#/responses/InvalidRequest'
        '401':
          $ref: '#/responses/PermissionDenied'
        '404':
          $ref: '#/responses/NotFound'
        '500':
          $ref: '#/responses/ServerError'
  /moves/{moveID}/assignOfficeUser:
    parameters:
      - description: ID of the move
        in: path
        name: moveID
        required: true
        format: uuid
        type: string
    patch:
      consumes:
        - application/json
      produces:
        - application/json
      parameters:
        - in: body
          name: body
          required: true
          schema:
            $ref: '#/definitions/AssignOfficeUserBody'
      responses:
        '200':
          description: Successfully assigned office user to the move
          schema:
            $ref: '#/definitions/Move'
        '404':
          $ref: '#/responses/NotFound'
        '500':
          $ref: '#/responses/ServerError'
      tags:
        - move
      description: assigns either a services counselor, task ordering officer, or task invoicing officer to the move
      operationId: updateAssignedOfficeUser
  /moves/{moveID}/unassignOfficeUser:
    parameters:
      - description: ID of the move
        in: path
        name: moveID
        required: true
        format: uuid
        type: string
      - in: body
        name: body
        schema:
          properties:
            queueType:
              type: string
          required:
            - queueType
    patch:
      consumes:
        - application/json
      produces:
        - application/json
      responses:
        '200':
          description: Successfully unassigned office user from the move
          schema:
            $ref: '#/definitions/Move'
        '500':
          $ref: '#/responses/ServerError'
      tags:
        - move
      description: unassigns either a services counselor, task ordering officer, or task invoicing officer from the move
      operationId: deleteAssignedOfficeUser
  /moves/{officeUserID}/CheckForLockedMovesAndUnlock:
    parameters:
      - description: ID of the move's officer
        in: path
        name: officeUserID
        required: true
        format: uuid
        type: string
    patch:
      consumes:
        - application/json
      produces:
        - application/json
      responses:
        '200':
          description: Successfully unlocked officer's move(s).
          schema:
            type: object
            properties:
              successMessage:
                type: string
                example: OK
        '500':
          $ref: '#/responses/ServerError'
      tags:
        - move
      description: >-
        Finds and unlocks any locked moves by an office user
      operationId: checkForLockedMovesAndUnlock
definitions:
  ApplicationParameters:
    type: object
    properties:
      validationCode:
        type: string
        format: string
        x-nullable: true
      parameterName:
        type: string
        format: string
        x-nullable: true
      parameterValue:
        type: string
        format: string
        x-nullable: true
  PostDocumentPayload:
    type: object
    properties:
      service_member_id:
        type: string
        format: uuid
        title: The service member this document belongs to
  InvalidRequestResponsePayload:
    type: object
    properties:
      errors:
        type: object
        additionalProperties:
          type: string
  ClientError:
    type: object
    properties:
      title:
        type: string
      detail:
        type: string
      instance:
        type: string
        format: uuid
    required:
      - title
      - detail
      - instance
  ValidationError:
    allOf:
      - $ref: '#/definitions/ClientError'
      - type: object
    properties:
      invalid_fields:
        type: object
        additionalProperties:
          type: string
    required:
      - invalid_fields
  BackupContact:
    type: object
    properties:
      name:
        type: string
      email:
        type: string
        format: x-email
        example: backupContact@mail.com
      phone:
        type: string
        format: telephone
        pattern: '^[2-9]\d{2}-\d{3}-\d{4}$'
    required:
      - name
      - email
      - phone
  Contractor:
    properties:
      contractNumber:
        type: string
      id:
        format: uuid
        type: string
      name:
        type: string
      type:
        type: string
  Role:
    type: object
    properties:
      id:
        type: string
        format: uuid
        example: c56a4180-65aa-42ec-a945-5fd21dec0538
      roleType:
        type: string
        example: customer
      roleName:
        type: string
        example: Task Ordering Officer
      createdAt:
        type: string
        format: date-time
        readOnly: true
      updatedAt:
        type: string
        format: date-time
        readOnly: true
    required:
      - id
      - roleType
      - roleName
      - createdAt
      - updatedAt
  OfficeUser:
    type: object
    properties:
      id:
        type: string
        format: uuid
        example: c56a4180-65aa-42ec-a945-5fd21dec0538
      userId:
        type: string
        format: uuid
      firstName:
        type: string
      middleInitials:
        type: string
      lastName:
        type: string
      email:
        type: string
        format: x-email
        pattern: '^[a-zA-Z0-9._%+-]+@[a-zA-Z0-9.-]+\.[a-zA-Z]{2,}$'
      telephone:
        type: string
        format: telephone
        pattern: '^[2-9]\d{2}-\d{3}-\d{4}$'
      transportationOfficeId:
        type: string
        format: uuid
      transportationOffice:
        $ref: 'definitions/TransportationOffice.yaml'
      transportationOfficeAssignments:
        type: array
        items:
          $ref: 'definitions/TransportationOfficeAssignment.yaml'
      active:
        type: boolean
      roles:
        type: array
        items:
          $ref: '#/definitions/Role'
      edipi:
        type: string
      otherUniqueId:
        type: string
      rejectionReason:
        type: string
      status:
        type: string
        enum:
          - APPROVED
          - REQUESTED
          - REJECTED
      createdAt:
        type: string
        format: date-time
        readOnly: true
      updatedAt:
        type: string
        format: date-time
        readOnly: true
    required:
      - id
      - firstName
      - middleInitials
      - lastName
      - email
      - telephone
      - transportationOfficeId
      - active
      - roles
      - edipi
      - otherUniqueId
      - rejectionReason
      - status
      - createdAt
      - updatedAt
  LockedOfficeUser:
    type: object
    properties:
      firstName:
        type: string
      lastName:
        type: string
      transportationOfficeId:
        type: string
        format: uuid
      transportationOffice:
        $ref: 'definitions/TransportationOffice.yaml'
  OfficeUserCreate:
    type: object
    properties:
      email:
        type: string
        example: 'user@userdomain.com'
        title: Email
        x-nullable: false
      edipi:
        type: string
        example: '1234567890'
        maxLength: 10
        title: EDIPI
        x-nullable: true
      otherUniqueId:
        type: string
        title: Office user identifier when EDIPI is not available
        x-nullable: true
      firstName:
        type: string
        title: First Name
        x-nullable: false
      middleInitials:
        type: string
        example: L.
        x-nullable: true
        title: Middle Initials
      lastName:
        type: string
        title: Last Name
        x-nullable: false
      telephone:
        type: string
        format: telephone
        pattern: '^[2-9]\d{2}-\d{3}-\d{4}$'
        example: 212-555-5555
        x-nullable: false
      transportationOfficeId:
        type: string
        format: uuid
        example: 'c56a4180-65aa-42ec-a945-5fd21dec0538'
        x-nullable: false
      roles:
        type: array
        items:
          $ref: '#/definitions/OfficeUserRole'
        x-nullable: false
    required:
      - firstName
      - lastName
      - email
      - telephone
      - transportationOfficeId
      - roles
  OfficeUserRole:
    type: object
    properties:
      name:
        type: string
        example: 'Task Ordering Officer'
        x-nullable: true
        title: name
      roleType:
        type: string
        example: 'task_ordering_officer'
        x-nullable: true
        title: roleType
  Customer:
    type: object
    properties:
      agency:
        type: string
        title: Agency customer is affilated with
      first_name:
        type: string
        example: John
      last_name:
        type: string
        example: Doe
      phone:
        type: string
        format: telephone
        pattern: '^[2-9]\d{2}-\d{3}-\d{4}$'
        x-nullable: true
      email:
        type: string
        format: x-email
        pattern: '^[a-zA-Z0-9._%+-]+@[a-zA-Z0-9.-]+\.[a-zA-Z]{2,}$'
        x-nullable: true
      suffix:
        type: string
        example: Jr.
        x-nullable: true
      middle_name:
        type: string
        example: David
        x-nullable: true
      current_address:
        $ref: 'definitions/Address.yaml'
      backup_contact:
        $ref: '#/definitions/BackupContact'
      id:
        type: string
        format: uuid
        example: c56a4180-65aa-42ec-a945-5fd21dec0538
      edipi:
        type: string
      userID:
        type: string
        format: uuid
        example: c56a4180-65aa-42ec-a945-5fd21dec0538
      eTag:
        type: string
      phoneIsPreferred:
        type: boolean
      emailIsPreferred:
        type: boolean
      secondaryTelephone:
        type: string
        format: telephone
        pattern: '^[2-9]\d{2}-\d{3}-\d{4}$|^$'
        x-nullable: true
      backupAddress:
        $ref: 'definitions/Address.yaml'
      cacValidated:
        type: boolean
        x-nullable: true
      emplid:
        type: string
        x-nullable: true
  CreatedCustomer:
    type: object
    properties:
      affiliation:
        type: string
        title: Branch of service customer is affilated with
      firstName:
        type: string
        example: John
      lastName:
        type: string
        example: Doe
      telephone:
        type: string
        format: telephone
        pattern: '^[2-9]\d{2}-\d{3}-\d{4}$'
        x-nullable: true
      personalEmail:
        type: string
        format: x-email
        pattern: '^[a-zA-Z0-9._%+-]+@[a-zA-Z0-9.-]+\.[a-zA-Z]{2,}$'
      suffix:
        type: string
        example: Jr.
        x-nullable: true
      middleName:
        type: string
        example: David
        x-nullable: true
      residentialAddress:
        $ref: 'definitions/Address.yaml'
      backupContact:
        $ref: '#/definitions/BackupContact'
      id:
        type: string
        format: uuid
        example: c56a4180-65aa-42ec-a945-5fd21dec0538
      edipi:
        type: string
        x-nullable: true
      userID:
        type: string
        format: uuid
        example: c56a4180-65aa-42ec-a945-5fd21dec0538
      oktaID:
        type: string
      oktaEmail:
        type: string
      phoneIsPreferred:
        type: boolean
      emailIsPreferred:
        type: boolean
      secondaryTelephone:
        type: string
        format: telephone
        pattern: '^[2-9]\d{2}-\d{3}-\d{4}$'
        x-nullable: true
      backupAddress:
        $ref: 'definitions/Address.yaml'
      cacValidated:
        type: boolean
  UpdateCustomerPayload:
    type: object
    properties:
      first_name:
        type: string
        example: John
      last_name:
        type: string
        example: Doe
      phone:
        type: string
        format: telephone
        pattern: '^[2-9]\d{2}-\d{3}-\d{4}$'
        x-nullable: true
      email:
        type: string
        format: x-email
        pattern: '^[a-zA-Z0-9._%+-]+@[a-zA-Z0-9.-]+\.[a-zA-Z]{2,}$'
        x-nullable: true
      suffix:
        type: string
        example: Jr.
        x-nullable: true
      middle_name:
        type: string
        example: David
        x-nullable: true
      current_address:
        allOf:
          - $ref: 'definitions/Address.yaml'
      backup_contact:
        $ref: '#/definitions/BackupContact'
      phoneIsPreferred:
        type: boolean
      emailIsPreferred:
        type: boolean
      secondaryTelephone:
        type: string
        format: telephone
        pattern: '^[2-9]\d{2}-\d{3}-\d{4}$|^$'
        x-nullable: true
      backupAddress:
        allOf:
          - $ref: 'definitions/Address.yaml'
      cac_validated:
        type: boolean
  CreateCustomerPayload:
    type: object
    properties:
      affiliation:
        $ref: 'definitions/Affiliation.yaml'
      edipi:
        type: string
        example: '1234567890'
        maxLength: 10
        x-nullable: false
      emplid:
        type: string
        example: '9485155'
        maxLength: 7
        x-nullable: true
      firstName:
        type: string
        example: John
      middleName:
        type: string
        example: David
        x-nullable: true
      lastName:
        type: string
        example: Doe
      suffix:
        type: string
        example: Jr.
        x-nullable: true
      telephone:
        type: string
        format: telephone
        pattern: '^[2-9]\d{2}-\d{3}-\d{4}$'
        x-nullable: true
      secondaryTelephone:
        type: string
        format: telephone
        pattern: '^[2-9]\d{2}-\d{3}-\d{4}$'
        x-nullable: true
      personalEmail:
        type: string
        format: x-email
        example: personalEmail@email.com
        pattern: '^[a-zA-Z0-9._%+-]+@[a-zA-Z0-9.-]+\.[a-zA-Z]{2,}$'
      phoneIsPreferred:
        type: boolean
      emailIsPreferred:
        type: boolean
      residentialAddress:
        allOf:
          - $ref: 'definitions/Address.yaml'
      backupContact:
        $ref: '#/definitions/BackupContact'
      backupMailingAddress:
        allOf:
          - $ref: 'definitions/Address.yaml'
      createOktaAccount:
        type: boolean
      cacUser:
        type: boolean
  FetchLineOfAccountingPayload:
    type: object
    required:
      - effectiveDate
      - departmentIndicator
      - tacCode
    properties:
      departmentIndicator:
        $ref: 'definitions/DepartmentIndicator.yaml'
      effectiveDate:
        description: >
          The effective date for the Line Of Accounting (LOA) being fetched. Eg, the orders issue date or the Non-Temporary Storage (NTS) Move Task Order (MTO) approval date.
          Effective date is used to find "Active" TGET data by searching for the TACs and LOAs with begin and end dates containing this date.
          The 'Effective Date' is the date that can be either the orders issued date (For HHG shipments),
          MTO approval date (For NTS shipments), or even the current date for NTS
          shipments with no approval yet (Just providing a preview to the office
          users per customer request).
        type: string
        format: date
        example: '2023-01-01'
      tacCode:
        type: string
        minLength: 4
        maxLength: 4
        example: 'F8J1'
  SearchCustomersResult:
    type: object
    properties:
      page:
        type: integer
      perPage:
        type: integer
      totalCount:
        type: integer
      searchCustomers:
        $ref: '#/definitions/SearchCustomers'
  SearchCustomers:
    type: array
    items:
      $ref: '#/definitions/SearchCustomer'
  SearchCustomer:
    type: object
    properties:
      id:
        type: string
        format: uuid
      firstName:
        type: string
        example: John
        x-nullable: true
      lastName:
        type: string
        example: Doe
        x-nullable: true
      edipi:
        type: string
        x-nullable: true
      emplid:
        type: string
        x-nullable: true
      branch:
        type: string
      telephone:
        type: string
        format: telephone
        pattern: '^[2-9]\d{2}-\d{3}-\d{4}$'
        x-nullable: true
      personalEmail:
        type: string
        format: x-email
        example: personalEmail@email.com
        pattern: '^[a-zA-Z0-9._%+-]+@[a-zA-Z0-9.-]+\.[a-zA-Z]{2,}$'
        x-nullable: true
  Entitlements:
    properties:
      id:
        example: 571008b1-b0de-454d-b843-d71be9f02c04
        format: uuid
        type: string
      authorizedWeight:
        example: 2000
        type: integer
        x-formatting: weight
        x-nullable: true
      dependentsAuthorized:
        example: true
        type: boolean
        x-nullable: true
      gunSafe:
        type: boolean
        example: false
      weightRestriction:
        type: integer
        example: 1500
        x-formatting: weight
        x-nullable: true
      ubWeightRestriction:
        example: 1500
        type: integer
        x-nullable: true
        description: Indicates the UB weight restriction for the move to a particular location.
      nonTemporaryStorage:
        example: false
        type: boolean
        x-nullable: true
      privatelyOwnedVehicle:
        example: false
        type: boolean
        x-nullable: true
      proGearWeight:
        example: 2000
        type: integer
        x-formatting: weight
      proGearWeightSpouse:
        example: 500
        type: integer
        x-formatting: weight
      storageInTransit:
        example: 90
        type: integer
        x-nullable: true
      totalWeight:
        example: 500
        type: integer
        x-formatting: weight
      totalDependents:
        example: 2
        type: integer
      requiredMedicalEquipmentWeight:
        example: 500
        type: integer
        x-formatting: weight
      organizationalClothingAndIndividualEquipment:
        example: true
        type: boolean
      accompaniedTour:
        type: boolean
        example: true
        x-nullable: true
        description: Indicates if the move entitlement allows dependents to travel to the new Permanent Duty Station (PDS). This is only present on OCONUS moves.
      unaccompaniedBaggageAllowance:
        type: integer
        example: 3
        x-nullable: true
        description: The amount of weight in pounds that the move is entitled for shipment types of Unaccompanied Baggage.
      dependentsUnderTwelve:
        type: integer
        example: 5
        x-nullable: true
        description: Indicates the number of dependents under the age of twelve for a move. This is only present on OCONUS moves.
      dependentsTwelveAndOver:
        type: integer
        example: 3
        x-nullable: true
        description: Indicates the number of dependents of the age twelve or older for a move. This is only present on OCONUS moves.
      eTag:
        type: string
    type: object
  Error:
    properties:
      message:
        type: string
    required:
      - message
    type: object
  Grade:
    type: string
    x-nullable: true
    title: grade
    enum:
      - E_1
      - E_2
      - E_3
      - E_4
      - E_5
      - E_6
      - E_7
      - E_8
      - E_9
      - E_9_SPECIAL_SENIOR_ENLISTED
      - O_1_ACADEMY_GRADUATE
      - O_2
      - O_3
      - O_4
      - O_5
      - O_6
      - O_7
      - O_8
      - O_9
      - O_10
      - W_1
      - W_2
      - W_3
      - W_4
      - W_5
      - AVIATION_CADET
      - CIVILIAN_EMPLOYEE
      - ACADEMY_CADET
      - MIDSHIPMAN
    x-display-value:
      E_1: E-1
      E_2: E-2
      E_3: E-3
      E_4: E-4
      E_5: E-5
      E_6: E-6
      E_7: E-7
      E_8: E-8
      E_9: E-9
      E_9_SPECIAL_SENIOR_ENLISTED: E-9 (Special Senior Enlisted)
      O_1_ACADEMY_GRADUATE: O-1 or Service Academy Graduate
      O_2: O-2
      O_3: O-3
      O_4: O-4
      O_5: O-5
      O_6: O-6
      O_7: O-7
      O_8: O-8
      O_9: O-9
      O_10: O-10
      W_1: W-1
      W_2: W-2
      W_3: W-3
      W_4: W-4
      W_5: W-5
      AVIATION_CADET: Aviation Cadet
      CIVILIAN_EMPLOYEE: Civilian Employee
      ACADEMY_CADET: Service Academy Cadet
      MIDSHIPMAN: Midshipman
  Move:
    properties:
      id:
        example: 1f2270c7-7166-40ae-981e-b200ebdf3054
        format: uuid
        type: string
      serviceCounselingCompletedAt:
        format: date-time
        type: string
        x-nullable: true
      availableToPrimeAt:
        format: date-time
        type: string
        x-nullable: true
      approvedAt:
        format: date-time
        type: string
        x-nullable: true
      billableWeightsReviewedAt:
        format: date-time
        type: string
        x-nullable: true
      contractorId:
        type: string
        format: uuid
        x-nullable: true
      contractor:
        $ref: '#/definitions/Contractor'
      locator:
        type: string
        example: '1K43AR'
      ordersId:
        type: string
        format: uuid
        example: c56a4180-65aa-42ec-a945-5fd21dec0538
      orders:
        $ref: '#/definitions/Order'
      referenceId:
        example: 1001-3456
        type: string
        x-nullable: true
      status:
        $ref: '#/definitions/MoveStatus'
      excessUnaccompaniedBaggageWeightQualifiedAt:
        type: string
        format: date-time
        description: Timestamp of when the sum of estimated or actual unaccompanied baggage shipment weights of the move reached 90% of the weight allowance
        x-nullable: true
      excessUnaccompaniedBaggageWeightAcknowledgedAt:
        type: string
        format: date-time
        description: Timestamp of when the TOO acknowledged the excess unaccompanied baggage weight risk by either dismissing the alert or updating the max billable weight
        x-nullable: true
      excess_weight_qualified_at:
        type: string
        format: date-time
        description: Timestamp of when the estimated shipment weights of the move reached 90% of the weight allowance
        x-nullable: true
      excess_weight_acknowledged_at:
        type: string
        format: date-time
        description: Timestamp of when the TOO acknowledged the excess weight risk by either dismissing the alert or updating the max billable weight
        x-nullable: true
      tioRemarks:
        type: string
        example: approved additional weight
        x-nullable: true
      financialReviewFlag:
        type: boolean
        example: false
        description: This flag is set by office users if a move should be reviewed by a Financial Office
        x-nullable: false
        readOnly: true
      financialReviewRemarks:
        type: string
        example: Delivery Address is too far from duty location
        x-nullable: true
        readOnly: true
      closeoutOffice:
        $ref: 'definitions/TransportationOffice.yaml'
      closeoutOfficeId:
        type: string
        format: uuid
        description: The transportation office that will handle reviewing PPM Closeout documentation for Army and Air Force service members
        x-nullable: true
      counselingOffice:
        $ref: 'definitions/TransportationOffice.yaml'
      counselingOfficeId:
        type: string
        format: uuid
        description: The transportation office that will handle services counseling for this move
        x-nullable: true
      approvalsRequestedAt:
        type: string
        format: date-time
        description: The time at which a move is sent back to the TOO becuase the prime added a new service item for approval
        x-nullable: true
      createdAt:
        type: string
        format: date-time
      submittedAt:
        type: string
        format: date-time
        x-nullable: true
      updatedAt:
        type: string
        format: date-time
      eTag:
        type: string
      shipmentGBLOC:
        $ref: '#/definitions/GBLOC'
      lockedByOfficeUserID:
        type: string
        format: uuid
        x-nullable: true
      lockedByOfficeUser:
        $ref: '#/definitions/LockedOfficeUser'
        x-nullable: true
      lockExpiresAt:
        type: string
        format: date-time
        x-nullable: true
      additionalDocuments:
        $ref: 'definitions/Document.yaml'
      SCAssignedUser:
        $ref: '#/definitions/AssignedOfficeUser'
      TOOAssignedUser:
        $ref: '#/definitions/AssignedOfficeUser'
      TIOAssignedUser:
        $ref: '#/definitions/AssignedOfficeUser'
      TOODestinationAssignedUser:
        $ref: '#/definitions/AssignedOfficeUser'
  MoveHistory:
    properties:
      id:
        description: move ID
        example: 1f2270c7-7166-40ae-981e-b200ebdf3054
        format: uuid
        type: string
      historyRecords:
        description: A list of MoveAuditHistory's connected to the move.
        $ref: '#/definitions/MoveAuditHistories'
      locator:
        description: move locator
        type: string
        example: '1K43AR'
      referenceId:
        description: move referenceID
        example: 1001-3456
        type: string
        x-nullable: true
  MoveHistoryResult:
    type: object
    properties:
      page:
        type: integer
      perPage:
        type: integer
      totalCount:
        type: integer
      id:
        description: move ID
        example: 1f2270c7-7166-40ae-981e-b200ebdf3054
        format: uuid
        type: string
      historyRecords:
        description: A list of MoveAuditHistory's connected to the move.
        $ref: '#/definitions/MoveAuditHistories'
      locator:
        description: move locator
        type: string
        example: '1K43AR'
      referenceId:
        description: move referenceID
        example: 1001-3456
        type: string
        x-nullable: true
  MoveAuditHistories:
    type: array
    items:
      $ref: '#/definitions/MoveAuditHistory'
  MoveAuditHistory:
    properties:
      id:
        description: id from audity_history table
        example: 1f2270c7-7166-40ae-981e-b200ebdf3054
        format: uuid
        type: string
      schemaName:
        description: Database schema audited table for this event is in
        type: string
      tableName:
        description: name of database table that was changed
        type: string
      relId:
        description: relation OID. Table OID (object identifier). Changes with drop/create.
        type: integer
      objectId:
        description: id column for the tableName where the data was changed
        example: 1f2270c7-7166-40ae-981e-b200ebdf3054
        format: uuid
        type: string
        x-nullable: true
      sessionUserId:
        example: 1f2270c7-7166-40ae-981e-b200ebdf3054
        format: uuid
        type: string
        x-nullable: true
      sessionUserFirstName:
        example: foo
        type: string
        x-nullable: true
      sessionUserLastName:
        example: bar
        type: string
        x-nullable: true
      sessionUserEmail:
        example: foobar@example.com
        type: string
        x-nullable: true
      sessionUserTelephone:
        format: telephone
        type: string
        pattern: '^[2-9]\d{2}-\d{3}-\d{4}$'
        x-nullable: true
      context:
        type: array
        items:
          type: object
          additionalProperties:
            type: string
        x-nullable: true
      contextId:
        description: id column for the context table the record belongs to
        example: 1f2270c7-7166-40ae-981e-b200ebdf3054
        type: string
        x-nullable: true
      eventName:
        description: API endpoint name that was called to make the change
        type: string
        x-nullable: true
      actionTstampTx:
        description: Transaction start timestamp for tx in which audited event occurred
        type: string
        format: date-time
      actionTstampStm:
        description: Statement start timestamp for tx in which audited event occurred
        type: string
        format: date-time
      actionTstampClk:
        description: Wall clock time at which audited event's trigger call occurred
        type: string
        format: date-time
      transactionId:
        description: Identifier of transaction that made the change. May wrap, but unique paired with action_tstamp_tx.
        type: integer
        x-nullable: true
      action:
        description: Action type; I = insert, D = delete, U = update, T = truncate
        type: string
      oldValues:
        description: A list of (old/previous) MoveAuditHistoryItem's for a record before the change.
        type: object
        additionalProperties: true
        x-nullable: true
      changedValues:
        description: A list of (changed/updated) MoveAuditHistoryItem's for a record after the change.
        type: object
        additionalProperties: true
        x-nullable: true
      statementOnly:
        description: true if audit event is from an FOR EACH STATEMENT trigger, false for FOR EACH ROW'
        type: boolean
        example: false
  MoveAuditHistoryItems:
    type: array
    items:
      $ref: '#/definitions/MoveAuditHistoryItem'
  MoveAuditHistoryItem:
    properties:
      columnName:
        type: string
      columnValue:
        type: string
  MoveStatus:
    type: string
    enum:
      - DRAFT
      - NEEDS SERVICE COUNSELING
      - SERVICE COUNSELING COMPLETED
      - SUBMITTED
      - APPROVALS REQUESTED
      - APPROVED
      - CANCELED
  PPMStatus:
    type: string
    enum:
      - CANCELED
      - DRAFT
      - SUBMITTED
      - WAITING_ON_CUSTOMER
      - NEEDS_ADVANCE_APPROVAL
      - NEEDS_CLOSEOUT
      - CLOSEOUT_COMPLETE
      - COMPLETED
  DeptIndicator:
    type: string
    title: Dept. indicator
    x-nullable: true
    enum:
      - NAVY_AND_MARINES
      - ARMY
      - ARMY_CORPS_OF_ENGINEERS
      - AIR_AND_SPACE_FORCE
      - COAST_GUARD
      - OFFICE_OF_SECRETARY_OF_DEFENSE
    x-display-value:
      NAVY_AND_MARINES: 17 Navy and Marine Corps
      ARMY: 21 Army
      ARMY_CORPS_OF_ENGINEERS: 96 Army Corps of Engineers
      AIR_AND_SPACE_FORCE: 57 Air Force and Space Force
      COAST_GUARD: 70 Coast Guard
      OFFICE_OF_SECRETARY_OF_DEFENSE: 97 Office of the Secretary of Defense
  OrdersTypeDetail:
    type: string
    title: Orders type detail
    x-nullable: true
    enum:
      - HHG_PERMITTED
      - PCS_TDY
      - HHG_RESTRICTED_PROHIBITED
      - HHG_RESTRICTED_AREA
      - INSTRUCTION_20_WEEKS
      - HHG_PROHIBITED_20_WEEKS
      - DELAYED_APPROVAL
    x-display-value:
      HHG_PERMITTED: Shipment of HHG Permitted
      PCS_TDY: PCS with TDY Enroute
      HHG_RESTRICTED_PROHIBITED: Shipment of HHG Restricted or Prohibited
      HHG_RESTRICTED_AREA: HHG Restricted Area-HHG Prohibited
      INSTRUCTION_20_WEEKS: Course of Instruction 20 Weeks or More
      HHG_PROHIBITED_20_WEEKS: Shipment of HHG Prohibited but Authorized within 20 weeks
      DELAYED_APPROVAL: Delayed Approval 20 Weeks or More
  Order:
    properties:
      id:
        example: 1f2270c7-7166-40ae-981e-b200ebdf3054
        format: uuid
        type: string
      customerID:
        example: c56a4180-65aa-42ec-a945-5fd21dec0538
        format: uuid
        type: string
      customer:
        $ref: '#/definitions/Customer'
      moveCode:
        type: string
        example: 'H2XFJF'
      first_name:
        type: string
        example: John
        readOnly: true
      last_name:
        type: string
        example: Doe
        readOnly: true
      grade:
        $ref: '#/definitions/Grade'
      agency:
        $ref: 'definitions/Affiliation.yaml'
      entitlement:
        $ref: '#/definitions/Entitlements'
      destinationDutyLocation:
        $ref: 'definitions/DutyLocation.yaml'
      destinationDutyLocationGBLOC:
        $ref: '#/definitions/GBLOC'
      originDutyLocation:
        $ref: 'definitions/DutyLocation.yaml'
      originDutyLocationGBLOC:
        $ref: '#/definitions/GBLOC'
      moveTaskOrderID:
        example: c56a4180-65aa-42ec-a945-5fd21dec0538
        format: uuid
        type: string
      uploaded_order_id:
        example: c56a4180-65aa-42ec-a945-5fd21dec0538
        format: uuid
        type: string
      uploadedAmendedOrderID:
        example: c56a4180-65aa-42ec-a945-5fd21dec0538
        format: uuid
        type: string
        x-nullable: true
      amendedOrdersAcknowledgedAt:
        type: string
        format: date-time
        x-nullable: true
      order_number:
        type: string
        x-nullable: true
        example: '030-00362'
      order_type:
        $ref: 'definitions/OrdersType.yaml'
      order_type_detail:
        $ref: '#/definitions/OrdersTypeDetail'
        x-nullable: true
      date_issued:
        type: string
        format: date
        example: '2020-01-01'
      report_by_date:
        type: string
        format: date
        example: '2020-01-01'
      department_indicator:
        $ref: '#/definitions/DeptIndicator'
        x-nullable: true
      tac:
        type: string
        title: TAC
        example: 'F8J1'
        x-nullable: true
      sac:
        type: string
        title: SAC
        example: 'N002214CSW32Y9'
        x-nullable: true
      ntsTac:
        type: string
        title: NTS TAC
        example: 'F8J1'
        x-nullable: true
      ntsSac:
        type: string
        title: NTS SAC
        example: 'N002214CSW32Y9'
        x-nullable: true
      has_dependents:
        type: boolean
        example: false
        title: Are dependents included in your orders?
      spouse_has_pro_gear:
        type: boolean
        example: false
        title: Do you have a spouse who will need to move items related to their occupation (also known as spouse pro-gear)?
      supplyAndServicesCostEstimate:
        type: string
      packingAndShippingInstructions:
        type: string
      methodOfPayment:
        type: string
      naics:
        type: string
      orders_type:
        $ref: 'definitions/OrdersType.yaml'
      eTag:
        type: string
    type: object
  Location:
    type: object
    properties:
      label:
        type: string
        example: Label for display
      value:
        type: string
        example: Value for location
    required:
      - label
      - value
  Locations:
    type: array
    items:
      $ref: '#/definitions/Location'
  OrderBody:
    type: object
    properties:
      id:
        type: string
        format: uuid
  CreateOrders:
    type: object
    properties:
      serviceMemberId:
        type: string
        format: uuid
        example: c56a4180-65aa-42ec-a945-5fd21dec0538
      issueDate:
        type: string
        description: The date and time that these orders were cut.
        format: date
        title: Orders date
      reportByDate:
        type: string
        description: Report By Date
        format: date
        title: Report-by date
      ordersType:
        $ref: 'definitions/OrdersType.yaml'
      ordersTypeDetail:
        $ref: '#/definitions/OrdersTypeDetail'
      hasDependents:
        type: boolean
        title: Are dependents included in your orders?
      spouseHasProGear:
        type: boolean
        title: Do you have a spouse who will need to move items related to their occupation (also known as spouse pro-gear)?
      newDutyLocationId:
        type: string
        format: uuid
        example: c56a4180-65aa-42ec-a945-5fd21dec0538
      counselingOfficeId:
        type: string
        format: uuid
        example: cf1addea-a4f9-4173-8506-2bb82a064cb7
        x-nullable: true
      ordersNumber:
        type: string
        title: Orders Number
        x-nullable: true
        example: '030-00362'
      tac:
        type: string
        title: TAC
        example: 'F8J1'
        x-nullable: true
      sac:
        type: string
        title: SAC
        example: 'N002214CSW32Y9'
        x-nullable: true
      departmentIndicator:
        $ref: '#/definitions/DeptIndicator'
      grade:
        $ref: '#/definitions/Grade'
      originDutyLocationId:
        type: string
        format: uuid
        example: c56a4180-65aa-42ec-a945-5fd21dec0538
      accompaniedTour:
        type: boolean
        example: true
        x-nullable: true
        description: Indicates if the move entitlement allows dependents to travel to the new Permanent Duty Station (PDS). This is only present on OCONUS moves.
      dependentsUnderTwelve:
        type: integer
        example: 5
        x-nullable: true
        description: Indicates the number of dependents under the age of twelve for a move. This is only present on OCONUS moves.
      dependentsTwelveAndOver:
        type: integer
        example: 3
        x-nullable: true
        description: Indicates the number of dependents of the age twelve or older for a move. This is only present on OCONUS moves.
      civilianTdyUbAllowance:
        type: integer
        example: 3
        x-nullable: true
        description: The weight in pounds set by the customer or office user that a civilian TDY move is entitled to for Unaccompanied Baggage shipment types.
    required:
      - serviceMemberId
      - issueDate
      - reportByDate
      - ordersType
      - hasDependents
      - spouseHasProGear
      - newDutyLocationId
  CounselingUpdateOrderPayload:
    type: object
    properties:
      issueDate:
        type: string
        description: The date and time that these orders were cut.
        format: date
        example: '2018-04-26'
        title: Orders date
      reportByDate:
        type: string
        description: Report By Date
        format: date
        example: '2018-04-26'
        title: Report-by date
      ordersType:
        $ref: 'definitions/OrdersType.yaml'
      ordersTypeDetail:
        $ref: '#/definitions/OrdersTypeDetail'
      ordersNumber:
        type: string
        title: Orders Number
        x-nullable: true
        example: '030-00362'
      departmentIndicator:
        $ref: '#/definitions/DeptIndicator'
        x-nullable: true
      originDutyLocationId:
        type: string
        format: uuid
        example: c56a4180-65aa-42ec-a945-5fd21dec0538
      newDutyLocationId:
        type: string
        format: uuid
        example: c56a4180-65aa-42ec-a945-5fd21dec0538
      tac:
        type: string
        title: HHG TAC
        minLength: 4
        maxLength: 4
        example: 'F8J1'
        x-nullable: true
      sac:
        title: HHG SAC
        example: 'N002214CSW32Y9'
        $ref: definitions/NullableString.yaml
      ntsTac:
        title: NTS TAC
        minLength: 4
        maxLength: 4
        example: 'F8J1'
        $ref: definitions/NullableString.yaml
      ntsSac:
        title: NTS SAC
        example: 'N002214CSW32Y9'
        $ref: definitions/NullableString.yaml
      grade:
        $ref: '#/definitions/Grade'
      hasDependents:
        type: boolean
        title: Are dependents included in your orders?
        x-nullable: true
      dependentsAuthorized:
        type: boolean
        x-nullable: true
      civilianTdyUbAllowance:
        type: integer
        example: 3
        x-nullable: true
        description: The weight in pounds set by the customer or office user that a civilian TDY move is entitled to for Unaccompanied Baggage shipment types.
    required:
      - issueDate
      - reportByDate
      - ordersType
      - originDutyLocationId
      - newDutyLocationId
  UpdateOrderPayload:
    type: object
    properties:
      issueDate:
        type: string
        description: The date and time that these orders were cut.
        format: date
        example: '2018-04-26'
        title: Orders date
      reportByDate:
        type: string
        description: Report By Date
        format: date
        example: '2018-04-26'
        title: Report-by date
      ordersType:
        $ref: 'definitions/OrdersType.yaml'
      ordersTypeDetail:
        $ref: '#/definitions/OrdersTypeDetail'
      originDutyLocationId:
        type: string
        format: uuid
        example: c56a4180-65aa-42ec-a945-5fd21dec0538
      newDutyLocationId:
        type: string
        format: uuid
        example: c56a4180-65aa-42ec-a945-5fd21dec0538
      ordersNumber:
        type: string
        title: Orders Number
        x-nullable: true
        example: '030-00362'
      tac:
        type: string
        title: HHG TAC
        minLength: 4
        maxLength: 4
        example: 'F8J1'
        x-nullable: true
      sac:
        title: HHG SAC
        example: 'N002214CSW32Y9'
        $ref: definitions/NullableString.yaml
      ntsTac:
        title: NTS TAC
        minLength: 4
        maxLength: 4
        example: 'F8J1'
        $ref: definitions/NullableString.yaml
      ntsSac:
        title: NTS SAC
        example: 'N002214CSW32Y9'
        $ref: definitions/NullableString.yaml
      departmentIndicator:
        $ref: '#/definitions/DeptIndicator'
        x-nullable: true
      ordersAcknowledgement:
        description: Confirmation that the new amended orders were reviewed after previously approving the original orders
        type: boolean
        x-nullable: true
      grade:
        $ref: '#/definitions/Grade'
      dependentsAuthorized:
        type: boolean
        x-nullable: true
      civilianTdyUbAllowance:
        type: integer
        example: 3
        x-nullable: true
        description: The weight in pounds set by the customer or office user that a civilian TDY move is entitled to for Unaccompanied Baggage shipment types.
    required:
      - issueDate
      - reportByDate
      - ordersType
      - newDutyLocationId
      - originDutyLocationId
  UpdateAllowancePayload:
    type: object
    properties:
      grade:
        $ref: '#/definitions/Grade'
      agency:
        $ref: 'definitions/Affiliation.yaml'
      proGearWeight:
        description: unit is in lbs
        example: 2000
        type: integer
        minimum: 0
        maximum: 2000
        x-formatting: weight
        x-nullable: true
      proGearWeightSpouse:
        description: unit is in lbs
        example: 500
        type: integer
        minimum: 0
        maximum: 500
        x-formatting: weight
        x-nullable: true
      requiredMedicalEquipmentWeight:
        description: unit is in lbs
        example: 2000
        type: integer
        minimum: 0
        x-formatting: weight
      organizationalClothingAndIndividualEquipment:
        description: only for Army
        type: boolean
        x-nullable: true
      storageInTransit:
        description: the number of storage in transit days that the customer is entitled to for a given shipment on their move
        type: integer
        minimum: 0
      gunSafe:
        description: True if user is entitled to move a gun safe (up to 500 lbs) as part of their move without it being charged against their weight allowance.
        type: boolean
        x-nullable: true
      accompaniedTour:
        type: boolean
        example: true
        x-nullable: true
        description: Indicates if the move entitlement allows dependents to travel to the new Permanent Duty Station (PDS). This is only present on OCONUS moves.
      dependentsUnderTwelve:
        type: integer
        example: 5
        x-nullable: true
        description: Indicates the number of dependents under the age of twelve for a move. This is only present on OCONUS moves.
      dependentsTwelveAndOver:
        type: integer
        example: 3
        x-nullable: true
        description: Indicates the number of dependents of the age twelve or older for a move. This is only present on OCONUS moves.
      ubAllowance:
        example: 500
        type: integer
        x-nullable: true
      weightRestriction:
        example: 1500
        type: integer
        x-nullable: true
        description: Indicates the weight restriction for the move to a particular location.
      ubWeightRestriction:
        example: 1500
        type: integer
        x-nullable: true
        description: Indicates the UB weight restriction for the move to a particular location.
  UpdateBillableWeightPayload:
    type: object
    properties:
      authorizedWeight:
        description: unit is in lbs
        example: 2000
        minimum: 1
        type: integer
        x-formatting: weight
        x-nullable: true
  UpdateMaxBillableWeightAsTIOPayload:
    type: object
    properties:
      authorizedWeight:
        description: unit is in lbs
        example: 2000
        minimum: 1
        type: integer
        x-formatting: weight
        x-nullable: true
      tioRemarks:
        description: TIO remarks for updating the max billable weight
        example: Increasing max billable weight
        type: string
        minLength: 1
        x-nullable: true
    required:
      - authorizedWeight
      - tioRemarks
  CounselingUpdateAllowancePayload:
    type: object
    properties:
      grade:
        $ref: '#/definitions/Grade'
      agency:
        $ref: 'definitions/Affiliation.yaml'
      proGearWeight:
        minimum: 0
        maximum: 2000
        description: unit is in lbs
        example: 2000
        type: integer
        x-formatting: weight
        x-nullable: true
      proGearWeightSpouse:
        minimum: 0
        maximum: 500
        description: unit is in lbs
        example: 2000
        type: integer
        x-formatting: weight
        x-nullable: true
      requiredMedicalEquipmentWeight:
        minimum: 0
        description: unit is in lbs
        example: 2000
        type: integer
        x-formatting: weight
      organizationalClothingAndIndividualEquipment:
        description: only for Army
        type: boolean
        x-nullable: true
      storageInTransit:
        description: the number of storage in transit days that the customer is entitled to for a given shipment on their move
        type: integer
        minimum: 0
      gunSafe:
        description: True if user is entitled to move a gun safe (up to 500 lbs) as part of their move without it being charged against their weight allowance.
        type: boolean
        x-nullable: true
      accompaniedTour:
        type: boolean
        example: true
        x-nullable: true
        description: Indicates if the move entitlement allows dependents to travel to the new Permanent Duty Station (PDS). This is only present on OCONUS moves.
      dependentsUnderTwelve:
        type: integer
        example: 5
        x-nullable: true
        description: Indicates the number of dependents under the age of twelve for a move. This is only present on OCONUS moves.
      dependentsTwelveAndOver:
        type: integer
        example: 3
        x-nullable: true
        description: Indicates the number of dependents of the age twelve or older for a move. This is only present on OCONUS moves.
      ubAllowance:
        example: 500
        type: integer
        x-nullable: true
      weightRestriction:
        example: 1500
        type: integer
        x-nullable: true
        description: Indicates the weight restriction for a move to a particular location.
      ubWeightRestriction:
        example: 1500
        type: integer
        x-nullable: true
        description: Indicates the UB weight restriction for the move to a particular location.
  MoveTaskOrder:
    description: The Move (MoveTaskOrder)
    properties:
      id:
        example: 1f2270c7-7166-40ae-981e-b200ebdf3054
        format: uuid
        type: string
      createdAt:
        format: date-time
        type: string
      orderID:
        example: c56a4180-65aa-42ec-a945-5fd21dec0538
        format: uuid
        type: string
      locator:
        type: string
        example: '1K43AR'
      referenceId:
        example: 1001-3456
        type: string
      serviceCounselingCompletedAt:
        format: date-time
        type: string
        x-nullable: true
      availableToPrimeAt:
        format: date-time
        type: string
        x-nullable: true
      approvedAt:
        format: date-time
        type: string
        x-nullable: true
      updatedAt:
        format: date-time
        type: string
      destinationAddress:
        $ref: 'definitions/Address.yaml'
      pickupAddress:
        $ref: 'definitions/Address.yaml'
      destinationDutyLocation:
        example: 1f2270c7-7166-40ae-981e-b200ebdf3054
        format: uuid
        type: string
      originDutyLocation:
        example: 1f2270c7-7166-40ae-981e-b200ebdf3054
        format: uuid
        type: string
      entitlements:
        $ref: '#/definitions/Entitlements'
      requestedPickupDate:
        format: date
        type: string
      tioRemarks:
        type: string
        example: approved additional weight
        x-nullable: true
      eTag:
        type: string
    type: object
  MoveTaskOrders:
    items:
      $ref: '#/definitions/MoveTaskOrder'
    type: array
  PaymentRequest:
    properties:
      proofOfServiceDocs:
        $ref: '#/definitions/ProofOfServiceDocs'
      id:
        example: c56a4180-65aa-42ec-a945-5fd21dec0538
        format: uuid
        readOnly: true
        type: string
      isFinal:
        default: false
        type: boolean
      moveTaskOrder:
        $ref: '#/definitions/Move'
      moveTaskOrderID:
        example: c56a4180-65aa-42ec-a945-5fd21dec0538
        format: uuid
        type: string
      rejectionReason:
        example: documentation was incomplete
        type: string
        x-nullable: true
      serviceItems:
        $ref: '#/definitions/PaymentServiceItems'
      status:
        $ref: '#/definitions/PaymentRequestStatus'
      paymentRequestNumber:
        example: 1234-5678-1
        readOnly: true
        type: string
      recalculationOfPaymentRequestID:
        example: c56a4180-65aa-42ec-a945-5fd21dec0538
        format: uuid
        type: string
        readOnly: true
        x-nullable: true
      eTag:
        type: string
      reviewedAt:
        format: date-time
        type: string
        x-nullable: true
      createdAt:
        format: date-time
        type: string
      sentToGexAt:
        format: date-time
        type: string
        x-nullable: true
      receivedByGexAt:
        format: date-time
        type: string
        x-nullable: true
      ediErrorType:
        description: Type of EDI reporting or causing the issue. Can be EDI 997, 824, and 858.
        type: string
        x-nullable: true
      ediErrorCode:
        description: Reported code from syncada for the EDI error encountered
        type: string
        x-nullable: true
      ediErrorDescription:
        description: The reason the services counselor has excluded or rejected the item.
        type: string
        x-nullable: true
      tppsInvoiceAmountPaidTotalMillicents:
        type: integer
        format: millients
        title: Total amount that TPPS paid for all service items on the payment request in millicents
        x-nullable: true
      tppsInvoiceSellerPaidDate:
        type: string
        format: date-time
        title: Date that TPPS paid HS for the payment request
        x-nullable: true
    type: object
  PaymentRequests:
    items:
      $ref: '#/definitions/PaymentRequest'
    type: array
  PaymentServiceItems:
    items:
      $ref: '#/definitions/PaymentServiceItem'
    type: array
  PaymentServiceItem:
    properties:
      id:
        example: c56a4180-65aa-42ec-a945-5fd21dec0538
        format: uuid
        readOnly: true
        type: string
      createdAt:
        format: date-time
        type: string
      paymentRequestID:
        example: c56a4180-65aa-42ec-a945-5fd21dec0538
        format: uuid
        type: string
      mtoServiceItemID:
        example: c56a4180-65aa-42ec-a945-5fd21dec0538
        format: uuid
        type: string
      mtoServiceItemCode:
        example: DLH
        type: string
      mtoServiceItemName:
        example: Move management
        type: string
      mtoShipmentType:
        $ref: 'definitions/MTOShipmentType.yaml'
      mtoShipmentID:
        type: string
        format: uuid
        example: c56a4180-65aa-42ec-a945-5fd21dec0538
        x-nullable: true
      status:
        $ref: 'definitions/PaymentServiceItemStatus.yaml'
      priceCents:
        type: integer
        format: cents
        title: Price of the service item in cents
        x-nullable: true
      rejectionReason:
        example: documentation was incomplete
        type: string
        x-nullable: true
      referenceID:
        example: 1234-5678-c56a4180
        readOnly: true
        format: string
      paymentServiceItemParams:
        $ref: 'definitions/PaymentServiceItemParams.yaml'
      eTag:
        type: string
      tppsInvoiceAmountPaidPerServiceItemMillicents:
        type: integer
        format: millicents
        title: Amount that TPPS paid for the individual service item in millicents
        x-nullable: true
    type: object
  PaymentRequestStatus:
    $ref: 'definitions/PaymentRequestStatus.yaml'
  ProofOfServiceDocs:
    items:
      $ref: '#/definitions/ProofOfServiceDoc'
    type: array
  ProofOfServiceDoc:
    properties:
      isWeightTicket:
        type: boolean
      uploads:
        items:
          $ref: 'definitions/Upload.yaml'
        type: array
  ShipmentsPaymentSITBalance:
    items:
      $ref: '#/definitions/ShipmentPaymentSITBalance'
    type: array
  ShipmentPaymentSITBalance:
    properties:
      shipmentID:
        type: string
        format: uuid
      totalSITDaysAuthorized:
        type: integer
      totalSITDaysRemaining:
        type: integer
      totalSITEndDate:
        type: string
        format: date
        x-nullable: true
      pendingSITDaysInvoiced:
        type: integer
      pendingBilledStartDate:
        type: string
        format: date
        x-nullable: true
      pendingBilledEndDate:
        type: string
        format: date
        x-nullable: true
      previouslyBilledDays:
        type: integer
        x-nullable: true
      previouslyBilledStartDate:
        type: string
        format: date
        x-nullable: true
      previouslyBilledEndDate:
        type: string
        format: date
        x-nullable: true
  UpdateShipment:
    type: object
    properties:
      shipmentType:
        $ref: 'definitions/MTOShipmentType.yaml'
      requestedPickupDate:
        format: date
        type: string
        x-nullable: true
      requestedDeliveryDate:
        format: date
        type: string
        x-nullable: true
      customerRemarks:
        type: string
        example: handle with care
        x-nullable: true
      counselorRemarks:
        type: string
        example: counselor approved
        x-nullable: true
      billableWeightCap:
        type: integer
        description: estimated weight of the shuttle service item provided by the prime
        example: 2500
        x-formatting: weight
        x-nullable: true
      billableWeightJustification:
        type: string
        example: more weight than expected
        x-nullable: true
      pickupAddress:
        allOf:
          - $ref: 'definitions/Address.yaml'
      destinationAddress:
        allOf:
          - $ref: 'definitions/Address.yaml'
      secondaryDeliveryAddress:
        allOf:
          - $ref: 'definitions/Address.yaml'
      secondaryPickupAddress:
        allOf:
          - $ref: 'definitions/Address.yaml'
      hasSecondaryPickupAddress:
        type: boolean
        x-nullable: true
        x-omitempty: false
      hasSecondaryDeliveryAddress:
        type: boolean
        x-nullable: true
        x-omitempty: false
      tertiaryDeliveryAddress:
        allOf:
          - $ref: 'definitions/Address.yaml'
      tertiaryPickupAddress:
        allOf:
          - $ref: 'definitions/Address.yaml'
      hasTertiaryPickupAddress:
        type: boolean
        x-nullable: true
        x-omitempty: false
      hasTertiaryDeliveryAddress:
        type: boolean
        x-nullable: true
        x-omitempty: false
      actualProGearWeight:
        type: integer
        x-nullable: true
        x-omitempty: false
      actualSpouseProGearWeight:
        type: integer
        x-nullable: true
        x-omitempty: false
      destinationType:
        $ref: 'definitions/DestinationType.yaml'
      agents:
        $ref: 'definitions/MTOAgents.yaml'
        x-nullable: true
      tacType:
        $ref: 'definitions/LOATypeNullable.yaml'
      sacType:
        $ref: 'definitions/LOATypeNullable.yaml'
      usesExternalVendor:
        type: boolean
        example: false
        x-nullable: true
      serviceOrderNumber:
        type: string
        x-nullable: true
      ntsRecordedWeight:
        description: The previously recorded weight for the NTS Shipment. Used for NTS Release to know what the previous primeActualWeight or billable weight was.
        example: 2000
        type: integer
        x-formatting: weight
        x-nullable: true
      storageFacility:
        x-nullable: true
        $ref: 'definitions/StorageFacility.yaml'
      ppmShipment:
        $ref: '#/definitions/UpdatePPMShipment'
      boatShipment:
        $ref: '#/definitions/UpdateBoatShipment'
      mobileHomeShipment:
        $ref: '#/definitions/UpdateMobileHomeShipment'
  UpdatePPMShipment:
    type: object
    properties:
      ppmType:
        $ref: 'definitions/PPMType.yaml'
      expectedDepartureDate:
        description: >
          Date the customer expects to move.
        format: date
        type: string
        x-nullable: true
      actualMoveDate:
        format: date
        type: string
        x-nullable: true
      pickupAddress:
        allOf:
          - $ref: 'definitions/Address.yaml'
      actualPickupPostalCode:
        description: >
          The actual postal code where the PPM shipment started. To be filled once the customer has moved the shipment.
        format: zip
        type: string
        title: ZIP
        example: '90210'
        pattern: ^(\d{5})$
        x-nullable: true
      secondaryPickupAddress:
        allOf:
          - $ref: 'definitions/Address.yaml'
      destinationAddress:
        allOf:
          - $ref: 'definitions/PPMDestinationAddress.yaml'
      actualDestinationPostalCode:
        description: >
          The actual postal code where the PPM shipment ended. To be filled once the customer has moved the shipment.
        format: zip
        type: string
        title: ZIP
        example: '90210'
        pattern: ^(\d{5})$
        x-nullable: true
      secondaryDestinationAddress:
        allOf:
          - $ref: 'definitions/Address.yaml'
      hasSecondaryPickupAddress:
        type: boolean
        x-nullable: true
        x-omitempty: false
      hasSecondaryDestinationAddress:
        type: boolean
        x-nullable: true
        x-omitempty: false
      tertiaryPickupAddress:
        allOf:
          - $ref: 'definitions/Address.yaml'
      tertiaryDestinationAddress:
        allOf:
          - $ref: 'definitions/Address.yaml'
      hasTertiaryPickupAddress:
        type: boolean
        x-nullable: true
        x-omitempty: false
      hasTertiaryDestinationAddress:
        type: boolean
        x-nullable: true
        x-omitempty: false
      w2Address:
        x-nullable: true
        $ref: 'definitions/Address.yaml'
      sitExpected:
        type: boolean
        x-nullable: true
      sitLocation:
        allOf:
          - $ref: 'definitions/SITLocationType.yaml'
          - x-nullable: true
      sitEstimatedWeight:
        type: integer
        example: 2000
        x-nullable: true
      sitEstimatedEntryDate:
        format: date
        type: string
        x-nullable: true
      sitEstimatedDepartureDate:
        format: date
        type: string
        x-nullable: true
      estimatedWeight:
        type: integer
        example: 4200
        x-nullable: true
      allowableWeight:
        description: The allowable weight of the PPM shipment goods being moved.
        type: integer
        minimum: 0
        example: 4300
        x-nullable: true
      hasProGear:
        description: >
          Indicates whether PPM shipment has pro-gear.
        type: boolean
        x-nullable: true
      proGearWeight:
        type: integer
        x-nullable: true
      spouseProGearWeight:
        type: integer
        x-nullable: true
      hasRequestedAdvance:
        description: >
          Indicates whether an advance has been requested for the PPM shipment.
        type: boolean
        x-nullable: true
      hasReceivedAdvance:
        description: >
          Indicates whether an advance was received for the PPM shipment.
        type: boolean
        x-nullable: true
      advanceAmountRequested:
        description: >
          The amount request for an advance, or null if no advance is requested
        type: integer
        format: cents
        x-nullable: true
      advanceAmountReceived:
        description: >
          The amount received for an advance, or null if no advance is received
        type: integer
        format: cents
        x-nullable: true
      advanceStatus:
        $ref: 'definitions/PPMAdvanceStatus.yaml'
        x-nullable: true
      isActualExpenseReimbursement:
        description: Used for PPM shipments only. Denotes if this shipment uses the Actual Expense Reimbursement method.
        type: boolean
        example: false
        x-omitempty: false
        x-nullable: true
  UpdateBoatShipment:
    type: object
    properties:
      type:
        type: string
        enum:
          - HAUL_AWAY
          - TOW_AWAY
        x-nullable: true
      year:
        type: integer
        description: Year of the Boat
        x-nullable: true
      make:
        type: string
        description: Make of the Boat
        x-nullable: true
      model:
        type: string
        description: Model of the Boat
        x-nullable: true
      lengthInInches:
        type: integer
        description: Length of the Boat in inches
        x-nullable: true
      widthInInches:
        type: integer
        description: Width of the Boat in inches
        x-nullable: true
      heightInInches:
        type: integer
        description: Height of the Boat in inches
        x-nullable: true
      hasTrailer:
        type: boolean
        description: Does the boat have a trailer
        x-nullable: true
      isRoadworthy:
        type: boolean
        description: Is the trailer roadworthy
        x-nullable: true
  UpdateMobileHomeShipment:
    type: object
    properties:
      year:
        type: integer
        description: Year of the Boat
        x-nullable: true
      make:
        type: string
        description: Make of the Boat
        x-nullable: true
      model:
        type: string
        description: Model of the Boat
        x-nullable: true
      lengthInInches:
        type: integer
        description: Length of the Boat in inches
        x-nullable: true
      widthInInches:
        type: integer
        description: Width of the Boat in inches
        x-nullable: true
      heightInInches:
        type: integer
        description: Height of the Boat in inches
        x-nullable: true
  UpdateWeightTicket:
    type: object
    properties:
      vehicleDescription:
        description: Description of the vehicle used for the trip. E.g. make/model, type of truck/van, etc.
        type: string
        x-nullable: true
        x-omitempty: false
      emptyWeight:
        description: Weight of the vehicle when empty.
        type: integer
        minimum: 0
      missingEmptyWeightTicket:
        description: Indicates if the customer is missing a weight ticket for the vehicle weight when empty.
        type: boolean
        x-nullable: true
        x-omitempty: false
      fullWeight:
        description: The weight of the vehicle when full.
        type: integer
        minimum: 0
      missingFullWeightTicket:
        description: Indicates if the customer is missing a weight ticket for the vehicle weight when full.
        type: boolean
        x-nullable: true
        x-omitempty: false
      ownsTrailer:
        description: Indicates if the customer used a trailer they own for the move.
        type: boolean
      trailerMeetsCriteria:
        description: Indicates if the trailer that the customer used meets all the criteria to be claimable.
        type: boolean
      status:
        $ref: 'definitions/PPMDocumentStatus.yaml'
      reason:
        description: The reason the services counselor has excluded or rejected the item.
        type: string
      adjustedNetWeight:
        description: Indicates the adjusted net weight of the vehicle
        type: integer
        minimum: 0
      netWeightRemarks:
        description: Remarks explaining any edits made to the net weight
        type: string
  UpdateMovingExpense:
    type: object
    properties:
      movingExpenseType:
        $ref: 'definitions/OmittableMovingExpenseType.yaml'
      description:
        description: A brief description of the expense.
        type: string
        x-nullable: true
        x-omitempty: false
      amount:
        description: The total amount of the expense as indicated on the receipt
        type: integer
      sitStartDate:
        description: The date the shipment entered storage, applicable for the `STORAGE` movingExpenseType only
        type: string
        format: date
      sitEndDate:
        description: The date the shipment exited storage, applicable for the `STORAGE` movingExpenseType only
        type: string
        format: date
      status:
        $ref: 'definitions/PPMDocumentStatus.yaml'
      reason:
        description: The reason the services counselor has excluded or rejected the item.
        type: string
      weightStored:
        description: The total weight stored in PPM SIT
        type: integer
      sitLocation:
        allOf:
          - $ref: 'definitions/SITLocationType.yaml'
          - x-nullable: true
      sitEstimatedCost:
        description: The estimated amount that the government will pay the service member to put their goods into storage. This estimated storage cost is separate from the estimated incentive.
        type: integer
        format: cents
        x-nullable: true
        x-omitempty: false
      sitReimburseableAmount:
        description: The amount of SIT that will be reimbursed
        type: integer
        format: cents
        x-nullable: true
        x-omitempty: false
<<<<<<< HEAD
      paidWithGTCC:
        description: Indicates if the service member used their government issued card to pay for the expense
        type: boolean
        x-nullable: true
        x-omitempty: false
      missingReceipt:
        description: Indicates if the customer is missing the receipt for their expense.
        type: boolean
        x-nullable: true
        x-omitempty: false
=======
      weightShipped:
        description: The total weight shipped for a small package
        type: integer
        x-nullable: true
        x-omitempty: false
      trackingNumber:
        description: Tracking number for a small package expense
        type: string
        x-nullable: true
        x-omitempty: false
      isProGear:
        description: Indicates if the customer is claiming an expense as pro-gear or not
        type: boolean
        x-nullable: true
      proGearBelongsToSelf:
        description: Indicates if the pro-gear belongs to the customer or their spouse
        type: boolean
        x-nullable: true
      proGearDescription:
        description: A brief description of the pro-gear
        type: string
        x-nullable: true
>>>>>>> f53bdcc0
  UpdateProGearWeightTicket:
    type: object
    properties:
      belongsToSelf:
        description: Indicates if this information is for the customer's own pro-gear, otherwise, it's the spouse's.
        type: boolean
      hasWeightTickets:
        description: Indicates if the user has a weight ticket for their pro-gear, otherwise they have a constructed weight.
        type: boolean
      weight:
        description: Weight of the pro-gear contained in the shipment.
        type: integer
        minimum: 0
      status:
        $ref: 'definitions/PPMDocumentStatus.yaml'
      reason:
        description: The reason the services counselor has excluded or rejected the item.
        type: string
      description:
        description: Description of pro gear included in trips set.
        type: string
  ApproveShipments:
    type: object
    properties:
      approveShipments:
        type: array
        items:
          type: object
          properties:
            shipmentID:
              type: string
              format: uuid
            eTag:
              type: string
          required:
            - shipmentID
            - eTag
    required:
      - approveShipments
  MTOShipments:
    items:
      $ref: 'definitions/MTOShipment.yaml'
    type: array
  CreateMTOShipment:
    type: object
    properties:
      moveTaskOrderID:
        description: The ID of the move this new shipment is for.
        example: 1f2270c7-7166-40ae-981e-b200ebdf3054
        format: uuid
        type: string
      requestedPickupDate:
        description: >
          The customer's preferred pickup date. Other dates, such as required delivery date and (outside MilMove) the
          pack date, are derived from this date.
        format: date
        type: string
        x-nullable: true
      requestedDeliveryDate:
        description: >
          The customer's preferred delivery date.
        format: date
        type: string
        x-nullable: true
      customerRemarks:
        description: |
          The customer can use the customer remarks field to inform the services counselor and the movers about any
          special circumstances for this shipment. Typical examples:
            * bulky or fragile items,
            * weapons,
            * access info for their address.
          Customer enters this information during onboarding. Optional field.
        type: string
        example: handle with care
        x-nullable: true
      counselorRemarks:
        description: |
          The counselor can use the counselor remarks field to inform the movers about any
          special circumstances for this shipment. Typical examples:
            * bulky or fragile items,
            * weapons,
            * access info for their address.
          Counselors enters this information when creating or editing an MTO Shipment. Optional field.
        type: string
        example: handle with care
        x-nullable: true
      agents:
        $ref: 'definitions/MTOAgents.yaml'
      mtoServiceItems:
        $ref: 'definitions/MTOServiceItems.yaml'
      pickupAddress:
        description: The address where the movers should pick up this shipment.
        allOf:
          - $ref: 'definitions/Address.yaml'
      destinationAddress:
        description: Where the movers should deliver this shipment.
        allOf:
          - $ref: 'definitions/Address.yaml'
      hasSecondaryPickupAddress:
        type: boolean
        x-nullable: true
        x-omitempty: false
      secondaryPickupAddress:
        description: The address where the movers should pick up this shipment.
        allOf:
          - $ref: 'definitions/Address.yaml'
      hasSecondaryDeliveryAddress:
        type: boolean
        x-nullable: true
        x-omitempty: false
      secondaryDeliveryAddress:
        description: Where the movers should deliver this shipment.
        allOf:
          - $ref: 'definitions/Address.yaml'
      hasTertiaryPickupAddress:
        type: boolean
        x-nullable: true
        x-omitempty: false
      tertiaryPickupAddress:
        description: The address where the movers should pick up this shipment.
        allOf:
          - $ref: 'definitions/Address.yaml'
      hasTertiaryDeliveryAddress:
        type: boolean
        x-nullable: true
        x-omitempty: false
      tertiaryDeliveryAddress:
        description: Where the movers should deliver this shipment.
        allOf:
          - $ref: 'definitions/Address.yaml'
      destinationType:
        $ref: 'definitions/DestinationType.yaml'
      shipmentType:
        $ref: 'definitions/MTOShipmentType.yaml'
      tacType:
        allOf:
          - $ref: 'definitions/LOAType.yaml'
          - x-nullable: true
      sacType:
        allOf:
          - $ref: 'definitions/LOAType.yaml'
          - x-nullable: true
      usesExternalVendor:
        type: boolean
        example: false
        x-nullable: true
      serviceOrderNumber:
        type: string
        x-nullable: true
      ntsRecordedWeight:
        description: The previously recorded weight for the NTS Shipment. Used for NTS Release to know what the previous primeActualWeight or billable weight was.
        example: 2000
        type: integer
        x-nullable: true
        x-formatting: weight
      storageFacility:
        x-nullable: true
        $ref: 'definitions/StorageFacility.yaml'
      mobileHomeShipment:
        $ref: '#/definitions/CreateMobileHomeShipment'
      ppmShipment:
        $ref: '#/definitions/CreatePPMShipment'
      boatShipment:
        $ref: '#/definitions/CreateBoatShipment'
    required:
      - moveTaskOrderID
      - shipmentType
  CreatePPMShipment:
    description: A personally procured move is a type of shipment that a service members moves themselves.
    properties:
      ppmType:
        $ref: 'definitions/PPMType.yaml'
      expectedDepartureDate:
        description: >
          Date the customer expects to move.
        format: date
        type: string
      pickupAddress:
        allOf:
          - $ref: 'definitions/Address.yaml'
      secondaryPickupAddress:
        allOf:
          - $ref: 'definitions/Address.yaml'
      tertiaryPickupAddress:
        allOf:
          - $ref: 'definitions/Address.yaml'
      destinationAddress:
        allOf:
          - $ref: 'definitions/PPMDestinationAddress.yaml'
      secondaryDestinationAddress:
        allOf:
          - $ref: 'definitions/Address.yaml'
      tertiaryDestinationAddress:
        allOf:
          - $ref: 'definitions/Address.yaml'
      hasSecondaryPickupAddress:
        type: boolean
        x-nullable: true
        x-omitempty: false
      hasTertiaryPickupAddress:
        type: boolean
        x-nullable: true
        x-omitempty: false
      hasSecondaryDestinationAddress:
        type: boolean
        x-nullable: true
        x-omitempty: false
      hasTertiaryDestinationAddress:
        type: boolean
        x-nullable: true
        x-omitempty: false
      sitExpected:
        type: boolean
      sitLocation:
        allOf:
          - $ref: 'definitions/SITLocationType.yaml'
          - x-nullable: true
      sitEstimatedWeight:
        type: integer
        example: 2000
        x-nullable: true
      sitEstimatedEntryDate:
        format: date
        type: string
        x-nullable: true
      sitEstimatedDepartureDate:
        format: date
        type: string
        x-nullable: true
      estimatedWeight:
        type: integer
        example: 4200
      hasProGear:
        description: >
          Indicates whether PPM shipment has pro-gear.
        type: boolean
      proGearWeight:
        type: integer
        x-nullable: true
      spouseProGearWeight:
        type: integer
        x-nullable: true
      isActualExpenseReimbursement:
        description: Used for PPM shipments only. Denotes if this shipment uses the Actual Expense Reimbursement method.
        type: boolean
        example: false
        x-omitempty: false
        x-nullable: true
      closeoutOfficeID:
        example: 1f2270c7-7166-40ae-981e-b200ebdf3054
        format: uuid
        type: string
    required:
      - expectedDepartureDate
      - pickupAddress
      - destinationAddress
      - sitExpected
      - estimatedWeight
      - hasProGear
  CreateBoatShipment:
    description: Boat shipment information for the move.
    properties:
      type:
        type: string
        enum:
          - HAUL_AWAY
          - TOW_AWAY
      year:
        type: integer
        description: Year of the Boat
      make:
        type: string
        description: Make of the Boat
      model:
        type: string
        description: Model of the Boat
      lengthInInches:
        type: integer
        description: Length of the Boat in inches
      widthInInches:
        type: integer
        description: Width of the Boat in inches
      heightInInches:
        type: integer
        description: Height of the Boat in inches
      hasTrailer:
        type: boolean
        description: Does the boat have a trailer
      isRoadworthy:
        type: boolean
        description: Is the trailer roadworthy
        x-nullable: true
    required:
      - type
      - year
      - make
      - model
      - lengthInInches
      - widthInInches
      - heightInInches
      - hasTrailer
  CreateMobileHomeShipment:
    description: A mobile home shipment that the prime moves for a service member.
    properties:
      make:
        type: string
        description: Make of the Mobile Home
      model:
        type: string
        description: Model of the Mobile Home
      year:
        type: integer
        description: Year of the Mobile Home
      lengthInInches:
        type: integer
        description: Length of the Mobile Home in inches
      heightInInches:
        type: integer
        description: Height of the Mobile Home in inches
      widthInInches:
        type: integer
        description: Width of the Mobile Home in inches
    required:
      - make
      - model
      - year
      - lengthInInches
      - heightInInches
      - widthInInches
  RejectShipment:
    properties:
      rejectionReason:
        type: string
        example: MTO Shipment not good enough
    required:
      - rejectionReason
  RequestDiversion:
    properties:
      diversionReason:
        type: string
        example: Shipment route needs to change
    required:
      - diversionReason
  ApproveSITExtension:
    properties:
      approvedDays:
        description: Number of days approved for SIT extension
        type: integer
        example: 21
        minimum: 1
      requestReason:
        description: Reason from service counselor-provided picklist for SIT Duration Update
        example: 'AWAITING_COMPLETION_OF_RESIDENCE'
        type: string
        enum:
          - SERIOUS_ILLNESS_MEMBER
          - SERIOUS_ILLNESS_DEPENDENT
          - IMPENDING_ASSIGNEMENT
          - DIRECTED_TEMPORARY_DUTY
          - NONAVAILABILITY_OF_CIVILIAN_HOUSING
          - AWAITING_COMPLETION_OF_RESIDENCE
          - OTHER
      officeRemarks:
        description: Remarks from TOO about SIT approval
        type: string
        example: Approved for three weeks rather than requested 45 days
        x-nullable: true
    required:
      - approvedDays
  DenySITExtension:
    properties:
      officeRemarks:
        description: Remarks from TOO about SIT denial
        type: string
        example: Denied this extension as it does not match the criteria
        x-nullable: true
      convertToCustomerExpense:
        description: Whether or not to convert to members expense once SIT extension is denied.
        type: boolean
        example: false
    required:
      - officeRemarks
      - convertToCustomerExpense
  UpdateSITServiceItemCustomerExpense:
    properties:
      convertToCustomerExpense:
        example: true
        type: boolean
      customerExpenseReason:
        description: Reason the service item was rejected
        type: string
        example: Insufficent details provided
    required:
      - convertToCustomerExpense
      - customerExpenseReason
  CreateApprovedSITDurationUpdate:
    properties:
      requestReason:
        description: Reason from service counselor-provided picklist for SIT Duration Update
        example: 'AWAITING_COMPLETION_OF_RESIDENCE'
        type: string
        enum:
          - SERIOUS_ILLNESS_MEMBER
          - SERIOUS_ILLNESS_DEPENDENT
          - IMPENDING_ASSIGNEMENT
          - DIRECTED_TEMPORARY_DUTY
          - NONAVAILABILITY_OF_CIVILIAN_HOUSING
          - AWAITING_COMPLETION_OF_RESIDENCE
          - OTHER
      approvedDays:
        description: Number of days approved for SIT extension. This will match requested days saved to the SIT extension model.
        type: integer
        example: 21
      officeRemarks:
        description: Remarks from TOO about SIT Duration Update creation
        type: string
        example: Customer needs additional storage time as their new place of residence is not yet ready
        x-nullable: true
    required:
      - requestReason
      - approvedDays
  PatchMTOServiceItemStatusPayload:
    properties:
      status:
        description: Describes all statuses for a MTOServiceItem
        type: string
        enum:
          - SUBMITTED
          - APPROVED
          - REJECTED
      rejectionReason:
        description: Reason the service item was rejected
        type: string
        example: Insufficent details provided
        x-nullable: true
  MTOApprovalServiceItemCodes:
    description: MTO level service items to create when updating MTO status.
    properties:
      serviceCodeCS:
        example: true
        type: boolean
      serviceCodeMS:
        example: true
        type: boolean
    type: object
  TacValid:
    properties:
      isValid:
        example: true
        type: boolean
    required:
      - isValid
    type: object
  UpdatePaymentRequestStatusPayload:
    properties:
      rejectionReason:
        example: documentation was incomplete
        type: string
        x-nullable: true
      status:
        $ref: '#/definitions/PaymentRequestStatus'
      eTag:
        type: string
    type: object
  BulkAssignmentMoveIDs:
    type: array
    items:
      $ref: '#/definitions/BulkAssignmentMoveID'
  BulkAssignmentMoveID:
    type: string
    format: uuid
    example: c56a4180-65aa-42ec-a945-5fd21dec0538
  AvailableOfficeUsers:
    type: array
    items:
      $ref: '#/definitions/AvailableOfficeUser'
  AvailableOfficeUser:
    type: object
    properties:
      officeUserId:
        type: string
        format: uuid
        example: c56a4180-65aa-42ec-a945-5fd21dec0538
      lastName:
        type: string
      firstName:
        type: string
      hasSafetyPrivilege:
        type: boolean
      workload:
        type: integer
        x-omitempty: false
  BulkAssignmentData:
    type: object
    properties:
      availableOfficeUsers:
        $ref: '#/definitions/AvailableOfficeUsers'
      bulkAssignmentMoveIDs:
        $ref: '#/definitions/BulkAssignmentMoveIDs'
  BulkAssignmentSavePayload:
    type: object
    properties:
      userData:
        type: array
        items:
          $ref: '#/definitions/BulkAssignmentForUser'
      moveData:
        type: array
        items:
          $ref: '#/definitions/BulkAssignmentMoveData'
      queueType:
        type: string
        description: A string corresponding to the queue type
        enum:
          - COUNSELING
          - CLOSEOUT
          - TASK_ORDER
          - PAYMENT_REQUEST
          - DESTINATION_REQUESTS
  BulkAssignmentForUser:
    type: object
    properties:
      id:
        type: string
        format: uuid
      moveAssignments:
        type: integer
        x-omitempty: false
  BulkAssignmentMoveData:
    format: uuid
    type: string
  QueueMoves:
    type: array
    items:
      $ref: '#/definitions/QueueMove'
  QueueMove:
    type: object
    properties:
      id:
        type: string
        format: uuid
      customer:
        $ref: '#/definitions/Customer'
      status:
        $ref: '#/definitions/MoveStatus'
      locator:
        type: string
      submittedAt:
        format: date-time
        type: string
        x-nullable: true
      appearedInTooAt:
        format: date-time
        type: string
        x-nullable: true
      requestedMoveDate:
        format: date
        type: string
        x-nullable: true
      departmentIndicator:
        $ref: '#/definitions/DeptIndicator'
      shipmentsCount:
        type: integer
      originDutyLocation:
        $ref: 'definitions/DutyLocation.yaml'
      destinationDutyLocation:
        $ref: 'definitions/DutyLocation.yaml'
      originGBLOC:
        $ref: '#/definitions/GBLOC'
      ppmType:
        type: string
        enum: [FULL, PARTIAL]
        x-nullable: true
      closeoutInitiated:
        format: date-time
        type: string
        x-nullable: true
      closeoutLocation:
        type: string
        x-nullable: true
      orderType:
        type: string
        x-nullable: true
      lockedByOfficeUserID:
        type: string
        format: uuid
        x-nullable: true
      lockedByOfficeUser:
        $ref: '#/definitions/LockedOfficeUser'
        x-nullable: true
      lockExpiresAt:
        type: string
        format: date-time
        x-nullable: true
      ppmStatus:
        $ref: '#/definitions/PPMStatus'
        x-nullable: true
      counselingOffice:
        type: string
        x-nullable: true
      counselingOfficeID:
        type: string
        format: uuid
        x-nullable: true
      assignedTo:
        $ref: '#/definitions/AssignedOfficeUser'
        x-nullable: true
      availableOfficeUsers:
        $ref: '#/definitions/AvailableOfficeUsers'
      assignable:
        type: boolean
  QueueMovesResult:
    type: object
    properties:
      page:
        type: integer
      perPage:
        type: integer
      totalCount:
        type: integer
      queueMoves:
        $ref: '#/definitions/QueueMoves'
  ListPrimeMove:
    description: >
      An abbreviated definition for a move, without all the nested information (shipments, service items, etc). Used to
      fetch a list of moves more efficiently.
    type: object
    properties:
      id:
        example: 1f2270c7-7166-40ae-981e-b200ebdf3054
        format: uuid
        type: string
      moveCode:
        type: string
        example: 'HYXFJF'
        readOnly: true
      createdAt:
        format: date-time
        type: string
        readOnly: true
      orderID:
        example: c56a4180-65aa-42ec-a945-5fd21dec0538
        format: uuid
        type: string
      destinationGBLOC:
        example: 'AGFM'
        type: string
      destinationPostalCode:
        example: '90210'
        type: string
      referenceId:
        example: 1001-3456
        type: string
      availableToPrimeAt:
        format: date-time
        type: string
        x-nullable: true
        readOnly: true
      approvedAt:
        format: date-time
        type: string
        x-nullable: true
        readOnly: true
      updatedAt:
        format: date-time
        type: string
        readOnly: true
      ppmType:
        type: string
        enum:
          - FULL
          - PARTIAL
      eTag:
        type: string
        readOnly: true
      orderType:
        type: string
  ListPrimeMoves:
    type: array
    items:
      $ref: '#/definitions/ListPrimeMove'
  ListPrimeMovesResult:
    type: object
    properties:
      page:
        type: integer
      perPage:
        type: integer
      totalCount:
        type: integer
      queueMoves:
        $ref: '#/definitions/ListPrimeMoves'
  QueuePaymentRequest:
    type: object
    properties:
      id:
        type: string
        format: uuid
      moveID:
        type: string
        format: uuid
      customer:
        $ref: '#/definitions/Customer'
      status:
        $ref: '#/definitions/QueuePaymentRequestStatus'
      age:
        type: number
        format: double
        description: Days since the payment request has been requested.  Decimal representation will allow more accurate sorting.
      submittedAt:
        type: string
        format: date-time
      locator:
        type: string
      departmentIndicator:
        $ref: '#/definitions/DeptIndicator'
      originGBLOC:
        $ref: '#/definitions/GBLOC'
      originDutyLocation:
        $ref: 'definitions/DutyLocation.yaml'
      orderType:
        type: string
        x-nullable: true
      lockedByOfficeUserID:
        type: string
        format: uuid
        x-nullable: true
      lockExpiresAt:
        type: string
        format: date-time
        x-nullable: true
      assignedTo:
        $ref: '#/definitions/AssignedOfficeUser'
        x-nullable: true
      availableOfficeUsers:
        $ref: '#/definitions/AvailableOfficeUsers'
      assignable:
        type: boolean
      counselingOffice:
        type: string
        x-nullable: true
  QueuePaymentRequests:
    type: array
    items:
      $ref: '#/definitions/QueuePaymentRequest'
  QueuePaymentRequestsResult:
    type: object
    properties:
      page:
        type: integer
      perPage:
        type: integer
      totalCount:
        type: integer
      queuePaymentRequests:
        $ref: '#/definitions/QueuePaymentRequests'
  QueuePaymentRequestStatus:
    enum:
      - Payment requested
      - Reviewed
      - Rejected
      - Paid
    title: Queue Payment Request Status
    type: string
  SearchMoves:
    type: array
    items:
      $ref: '#/definitions/SearchMove'
  SearchMove:
    type: object
    properties:
      id:
        type: string
        format: uuid
      firstName:
        type: string
        example: John
        x-nullable: true
      lastName:
        type: string
        example: Doe
        x-nullable: true
      edipi:
        type: string
        example: 1234567890
        x-nullable: true
      paymentRequestCode:
        type: string
        example: 9551-6199-2
        x-nullable: true
      status:
        $ref: '#/definitions/MoveStatus'
      locator:
        type: string
      branch:
        type: string
      shipmentsCount:
        type: integer
      originDutyLocationPostalCode:
        format: zip
        type: string
        title: ZIP
        example: '90210'
        pattern: ^(\d{5})$
      destinationPostalCode:
        format: zip
        type: string
        title: ZIP
        example: '90210'
        pattern: ^(\d{5})$
      requestedPickupDate:
        type: string
        format: date
        x-nullable: true
      orderType:
        type: string
      requestedDeliveryDate:
        type: string
        format: date
        x-nullable: true
      originGBLOC:
        $ref: '#/definitions/GBLOC'
      destinationGBLOC:
        $ref: '#/definitions/GBLOC'
      lockedByOfficeUserID:
        type: string
        format: uuid
        x-nullable: true
      lockExpiresAt:
        type: string
        format: date-time
        x-nullable: true
      emplid:
        type: string
        x-nullable: true
  SearchMovesResult:
    type: object
    properties:
      page:
        type: integer
      perPage:
        type: integer
      totalCount:
        type: integer
      searchMoves:
        $ref: '#/definitions/SearchMoves'
  GBLOC:
    type: string
    enum:
      - AGFM
      - APAT
      - BGAC
      - BGNC
      - BKAS
      - CFMQ
      - CLPK
      - CNNQ
      - DMAT
      - GSAT
      - HAFC
      - HBAT
      - JEAT
      - JENQ
      - KKFA
      - LHNQ
      - LKNQ
      - MAPK
      - MAPS
      - MBFL
      - MLNQ
      - XXXX
  CreateCustomerSupportRemark:
    type: object
    description: >-
      A text remark written by an customer support user that is associated with a specific
      move.
    required:
      - content
      - officeUserID
    properties:
      content:
        example: This is a remark about a move.
        type: string
      officeUserID:
        example: 1f2270c7-7166-40ae-981e-b200ebdf3054
        format: uuid
        type: string
  UpdateCustomerSupportRemarkPayload:
    type: object
    description: >-
      A text remark update to an existing remark created by the current active user (the CSR).
    required:
      - content
    properties:
      content:
        example: This is a remark about a move.
        type: string
  EvaluationReportType:
    type: string
    enum:
      - SHIPMENT
      - COUNSELING
  EvaluationReportInspectionType:
    type: string
    enum:
      - DATA_REVIEW
      - PHYSICAL
      - VIRTUAL
    x-nullable: true
  EvaluationReportLocation:
    type: string
    enum:
      - ORIGIN
      - DESTINATION
      - OTHER
    x-nullable: true
  EvaluationReportOfficeUser:
    type: object
    readOnly: true
    description: The authoring office user for an evaluation report
    properties:
      id:
        example: 1f2270c7-7166-40ae-981e-b200ebdf3054
        format: uuid
        type: string
      firstName:
        type: string
      lastName:
        type: string
      email:
        type: string
        format: x-email
        pattern: '^[a-zA-Z0-9._%+-]+@[a-zA-Z0-9.-]+\.[a-zA-Z]{2,}$'
      phone:
        type: string
        format: telephone
        pattern: '^[2-9]\d{2}-\d{3}-\d{4}$'
  EvaluationReportList:
    type: array
    items:
      $ref: '#/definitions/EvaluationReport'
  EvaluationReport:
    type: object
    description: An evaluation report
    properties:
      id:
        example: 1f2270c7-7166-40ae-981e-b200ebdf3054
        format: uuid
        type: string
        readOnly: true
      moveID:
        example: 1f2270c7-7166-40ae-981e-b200ebdf3054
        format: uuid
        type: string
        readOnly: true
      shipmentID:
        example: 1f2270c7-7166-40ae-981e-b200ebdf3054
        format: uuid
        type: string
        x-nullable: true
        readOnly: true
      type:
        $ref: '#/definitions/EvaluationReportType'
      inspectionType:
        $ref: '#/definitions/EvaluationReportInspectionType'
        x-nullable: true
      inspectionDate:
        type: string
        format: date
        x-nullable: true
      officeUser:
        $ref: '#/definitions/EvaluationReportOfficeUser'
      location:
        $ref: '#/definitions/EvaluationReportLocation'
        x-nullable: true
      reportViolations:
        $ref: '#/definitions/ReportViolations'
        x-nullable: true
      gsrAppeals:
        $ref: '#/definitions/GSRAppeals'
        x-nullable: true
      locationDescription:
        type: string
        example: 'Route 66 at crash inspection site 3'
        x-nullable: true
      observedShipmentDeliveryDate:
        type: string
        format: date
        x-nullable: true
      observedShipmentPhysicalPickupDate:
        type: string
        format: date
        x-nullable: true
      timeDepart:
        type: string
        x-nullable: true
        pattern: '^(0[0-9]|1[0-9]|2[0-3]):[0-5][0-9]$'
        example: '14:30'
      evalStart:
        type: string
        x-nullable: true
        pattern: '^(0[0-9]|1[0-9]|2[0-3]):[0-5][0-9]$'
        example: '15:00'
      evalEnd:
        type: string
        x-nullable: true
        pattern: '^(0[0-9]|1[0-9]|2[0-3]):[0-5][0-9]$'
        example: '18:00'
      violationsObserved:
        type: boolean
        x-nullable: true
      remarks:
        type: string
        x-nullable: true
      seriousIncident:
        type: boolean
        x-nullable: true
      seriousIncidentDesc:
        type: string
        x-nullable: true
      observedClaimsResponseDate:
        type: string
        format: date
        x-nullable: true
      observedPickupDate:
        type: string
        format: date
        x-nullable: true
      observedPickupSpreadStartDate:
        type: string
        format: date
        x-nullable: true
      observedPickupSpreadEndDate:
        type: string
        format: date
        x-nullable: true
      observedDeliveryDate:
        type: string
        format: date
        x-nullable: true
      moveReferenceID:
        type: string
        x-nullable: true
        readOnly: true
      eTag:
        type: string
      submittedAt:
        type: string
        format: date-time
        x-nullable: true
      createdAt:
        type: string
        format: date-time
        readOnly: true
      updatedAt:
        type: string
        format: date-time
        readOnly: true
  CreateEvaluationReport:
    type: object
    description: Minimal set of info needed to create a shipment evaluation report, which is just a shipment ID.
    properties:
      shipmentID:
        description: The shipment ID of the shipment to be evaluated in the report
        example: 01b9671e-b268-4906-967b-ba661a1d3933
        format: uuid
        type: string
  CreateAppeal:
    type: object
    description: Appeal status and remarks left for a violation, created by a GSR user.
    properties:
      remarks:
        description: Remarks left by the GSR user
        example: These are my violation appeal remarks
        type: string
      appealStatus:
        description: The status of the appeal set by the GSR user
        example: These are my violation appeal remarks
        type: string
        enum: [sustained, rejected]
  PWSViolation:
    type: object
    description: A PWS violation for an evaluation report
    readOnly: true
    properties:
      id:
        example: 1f2270c7-7166-40ae-981e-b200ebdf3054
        format: uuid
        type: string
      displayOrder:
        example: 3
        type: integer
      paragraphNumber:
        example: 1.2.3.4.5
        type: string
      title:
        example: Customer Support
        type: string
      category:
        example: Pre-Move Services
        type: string
      subCategory:
        example: Weight Estimate
        type: string
      requirementSummary:
        example: Provide a single point of contact (POC)
        type: string
      requirementStatement:
        example: The contractor shall prepare and load property going into NTS in containers at residence for shipment to NTS.
        type: string
      isKpi:
        example: false
        type: boolean
      additionalDataElem:
        example: QAE Observed Delivery Date
        type: string
  PWSViolations:
    type: array
    items:
      $ref: '#/definitions/PWSViolation'
  AssociateReportViolations:
    type: object
    description: A list of PWS violation string ids to associate with an evaluation report
    properties:
      violations:
        type: array
        items:
          type: string
          format: uuid
  ReportViolation:
    type: object
    description: An object associating violations to evaluation reports
    properties:
      id:
        example: 1f2270c7-7166-40ae-981e-b200ebdf3054
        format: uuid
        type: string
      reportID:
        example: 1f2270c7-7166-40ae-981e-b200ebdf3054
        format: uuid
        type: string
      violationID:
        example: 1f2270c7-7166-40ae-981e-b200ebdf3054
        format: uuid
        type: string
      violation:
        $ref: '#/definitions/PWSViolation'
      gsrAppeals:
        $ref: '#/definitions/GSRAppeals'
        x-nullable: true
  ReportViolations:
    type: array
    items:
      $ref: '#/definitions/ReportViolation'
  GSRAppealStatusType:
    type: string
    enum:
      - SUSTAINED
      - REJECTED
  GSRAppeals:
    type: array
    items:
      $ref: '#/definitions/GSRAppeal'
  GSRAppeal:
    type: object
    description: An object associating appeals on violations and serious incidents
    properties:
      id:
        example: 1f2270c7-7166-40ae-981e-b200ebdf3054
        format: uuid
        type: string
      reportID:
        example: 1f2270c7-7166-40ae-981e-b200ebdf3054
        format: uuid
        type: string
      violationID:
        example: 1f2270c7-7166-40ae-981e-b200ebdf3054
        format: uuid
        type: string
      officeUserID:
        example: 1f2270c7-7166-40ae-981e-b200ebdf3054
        format: uuid
        type: string
      officeUser:
        $ref: '#/definitions/EvaluationReportOfficeUser'
      isSeriousIncident:
        type: boolean
        example: false
      appealStatus:
        $ref: '#/definitions/GSRAppealStatusType'
      remarks:
        type: string
        example: Office user remarks
      createdAt:
        type: string
        format: date-time
        readOnly: true
  TransportationOffices:
    type: array
    items:
      $ref: 'definitions/TransportationOffice.yaml'
  VLocations:
    type: array
    items:
      $ref: 'definitions/VLocation.yaml'
  ReServiceItems:
    type: array
    items:
      $ref: 'definitions/ReServiceItem.yaml'
  GBLOCs:
    type: array
    items:
      type: string
  CounselingOffices:
    type: array
    items:
      $ref: '#/definitions/CounselingOffice'
  CounselingOffice:
    type: object
    properties:
      id:
        type: string
        format: uuid
        example: c56a4180-65aa-42ec-a945-5fd21dec0538
      name:
        type: string
        example: Fort Bragg North Station
    required:
      - id
      - name
  MovePayload:
    type: object
    properties:
      id:
        type: string
        format: uuid
        example: c56a4180-65aa-42ec-a945-5fd21dec0538
      orders_id:
        type: string
        format: uuid
        example: c56a4180-65aa-42ec-a945-5fd21dec0538
      service_member_id:
        type: string
        format: uuid
        example: c56a4180-65aa-42ec-a945-5fd21dec0538
        readOnly: true
      locator:
        type: string
        example: '12432'
      status:
        $ref: '#/definitions/MoveStatus'
      created_at:
        type: string
        format: date-time
      updated_at:
        type: string
        format: date-time
      submitted_at:
        type: string
        format: date-time
        x-nullable: true
      mto_shipments:
        $ref: '#/definitions/MTOShipments'
      closeout_office:
        $ref: '#/definitions/TransportationOffice'
      cancel_reason:
        type: string
        example: Change of orders
        x-nullable: true
      eTag:
        type: string
      primeCounselingCompletedAt:
        format: date-time
        type: string
        readOnly: true
      additionalDocuments:
        $ref: 'definitions/Document.yaml'
    required:
      - id
      - orders_id
      - locator
      - created_at
      - updated_at
      - eTag
  IsDateWeekendHolidayInfo:
    type: object
    properties:
      country_code:
        type: string
      country_name:
        type: string
      date:
        type: string
        format: date
        example: '2018-09-25'
      is_weekend:
        type: boolean
      is_holiday:
        type: boolean
      details:
        type: string
    required:
      - country_code
      - country_name
      - date
      - is_weekend
      - is_holiday
  AssignOfficeUserBody:
    type: object
    properties:
      officeUserId:
        type: string
        format: uuid
      queueType:
        type: string
    required:
      - officeUserId
      - queueType
  AssignedOfficeUser:
    type: object
    properties:
      officeUserId:
        type: string
        format: uuid
        example: c56a4180-65aa-42ec-a945-5fd21dec0538
      firstName:
        type: string
      lastName:
        type: string
responses:
  InvalidRequest:
    description: The request payload is invalid
    schema:
      $ref: '#/definitions/Error'
  NotFound:
    description: The requested resource wasn't found
    schema:
      $ref: '#/definitions/Error'
  Conflict:
    description: Conflict error
    schema:
      $ref: '#/definitions/Error'
  PermissionDenied:
    description: The request was denied
    schema:
      $ref: '#/definitions/Error'
  ServerError:
    description: A server error occurred
    schema:
      $ref: '#/definitions/Error'
  PreconditionFailed:
    description: Precondition failed
    schema:
      $ref: '#/definitions/Error'
  UnprocessableEntity:
    description: The payload was unprocessable.
    schema:
      $ref: '#/definitions/ValidationError'<|MERGE_RESOLUTION|>--- conflicted
+++ resolved
@@ -7229,7 +7229,6 @@
         format: cents
         x-nullable: true
         x-omitempty: false
-<<<<<<< HEAD
       paidWithGTCC:
         description: Indicates if the service member used their government issued card to pay for the expense
         type: boolean
@@ -7240,7 +7239,6 @@
         type: boolean
         x-nullable: true
         x-omitempty: false
-=======
       weightShipped:
         description: The total weight shipped for a small package
         type: integer
@@ -7263,7 +7261,6 @@
         description: A brief description of the pro-gear
         type: string
         x-nullable: true
->>>>>>> f53bdcc0
   UpdateProGearWeightTicket:
     type: object
     properties:
