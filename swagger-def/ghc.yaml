swagger: '2.0'
info:
  contact:
    email: milmove-developers@caci.com
  description:
    $ref: info/ghc_description.md
  license:
    name: MIT
    url: 'https://opensource.org/licenses/MIT'
  title: MilMove GHC API
  version: 0.0.1
basePath: /ghc/v1
schemes:
  - http
tags:
  - name: queues
  - name: move
  - $ref: 'tags/order.yaml'
  - name: moveTaskOrder
  - name: customer
  - name: mtoServiceItem
  - name: mtoShipment
  - name: shipment
  - name: mtoAgent
  - name: paymentServiceItem
  - name: ppm
  - name: tac
  - name: transportationOffice
paths:
  /open/requested-office-users:
      post:
        consumes:
          - application/json
        produces:
          - application/json
        summary: Create an Office User
        description: >
          This endpoint is publicly accessible as it is utilized for individuals who do not have an office account to request the creation of an office account.

          Request the creation of an office user. An administrator will need to approve them after creation. Note on requirements:
          An identification method must be present. The following 2 fields have an "OR" requirement.
          - edipi
          - other_unique_id
          One of these two fields MUST be present to serve as identification for the office user being created. This logic is handled at the application level.
        operationId: createRequestedOfficeUser
        tags:
          - Office users
        parameters:
          - in: body
            name: officeUser
            description: Office User information
            schema:
              $ref: '#/definitions/OfficeUserCreate'
        responses:
          '201':
            description: successfully requested the creation of provided office user
            schema:
              $ref: '#/definitions/OfficeUser'
          '422':
            description: validation error
            schema:
              $ref: '#/definitions/ValidationError'
          '500':
            description: internal server error
  "/customer":
    post:
      summary: Creates a customer with Okta option
      description: Creates a customer with option to create an Okta profile account
      operationId: createCustomerWithOktaOption
      tags:
        - customer
      consumes:
        - application/json
      produces:
        - application/json
      parameters:
        - in: body
          name: body
          required: true
          schema:
            $ref: "#/definitions/CreateCustomerPayload"
      responses:
        "200":
          description: successfully created the customer
          schema:
            $ref: "#/definitions/CreatedCustomer"
        "400":
          $ref: "#/responses/InvalidRequest"
        "401":
          $ref: "#/responses/PermissionDenied"
        "403":
          $ref: "#/responses/PermissionDenied"
        "404":
          $ref: "#/responses/NotFound"
        "412":
          $ref: "#/responses/PreconditionFailed"
        "422":
          $ref: "#/responses/UnprocessableEntity"
        "500":
          $ref: "#/responses/ServerError"
  "/customer/{customerID}":
    parameters:
      - description: ID of customer to use
        in: path
        name: customerID
        required: true
        type: string
        format: uuid
    get:
      produces:
        - application/json
      parameters: []
      responses:
        '200':
          description: Successfully retrieved information on an individual customer
          schema:
            $ref: '#/definitions/Customer'
        '400':
          $ref: '#/responses/InvalidRequest'
        '401':
          $ref: '#/responses/PermissionDenied'
        '403':
          $ref: '#/responses/PermissionDenied'
        '404':
          $ref: '#/responses/NotFound'
        '500':
          $ref: '#/responses/ServerError'
      tags:
        - customer
      description: Returns a given customer
      operationId: getCustomer
      summary: Returns a given customer
    patch:
      summary: Updates customer info
      description: Updates customer info by ID
      operationId: updateCustomer
      tags:
        - customer
      consumes:
        - application/json
      produces:
        - application/json
      parameters:
        - in: body
          name: body
          required: true
          schema:
            $ref: '#/definitions/UpdateCustomerPayload'
        - in: header
          name: If-Match
          type: string
          required: true
      responses:
        '200':
          description: updated instance of orders
          schema:
            $ref: '#/definitions/Customer'
        '400':
          $ref: '#/responses/InvalidRequest'
        '401':
          $ref: '#/responses/PermissionDenied'
        '403':
          $ref: '#/responses/PermissionDenied'
        '404':
          $ref: '#/responses/NotFound'
        '412':
          $ref: '#/responses/PreconditionFailed'
        '422':
          $ref: '#/responses/UnprocessableEntity'
        '500':
          $ref: '#/responses/ServerError'
      x-permissions:
        - update.customer
  '/move/{locator}':
    parameters:
      - description: Code used to identify a move in the system
        in: path
        name: locator
        required: true
        type: string
    get:
      produces:
        - application/json
      parameters: []
      responses:
        '200':
          description: Successfully retrieved the individual move
          schema:
            $ref: '#/definitions/Move'
        '400':
          $ref: '#/responses/InvalidRequest'
        '401':
          $ref: '#/responses/PermissionDenied'
        '403':
          $ref: '#/responses/PermissionDenied'
        '404':
          $ref: '#/responses/NotFound'
        '500':
          $ref: '#/responses/ServerError'
      tags:
        - move
      description: Returns a given move for a unique alphanumeric locator string
      summary: Returns a given move
      operationId: getMove
  '/move/{locator}/history':
    parameters:
      - description: Code used to identify a move in the system
        in: path
        name: locator
        required: true
        type: string
    get:
      produces:
        - application/json
      parameters:
        - in: query
          name: page
          type: integer
          description: requested page of results
        - in: query
          name: perPage
          type: integer
          description: results per page
      responses:
        '200':
          description: Successfully retrieved the individual move history
          schema:
            $ref: '#/definitions/MoveHistoryResult'
        '400':
          $ref: '#/responses/InvalidRequest'
        '401':
          $ref: '#/responses/PermissionDenied'
        '403':
          $ref: '#/responses/PermissionDenied'
        '404':
          $ref: '#/responses/NotFound'
        '500':
          $ref: '#/responses/ServerError'
      tags:
        - move
      description: Returns the history for a given move for a unique alphanumeric locator string
      summary: Returns the history of an identified move
      operationId: getMoveHistory
  '/moves/{moveID}/shipment-evaluation-reports-list':
    parameters:
      - description: Code used to identify a move in the system
        in: path
        name: moveID
        required: true
        type: string
        format: uuid
    get:
      produces:
        - application/json
      responses:
        '200':
          description: Successfully retrieved the move's evaluation reports
          schema:
            $ref: '#/definitions/EvaluationReportList'
        '400':
          $ref: '#/responses/InvalidRequest'
        '401':
          $ref: '#/responses/PermissionDenied'
        '403':
          $ref: '#/responses/PermissionDenied'
        '404':
          $ref: '#/responses/NotFound'
        '500':
          $ref: '#/responses/ServerError'
      tags:
        - move
      description: Returns shipment evaluation reports for the specified move that are visible to the current office user
      summary: Returns shipment evaluation reports for the specified move that are visible to the current office user
      operationId: getMoveShipmentEvaluationReportsList
  '/moves/{moveID}/counseling-evaluation-reports-list':
    parameters:
      - description: Code used to identify a move in the system
        in: path
        name: moveID
        required: true
        type: string
        format: uuid
    get:
      produces:
        - application/json
      responses:
        '200':
          description: Successfully retrieved the move's evaluation reports
          schema:
            $ref: '#/definitions/EvaluationReportList'
        '400':
          $ref: '#/responses/InvalidRequest'
        '401':
          $ref: '#/responses/PermissionDenied'
        '403':
          $ref: '#/responses/PermissionDenied'
        '404':
          $ref: '#/responses/NotFound'
        '500':
          $ref: '#/responses/ServerError'
      tags:
        - move
      description: Returns counseling evaluation reports for the specified move that are visible to the current office user
      summary: Returns counseling evaluation reports for the specified move that are visible to the current office user
      operationId: getMoveCounselingEvaluationReportsList
  '/counseling/orders/{orderID}':
    parameters:
      - description: ID of order to update
        in: path
        name: orderID
        required: true
        type: string
        format: uuid
    patch:
      summary: Updates an order (performed by a services counselor)
      description: All fields sent in this request will be set on the order referenced
      operationId: counselingUpdateOrder
      tags:
        - order
      consumes:
        - application/json
      produces:
        - application/json
      parameters:
        - in: body
          name: body
          required: true
          schema:
            $ref: '#/definitions/CounselingUpdateOrderPayload'
        - in: header
          name: If-Match
          type: string
          required: true
      responses:
        '200':
          description: updated instance of orders
          schema:
            $ref: '#/definitions/Order'
        '403':
          $ref: '#/responses/PermissionDenied'
        '404':
          $ref: '#/responses/NotFound'
        '412':
          $ref: '#/responses/PreconditionFailed'
        '422':
          $ref: '#/responses/UnprocessableEntity'
        '500':
          $ref: '#/responses/ServerError'
  '/orders':
    post:
      summary: Creates an orders model for a logged-in user
      description: Creates an instance of orders tied to a service member, which allow for creation of a move and an entitlement. Orders are required before the creation of a move
      operationId: createOrder
      tags:
        - order
      consumes:
        - application/json
      produces:
        - application/json
      parameters:
        - in: body
          name: createOrders
          schema:
            $ref: '#/definitions/CreateOrders'
      responses:
        '200':
          description: created instance of orders
          schema:
            $ref: '#/definitions/Order'
        '400':
          description: invalid request
        '401':
          description: request requires user authentication
        '403':
          description: user is not authorized
        '422':
          $ref: '#/responses/UnprocessableEntity'
        '500':
          description: internal server error
  '/orders/{orderID}':
    parameters:
      - description: ID of order to use
        in: path
        name: orderID
        required: true
        type: string
        format: uuid
    patch:
      summary: Updates an order
      description: All fields sent in this request will be set on the order referenced
      operationId: updateOrder
      tags:
        - order
      consumes:
        - application/json
      produces:
        - application/json
      parameters:
        - in: body
          name: body
          required: true
          schema:
            $ref: '#/definitions/UpdateOrderPayload'
        - in: header
          name: If-Match
          type: string
          required: true
      responses:
        '200':
          description: updated instance of orders
          schema:
            $ref: '#/definitions/Order'
        '400':
          $ref: '#/responses/InvalidRequest'
        '403':
          $ref: '#/responses/PermissionDenied'
        '404':
          $ref: '#/responses/NotFound'
        '409':
          $ref: '#/responses/Conflict'
        '412':
          $ref: '#/responses/PreconditionFailed'
        '422':
          $ref: '#/responses/UnprocessableEntity'
        '500':
          $ref: '#/responses/ServerError'
      x-permissions:
        - update.orders
    get:
      produces:
        - application/json
      parameters: []
      responses:
        '200':
          description: Successfully retrieved order
          schema:
            $ref: '#/definitions/Order'
        '400':
          $ref: '#/responses/InvalidRequest'
        '401':
          $ref: '#/responses/PermissionDenied'
        '403':
          $ref: '#/responses/PermissionDenied'
        '404':
          $ref: '#/responses/NotFound'
        '500':
          $ref: '#/responses/ServerError'
      tags:
        - order
      description: Gets an order
      operationId: getOrder
      summary: Gets an order by ID
  '/orders/{orderID}/allowances':
    parameters:
      - description: ID of order to use
        in: path
        name: orderID
        required: true
        type: string
        format: uuid
    patch:
      summary: Updates an allowance (Orders with Entitlements)
      description: All fields sent in this request will be set on the order referenced
      operationId: updateAllowance
      tags:
        - order
      consumes:
        - application/json
      produces:
        - application/json
      parameters:
        - in: body
          name: body
          required: true
          schema:
            $ref: '#/definitions/UpdateAllowancePayload'
        - in: header
          name: If-Match
          type: string
          required: true
      responses:
        '200':
          description: updated instance of allowance
          schema:
            $ref: '#/definitions/Order'
        '403':
          $ref: '#/responses/PermissionDenied'
        '404':
          $ref: '#/responses/NotFound'
        '412':
          $ref: '#/responses/PreconditionFailed'
        '422':
          $ref: '#/responses/UnprocessableEntity'
        '500':
          $ref: '#/responses/ServerError'
      x-permissions:
        - update.allowances
  '/orders/{orderID}/acknowledge-excess-weight-risk':
    parameters:
      - description: ID of order to use
        in: path
        name: orderID
        required: true
        type: string
        format: uuid
    post:
      summary: Saves the date and time a TOO acknowledged the excess weight risk by dismissing the alert
      description: Saves the date and time a TOO acknowledged the excess weight risk by dismissing the alert
      operationId: acknowledgeExcessWeightRisk
      tags:
        - order
      consumes:
        - application/json
      produces:
        - application/json
      parameters:
        - in: header
          name: If-Match
          type: string
          required: true
      responses:
        '200':
          description: updated Move
          schema:
            $ref: '#/definitions/Move'
        '403':
          $ref: '#/responses/PermissionDenied'
        '404':
          $ref: '#/responses/NotFound'
        '412':
          $ref: '#/responses/PreconditionFailed'
        '422':
          $ref: '#/responses/UnprocessableEntity'
        '500':
          $ref: '#/responses/ServerError'
      x-permissions:
        - update.excessWeightRisk
  '/orders/{orderID}/update-billable-weight':
    parameters:
      - description: ID of order to use
        in: path
        name: orderID
        required: true
        type: string
        format: uuid
    patch:
      summary: Updates the max billable weight
      description: Updates the DBAuthorizedWeight attribute for the Order Entitlements=
      operationId: updateBillableWeight
      tags:
        - order
      consumes:
        - application/json
      produces:
        - application/json
      parameters:
        - in: body
          name: body
          required: true
          schema:
            $ref: '#/definitions/UpdateBillableWeightPayload'
        - in: header
          name: If-Match
          type: string
          required: true
      responses:
        '200':
          description: updated Order
          schema:
            $ref: '#/definitions/Order'
        '403':
          $ref: '#/responses/PermissionDenied'
        '404':
          $ref: '#/responses/NotFound'
        '412':
          $ref: '#/responses/PreconditionFailed'
        '422':
          $ref: '#/responses/UnprocessableEntity'
        '500':
          $ref: '#/responses/ServerError'
      x-permissions:
        - update.billableWeight
  '/orders/{orderID}/update-max-billable-weight/tio':
    parameters:
      - description: ID of order to use
        in: path
        name: orderID
        required: true
        type: string
        format: uuid
    patch:
      summary: Updates the max billable weight with TIO remarks
      description: Updates the DBAuthorizedWeight attribute for the Order Entitlements and move TIO remarks
      operationId: updateMaxBillableWeightAsTIO
      tags:
        - order
      consumes:
        - application/json
      produces:
        - application/json
      parameters:
        - in: body
          name: body
          required: true
          schema:
            $ref: '#/definitions/UpdateMaxBillableWeightAsTIOPayload'
        - $ref: 'parameters/ifMatch.yaml'
      responses:
        '200':
          description: updated Order
          schema:
            $ref: '#/definitions/Order'
        '403':
          $ref: '#/responses/PermissionDenied'
        '404':
          $ref: '#/responses/NotFound'
        '412':
          $ref: '#/responses/PreconditionFailed'
        '422':
          $ref: '#/responses/UnprocessableEntity'
        '500':
          $ref: '#/responses/ServerError'
      x-permissions:
        - update.maxBillableWeight
  '/counseling/orders/{orderID}/allowances':
    parameters:
      - description: ID of order to use
        in: path
        name: orderID
        required: true
        type: string
        format: uuid
    patch:
      summary: Updates an allowance (Orders with Entitlements)
      description: All fields sent in this request will be set on the order referenced
      operationId: counselingUpdateAllowance
      tags:
        - order
      consumes:
        - application/json
      produces:
        - application/json
      parameters:
        - in: body
          name: body
          required: true
          schema:
            $ref: '#/definitions/CounselingUpdateAllowancePayload'
        - in: header
          name: If-Match
          type: string
          required: true
      responses:
        '200':
          description: updated instance of allowance
          schema:
            $ref: '#/definitions/Order'
        '403':
          $ref: '#/responses/PermissionDenied'
        '404':
          $ref: '#/responses/NotFound'
        '412':
          $ref: '#/responses/PreconditionFailed'
        '422':
          $ref: '#/responses/UnprocessableEntity'
        '500':
          $ref: '#/responses/ServerError'
  '/move-task-orders/{moveTaskOrderID}':
    parameters:
      - description: ID of move to use
        in: path
        name: moveTaskOrderID
        required: true
        type: string
    get:
      produces:
        - application/json
      parameters: []
      responses:
        '200':
          description: Successfully retrieved move task order
          schema:
            $ref: '#/definitions/MoveTaskOrder'
        '400':
          $ref: '#/responses/InvalidRequest'
        '401':
          $ref: '#/responses/PermissionDenied'
        '403':
          $ref: '#/responses/PermissionDenied'
        '404':
          $ref: '#/responses/NotFound'
        '500':
          $ref: '#/responses/ServerError'
      tags:
        - moveTaskOrder
      description: Gets a move
      operationId: getMoveTaskOrder
      summary: Gets a move by ID
  '/move_task_orders/{moveTaskOrderID}/mto_service_items':
    parameters:
      - description: ID of move for mto service item to use
        in: path
        name: moveTaskOrderID
        required: true
        format: uuid
        type: string
    get:
      produces:
        - application/json
      parameters: []
      responses:
        '200':
          description: Successfully retrieved all line items for a move task order
          schema:
            $ref: 'definitions/MTOServiceItems.yaml'
        '404':
          $ref: '#/responses/NotFound'
        '422':
          $ref: '#/responses/UnprocessableEntity'
        '500':
          $ref: '#/responses/ServerError'
      tags:
        - mtoServiceItem
      description: Gets all line items for a move
      operationId: listMTOServiceItems
      summary: Gets all line items for a move
  '/mto-shipments':
    post:
      summary: createMTOShipment
      description: |
        Creates a MTO shipment for the specified Move Task Order.
        Required fields include:
        * Shipment Type
        * Customer requested pick-up date
        * Pick-up Address
        * Delivery Address
        * Releasing / Receiving agents
        Optional fields include:
        * Delivery Address Type
        * Customer Remarks
        * Releasing / Receiving agents
        * An array of optional accessorial service item codes
      consumes:
        - application/json
      produces:
        - application/json
      operationId: createMTOShipment
      tags:
        - mtoShipment
      parameters:
        - in: body
          name: body
          schema:
            $ref: '#/definitions/CreateMTOShipment'
      responses:
        '200':
          description: Successfully created a MTO shipment.
          schema:
            $ref: 'definitions/MTOShipment.yaml'
        '400':
          $ref: '#/responses/InvalidRequest'
        '404':
          $ref: '#/responses/NotFound'
        '422':
          $ref: '#/responses/UnprocessableEntity'
        '500':
          $ref: '#/responses/ServerError'
  '/move_task_orders/{moveTaskOrderID}/mto_shipments':
    parameters:
      - description: ID of move task order for mto shipment to use
        in: path
        name: moveTaskOrderID
        required: true
        format: uuid
        type: string
    get:
      produces:
        - application/json
      parameters: []
      responses:
        '200':
          description: Successfully retrieved all mto shipments for a move task order
          schema:
            $ref: '#/definitions/MTOShipments'
        '403':
          $ref: '#/responses/PermissionDenied'
        '404':
          $ref: '#/responses/NotFound'
        '422':
          $ref: '#/responses/UnprocessableEntity'
        '500':
          $ref: '#/responses/ServerError'
      tags:
        - mtoShipment
      description: Gets all shipments for a move task order
      operationId: listMTOShipments
      summary: Gets all shipments for a move task order
  '/shipments/{shipmentID}':
    get:
      summary: fetches a shipment by ID
      description: fetches a shipment by ID
      operationId: getShipment
      tags:
        - mtoShipment
      produces:
        - application/json
      parameters:
        - description: ID of the shipment to be fetched
          in: path
          name: shipmentID
          required: true
          format: uuid
          type: string
      responses:
        '200':
          description: Successfully fetched the shipment
          schema:
            $ref: '#/definitions/MTOShipment'
        '400':
          $ref: '#/responses/InvalidRequest'
        '403':
          $ref: '#/responses/PermissionDenied'
        '404':
          $ref: '#/responses/NotFound'
        '422':
          $ref: '#/responses/UnprocessableEntity'
        '500':
          $ref: '#/responses/ServerError'
    delete:
      summary: Soft deletes a shipment by ID
      description: Soft deletes a shipment by ID
      operationId: deleteShipment
      tags:
        - shipment
      produces:
        - application/json
      parameters:
        - description: ID of the shipment to be deleted
          in: path
          name: shipmentID
          required: true
          format: uuid
          type: string
      responses:
        '204':
          description: Successfully soft deleted the shipment
        '400':
          $ref: '#/responses/InvalidRequest'
        '403':
          $ref: '#/responses/PermissionDenied'
        '404':
          $ref: '#/responses/NotFound'
        '409':
          $ref: '#/responses/Conflict'
        '422':
          $ref: '#/responses/UnprocessableEntity'
        '500':
          $ref: '#/responses/ServerError'
  '/move_task_orders/{moveTaskOrderID}/mto_shipments/{shipmentID}':
    patch:
      summary: updateMTOShipment
      description: |
        Updates a specified MTO shipment.
        Required fields include:
        * MTO Shipment ID required in path
        * If-Match required in headers
        * No fields required in body
        Optional fields include:
        * New shipment status type
        * Shipment Type
        * Customer requested pick-up date
        * Pick-up Address
        * Delivery Address
        * Secondary Pick-up Address
        * SecondaryDelivery Address
        * Delivery Address Type
        * Customer Remarks
        * Counselor Remarks
        * Releasing / Receiving agents
        * Actual Pro Gear Weight
        * Actual Spouse Pro Gear Weight
      consumes:
        - application/json
      produces:
        - application/json
      operationId: updateMTOShipment
      tags:
        - mtoShipment
      parameters:
        - in: path
          name: moveTaskOrderID
          required: true
          format: uuid
          type: string
          description: ID of move task order for mto shipment to use
        - in: path
          name: shipmentID
          type: string
          format: uuid
          required: true
          description: UUID of the MTO Shipment to update
        - in: header
          name: If-Match
          type: string
          required: true
          description: >
            Optimistic locking is implemented via the `If-Match` header. If the ETag header does not match
            the value of the resource on the server, the server rejects the change with a `412 Precondition Failed` error.
        - in: body
          name: body
          schema:
            $ref: '#/definitions/UpdateShipment'
      responses:
        '200':
          description: Successfully updated the specified MTO shipment.
          schema:
            $ref: 'definitions/MTOShipment.yaml'
        '400':
          $ref: '#/responses/InvalidRequest'
        '401':
          $ref: '#/responses/PermissionDenied'
        '403':
          $ref: '#/responses/PermissionDenied'
        '404':
          $ref: '#/responses/NotFound'
        '412':
          $ref: '#/responses/PreconditionFailed'
        '422':
          $ref: '#/responses/UnprocessableEntity'
        '500':
          $ref: '#/responses/ServerError'
  '/shipments/{shipmentID}/approve':
    parameters:
      - description: ID of the shipment
        in: path
        name: shipmentID
        required: true
        format: uuid
        type: string
    post:
      consumes:
        - application/json
      produces:
        - application/json
      parameters:
        - in: header
          name: If-Match
          type: string
          required: true
      responses:
        '200':
          description: Successfully approved the shipment
          schema:
            $ref: 'definitions/MTOShipment.yaml'
        '403':
          $ref: '#/responses/PermissionDenied'
        '404':
          $ref: '#/responses/NotFound'
        '409':
          $ref: '#/responses/Conflict'
        '412':
          $ref: '#/responses/PreconditionFailed'
        '422':
          $ref: '#/responses/UnprocessableEntity'
        '500':
          $ref: '#/responses/ServerError'
      tags:
        - shipment
      description: Approves a shipment
      operationId: approveShipment
      summary: Approves a shipment
      x-permissions:
        - update.shipment
  '/shipments/{shipmentID}/request-diversion':
    parameters:
      - description: ID of the shipment
        in: path
        name: shipmentID
        required: true
        format: uuid
        type: string
    post:
      consumes:
        - application/json
      produces:
        - application/json
      parameters:
        - in: header
          name: If-Match
          type: string
          required: true
      responses:
        '200':
          description: Successfully requested the shipment diversion
          schema:
            $ref: 'definitions/MTOShipment.yaml'
        '403':
          $ref: '#/responses/PermissionDenied'
        '404':
          $ref: '#/responses/NotFound'
        '409':
          $ref: '#/responses/Conflict'
        '412':
          $ref: '#/responses/PreconditionFailed'
        '422':
          $ref: '#/responses/UnprocessableEntity'
        '500':
          $ref: '#/responses/ServerError'
      tags:
        - shipment
      description: Requests a shipment diversion
      operationId: requestShipmentDiversion
      summary: Requests a shipment diversion
      x-permissions:
        - create.shipmentDiversionRequest
  '/shipments/{shipmentID}/approve-diversion':
    parameters:
      - description: ID of the shipment
        in: path
        name: shipmentID
        required: true
        format: uuid
        type: string
    post:
      consumes:
        - application/json
      produces:
        - application/json
      parameters:
        - in: header
          name: If-Match
          type: string
          required: true
      responses:
        '200':
          description: Successfully approved the shipment diversion
          schema:
            $ref: 'definitions/MTOShipment.yaml'
        '403':
          $ref: '#/responses/PermissionDenied'
        '404':
          $ref: '#/responses/NotFound'
        '409':
          $ref: '#/responses/Conflict'
        '412':
          $ref: '#/responses/PreconditionFailed'
        '422':
          $ref: '#/responses/UnprocessableEntity'
        '500':
          $ref: '#/responses/ServerError'
      x-permissions:
        - update.shipment
      tags:
        - shipment
      description: Approves a shipment diversion
      operationId: approveShipmentDiversion
      summary: Approves a shipment diversion
  '/shipments/{shipmentID}/reject':
    parameters:
      - description: ID of the shipment
        in: path
        name: shipmentID
        required: true
        format: uuid
        type: string
    post:
      consumes:
        - application/json
      produces:
        - application/json
      parameters:
        - in: header
          name: If-Match
          type: string
          required: true
        - in: body
          name: body
          required: true
          schema:
            $ref: '#/definitions/RejectShipment'
      responses:
        '200':
          description: Successfully rejected the shipment
          schema:
            $ref: 'definitions/MTOShipment.yaml'
        '403':
          $ref: '#/responses/PermissionDenied'
        '404':
          $ref: '#/responses/NotFound'
        '409':
          $ref: '#/responses/Conflict'
        '412':
          $ref: '#/responses/PreconditionFailed'
        '422':
          $ref: '#/responses/UnprocessableEntity'
        '500':
          $ref: '#/responses/ServerError'
      tags:
        - shipment
      description: rejects a shipment
      operationId: rejectShipment
      summary: rejects a shipment
  '/shipments/{shipmentID}/request-cancellation':
    parameters:
      - description: ID of the shipment
        in: path
        name: shipmentID
        required: true
        format: uuid
        type: string
    post:
      consumes:
        - application/json
      produces:
        - application/json
      parameters:
        - in: header
          name: If-Match
          type: string
          required: true
      responses:
        '200':
          description: Successfully requested the shipment cancellation
          schema:
            $ref: 'definitions/MTOShipment.yaml'
        '403':
          $ref: '#/responses/PermissionDenied'
        '404':
          $ref: '#/responses/NotFound'
        '409':
          $ref: '#/responses/Conflict'
        '412':
          $ref: '#/responses/PreconditionFailed'
        '422':
          $ref: '#/responses/UnprocessableEntity'
        '500':
          $ref: '#/responses/ServerError'
      tags:
        - shipment
      description: Requests a shipment cancellation
      operationId: requestShipmentCancellation
      summary: Requests a shipment cancellation
      x-permissions:
        - create.shipmentCancellation
  '/shipments/{shipmentID}/request-reweigh':
    parameters:
      - description: ID of the shipment
        in: path
        name: shipmentID
        required: true
        format: uuid
        type: string
    post:
      consumes:
        - application/json
      produces:
        - application/json
      responses:
        '200':
          description: Successfully requested a reweigh of the shipment
          schema:
            $ref: 'definitions/Reweigh.yaml'
        '403':
          $ref: '#/responses/PermissionDenied'
        '404':
          $ref: '#/responses/NotFound'
        '409':
          $ref: '#/responses/Conflict'
        '412':
          $ref: '#/responses/PreconditionFailed'
        '422':
          $ref: '#/responses/UnprocessableEntity'
        '500':
          $ref: '#/responses/ServerError'
      tags:
        - shipment
        - reweigh
      description: Requests a shipment reweigh
      operationId: requestShipmentReweigh
      summary: Requests a shipment reweigh
      x-permissions:
        - create.reweighRequest
  '/shipments/{shipmentID}/review-shipment-address-update':
    parameters:
      - description: ID of the shipment
        in: path
        name: shipmentID
        required: true
        format: uuid
        type: string
    patch:
      consumes:
        - application/json
      produces:
        - application/json
      parameters:
        - in: header
          name: If-Match
          type: string
          required: true
        - in: body
          name: body
          required: true
          schema:
            properties:
              status:
                type: string
                enum:
                  - REJECTED
                  - APPROVED
              officeRemarks:
                type: string
            required:
              - officeRemarks
              - status
      responses:
        '200':
          description: Successfully requested a shipment address update
          schema:
            $ref: 'definitions/ShipmentAddressUpdate.yaml'
        '403':
          $ref: '#/responses/PermissionDenied'
        '404':
          $ref: '#/responses/NotFound'
        '409':
          $ref: '#/responses/Conflict'
        '412':
          $ref: '#/responses/PreconditionFailed'
        '422':
          $ref: '#/responses/UnprocessableEntity'
        '500':
          $ref: '#/responses/ServerError'
      tags:
        - shipment
      description: This endpoint is used to approve a address update request. Office remarks are required.
        Approving the address update will update the Destination Final Address of the associated service item
      operationId: reviewShipmentAddressUpdate
      summary: Allows TOO to review a shipment address update
  '/shipments/{shipmentID}/sit-extensions':
    post:
      summary: Create an approved SIT Duration Update
      description: TOO can creates an already-approved SIT Duration Update on behalf of a customer
      consumes:
        - application/json
      produces:
        - application/json
      operationId: createApprovedSITDurationUpdate
      tags:
        - shipment
        - sitExtension
      parameters:
        - description: ID of the shipment
          in: path
          name: shipmentID
          required: true
          format: uuid
          type: string
        - in: body
          name: body
          schema:
            $ref: '#/definitions/CreateApprovedSITDurationUpdate'
          required: true
        - in: header
          description: We want the shipment's eTag rather than the SIT Duration Update eTag as the SIT Duration Update is always associated with a shipment
          name: If-Match
          type: string
          required: true
      responses:
        '200':
          description: Successfully created a SIT Extension.
          schema:
            $ref: 'definitions/MTOShipment.yaml'
        '400':
          $ref: '#/responses/InvalidRequest'
        '403':
          $ref: '#/responses/PermissionDenied'
        '404':
          $ref: '#/responses/NotFound'
        '422':
          $ref: '#/responses/UnprocessableEntity'
        '500':
          $ref: '#/responses/ServerError'
      x-permissions:
        - create.SITExtension
  '/shipments/{shipmentID}/sit-extensions/{sitExtensionID}/approve':
    parameters:
      - description: ID of the shipment
        in: path
        name: shipmentID
        required: true
        format: uuid
        type: string
      - description: ID of the SIT extension
        in: path
        name: sitExtensionID
        required: true
        format: uuid
        type: string
    patch:
      consumes:
        - application/json
      produces:
        - application/json
      parameters:
        - in: body
          name: body
          required: true
          schema:
            $ref: '#/definitions/ApproveSITExtension'
        - in: header
          description: We want the shipment's eTag rather than the SIT extension eTag as the SIT extension is always associated with a shipment
          name: If-Match
          type: string
          required: true
      responses:
        '200':
          description: Successfully approved a SIT extension
          schema:
            $ref: 'definitions/MTOShipment.yaml'
        '403':
          $ref: '#/responses/PermissionDenied'
        '404':
          $ref: '#/responses/NotFound'
        '409':
          $ref: '#/responses/Conflict'
        '412':
          $ref: '#/responses/PreconditionFailed'
        '422':
          $ref: '#/responses/UnprocessableEntity'
        '500':
          $ref: '#/responses/ServerError'
      tags:
        - shipment
        - sitExtension
      description: Approves a SIT extension
      operationId: approveSITExtension
      summary: Approves a SIT extension
      x-permissions:
        - update.SITExtension
  '/shipments/{shipmentID}/sit-extensions/{sitExtensionID}/deny':
    parameters:
      - description: ID of the shipment
        in: path
        name: shipmentID
        required: true
        format: uuid
        type: string
      - description: ID of the SIT extension
        in: path
        name: sitExtensionID
        required: true
        format: uuid
        type: string
    patch:
      consumes:
        - application/json
      produces:
        - application/json
      parameters:
        - in: body
          name: body
          required: true
          schema:
            $ref: '#/definitions/DenySITExtension'
        - in: header
          name: If-Match
          type: string
          required: true
      responses:
        '200':
          description: Successfully denied a SIT extension
          schema:
            $ref: 'definitions/MTOShipment.yaml'
        '403':
          $ref: '#/responses/PermissionDenied'
        '404':
          $ref: '#/responses/NotFound'
        '409':
          $ref: '#/responses/Conflict'
        '412':
          $ref: '#/responses/PreconditionFailed'
        '422':
          $ref: '#/responses/UnprocessableEntity'
        '500':
          $ref: '#/responses/ServerError'
      tags:
        - shipment
        - sitExtension
      description: Denies a SIT extension
      operationId: denySITExtension
      summary: Denies a SIT extension
      x-permissions:
        - update.SITExtension
  '/shipments/{shipmentID}/sit-service-item/convert-to-customer-expense':
    parameters:
      - description: ID of the shipment
        in: path
        name: shipmentID
        required: true
        format: uuid
        type: string
    patch:
      consumes:
        - application/json
      produces:
        - application/json
      parameters:
        - in: body
          name: body
          required: true
          schema:
            $ref: '#/definitions/UpdateSITServiceItemCustomerExpense'
        - in: header
          name: If-Match
          type: string
          required: true
      responses:
        '200':
          description: Successfully converted to customer expense
          schema:
            $ref: 'definitions/MTOShipment.yaml'
        '403':
          $ref: '#/responses/PermissionDenied'
        '404':
          $ref: '#/responses/NotFound'
        '409':
          $ref: '#/responses/Conflict'
        '412':
          $ref: '#/responses/PreconditionFailed'
        '422':
          $ref: '#/responses/UnprocessableEntity'
        '500':
          $ref: '#/responses/ServerError'
      tags:
        - shipment
        - mtoServiceItem
      description: Converts a SIT to customer expense
      operationId: updateSITServiceItemCustomerExpense
      summary: Converts a SIT to customer expense
      x-permissions:
        - update.MTOServiceItem
  /shipments/{shipmentID}/ppm-documents:
    parameters:
      - description: ID of the shipment
        in: path
        name: shipmentID
        required: true
        format: uuid
        type: string
    get:
      summary: Gets all the PPM documents for a PPM shipment
      description: |
        Retrieves all of the documents and associated uploads for each ppm document type connected to a PPM shipment. This
        excludes any deleted PPM documents.
      operationId: getPPMDocuments
      tags:
        - ppm
      consumes:
        - application/json
      produces:
        - application/json
      responses:
        '200':
          description: All PPM documents and associated uploads for the specified PPM shipment.
          schema:
            $ref: 'definitions/PPMDocuments.yaml'
        '401':
          $ref: '#/responses/PermissionDenied'
        '403':
          $ref: '#/responses/PermissionDenied'
        '422':
          $ref: '#/responses/UnprocessableEntity'
        '500':
          $ref: '#/responses/ServerError'
  /ppm-shipments/{ppmShipmentId}/weight-ticket/{weightTicketId}:
    parameters:
      - $ref: 'parameters/ppmShipmentId.yaml'
      - $ref: 'parameters/weightTicketId.yaml'
    patch:
      summary: Updates a weight ticket document
      description: |
        Updates a PPM shipment's weight ticket document with new information. Only some of the weight ticket document's
        fields are editable because some have to be set by the customer, e.g. vehicle description.
      operationId: updateWeightTicket
      tags:
        - ppm
      consumes:
        - application/json
      produces:
        - application/json
      parameters:
        - $ref: 'parameters/ifMatch.yaml'
        - in: body
          name: updateWeightTicketPayload
          required: true
          schema:
            $ref: '#/definitions/UpdateWeightTicket'
      responses:
        '200':
          description: returns an updated weight ticket object
          schema:
            $ref: 'definitions/WeightTicket.yaml'
        '400':
          $ref: '#/responses/InvalidRequest'
        '401':
          $ref: '#/responses/PermissionDenied'
        '403':
          $ref: '#/responses/PermissionDenied'
        '404':
          $ref: '#/responses/NotFound'
        '412':
          $ref: '#/responses/PreconditionFailed'
        '422':
          $ref: '#/responses/UnprocessableEntity'
        '500':
          $ref: '#/responses/ServerError'
  /ppm-shipments/{ppmShipmentId}/moving-expenses/{movingExpenseId}:
    parameters:
      - $ref: 'parameters/ppmShipmentId.yaml'
      - $ref: 'parameters/movingExpenseId.yaml'
    patch:
      summary: Updates the moving expense
      description: |
        Updates a PPM shipment's moving expense with new information. Only some of the moving expense's fields are
        editable because some have to be set by the customer, e.g. the description and the moving expense type.
      operationId: updateMovingExpense
      tags:
        - ppm
      consumes:
        - application/json
      produces:
        - application/json
      parameters:
        - $ref: 'parameters/ifMatch.yaml'
        - in: body
          name: updateMovingExpense
          required: true
          schema:
            $ref: '#/definitions/UpdateMovingExpense'
      responses:
        '200':
          description: returns an updated moving expense object
          schema:
            $ref: 'definitions/MovingExpense.yaml'
        '400':
          $ref: '#/responses/InvalidRequest'
        '401':
          $ref: '#/responses/PermissionDenied'
        '403':
          $ref: '#/responses/PermissionDenied'
        '404':
          $ref: '#/responses/NotFound'
        '412':
          $ref: '#/responses/PreconditionFailed'
        '422':
          $ref: '#/responses/UnprocessableEntity'
        '500':
          $ref: '#/responses/ServerError'
  /ppm-shipments/{ppmShipmentId}/pro-gear-weight-tickets/{proGearWeightTicketId}:
    parameters:
      - $ref: 'parameters/ppmShipmentId.yaml'
      - $ref: 'parameters/proGearWeightTicketId.yaml'
    patch:
      summary: Updates a pro-gear weight ticket
      description: |
        Updates a PPM shipment's pro-gear weight ticket with new information. Only some of the fields are editable
        because some have to be set by the customer, e.g. the description.
      operationId: updateProGearWeightTicket
      tags:
        - ppm
      consumes:
        - application/json
      produces:
        - application/json
      parameters:
        - $ref: 'parameters/ifMatch.yaml'
        - in: body
          name: updateProGearWeightTicket
          required: true
          schema:
            $ref: '#/definitions/UpdateProGearWeightTicket'
      responses:
        '200':
          description: returns an updated pro-gear weight ticket object
          schema:
            $ref: 'definitions/ProGearWeightTicket.yaml'
        '400':
          $ref: '#/responses/InvalidRequest'
        '401':
          $ref: '#/responses/PermissionDenied'
        '403':
          $ref: '#/responses/PermissionDenied'
        '404':
          $ref: '#/responses/NotFound'
        '412':
          $ref: '#/responses/PreconditionFailed'
        '422':
          $ref: '#/responses/UnprocessableEntity'
        '500':
          $ref: '#/responses/ServerError'
  /ppm-shipments/{ppmShipmentId}/aoa-packet:
    parameters:
      - description: the id for the ppmshipment with aoa to be downloaded
        in: path
        name: ppmShipmentId
        required: true
        type: string
    get:
      summary: Downloads AOA Packet form PPMShipment as a PDF
      description: |
        ### Functionality
        This endpoint downloads all uploaded move order documentation combined with the Shipment Summary Worksheet into a single PDF.
        ### Errors
        * The PPMShipment must have requested an AOA.
        * The PPMShipment AOA Request must have been approved.
      operationId: showAOAPacket
      tags:
        - ppm
      produces:
        - application/pdf
      responses:
        '200':
          headers:
            Content-Disposition:
              type: string
              description: File name to download
          description: AOA PDF
          schema:
            format: binary
            type: file
        '400':
          $ref: '#/responses/InvalidRequest'
        '403':
          $ref: '#/responses/PermissionDenied'
        '404':
          $ref: '#/responses/NotFound'
        '422':
          $ref: '#/responses/UnprocessableEntity'
        '500':
          $ref: '#/responses/ServerError'
  /ppm-shipments/{ppmShipmentId}/finish-document-review:
    parameters:
      - $ref: 'parameters/ppmShipmentId.yaml'
    patch:
      summary: Updates a PPM shipment's status after document review
      description: |
        Updates a PPM shipment's status once documents have been reviewed. Status is updated depending on whether any documents have been rejected.
      operationId: finishDocumentReview
      tags:
        - ppm
      consumes:
        - application/json
      produces:
        - application/json
      parameters:
        - in: header
          name: If-Match
          type: string
          required: true
      responses:
        '200':
          description: Successfully finished document review
          schema:
            $ref: 'definitions/PPMShipment.yaml'
        '400':
          $ref: '#/responses/InvalidRequest'
        '401':
          $ref: '#/responses/PermissionDenied'
        '403':
          $ref: '#/responses/PermissionDenied'
        '404':
          $ref: '#/responses/NotFound'
        '409':
          $ref: '#/responses/Conflict'
        '412':
          $ref: '#/responses/PreconditionFailed'
        '422':
          $ref: '#/responses/UnprocessableEntity'
        '500':
          $ref: '#/responses/ServerError'
      x-permissions:
        - update.shipment
  /ppm-shipments/{ppmShipmentId}/closeout:
    parameters:
      - $ref: 'parameters/ppmShipmentId.yaml'
    get:
      summary: Get the closeout calcuations for the specified PPM shipment
      description: |
        Retrieves the closeout calculations for the specified PPM shipment.
      operationId: getPPMCloseout
      tags:
        - ppm
      produces:
        - application/json
      responses:
        '200':
          description: Returns closeout for the specified PPM shipment.
          schema:
            $ref: 'definitions/PPMCloseout.yaml'
        '400':
          $ref: '#/responses/InvalidRequest'
        '403':
          $ref: '#/responses/PermissionDenied'
        '404':
          $ref: '#/responses/NotFound'
        '422':
          $ref: '#/responses/UnprocessableEntity'
        '500':
          $ref: '#/responses/ServerError'
  /ppm-shipments/{ppmShipmentId}/actual-weight:
    parameters:
      - $ref: "parameters/ppmShipmentId.yaml"
    get:
      summary: Get the actual weight for a PPM shipment
      description: |
        Retrieves the actual weight for the specified PPM shipment.
      operationId: getPPMActualWeight
      tags:
        - ppm
      produces:
        - application/json
      responses:
        "200":
          description: Returns actual weight for the specified PPM shipment.
          schema:
            $ref: "definitions/PPMActualWeight.yaml"
        "400":
          $ref: "#/responses/InvalidRequest"
        "403":
          $ref: "#/responses/PermissionDenied"
        "404":
          $ref: "#/responses/NotFound"
        "422":
          $ref: "#/responses/UnprocessableEntity"
        "500":
          $ref: "#/responses/ServerError"
  /ppm-shipments/{ppmShipmentId}/payment-packet:
    get:
      summary: Returns PPM payment packet
      description: Generates a PDF containing all user uploaded documentations for PPM. Contains SSW form, orders, weight and expense documentations.
      operationId: showPaymentPacket
      tags:
        - ppm
      parameters:
        - in: path
          name: ppmShipmentId
          type: string
          format: uuid
          required: true
          description: UUID of the ppmShipment
      produces:
        - application/pdf
      responses:
        "200":
          headers:
            Content-Disposition:
              type: string
              description: File name to download
          description: PPM Payment Packet PDF
          schema:
            format: binary
            type: file
        "400":
          description: invalid request
        "401":
          description: request requires user authentication
        "403":
          description: user is not authorized
        "404":
          description: ppm not found
        "500":
          description: internal server error
  "/move_task_orders/{moveTaskOrderID}/mto_shipments/{shipmentID}/mto-agents":
    parameters:
      - description: ID of move task order
        in: path
        name: moveTaskOrderID
        required: true
        format: uuid
        type: string
      - description: ID of the shipment
        in: path
        name: shipmentID
        required: true
        format: uuid
        type: string
    get:
      produces:
        - application/json
      parameters: []
      responses:
        '200':
          description: Successfully retrieved all agents for a move task order
          schema:
            $ref: 'definitions/MTOAgents.yaml'
        '404':
          $ref: '#/responses/NotFound'
        '422':
          $ref: '#/responses/UnprocessableEntity'
        '500':
          $ref: '#/responses/ServerError'
      tags:
        - mtoAgent
      description: Fetches a list of agents associated with a move task order.
      operationId: fetchMTOAgentList
      summary: Fetch move task order agents.
  '/move-task-orders/{moveTaskOrderID}/service-items/{mtoServiceItemID}':
    parameters:
      - description: ID of move to use
        in: path
        name: moveTaskOrderID
        required: true
        type: string
      - description: ID of line item to use
        in: path
        name: mtoServiceItemID
        required: true
        type: string
    get:
      produces:
        - application/json
      parameters: []
      responses:
        '200':
          description: Successfully retrieved a line item for a move task order by ID
          schema:
            $ref: 'definitions/MTOServiceItemSingle.yaml'
        '400':
          $ref: '#/responses/InvalidRequest'
        '401':
          $ref: '#/responses/PermissionDenied'
        '403':
          $ref: '#/responses/PermissionDenied'
        '404':
          $ref: '#/responses/NotFound'
        '500':
          $ref: '#/responses/ServerError'
      tags:
        - mtoServiceItem
      description: Gets a line item by ID for a move by ID
      operationId: getMTOServiceItem
      summary: Gets a line item by ID for a move by ID
  '/move-task-orders/{moveTaskOrderID}/service-items/{mtoServiceItemID}/status':
    parameters:
      - description: ID of move to use
        in: path
        name: moveTaskOrderID
        required: true
        type: string
      - description: ID of line item to use
        in: path
        name: mtoServiceItemID
        required: true
        type: string
    patch:
      consumes:
        - application/json
      produces:
        - application/json
      parameters:
        - in: body
          name: body
          required: true
          schema:
            $ref: '#/definitions/PatchMTOServiceItemStatusPayload'
        - in: header
          name: If-Match
          type: string
          required: true
      responses:
        '200':
          description: >-
            Successfully updated status for a line item for a move task order by
            ID
          schema:
            $ref: 'definitions/MTOServiceItem.yaml'
        '400':
          $ref: '#/responses/InvalidRequest'
        '401':
          $ref: '#/responses/PermissionDenied'
        '403':
          $ref: '#/responses/PermissionDenied'
        '404':
          $ref: '#/responses/NotFound'
        '412':
          $ref: '#/responses/PreconditionFailed'
        '422':
          $ref: '#/responses/UnprocessableEntity'
        '500':
          $ref: '#/responses/ServerError'
      tags:
        - mtoServiceItem
      description: Changes the status of a line item for a move by ID
      operationId: updateMTOServiceItemStatus
      summary: Change the status of a line item for a move by ID
      x-permissions:
        - update.MTOServiceItem
  '/service-item/{mtoServiceItemID}/entry-date-update':
    parameters:
      - description: ID of the service item
        in: path
        name: mtoServiceItemID
        required: true
        type: string
    patch:
      consumes:
        - application/json
      produces:
        - application/json
      parameters:
        - in: body
          name: body
          required: true
          schema:
            $ref: 'definitions/ServiceItemSitEntryDate.yaml'
      responses:
        '200':
          description: Successfully updated SIT entry date
          schema:
            $ref: 'definitions/MTOServiceItemSingle.yaml'
        '400':
          $ref: '#/responses/InvalidRequest'
        '401':
          $ref: '#/responses/PermissionDenied'
        '403':
          $ref: '#/responses/PermissionDenied'
        '404':
          $ref: '#/responses/NotFound'
        '412':
          $ref: '#/responses/PreconditionFailed'
        '422':
          $ref: '#/responses/UnprocessableEntity'
        '500':
          $ref: '#/responses/ServerError'
      tags:
        - mtoServiceItem
      description: Locates the service item in the database and updates the SIT entry date for the selected service item and returns the service item
      operationId: updateServiceItemSitEntryDate
      summary: Updates a service item's SIT entry date by ID
  '/move-task-orders/{moveTaskOrderID}/status':
    patch:
      consumes:
        - application/json
      produces:
        - application/json
      parameters:
        - description: ID of move to use
          in: path
          name: moveTaskOrderID
          required: true
          type: string
        - in: header
          name: If-Match
          type: string
          required: true
        - in: body
          name: serviceItemCodes
          schema:
            $ref: '#/definitions/MTOApprovalServiceItemCodes'
          required: true
      responses:
        '200':
          description: Successfully updated move task order status
          schema:
            $ref: '#/definitions/Move'
        '400':
          $ref: '#/responses/InvalidRequest'
        '401':
          $ref: '#/responses/PermissionDenied'
        '403':
          $ref: '#/responses/PermissionDenied'
        '404':
          $ref: '#/responses/NotFound'
        '409':
          $ref: '#/responses/Conflict'
        '412':
          $ref: '#/responses/PreconditionFailed'
        '422':
          $ref: '#/responses/UnprocessableEntity'
        '500':
          $ref: '#/responses/ServerError'
      tags:
        - moveTaskOrder
      description: Changes move task order status to make it available to prime
      operationId: updateMoveTaskOrderStatus
      summary: Change the status of a move task order to make it available to prime
      x-permissions:
        - update.move
        - create.serviceItem
  '/move-task-orders/{moveTaskOrderID}/status/service-counseling-completed':
    patch:
      consumes:
        - application/json
      produces:
        - application/json
      parameters:
        - description: ID of move to use
          in: path
          name: moveTaskOrderID
          required: true
          type: string
        - in: header
          name: If-Match
          type: string
          required: true
      responses:
        '200':
          description: Successfully updated move task order status
          schema:
            $ref: '#/definitions/Move'
        '400':
          $ref: '#/responses/InvalidRequest'
        '401':
          $ref: '#/responses/PermissionDenied'
        '403':
          $ref: '#/responses/PermissionDenied'
        '404':
          $ref: '#/responses/NotFound'
        '409':
          $ref: '#/responses/Conflict'
        '412':
          $ref: '#/responses/PreconditionFailed'
        '422':
          $ref: '#/responses/UnprocessableEntity'
        '500':
          $ref: '#/responses/ServerError'
      tags:
        - moveTaskOrder
      description: Changes move (move task order) status to service counseling completed
      operationId: updateMTOStatusServiceCounselingCompleted
      summary: Changes move (move task order) status to service counseling completed
  '/move-task-orders/{moveTaskOrderID}/payment-service-items/{paymentServiceItemID}/status':
    parameters:
      - description: ID of move to use
        in: path
        name: moveTaskOrderID
        required: true
        type: string
      - description: ID of payment service item to use
        in: path
        name: paymentServiceItemID
        required: true
        type: string
    patch:
      consumes:
        - application/json
      produces:
        - application/json
      parameters:
        - in: body
          name: body
          required: true
          schema:
            $ref: '#/definitions/PaymentServiceItem'
        - in: header
          name: If-Match
          type: string
          required: true
      responses:
        '200':
          description: >-
            Successfully updated status for a line item for a move task order by
            ID
          schema:
            $ref: '#/definitions/PaymentServiceItem'
        '400':
          $ref: '#/responses/InvalidRequest'
        '401':
          $ref: '#/responses/PermissionDenied'
        '403':
          $ref: '#/responses/PermissionDenied'
        '404':
          $ref: '#/responses/NotFound'
        '412':
          $ref: '#/responses/PreconditionFailed'
        '422':
          $ref: '#/responses/UnprocessableEntity'
        '500':
          $ref: '#/responses/ServerError'
      tags:
        - paymentServiceItem
      description: Changes the status of a line item for a move by ID
      operationId: updatePaymentServiceItemStatus
      summary: Change the status of a payment service item for a move by ID
      x-permissions:
        - update.paymentServiceItemStatus
  '/move-task-orders/{moveTaskOrderID}/billable-weights-reviewed-at':
    patch:
      consumes:
        - application/json
      produces:
        - application/json
      parameters:
        - description: ID of move to use
          in: path
          name: moveTaskOrderID
          required: true
          type: string
        - in: header
          name: If-Match
          type: string
          required: true
      responses:
        '200':
          description: Successfully updated move task order billableWeightsReviewedAt field
          schema:
            $ref: '#/definitions/Move'
        '400':
          $ref: '#/responses/InvalidRequest'
        '401':
          $ref: '#/responses/PermissionDenied'
        '403':
          $ref: '#/responses/PermissionDenied'
        '404':
          $ref: '#/responses/NotFound'
        '409':
          $ref: '#/responses/Conflict'
        '412':
          $ref: '#/responses/PreconditionFailed'
        '422':
          $ref: '#/responses/UnprocessableEntity'
        '500':
          $ref: '#/responses/ServerError'
      tags:
        - moveTaskOrder
      description: Changes move (move task order) billableWeightsReviewedAt field to a timestamp
      operationId: updateMTOReviewedBillableWeightsAt
  '/move-task-orders/{moveTaskOrderID}/tio-remarks':
    patch:
      consumes:
        - application/json
      produces:
        - application/json
      parameters:
        - description: ID of move to use
          in: path
          name: moveTaskOrderID
          required: true
          type: string
        - in: header
          name: If-Match
          type: string
          required: true
        - in: body
          name: body
          required: true
          schema:
            $ref: '#/definitions/Move'
      responses:
        '200':
          description: Successfully updated move task order tioRemarks field
          schema:
            $ref: '#/definitions/Move'
        '400':
          $ref: '#/responses/InvalidRequest'
        '401':
          $ref: '#/responses/PermissionDenied'
        '403':
          $ref: '#/responses/PermissionDenied'
        '404':
          $ref: '#/responses/NotFound'
        '409':
          $ref: '#/responses/Conflict'
        '412':
          $ref: '#/responses/PreconditionFailed'
        '422':
          $ref: '#/responses/UnprocessableEntity'
        '500':
          $ref: '#/responses/ServerError'
      tags:
        - moveTaskOrder
      description: Changes move (move task order) billableWeightsReviewedAt field to a timestamp
      operationId: updateMoveTIORemarks
  '/move-task-orders/{moveTaskOrderID}/entitlements':
    parameters:
      - description: ID of move to use
        in: path
        name: moveTaskOrderID
        required: true
        type: string
    get:
      produces:
        - application/json
      parameters: []
      tags:
        - moveTaskOrder
      responses:
        '200':
          description: Successfully retrieved entitlements
          schema:
            $ref: '#/definitions/Entitlements'
        '400':
          $ref: '#/responses/InvalidRequest'
        '401':
          $ref: '#/responses/PermissionDenied'
        '403':
          $ref: '#/responses/PermissionDenied'
        '404':
          $ref: '#/responses/NotFound'
        '500':
          $ref: '#/responses/ServerError'
      description: Gets entitlements
      operationId: getEntitlements
      summary: Gets entitlements for a move by ID
  '/payment-requests/{paymentRequestID}':
    parameters:
      - description: UUID of payment request
        format: uuid
        in: path
        name: paymentRequestID
        required: true
        type: string
    get:
      produces:
        - application/json
      parameters: []
      responses:
        '200':
          description: fetched instance of payment request
          schema:
            $ref: '#/definitions/PaymentRequest'
        '400':
          $ref: '#/responses/InvalidRequest'
        '401':
          $ref: '#/responses/PermissionDenied'
        '403':
          $ref: '#/responses/PermissionDenied'
        '404':
          $ref: '#/responses/NotFound'
        '500':
          $ref: '#/responses/ServerError'
      tags:
        - paymentRequests
      description: Fetches an instance of a payment request by id
      operationId: getPaymentRequest
      summary: Fetches a payment request by id
      x-permissions:
        - read.paymentRequest
  '/moves/{locator}/closeout-office':
    parameters:
      - description: move code to identify a move to update the PPM shipment's closeout office for Army and Air Force service members
        format: string
        in: path
        name: locator
        required: true
        type: string
    patch:
      description: Sets the transportation office closeout location for where the Move's PPM Shipment documentation will be reviewed by
      tags:
        - move
      operationId: updateCloseoutOffice
      x-permissions:
        - update.closeoutOffice
      summary: Updates a Move's PPM closeout office for Army and Air Force customers
      produces:
        - application/json
      consumes:
        - application/json
      parameters:
        - in: body
          name: body
          schema:
            properties:
              closeoutOfficeId:
                type: string
                format: uuid
            required:
              - closeoutOfficeId
        - in: header
          name: If-Match
          type: string
          required: true
      responses:
        '200':
          description: Successfully set the closeout office for the move
          schema:
            $ref: '#/definitions/Move'
        '400':
          $ref: '#/responses/InvalidRequest'
        '401':
          $ref: '#/responses/PermissionDenied'
        '403':
          $ref: '#/responses/PermissionDenied'
        '404':
          $ref: '#/responses/NotFound'
        '412':
          $ref: '#/responses/PreconditionFailed'
        '422':
          $ref: '#/responses/UnprocessableEntity'
        '500':
          $ref: '#/responses/ServerError'
  '/moves/{locator}/customer-support-remarks':
    parameters:
      - description: move code to identify a move for customer support remarks
        format: string
        in: path
        name: locator
        required: true
        type: string
    post:
      produces:
        - application/json
      consumes:
        - application/json
      parameters:
        - in: body
          name: body
          schema:
            $ref: '#/definitions/CreateCustomerSupportRemark'
      responses:
        '200':
          description: Successfully created customer support remark
          schema:
            $ref: 'definitions/CustomerSupportRemark.yaml'
        '400':
          $ref: '#/responses/InvalidRequest'
        '404':
          $ref: '#/responses/NotFound'
        '422':
          $ref: '#/responses/UnprocessableEntity'
        '500':
          $ref: '#/responses/ServerError'
      tags:
        - customerSupportRemarks
      description: Creates a customer support remark for a move
      operationId: createCustomerSupportRemarkForMove
      summary: Creates a customer support remark for a move
    get:
      produces:
        - application/json
      parameters: []
      responses:
        '200':
          description: Successfully retrieved all line items for a move task order
          schema:
            $ref: 'definitions/CustomerSupportRemarks.yaml'
        '403':
          $ref: '#/responses/PermissionDenied'
        '404':
          $ref: '#/responses/NotFound'
        '422':
          $ref: '#/responses/UnprocessableEntity'
        '500':
          $ref: '#/responses/ServerError'
      tags:
        - customerSupportRemarks
      description: Fetches customer support remarks for a move
      operationId: getCustomerSupportRemarksForMove
      summary: Fetches customer support remarks using the move code (locator).
  '/customer-support-remarks/{customerSupportRemarkID}':
    parameters:
      - in: path
        description: the customer support remark ID to be modified
        name: customerSupportRemarkID
        required: true
        type: string
        format: uuid
    patch:
      tags:
        - customerSupportRemarks
      description: Updates a customer support remark for a move
      operationId: updateCustomerSupportRemarkForMove
      summary: Updates a customer support remark for a move
      consumes:
        - application/json
      produces:
        - application/json
      parameters:
        - in: body
          name: body
          required: true
          schema:
            $ref: '#/definitions/UpdateCustomerSupportRemarkPayload'
      responses:
        '200':
          description: Successfully updated customer support remark
          schema:
            $ref: 'definitions/CustomerSupportRemark.yaml'
        '400':
          $ref: '#/responses/InvalidRequest'
        '403':
          $ref: '#/responses/PermissionDenied'
        '404':
          $ref: '#/responses/NotFound'
        '422':
          $ref: '#/responses/UnprocessableEntity'
        '500':
          $ref: '#/responses/ServerError'
    delete:
      summary: Soft deletes a customer support remark by ID
      description: Soft deletes a customer support remark by ID
      operationId: deleteCustomerSupportRemark
      tags:
        - customerSupportRemarks
      produces:
        - application/json
      responses:
        '204':
          description: Successfully soft deleted the shipment
        '400':
          $ref: '#/responses/InvalidRequest'
        '403':
          $ref: '#/responses/PermissionDenied'
        '404':
          $ref: '#/responses/NotFound'
        '409':
          $ref: '#/responses/Conflict'
        '422':
          $ref: '#/responses/UnprocessableEntity'
        '500':
          $ref: '#/responses/ServerError'
  '/moves/{locator}/evaluation-reports':
    parameters:
      - in: path
        name: locator
        required: true
        type: string
    post:
      produces:
        - application/json
      consumes:
        - application/json
      parameters:
        - in: body
          name: body
          schema:
            $ref: '#/definitions/CreateEvaluationReport'
      responses:
        '200':
          description: Successfully created evaluation report
          schema:
            $ref: '#/definitions/EvaluationReport'
        '400':
          $ref: '#/responses/InvalidRequest'
        '404':
          $ref: '#/responses/NotFound'
        '422':
          $ref: '#/responses/UnprocessableEntity'
        '500':
          $ref: '#/responses/ServerError'
      x-permissions:
        - create.evaluationReport
      tags:
        - evaluationReports
      description: Creates an evaluation report
      operationId: createEvaluationReport
      summary: Creates an evaluation report
  '/evaluation-reports/{reportID}/download':
    parameters:
      - in: path
        description: the evaluation report ID to be downloaded
        name: reportID
        required: true
        type: string
        format: uuid
    get:
      summary: Downloads an evaluation report as a PDF
      description: Downloads an evaluation report as a PDF
      operationId: downloadEvaluationReport
      tags:
        - evaluationReports
      produces:
        - application/pdf
      responses:
        '200':
          headers:
            Content-Disposition:
              type: string
              description: File name to download
          description: Evaluation report PDF
          schema:
            format: binary
            type: file
        '403':
          $ref: '#/responses/PermissionDenied'
        '404':
          $ref: '#/responses/NotFound'
        '500':
          $ref: '#/responses/ServerError'
  '/evaluation-reports/{reportID}':
    parameters:
      - in: path
        description: the evaluation report ID to be modified
        name: reportID
        required: true
        type: string
        format: uuid
    get:
      summary: Gets an evaluation report by ID
      description: Gets an evaluation report by ID
      operationId: getEvaluationReport
      tags:
        - evaluationReports
      produces:
        - application/json
      responses:
        '200':
          description: Successfully got the report
          schema:
            $ref: '#/definitions/EvaluationReport'
        '400':
          $ref: '#/responses/InvalidRequest'
        '403':
          $ref: '#/responses/PermissionDenied'
        '404':
          $ref: '#/responses/NotFound'
        '500':
          $ref: '#/responses/ServerError'
    delete:
      summary: Deletes an evaluation report by ID
      description: Deletes an evaluation report by ID
      operationId: deleteEvaluationReport
      x-permissions:
        - delete.evaluationReport
      tags:
        - evaluationReports
      produces:
        - application/json
      responses:
        '204':
          description: Successfully deleted the report
        '400':
          $ref: '#/responses/InvalidRequest'
        '403':
          $ref: '#/responses/PermissionDenied'
        '404':
          $ref: '#/responses/NotFound'
        '409':
          $ref: '#/responses/Conflict'
        '422':
          $ref: '#/responses/UnprocessableEntity'
        '500':
          $ref: '#/responses/ServerError'
    put:
      summary: Saves an evaluation report as a draft
      description: Saves an evaluation report as a draft
      operationId: saveEvaluationReport
      x-permissions:
        - update.evaluationReport
      tags:
        - evaluationReports
      produces:
        - application/json
      consumes:
        - application/json
      parameters:
        - in: body
          name: body
          schema:
            $ref: '#/definitions/EvaluationReport'
        - in: header
          name: If-Match
          type: string
          required: true
          description: >
            Optimistic locking is implemented via the `If-Match` header. If the ETag header does not match
            the value of the resource on the server, the server rejects the change with a `412 Precondition Failed` error.
      responses:
        '204':
          description: Successfully saved the report
        '400':
          $ref: '#/responses/InvalidRequest'
        '403':
          $ref: '#/responses/PermissionDenied'
        '404':
          $ref: '#/responses/NotFound'
        '409':
          $ref: '#/responses/Conflict'
        '412':
          $ref: '#/responses/PreconditionFailed'
        '422':
          $ref: '#/responses/UnprocessableEntity'
        '500':
          $ref: '#/responses/ServerError'
  '/evaluation-reports/{reportID}/submit':
    parameters:
      - in: path
        description: the evaluation report ID to be modified
        name: reportID
        required: true
        type: string
        format: uuid
    post:
      summary: Submits an evaluation report
      description: Submits an evaluation report
      operationId: submitEvaluationReport
      tags:
        - evaluationReports
      produces:
        - application/json
      parameters:
        - in: header
          name: If-Match
          type: string
          required: true
          description: >
            Optimistic locking is implemented via the `If-Match` header. If the ETag header does not match
            the value of the resource on the server, the server rejects the change with a `412 Precondition Failed` error.
      responses:
        '204':
          description: Successfully submitted an evaluation report with the provided ID
        '403':
          $ref: '#/responses/PermissionDenied'
        '404':
          $ref: '#/responses/NotFound'
        '412':
          $ref: '#/responses/PreconditionFailed'
        '422':
          $ref: '#/responses/UnprocessableEntity'
        '500':
          $ref: '#/responses/ServerError'
      x-permissions:
        - update.evaluationReport
  '/pws-violations':
    get:
      summary: Fetch the possible PWS violations for an evaluation report
      description: Fetch the possible PWS violations for an evaluation report
      operationId: getPWSViolations
      tags:
        - pwsViolations
      produces:
        - application/json
      responses:
        '200':
          description: Successfully retrieved the PWS violations
          schema:
            $ref: '#/definitions/PWSViolations'
        '400':
          $ref: '#/responses/InvalidRequest'
        '403':
          $ref: '#/responses/PermissionDenied'
        '404':
          $ref: '#/responses/NotFound'
        '500':
          $ref: '#/responses/ServerError'
  '/report-violations/{reportID}':
    parameters:
      - in: path
        description: the evaluation report ID that has associated violations
        name: reportID
        required: true
        type: string
        format: uuid
    get:
      summary: Fetch the report violations for an evaluation report
      description: Fetch the report violations for an evaluation report
      operationId: getReportViolationsByReportID
      tags:
        - reportViolations
      produces:
        - application/json
      responses:
        '200':
          description: Successfully retrieved the report violations
          schema:
            $ref: '#/definitions/ReportViolations'
        '400':
          $ref: '#/responses/InvalidRequest'
        '403':
          $ref: '#/responses/PermissionDenied'
        '404':
          $ref: '#/responses/NotFound'
        '500':
          $ref: '#/responses/ServerError'
    post:
      summary: Associate violations with an evaluation report
      description: >-
        Associate violations with an evaluation report. This will overwrite any
        existing report-violations associations for the report and replace them
        with the newly provided ones.  An empty array will remove all violation
        associations for a given report.
      operationId: associateReportViolations
      tags:
        - reportViolations
      produces:
        - application/json
      consumes:
        - application/json
      parameters:
        - in: body
          name: body
          schema:
            $ref: '#/definitions/AssociateReportViolations'
      responses:
        '204':
          description: Successfully saved the report violations
        '400':
          $ref: '#/responses/InvalidRequest'
        '403':
          $ref: '#/responses/PermissionDenied'
        '404':
          $ref: '#/responses/NotFound'
        '409':
          $ref: '#/responses/Conflict'
        '422':
          $ref: '#/responses/UnprocessableEntity'
        '500':
          $ref: '#/responses/ServerError'
      x-permissions:
        - create.reportViolation
  '/moves/{locator}/payment-requests':
    parameters:
      - description: move code to identify a move for payment requests
        format: string
        in: path
        name: locator
        required: true
        type: string
    get:
      produces:
        - application/json
      parameters: []
      responses:
        '200':
          description: Successfully retrieved all line items for a move task order
          schema:
            $ref: '#/definitions/PaymentRequests'
        '403':
          $ref: '#/responses/PermissionDenied'
        '404':
          $ref: '#/responses/NotFound'
        '422':
          $ref: '#/responses/UnprocessableEntity'
        '500':
          $ref: '#/responses/ServerError'
      tags:
        - paymentRequests
      description: Fetches payment requests for a move
      operationId: getPaymentRequestsForMove
      summary: Fetches payment requests using the move code (locator).
      x-permissions:
        - read.paymentRequest
  '/moves/{moveID}/financial-review-flag':
    parameters:
      - description: ID of move to flag
        in: path
        name: moveID
        required: true
        type: string
        format: uuid
    post:
      summary: Flags a move for financial office review
      description: This sets a flag which indicates that the move should be reviewed by a fincancial office. For example, if the origin or destination address of a shipment is far from the duty location and may incur excess costs to the customer.
      operationId: setFinancialReviewFlag
      tags:
        - move
      consumes:
        - application/json
      produces:
        - application/json
      parameters:
        - in: header
          name: If-Match
          type: string
        - in: body
          name: body
          schema:
            required:
              - flagForReview
            properties:
              remarks:
                description: explanation of why the move is being flagged for financial review
                example: this address is way too far away
                type: string
                x-nullable: true
              flagForReview:
                description: boolean value representing whether we should flag a move for financial review
                example: false
                type: boolean
      responses:
        '200':
          description: updated Move
          schema:
            $ref: '#/definitions/Move'
        '403':
          $ref: '#/responses/PermissionDenied'
        '404':
          $ref: '#/responses/NotFound'
        '412':
          $ref: '#/responses/PreconditionFailed'
        '422':
          $ref: '#/responses/UnprocessableEntity'
        '500':
          $ref: '#/responses/ServerError'
      x-permissions:
        - update.financialReviewFlag
  '/payment-requests/{paymentRequestID}/shipments-payment-sit-balance':
    parameters:
      - description: payment request ID of the payment request with SIT service items being reviewed
        name: paymentRequestID
        type: string
        format: uuid
        in: path
        required: true
    get:
      produces:
        - application/json
      parameters: []
      responses:
        '200':
          description: Successfully retrieved shipments and their SIT days balance from all payment requests on the move
          schema:
            $ref: '#/definitions/ShipmentsPaymentSITBalance'
        '403':
          $ref: '#/responses/PermissionDenied'
        '404':
          $ref: '#/responses/NotFound'
        '422':
          $ref: '#/responses/UnprocessableEntity'
        '500':
          $ref: '#/responses/ServerError'
      tags:
        - paymentRequests
      description: Returns all shipment payment request SIT usage to support partial SIT invoicing
      operationId: getShipmentsPaymentSITBalance
      summary: Returns all shipment payment request SIT usage to support partial SIT invoicing
      x-permissions:
        - read.shipmentsPaymentSITBalance
  '/payment-requests/{paymentRequestID}/status':
    patch:
      consumes:
        - application/json
      produces:
        - application/json
      parameters:
        - description: UUID of payment request
          format: uuid
          in: path
          name: paymentRequestID
          required: true
          type: string
        - in: body
          name: body
          required: true
          schema:
            $ref: '#/definitions/UpdatePaymentRequestStatusPayload'
        - in: header
          name: If-Match
          type: string
          required: true
      responses:
        '200':
          description: updated payment request
          schema:
            $ref: '#/definitions/PaymentRequest'
        '400':
          $ref: '#/responses/InvalidRequest'
        '401':
          $ref: '#/responses/PermissionDenied'
        '403':
          $ref: '#/responses/PermissionDenied'
        '404':
          $ref: '#/responses/NotFound'
        '412':
          $ref: '#/responses/PreconditionFailed'
        '422':
          $ref: '#/responses/UnprocessableEntity'
        '500':
          $ref: '#/responses/ServerError'
      tags:
        - paymentRequests
      description: Updates status of a payment request by id
      operationId: updatePaymentRequestStatus
      summary: Updates status of a payment request by id
      x-permissions:
        - update.paymentRequest
  /documents/{documentId}:
    get:
      summary: Returns a document
      description: Returns a document and its uploads
      operationId: getDocument
      tags:
        - ghcDocuments
      parameters:
        - in: path
          name: documentId
          type: string
          format: uuid
          required: true
          description: UUID of the document to return
      responses:
        '200':
          description: the requested document
          schema:
            $ref: 'definitions/Document.yaml'
        '400':
          $ref: '#/responses/InvalidRequest'
        '401':
          $ref: '#/responses/PermissionDenied'
        '403':
          $ref: '#/responses/PermissionDenied'
        '404':
          $ref: '#/responses/NotFound'
        '412':
          $ref: '#/responses/PreconditionFailed'
        '422':
          $ref: '#/responses/UnprocessableEntity'
        '500':
          $ref: '#/responses/ServerError'
  /queues/counseling:
    get:
      produces:
        - application/json
      summary: Gets queued list of all customer moves needing services counseling by GBLOC origin
      description: >
        An office services counselor user will be assigned a transportation office that will determine which moves are displayed in their queue based on the origin duty location.  GHC moves will show up here onced they have reached the NEEDS SERVICE COUNSELING status after submission from a customer or created on a customer's behalf.
      operationId: getServicesCounselingQueue
      tags:
        - queues
      parameters:
        - in: query
          name: page
          type: integer
          description: requested page number of paginated move results
        - in: query
          name: perPage
          type: integer
          description: maximum number of moves to show on each page of paginated results
        - in: query
          name: sort
          type: string
          enum:
            [
              lastName,
              dodID,
              branch,
              locator,
              status,
              requestedMoveDate,
              submittedAt,
              originGBLOC,
              originDutyLocation,
              destinationDutyLocation,
              ppmType,
              closeoutInitiated,
              closeoutLocation,
            ]
          description: field that results should be sorted by
        - in: query
          name: order
          type: string
          enum: [asc, desc]
          description: direction of sort order if applied
        - in: query
          name: branch
          type: string
          description: filters by the branch of the move's service member
        - in: query
          name: locator
          type: string
          description: filters to match the unique move code locator
        - in: query
          name: lastName
          type: string
          description: filters using a prefix match on the service member's last name
        - in: query
          name: dodID
          type: string
          description: filters to match the unique service member's DoD ID
        - in: query
          name: requestedMoveDate
          type: string
          description: filters the requested pickup date of a shipment on the move
        - in: query
          name: submittedAt
          type: string
          format: date-time
          description: Start of the submitted at date in the user's local time zone converted to UTC
        - in: query
          name: originGBLOC
          type: string
          description: filters the GBLOC of the service member's origin duty location
        - in: query
          name: originDutyLocation
          type: string
          description: filters the name of the origin duty location on the orders
        - in: query
          name: destinationDutyLocation
          type: string
          description: filters the name of the destination duty location on the orders
        - in: query
          name: status
          type: array
          description: filters the status of the move
          uniqueItems: true
          items:
            type: string
            enum:
              - NEEDS SERVICE COUNSELING
              - SERVICE COUNSELING COMPLETED
        - in: query
          name: needsPPMCloseout
          type: boolean
          description: Only used for Services Counseling queue. If true, show PPM moves that are ready for closeout. Otherwise, show all other moves.
        - in: query
          name: ppmType
          type: string
          enum:
            - FULL
            - PARTIAL
          description: filters PPM type
        - in: query
          name: closeoutInitiated
          type: string
          format: date-time
          description: Latest date that closeout was initiated on a PPM on the move
        - in: query
          name: closeoutLocation
          type: string
          description: closeout location
        - in: query
          name: orderType
          type: string
          description: order type
      responses:
        '200':
          description: Successfully returned all moves matching the criteria
          schema:
            $ref: '#/definitions/QueueMovesResult'
        '403':
          $ref: '#/responses/PermissionDenied'
        '500':
          $ref: '#/responses/ServerError'
  /queues/prime-moves:
    get:
      summary: getPrimeMovesQueue
      description: |
        Gets all moves that have been reviewed and approved by the TOO. The `since` parameter can be used to filter this
        list down to only the moves that have been updated since the provided timestamp. A move will be considered
        updated if the `updatedAt` timestamp on the move or on its orders, shipments, service items, or payment
        requests, is later than the provided date and time.

        **WIP**: Include what causes moves to leave this list. Currently, once the `availableToPrimeAt` timestamp has
        been set, that move will always appear in this list.
      operationId: listPrimeMoves
      tags:
        - queues
      produces:
        - application/json
      parameters:
        - in: query
          name: since
          type: string
          format: date-time
          description: Only return moves updated since this time. Formatted like "2021-07-23T18:30:47.116Z"
        - in: query
          name: page
          type: integer
          description: requested page of results
        - in: query
          name: perPage
          type: integer
          description: results per page
        - in: query
          name: id
          type: string
        - in: query
          name: moveCode
          type: string
        - in: query
          name: orderType
          type: string
          description: order type
      responses:
        '200':
          description: Successfully retrieved moves. A successful fetch might still return zero moves.
          schema:
            $ref: '#/definitions/ListPrimeMovesResult'
        '403':
          $ref: '#/responses/PermissionDenied'
        '500':
          $ref: '#/responses/ServerError'
  /queues/moves:
    get:
      produces:
        - application/json
      summary: Gets queued list of all customer moves by GBLOC origin
      description: >
        An office TOO user will be assigned a transportation office that will determine which moves are displayed in their queue based on the origin duty location.  GHC moves will show up here onced they have reached the submitted status sent by the customer and have move task orders, shipments, and service items to approve.
      operationId: getMovesQueue
      tags:
        - queues
      parameters:
        - in: query
          name: page
          type: integer
          description: requested page of results
        - in: query
          name: perPage
          type: integer
          description: results per page
        - in: query
          name: sort
          type: string
          enum:
            [
              lastName,
              dodID,
              branch,
              locator,
              status,
              originDutyLocation,
              destinationDutyLocation,
              requestedMoveDate,
              appearedInTooAt,
            ]
          description: field that results should be sorted by
        - in: query
          name: order
          type: string
          enum: [asc, desc]
          description: direction of sort order if applied
        - in: query
          name: branch
          type: string
        - in: query
          name: locator
          type: string
        - in: query
          name: lastName
          type: string
        - in: query
          name: dodID
          type: string
        - in: query
          name: originDutyLocation
          type: string
        - in: query
          name: destinationDutyLocation
          type: string
        - in: query
          name: appearedInTooAt
          type: string
          format: date-time
        - in: query
          name: requestedMoveDate
          type: string
          description: filters the requested pickup date of a shipment on the move
        - in: query
          name: status
          type: array
          description: Filtering for the status.
          uniqueItems: true
          items:
            type: string
            enum:
              - SUBMITTED
              - APPROVALS REQUESTED
              - APPROVED
        - in: query
          name: orderType
          type: string
          description: order type
      responses:
        '200':
          description: Successfully returned all moves matching the criteria
          schema:
            $ref: '#/definitions/QueueMovesResult'
        '403':
          $ref: '#/responses/PermissionDenied'
        '500':
          $ref: '#/responses/ServerError'
      x-permissions:
        - update.move
        - create.serviceItem
  /queues/payment-requests:
    get:
      produces:
        - application/json
      summary: Gets queued list of all payment requests by GBLOC origin
      description: >
        An office TIO user will be assigned a transportation office that will determine which payment requests are displayed in their queue based on the origin duty location.
      operationId: getPaymentRequestsQueue
      tags:
        - queues
      parameters:
        - in: query
          name: sort
          type: string
          enum: [lastName, locator, submittedAt, branch, status, dodID, age, originDutyLocation]
          description: field that results should be sorted by
        - in: query
          name: order
          type: string
          enum: [asc, desc]
          description: direction of sort order if applied
        - in: query
          name: page
          type: integer
          description: requested page of results
        - in: query
          name: perPage
          type: integer
          description: number of records to include per page
        - in: query
          name: submittedAt
          type: string
          format: date-time
          description: Start of the submitted at date in the user's local time zone converted to UTC
        - in: query
          name: branch
          type: string
        - in: query
          name: locator
          type: string
        - in: query
          name: lastName
          type: string
        - in: query
          name: dodID
          type: string
        - in: query
          name: destinationDutyLocation
          type: string
        - in: query
          name: originDutyLocation
          type: string
        - in: query
          name: status
          type: array
          description: Filtering for the status.
          uniqueItems: true
          items:
            type: string
            enum:
              - PENDING
              - REVIEWED
              - REVIEWED_AND_ALL_SERVICE_ITEMS_REJECTED
              - PAID
              - DEPRECATED
              - EDI_ERROR
        - in: query
          name: orderType
          type: string
          description: order type
      responses:
        '200':
          description: Successfully returned all moves matching the criteria
          schema:
            $ref: '#/definitions/QueuePaymentRequestsResult'
        '403':
          $ref: '#/responses/PermissionDenied'
        '500':
          $ref: '#/responses/ServerError'
  /moves/search:
    post:
      produces:
        - application/json
      consumes:
        - application/json
      summary: Search moves by locator, DOD ID, or customer name
      description: >
        Search moves by locator, DOD ID, or customer name. Used by QAE and CSR users.
      operationId: searchMoves
      tags:
        - move
      parameters:
        - in: body
          name: body
          schema:
            properties:
              page:
                type: integer
                description: requested page of results
              perPage:
                type: integer
              locator:
                description: Move locator
                type: string
                minLength: 6
                maxLength: 6
                x-nullable: true
              dodID:
                description: DOD ID
                type: string
                minLength: 10
                maxLength: 10
                x-nullable: true
              customerName:
                description: Customer Name
                type: string
                minLength: 1
                x-nullable: true
              status:
                type: array
                description: Filtering for the status.
                uniqueItems: true
                items:
                  type: string
                  enum:
                    - DRAFT
                    - SUBMITTED
                    - APPROVALS REQUESTED
                    - APPROVED
                    - NEEDS SERVICE COUNSELING
                    - SERVICE COUNSELING COMPLETED
                    - PENDING
                    - REVIEWED
                    - REVIEWED_AND_ALL_SERVICE_ITEMS_REJECTED
                    - PAID
                    - DEPRECATED
                    - EDI_ERROR
              originPostalCode:
                type: string
                x-nullable: true
              destinationPostalCode:
                type: string
                x-nullable: true
              branch:
                type: string
                x-nullable: true
              shipmentsCount:
                type: integer
                x-nullable: true
              pickupDate:
                type: string
                format: date-time
                x-nullable: true
              deliveryDate:
                type: string
                format: date-time
                x-nullable: true
              sort:
                type: string
                x-nullable: true
                enum:
                  [
                    customerName,
                    dodID,
                    branch,
                    locator,
                    status,
                    originPostalCode,
                    destinationPostalCode,
                    shipmentsCount,
                  ]
              order:
                type: string
                x-nullable: true
                enum: [asc, desc]
          description: field that results should be sorted by
      responses:
        '200':
          description: Successfully returned all moves matching the criteria
          schema:
            $ref: '#/definitions/SearchMovesResult'
        '403':
          $ref: '#/responses/PermissionDenied'
        '500':
          $ref: '#/responses/ServerError'
  '/tac/valid':
    get:
      summary: Validation of a TAC value
      description: Returns a boolean based on whether a tac value is valid or not
      operationId: tacValidation
      tags:
        - tac
        - order
      parameters:
        - in: query
          name: tac
          type: string
          required: true
          description: The tac value to validate
      responses:
        '200':
          description: Successfully retrieved validation status
          schema:
            $ref: '#/definitions/TacValid'
        '400':
          $ref: '#/responses/InvalidRequest'
        '401':
          $ref: '#/responses/PermissionDenied'
        '403':
          $ref: '#/responses/PermissionDenied'
        '404':
          $ref: '#/responses/NotFound'
        '500':
          $ref: '#/responses/ServerError'
  /transportation-offices:
    get:
      produces:
        - application/json
      summary: Returns the transportation offices matching the search query
      description: Returns the transportation offices matching the search query
      operationId: getTransportationOffices
      tags:
        - transportationOffice
      parameters:
        - in: query
          name: search
          type: string
          required: true
          minLength: 2
          description: Search string for transportation offices
      responses:
        '200':
          description: Successfully retrieved transportation offices
          schema:
            $ref: '#/definitions/TransportationOffices'
        '400':
          $ref: '#/responses/InvalidRequest'
        '401':
          $ref: '#/responses/PermissionDenied'
        '403':
          $ref: '#/responses/PermissionDenied'
        '404':
          $ref: '#/responses/NotFound'
        '500':
          $ref: '#/responses/ServerError'
  /open/transportation-offices:
    get:
      produces:
        - application/json
      summary: Returns the transportation offices matching the search query
      description: This endpoint is publicly accessible as it is utilized to access transportation office information without having an office account.Returns the transportation offices matching the search query.
      operationId: getTransportationOfficesOpen
      tags:
        - transportationOffice
      parameters:
        - in: query
          name: search
          type: string
          required: true
          minLength: 2
          description: Search string for transportation offices
      responses:
        '200':
          description: Successfully retrieved transportation offices
          schema:
            $ref: '#/definitions/TransportationOffices'
        '400':
          $ref: '#/responses/InvalidRequest'
        '401':
          $ref: '#/responses/PermissionDenied'
        '403':
          $ref: '#/responses/PermissionDenied'
        '404':
          $ref: '#/responses/NotFound'
        '500':
          $ref: '#/responses/ServerError'
definitions:
  ClientError:
    type: object
    properties:
      title:
        type: string
      detail:
        type: string
      instance:
        type: string
        format: uuid
    required:
      - title
      - detail
      - instance
  ValidationError:
    allOf:
      - $ref: '#/definitions/ClientError'
      - type: object
    properties:
      invalid_fields:
        type: object
        additionalProperties:
          type: string
    required:
      - invalid_fields
  BackupContact:
    type: object
    properties:
      name:
        type: string
      email:
        type: string
        format: x-email
        example: backupContact@mail.com
      phone:
        type: string
        format: telephone
        pattern: '^[2-9]\d{2}-\d{3}-\d{4}$'
    required:
      - name
      - email
      - phone
  Contractor:
    properties:
      contractNumber:
        type: string
      id:
        format: uuid
        type: string
      name:
        type: string
      type:
        type: string
  Role:
    type: object
    properties:
      id:
        type: string
        format: uuid
        example: c56a4180-65aa-42ec-a945-5fd21dec0538
      roleType:
        type: string
        example: customer
      roleName:
        type: string
        example: Transportation Ordering Officer
      createdAt:
        type: string
        format: date-time
        readOnly: true
      updatedAt:
        type: string
        format: date-time
        readOnly: true
    required:
      - id
      - roleType
      - roleName
      - createdAt
      - updatedAt
  OfficeUser:
    type: object
    properties:
      id:
        type: string
        format: uuid
        example: c56a4180-65aa-42ec-a945-5fd21dec0538
      userId:
        type: string
        format: uuid
      firstName:
        type: string
      middleInitials:
        type: string
      lastName:
        type: string
      email:
        type: string
        format: x-email
        pattern: '^[a-zA-Z0-9._%+-]+@[a-zA-Z0-9.-]+\.[a-zA-Z]{2,}$'
      telephone:
        type: string
        format: telephone
        pattern: '^[2-9]\d{2}-\d{3}-\d{4}$'
      transportationOfficeId:
        type: string
        format: uuid
      active:
        type: boolean
      roles:
        type: array
        items:
          $ref: '#/definitions/Role'
      edipi:
        type: string
      otherUniqueId:
        type: string
      rejectionReason:
        type: string
      status:
        type: string
        enum:
          - APPROVED
          - REQUESTED
          - REJECTED
      createdAt:
        type: string
        format: date-time
        readOnly: true
      updatedAt:
        type: string
        format: date-time
        readOnly: true
    required:
      - id
      - firstName
      - middleInitials
      - lastName
      - email
      - telephone
      - transportationOfficeId
      - active
      - roles
      - edipi
      - otherUniqueId
      - rejectionReason
      - status
      - createdAt
      - updatedAt
  OfficeUserCreate:
    type: object
    properties:
      email:
        type: string
        example: 'user@userdomain.com'
        title: Email
        x-nullable: false
      edipi:
        type: string
        example: '1234567890'
        maxLength: 10
        title: EDIPI
        x-nullable: true
      otherUniqueId:
        type: string
        title: Office user identifier when EDIPI is not available
        x-nullable: true
      firstName:
        type: string
        title: First Name
        x-nullable: false
      middleInitials:
        type: string
        example: L.
        x-nullable: true
        title: Middle Initials
      lastName:
        type: string
        title: Last Name
        x-nullable: false
      telephone:
        type: string
        format: telephone
        pattern: '^[2-9]\d{2}-\d{3}-\d{4}$'
        example: 212-555-5555
        x-nullable: false
      transportationOfficeId:
        type: string
        format: uuid
        example: 'c56a4180-65aa-42ec-a945-5fd21dec0538'
        x-nullable: false
      roles:
        type: array
        items:
          $ref: '#/definitions/OfficeUserRole'
        x-nullable: false
    required:
      - firstName
      - lastName
      - email
      - telephone
      - transportationOfficeId
      - roles
  OfficeUserRole:
    type: object
    properties:
      name:
        type: string
        example: 'Transportation Ordering Officer'
        x-nullable: true
        title: name
      roleType:
        type: string
        example: 'transportation_ordering_officer'
        x-nullable: true
        title: roleType
  Customer:
    type: object
    properties:
      agency:
        type: string
        title: Agency customer is affilated with
      first_name:
        type: string
        example: John
      last_name:
        type: string
        example: Doe
      phone:
        type: string
        format: telephone
        pattern: '^[2-9]\d{2}-\d{3}-\d{4}$'
        x-nullable: true
      email:
        type: string
        format: x-email
        pattern: '^[a-zA-Z0-9._%+-]+@[a-zA-Z0-9.-]+\.[a-zA-Z]{2,}$'
        x-nullable: true
      suffix:
        type: string
        example: Jr.
        x-nullable: true
      middle_name:
        type: string
        example: David
        x-nullable: true
      current_address:
        $ref: 'definitions/Address.yaml'
      backup_contact:
        $ref: '#/definitions/BackupContact'
      id:
        type: string
        format: uuid
        example: c56a4180-65aa-42ec-a945-5fd21dec0538
      dodID:
        type: string
      userID:
        type: string
        format: uuid
        example: c56a4180-65aa-42ec-a945-5fd21dec0538
      eTag:
        type: string
      phoneIsPreferred:
        type: boolean
      emailIsPreferred:
        type: boolean
      secondaryTelephone:
        type: string
        format: telephone
        pattern: '^[2-9]\d{2}-\d{3}-\d{4}$'
        x-nullable: true
      backupAddress:
        $ref: "definitions/Address.yaml"
  CreatedCustomer:
    type: object
    properties:
      affiliation:
        type: string
        title: Branch of service customer is affilated with
      firstName:
        type: string
        example: John
      lastName:
        type: string
        example: Doe
      telephone:
        type: string
        format: telephone
        pattern: '^[2-9]\d{2}-\d{3}-\d{4}$'
        x-nullable: true
      personalEmail:
        type: string
        format: x-email
        pattern: '^[a-zA-Z0-9._%+-]+@[a-zA-Z0-9.-]+\.[a-zA-Z]{2,}$'
      suffix:
        type: string
        example: Jr.
        x-nullable: true
      middleName:
        type: string
        example: David
        x-nullable: true
      residentialAddress:
        $ref: "definitions/Address.yaml"
      backupContact:
        $ref: "#/definitions/BackupContact"
      id:
        type: string
        format: uuid
        example: c56a4180-65aa-42ec-a945-5fd21dec0538
      edipi:
        type: string
        x-nullable: true
      userID:
        type: string
        format: uuid
        example: c56a4180-65aa-42ec-a945-5fd21dec0538
      oktaID:
        type: string
      oktaEmail:
        type: string
      phoneIsPreferred:
        type: boolean
      emailIsPreferred:
        type: boolean
      secondaryTelephone:
        type: string
        format: telephone
        pattern: '^[2-9]\d{2}-\d{3}-\d{4}$'
        x-nullable: true
      backupAddress:
        $ref: "definitions/Address.yaml"
  UpdateCustomerPayload:
    type: object
    properties:
      first_name:
        type: string
        example: John
      last_name:
        type: string
        example: Doe
      phone:
        type: string
        format: telephone
        pattern: '^[2-9]\d{2}-\d{3}-\d{4}$'
        x-nullable: true
      email:
        type: string
        format: x-email
        pattern: '^[a-zA-Z0-9._%+-]+@[a-zA-Z0-9.-]+\.[a-zA-Z]{2,}$'
        x-nullable: true
      suffix:
        type: string
        example: Jr.
        x-nullable: true
      middle_name:
        type: string
        example: David
        x-nullable: true
      current_address:
        allOf:
          - $ref: 'definitions/Address.yaml'
      backup_contact:
        $ref: '#/definitions/BackupContact'
      phoneIsPreferred:
        type: boolean
      emailIsPreferred:
        type: boolean
      secondaryTelephone:
        type: string
        format: telephone
        pattern: '^[2-9]\d{2}-\d{3}-\d{4}$'
        x-nullable: true
      backupAddress:
        allOf:
          - $ref: "definitions/Address.yaml"
  CreateCustomerPayload:
    type: object
    properties:
      affiliation:
        $ref: "definitions/Affiliation.yaml"
      edipi:
        type: string
        example: John
        x-nullable: true
      firstName:
        type: string
        example: John
      middleName:
        type: string
        example: David
        x-nullable: true
      lastName:
        type: string
        example: Doe
      suffix:
        type: string
        example: Jr.
        x-nullable: true
      telephone:
        type: string
        format: telephone
        pattern: '^[2-9]\d{2}-\d{3}-\d{4}$'
        x-nullable: true
      secondaryTelephone:
        type: string
        format: telephone
        pattern: '^[2-9]\d{2}-\d{3}-\d{4}$'
        x-nullable: true
      personalEmail:
        type: string
        format: x-email
        example: personalEmail@email.com
        pattern: '^[a-zA-Z0-9._%+-]+@[a-zA-Z0-9.-]+\.[a-zA-Z]{2,}$'
      phoneIsPreferred:
        type: boolean
      emailIsPreferred:
        type: boolean
      residentialAddress:
        allOf:
          - $ref: "definitions/Address.yaml"
      backupContact:
        $ref: "#/definitions/BackupContact"
      backupMailingAddress:
        allOf:
          - $ref: "definitions/Address.yaml"
      createOktaAccount:
        type: boolean
  Entitlements:
    properties:
      id:
        example: 571008b1-b0de-454d-b843-d71be9f02c04
        format: uuid
        type: string
      authorizedWeight:
        example: 2000
        type: integer
        x-formatting: weight
        x-nullable: true
      dependentsAuthorized:
        example: true
        type: boolean
        x-nullable: true
      nonTemporaryStorage:
        example: false
        type: boolean
        x-nullable: true
      privatelyOwnedVehicle:
        example: false
        type: boolean
        x-nullable: true
      proGearWeight:
        example: 2000
        type: integer
        x-formatting: weight
      proGearWeightSpouse:
        example: 500
        type: integer
        x-formatting: weight
      storageInTransit:
        example: 90
        type: integer
        x-nullable: true
      totalWeight:
        example: 500
        type: integer
        x-formatting: weight
      totalDependents:
        example: 2
        type: integer
      requiredMedicalEquipmentWeight:
        example: 500
        type: integer
        x-formatting: weight
      organizationalClothingAndIndividualEquipment:
        example: true
        type: boolean
      gunSafe:
        example: true
        type: boolean
      eTag:
        type: string
    type: object
  Error:
    properties:
      message:
        type: string
    required:
      - message
    type: object
  Grade:
    type: string
    x-nullable: true
    title: grade
    enum:
      - E_1
      - E_2
      - E_3
      - E_4
      - E_5
      - E_6
      - E_7
      - E_8
      - E_9
      - E_9_SPECIAL_SENIOR_ENLISTED
      - O_1_ACADEMY_GRADUATE
      - O_2
      - O_3
      - O_4
      - O_5
      - O_6
      - O_7
      - O_8
      - O_9
      - O_10
      - W_1
      - W_2
      - W_3
      - W_4
      - W_5
      - AVIATION_CADET
      - CIVILIAN_EMPLOYEE
      - ACADEMY_CADET
      - MIDSHIPMAN
    x-display-value:
      E_1: E-1
      E_2: E-2
      E_3: E-3
      E_4: E-4
      E_5: E-5
      E_6: E-6
      E_7: E-7
      E_8: E-8
      E_9: E-9
      E_9_SPECIAL_SENIOR_ENLISTED: E-9 (Special Senior Enlisted)
      O_1_ACADEMY_GRADUATE: O-1 or Service Academy Graduate
      O_2: O-2
      O_3: O-3
      O_4: O-4
      O_5: O-5
      O_6: O-6
      O_7: O-7
      O_8: O-8
      O_9: O-9
      O_10: O-10
      W_1: W-1
      W_2: W-2
      W_3: W-3
      W_4: W-4
      W_5: W-5
      AVIATION_CADET: Aviation Cadet
      CIVILIAN_EMPLOYEE: Civilian Employee
      ACADEMY_CADET: Service Academy Cadet
      MIDSHIPMAN: Midshipman
  Move:
    properties:
      id:
        example: 1f2270c7-7166-40ae-981e-b200ebdf3054
        format: uuid
        type: string
      serviceCounselingCompletedAt:
        format: date-time
        type: string
        x-nullable: true
      availableToPrimeAt:
        format: date-time
        type: string
        x-nullable: true
      billableWeightsReviewedAt:
        format: date-time
        type: string
        x-nullable: true
      contractorId:
        type: string
        format: uuid
        x-nullable: true
      contractor:
        $ref: '#/definitions/Contractor'
      locator:
        type: string
        example: '1K43AR'
      ordersId:
        type: string
        format: uuid
        example: c56a4180-65aa-42ec-a945-5fd21dec0538
      orders:
        $ref: '#/definitions/Order'
      referenceId:
        example: 1001-3456
        type: string
        x-nullable: true
      status:
        $ref: '#/definitions/MoveStatus'
      excess_weight_qualified_at:
        type: string
        format: date-time
        description: Timestamp of when the estimated shipment weights of the move reached 90% of the weight allowance
        x-nullable: true
      excess_weight_acknowledged_at:
        type: string
        format: date-time
        description: Timestamp of when the TOO acknowledged the excess weight risk by either dismissing the alert or updating the max billable weight
        x-nullable: true
      tioRemarks:
        type: string
        example: approved additional weight
        x-nullable: true
      financialReviewFlag:
        type: boolean
        example: false
        description: This flag is set by office users if a move should be reviewed by a Financial Office
        x-nullable: false
        readOnly: true
      financialReviewRemarks:
        type: string
        example: Destination address is too far from duty location
        x-nullable: true
        readOnly: true
      closeoutOffice:
        $ref: 'definitions/TransportationOffice.yaml'
      closeoutOfficeId:
        type: string
        format: uuid
        description: The transportation office that will handle reviewing PPM Closeout documentation for Army and Air Force service members
        x-nullable: true
      approvalsRequestedAt:
        type: string
        format: date-time
        description: The time at which a move is sent back to the TOO becuase the prime added a new service item for approval
        x-nullable: true
      createdAt:
        type: string
        format: date-time
      submittedAt:
        type: string
        format: date-time
        x-nullable: true
      updatedAt:
        type: string
        format: date-time
      eTag:
        type: string
      shipmentGBLOC:
        $ref: '#/definitions/GBLOC'
<<<<<<< HEAD
        x-nullable: true
=======
>>>>>>> fd5ae1c4
  MoveHistory:
    properties:
      id:
        description: move ID
        example: 1f2270c7-7166-40ae-981e-b200ebdf3054
        format: uuid
        type: string
      historyRecords:
        description: A list of MoveAuditHistory's connected to the move.
        $ref: '#/definitions/MoveAuditHistories'
      locator:
        description: move locator
        type: string
        example: '1K43AR'
      referenceId:
        description: move referenceID
        example: 1001-3456
        type: string
        x-nullable: true
  MoveHistoryResult:
    type: object
    properties:
      page:
        type: integer
      perPage:
        type: integer
      totalCount:
        type: integer
      id:
        description: move ID
        example: 1f2270c7-7166-40ae-981e-b200ebdf3054
        format: uuid
        type: string
      historyRecords:
        description: A list of MoveAuditHistory's connected to the move.
        $ref: '#/definitions/MoveAuditHistories'
      locator:
        description: move locator
        type: string
        example: '1K43AR'
      referenceId:
        description: move referenceID
        example: 1001-3456
        type: string
        x-nullable: true
  MoveAuditHistories:
    type: array
    items:
      $ref: '#/definitions/MoveAuditHistory'
  MoveAuditHistory:
    properties:
      id:
        description: id from audity_history table
        example: 1f2270c7-7166-40ae-981e-b200ebdf3054
        format: uuid
        type: string
      schemaName:
        description: Database schema audited table for this event is in
        type: string
      tableName:
        description: name of database table that was changed
        type: string
      relId:
        description: relation OID. Table OID (object identifier). Changes with drop/create.
        type: integer
      objectId:
        description: id column for the tableName where the data was changed
        example: 1f2270c7-7166-40ae-981e-b200ebdf3054
        format: uuid
        type: string
        x-nullable: true
      sessionUserId:
        example: 1f2270c7-7166-40ae-981e-b200ebdf3054
        format: uuid
        type: string
        x-nullable: true
      sessionUserFirstName:
        example: foo
        type: string
        x-nullable: true
      sessionUserLastName:
        example: bar
        type: string
        x-nullable: true
      sessionUserEmail:
        example: foobar@example.com
        type: string
        x-nullable: true
      sessionUserTelephone:
        format: telephone
        type: string
        pattern: '^[2-9]\d{2}-\d{3}-\d{4}$'
        x-nullable: true
      context:
        type: array
        items:
          type: object
          additionalProperties:
            type: string
        x-nullable: true
      contextId:
        description: id column for the context table the record belongs to
        example: 1f2270c7-7166-40ae-981e-b200ebdf3054
        type: string
        x-nullable: true
      eventName:
        description: API endpoint name that was called to make the change
        type: string
        x-nullable: true
      actionTstampTx:
        description: Transaction start timestamp for tx in which audited event occurred
        type: string
        format: date-time
      actionTstampStm:
        description: Statement start timestamp for tx in which audited event occurred
        type: string
        format: date-time
      actionTstampClk:
        description: Wall clock time at which audited event's trigger call occurred
        type: string
        format: date-time
      transactionId:
        description: Identifier of transaction that made the change. May wrap, but unique paired with action_tstamp_tx.
        type: integer
        x-nullable: true
      action:
        description: Action type; I = insert, D = delete, U = update, T = truncate
        type: string
      oldValues:
        description: A list of (old/previous) MoveAuditHistoryItem's for a record before the change.
        type: object
        additionalProperties: true
        x-nullable: true
      changedValues:
        description: A list of (changed/updated) MoveAuditHistoryItem's for a record after the change.
        type: object
        additionalProperties: true
        x-nullable: true
      statementOnly:
        description: true if audit event is from an FOR EACH STATEMENT trigger, false for FOR EACH ROW'
        type: boolean
        example: false
  MoveAuditHistoryItems:
    type: array
    items:
      $ref: '#/definitions/MoveAuditHistoryItem'
  MoveAuditHistoryItem:
    properties:
      columnName:
        type: string
      columnValue:
        type: string
  MoveStatus:
    type: string
    enum:
      - DRAFT
      - NEEDS SERVICE COUNSELING
      - SERVICE COUNSELING COMPLETED
      - SUBMITTED
      - APPROVALS REQUESTED
      - APPROVED
      - CANCELED
      - PENDING
      - REVIEWED
      - SENT_TO_GEX
      - RECEIVED_BY_GEX
      - PAID
      - REVIEWED_AND_ALL_SERVICE_ITEMS_REJECTED
      - EDI_ERROR
      - DEPRECATED
      - ERROR
      - REJECTED
      - PAYMENT REQUESTED
  DeptIndicator:
    type: string
    title: Dept. indicator
    x-nullable: true
    enum:
      - NAVY_AND_MARINES
      - ARMY
      - ARMY_CORPS_OF_ENGINEERS
      - AIR_AND_SPACE_FORCE
      - COAST_GUARD
      - OFFICE_OF_SECRETARY_OF_DEFENSE
    x-display-value:
      NAVY_AND_MARINES: 17 Navy and Marine Corps
      ARMY: 21 Army
      ARMY_CORPS_OF_ENGINEERS: 96 Army Corps of Engineers
      AIR_AND_SPACE_FORCE: 57 Air Force and Space Force
      COAST_GUARD: 70 Coast Guard
      OFFICE_OF_SECRETARY_OF_DEFENSE: 97 Office of the Secretary of Defense
  OrdersTypeDetail:
    type: string
    title: Orders type detail
    x-nullable: true
    enum:
      - HHG_PERMITTED
      - PCS_TDY
      - HHG_RESTRICTED_PROHIBITED
      - HHG_RESTRICTED_AREA
      - INSTRUCTION_20_WEEKS
      - HHG_PROHIBITED_20_WEEKS
      - DELAYED_APPROVAL
    x-display-value:
      HHG_PERMITTED: Shipment of HHG Permitted
      PCS_TDY: PCS with TDY Enroute
      HHG_RESTRICTED_PROHIBITED: Shipment of HHG Restricted or Prohibited
      HHG_RESTRICTED_AREA: HHG Restricted Area-HHG Prohibited
      INSTRUCTION_20_WEEKS: Course of Instruction 20 Weeks or More
      HHG_PROHIBITED_20_WEEKS: Shipment of HHG Prohibited but Authorized within 20 weeks
      DELAYED_APPROVAL: Delayed Approval 20 Weeks or More
  Order:
    properties:
      id:
        example: 1f2270c7-7166-40ae-981e-b200ebdf3054
        format: uuid
        type: string
      customerID:
        example: c56a4180-65aa-42ec-a945-5fd21dec0538
        format: uuid
        type: string
      customer:
        $ref: '#/definitions/Customer'
      moveCode:
        type: string
        example: 'H2XFJF'
      first_name:
        type: string
        example: John
        readOnly: true
      last_name:
        type: string
        example: Doe
        readOnly: true
      grade:
        $ref: '#/definitions/Grade'
      agency:
        $ref: 'definitions/Affiliation.yaml'
      entitlement:
        $ref: '#/definitions/Entitlements'
      destinationDutyLocation:
        $ref: 'definitions/DutyLocation.yaml'
      originDutyLocation:
        $ref: 'definitions/DutyLocation.yaml'
      originDutyLocationGBLOC:
        $ref: '#/definitions/GBLOC'
      moveTaskOrderID:
        example: c56a4180-65aa-42ec-a945-5fd21dec0538
        format: uuid
        type: string
      uploaded_order_id:
        example: c56a4180-65aa-42ec-a945-5fd21dec0538
        format: uuid
        type: string
      uploadedAmendedOrderID:
        example: c56a4180-65aa-42ec-a945-5fd21dec0538
        format: uuid
        type: string
        x-nullable: true
      amendedOrdersAcknowledgedAt:
        type: string
        format: date-time
        x-nullable: true
      order_number:
        type: string
        x-nullable: true
        example: '030-00362'
      order_type:
        $ref: 'definitions/OrdersType.yaml'
      order_type_detail:
        $ref: '#/definitions/OrdersTypeDetail'
        x-nullable: true
      date_issued:
        type: string
        format: date
        example: '2020-01-01'
      report_by_date:
        type: string
        format: date
        example: '2020-01-01'
      department_indicator:
        $ref: '#/definitions/DeptIndicator'
        x-nullable: true
      tac:
        type: string
        title: TAC
        example: 'F8J1'
        x-nullable: true
      sac:
        type: string
        title: SAC
        example: 'N002214CSW32Y9'
        x-nullable: true
      ntsTac:
        type: string
        title: NTS TAC
        example: 'F8J1'
        x-nullable: true
      ntsSac:
        type: string
        title: NTS SAC
        example: 'N002214CSW32Y9'
        x-nullable: true
      has_dependents:
        type: boolean
        example: false
        title: Are dependents included in your orders?
      spouse_has_pro_gear:
        type: boolean
        example: false
        title: Do you have a spouse who will need to move items related to their occupation (also known as spouse pro-gear)?
      supplyAndServicesCostEstimate:
        type: string
      packingAndShippingInstructions:
        type: string
      methodOfPayment:
        type: string
      naics:
        type: string
      eTag:
        type: string
    type: object
  OrderBody:
    type: object
    properties:
      id:
        type: string
        format: uuid
  CreateOrders:
    type: object
    properties:
      serviceMemberId:
        type: string
        format: uuid
        example: c56a4180-65aa-42ec-a945-5fd21dec0538
      issueDate:
        type: string
        description: The date and time that these orders were cut.
        format: date
        title: Orders date
      reportByDate:
        type: string
        description: Report By Date
        format: date
        title: Report-by date
      ordersType:
        $ref: 'definitions/OrdersType.yaml'
      ordersTypeDetail:
        $ref: '#/definitions/OrdersTypeDetail'
      hasDependents:
        type: boolean
        title: Are dependents included in your orders?
      spouseHasProGear:
        type: boolean
        title: Do you have a spouse who will need to move items related to their occupation (also known as spouse pro-gear)?
      newDutyLocationId:
        type: string
        format: uuid
        example: c56a4180-65aa-42ec-a945-5fd21dec0538
      ordersNumber:
        type: string
        title: Orders Number
        x-nullable: true
        example: '030-00362'
      tac:
        type: string
        title: TAC
        example: 'F8J1'
        x-nullable: true
      sac:
        type: string
        title: SAC
        example: 'N002214CSW32Y9'
        x-nullable: true
      departmentIndicator:
        $ref: '#/definitions/DeptIndicator'
      grade:
        $ref: '#/definitions/Grade'
      originDutyLocationId:
        type: string
        format: uuid
        example: c56a4180-65aa-42ec-a945-5fd21dec0538
    required:
      - serviceMemberId
      - issueDate
      - reportByDate
      - ordersType
      - hasDependents
      - spouseHasProGear
      - newDutyLocationId
  CounselingUpdateOrderPayload:
    type: object
    properties:
      issueDate:
        type: string
        description: The date and time that these orders were cut.
        format: date
        example: '2018-04-26'
        title: Orders date
      reportByDate:
        type: string
        description: Report By Date
        format: date
        example: '2018-04-26'
        title: Report-by date
      ordersType:
        $ref: 'definitions/OrdersType.yaml'
      ordersTypeDetail:
        $ref: '#/definitions/OrdersTypeDetail'
      ordersNumber:
        type: string
        title: Orders Number
        x-nullable: true
        example: '030-00362'
      departmentIndicator:
        $ref: '#/definitions/DeptIndicator'
        x-nullable: true
      originDutyLocationId:
        type: string
        format: uuid
        example: c56a4180-65aa-42ec-a945-5fd21dec0538
      newDutyLocationId:
        type: string
        format: uuid
        example: c56a4180-65aa-42ec-a945-5fd21dec0538
      tac:
        type: string
        title: HHG TAC
        minLength: 4
        maxLength: 4
        example: 'F8J1'
        x-nullable: true
      sac:
        title: HHG SAC
        example: 'N002214CSW32Y9'
        $ref: definitions/NullableString.yaml
      ntsTac:
        title: NTS TAC
        minLength: 4
        maxLength: 4
        example: 'F8J1'
        $ref: definitions/NullableString.yaml
      ntsSac:
        title: NTS SAC
        example: 'N002214CSW32Y9'
        $ref: definitions/NullableString.yaml
      grade:
        $ref: '#/definitions/Grade'
    required:
      - issueDate
      - reportByDate
      - ordersType
      - originDutyLocationId
      - newDutyLocationId
  UpdateOrderPayload:
    type: object
    properties:
      issueDate:
        type: string
        description: The date and time that these orders were cut.
        format: date
        example: '2018-04-26'
        title: Orders date
      reportByDate:
        type: string
        description: Report By Date
        format: date
        example: '2018-04-26'
        title: Report-by date
      ordersType:
        $ref: 'definitions/OrdersType.yaml'
      ordersTypeDetail:
        $ref: '#/definitions/OrdersTypeDetail'
      originDutyLocationId:
        type: string
        format: uuid
        example: c56a4180-65aa-42ec-a945-5fd21dec0538
      newDutyLocationId:
        type: string
        format: uuid
        example: c56a4180-65aa-42ec-a945-5fd21dec0538
      ordersNumber:
        type: string
        title: Orders Number
        x-nullable: true
        example: '030-00362'
      tac:
        type: string
        title: HHG TAC
        minLength: 4
        maxLength: 4
        example: 'F8J1'
        x-nullable: true
      sac:
        title: HHG SAC
        example: 'N002214CSW32Y9'
        $ref: definitions/NullableString.yaml
      ntsTac:
        title: NTS TAC
        minLength: 4
        maxLength: 4
        example: 'F8J1'
        $ref: definitions/NullableString.yaml
      ntsSac:
        title: NTS SAC
        example: 'N002214CSW32Y9'
        $ref: definitions/NullableString.yaml
      departmentIndicator:
        $ref: '#/definitions/DeptIndicator'
        x-nullable: true
      ordersAcknowledgement:
        description: Confirmation that the new amended orders were reviewed after previously approving the original orders
        type: boolean
        x-nullable: true
      grade:
        $ref: '#/definitions/Grade'
    required:
      - issueDate
      - reportByDate
      - ordersType
      - newDutyLocationId
      - originDutyLocationId
  UpdateAllowancePayload:
    type: object
    properties:
      grade:
        $ref: '#/definitions/Grade'
      dependentsAuthorized:
        type: boolean
        x-nullable: true
      agency:
        $ref: 'definitions/Affiliation.yaml'
      proGearWeight:
        description: unit is in lbs
        example: 2000
        type: integer
        minimum: 0
        maximum: 2000
        x-formatting: weight
        x-nullable: true
      proGearWeightSpouse:
        description: unit is in lbs
        example: 500
        type: integer
        minimum: 0
        maximum: 500
        x-formatting: weight
        x-nullable: true
      requiredMedicalEquipmentWeight:
        description: unit is in lbs
        example: 2000
        type: integer
        minimum: 0
        x-formatting: weight
      organizationalClothingAndIndividualEquipment:
        description: only for Army
        type: boolean
        x-nullable: true
      storageInTransit:
        description: the number of storage in transit days that the customer is entitled to for a given shipment on their move
        type: integer
        minimum: 0
      gunSafe:
        description: True if user is entitled to move a gun safe (up to 500 lbs) as part of their move without it being charged against their weight allowance.
        type: boolean
        x-nullable: true
  UpdateBillableWeightPayload:
    type: object
    properties:
      authorizedWeight:
        description: unit is in lbs
        example: 2000
        minimum: 1
        type: integer
        x-formatting: weight
        x-nullable: true
  UpdateMaxBillableWeightAsTIOPayload:
    type: object
    properties:
      authorizedWeight:
        description: unit is in lbs
        example: 2000
        minimum: 1
        type: integer
        x-formatting: weight
        x-nullable: true
      tioRemarks:
        description: TIO remarks for updating the max billable weight
        example: Increasing max billable weight
        type: string
        minLength: 1
        x-nullable: true
    required:
      - authorizedWeight
      - tioRemarks
  CounselingUpdateAllowancePayload:
    type: object
    properties:
      grade:
        $ref: '#/definitions/Grade'
      dependentsAuthorized:
        type: boolean
        x-nullable: true
      agency:
        $ref: 'definitions/Affiliation.yaml'
      proGearWeight:
        minimum: 0
        maximum: 2000
        description: unit is in lbs
        example: 2000
        type: integer
        x-formatting: weight
        x-nullable: true
      proGearWeightSpouse:
        minimum: 0
        maximum: 500
        description: unit is in lbs
        example: 2000
        type: integer
        x-formatting: weight
        x-nullable: true
      requiredMedicalEquipmentWeight:
        minimum: 0
        description: unit is in lbs
        example: 2000
        type: integer
        x-formatting: weight
      organizationalClothingAndIndividualEquipment:
        description: only for Army
        type: boolean
        x-nullable: true
      storageInTransit:
        description: the number of storage in transit days that the customer is entitled to for a given shipment on their move
        type: integer
        minimum: 0
      gunSafe:
        description: True if user is entitled to move a gun safe (up to 500 lbs) as part of their move without it being charged against their weight allowance.
        type: boolean
        x-nullable: true
  MoveTaskOrder:
    description: The Move (MoveTaskOrder)
    properties:
      id:
        example: 1f2270c7-7166-40ae-981e-b200ebdf3054
        format: uuid
        type: string
      createdAt:
        format: date-time
        type: string
      orderID:
        example: c56a4180-65aa-42ec-a945-5fd21dec0538
        format: uuid
        type: string
      locator:
        type: string
        example: '1K43AR'
      referenceId:
        example: 1001-3456
        type: string
      serviceCounselingCompletedAt:
        format: date-time
        type: string
        x-nullable: true
      availableToPrimeAt:
        format: date-time
        type: string
        x-nullable: true
      updatedAt:
        format: date-time
        type: string
      destinationAddress:
        $ref: 'definitions/Address.yaml'
      pickupAddress:
        $ref: 'definitions/Address.yaml'
      destinationDutyLocation:
        example: 1f2270c7-7166-40ae-981e-b200ebdf3054
        format: uuid
        type: string
      originDutyLocation:
        example: 1f2270c7-7166-40ae-981e-b200ebdf3054
        format: uuid
        type: string
      entitlements:
        $ref: '#/definitions/Entitlements'
      requestedPickupDate:
        format: date
        type: string
      tioRemarks:
        type: string
        example: approved additional weight
        x-nullable: true
      eTag:
        type: string
    type: object
  MoveTaskOrders:
    items:
      $ref: '#/definitions/MoveTaskOrder'
    type: array
  PaymentRequest:
    properties:
      proofOfServiceDocs:
        $ref: '#/definitions/ProofOfServiceDocs'
      id:
        example: c56a4180-65aa-42ec-a945-5fd21dec0538
        format: uuid
        readOnly: true
        type: string
      isFinal:
        default: false
        type: boolean
      moveTaskOrder:
        $ref: '#/definitions/Move'
      moveTaskOrderID:
        example: c56a4180-65aa-42ec-a945-5fd21dec0538
        format: uuid
        type: string
      rejectionReason:
        example: documentation was incomplete
        type: string
        x-nullable: true
      serviceItems:
        $ref: '#/definitions/PaymentServiceItems'
      status:
        $ref: '#/definitions/PaymentRequestStatus'
      paymentRequestNumber:
        example: 1234-5678-1
        readOnly: true
        type: string
      recalculationOfPaymentRequestID:
        example: c56a4180-65aa-42ec-a945-5fd21dec0538
        format: uuid
        type: string
        readOnly: true
        x-nullable: true
      eTag:
        type: string
      reviewedAt:
        format: date-time
        type: string
        x-nullable: true
      createdAt:
        format: date-time
        type: string
    type: object
  PaymentRequests:
    items:
      $ref: '#/definitions/PaymentRequest'
    type: array
  PaymentServiceItems:
    items:
      $ref: '#/definitions/PaymentServiceItem'
    type: array
  PaymentServiceItem:
    properties:
      id:
        example: c56a4180-65aa-42ec-a945-5fd21dec0538
        format: uuid
        readOnly: true
        type: string
      createdAt:
        format: date-time
        type: string
      paymentRequestID:
        example: c56a4180-65aa-42ec-a945-5fd21dec0538
        format: uuid
        type: string
      mtoServiceItemID:
        example: c56a4180-65aa-42ec-a945-5fd21dec0538
        format: uuid
        type: string
      mtoServiceItemCode:
        example: DLH
        type: string
      mtoServiceItemName:
        example: Move management
        type: string
      mtoShipmentType:
        $ref: 'definitions/MTOShipmentType.yaml'
      mtoShipmentID:
        type: string
        format: uuid
        example: c56a4180-65aa-42ec-a945-5fd21dec0538
        x-nullable: true
      status:
        $ref: 'definitions/PaymentServiceItemStatus.yaml'
      priceCents:
        type: integer
        format: cents
        title: Price of the service item in cents
        x-nullable: true
      rejectionReason:
        example: documentation was incomplete
        type: string
        x-nullable: true
      referenceID:
        example: 1234-5678-c56a4180
        readOnly: true
        format: string
      paymentServiceItemParams:
        $ref: 'definitions/PaymentServiceItemParams.yaml'
      eTag:
        type: string
    type: object
  PaymentRequestStatus:
    $ref: 'definitions/PaymentRequestStatus.yaml'
  ProofOfServiceDocs:
    items:
      $ref: '#/definitions/ProofOfServiceDoc'
    type: array
  ProofOfServiceDoc:
    properties:
      isWeightTicket:
        type: boolean
      uploads:
        items:
          $ref: 'definitions/Upload.yaml'
        type: array
  ShipmentsPaymentSITBalance:
    items:
      $ref: '#/definitions/ShipmentPaymentSITBalance'
    type: array
  ShipmentPaymentSITBalance:
    properties:
      shipmentID:
        type: string
        format: uuid
      totalSITDaysAuthorized:
        type: integer
      totalSITDaysRemaining:
        type: integer
      totalSITEndDate:
        type: string
        format: date
        x-nullable: true
      pendingSITDaysInvoiced:
        type: integer
      pendingBilledStartDate:
        type: string
        format: date
        x-nullable: true
      pendingBilledEndDate:
        type: string
        format: date
        x-nullable: true
      previouslyBilledDays:
        type: integer
        x-nullable: true
      previouslyBilledStartDate:
        type: string
        format: date
        x-nullable: true
      previouslyBilledEndDate:
        type: string
        format: date
        x-nullable: true
  UpdateShipment:
    type: object
    properties:
      shipmentType:
        $ref: 'definitions/MTOShipmentType.yaml'
      requestedPickupDate:
        format: date
        type: string
        x-nullable: true
      requestedDeliveryDate:
        format: date
        type: string
        x-nullable: true
      customerRemarks:
        type: string
        example: handle with care
        x-nullable: true
      counselorRemarks:
        type: string
        example: counselor approved
        x-nullable: true
      billableWeightCap:
        type: integer
        description: estimated weight of the shuttle service item provided by the prime
        example: 2500
        x-formatting: weight
        x-nullable: true
      billableWeightJustification:
        type: string
        example: more weight than expected
        x-nullable: true
      pickupAddress:
        allOf:
          - $ref: 'definitions/Address.yaml'
      destinationAddress:
        allOf:
          - $ref: 'definitions/Address.yaml'
      secondaryDeliveryAddress:
        allOf:
          - $ref: 'definitions/Address.yaml'
      secondaryPickupAddress:
        allOf:
          - $ref: 'definitions/Address.yaml'
      hasSecondaryPickupAddress:
        type: boolean
        x-nullable: true
        x-omitempty: false
      hasSecondaryDeliveryAddress:
        type: boolean
        x-nullable: true
        x-omitempty: false
      actualProGearWeight:
        type: integer
        x-nullable: true
        x-omitempty: false
      actualSpouseProGearWeight:
        type: integer
        x-nullable: true
        x-omitempty: false
      destinationType:
        $ref: 'definitions/DestinationType.yaml'
      agents:
        $ref: 'definitions/MTOAgents.yaml'
        x-nullable: true
      tacType:
        $ref: 'definitions/LOATypeNullable.yaml'
      sacType:
        $ref: 'definitions/LOATypeNullable.yaml'
      usesExternalVendor:
        type: boolean
        example: false
        x-nullable: true
      serviceOrderNumber:
        type: string
        x-nullable: true
      ntsRecordedWeight:
        description: The previously recorded weight for the NTS Shipment. Used for NTS Release to know what the previous primeActualWeight or billable weight was.
        example: 2000
        type: integer
        x-formatting: weight
        x-nullable: true
      storageFacility:
        x-nullable: true
        $ref: 'definitions/StorageFacility.yaml'
      ppmShipment:
        $ref: '#/definitions/UpdatePPMShipment'
  UpdatePPMShipment:
    type: object
    properties:
      expectedDepartureDate:
        description: >
          Date the customer expects to move.
        format: date
        type: string
        x-nullable: true
      actualMoveDate:
        format: date
        type: string
        x-nullable: true
      pickupPostalCode:
        description: zip code
        format: zip
        type: string
        title: ZIP
        example: '90210'
        pattern: ^(\d{5})$
        x-nullable: true
      secondaryPickupPostalCode:
        format: zip
        type: string
        title: ZIP
        example: '90210'
        pattern: ^(\d{5})$
        x-nullable: true
      destinationPostalCode:
        format: zip
        type: string
        title: ZIP
        example: '90210'
        pattern: ^(\d{5})$
        x-nullable: true
      secondaryDestinationPostalCode:
        format: zip
        type: string
        title: ZIP
        example: '90210'
        pattern: ^(\d{5})$
        x-nullable: true
      w2Address:
        x-nullable: true
        $ref: 'definitions/Address.yaml'
      sitExpected:
        type: boolean
        x-nullable: true
      sitLocation:
        allOf:
          - $ref: 'definitions/SITLocationType.yaml'
          - x-nullable: true
      sitEstimatedWeight:
        type: integer
        example: 2000
        x-nullable: true
      sitEstimatedEntryDate:
        format: date
        type: string
        x-nullable: true
      sitEstimatedDepartureDate:
        format: date
        type: string
        x-nullable: true
      estimatedWeight:
        type: integer
        example: 4200
        x-nullable: true
      hasProGear:
        description: >
          Indicates whether PPM shipment has pro gear.
        type: boolean
        x-nullable: true
      proGearWeight:
        type: integer
        x-nullable: true
      spouseProGearWeight:
        type: integer
        x-nullable: true
      hasRequestedAdvance:
        description: >
          Indicates whether an advance has been requested for the PPM shipment.
        type: boolean
        x-nullable: true
      advanceAmountRequested:
        description: >
          The amount request for an advance, or null if no advance is requested
        type: integer
        format: cents
        x-nullable: true
      advanceStatus:
        $ref: 'definitions/PPMAdvanceStatus.yaml'
        x-nullable: true
  UpdateWeightTicket:
    type: object
    properties:
      emptyWeight:
        description: Weight of the vehicle when empty.
        type: integer
        minimum: 0
      fullWeight:
        description: The weight of the vehicle when full.
        type: integer
        minimum: 0
      ownsTrailer:
        description: Indicates if the customer used a trailer they own for the move.
        type: boolean
      trailerMeetsCriteria:
        description: Indicates if the trailer that the customer used meets all the criteria to be claimable.
        type: boolean
      status:
        $ref: 'definitions/PPMDocumentStatus.yaml'
      reason:
        description: The reason the services counselor has excluded or rejected the item.
        type: string
      adjustedNetWeight:
        description: Indicates the adjusted net weight of the vehicle
        type: integer
        minimum: 0
      netWeightRemarks:
        description: Remarks explaining any edits made to the net weight
        type: string
      allowableWeight:
        description: Indicates the maximum reimbursable weight of the shipment
        type: integer
        minimum: 0
  UpdateMovingExpense:
    type: object
    properties:
      amount:
        description: The total amount of the expense as indicated on the receipt
        type: integer
      sitStartDate:
        description: The date the shipment entered storage, applicable for the `STORAGE` movingExpenseType only
        type: string
        format: date
      sitEndDate:
        description: The date the shipment exited storage, applicable for the `STORAGE` movingExpenseType only
        type: string
        format: date
      status:
        $ref: 'definitions/PPMDocumentStatus.yaml'
      reason:
        description: The reason the services counselor has excluded or rejected the item.
        type: string
  UpdateProGearWeightTicket:
    type: object
    properties:
      belongsToSelf:
        description: Indicates if this information is for the customer's own pro-gear, otherwise, it's the spouse's.
        type: boolean
      hasWeightTickets:
        description: Indicates if the user has a weight ticket for their pro-gear, otherwise they have a constructed weight.
        type: boolean
      weight:
        description: Weight of the pro-gear contained in the shipment.
        type: integer
        minimum: 0
      status:
        $ref: 'definitions/PPMDocumentStatus.yaml'
      reason:
        description: The reason the services counselor has excluded or rejected the item.
        type: string
  MTOShipments:
    items:
      $ref: 'definitions/MTOShipment.yaml'
    type: array
  CreateMTOShipment:
    type: object
    properties:
      moveTaskOrderID:
        description: The ID of the move this new shipment is for.
        example: 1f2270c7-7166-40ae-981e-b200ebdf3054
        format: uuid
        type: string
      requestedPickupDate:
        description: >
          The customer's preferred pickup date. Other dates, such as required delivery date and (outside MilMove) the
          pack date, are derived from this date.
        format: date
        type: string
        x-nullable: true
      requestedDeliveryDate:
        description: >
          The customer's preferred delivery date.
        format: date
        type: string
        x-nullable: true
      customerRemarks:
        description: |
          The customer can use the customer remarks field to inform the services counselor and the movers about any
          special circumstances for this shipment. Typical examples:
            * bulky or fragile items,
            * weapons,
            * access info for their address.
          Customer enters this information during onboarding. Optional field.
        type: string
        example: handle with care
        x-nullable: true
      counselorRemarks:
        description: |
          The counselor can use the counselor remarks field to inform the movers about any
          special circumstances for this shipment. Typical examples:
            * bulky or fragile items,
            * weapons,
            * access info for their address.
          Counselors enters this information when creating or editing an MTO Shipment. Optional field.
        type: string
        example: handle with care
        x-nullable: true
      agents:
        $ref: 'definitions/MTOAgents.yaml'
      mtoServiceItems:
        $ref: 'definitions/MTOServiceItems.yaml'
      pickupAddress:
        description: The address where the movers should pick up this shipment.
        allOf:
          - $ref: 'definitions/Address.yaml'
      destinationAddress:
        description: Where the movers should deliver this shipment.
        allOf:
          - $ref: 'definitions/Address.yaml'
      destinationType:
        $ref: 'definitions/DestinationType.yaml'
      shipmentType:
        $ref: 'definitions/MTOShipmentType.yaml'
      tacType:
        allOf:
          - $ref: 'definitions/LOAType.yaml'
          - x-nullable: true
      sacType:
        allOf:
          - $ref: 'definitions/LOAType.yaml'
          - x-nullable: true
      usesExternalVendor:
        type: boolean
        example: false
        x-nullable: true
      serviceOrderNumber:
        type: string
        x-nullable: true
      ntsRecordedWeight:
        description: The previously recorded weight for the NTS Shipment. Used for NTS Release to know what the previous primeActualWeight or billable weight was.
        example: 2000
        type: integer
        x-nullable: true
        x-formatting: weight
      storageFacility:
        x-nullable: true
        $ref: 'definitions/StorageFacility.yaml'
      ppmShipment:
        $ref: '#/definitions/CreatePPMShipment'
    required:
      - moveTaskOrderID
      - shipmentType
  CreatePPMShipment:
    description: A personally procured move is a type of shipment that a service members moves themselves.
    properties:
      expectedDepartureDate:
        description: >
          Date the customer expects to move.
        format: date
        type: string
      pickupPostalCode:
        description: zip code
        format: zip
        type: string
        title: ZIP
        example: '90210'
        pattern: ^(\d{5})$
      secondaryPickupPostalCode:
        format: zip
        type: string
        title: ZIP
        example: '90210'
        pattern: ^(\d{5})$
        x-nullable: true
      destinationPostalCode:
        format: zip
        type: string
        title: ZIP
        example: '90210'
        pattern: ^(\d{5})$
      secondaryDestinationPostalCode:
        format: zip
        type: string
        title: ZIP
        example: '90210'
        pattern: ^(\d{5})$
        x-nullable: true
      sitExpected:
        type: boolean
      sitLocation:
        allOf:
          - $ref: 'definitions/SITLocationType.yaml'
          - x-nullable: true
      sitEstimatedWeight:
        type: integer
        example: 2000
        x-nullable: true
      sitEstimatedEntryDate:
        format: date
        type: string
        x-nullable: true
      sitEstimatedDepartureDate:
        format: date
        type: string
        x-nullable: true
      estimatedWeight:
        type: integer
        example: 4200
      hasProGear:
        description: >
          Indicates whether PPM shipment has pro gear.
        type: boolean
      proGearWeight:
        type: integer
        x-nullable: true
      spouseProGearWeight:
        type: integer
        x-nullable: true
    required:
      - expectedDepartureDate
      - pickupPostalCode
      - destinationPostalCode
      - sitExpected
      - estimatedWeight
      - hasProGear
  RejectShipment:
    properties:
      rejectionReason:
        type: string
        example: MTO Shipment not good enough
    required:
      - rejectionReason
  ApproveSITExtension:
    properties:
      approvedDays:
        description: Number of days approved for SIT extension
        type: integer
        example: 21
        minimum: 1
      requestReason:
        description: Reason from service counselor-provided picklist for SIT Duration Update
        example: 'AWAITING_COMPLETION_OF_RESIDENCE'
        type: string
        enum:
          - SERIOUS_ILLNESS_MEMBER
          - SERIOUS_ILLNESS_DEPENDENT
          - IMPENDING_ASSIGNEMENT
          - DIRECTED_TEMPORARY_DUTY
          - NONAVAILABILITY_OF_CIVILIAN_HOUSING
          - AWAITING_COMPLETION_OF_RESIDENCE
          - OTHER
      officeRemarks:
        description: Remarks from TOO about SIT approval
        type: string
        example: Approved for three weeks rather than requested 45 days
        x-nullable: true
    required:
      - approvedDays
  DenySITExtension:
    properties:
      officeRemarks:
        description: Remarks from TOO about SIT denial
        type: string
        example: Denied this extension as it does not match the criteria
        x-nullable: true
      convertToCustomerExpense:
        description: Whether or not to convert to members expense once SIT extension is denied.
        type: boolean
        example: false
    required:
      - officeRemarks
      - convertToCustomerExpense
  UpdateSITServiceItemCustomerExpense:
    properties:
      convertToCustomerExpense:
        example: true
        type: boolean
      customerExpenseReason:
        description: Reason the service item was rejected
        type: string
        example: Insufficent details provided
    required:
      - convertToCustomerExpense
      - customerExpenseReason
  CreateApprovedSITDurationUpdate:
    properties:
      requestReason:
        description: Reason from service counselor-provided picklist for SIT Duration Update
        example: 'AWAITING_COMPLETION_OF_RESIDENCE'
        type: string
        enum:
          - SERIOUS_ILLNESS_MEMBER
          - SERIOUS_ILLNESS_DEPENDENT
          - IMPENDING_ASSIGNEMENT
          - DIRECTED_TEMPORARY_DUTY
          - NONAVAILABILITY_OF_CIVILIAN_HOUSING
          - AWAITING_COMPLETION_OF_RESIDENCE
          - OTHER
      approvedDays:
        description: Number of days approved for SIT extension. This will match requested days saved to the SIT extension model.
        type: integer
        example: 21
      officeRemarks:
        description: Remarks from TOO about SIT Duration Update creation
        type: string
        example: Customer needs additional storage time as their new place of residence is not yet ready
        x-nullable: true
    required:
      - requestReason
      - approvedDays
  PatchMTOServiceItemStatusPayload:
    properties:
      status:
        description: Describes all statuses for a MTOServiceItem
        type: string
        enum:
          - SUBMITTED
          - APPROVED
          - REJECTED
      rejectionReason:
        description: Reason the service item was rejected
        type: string
        example: Insufficent details provided
        x-nullable: true
  MTOApprovalServiceItemCodes:
    description: MTO level service items to create when updating MTO status.
    properties:
      serviceCodeCS:
        example: true
        type: boolean
      serviceCodeMS:
        example: true
        type: boolean
    type: object
  TacValid:
    properties:
      isValid:
        example: true
        type: boolean
    required:
      - isValid
    type: object
  UpdatePaymentRequestStatusPayload:
    properties:
      rejectionReason:
        example: documentation was incomplete
        type: string
        x-nullable: true
      status:
        $ref: '#/definitions/PaymentRequestStatus'
      eTag:
        type: string
    type: object
  QueueMoves:
    type: array
    items:
      $ref: '#/definitions/QueueMove'
  QueueMove:
    type: object
    properties:
      id:
        type: string
        format: uuid
      customer:
        $ref: '#/definitions/Customer'
      status:
        $ref: '#/definitions/MoveStatus'
      locator:
        type: string
      submittedAt:
        format: date-time
        type: string
        x-nullable: true
      appearedInTooAt:
        format: date-time
        type: string
        x-nullable: true
      requestedMoveDate:
        format: date
        type: string
        x-nullable: true
      departmentIndicator:
        $ref: '#/definitions/DeptIndicator'
      shipmentsCount:
        type: integer
      originDutyLocation:
        $ref: 'definitions/DutyLocation.yaml'
      destinationDutyLocation:
        $ref: 'definitions/DutyLocation.yaml'
      originGBLOC:
        $ref: '#/definitions/GBLOC'
      ppmType:
        type: string
        enum: [FULL, PARTIAL]
        x-nullable: true
      closeoutInitiated:
        format: date-time
        type: string
        x-nullable: true
      closeoutLocation:
        type: string
        x-nullable: true
      orderType:
        type: string
        x-nullable: true
  QueueMovesResult:
    type: object
    properties:
      page:
        type: integer
      perPage:
        type: integer
      totalCount:
        type: integer
      queueMoves:
        $ref: '#/definitions/QueueMoves'
  ListPrimeMove:
    description: >
      An abbreviated definition for a move, without all the nested information (shipments, service items, etc). Used to
      fetch a list of moves more efficiently.
    type: object
    properties:
      id:
        example: 1f2270c7-7166-40ae-981e-b200ebdf3054
        format: uuid
        type: string
      moveCode:
        type: string
        example: 'HYXFJF'
        readOnly: true
      createdAt:
        format: date-time
        type: string
        readOnly: true
      orderID:
        example: c56a4180-65aa-42ec-a945-5fd21dec0538
        format: uuid
        type: string
      referenceId:
        example: 1001-3456
        type: string
      availableToPrimeAt:
        format: date-time
        type: string
        x-nullable: true
        readOnly: true
      updatedAt:
        format: date-time
        type: string
        readOnly: true
      ppmType:
        type: string
        enum:
          - FULL
          - PARTIAL
      eTag:
        type: string
        readOnly: true
      orderType:
        type: string
  ListPrimeMoves:
    type: array
    items:
      $ref: '#/definitions/ListPrimeMove'
  ListPrimeMovesResult:
    type: object
    properties:
      page:
        type: integer
      perPage:
        type: integer
      totalCount:
        type: integer
      queueMoves:
        $ref: '#/definitions/ListPrimeMoves'
  QueuePaymentRequest:
    type: object
    properties:
      id:
        type: string
        format: uuid
      moveID:
        type: string
        format: uuid
      customer:
        $ref: '#/definitions/Customer'
      status:
        $ref: '#/definitions/QueuePaymentRequestStatus'
      age:
        type: number
        format: double
        description: Days since the payment request has been requested.  Decimal representation will allow more accurate sorting.
      submittedAt:
        type: string
        format: date-time
      locator:
        type: string
      departmentIndicator:
        $ref: '#/definitions/DeptIndicator'
      originGBLOC:
        $ref: '#/definitions/GBLOC'
      originDutyLocation:
        $ref: 'definitions/DutyLocation.yaml'
      orderType:
        type: string
        x-nullable: true
  QueuePaymentRequests:
    type: array
    items:
      $ref: '#/definitions/QueuePaymentRequest'
  QueuePaymentRequestsResult:
    type: object
    properties:
      page:
        type: integer
      perPage:
        type: integer
      totalCount:
        type: integer
      queuePaymentRequests:
        $ref: '#/definitions/QueuePaymentRequests'
  QueuePaymentRequestStatus:
    enum:
      - Payment requested
      - Reviewed
      - Rejected
      - Paid
    title: Queue Payment Request Status
    type: string
  SearchMoves:
    type: array
    items:
      $ref: '#/definitions/SearchMove'
  SearchMove:
    type: object
    properties:
      id:
        type: string
        format: uuid
      firstName:
        type: string
        example: John
        x-nullable: true
      lastName:
        type: string
        example: Doe
        x-nullable: true
      dodID:
        type: string
        example: 1234567890
        x-nullable: true
      status:
        $ref: '#/definitions/MoveStatus'
      locator:
        type: string
      branch:
        type: string
      shipmentsCount:
        type: integer
      originDutyLocationPostalCode:
        format: zip
        type: string
        title: ZIP
        example: '90210'
        pattern: ^(\d{5})$
      destinationDutyLocationPostalCode:
        format: zip
        type: string
        title: ZIP
        example: '90210'
        pattern: ^(\d{5})$
      orderType:
        type: string
      requestedPickupDate:
        type: string
        format: date
        x-nullable: true
      requestedDeliveryDate:
        type: string
        format: date
        x-nullable: true
      originGBLOC:
        $ref: '#/definitions/GBLOC'
      destinationGBLOC:
        $ref: "#/definitions/GBLOC"
  SearchMovesResult:
    type: object
    properties:
      page:
        type: integer
      perPage:
        type: integer
      totalCount:
        type: integer
      searchMoves:
        $ref: '#/definitions/SearchMoves'
  GBLOC:
    type: string
    enum:
      - AGFM
      - APAT
      - BGAC
      - BGNC
      - BKAS
      - CFMQ
      - CLPK
      - CNNQ
      - DMAT
      - GSAT
      - HAFC
      - HBAT
      - JEAT
      - JENQ
      - KKFA
      - LHNQ
      - LKNQ
      - MAPK
      - MAPS
      - MBFL
      - MLNQ
      - XXXX
  CreateCustomerSupportRemark:
    type: object
    description: >-
      A text remark written by an customer support user that is associated with a specific
      move.
    required:
      - content
      - officeUserID
    properties:
      content:
        example: This is a remark about a move.
        type: string
      officeUserID:
        example: 1f2270c7-7166-40ae-981e-b200ebdf3054
        format: uuid
        type: string
  UpdateCustomerSupportRemarkPayload:
    type: object
    description: >-
      A text remark update to an existing remark created by the current active user (the CSR).
    required:
      - content
    properties:
      content:
        example: This is a remark about a move.
        type: string
  EvaluationReportType:
    type: string
    enum:
      - SHIPMENT
      - COUNSELING
  EvaluationReportInspectionType:
    type: string
    enum:
      - DATA_REVIEW
      - PHYSICAL
      - VIRTUAL
    x-nullable: true
  EvaluationReportLocation:
    type: string
    enum:
      - ORIGIN
      - DESTINATION
      - OTHER
    x-nullable: true
  EvaluationReportOfficeUser:
    type: object
    readOnly: true
    description: The authoring office user for an evaluation report
    properties:
      id:
        example: 1f2270c7-7166-40ae-981e-b200ebdf3054
        format: uuid
        type: string
      firstName:
        type: string
      lastName:
        type: string
      email:
        type: string
        format: x-email
        pattern: '^[a-zA-Z0-9._%+-]+@[a-zA-Z0-9.-]+\.[a-zA-Z]{2,}$'
      phone:
        type: string
        format: telephone
        pattern: '^[2-9]\d{2}-\d{3}-\d{4}$'
  EvaluationReportList:
    type: array
    items:
      $ref: '#/definitions/EvaluationReport'
  EvaluationReport:
    type: object
    description: An evaluation report
    properties:
      id:
        example: 1f2270c7-7166-40ae-981e-b200ebdf3054
        format: uuid
        type: string
        readOnly: true
      moveID:
        example: 1f2270c7-7166-40ae-981e-b200ebdf3054
        format: uuid
        type: string
        readOnly: true
      shipmentID:
        example: 1f2270c7-7166-40ae-981e-b200ebdf3054
        format: uuid
        type: string
        x-nullable: true
        readOnly: true
      type:
        $ref: '#/definitions/EvaluationReportType'
      inspectionType:
        $ref: '#/definitions/EvaluationReportInspectionType'
        x-nullable: true
      inspectionDate:
        type: string
        format: date
        x-nullable: true
      officeUser:
        $ref: '#/definitions/EvaluationReportOfficeUser'
      location:
        $ref: '#/definitions/EvaluationReportLocation'
        x-nullable: true
      ReportViolations:
        $ref: '#/definitions/ReportViolations'
        x-nullable: true
      locationDescription:
        type: string
        example: 'Route 66 at crash inspection site 3'
        x-nullable: true
      observedShipmentDeliveryDate:
        type: string
        format: date
        x-nullable: true
      observedShipmentPhysicalPickupDate:
        type: string
        format: date
        x-nullable: true
      timeDepart:
        type: string
        x-nullable: true
        pattern: '^(0[0-9]|1[0-9]|2[0-3]):[0-5][0-9]$'
        example: '14:30'
      evalStart:
        type: string
        x-nullable: true
        pattern: '^(0[0-9]|1[0-9]|2[0-3]):[0-5][0-9]$'
        example: '15:00'
      evalEnd:
        type: string
        x-nullable: true
        pattern: '^(0[0-9]|1[0-9]|2[0-3]):[0-5][0-9]$'
        example: '18:00'
      violationsObserved:
        type: boolean
        x-nullable: true
      remarks:
        type: string
        x-nullable: true
      seriousIncident:
        type: boolean
        x-nullable: true
      seriousIncidentDesc:
        type: string
        x-nullable: true
      observedClaimsResponseDate:
        type: string
        format: date
        x-nullable: true
      observedPickupDate:
        type: string
        format: date
        x-nullable: true
      observedPickupSpreadStartDate:
        type: string
        format: date
        x-nullable: true
      observedPickupSpreadEndDate:
        type: string
        format: date
        x-nullable: true
      observedDeliveryDate:
        type: string
        format: date
        x-nullable: true
      moveReferenceID:
        type: string
        x-nullable: true
        readOnly: true
      eTag:
        type: string
      submittedAt:
        type: string
        format: date-time
        x-nullable: true
      createdAt:
        type: string
        format: date-time
        readOnly: true
      updatedAt:
        type: string
        format: date-time
        readOnly: true
  CreateEvaluationReport:
    type: object
    description: Minimal set of info needed to create a shipment evaluation report, which is just a shipment ID.
    properties:
      shipmentID:
        description: The shipment ID of the shipment to be evaluated in the report
        example: 01b9671e-b268-4906-967b-ba661a1d3933
        format: uuid
        type: string
  PWSViolation:
    type: object
    description: A PWS violation for an evaluation report
    readOnly: true
    properties:
      id:
        example: 1f2270c7-7166-40ae-981e-b200ebdf3054
        format: uuid
        type: string
      displayOrder:
        example: 3
        type: integer
      paragraphNumber:
        example: 1.2.3.4.5
        type: string
      title:
        example: Customer Support
        type: string
      category:
        example: Pre-Move Services
        type: string
      subCategory:
        example: Weight Estimate
        type: string
      requirementSummary:
        example: Provide a single point of contact (POC)
        type: string
      requirementStatement:
        example: The contractor shall prepare and load property going into NTS in containers at residence for shipment to NTS.
        type: string
      isKpi:
        example: false
        type: boolean
      additionalDataElem:
        example: QAE Observed Delivery Date
        type: string
  PWSViolations:
    type: array
    items:
      $ref: '#/definitions/PWSViolation'
  AssociateReportViolations:
    type: object
    description: A list of PWS violation string ids to associate with an evaluation report
    properties:
      violations:
        type: array
        items:
          type: string
          format: uuid
  ReportViolation:
    type: object
    description: An object associating violations to evaluation reports
    properties:
      id:
        example: 1f2270c7-7166-40ae-981e-b200ebdf3054
        format: uuid
        type: string
      reportID:
        example: 1f2270c7-7166-40ae-981e-b200ebdf3054
        format: uuid
        type: string
      # report:
      #   $ref: '#/definitions/EvaluationReport'
      violationID:
        example: 1f2270c7-7166-40ae-981e-b200ebdf3054
        format: uuid
        type: string
      violation:
        $ref: '#/definitions/PWSViolation'
  ReportViolations:
    type: array
    items:
      $ref: '#/definitions/ReportViolation'
  TransportationOffices:
    type: array
    items:
      $ref: 'definitions/TransportationOffice.yaml'
responses:
  InvalidRequest:
    description: The request payload is invalid
    schema:
      $ref: '#/definitions/Error'
  NotFound:
    description: The requested resource wasn't found
    schema:
      $ref: '#/definitions/Error'
  Conflict:
    description: Conflict error
    schema:
      $ref: '#/definitions/Error'
  PermissionDenied:
    description: The request was denied
    schema:
      $ref: '#/definitions/Error'
  ServerError:
    description: A server error occurred
    schema:
      $ref: '#/definitions/Error'
  PreconditionFailed:
    description: Precondition failed
    schema:
      $ref: '#/definitions/Error'
  UnprocessableEntity:
    description: The payload was unprocessable.
    schema:
      $ref: '#/definitions/ValidationError'<|MERGE_RESOLUTION|>--- conflicted
+++ resolved
@@ -4084,10 +4084,6 @@
         type: string
       shipmentGBLOC:
         $ref: '#/definitions/GBLOC'
-<<<<<<< HEAD
-        x-nullable: true
-=======
->>>>>>> fd5ae1c4
   MoveHistory:
     properties:
       id:
