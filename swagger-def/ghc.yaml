swagger: '2.0'
info:
  contact:
    email: milmove-developers@caci.com
  description:
    $ref: info/ghc_description.md
  license:
    name: MIT
    url: 'https://opensource.org/licenses/MIT'
  title: MilMove GHC API
  version: 0.0.1
basePath: /ghc/v1
schemes:
  - http
tags:
  - name: queues
  - name: move
  - $ref: 'tags/order.yaml'
  - name: moveTaskOrder
  - name: customer
  - name: mtoServiceItem
  - name: mtoShipment
  - name: shipment
  - name: mtoAgent
  - name: paymentServiceItem
  - name: ppm
  - name: tac
  - name: transportationOffice
  - name: addresses
  - name: uploads
  - name: paymentRequests
  - name: reServiceItems
paths:
  '/customer':
    post:
      summary: Creates a customer with Okta option
      description: Creates a customer with option to also create an Okta profile account based on the office user's input when completing the UI form and submitting.
      operationId: createCustomerWithOktaOption
      tags:
        - customer
      consumes:
        - application/json
      produces:
        - application/json
      parameters:
        - in: body
          name: body
          required: true
          schema:
            $ref: '#/definitions/CreateCustomerPayload'
      responses:
        '200':
          description: successfully created the customer
          schema:
            $ref: '#/definitions/CreatedCustomer'
        '400':
          $ref: '#/responses/InvalidRequest'
        '401':
          $ref: '#/responses/PermissionDenied'
        '403':
          $ref: '#/responses/PermissionDenied'
        '404':
          $ref: '#/responses/NotFound'
        '409':
          $ref: '#/responses/Conflict'
        '412':
          $ref: '#/responses/PreconditionFailed'
        '422':
          $ref: '#/responses/UnprocessableEntity'
        '500':
          $ref: '#/responses/ServerError'
  /open/requested-office-users:
    post:
      consumes:
        - application/json
      produces:
        - application/json
      summary: Create an Office User
      description: >
        This endpoint is publicly accessible as it is utilized for individuals who do not have an office account to request the creation of an office account.

        Request the creation of an office user. An administrator will need to approve them after creation. Note on requirements:
        An identification method must be present. The following 2 fields have an "OR" requirement.
        - edipi
        - other_unique_id
        One of these two fields MUST be present to serve as identification for the office user being created. This logic is handled at the application level.
      operationId: createRequestedOfficeUser
      tags:
        - officeUsers
      parameters:
        - in: body
          name: officeUser
          description: Office User information
          schema:
            $ref: '#/definitions/OfficeUserCreate'
      responses:
        '201':
          description: successfully requested the creation of provided office user
          schema:
            $ref: '#/definitions/OfficeUser'
        '422':
          description: validation error
          schema:
            $ref: '#/definitions/ValidationError'
        '500':
          description: internal server error
  '/customer/{customerID}':
    parameters:
      - description: ID of customer to use
        in: path
        name: customerID
        required: true
        type: string
        format: uuid
    get:
      produces:
        - application/json
      parameters: []
      responses:
        '200':
          description: Successfully retrieved information on an individual customer
          schema:
            $ref: '#/definitions/Customer'
        '400':
          $ref: '#/responses/InvalidRequest'
        '401':
          $ref: '#/responses/PermissionDenied'
        '403':
          $ref: '#/responses/PermissionDenied'
        '404':
          $ref: '#/responses/NotFound'
        '500':
          $ref: '#/responses/ServerError'
      tags:
        - customer
      description: Returns a given customer
      operationId: getCustomer
      summary: Returns a given customer
    patch:
      summary: Updates customer info
      description: Updates customer info by ID
      operationId: updateCustomer
      tags:
        - customer
      consumes:
        - application/json
      produces:
        - application/json
      parameters:
        - in: body
          name: body
          required: true
          schema:
            $ref: '#/definitions/UpdateCustomerPayload'
        - in: header
          name: If-Match
          type: string
          required: true
      responses:
        '200':
          description: updated instance of orders
          schema:
            $ref: '#/definitions/Customer'
        '400':
          $ref: '#/responses/InvalidRequest'
        '401':
          $ref: '#/responses/PermissionDenied'
        '403':
          $ref: '#/responses/PermissionDenied'
        '404':
          $ref: '#/responses/NotFound'
        '412':
          $ref: '#/responses/PreconditionFailed'
        '422':
          $ref: '#/responses/UnprocessableEntity'
        '500':
          $ref: '#/responses/ServerError'
      x-permissions:
        - update.customer
  /customer/search:
    post:
      produces:
        - application/json
      consumes:
        - application/json
      summary: Search customers by DOD ID or customer name
      description: >
        Search customers by DOD ID or customer name. Used by services counselors to locate profiles to update, find attached moves, and to create new moves.
      operationId: searchCustomers
      tags:
        - customer
      parameters:
        - in: body
          name: body
          schema:
            properties:
              page:
                type: integer
                description: requested page of results
              perPage:
                type: integer
              edipi:
                description: DOD ID
                type: string
                minLength: 10
                maxLength: 10
                x-nullable: true
              emplid:
                description: EMPLID
                type: string
                minLength: 7
                maxLength: 7
                x-nullable: true
              branch:
                description: Branch
                type: string
                minLength: 1
              customerName:
                description: Customer Name
                type: string
                minLength: 1
                x-nullable: true
              sort:
                type: string
                x-nullable: true
                enum: [customerName, edipi, emplid, branch, personalEmail, telephone]
              order:
                type: string
                x-nullable: true
                enum: [asc, desc]
          description: field that results should be sorted by
      responses:
        '200':
          description: Successfully returned all customers matching the criteria
          schema:
            $ref: '#/definitions/SearchCustomersResult'
        '403':
          $ref: '#/responses/PermissionDenied'
        '500':
          $ref: '#/responses/ServerError'
  '/move/{locator}':
    parameters:
      - description: Code used to identify a move in the system
        in: path
        name: locator
        required: true
        type: string
    get:
      produces:
        - application/json
      parameters: []
      responses:
        '200':
          description: Successfully retrieved the individual move
          schema:
            $ref: '#/definitions/Move'
        '400':
          $ref: '#/responses/InvalidRequest'
        '401':
          $ref: '#/responses/PermissionDenied'
        '403':
          $ref: '#/responses/PermissionDenied'
        '404':
          $ref: '#/responses/NotFound'
        '500':
          $ref: '#/responses/ServerError'
      tags:
        - move
      description: Returns a given move for a unique alphanumeric locator string
      summary: Returns a given move
      operationId: getMove
  '/move/{locator}/history':
    parameters:
      - description: Code used to identify a move in the system
        in: path
        name: locator
        required: true
        type: string
    get:
      produces:
        - application/json
      parameters:
        - in: query
          name: page
          type: integer
          description: requested page of results
        - in: query
          name: perPage
          type: integer
          description: results per page
      responses:
        '200':
          description: Successfully retrieved the individual move history
          schema:
            $ref: '#/definitions/MoveHistoryResult'
        '400':
          $ref: '#/responses/InvalidRequest'
        '401':
          $ref: '#/responses/PermissionDenied'
        '403':
          $ref: '#/responses/PermissionDenied'
        '404':
          $ref: '#/responses/NotFound'
        '500':
          $ref: '#/responses/ServerError'
      tags:
        - move
      description: Returns the history for a given move for a unique alphanumeric locator string
      summary: Returns the history of an identified move
      operationId: getMoveHistory
  '/moves/{moveID}/shipment-evaluation-reports-list':
    parameters:
      - description: Code used to identify a move in the system
        in: path
        name: moveID
        required: true
        type: string
        format: uuid
    get:
      produces:
        - application/json
      responses:
        '200':
          description: Successfully retrieved the move's evaluation reports
          schema:
            $ref: '#/definitions/EvaluationReportList'
        '400':
          $ref: '#/responses/InvalidRequest'
        '401':
          $ref: '#/responses/PermissionDenied'
        '403':
          $ref: '#/responses/PermissionDenied'
        '404':
          $ref: '#/responses/NotFound'
        '500':
          $ref: '#/responses/ServerError'
      tags:
        - move
      description: Returns shipment evaluation reports for the specified move that are visible to the current office user
      summary: Returns shipment evaluation reports for the specified move that are visible to the current office user
      operationId: getMoveShipmentEvaluationReportsList
  '/moves/{moveID}/counseling-evaluation-reports-list':
    parameters:
      - description: Code used to identify a move in the system
        in: path
        name: moveID
        required: true
        type: string
        format: uuid
    get:
      produces:
        - application/json
      responses:
        '200':
          description: Successfully retrieved the move's evaluation reports
          schema:
            $ref: '#/definitions/EvaluationReportList'
        '400':
          $ref: '#/responses/InvalidRequest'
        '401':
          $ref: '#/responses/PermissionDenied'
        '403':
          $ref: '#/responses/PermissionDenied'
        '404':
          $ref: '#/responses/NotFound'
        '500':
          $ref: '#/responses/ServerError'
      tags:
        - move
      description: Returns counseling evaluation reports for the specified move that are visible to the current office user
      summary: Returns counseling evaluation reports for the specified move that are visible to the current office user
      operationId: getMoveCounselingEvaluationReportsList
  '/moves/{moveID}/cancel':
    parameters:
      - description: ID of the move
        in: path
        name: moveID
        required: true
        format: uuid
        type: string
    post:
      consumes:
        - application/json
      produces:
        - application/json
      parameters: []
      responses:
        '200':
          description: Successfully canceled move
          schema:
            $ref: '#/definitions/Move'
        '403':
          $ref: '#/responses/PermissionDenied'
        '404':
          $ref: '#/responses/NotFound'
        '409':
          $ref: '#/responses/Conflict'
        '412':
          $ref: '#/responses/PreconditionFailed'
        '422':
          $ref: '#/responses/UnprocessableEntity'
        '500':
          $ref: '#/responses/ServerError'
      tags:
        - move
      description: cancels a move
      operationId: moveCanceler
      summary: Cancels a move
      x-permissions:
        - update.cancelMoveFlag
  '/counseling/orders/{orderID}':
    parameters:
      - description: ID of order to update
        in: path
        name: orderID
        required: true
        type: string
        format: uuid
    patch:
      summary: Updates an order (performed by a services counselor)
      description: All fields sent in this request will be set on the order referenced
      operationId: counselingUpdateOrder
      tags:
        - order
      consumes:
        - application/json
      produces:
        - application/json
      parameters:
        - in: body
          name: body
          required: true
          schema:
            $ref: '#/definitions/CounselingUpdateOrderPayload'
        - in: header
          name: If-Match
          type: string
          required: true
      responses:
        '200':
          description: updated instance of orders
          schema:
            $ref: '#/definitions/Order'
        '403':
          $ref: '#/responses/PermissionDenied'
        '404':
          $ref: '#/responses/NotFound'
        '412':
          $ref: '#/responses/PreconditionFailed'
        '422':
          $ref: '#/responses/UnprocessableEntity'
        '500':
          $ref: '#/responses/ServerError'
  '/orders':
    post:
      summary: Creates an orders model for a logged-in user
      description: Creates an instance of orders tied to a service member, which allow for creation of a move and an entitlement. Orders are required before the creation of a move
      operationId: createOrder
      tags:
        - order
      consumes:
        - application/json
      produces:
        - application/json
      parameters:
        - in: body
          name: createOrders
          schema:
            $ref: '#/definitions/CreateOrders'
      responses:
        '200':
          description: created instance of orders
          schema:
            $ref: '#/definitions/Order'
        '400':
          description: invalid request
        '401':
          description: request requires user authentication
        '403':
          description: user is not authorized
        '422':
          $ref: '#/responses/UnprocessableEntity'
        '500':
          description: internal server error
  '/orders/{orderID}':
    parameters:
      - description: ID of order to use
        in: path
        name: orderID
        required: true
        type: string
        format: uuid
    patch:
      summary: Updates an order
      description: All fields sent in this request will be set on the order referenced
      operationId: updateOrder
      tags:
        - order
      consumes:
        - application/json
      produces:
        - application/json
      parameters:
        - in: body
          name: body
          required: true
          schema:
            $ref: '#/definitions/UpdateOrderPayload'
        - in: header
          name: If-Match
          type: string
          required: true
      responses:
        '200':
          description: updated instance of orders
          schema:
            $ref: '#/definitions/Order'
        '400':
          $ref: '#/responses/InvalidRequest'
        '403':
          $ref: '#/responses/PermissionDenied'
        '404':
          $ref: '#/responses/NotFound'
        '409':
          $ref: '#/responses/Conflict'
        '412':
          $ref: '#/responses/PreconditionFailed'
        '422':
          $ref: '#/responses/UnprocessableEntity'
        '500':
          $ref: '#/responses/ServerError'
      x-permissions:
        - update.orders
    get:
      produces:
        - application/json
      parameters: []
      responses:
        '200':
          description: Successfully retrieved order
          schema:
            $ref: '#/definitions/Order'
        '400':
          $ref: '#/responses/InvalidRequest'
        '401':
          $ref: '#/responses/PermissionDenied'
        '403':
          $ref: '#/responses/PermissionDenied'
        '404':
          $ref: '#/responses/NotFound'
        '500':
          $ref: '#/responses/ServerError'
      tags:
        - order
      description: Gets an order
      operationId: getOrder
      summary: Gets an order by ID
  '/orders/{orderID}/allowances':
    parameters:
      - description: ID of order to use
        in: path
        name: orderID
        required: true
        type: string
        format: uuid
    patch:
      summary: Updates an allowance (Orders with Entitlements)
      description: All fields sent in this request will be set on the order referenced
      operationId: updateAllowance
      tags:
        - order
      consumes:
        - application/json
      produces:
        - application/json
      parameters:
        - in: body
          name: body
          required: true
          schema:
            $ref: '#/definitions/UpdateAllowancePayload'
        - in: header
          name: If-Match
          type: string
          required: true
      responses:
        '200':
          description: updated instance of allowance
          schema:
            $ref: '#/definitions/Order'
        '403':
          $ref: '#/responses/PermissionDenied'
        '404':
          $ref: '#/responses/NotFound'
        '412':
          $ref: '#/responses/PreconditionFailed'
        '422':
          $ref: '#/responses/UnprocessableEntity'
        '500':
          $ref: '#/responses/ServerError'
      x-permissions:
        - update.allowances
  '/orders/{orderID}/acknowledge-excess-weight-risk':
    parameters:
      - description: ID of order to use
        in: path
        name: orderID
        required: true
        type: string
        format: uuid
    post:
      summary: Saves the date and time a TOO acknowledged the excess weight risk by dismissing the alert
      description: Saves the date and time a TOO acknowledged the excess weight risk by dismissing the alert
      operationId: acknowledgeExcessWeightRisk
      tags:
        - order
      consumes:
        - application/json
      produces:
        - application/json
      parameters:
        - in: header
          name: If-Match
          type: string
          required: true
      responses:
        '200':
          description: updated Move
          schema:
            $ref: '#/definitions/Move'
        '403':
          $ref: '#/responses/PermissionDenied'
        '404':
          $ref: '#/responses/NotFound'
        '412':
          $ref: '#/responses/PreconditionFailed'
        '422':
          $ref: '#/responses/UnprocessableEntity'
        '500':
          $ref: '#/responses/ServerError'
      x-permissions:
        - update.excessWeightRisk
  '/orders/{orderID}/acknowledge-excess-unaccompanied-baggage-weight-risk':
    parameters:
      - description: ID of order to use
        in: path
        name: orderID
        required: true
        type: string
        format: uuid
    post:
      summary: Saves the date and time a TOO acknowledged the excess unaccompanied baggage weight risk by dismissing the alert
      description: Saves the date and time a TOO acknowledged the excess unaccompanied baggage weight risk by dismissing the alert
      operationId: acknowledgeExcessUnaccompaniedBaggageWeightRisk
      tags:
        - order
      consumes:
        - application/json
      produces:
        - application/json
      parameters:
        - in: header
          name: If-Match
          type: string
          required: true
      responses:
        '200':
          description: updated Move
          schema:
            $ref: '#/definitions/Move'
        '403':
          $ref: '#/responses/PermissionDenied'
        '404':
          $ref: '#/responses/NotFound'
        '412':
          $ref: '#/responses/PreconditionFailed'
        '422':
          $ref: '#/responses/UnprocessableEntity'
        '500':
          $ref: '#/responses/ServerError'
      x-permissions:
        - update.excessWeightRisk
  '/orders/{orderID}/update-billable-weight':
    parameters:
      - description: ID of order to use
        in: path
        name: orderID
        required: true
        type: string
        format: uuid
    patch:
      summary: Updates the max billable weight
      description: Updates the DBAuthorizedWeight attribute for the Order Entitlements=
      operationId: updateBillableWeight
      tags:
        - order
      consumes:
        - application/json
      produces:
        - application/json
      parameters:
        - in: body
          name: body
          required: true
          schema:
            $ref: '#/definitions/UpdateBillableWeightPayload'
        - in: header
          name: If-Match
          type: string
          required: true
      responses:
        '200':
          description: updated Order
          schema:
            $ref: '#/definitions/Order'
        '403':
          $ref: '#/responses/PermissionDenied'
        '404':
          $ref: '#/responses/NotFound'
        '412':
          $ref: '#/responses/PreconditionFailed'
        '422':
          $ref: '#/responses/UnprocessableEntity'
        '500':
          $ref: '#/responses/ServerError'
      x-permissions:
        - update.billableWeight
  '/orders/{orderID}/update-max-billable-weight/tio':
    parameters:
      - description: ID of order to use
        in: path
        name: orderID
        required: true
        type: string
        format: uuid
    patch:
      summary: Updates the max billable weight with TIO remarks
      description: Updates the DBAuthorizedWeight attribute for the Order Entitlements and move TIO remarks
      operationId: updateMaxBillableWeightAsTIO
      tags:
        - order
      consumes:
        - application/json
      produces:
        - application/json
      parameters:
        - in: body
          name: body
          required: true
          schema:
            $ref: '#/definitions/UpdateMaxBillableWeightAsTIOPayload'
        - $ref: 'parameters/ifMatch.yaml'
      responses:
        '200':
          description: updated Order
          schema:
            $ref: '#/definitions/Order'
        '403':
          $ref: '#/responses/PermissionDenied'
        '404':
          $ref: '#/responses/NotFound'
        '412':
          $ref: '#/responses/PreconditionFailed'
        '422':
          $ref: '#/responses/UnprocessableEntity'
        '500':
          $ref: '#/responses/ServerError'
      x-permissions:
        - update.maxBillableWeight
  /orders/{orderID}/upload_amended_orders:
    post:
      summary: Create an amended order for a given order
      description: Create an amended order for a given order
      operationId: uploadAmendedOrders
      tags:
        - order
      consumes:
        - multipart/form-data
      parameters:
        - in: path
          name: orderID
          type: string
          format: uuid
          required: true
          description: UUID of the order
        - in: formData
          name: file
          type: file
          description: The file to upload.
          required: true
      responses:
        '201':
          description: created upload
          schema:
            $ref: 'definitions/Upload.yaml'
        '400':
          description: invalid request
          schema:
            $ref: '#/definitions/InvalidRequestResponsePayload'
        '403':
          description: not authorized
        '404':
          description: not found
        '413':
          description: payload is too large
        '500':
          description: server error
  '/counseling/orders/{orderID}/allowances':
    parameters:
      - description: ID of order to use
        in: path
        name: orderID
        required: true
        type: string
        format: uuid
    patch:
      summary: Updates an allowance (Orders with Entitlements)
      description: All fields sent in this request will be set on the order referenced
      operationId: counselingUpdateAllowance
      tags:
        - order
      consumes:
        - application/json
      produces:
        - application/json
      parameters:
        - in: body
          name: body
          required: true
          schema:
            $ref: '#/definitions/CounselingUpdateAllowancePayload'
        - in: header
          name: If-Match
          type: string
          required: true
      responses:
        '200':
          description: updated instance of allowance
          schema:
            $ref: '#/definitions/Order'
        '403':
          $ref: '#/responses/PermissionDenied'
        '404':
          $ref: '#/responses/NotFound'
        '412':
          $ref: '#/responses/PreconditionFailed'
        '422':
          $ref: '#/responses/UnprocessableEntity'
        '500':
          $ref: '#/responses/ServerError'
  '/move-task-orders/{moveTaskOrderID}':
    parameters:
      - description: ID of move to use
        in: path
        name: moveTaskOrderID
        required: true
        type: string
    get:
      produces:
        - application/json
      parameters: []
      responses:
        '200':
          description: Successfully retrieved move task order
          schema:
            $ref: '#/definitions/MoveTaskOrder'
        '400':
          $ref: '#/responses/InvalidRequest'
        '401':
          $ref: '#/responses/PermissionDenied'
        '403':
          $ref: '#/responses/PermissionDenied'
        '404':
          $ref: '#/responses/NotFound'
        '500':
          $ref: '#/responses/ServerError'
      tags:
        - moveTaskOrder
      description: Gets a move
      operationId: getMoveTaskOrder
      summary: Gets a move by ID
  '/move_task_orders/{moveTaskOrderID}/mto_service_items':
    parameters:
      - description: ID of move for mto service item to use
        in: path
        name: moveTaskOrderID
        required: true
        format: uuid
        type: string
    get:
      produces:
        - application/json
      parameters: []
      responses:
        '200':
          description: Successfully retrieved all line items for a move task order
          schema:
            $ref: 'definitions/MTOServiceItems.yaml'
        '404':
          $ref: '#/responses/NotFound'
        '422':
          $ref: '#/responses/UnprocessableEntity'
        '500':
          $ref: '#/responses/ServerError'
      tags:
        - mtoServiceItem
      description: Gets all line items for a move
      operationId: listMTOServiceItems
      summary: Gets all line items for a move
  '/mto-shipments':
    post:
      summary: createMTOShipment
      description: |
        Creates a MTO shipment for the specified Move Task Order.
        Required fields include:
        * Shipment Type
        * Customer requested pick-up date
        * Pick-up Address
        * Delivery Address
        * Releasing / Receiving agents
        Optional fields include:
        * Delivery Address Type
        * Customer Remarks
        * Releasing / Receiving agents
        * An array of optional accessorial service item codes
      consumes:
        - application/json
      produces:
        - application/json
      operationId: createMTOShipment
      tags:
        - mtoShipment
      parameters:
        - in: body
          name: body
          schema:
            $ref: '#/definitions/CreateMTOShipment'
      responses:
        '200':
          description: Successfully created a MTO shipment.
          schema:
            $ref: 'definitions/MTOShipment.yaml'
        '400':
          $ref: '#/responses/InvalidRequest'
        '404':
          $ref: '#/responses/NotFound'
        '422':
          $ref: '#/responses/UnprocessableEntity'
        '500':
          $ref: '#/responses/ServerError'
  '/move_task_orders/{moveTaskOrderID}/mto_shipments':
    parameters:
      - description: ID of move task order for mto shipment to use
        in: path
        name: moveTaskOrderID
        required: true
        format: uuid
        type: string
    get:
      produces:
        - application/json
      parameters: []
      responses:
        '200':
          description: Successfully retrieved all mto shipments for a move task order
          schema:
            $ref: '#/definitions/MTOShipments'
        '403':
          $ref: '#/responses/PermissionDenied'
        '404':
          $ref: '#/responses/NotFound'
        '422':
          $ref: '#/responses/UnprocessableEntity'
        '500':
          $ref: '#/responses/ServerError'
      tags:
        - mtoShipment
      description: Gets all shipments for a move task order
      operationId: listMTOShipments
      summary: Gets all shipments for a move task order
  '/shipments/{shipmentID}':
    get:
      summary: fetches a shipment by ID
      description: fetches a shipment by ID
      operationId: getShipment
      tags:
        - mtoShipment
      produces:
        - application/json
      parameters:
        - description: ID of the shipment to be fetched
          in: path
          name: shipmentID
          required: true
          format: uuid
          type: string
      responses:
        '200':
          description: Successfully fetched the shipment
          schema:
            $ref: '#/definitions/MTOShipment'
        '400':
          $ref: '#/responses/InvalidRequest'
        '403':
          $ref: '#/responses/PermissionDenied'
        '404':
          $ref: '#/responses/NotFound'
        '422':
          $ref: '#/responses/UnprocessableEntity'
        '500':
          $ref: '#/responses/ServerError'
    delete:
      summary: Soft deletes a shipment by ID
      description: Soft deletes a shipment by ID
      operationId: deleteShipment
      tags:
        - shipment
      produces:
        - application/json
      parameters:
        - description: ID of the shipment to be deleted
          in: path
          name: shipmentID
          required: true
          format: uuid
          type: string
      responses:
        '204':
          description: Successfully soft deleted the shipment
        '400':
          $ref: '#/responses/InvalidRequest'
        '403':
          $ref: '#/responses/PermissionDenied'
        '404':
          $ref: '#/responses/NotFound'
        '409':
          $ref: '#/responses/Conflict'
        '422':
          $ref: '#/responses/UnprocessableEntity'
        '500':
          $ref: '#/responses/ServerError'
  '/move_task_orders/{moveTaskOrderID}/mto_shipments/{shipmentID}':
    patch:
      summary: updateMTOShipment
      description: |
        Updates a specified MTO shipment.
        Required fields include:
        * MTO Shipment ID required in path
        * If-Match required in headers
        * No fields required in body
        Optional fields include:
        * New shipment status type
        * Shipment Type
        * Customer requested pick-up date
        * Pick-up Address
        * Delivery Address
        * Secondary Pick-up Address
        * SecondaryDelivery Address
        * Delivery Address Type
        * Customer Remarks
        * Counselor Remarks
        * Releasing / Receiving agents
        * Actual Pro Gear Weight
        * Actual Spouse Pro Gear Weight
        * Location of the POE/POD
      consumes:
        - application/json
      produces:
        - application/json
      operationId: updateMTOShipment
      tags:
        - mtoShipment
      parameters:
        - in: path
          name: moveTaskOrderID
          required: true
          format: uuid
          type: string
          description: ID of move task order for mto shipment to use
        - in: path
          name: shipmentID
          type: string
          format: uuid
          required: true
          description: UUID of the MTO Shipment to update
        - in: header
          name: If-Match
          type: string
          required: true
          description: >
            Optimistic locking is implemented via the `If-Match` header. If the ETag header does not match
            the value of the resource on the server, the server rejects the change with a `412 Precondition Failed` error.
        - in: body
          name: body
          schema:
            $ref: '#/definitions/UpdateShipment'
      responses:
        '200':
          description: Successfully updated the specified MTO shipment.
          schema:
            $ref: 'definitions/MTOShipment.yaml'
        '400':
          $ref: '#/responses/InvalidRequest'
        '401':
          $ref: '#/responses/PermissionDenied'
        '403':
          $ref: '#/responses/PermissionDenied'
        '404':
          $ref: '#/responses/NotFound'
        '412':
          $ref: '#/responses/PreconditionFailed'
        '422':
          $ref: '#/responses/UnprocessableEntity'
        '500':
          $ref: '#/responses/ServerError'
  '/shipments/approve':
    post:
      consumes:
        - application/json
      produces:
        - application/json
      parameters:
        - in: body
          name: body
          required: true
          schema:
            $ref: '#/definitions/ApproveShipments'
      responses:
        '200':
          description: Successfully approved the shipments
          schema:
            type: array
            items:
              $ref: 'definitions/MTOShipment.yaml'
        '403':
          $ref: '#/responses/PermissionDenied'
        '404':
          $ref: '#/responses/NotFound'
        '409':
          $ref: '#/responses/Conflict'
        '412':
          $ref: '#/responses/PreconditionFailed'
        '422':
          $ref: '#/responses/UnprocessableEntity'
        '500':
          $ref: '#/responses/ServerError'
      tags:
        - shipment
      description: Approves multiple shipments in one request
      operationId: approveShipments
      summary: Approves multiple shipments at once
      x-permissions:
        - update.shipment
  '/shipments/{shipmentID}/approve':
    parameters:
      - description: ID of the shipment
        in: path
        name: shipmentID
        required: true
        format: uuid
        type: string
    post:
      consumes:
        - application/json
      produces:
        - application/json
      parameters:
        - in: header
          name: If-Match
          type: string
          required: true
      responses:
        '200':
          description: Successfully approved the shipment
          schema:
            $ref: 'definitions/MTOShipment.yaml'
        '403':
          $ref: '#/responses/PermissionDenied'
        '404':
          $ref: '#/responses/NotFound'
        '409':
          $ref: '#/responses/Conflict'
        '412':
          $ref: '#/responses/PreconditionFailed'
        '422':
          $ref: '#/responses/UnprocessableEntity'
        '500':
          $ref: '#/responses/ServerError'
      tags:
        - shipment
      description: Approves a shipment
      operationId: approveShipment
      summary: Approves a shipment
      x-permissions:
        - update.shipment
  '/shipments/{shipmentID}/request-diversion':
    parameters:
      - description: ID of the shipment
        in: path
        name: shipmentID
        required: true
        format: uuid
        type: string
    post:
      consumes:
        - application/json
      produces:
        - application/json
      parameters:
        - in: header
          name: If-Match
          type: string
          required: true
        - in: body
          name: body
          required: true
          schema:
            $ref: '#/definitions/RequestDiversion'
      responses:
        '200':
          description: Successfully requested the shipment diversion
          schema:
            $ref: 'definitions/MTOShipment.yaml'
        '403':
          $ref: '#/responses/PermissionDenied'
        '404':
          $ref: '#/responses/NotFound'
        '409':
          $ref: '#/responses/Conflict'
        '412':
          $ref: '#/responses/PreconditionFailed'
        '422':
          $ref: '#/responses/UnprocessableEntity'
        '500':
          $ref: '#/responses/ServerError'
      tags:
        - shipment
      description: Requests a shipment diversion
      operationId: requestShipmentDiversion
      summary: Requests a shipment diversion
      x-permissions:
        - create.shipmentDiversionRequest
  '/shipments/{shipmentID}/approve-diversion':
    parameters:
      - description: ID of the shipment
        in: path
        name: shipmentID
        required: true
        format: uuid
        type: string
    post:
      consumes:
        - application/json
      produces:
        - application/json
      parameters:
        - in: header
          name: If-Match
          type: string
          required: true
      responses:
        '200':
          description: Successfully approved the shipment diversion
          schema:
            $ref: 'definitions/MTOShipment.yaml'
        '403':
          $ref: '#/responses/PermissionDenied'
        '404':
          $ref: '#/responses/NotFound'
        '409':
          $ref: '#/responses/Conflict'
        '412':
          $ref: '#/responses/PreconditionFailed'
        '422':
          $ref: '#/responses/UnprocessableEntity'
        '500':
          $ref: '#/responses/ServerError'
      x-permissions:
        - update.shipment
      tags:
        - shipment
      description: Approves a shipment diversion
      operationId: approveShipmentDiversion
      summary: Approves a shipment diversion
  '/shipments/{shipmentID}/reject':
    parameters:
      - description: ID of the shipment
        in: path
        name: shipmentID
        required: true
        format: uuid
        type: string
    post:
      consumes:
        - application/json
      produces:
        - application/json
      parameters:
        - in: header
          name: If-Match
          type: string
          required: true
        - in: body
          name: body
          required: true
          schema:
            $ref: '#/definitions/RejectShipment'
      responses:
        '200':
          description: Successfully rejected the shipment
          schema:
            $ref: 'definitions/MTOShipment.yaml'
        '403':
          $ref: '#/responses/PermissionDenied'
        '404':
          $ref: '#/responses/NotFound'
        '409':
          $ref: '#/responses/Conflict'
        '412':
          $ref: '#/responses/PreconditionFailed'
        '422':
          $ref: '#/responses/UnprocessableEntity'
        '500':
          $ref: '#/responses/ServerError'
      tags:
        - shipment
      description: rejects a shipment
      operationId: rejectShipment
      summary: rejects a shipment
  '/shipments/{shipmentID}/request-cancellation':
    parameters:
      - description: ID of the shipment
        in: path
        name: shipmentID
        required: true
        format: uuid
        type: string
    post:
      consumes:
        - application/json
      produces:
        - application/json
      parameters:
        - in: header
          name: If-Match
          type: string
          required: true
      responses:
        '200':
          description: Successfully requested the shipment cancellation
          schema:
            $ref: 'definitions/MTOShipment.yaml'
        '403':
          $ref: '#/responses/PermissionDenied'
        '404':
          $ref: '#/responses/NotFound'
        '409':
          $ref: '#/responses/Conflict'
        '412':
          $ref: '#/responses/PreconditionFailed'
        '422':
          $ref: '#/responses/UnprocessableEntity'
        '500':
          $ref: '#/responses/ServerError'
      tags:
        - shipment
      description: Requests a shipment cancellation
      operationId: requestShipmentCancellation
      summary: Requests a shipment cancellation
      x-permissions:
        - create.shipmentCancellation
  '/shipments/{shipmentID}/request-reweigh':
    parameters:
      - description: ID of the shipment
        in: path
        name: shipmentID
        required: true
        format: uuid
        type: string
    post:
      consumes:
        - application/json
      produces:
        - application/json
      responses:
        '200':
          description: Successfully requested a reweigh of the shipment
          schema:
            $ref: 'definitions/Reweigh.yaml'
        '403':
          $ref: '#/responses/PermissionDenied'
        '404':
          $ref: '#/responses/NotFound'
        '409':
          $ref: '#/responses/Conflict'
        '412':
          $ref: '#/responses/PreconditionFailed'
        '422':
          $ref: '#/responses/UnprocessableEntity'
        '500':
          $ref: '#/responses/ServerError'
      tags:
        - shipment
        - reweigh
      description: Requests a shipment reweigh
      operationId: requestShipmentReweigh
      summary: Requests a shipment reweigh
      x-permissions:
        - create.reweighRequest
  '/shipments/{shipmentID}/review-shipment-address-update':
    parameters:
      - description: ID of the shipment
        in: path
        name: shipmentID
        required: true
        format: uuid
        type: string
    patch:
      consumes:
        - application/json
      produces:
        - application/json
      parameters:
        - in: header
          name: If-Match
          type: string
          required: true
        - in: body
          name: body
          required: true
          schema:
            properties:
              status:
                type: string
                enum:
                  - REJECTED
                  - APPROVED
              officeRemarks:
                type: string
            required:
              - officeRemarks
              - status
      responses:
        '200':
          description: Successfully requested a shipment address update
          schema:
            $ref: 'definitions/ShipmentAddressUpdate.yaml'
        '403':
          $ref: '#/responses/PermissionDenied'
        '404':
          $ref: '#/responses/NotFound'
        '409':
          $ref: '#/responses/Conflict'
        '412':
          $ref: '#/responses/PreconditionFailed'
        '422':
          $ref: '#/responses/UnprocessableEntity'
        '500':
          $ref: '#/responses/ServerError'
      tags:
        - shipment
        - shipment_address_updates
      description: This endpoint is used to approve a address update request. Office remarks are required.
        Approving the address update will update the Destination Final Address of the associated service item
      operationId: reviewShipmentAddressUpdate
      summary: Allows TOO to review a shipment address update
  '/shipments/{shipmentID}/sit-extensions':
    post:
      summary: Create an approved SIT Duration Update
      description: TOO can creates an already-approved SIT Duration Update on behalf of a customer
      consumes:
        - application/json
      produces:
        - application/json
      operationId: createApprovedSITDurationUpdate
      tags:
        - shipment
        - sitExtension
      parameters:
        - description: ID of the shipment
          in: path
          name: shipmentID
          required: true
          format: uuid
          type: string
        - in: body
          name: body
          schema:
            $ref: '#/definitions/CreateApprovedSITDurationUpdate'
          required: true
        - in: header
          description: We want the shipment's eTag rather than the SIT Duration Update eTag as the SIT Duration Update is always associated with a shipment
          name: If-Match
          type: string
          required: true
      responses:
        '200':
          description: Successfully created a SIT Extension.
          schema:
            $ref: 'definitions/MTOShipment.yaml'
        '400':
          $ref: '#/responses/InvalidRequest'
        '403':
          $ref: '#/responses/PermissionDenied'
        '404':
          $ref: '#/responses/NotFound'
        '422':
          $ref: '#/responses/UnprocessableEntity'
        '500':
          $ref: '#/responses/ServerError'
      x-permissions:
        - create.SITExtension
  '/shipments/{shipmentID}/sit-extensions/{sitExtensionID}/approve':
    parameters:
      - description: ID of the shipment
        in: path
        name: shipmentID
        required: true
        format: uuid
        type: string
      - description: ID of the SIT extension
        in: path
        name: sitExtensionID
        required: true
        format: uuid
        type: string
    patch:
      consumes:
        - application/json
      produces:
        - application/json
      parameters:
        - in: body
          name: body
          required: true
          schema:
            $ref: '#/definitions/ApproveSITExtension'
        - in: header
          description: We want the shipment's eTag rather than the SIT extension eTag as the SIT extension is always associated with a shipment
          name: If-Match
          type: string
          required: true
      responses:
        '200':
          description: Successfully approved a SIT extension
          schema:
            $ref: 'definitions/MTOShipment.yaml'
        '403':
          $ref: '#/responses/PermissionDenied'
        '404':
          $ref: '#/responses/NotFound'
        '409':
          $ref: '#/responses/Conflict'
        '412':
          $ref: '#/responses/PreconditionFailed'
        '422':
          $ref: '#/responses/UnprocessableEntity'
        '500':
          $ref: '#/responses/ServerError'
      tags:
        - shipment
        - sitExtension
      description: Approves a SIT extension
      operationId: approveSITExtension
      summary: Approves a SIT extension
      x-permissions:
        - update.SITExtension
  '/shipments/{shipmentID}/sit-extensions/{sitExtensionID}/deny':
    parameters:
      - description: ID of the shipment
        in: path
        name: shipmentID
        required: true
        format: uuid
        type: string
      - description: ID of the SIT extension
        in: path
        name: sitExtensionID
        required: true
        format: uuid
        type: string
    patch:
      consumes:
        - application/json
      produces:
        - application/json
      parameters:
        - in: body
          name: body
          required: true
          schema:
            $ref: '#/definitions/DenySITExtension'
        - in: header
          name: If-Match
          type: string
          required: true
      responses:
        '200':
          description: Successfully denied a SIT extension
          schema:
            $ref: 'definitions/MTOShipment.yaml'
        '403':
          $ref: '#/responses/PermissionDenied'
        '404':
          $ref: '#/responses/NotFound'
        '409':
          $ref: '#/responses/Conflict'
        '412':
          $ref: '#/responses/PreconditionFailed'
        '422':
          $ref: '#/responses/UnprocessableEntity'
        '500':
          $ref: '#/responses/ServerError'
      tags:
        - shipment
        - sitExtension
      description: Denies a SIT extension
      operationId: denySITExtension
      summary: Denies a SIT extension
      x-permissions:
        - update.SITExtension
  '/shipments/{shipmentID}/sit-service-item/convert-to-customer-expense':
    parameters:
      - description: ID of the shipment
        in: path
        name: shipmentID
        required: true
        format: uuid
        type: string
    patch:
      consumes:
        - application/json
      produces:
        - application/json
      parameters:
        - in: body
          name: body
          required: true
          schema:
            $ref: '#/definitions/UpdateSITServiceItemCustomerExpense'
        - in: header
          name: If-Match
          type: string
          required: true
      responses:
        '200':
          description: Successfully converted to customer expense
          schema:
            $ref: 'definitions/MTOShipment.yaml'
        '403':
          $ref: '#/responses/PermissionDenied'
        '404':
          $ref: '#/responses/NotFound'
        '409':
          $ref: '#/responses/Conflict'
        '412':
          $ref: '#/responses/PreconditionFailed'
        '422':
          $ref: '#/responses/UnprocessableEntity'
        '500':
          $ref: '#/responses/ServerError'
      tags:
        - shipment
        - mtoServiceItem
      description: Converts a SIT to customer expense
      operationId: updateSITServiceItemCustomerExpense
      summary: Converts a SIT to customer expense
      x-permissions:
        - update.MTOServiceItem
  /shipments/{shipmentID}/ppm-documents:
    parameters:
      - description: ID of the shipment
        in: path
        name: shipmentID
        required: true
        format: uuid
        type: string
    get:
      summary: Gets all the PPM documents for a PPM shipment
      description: |
        Retrieves all of the documents and associated uploads for each ppm document type connected to a PPM shipment. This
        excludes any deleted PPM documents.
      operationId: getPPMDocuments
      tags:
        - ppm
      consumes:
        - application/json
      produces:
        - application/json
      responses:
        '200':
          description: All PPM documents and associated uploads for the specified PPM shipment.
          schema:
            $ref: 'definitions/PPMDocuments.yaml'
        '401':
          $ref: '#/responses/PermissionDenied'
        '403':
          $ref: '#/responses/PermissionDenied'
        '422':
          $ref: '#/responses/UnprocessableEntity'
        '500':
          $ref: '#/responses/ServerError'
  /ppm-shipments/{ppmShipmentId}/uploads:
    post:
      summary: Create a new upload for a PPM weight ticket, pro-gear, or moving expense document
      description: Uploads represent a single digital file, such as a PNG, JPEG, PDF, or spreadsheet.
      operationId: createPPMUpload
      tags:
        - ppm
      consumes:
        - multipart/form-data
      parameters:
        - in: path
          name: ppmShipmentId
          type: string
          format: uuid
          required: true
          description: UUID of the ppm shipment
        - in: query
          name: documentId
          type: string
          format: uuid
          required: true
          description: UUID of the document to add an upload to
        - in: formData
          name: file
          type: file
          description: The file to upload.
          required: true
        - in: query
          name: weightReceipt
          type: boolean
          description: If the upload is a Weight Receipt
          required: true
      responses:
        '201':
          description: created upload
          schema:
            $ref: '#/definitions/Upload'
        '400':
          description: invalid request
          schema:
            $ref: '#/definitions/InvalidRequestResponsePayload'
        '403':
          $ref: '#/responses/PermissionDenied'
        '404':
          $ref: '#/responses/NotFound'
        '413':
          description: payload is too large
        '422':
          $ref: '#/responses/UnprocessableEntity'
        '500':
          $ref: '#/responses/ServerError'
  /ppm-shipments/{ppmShipmentId}/weight-ticket:
    post:
      summary: Creates a weight ticket document
      description: Created a weight ticket document with the given information
      operationId: createWeightTicket
      tags:
        - ppm
      parameters:
        - $ref: 'parameters/ppmShipmentId.yaml'
      responses:
        '200':
          description: returns new weight ticket object
          schema:
            $ref: 'definitions/WeightTicket.yaml'
        '400':
          $ref: '#/responses/InvalidRequest'
        '401':
          $ref: '#/responses/PermissionDenied'
        '403':
          $ref: '#/responses/PermissionDenied'
        '404':
          $ref: '#/responses/NotFound'
        '422':
          $ref: '#/responses/UnprocessableEntity'
        '500':
          $ref: '#/responses/ServerError'
  /ppm-shipments/{ppmShipmentId}/weight-ticket/{weightTicketId}:
    parameters:
      - $ref: 'parameters/ppmShipmentId.yaml'
      - $ref: 'parameters/weightTicketId.yaml'
    patch:
      summary: Updates a weight ticket document
      description: |
        Updates a PPM shipment's weight ticket document with new information. Only some of the weight ticket document's
        fields are editable because some have to be set by the customer, e.g. vehicle description.
      operationId: updateWeightTicket
      tags:
        - ppm
      consumes:
        - application/json
      produces:
        - application/json
      parameters:
        - $ref: 'parameters/ifMatch.yaml'
        - in: body
          name: updateWeightTicketPayload
          required: true
          schema:
            $ref: '#/definitions/UpdateWeightTicket'
      responses:
        '200':
          description: returns an updated weight ticket object
          schema:
            $ref: 'definitions/WeightTicket.yaml'
        '400':
          $ref: '#/responses/InvalidRequest'
        '401':
          $ref: '#/responses/PermissionDenied'
        '403':
          $ref: '#/responses/PermissionDenied'
        '404':
          $ref: '#/responses/NotFound'
        '412':
          $ref: '#/responses/PreconditionFailed'
        '422':
          $ref: '#/responses/UnprocessableEntity'
        '500':
          $ref: '#/responses/ServerError'
    delete:
      summary: Soft deletes a weight ticket by ID
      description: |
        Removes a single weight ticket from the closeout line items for a PPM shipment. Soft deleted
        records are not visible in milmove, but are kept in the database. This may change the PPM shipment's final
        incentive.
      operationId: deleteWeightTicket
      tags:
        - ppm
      produces:
        - application/json
      parameters:
        - $ref: 'parameters/ppmShipmentId.yaml'
        - description: ID of the weight ticket to be deleted
          in: path
          name: weightTicketId
          required: true
          format: uuid
          type: string
      responses:
        '204':
          description: Successfully soft deleted the weight ticket
        '400':
          $ref: '#/responses/InvalidRequest'
        '401':
          $ref: '#/responses/PermissionDenied'
        '403':
          $ref: '#/responses/PermissionDenied'
        '404':
          $ref: '#/responses/NotFound'
        '409':
          $ref: '#/responses/Conflict'
        '422':
          $ref: '#/responses/UnprocessableEntity'
        '500':
          $ref: '#/responses/ServerError'
  /ppm-shipments/{ppmShipmentId}/moving-expenses/{movingExpenseId}:
    parameters:
      - $ref: 'parameters/ppmShipmentId.yaml'
      - $ref: 'parameters/movingExpenseId.yaml'
    patch:
      summary: Updates the moving expense
      description: |
        Updates a PPM shipment's moving expense with new information. Only some of the moving expense's fields are
        editable because some have to be set by the customer, e.g. the description and the moving expense type.
      operationId: updateMovingExpense
      tags:
        - ppm
      consumes:
        - application/json
      produces:
        - application/json
      parameters:
        - $ref: 'parameters/ifMatch.yaml'
        - in: body
          name: updateMovingExpense
          required: true
          schema:
            $ref: '#/definitions/UpdateMovingExpense'
      responses:
        '200':
          description: returns an updated moving expense object
          schema:
            $ref: 'definitions/MovingExpense.yaml'
        '400':
          $ref: '#/responses/InvalidRequest'
        '401':
          $ref: '#/responses/PermissionDenied'
        '403':
          $ref: '#/responses/PermissionDenied'
        '404':
          $ref: '#/responses/NotFound'
        '412':
          $ref: '#/responses/PreconditionFailed'
        '422':
          $ref: '#/responses/UnprocessableEntity'
        '500':
          $ref: '#/responses/ServerError'
  /ppm-shipments/{ppmShipmentId}/pro-gear-weight-tickets/{proGearWeightTicketId}:
    parameters:
      - $ref: 'parameters/ppmShipmentId.yaml'
      - $ref: 'parameters/proGearWeightTicketId.yaml'
    patch:
      summary: Updates a pro-gear weight ticket
      description: |
        Updates a PPM shipment's pro-gear weight ticket with new information. Only some of the fields are editable
        because some have to be set by the customer, e.g. the description.
      operationId: updateProGearWeightTicket
      tags:
        - ppm
      consumes:
        - application/json
      produces:
        - application/json
      parameters:
        - $ref: 'parameters/ifMatch.yaml'
        - in: body
          name: updateProGearWeightTicket
          required: true
          schema:
            $ref: '#/definitions/UpdateProGearWeightTicket'
      responses:
        '200':
          description: returns an updated pro-gear weight ticket object
          schema:
            $ref: 'definitions/ProGearWeightTicket.yaml'
        '400':
          $ref: '#/responses/InvalidRequest'
        '401':
          $ref: '#/responses/PermissionDenied'
        '403':
          $ref: '#/responses/PermissionDenied'
        '404':
          $ref: '#/responses/NotFound'
        '412':
          $ref: '#/responses/PreconditionFailed'
        '422':
          $ref: '#/responses/UnprocessableEntity'
        '500':
          $ref: '#/responses/ServerError'
  /ppm-shipments/{ppmShipmentId}/aoa-packet:
    parameters:
      - description: the id for the ppmshipment with aoa to be downloaded
        in: path
        name: ppmShipmentId
        required: true
        type: string
    get:
      summary: Downloads AOA Packet form PPMShipment as a PDF
      description: |
        ### Functionality
        This endpoint downloads all uploaded move order documentation combined with the Shipment Summary Worksheet into a single PDF.
        ### Errors
        * The PPMShipment must have requested an AOA.
        * The PPMShipment AOA Request must have been approved.
      operationId: showAOAPacket
      tags:
        - ppm
      produces:
        - application/pdf
      responses:
        '200':
          headers:
            Content-Disposition:
              type: string
              description: File name to download
          description: AOA PDF
          schema:
            format: binary
            type: file
        '400':
          $ref: '#/responses/InvalidRequest'
        '403':
          $ref: '#/responses/PermissionDenied'
        '404':
          $ref: '#/responses/NotFound'
        '422':
          $ref: '#/responses/UnprocessableEntity'
        '500':
          $ref: '#/responses/ServerError'
  /ppm-shipments/{ppmShipmentId}/finish-document-review:
    parameters:
      - $ref: 'parameters/ppmShipmentId.yaml'
    patch:
      summary: Updates a PPM shipment's status after document review
      description: |
        Updates a PPM shipment's status once documents have been reviewed. Status is updated depending on whether any documents have been rejected.
      operationId: finishDocumentReview
      tags:
        - ppm
      consumes:
        - application/json
      produces:
        - application/json
      parameters:
        - in: header
          name: If-Match
          type: string
          required: true
      responses:
        '200':
          description: Successfully finished document review
          schema:
            $ref: 'definitions/PPMShipment.yaml'
        '400':
          $ref: '#/responses/InvalidRequest'
        '401':
          $ref: '#/responses/PermissionDenied'
        '403':
          $ref: '#/responses/PermissionDenied'
        '404':
          $ref: '#/responses/NotFound'
        '409':
          $ref: '#/responses/Conflict'
        '412':
          $ref: '#/responses/PreconditionFailed'
        '422':
          $ref: '#/responses/UnprocessableEntity'
        '500':
          $ref: '#/responses/ServerError'
      x-permissions:
        - update.shipment
  /ppm-shipments/{ppmShipmentId}/ppm-sit:
    patch:
      summary: Updates a PPM shipment's SIT values
      description: |
        Updates a PPM shipment's SIT values
      operationId: updatePPMSIT
      tags:
        - ppm
      consumes:
        - application/json
      produces:
        - application/json
      parameters:
        - $ref: 'parameters/ppmShipmentId.yaml'
        - in: header
          name: If-Match
          type: string
          required: true
        - in: body
          name: body
          schema:
            $ref: 'definitions/PPMShipmentSIT.yaml'
      responses:
        '200':
          description: Successfully finished PPM SIT update
          schema:
            $ref: 'definitions/PPMShipment.yaml'
        '400':
          $ref: '#/responses/InvalidRequest'
        '403':
          $ref: '#/responses/PermissionDenied'
        '404':
          $ref: '#/responses/NotFound'
        '412':
          $ref: '#/responses/PreconditionFailed'
        '422':
          $ref: '#/responses/UnprocessableEntity'
        '500':
          $ref: '#/responses/ServerError'
  /ppm-shipments/{ppmShipmentId}/closeout:
    parameters:
      - $ref: 'parameters/ppmShipmentId.yaml'
    get:
      summary: Get the closeout calcuations for the specified PPM shipment
      description: |
        Retrieves the closeout calculations for the specified PPM shipment.
      operationId: getPPMCloseout
      tags:
        - ppm
      produces:
        - application/json
      responses:
        '200':
          description: Returns closeout for the specified PPM shipment.
          schema:
            $ref: 'definitions/PPMCloseout.yaml'
        '400':
          $ref: '#/responses/InvalidRequest'
        '403':
          $ref: '#/responses/PermissionDenied'
        '404':
          $ref: '#/responses/NotFound'
        '422':
          $ref: '#/responses/UnprocessableEntity'
        '500':
          $ref: '#/responses/ServerError'
  /ppm-shipments/{ppmShipmentId}/actual-weight:
    parameters:
      - $ref: 'parameters/ppmShipmentId.yaml'
    get:
      summary: Get the actual weight for a PPM shipment
      description: |
        Retrieves the actual weight for the specified PPM shipment.
      operationId: getPPMActualWeight
      tags:
        - ppm
      produces:
        - application/json
      responses:
        '200':
          description: Returns actual weight for the specified PPM shipment.
          schema:
            $ref: 'definitions/PPMActualWeight.yaml'
        '400':
          $ref: '#/responses/InvalidRequest'
        '403':
          $ref: '#/responses/PermissionDenied'
        '404':
          $ref: '#/responses/NotFound'
        '422':
          $ref: '#/responses/UnprocessableEntity'
        '500':
          $ref: '#/responses/ServerError'
  /ppm-shipments/{ppmShipmentId}/sit_location/{sitLocation}/sit-estimated-cost:
    parameters:
      - $ref: 'parameters/ppmShipmentId.yaml'
      - in: path
        format: string
        description: location of sit
        name: sitLocation
        required: true
        type: string
        enum:
          - ORIGIN
          - DESTINATION
      - in: query
        format: date-time
        description: Date entered into SIT
        name: sitEntryDate
        required: true
        type: string
      - in: query
        format: date-time
        description: Date departed SIT
        name: sitDepartureDate
        required: true
        type: string
      - in: query
        description: Weight stored in SIT
        name: weightStored
        required: true
        type: integer
        minimum: 0
    get:
      summary: Get the SIT estimated cost for a PPM shipment
      description: |
        Calculates and returns the SIT estimated cost for the specified PPM shipment.
      operationId: getPPMSITEstimatedCost
      tags:
        - ppm
      produces:
        - application/json
      responses:
        '200':
          description: Calculates and returns the SIT estimated cost for the specified PPM shipment.
          schema:
            $ref: 'definitions/PPMSITEstimatedCost.yaml'
        '400':
          $ref: '#/responses/InvalidRequest'
        '403':
          $ref: '#/responses/PermissionDenied'
        '404':
          $ref: '#/responses/NotFound'
        '422':
          $ref: '#/responses/UnprocessableEntity'
        '500':
          $ref: '#/responses/ServerError'
  /ppm-shipments/{ppmShipmentId}/payment-packet:
    get:
      summary: Returns PPM payment packet
      description: Generates a PDF containing all user uploaded documentations for PPM. Contains SSW form, orders, weight and expense documentations.
      operationId: showPaymentPacket
      tags:
        - ppm
      parameters:
        - in: path
          name: ppmShipmentId
          type: string
          format: uuid
          required: true
          description: UUID of the ppmShipment
      produces:
        - application/pdf
      responses:
        '200':
          headers:
            Content-Disposition:
              type: string
              description: File name to download
          description: PPM Payment Packet PDF
          schema:
            format: binary
            type: file
        '400':
          description: invalid request
        '401':
          description: request requires user authentication
        '403':
          description: user is not authorized
        '404':
          description: ppm not found
        '500':
          description: internal server error
  '/move_task_orders/{moveTaskOrderID}/mto_shipments/{shipmentID}/mto-agents':
    parameters:
      - description: ID of move task order
        in: path
        name: moveTaskOrderID
        required: true
        format: uuid
        type: string
      - description: ID of the shipment
        in: path
        name: shipmentID
        required: true
        format: uuid
        type: string
    get:
      produces:
        - application/json
      parameters: []
      responses:
        '200':
          description: Successfully retrieved all agents for a move task order
          schema:
            $ref: 'definitions/MTOAgents.yaml'
        '404':
          $ref: '#/responses/NotFound'
        '422':
          $ref: '#/responses/UnprocessableEntity'
        '500':
          $ref: '#/responses/ServerError'
      tags:
        - mtoAgent
      description: Fetches a list of agents associated with a move task order.
      operationId: fetchMTOAgentList
      summary: Fetch move task order agents.
  '/move-task-orders/{moveTaskOrderID}/service-items/{mtoServiceItemID}':
    parameters:
      - description: ID of move to use
        in: path
        name: moveTaskOrderID
        required: true
        type: string
      - description: ID of line item to use
        in: path
        name: mtoServiceItemID
        required: true
        type: string
    get:
      produces:
        - application/json
      parameters: []
      responses:
        '200':
          description: Successfully retrieved a line item for a move task order by ID
          schema:
            $ref: 'definitions/MTOServiceItemSingle.yaml'
        '400':
          $ref: '#/responses/InvalidRequest'
        '401':
          $ref: '#/responses/PermissionDenied'
        '403':
          $ref: '#/responses/PermissionDenied'
        '404':
          $ref: '#/responses/NotFound'
        '500':
          $ref: '#/responses/ServerError'
      tags:
        - mtoServiceItem
      description: Gets a line item by ID for a move by ID
      operationId: getMTOServiceItem
      summary: Gets a line item by ID for a move by ID
  '/move-task-orders/{moveTaskOrderID}/service-items/{mtoServiceItemID}/status':
    parameters:
      - description: ID of move to use
        in: path
        name: moveTaskOrderID
        required: true
        type: string
      - description: ID of line item to use
        in: path
        name: mtoServiceItemID
        required: true
        type: string
    patch:
      consumes:
        - application/json
      produces:
        - application/json
      parameters:
        - in: body
          name: body
          required: true
          schema:
            $ref: '#/definitions/PatchMTOServiceItemStatusPayload'
        - in: header
          name: If-Match
          type: string
          required: true
      responses:
        '200':
          description: >-
            Successfully updated status for a line item for a move task order by
            ID
          schema:
            $ref: 'definitions/MTOServiceItem.yaml'
        '400':
          $ref: '#/responses/InvalidRequest'
        '401':
          $ref: '#/responses/PermissionDenied'
        '403':
          $ref: '#/responses/PermissionDenied'
        '404':
          $ref: '#/responses/NotFound'
        '412':
          $ref: '#/responses/PreconditionFailed'
        '422':
          $ref: '#/responses/UnprocessableEntity'
        '500':
          $ref: '#/responses/ServerError'
      tags:
        - mtoServiceItem
      description: Changes the status of a line item for a move by ID
      operationId: updateMTOServiceItemStatus
      summary: Change the status of a line item for a move by ID
      x-permissions:
        - update.MTOServiceItem
  '/service-item/{mtoServiceItemID}/entry-date-update':
    parameters:
      - description: ID of the service item
        in: path
        name: mtoServiceItemID
        required: true
        type: string
    patch:
      consumes:
        - application/json
      produces:
        - application/json
      parameters:
        - in: body
          name: body
          required: true
          schema:
            $ref: 'definitions/ServiceItemSitEntryDate.yaml'
      responses:
        '200':
          description: Successfully updated SIT entry date
          schema:
            $ref: 'definitions/MTOServiceItemSingle.yaml'
        '400':
          $ref: '#/responses/InvalidRequest'
        '401':
          $ref: '#/responses/PermissionDenied'
        '403':
          $ref: '#/responses/PermissionDenied'
        '404':
          $ref: '#/responses/NotFound'
        '412':
          $ref: '#/responses/PreconditionFailed'
        '422':
          $ref: '#/responses/UnprocessableEntity'
        '500':
          $ref: '#/responses/ServerError'
      tags:
        - mtoServiceItem
      description: Locates the service item in the database and updates the SIT entry date for the selected service item and returns the service item
      operationId: updateServiceItemSitEntryDate
      summary: Updates a service item's SIT entry date by ID
  '/move-task-orders/{moveTaskOrderID}/status':
    patch:
      consumes:
        - application/json
      produces:
        - application/json
      parameters:
        - description: ID of move to use
          in: path
          name: moveTaskOrderID
          required: true
          type: string
        - in: header
          name: If-Match
          type: string
          required: true
        - in: body
          name: serviceItemCodes
          schema:
            $ref: '#/definitions/MTOApprovalServiceItemCodes'
          required: true
      responses:
        '200':
          description: Successfully updated move task order status
          schema:
            $ref: '#/definitions/Move'
        '400':
          $ref: '#/responses/InvalidRequest'
        '401':
          $ref: '#/responses/PermissionDenied'
        '403':
          $ref: '#/responses/PermissionDenied'
        '404':
          $ref: '#/responses/NotFound'
        '409':
          $ref: '#/responses/Conflict'
        '412':
          $ref: '#/responses/PreconditionFailed'
        '422':
          $ref: '#/responses/UnprocessableEntity'
        '500':
          $ref: '#/responses/ServerError'
      tags:
        - moveTaskOrder
      description: Changes move task order status
      operationId: updateMoveTaskOrderStatus
      summary: Change the status of a move task order
      x-permissions:
        - update.move
        - create.serviceItem
  '/move-task-orders/{moveTaskOrderID}/status/service-counseling-completed':
    patch:
      consumes:
        - application/json
      produces:
        - application/json
      parameters:
        - description: ID of move to use
          in: path
          name: moveTaskOrderID
          required: true
          type: string
        - in: header
          name: If-Match
          type: string
          required: true
      responses:
        '200':
          description: Successfully updated move task order status
          schema:
            $ref: '#/definitions/Move'
        '400':
          $ref: '#/responses/InvalidRequest'
        '401':
          $ref: '#/responses/PermissionDenied'
        '403':
          $ref: '#/responses/PermissionDenied'
        '404':
          $ref: '#/responses/NotFound'
        '409':
          $ref: '#/responses/Conflict'
        '412':
          $ref: '#/responses/PreconditionFailed'
        '422':
          $ref: '#/responses/UnprocessableEntity'
        '500':
          $ref: '#/responses/ServerError'
      tags:
        - moveTaskOrder
      description: Changes move (move task order) status to service counseling completed
      operationId: updateMTOStatusServiceCounselingCompleted
      summary: Changes move (move task order) status to service counseling completed
  '/move-task-orders/{moveTaskOrderID}/payment-service-items/{paymentServiceItemID}/status':
    parameters:
      - description: ID of move to use
        in: path
        name: moveTaskOrderID
        required: true
        type: string
      - description: ID of payment service item to use
        in: path
        name: paymentServiceItemID
        required: true
        type: string
    patch:
      consumes:
        - application/json
      produces:
        - application/json
      parameters:
        - in: body
          name: body
          required: true
          schema:
            $ref: '#/definitions/PaymentServiceItem'
        - in: header
          name: If-Match
          type: string
          required: true
      responses:
        '200':
          description: >-
            Successfully updated status for a line item for a move task order by
            ID
          schema:
            $ref: '#/definitions/PaymentServiceItem'
        '400':
          $ref: '#/responses/InvalidRequest'
        '401':
          $ref: '#/responses/PermissionDenied'
        '403':
          $ref: '#/responses/PermissionDenied'
        '404':
          $ref: '#/responses/NotFound'
        '412':
          $ref: '#/responses/PreconditionFailed'
        '422':
          $ref: '#/responses/UnprocessableEntity'
        '500':
          $ref: '#/responses/ServerError'
      tags:
        - paymentServiceItem
      description: Changes the status of a line item for a move by ID
      operationId: updatePaymentServiceItemStatus
      summary: Change the status of a payment service item for a move by ID
      x-permissions:
        - update.paymentServiceItemStatus
  '/move-task-orders/{moveTaskOrderID}/billable-weights-reviewed-at':
    patch:
      consumes:
        - application/json
      produces:
        - application/json
      parameters:
        - description: ID of move to use
          in: path
          name: moveTaskOrderID
          required: true
          type: string
        - in: header
          name: If-Match
          type: string
          required: true
      responses:
        '200':
          description: Successfully updated move task order billableWeightsReviewedAt field
          schema:
            $ref: '#/definitions/Move'
        '400':
          $ref: '#/responses/InvalidRequest'
        '401':
          $ref: '#/responses/PermissionDenied'
        '403':
          $ref: '#/responses/PermissionDenied'
        '404':
          $ref: '#/responses/NotFound'
        '409':
          $ref: '#/responses/Conflict'
        '412':
          $ref: '#/responses/PreconditionFailed'
        '422':
          $ref: '#/responses/UnprocessableEntity'
        '500':
          $ref: '#/responses/ServerError'
      tags:
        - moveTaskOrder
      description: Changes move (move task order) billableWeightsReviewedAt field to a timestamp
      operationId: updateMTOReviewedBillableWeightsAt
  '/move-task-orders/{moveTaskOrderID}/tio-remarks':
    patch:
      consumes:
        - application/json
      produces:
        - application/json
      parameters:
        - description: ID of move to use
          in: path
          name: moveTaskOrderID
          required: true
          type: string
        - in: header
          name: If-Match
          type: string
          required: true
        - in: body
          name: body
          required: true
          schema:
            $ref: '#/definitions/Move'
      responses:
        '200':
          description: Successfully updated move task order tioRemarks field
          schema:
            $ref: '#/definitions/Move'
        '400':
          $ref: '#/responses/InvalidRequest'
        '401':
          $ref: '#/responses/PermissionDenied'
        '403':
          $ref: '#/responses/PermissionDenied'
        '404':
          $ref: '#/responses/NotFound'
        '409':
          $ref: '#/responses/Conflict'
        '412':
          $ref: '#/responses/PreconditionFailed'
        '422':
          $ref: '#/responses/UnprocessableEntity'
        '500':
          $ref: '#/responses/ServerError'
      tags:
        - moveTaskOrder
      description: Changes move (move task order) billableWeightsReviewedAt field to a timestamp
      operationId: updateMoveTIORemarks
  '/move-task-orders/{moveTaskOrderID}/entitlements':
    parameters:
      - description: ID of move to use
        in: path
        name: moveTaskOrderID
        required: true
        type: string
    get:
      produces:
        - application/json
      parameters: []
      tags:
        - moveTaskOrder
      responses:
        '200':
          description: Successfully retrieved entitlements
          schema:
            $ref: '#/definitions/Entitlements'
        '400':
          $ref: '#/responses/InvalidRequest'
        '401':
          $ref: '#/responses/PermissionDenied'
        '403':
          $ref: '#/responses/PermissionDenied'
        '404':
          $ref: '#/responses/NotFound'
        '500':
          $ref: '#/responses/ServerError'
      description: Gets entitlements
      operationId: getEntitlements
      summary: Gets entitlements for a move by ID
  '/payment-requests/{paymentRequestID}':
    parameters:
      - description: UUID of payment request
        format: uuid
        in: path
        name: paymentRequestID
        required: true
        type: string
    get:
      produces:
        - application/json
      parameters: []
      responses:
        '200':
          description: fetched instance of payment request
          schema:
            $ref: '#/definitions/PaymentRequest'
        '400':
          $ref: '#/responses/InvalidRequest'
        '401':
          $ref: '#/responses/PermissionDenied'
        '403':
          $ref: '#/responses/PermissionDenied'
        '404':
          $ref: '#/responses/NotFound'
        '500':
          $ref: '#/responses/ServerError'
      tags:
        - paymentRequests
      description: Fetches an instance of a payment request by id
      operationId: getPaymentRequest
      summary: Fetches a payment request by id
      x-permissions:
        - read.paymentRequest
  '/moves/{locator}/closeout-office':
    parameters:
      - description: move code to identify a move to update the PPM shipment's closeout office for Army and Air Force service members
        format: string
        in: path
        name: locator
        required: true
        type: string
    patch:
      description: Sets the transportation office closeout location for where the Move's PPM Shipment documentation will be reviewed by
      tags:
        - move
      operationId: updateCloseoutOffice
      x-permissions:
        - update.closeoutOffice
      summary: Updates a Move's PPM closeout office for Army and Air Force customers
      produces:
        - application/json
      consumes:
        - application/json
      parameters:
        - in: body
          name: body
          schema:
            properties:
              closeoutOfficeId:
                type: string
                format: uuid
            required:
              - closeoutOfficeId
        - in: header
          name: If-Match
          type: string
          required: true
      responses:
        '200':
          description: Successfully set the closeout office for the move
          schema:
            $ref: '#/definitions/Move'
        '400':
          $ref: '#/responses/InvalidRequest'
        '401':
          $ref: '#/responses/PermissionDenied'
        '403':
          $ref: '#/responses/PermissionDenied'
        '404':
          $ref: '#/responses/NotFound'
        '412':
          $ref: '#/responses/PreconditionFailed'
        '422':
          $ref: '#/responses/UnprocessableEntity'
        '500':
          $ref: '#/responses/ServerError'
  '/moves/{locator}/customer-support-remarks':
    parameters:
      - description: move code to identify a move for customer support remarks
        format: string
        in: path
        name: locator
        required: true
        type: string
    post:
      produces:
        - application/json
      consumes:
        - application/json
      parameters:
        - in: body
          name: body
          schema:
            $ref: '#/definitions/CreateCustomerSupportRemark'
      responses:
        '200':
          description: Successfully created customer support remark
          schema:
            $ref: 'definitions/CustomerSupportRemark.yaml'
        '400':
          $ref: '#/responses/InvalidRequest'
        '404':
          $ref: '#/responses/NotFound'
        '422':
          $ref: '#/responses/UnprocessableEntity'
        '500':
          $ref: '#/responses/ServerError'
      tags:
        - customerSupportRemarks
      description: Creates a customer support remark for a move
      operationId: createCustomerSupportRemarkForMove
      summary: Creates a customer support remark for a move
    get:
      produces:
        - application/json
      parameters: []
      responses:
        '200':
          description: Successfully retrieved all line items for a move task order
          schema:
            $ref: 'definitions/CustomerSupportRemarks.yaml'
        '403':
          $ref: '#/responses/PermissionDenied'
        '404':
          $ref: '#/responses/NotFound'
        '422':
          $ref: '#/responses/UnprocessableEntity'
        '500':
          $ref: '#/responses/ServerError'
      tags:
        - customerSupportRemarks
      description: Fetches customer support remarks for a move
      operationId: getCustomerSupportRemarksForMove
      summary: Fetches customer support remarks using the move code (locator).
  '/customer-support-remarks/{customerSupportRemarkID}':
    parameters:
      - in: path
        description: the customer support remark ID to be modified
        name: customerSupportRemarkID
        required: true
        type: string
        format: uuid
    patch:
      tags:
        - customerSupportRemarks
      description: Updates a customer support remark for a move
      operationId: updateCustomerSupportRemarkForMove
      summary: Updates a customer support remark for a move
      consumes:
        - application/json
      produces:
        - application/json
      parameters:
        - in: body
          name: body
          required: true
          schema:
            $ref: '#/definitions/UpdateCustomerSupportRemarkPayload'
      responses:
        '200':
          description: Successfully updated customer support remark
          schema:
            $ref: 'definitions/CustomerSupportRemark.yaml'
        '400':
          $ref: '#/responses/InvalidRequest'
        '403':
          $ref: '#/responses/PermissionDenied'
        '404':
          $ref: '#/responses/NotFound'
        '422':
          $ref: '#/responses/UnprocessableEntity'
        '500':
          $ref: '#/responses/ServerError'
    delete:
      summary: Soft deletes a customer support remark by ID
      description: Soft deletes a customer support remark by ID
      operationId: deleteCustomerSupportRemark
      tags:
        - customerSupportRemarks
      produces:
        - application/json
      responses:
        '204':
          description: Successfully soft deleted the shipment
        '400':
          $ref: '#/responses/InvalidRequest'
        '403':
          $ref: '#/responses/PermissionDenied'
        '404':
          $ref: '#/responses/NotFound'
        '409':
          $ref: '#/responses/Conflict'
        '422':
          $ref: '#/responses/UnprocessableEntity'
        '500':
          $ref: '#/responses/ServerError'
  '/moves/{locator}/evaluation-reports':
    parameters:
      - in: path
        name: locator
        required: true
        type: string
    post:
      produces:
        - application/json
      consumes:
        - application/json
      parameters:
        - in: body
          name: body
          schema:
            $ref: '#/definitions/CreateEvaluationReport'
      responses:
        '200':
          description: Successfully created evaluation report
          schema:
            $ref: '#/definitions/EvaluationReport'
        '400':
          $ref: '#/responses/InvalidRequest'
        '404':
          $ref: '#/responses/NotFound'
        '422':
          $ref: '#/responses/UnprocessableEntity'
        '500':
          $ref: '#/responses/ServerError'
      x-permissions:
        - create.evaluationReport
      tags:
        - evaluationReports
      description: Creates an evaluation report
      operationId: createEvaluationReport
      summary: Creates an evaluation report
  '/evaluation-reports/{reportID}/download':
    parameters:
      - in: path
        description: the evaluation report ID to be downloaded
        name: reportID
        required: true
        type: string
        format: uuid
    get:
      summary: Downloads an evaluation report as a PDF
      description: Downloads an evaluation report as a PDF
      operationId: downloadEvaluationReport
      tags:
        - evaluationReports
      produces:
        - application/pdf
      responses:
        '200':
          headers:
            Content-Disposition:
              type: string
              description: File name to download
          description: Evaluation report PDF
          schema:
            format: binary
            type: file
        '403':
          $ref: '#/responses/PermissionDenied'
        '404':
          $ref: '#/responses/NotFound'
        '500':
          $ref: '#/responses/ServerError'
  '/evaluation-reports/{reportID}':
    parameters:
      - in: path
        description: the evaluation report ID to be modified
        name: reportID
        required: true
        type: string
        format: uuid
    get:
      summary: Gets an evaluation report by ID
      description: Gets an evaluation report by ID
      operationId: getEvaluationReport
      tags:
        - evaluationReports
      produces:
        - application/json
      responses:
        '200':
          description: Successfully got the report
          schema:
            $ref: '#/definitions/EvaluationReport'
        '400':
          $ref: '#/responses/InvalidRequest'
        '403':
          $ref: '#/responses/PermissionDenied'
        '404':
          $ref: '#/responses/NotFound'
        '500':
          $ref: '#/responses/ServerError'
    delete:
      summary: Deletes an evaluation report by ID
      description: Deletes an evaluation report by ID
      operationId: deleteEvaluationReport
      x-permissions:
        - delete.evaluationReport
      tags:
        - evaluationReports
      produces:
        - application/json
      responses:
        '204':
          description: Successfully deleted the report
        '400':
          $ref: '#/responses/InvalidRequest'
        '403':
          $ref: '#/responses/PermissionDenied'
        '404':
          $ref: '#/responses/NotFound'
        '409':
          $ref: '#/responses/Conflict'
        '422':
          $ref: '#/responses/UnprocessableEntity'
        '500':
          $ref: '#/responses/ServerError'
    put:
      summary: Saves an evaluation report as a draft
      description: Saves an evaluation report as a draft
      operationId: saveEvaluationReport
      x-permissions:
        - update.evaluationReport
      tags:
        - evaluationReports
      produces:
        - application/json
      consumes:
        - application/json
      parameters:
        - in: body
          name: body
          schema:
            $ref: '#/definitions/EvaluationReport'
        - in: header
          name: If-Match
          type: string
          required: true
          description: >
            Optimistic locking is implemented via the `If-Match` header. If the ETag header does not match
            the value of the resource on the server, the server rejects the change with a `412 Precondition Failed` error.
      responses:
        '204':
          description: Successfully saved the report
        '400':
          $ref: '#/responses/InvalidRequest'
        '403':
          $ref: '#/responses/PermissionDenied'
        '404':
          $ref: '#/responses/NotFound'
        '409':
          $ref: '#/responses/Conflict'
        '412':
          $ref: '#/responses/PreconditionFailed'
        '422':
          $ref: '#/responses/UnprocessableEntity'
        '500':
          $ref: '#/responses/ServerError'
  '/evaluation-reports/{reportID}/submit':
    parameters:
      - in: path
        description: the evaluation report ID to be modified
        name: reportID
        required: true
        type: string
        format: uuid
    post:
      summary: Submits an evaluation report
      description: Submits an evaluation report
      operationId: submitEvaluationReport
      tags:
        - evaluationReports
      produces:
        - application/json
      parameters:
        - in: header
          name: If-Match
          type: string
          required: true
          description: >
            Optimistic locking is implemented via the `If-Match` header. If the ETag header does not match
            the value of the resource on the server, the server rejects the change with a `412 Precondition Failed` error.
      responses:
        '204':
          description: Successfully submitted an evaluation report with the provided ID
        '403':
          $ref: '#/responses/PermissionDenied'
        '404':
          $ref: '#/responses/NotFound'
        '412':
          $ref: '#/responses/PreconditionFailed'
        '422':
          $ref: '#/responses/UnprocessableEntity'
        '500':
          $ref: '#/responses/ServerError'
      x-permissions:
        - update.evaluationReport
  '/evaluation-reports/{reportID}/appeal/add':
    parameters:
      - in: path
        description: the evaluation report ID
        name: reportID
        required: true
        type: string
        format: uuid
    post:
      summary: Adds an appeal to a serious incident on an evaluation report
      description: Adds an appeal to a serious incident on an evaluation report
      operationId: addAppealToSeriousIncident
      tags:
        - evaluationReports
      produces:
        - application/json
      consumes:
        - application/json
      parameters:
        - in: body
          name: body
          schema:
            $ref: '#/definitions/CreateAppeal'
      responses:
        '204':
          description: Successfully added an appeal to a serious incident
        '403':
          $ref: '#/responses/PermissionDenied'
        '404':
          $ref: '#/responses/NotFound'
        '412':
          $ref: '#/responses/PreconditionFailed'
        '422':
          $ref: '#/responses/UnprocessableEntity'
        '500':
          $ref: '#/responses/ServerError'
      x-permissions:
        - update.evaluationReport
  '/evaluation-reports/{reportID}/{reportViolationID}/appeal/add':
    parameters:
      - in: path
        description: the evaluation report ID
        name: reportID
        required: true
        type: string
        format: uuid
      - in: path
        description: the report violation ID
        name: reportViolationID
        required: true
        type: string
        format: uuid
    post:
      summary: Adds an appeal to a violation
      description: Adds an appeal to a violation
      operationId: addAppealToViolation
      tags:
        - evaluationReports
      produces:
        - application/json
      consumes:
        - application/json
      parameters:
        - in: body
          name: body
          schema:
            $ref: '#/definitions/CreateAppeal'
      responses:
        '204':
          description: Successfully added an appeal to a violation
        '403':
          $ref: '#/responses/PermissionDenied'
        '404':
          $ref: '#/responses/NotFound'
        '412':
          $ref: '#/responses/PreconditionFailed'
        '422':
          $ref: '#/responses/UnprocessableEntity'
        '500':
          $ref: '#/responses/ServerError'
      x-permissions:
        - update.evaluationReport
  '/pws-violations':
    get:
      summary: Fetch the possible PWS violations for an evaluation report
      description: Fetch the possible PWS violations for an evaluation report
      operationId: getPWSViolations
      tags:
        - pwsViolations
      produces:
        - application/json
      responses:
        '200':
          description: Successfully retrieved the PWS violations
          schema:
            $ref: '#/definitions/PWSViolations'
        '400':
          $ref: '#/responses/InvalidRequest'
        '403':
          $ref: '#/responses/PermissionDenied'
        '404':
          $ref: '#/responses/NotFound'
        '500':
          $ref: '#/responses/ServerError'
  '/report-violations/{reportID}':
    parameters:
      - in: path
        description: the evaluation report ID that has associated violations
        name: reportID
        required: true
        type: string
        format: uuid
    get:
      summary: Fetch the report violations for an evaluation report
      description: Fetch the report violations for an evaluation report
      operationId: getReportViolationsByReportID
      tags:
        - reportViolations
      produces:
        - application/json
      responses:
        '200':
          description: Successfully retrieved the report violations
          schema:
            $ref: '#/definitions/ReportViolations'
        '400':
          $ref: '#/responses/InvalidRequest'
        '403':
          $ref: '#/responses/PermissionDenied'
        '404':
          $ref: '#/responses/NotFound'
        '500':
          $ref: '#/responses/ServerError'
    post:
      summary: Associate violations with an evaluation report
      description: >-
        Associate violations with an evaluation report. This will overwrite any
        existing report-violations associations for the report and replace them
        with the newly provided ones.  An empty array will remove all violation
        associations for a given report.
      operationId: associateReportViolations
      tags:
        - reportViolations
      produces:
        - application/json
      consumes:
        - application/json
      parameters:
        - in: body
          name: body
          schema:
            $ref: '#/definitions/AssociateReportViolations'
      responses:
        '204':
          description: Successfully saved the report violations
        '400':
          $ref: '#/responses/InvalidRequest'
        '403':
          $ref: '#/responses/PermissionDenied'
        '404':
          $ref: '#/responses/NotFound'
        '409':
          $ref: '#/responses/Conflict'
        '422':
          $ref: '#/responses/UnprocessableEntity'
        '500':
          $ref: '#/responses/ServerError'
      x-permissions:
        - create.reportViolation
  '/moves/{locator}/payment-requests':
    parameters:
      - description: move code to identify a move for payment requests
        format: string
        in: path
        name: locator
        required: true
        type: string
    get:
      produces:
        - application/json
      parameters: []
      responses:
        '200':
          description: Successfully retrieved all line items for a move task order
          schema:
            $ref: '#/definitions/PaymentRequests'
        '403':
          $ref: '#/responses/PermissionDenied'
        '404':
          $ref: '#/responses/NotFound'
        '422':
          $ref: '#/responses/UnprocessableEntity'
        '500':
          $ref: '#/responses/ServerError'
      tags:
        - paymentRequests
      description: Fetches payment requests for a move
      operationId: getPaymentRequestsForMove
      summary: Fetches payment requests using the move code (locator).
      x-permissions:
        - read.paymentRequest
  '/moves/{moveID}/financial-review-flag':
    parameters:
      - description: ID of move to flag
        in: path
        name: moveID
        required: true
        type: string
        format: uuid
    post:
      summary: Flags a move for financial office review
      description: This sets a flag which indicates that the move should be reviewed by a fincancial office. For example, if the origin or delivery address of a shipment is far from the duty location and may incur excess costs to the customer.
      operationId: setFinancialReviewFlag
      tags:
        - move
      consumes:
        - application/json
      produces:
        - application/json
      parameters:
        - in: header
          name: If-Match
          type: string
        - in: body
          name: body
          schema:
            required:
              - flagForReview
            properties:
              remarks:
                description: explanation of why the move is being flagged for financial review
                example: this address is way too far away
                type: string
                x-nullable: true
              flagForReview:
                description: boolean value representing whether we should flag a move for financial review
                example: false
                type: boolean
      responses:
        '200':
          description: updated Move
          schema:
            $ref: '#/definitions/Move'
        '403':
          $ref: '#/responses/PermissionDenied'
        '404':
          $ref: '#/responses/NotFound'
        '412':
          $ref: '#/responses/PreconditionFailed'
        '422':
          $ref: '#/responses/UnprocessableEntity'
        '500':
          $ref: '#/responses/ServerError'
      x-permissions:
        - update.financialReviewFlag
  /moves/{moveID}/uploadAdditionalDocuments:
    patch:
      summary: Patch the additional documents for a given move
      description: Customers will on occaision need the ability to upload additional supporting documents, for a variety of reasons. This does not include amended order.
      operationId: uploadAdditionalDocuments
      tags:
        - move
      consumes:
        - multipart/form-data
      parameters:
        - in: path
          name: moveID
          type: string
          format: uuid
          required: true
          description: UUID of the order
        - in: formData
          name: file
          type: file
          description: The file to upload.
          required: true
      responses:
        '201':
          description: created upload
          schema:
            $ref: 'definitions/Upload.yaml'
        '400':
          description: invalid request
          schema:
            $ref: '#/definitions/InvalidRequestResponsePayload'
        '403':
          description: not authorized
        '404':
          description: not found
        '413':
          description: payload is too large
        '500':
          description: server error
      x-permissions:
        - create.supportingDocuments
  '/payment-requests/{paymentRequestID}/shipments-payment-sit-balance':
    parameters:
      - description: payment request ID of the payment request with SIT service items being reviewed
        name: paymentRequestID
        type: string
        format: uuid
        in: path
        required: true
    get:
      produces:
        - application/json
      parameters: []
      responses:
        '200':
          description: Successfully retrieved shipments and their SIT days balance from all payment requests on the move
          schema:
            $ref: '#/definitions/ShipmentsPaymentSITBalance'
        '403':
          $ref: '#/responses/PermissionDenied'
        '404':
          $ref: '#/responses/NotFound'
        '422':
          $ref: '#/responses/UnprocessableEntity'
        '500':
          $ref: '#/responses/ServerError'
      tags:
        - paymentRequests
      description: Returns all shipment payment request SIT usage to support partial SIT invoicing
      operationId: getShipmentsPaymentSITBalance
      summary: Returns all shipment payment request SIT usage to support partial SIT invoicing
      x-permissions:
        - read.shipmentsPaymentSITBalance
  '/payment-requests/{paymentRequestID}/status':
    patch:
      consumes:
        - application/json
      produces:
        - application/json
      parameters:
        - description: UUID of payment request
          format: uuid
          in: path
          name: paymentRequestID
          required: true
          type: string
        - in: body
          name: body
          required: true
          schema:
            $ref: '#/definitions/UpdatePaymentRequestStatusPayload'
        - in: header
          name: If-Match
          type: string
          required: true
      responses:
        '200':
          description: updated payment request
          schema:
            $ref: '#/definitions/PaymentRequest'
        '400':
          $ref: '#/responses/InvalidRequest'
        '401':
          $ref: '#/responses/PermissionDenied'
        '403':
          $ref: '#/responses/PermissionDenied'
        '404':
          $ref: '#/responses/NotFound'
        '412':
          $ref: '#/responses/PreconditionFailed'
        '422':
          $ref: '#/responses/UnprocessableEntity'
        '500':
          $ref: '#/responses/ServerError'
      tags:
        - paymentRequests
      description: Updates status of a payment request by id
      operationId: updatePaymentRequestStatus
      summary: Updates status of a payment request by id
      x-permissions:
        - update.paymentRequest
  '/payment-requests/{paymentRequestID}/bulkDownload':
    parameters:
      - description: the id for the payment-request with files to be downloaded
        in: path
        name: paymentRequestID
        required: true
        type: string
    get:
      summary: Downloads all Payment Request documents as a PDF
      description: |
        This endpoint downloads all uploaded payment request documentation combined into a single PDF.
      operationId: bulkDownload
      tags:
        - paymentRequests
      produces:
        - application/pdf
      responses:
        '200':
          headers:
            Content-Disposition:
              type: string
              description: File name to download
          description: Payment Request Files PDF
          schema:
            format: binary
            type: file
        '400':
          $ref: '#/responses/InvalidRequest'
        '500':
          $ref: '#/responses/ServerError'
  /documents/{documentId}:
    get:
      summary: Returns a document
      description: Returns a document and its uploads
      operationId: getDocument
      tags:
        - ghcDocuments
      parameters:
        - in: path
          name: documentId
          type: string
          format: uuid
          required: true
          description: UUID of the document to return
      responses:
        '200':
          description: the requested document
          schema:
            $ref: 'definitions/Document.yaml'
        '400':
          $ref: '#/responses/InvalidRequest'
        '401':
          $ref: '#/responses/PermissionDenied'
        '403':
          $ref: '#/responses/PermissionDenied'
        '404':
          $ref: '#/responses/NotFound'
        '412':
          $ref: '#/responses/PreconditionFailed'
        '422':
          $ref: '#/responses/UnprocessableEntity'
        '500':
          $ref: '#/responses/ServerError'
  /documents:
    post:
      summary: Create a new document
      description: Documents represent a physical artifact such as a scanned document or a PDF file
      operationId: createDocument
      tags:
        - ghcDocuments
      parameters:
        - in: body
          name: documentPayload
          required: true
          schema:
            $ref: '#/definitions/PostDocumentPayload'
      responses:
        '201':
          description: created document
          schema:
            $ref: 'definitions/Document.yaml'
        '400':
          description: invalid request
        '403':
          $ref: '#/responses/PermissionDenied'
        '500':
          description: server error
  /queues/counseling:
    get:
      produces:
        - application/json
      summary: Gets queued list of all customer moves needing services counseling by GBLOC origin
      description: >
        An office services counselor user will be assigned a transportation office that will determine which moves are displayed in their queue based on the origin duty location.  GHC moves will show up here onced they have reached the NEEDS SERVICE COUNSELING status after submission from a customer or created on a customer's behalf.
      operationId: getServicesCounselingQueue
      tags:
        - queues
      parameters:
        - in: query
          name: page
          type: integer
          description: requested page number of paginated move results
        - in: query
          name: perPage
          type: integer
          description: maximum number of moves to show on each page of paginated results
        - in: query
          name: sort
          type: string
          enum:
            [
              customerName,
              edipi,
              emplid,
              branch,
              locator,
              status,
              requestedMoveDate,
              submittedAt,
              originGBLOC,
              originDutyLocation,
              destinationDutyLocation,
              ppmType,
              closeoutInitiated,
              closeoutLocation,
              ppmStatus,
              counselingOffice,
              assignedTo,
            ]
          description: field that results should be sorted by
        - in: query
          name: order
          type: string
          enum: [asc, desc]
          description: direction of sort order if applied
        - in: query
          name: branch
          type: string
          description: filters by the branch of the move's service member
        - in: query
          name: locator
          type: string
          description: filters to match the unique move code locator
        - in: query
          name: customerName
          type: string
          description: filters using a prefix match on the service member's last name
        - in: query
          name: counselingOffice
          type: string
          description: filters using a counselingOffice name of the move
        - in: query
          name: edipi
          type: string
          description: filters to match the unique service member's DoD ID
        - in: query
          name: emplid
          type: string
          description: filters to match the unique service member's EMPLID
        - in: query
          name: requestedMoveDate
          type: string
          description: filters the requested pickup date of a shipment on the move
        - in: query
          name: submittedAt
          type: string
          format: date-time
          description: Start of the submitted at date in the user's local time zone converted to UTC
        - in: query
          name: originGBLOC
          type: string
          description: filters the GBLOC of the service member's origin duty location
        - in: query
          name: originDutyLocation
          type: array
          uniqueItems: true
          collectionFormat: multi
          items:
            type: string
          description: filters the name of the origin duty location on the orders
        - in: query
          name: destinationDutyLocation
          type: string
          description: filters the name of the destination duty location on the orders
        - in: query
          name: status
          type: array
          description: filters the status of the move
          uniqueItems: true
          items:
            type: string
            enum:
              - NEEDS SERVICE COUNSELING
              - SERVICE COUNSELING COMPLETED
        - in: query
          name: needsPPMCloseout
          type: boolean
          description: Only used for Services Counseling queue. If true, show PPM moves that are ready for closeout. Otherwise, show all other moves.
        - in: query
          name: ppmType
          type: string
          enum:
            - FULL
            - PARTIAL
          description: filters PPM type
        - in: query
          name: closeoutInitiated
          type: string
          format: date-time
          description: Latest date that closeout was initiated on a PPM on the move
        - in: query
          name: closeoutLocation
          type: string
          description: closeout location
        - in: query
          name: orderType
          type: string
          description: order type
        - in: query
          name: ppmStatus
          type: string
          enum:
            - WAITING_ON_CUSTOMER
            - NEEDS_CLOSEOUT
          description: filters the status of the PPM shipment
        - in: query
          name: viewAsGBLOC
          type: string
          description: |
            Used to return a queue for a GBLOC other than the default of the current user. Requires the HQ role or a secondary transportation office assignment. The parameter is ignored if the requesting user does not have the necessary role or assignment.
        - in: query
          name: assignedTo
          type: string
          description: |
            Used to illustrate which user is assigned to this payment request.
        - in: query
          name: activeRole
          type: string
          description: user's actively logged in role
      responses:
        '200':
          description: Successfully returned all moves matching the criteria
          schema:
            $ref: '#/definitions/QueueMovesResult'
        '403':
          $ref: '#/responses/PermissionDenied'
        '500':
          $ref: '#/responses/ServerError'
  /queues/bulk-assignment:
    get:
      produces:
        - application/json
      summary: Gets data for bulk assignment modal
      description: >
        Supervisor office users are able to bulk assign moves. This endpoint returns the relevant data to them; the current workload of the office users that work under them, and the moves that are available to be assigned
      operationId: getBulkAssignmentData
      tags:
        - queues
      parameters:
        - in: query
          name: queueType
          type: string
          description: A string corresponding to the queue type
          enum:
            - COUNSELING
            - CLOSEOUT
            - TASK_ORDER
            - PAYMENT_REQUEST
<<<<<<< HEAD
            - DESTINATION_REQUEST
=======
            - DESTINATION_REQUESTS
>>>>>>> f8a64973
      responses:
        '200':
          description: Successfully returned bulk assignment data
          schema:
            $ref: '#/definitions/BulkAssignmentData'
        '401':
          $ref: '#/responses/PermissionDenied'
        '404':
          $ref: '#/responses/NotFound'
        '500':
          $ref: '#/responses/ServerError'
  /queues/bulk-assignment/assign:
    post:
      produces:
        - application/json
      consumes:
        - application/json
      summary: Assigns one or more moves to one or more office users
      description: >
        Supervisor office users are able to assign moves. This endpoint saves office user assignments to multiple moves.
      operationId: saveBulkAssignmentData
      tags:
        - queues
      parameters:
        - in: body
          name: bulkAssignmentSavePayload
          required: true
          schema:
            $ref: '#/definitions/BulkAssignmentSavePayload'
      responses:
        '204':
          description: assigned
        '401':
          $ref: '#/responses/PermissionDenied'
        '404':
          $ref: '#/responses/NotFound'
        '500':
          $ref: '#/responses/ServerError'
  /queues/counseling/origin-list:
    get:
      produces:
        - application/json
      summary: Gets queued list of all moves origin locations in the counselors queue
      description: >
        An office services counselor user will be assigned a transportation office that will determine which moves are displayed in their queue based on the origin duty location. This pulls the availalble origin duty locations.
      operationId: getServicesCounselingOriginList
      tags:
        - queues
      parameters:
        - in: query
          name: needsPPMCloseout
          type: boolean
          description: Only used for Services Counseling queue. If true, show PPM moves origin locations that are ready for closeout. Otherwise, show all other moves origin locations.
        - in: query
          name: viewAsGBLOC
          type: string
          description: Used to return an origins list for a GBLOC other than the default of the current user. Requires the HQ role or a secondary transportation office assignment. The parameter is ignored if the requesting user does not have the necessary role or assignment.
      responses:
        '200':
          description: Successfully returned all moves matching the criteria
          schema:
            $ref: '#/definitions/Locations'
        '403':
          $ref: '#/responses/PermissionDenied'
        '500':
          $ref: '#/responses/ServerError'
  /queues/prime-moves:
    get:
      summary: getPrimeMovesQueue
      description: |
        Gets all moves that have been reviewed and approved by the TOO. The `since` parameter can be used to filter this
        list down to only the moves that have been updated since the provided timestamp. A move will be considered
        updated if the `updatedAt` timestamp on the move or on its orders, shipments, service items, or payment
        requests, is later than the provided date and time.

        **WIP**: Include what causes moves to leave this list. Currently, once the `availableToPrimeAt` timestamp has
        been set, that move will always appear in this list.
      operationId: listPrimeMoves
      tags:
        - queues
      produces:
        - application/json
      parameters:
        - in: query
          name: since
          type: string
          format: date-time
          description: Only return moves updated since this time. Formatted like "2021-07-23T18:30:47.116Z"
        - in: query
          name: page
          type: integer
          description: requested page of results
        - in: query
          name: perPage
          type: integer
          description: results per page
        - in: query
          name: id
          type: string
        - in: query
          name: moveCode
          type: string
        - in: query
          name: orderType
          type: string
          description: order type
      responses:
        '200':
          description: Successfully retrieved moves. A successful fetch might still return zero moves.
          schema:
            $ref: '#/definitions/ListPrimeMovesResult'
        '403':
          $ref: '#/responses/PermissionDenied'
        '500':
          $ref: '#/responses/ServerError'
  /queues/moves:
    get:
      produces:
        - application/json
      summary: Gets queued list of all customer moves by GBLOC origin
      description: >
        An office TOO user will be assigned a transportation office that will determine which moves are displayed in their queue based on the origin duty location.  GHC moves will show up here onced they have reached the submitted status sent by the customer and have move task orders, shipments, and service items to approve.
      operationId: getMovesQueue
      tags:
        - queues
      parameters:
        - in: query
          name: page
          type: integer
          description: requested page of results
        - in: query
          name: perPage
          type: integer
          description: results per page
        - in: query
          name: sort
          type: string
          enum:
            [
              customerName,
              edipi,
              emplid,
              branch,
              locator,
              status,
              originDutyLocation,
              destinationDutyLocation,
              requestedMoveDate,
              appearedInTooAt,
              assignedTo,
              counselingOffice,
            ]
          description: field that results should be sorted by
        - in: query
          name: order
          type: string
          enum: [asc, desc]
          description: direction of sort order if applied
        - in: query
          name: branch
          type: string
        - in: query
          name: locator
          type: string
        - in: query
          name: customerName
          type: string
        - in: query
          name: edipi
          type: string
        - in: query
          name: emplid
          type: string
        - in: query
          name: originDutyLocation
          type: array
          uniqueItems: true
          collectionFormat: multi
          items:
            type: string
        - in: query
          name: destinationDutyLocation
          type: string
        - in: query
          name: appearedInTooAt
          type: string
          format: date-time
        - in: query
          name: requestedMoveDate
          type: string
          description: filters the requested pickup date of a shipment on the move
        - in: query
          name: status
          type: array
          description: Filtering for the status.
          uniqueItems: true
          items:
            type: string
            enum:
              - SUBMITTED
              - SERVICE COUNSELING COMPLETED
              - APPROVALS REQUESTED
        - in: query
          name: orderType
          type: string
          description: order type
        - in: query
          name: viewAsGBLOC
          type: string
          description: |
            Used to return a queue for a GBLOC other than the default of the current user. Requires the HQ role or a secondary transportation office assignment. The parameter is ignored if the requesting user does not have the necessary role or assignment.
        - in: query
          name: assignedTo
          type: string
          description: |
            Used to illustrate which user is assigned to this move.
        - in: query
          name: counselingOffice
          type: string
          description: filters using a counselingOffice name of the move
        - in: query
          name: activeRole
          type: string
          description: user's actively logged in role
      responses:
        '200':
          description: Successfully returned all moves matching the criteria
          schema:
            $ref: '#/definitions/QueueMovesResult'
        '403':
          $ref: '#/responses/PermissionDenied'
        '500':
          $ref: '#/responses/ServerError'
  /queues/destination-requests:
    get:
      produces:
        - application/json
      summary: Gets queued list of all customer moves by GBLOC that have both CONUS & OCONUS destination requests (destination SIT, destination shuttle, address requests)
      description: >
        A TOO will view this queue when they have destination requests tied to their GBLOC. This includes unapproved destination SIT service items, destination shuttle service items and destination address requests that are not yet approved by the TOO.
      operationId: getDestinationRequestsQueue
      tags:
        - queues
      parameters:
        - in: query
          name: page
          type: integer
          description: requested page of results
        - in: query
          name: perPage
          type: integer
          description: results per page
        - in: query
          name: sort
          type: string
          enum:
            [
              customerName,
              edipi,
              emplid,
              branch,
              locator,
              status,
              originDutyLocation,
              destinationDutyLocation,
              requestedMoveDate,
              appearedInTooAt,
              assignedTo,
              counselingOffice,
            ]
          description: field that results should be sorted by
        - in: query
          name: order
          type: string
          enum: [asc, desc]
          description: direction of sort order if applied
        - in: query
          name: branch
          type: string
        - in: query
          name: locator
          type: string
        - in: query
          name: customerName
          type: string
        - in: query
          name: edipi
          type: string
        - in: query
          name: emplid
          type: string
        - in: query
          name: originDutyLocation
          type: array
          uniqueItems: true
          collectionFormat: multi
          items:
            type: string
        - in: query
          name: destinationDutyLocation
          type: string
        - in: query
          name: appearedInTooAt
          type: string
          format: date-time
        - in: query
          name: requestedMoveDate
          type: string
          description: filters the requested pickup date of a shipment on the move
        - in: query
          name: status
          type: array
          description: Filtering for the status.
          uniqueItems: true
          items:
            type: string
            enum:
              - SUBMITTED
              - SERVICE COUNSELING COMPLETED
              - APPROVALS REQUESTED
        - in: query
          name: viewAsGBLOC
          type: string
          description: |
            Used to return a queue for a GBLOC other than the default of the current user. Requires the HQ role or a secondary transportation office assignment. The parameter is ignored if the requesting user does not have the necessary role or assignment.
        - in: query
          name: assignedTo
          type: string
          description: |
            Used to illustrate which user is assigned to this move.
        - in: query
          name: counselingOffice
          type: string
          description: filters using a counselingOffice name of the move
        - in: query
          name: activeRole
          type: string
          description: |
            user's actively logged in role.
      responses:
        '200':
          description: Successfully returned all moves matching the criteria
          schema:
            $ref: '#/definitions/QueueMovesResult'
        '403':
          $ref: '#/responses/PermissionDenied'
        '500':
          $ref: '#/responses/ServerError'
  /queues/payment-requests:
    get:
      produces:
        - application/json
      summary: Gets queued list of all payment requests by GBLOC origin
      description: >
        An office TIO user will be assigned a transportation office that will determine which payment requests are displayed in their queue based on the origin duty location.
      operationId: getPaymentRequestsQueue
      tags:
        - queues
      parameters:
        - in: query
          name: sort
          type: string
          enum:
            [
              customerName,
              locator,
              submittedAt,
              branch,
              status,
              edipi,
              emplid,
              age,
              originDutyLocation,
              assignedTo,
              counselingOffice,
            ]
          description: field that results should be sorted by
        - in: query
          name: order
          type: string
          enum: [asc, desc]
          description: direction of sort order if applied
        - in: query
          name: page
          type: integer
          description: requested page of results
        - in: query
          name: perPage
          type: integer
          description: number of records to include per page
        - in: query
          name: submittedAt
          type: string
          format: date-time
          description: Start of the submitted at date in the user's local time zone converted to UTC
        - in: query
          name: branch
          type: string
        - in: query
          name: locator
          type: string
        - in: query
          name: customerName
          type: string
        - in: query
          name: edipi
          type: string
        - in: query
          name: emplid
          type: string
        - in: query
          name: destinationDutyLocation
          type: string
        - in: query
          name: originDutyLocation
          type: string
        - in: query
          name: assignedTo
          type: string
          description: |
            Used to illustrate which user is assigned to this payment request.
        - in: query
          name: counselingOffice
          type: string
          description: filters using a counselingOffice name of the move
        - in: query
          name: status
          type: array
          description: Filtering for the status.
          uniqueItems: true
          items:
            type: string
            enum:
              - PENDING
              - REVIEWED
              - REVIEWED_AND_ALL_SERVICE_ITEMS_REJECTED
              - PAID
              - DEPRECATED
              - EDI_ERROR
        - in: query
          name: orderType
          type: string
          description: order type
        - in: query
          name: viewAsGBLOC
          type: string
          description: |
            Used to return a queue for a GBLOC other than the default of the current user. Requires the HQ role or a secondary transportation office assignment. The parameter is ignored if the requesting user does not have the necessary role or assignment.
        - in: query
          name: activeRole
          type: string
          description: user's actively logged in role
      responses:
        '200':
          description: Successfully returned all moves matching the criteria
          schema:
            $ref: '#/definitions/QueuePaymentRequestsResult'
        '403':
          $ref: '#/responses/PermissionDenied'
        '500':
          $ref: '#/responses/ServerError'
  /moves/search:
    post:
      produces:
        - application/json
      consumes:
        - application/json
      summary: Search moves by locator, DOD ID, or customer name
      description: >
        Search moves by locator, DOD ID, or customer name. Used by QAE and CSR users.
      operationId: searchMoves
      tags:
        - move
      parameters:
        - in: body
          name: body
          schema:
            properties:
              page:
                type: integer
                description: requested page of results
              perPage:
                type: integer
              locator:
                description: Move locator
                type: string
                minLength: 6
                maxLength: 6
                x-nullable: true
              edipi:
                description: DOD ID
                type: string
                minLength: 10
                maxLength: 10
                x-nullable: true
              emplid:
                description: EMPLID
                type: string
                minLength: 7
                maxLength: 7
                x-nullable: true
              customerName:
                description: Customer Name
                type: string
                minLength: 1
                x-nullable: true
              paymentRequestCode:
                type: string
                example: 9551-6199-2
                x-nullable: true
              status:
                type: array
                description: Filtering for the status.
                uniqueItems: true
                items:
                  type: string
                  enum:
                    - DRAFT
                    - SUBMITTED
                    - APPROVALS REQUESTED
                    - APPROVED
                    - NEEDS SERVICE COUNSELING
                    - SERVICE COUNSELING COMPLETED
                    - CANCELED
              originPostalCode:
                type: string
                x-nullable: true
              destinationPostalCode:
                type: string
                x-nullable: true
              branch:
                type: string
                x-nullable: true
              shipmentsCount:
                type: integer
                x-nullable: true
              pickupDate:
                type: string
                format: date-time
                x-nullable: true
              deliveryDate:
                type: string
                format: date-time
                x-nullable: true
              sort:
                type: string
                x-nullable: true
                enum:
                  [
                    customerName,
                    edipi,
                    emplid,
                    branch,
                    locator,
                    status,
                    originPostalCode,
                    destinationPostalCode,
                    shipmentsCount,
                  ]
              order:
                type: string
                x-nullable: true
                enum: [asc, desc]
          description: field that results should be sorted by
      responses:
        '200':
          description: Successfully returned all moves matching the criteria
          schema:
            $ref: '#/definitions/SearchMovesResult'
        '403':
          $ref: '#/responses/PermissionDenied'
        '500':
          $ref: '#/responses/ServerError'
  '/tac/valid':
    get:
      summary: Validation of a TAC value
      description: Returns a boolean based on whether a tac value is valid or not
      operationId: tacValidation
      tags:
        - tac
        - order
      parameters:
        - in: query
          name: tac
          type: string
          required: true
          description: The tac value to validate
      responses:
        '200':
          description: Successfully retrieved validation status
          schema:
            $ref: '#/definitions/TacValid'
        '400':
          $ref: '#/responses/InvalidRequest'
        '401':
          $ref: '#/responses/PermissionDenied'
        '403':
          $ref: '#/responses/PermissionDenied'
        '404':
          $ref: '#/responses/NotFound'
        '500':
          $ref: '#/responses/ServerError'
  /lines-of-accounting:
    post:
      summary: 'Fetch line of accounting'
      description: >
        Fetches a line of accounting based on provided service member affiliation, effective date, and Transportation Accounting Code (TAC).
        It uses these parameters to filter the correct Line of Accounting for the provided TAC. It does this by filtering
        through both TAC and LOAs based on the provided code and effective date. The 'Effective Date' is the date
        that can be either the orders issued date (For HHG shipments), MTO approval date (For NTS shipments),
        or even the current date for NTS shipments with no approval yet (Just providing a preview to the office users per customer request).
        Effective date is used to find "Active" TGET data by searching for the TACs and LOAs with begin and end dates containing this date.
      operationId: requestLineOfAccounting
      tags:
        - linesOfAccounting
      consumes:
        - 'application/json'
      produces:
        - 'application/json'
      parameters:
        - in: 'body'
          name: 'body'
          description: 'Service member affiliation, effective date, and TAC code.'
          required: true
          schema:
            $ref: '#/definitions/FetchLineOfAccountingPayload'
      responses:
        '200':
          description: 'Successfully retrieved line of accounting'
          schema:
            $ref: 'definitions/LineOfAccounting.yaml'
        '400':
          $ref: '#/responses/InvalidRequest'
        '401':
          $ref: '#/responses/PermissionDenied'
        '403':
          $ref: '#/responses/PermissionDenied'
        '404':
          $ref: '#/responses/NotFound'
        '422':
          $ref: '#/responses/UnprocessableEntity'
        '500':
          $ref: '#/responses/ServerError'
  /transportation-offices:
    get:
      produces:
        - application/json
      summary: Returns the transportation offices matching the search query that is enabled for PPM closeout
      description: Returns the transportation offices matching the search query that is enabled for PPM closeout
      operationId: getTransportationOffices
      tags:
        - transportationOffice
      parameters:
        - in: query
          name: search
          type: string
          required: true
          minLength: 2
          description: Search string for transportation offices
      responses:
        '200':
          description: Successfully retrieved transportation offices
          schema:
            $ref: '#/definitions/TransportationOffices'
        '400':
          $ref: '#/responses/InvalidRequest'
        '401':
          $ref: '#/responses/PermissionDenied'
        '403':
          $ref: '#/responses/PermissionDenied'
        '404':
          $ref: '#/responses/NotFound'
        '500':
          $ref: '#/responses/ServerError'
  /open/transportation-offices:
    get:
      produces:
        - application/json
      summary: Returns the transportation offices matching the search query
      description: This endpoint is publicly accessible as it is utilized to access transportation office information without having an office account.Returns the transportation offices matching the search query.
      operationId: getTransportationOfficesOpen
      tags:
        - transportationOffice
      parameters:
        - in: query
          name: search
          type: string
          required: true
          minLength: 2
          description: Search string for transportation offices
      responses:
        '200':
          description: Successfully retrieved transportation offices
          schema:
            $ref: '#/definitions/TransportationOffices'
        '400':
          $ref: '#/responses/InvalidRequest'
        '401':
          $ref: '#/responses/PermissionDenied'
        '403':
          $ref: '#/responses/PermissionDenied'
        '404':
          $ref: '#/responses/NotFound'
        '500':
          $ref: '#/responses/ServerError'
  /transportation-offices/gblocs:
    get:
      produces:
        - application/json
      summary: Returns a list of distinct GBLOCs that exist in the transportation offices table
      description: Returns a list of distinct GBLOCs that exist in the transportation offices table
      operationId: getTransportationOfficesGBLOCs
      tags:
        - transportationOffice
      responses:
        '200':
          description: Successfully retrieved GBLOCs
          schema:
            $ref: '#/definitions/GBLOCs'
        '400':
          $ref: '#/responses/InvalidRequest'
        '401':
          $ref: '#/responses/PermissionDenied'
        '403':
          $ref: '#/responses/PermissionDenied'
        '404':
          $ref: '#/responses/NotFound'
        '500':
          $ref: '#/responses/ServerError'
  /addresses/zip-city-lookup/{search}:
    get:
      summary: Returns city, state, postal code, and county associated with the specified full/partial postal code or city and state string
      description: Find by API using full/partial postal code or city name that returns an us_post_region_cities json object containing city, state, county and postal code.
      operationId: getLocationByZipCityState
      tags:
        - addresses
      parameters:
        - in: path
          name: search
          type: string
          required: true
      responses:
        '200':
          description: the requested list of city, state, county, and postal code matches
          schema:
            $ref: '#/definitions/VLocations'
        '400':
          $ref: '#/responses/InvalidRequest'
        '403':
          $ref: '#/responses/PermissionDenied'
        '404':
          $ref: '#/responses/NotFound'
        '500':
          $ref: '#/responses/ServerError'
  /transportation_offices/{dutyLocationId}/counseling_offices/{serviceMemberId}:
    get:
      summary: Returns the counseling locations in the GBLOC matching the duty location
      description: Returns the counseling locations matching the GBLOC from the selected duty location
      operationId: showCounselingOffices
      tags:
        - transportationOffice
      parameters:
        - in: path
          name: dutyLocationId
          format: uuid
          type: string
          required: true
          description: UUID of the duty location
        - in: path
          name: serviceMemberId
          format: uuid
          type: string
          required: true
          description: UUID of the service member, some counseling offices are branch specific
      produces:
        - application/json
      responses:
        '200':
          description: Successfully retrieved counseling offices
          schema:
            $ref: '#/definitions/CounselingOffices'
        '400':
          $ref: '#/responses/InvalidRequest'
        '403':
          $ref: '#/responses/PermissionDenied'
        '404':
          $ref: '#/responses/NotFound'
        '500':
          description: internal server error
  /uploads:
    post:
      summary: Create a new upload
      description: Uploads represent a single digital file, such as a JPEG or PDF. Currently, office application uploads are only for Services Counselors to upload files for orders, but this may be expanded in the future.
      operationId: createUpload
      tags:
        - uploads
      consumes:
        - multipart/form-data
      produces:
        - application/json
      parameters:
        - in: query
          name: documentId
          type: string
          format: uuid
          required: false
          description: UUID of the document to add an upload to
        - in: formData
          name: file
          type: file
          description: The file to upload.
          required: true
      responses:
        '201':
          description: created upload
          schema:
            $ref: 'definitions/Upload.yaml'
        '400':
          description: invalid request
        '403':
          description: not authorized
        '404':
          description: not found
        '413':
          description: payload is too large
        '500':
          description: server error
  /re-service-items:
    get:
      summary: Returns all ReServiceItems (Service Code, Service Name, Market, Shipment Type, Auto Approved)
      description: Get ReServiceItems
      produces:
        - application/json
      operationId: getAllReServiceItems
      tags:
        - reServiceItems
      responses:
        '200':
          description: Successfully retrieved all ReServiceItems.
          schema:
            $ref: '#/definitions/ReServiceItems'
        '400':
          $ref: '#/responses/InvalidRequest'
        '401':
          $ref: '#/responses/PermissionDenied'
        '404':
          $ref: '#/responses/NotFound'
        '500':
          $ref: '#/responses/ServerError'
  /uploads/{uploadID}:
    delete:
      summary: Deletes an upload
      description: Uploads represent a single digital file, such as a JPEG or PDF.
      operationId: deleteUpload
      tags:
        - uploads
      parameters:
        - in: path
          name: uploadID
          type: string
          format: uuid
          required: true
          description: UUID of the upload to be deleted
        - in: query
          name: orderID
          type: string
          format: uuid
          description: ID of the order that the upload belongs to
      responses:
        '204':
          description: deleted
        '400':
          description: invalid request
          schema:
            $ref: '#/definitions/InvalidRequestResponsePayload'
        '403':
          description: not authorized
        '404':
          description: not found
        '500':
          description: server error
  /uploads/get/:
    get:
      produces:
        - application/json
      parameters: []
      responses:
        '200':
          description: Successfully retrieved upload
          schema:
            $ref: 'definitions/Upload.yaml'
        '400':
          $ref: '#/responses/InvalidRequest'
        '401':
          $ref: '#/responses/PermissionDenied'
        '403':
          $ref: '#/responses/PermissionDenied'
        '404':
          $ref: '#/responses/NotFound'
        '500':
          $ref: '#/responses/ServerError'
      tags:
        - uploads
      description: Gets an upload
      operationId: getUpload
      summary: Gets an upload by ID
  /uploads/{uploadID}/update:
    patch:
      summary: Update an existing upload. This is only needed currently for updating the image rotation.
      description: Uploads represent a single digital file, such as a JPEG or PDF. The rotation is relevant to how it is displayed on the page.
      operationId: updateUpload
      tags:
        - uploads
      consumes:
        - application/json
      produces:
        - application/json
      parameters:
        - in: path
          name: uploadID
          type: string
          format: uuid
          required: true
          description: UUID of the upload to be updated
        - in: body
          name: body
          required: true
          schema:
            properties:
              rotation:
                type: integer
                description: The rotation of the image
                minimum: 0
                maximum: 3
      responses:
        '201':
          description: updated upload
          schema:
            $ref: 'definitions/Upload.yaml'
        '400':
          description: invalid request
        '403':
          description: not authorized
        '404':
          description: not found
        '413':
          description: payload is too large
        '500':
          description: server error
  /uploads/{uploadID}/status:
    get:
      summary: Returns status of an upload
      description: Returns status of an upload based on antivirus run
      operationId: getUploadStatus
      produces:
        - text/event-stream
      tags:
        - uploads
      parameters:
        - in: path
          name: uploadID
          type: string
          format: uuid
          required: true
          description: UUID of the upload to return status of
      responses:
        '200':
          description: the requested upload status
          schema:
            type: string
            enum:
              - INFECTED
              - CLEAN
              - PROCESSING
            readOnly: true
        '400':
          description: invalid request
          schema:
            $ref: '#/definitions/InvalidRequestResponsePayload'
        '403':
          description: not authorized
        '404':
          description: not found
        '500':
          description: server error
  /application_parameters/{parameterName}:
    get:
      summary: Searches for an application parameter by name, returns nil if not found
      description: Searches for an application parameter by name, returns nil if not found
      operationId: getParam
      tags:
        - application_parameters
      parameters:
        - in: path
          name: parameterName
          type: string
          format: string
          required: true
          description: Parameter Name
      responses:
        '200':
          description: Application Parameters
          schema:
            $ref: '#/definitions/ApplicationParameters'
        '400':
          description: invalid request
        '401':
          description: request requires user authentication
        '500':
          description: server error
  /calendar/{countryCode}/is-weekend-holiday/{date}:
    get:
      summary: Validate  move date selection
      description: |
        Utility API to determine if input date falls on weekend and/or holiday.
      produces:
        - application/json
      operationId: isDateWeekendHoliday
      tags:
        - calendar
      parameters:
        - description: country code for context of date
          in: path
          name: countryCode
          required: true
          type: string
          enum:
            - US
        - description: input date to determine if weekend/holiday for given country.
          in: path
          name: date
          required: true
          type: string
          format: date
      responses:
        '200':
          description: Successfully determine if given date is weekend and/or holiday for given country.
          schema:
            $ref: '#/definitions/IsDateWeekendHolidayInfo'
        '400':
          $ref: '#/responses/InvalidRequest'
        '401':
          $ref: '#/responses/PermissionDenied'
        '404':
          $ref: '#/responses/NotFound'
        '500':
          $ref: '#/responses/ServerError'
  /moves/{moveID}/assignOfficeUser:
    parameters:
      - description: ID of the move
        in: path
        name: moveID
        required: true
        format: uuid
        type: string
    patch:
      consumes:
        - application/json
      produces:
        - application/json
      parameters:
        - in: body
          name: body
          required: true
          schema:
            $ref: '#/definitions/AssignOfficeUserBody'
      responses:
        '200':
          description: Successfully assigned office user to the move
          schema:
            $ref: '#/definitions/Move'
        '404':
          $ref: '#/responses/NotFound'
        '500':
          $ref: '#/responses/ServerError'
      tags:
        - move
      description: assigns either a services counselor, task ordering officer, or task invoicing officer to the move
      operationId: updateAssignedOfficeUser
  /moves/{moveID}/unassignOfficeUser:
    parameters:
      - description: ID of the move
        in: path
        name: moveID
        required: true
        format: uuid
        type: string
      - in: body
        name: body
        schema:
          properties:
            queueType:
              type: string
          required:
            - queueType
    patch:
      consumes:
        - application/json
      produces:
        - application/json
      responses:
        '200':
          description: Successfully unassigned office user from the move
          schema:
            $ref: '#/definitions/Move'
        '500':
          $ref: '#/responses/ServerError'
      tags:
        - move
      description: unassigns either a services counselor, task ordering officer, or task invoicing officer from the move
      operationId: deleteAssignedOfficeUser
  /moves/{officeUserID}/CheckForLockedMovesAndUnlock:
    parameters:
      - description: ID of the move's officer
        in: path
        name: officeUserID
        required: true
        format: uuid
        type: string
    patch:
      consumes:
        - application/json
      produces:
        - application/json
      responses:
        '200':
          description: Successfully unlocked officer's move(s).
          schema:
            type: object
            properties:
              successMessage:
                type: string
                example: OK
        '500':
          $ref: '#/responses/ServerError'
      tags:
        - move
      description: >-
        Finds and unlocks any locked moves by an office user
      operationId: checkForLockedMovesAndUnlock
definitions:
  ApplicationParameters:
    type: object
    properties:
      validationCode:
        type: string
        format: string
        x-nullable: true
      parameterName:
        type: string
        format: string
        x-nullable: true
      parameterValue:
        type: string
        format: string
        x-nullable: true
  PostDocumentPayload:
    type: object
    properties:
      service_member_id:
        type: string
        format: uuid
        title: The service member this document belongs to
  InvalidRequestResponsePayload:
    type: object
    properties:
      errors:
        type: object
        additionalProperties:
          type: string
  ClientError:
    type: object
    properties:
      title:
        type: string
      detail:
        type: string
      instance:
        type: string
        format: uuid
    required:
      - title
      - detail
      - instance
  ValidationError:
    allOf:
      - $ref: '#/definitions/ClientError'
      - type: object
    properties:
      invalid_fields:
        type: object
        additionalProperties:
          type: string
    required:
      - invalid_fields
  BackupContact:
    type: object
    properties:
      name:
        type: string
      email:
        type: string
        format: x-email
        example: backupContact@mail.com
      phone:
        type: string
        format: telephone
        pattern: '^[2-9]\d{2}-\d{3}-\d{4}$'
    required:
      - name
      - email
      - phone
  Contractor:
    properties:
      contractNumber:
        type: string
      id:
        format: uuid
        type: string
      name:
        type: string
      type:
        type: string
  Role:
    type: object
    properties:
      id:
        type: string
        format: uuid
        example: c56a4180-65aa-42ec-a945-5fd21dec0538
      roleType:
        type: string
        example: customer
      roleName:
        type: string
        example: Task Ordering Officer
      createdAt:
        type: string
        format: date-time
        readOnly: true
      updatedAt:
        type: string
        format: date-time
        readOnly: true
    required:
      - id
      - roleType
      - roleName
      - createdAt
      - updatedAt
  OfficeUser:
    type: object
    properties:
      id:
        type: string
        format: uuid
        example: c56a4180-65aa-42ec-a945-5fd21dec0538
      userId:
        type: string
        format: uuid
      firstName:
        type: string
      middleInitials:
        type: string
      lastName:
        type: string
      email:
        type: string
        format: x-email
        pattern: '^[a-zA-Z0-9._%+-]+@[a-zA-Z0-9.-]+\.[a-zA-Z]{2,}$'
      telephone:
        type: string
        format: telephone
        pattern: '^[2-9]\d{2}-\d{3}-\d{4}$'
      transportationOfficeId:
        type: string
        format: uuid
      transportationOffice:
        $ref: 'definitions/TransportationOffice.yaml'
      transportationOfficeAssignments:
        type: array
        items:
          $ref: 'definitions/TransportationOfficeAssignment.yaml'
      active:
        type: boolean
      roles:
        type: array
        items:
          $ref: '#/definitions/Role'
      edipi:
        type: string
      otherUniqueId:
        type: string
      rejectionReason:
        type: string
      status:
        type: string
        enum:
          - APPROVED
          - REQUESTED
          - REJECTED
      createdAt:
        type: string
        format: date-time
        readOnly: true
      updatedAt:
        type: string
        format: date-time
        readOnly: true
    required:
      - id
      - firstName
      - middleInitials
      - lastName
      - email
      - telephone
      - transportationOfficeId
      - active
      - roles
      - edipi
      - otherUniqueId
      - rejectionReason
      - status
      - createdAt
      - updatedAt
  LockedOfficeUser:
    type: object
    properties:
      firstName:
        type: string
      lastName:
        type: string
      transportationOfficeId:
        type: string
        format: uuid
      transportationOffice:
        $ref: 'definitions/TransportationOffice.yaml'
  OfficeUserCreate:
    type: object
    properties:
      email:
        type: string
        example: 'user@userdomain.com'
        title: Email
        x-nullable: false
      edipi:
        type: string
        example: '1234567890'
        maxLength: 10
        title: EDIPI
        x-nullable: true
      otherUniqueId:
        type: string
        title: Office user identifier when EDIPI is not available
        x-nullable: true
      firstName:
        type: string
        title: First Name
        x-nullable: false
      middleInitials:
        type: string
        example: L.
        x-nullable: true
        title: Middle Initials
      lastName:
        type: string
        title: Last Name
        x-nullable: false
      telephone:
        type: string
        format: telephone
        pattern: '^[2-9]\d{2}-\d{3}-\d{4}$'
        example: 212-555-5555
        x-nullable: false
      transportationOfficeId:
        type: string
        format: uuid
        example: 'c56a4180-65aa-42ec-a945-5fd21dec0538'
        x-nullable: false
      roles:
        type: array
        items:
          $ref: '#/definitions/OfficeUserRole'
        x-nullable: false
    required:
      - firstName
      - lastName
      - email
      - telephone
      - transportationOfficeId
      - roles
  OfficeUserRole:
    type: object
    properties:
      name:
        type: string
        example: 'Task Ordering Officer'
        x-nullable: true
        title: name
      roleType:
        type: string
        example: 'task_ordering_officer'
        x-nullable: true
        title: roleType
  Customer:
    type: object
    properties:
      agency:
        type: string
        title: Agency customer is affilated with
      first_name:
        type: string
        example: John
      last_name:
        type: string
        example: Doe
      phone:
        type: string
        format: telephone
        pattern: '^[2-9]\d{2}-\d{3}-\d{4}$'
        x-nullable: true
      email:
        type: string
        format: x-email
        pattern: '^[a-zA-Z0-9._%+-]+@[a-zA-Z0-9.-]+\.[a-zA-Z]{2,}$'
        x-nullable: true
      suffix:
        type: string
        example: Jr.
        x-nullable: true
      middle_name:
        type: string
        example: David
        x-nullable: true
      current_address:
        $ref: 'definitions/Address.yaml'
      backup_contact:
        $ref: '#/definitions/BackupContact'
      id:
        type: string
        format: uuid
        example: c56a4180-65aa-42ec-a945-5fd21dec0538
      edipi:
        type: string
      userID:
        type: string
        format: uuid
        example: c56a4180-65aa-42ec-a945-5fd21dec0538
      eTag:
        type: string
      phoneIsPreferred:
        type: boolean
      emailIsPreferred:
        type: boolean
      secondaryTelephone:
        type: string
        format: telephone
        pattern: '^[2-9]\d{2}-\d{3}-\d{4}$|^$'
        x-nullable: true
      backupAddress:
        $ref: 'definitions/Address.yaml'
      cacValidated:
        type: boolean
        x-nullable: true
      emplid:
        type: string
        x-nullable: true
  CreatedCustomer:
    type: object
    properties:
      affiliation:
        type: string
        title: Branch of service customer is affilated with
      firstName:
        type: string
        example: John
      lastName:
        type: string
        example: Doe
      telephone:
        type: string
        format: telephone
        pattern: '^[2-9]\d{2}-\d{3}-\d{4}$'
        x-nullable: true
      personalEmail:
        type: string
        format: x-email
        pattern: '^[a-zA-Z0-9._%+-]+@[a-zA-Z0-9.-]+\.[a-zA-Z]{2,}$'
      suffix:
        type: string
        example: Jr.
        x-nullable: true
      middleName:
        type: string
        example: David
        x-nullable: true
      residentialAddress:
        $ref: 'definitions/Address.yaml'
      backupContact:
        $ref: '#/definitions/BackupContact'
      id:
        type: string
        format: uuid
        example: c56a4180-65aa-42ec-a945-5fd21dec0538
      edipi:
        type: string
        x-nullable: true
      userID:
        type: string
        format: uuid
        example: c56a4180-65aa-42ec-a945-5fd21dec0538
      oktaID:
        type: string
      oktaEmail:
        type: string
      phoneIsPreferred:
        type: boolean
      emailIsPreferred:
        type: boolean
      secondaryTelephone:
        type: string
        format: telephone
        pattern: '^[2-9]\d{2}-\d{3}-\d{4}$'
        x-nullable: true
      backupAddress:
        $ref: 'definitions/Address.yaml'
      cacValidated:
        type: boolean
  UpdateCustomerPayload:
    type: object
    properties:
      first_name:
        type: string
        example: John
      last_name:
        type: string
        example: Doe
      phone:
        type: string
        format: telephone
        pattern: '^[2-9]\d{2}-\d{3}-\d{4}$'
        x-nullable: true
      email:
        type: string
        format: x-email
        pattern: '^[a-zA-Z0-9._%+-]+@[a-zA-Z0-9.-]+\.[a-zA-Z]{2,}$'
        x-nullable: true
      suffix:
        type: string
        example: Jr.
        x-nullable: true
      middle_name:
        type: string
        example: David
        x-nullable: true
      current_address:
        allOf:
          - $ref: 'definitions/Address.yaml'
      backup_contact:
        $ref: '#/definitions/BackupContact'
      phoneIsPreferred:
        type: boolean
      emailIsPreferred:
        type: boolean
      secondaryTelephone:
        type: string
        format: telephone
        pattern: '^[2-9]\d{2}-\d{3}-\d{4}$|^$'
        x-nullable: true
      backupAddress:
        allOf:
          - $ref: 'definitions/Address.yaml'
      cac_validated:
        type: boolean
  CreateCustomerPayload:
    type: object
    properties:
      affiliation:
        $ref: 'definitions/Affiliation.yaml'
      edipi:
        type: string
        example: '1234567890'
        maxLength: 10
        x-nullable: false
      emplid:
        type: string
        example: '9485155'
        maxLength: 7
        x-nullable: true
      firstName:
        type: string
        example: John
      middleName:
        type: string
        example: David
        x-nullable: true
      lastName:
        type: string
        example: Doe
      suffix:
        type: string
        example: Jr.
        x-nullable: true
      telephone:
        type: string
        format: telephone
        pattern: '^[2-9]\d{2}-\d{3}-\d{4}$'
        x-nullable: true
      secondaryTelephone:
        type: string
        format: telephone
        pattern: '^[2-9]\d{2}-\d{3}-\d{4}$'
        x-nullable: true
      personalEmail:
        type: string
        format: x-email
        example: personalEmail@email.com
        pattern: '^[a-zA-Z0-9._%+-]+@[a-zA-Z0-9.-]+\.[a-zA-Z]{2,}$'
      phoneIsPreferred:
        type: boolean
      emailIsPreferred:
        type: boolean
      residentialAddress:
        allOf:
          - $ref: 'definitions/Address.yaml'
      backupContact:
        $ref: '#/definitions/BackupContact'
      backupMailingAddress:
        allOf:
          - $ref: 'definitions/Address.yaml'
      createOktaAccount:
        type: boolean
      cacUser:
        type: boolean
  FetchLineOfAccountingPayload:
    type: object
    properties:
      departmentIndicator:
        $ref: 'definitions/DepartmentIndicator.yaml'
      effectiveDate:
        description: >
          The effective date for the Line Of Accounting (LOA) being fetched. Eg, the orders issue date or the Non-Temporary Storage (NTS) Move Task Order (MTO) approval date.
          Effective date is used to find "Active" TGET data by searching for the TACs and LOAs with begin and end dates containing this date.
          The 'Effective Date' is the date that can be either the orders issued date (For HHG shipments),
          MTO approval date (For NTS shipments), or even the current date for NTS
          shipments with no approval yet (Just providing a preview to the office
          users per customer request).
        type: string
        format: date
        example: '2023-01-01'
      tacCode:
        type: string
        minLength: 4
        maxLength: 4
        example: 'F8J1'
  SearchCustomersResult:
    type: object
    properties:
      page:
        type: integer
      perPage:
        type: integer
      totalCount:
        type: integer
      searchCustomers:
        $ref: '#/definitions/SearchCustomers'
  SearchCustomers:
    type: array
    items:
      $ref: '#/definitions/SearchCustomer'
  SearchCustomer:
    type: object
    properties:
      id:
        type: string
        format: uuid
      firstName:
        type: string
        example: John
        x-nullable: true
      lastName:
        type: string
        example: Doe
        x-nullable: true
      edipi:
        type: string
        x-nullable: true
      emplid:
        type: string
        x-nullable: true
      branch:
        type: string
      telephone:
        type: string
        format: telephone
        pattern: '^[2-9]\d{2}-\d{3}-\d{4}$'
        x-nullable: true
      personalEmail:
        type: string
        format: x-email
        example: personalEmail@email.com
        pattern: '^[a-zA-Z0-9._%+-]+@[a-zA-Z0-9.-]+\.[a-zA-Z]{2,}$'
        x-nullable: true
  Entitlements:
    properties:
      id:
        example: 571008b1-b0de-454d-b843-d71be9f02c04
        format: uuid
        type: string
      authorizedWeight:
        example: 2000
        type: integer
        x-formatting: weight
        x-nullable: true
      dependentsAuthorized:
        example: true
        type: boolean
        x-nullable: true
      gunSafe:
        type: boolean
        example: false
      weightRestriction:
        type: integer
        example: 1500
        x-formatting: weight
        x-nullable: true
      ubWeightRestriction:
        example: 1500
        type: integer
        x-nullable: true
        description: Indicates the UB weight restriction for the move to a particular location.
      nonTemporaryStorage:
        example: false
        type: boolean
        x-nullable: true
      privatelyOwnedVehicle:
        example: false
        type: boolean
        x-nullable: true
      proGearWeight:
        example: 2000
        type: integer
        x-formatting: weight
      proGearWeightSpouse:
        example: 500
        type: integer
        x-formatting: weight
      storageInTransit:
        example: 90
        type: integer
        x-nullable: true
      totalWeight:
        example: 500
        type: integer
        x-formatting: weight
      totalDependents:
        example: 2
        type: integer
      requiredMedicalEquipmentWeight:
        example: 500
        type: integer
        x-formatting: weight
      organizationalClothingAndIndividualEquipment:
        example: true
        type: boolean
      accompaniedTour:
        type: boolean
        example: true
        x-nullable: true
        description: Indicates if the move entitlement allows dependents to travel to the new Permanent Duty Station (PDS). This is only present on OCONUS moves.
      unaccompaniedBaggageAllowance:
        type: integer
        example: 3
        x-nullable: true
        description: The amount of weight in pounds that the move is entitled for shipment types of Unaccompanied Baggage.
      dependentsUnderTwelve:
        type: integer
        example: 5
        x-nullable: true
        description: Indicates the number of dependents under the age of twelve for a move. This is only present on OCONUS moves.
      dependentsTwelveAndOver:
        type: integer
        example: 3
        x-nullable: true
        description: Indicates the number of dependents of the age twelve or older for a move. This is only present on OCONUS moves.
      eTag:
        type: string
    type: object
  Error:
    properties:
      message:
        type: string
    required:
      - message
    type: object
  Grade:
    type: string
    x-nullable: true
    title: grade
    enum:
      - E_1
      - E_2
      - E_3
      - E_4
      - E_5
      - E_6
      - E_7
      - E_8
      - E_9
      - E_9_SPECIAL_SENIOR_ENLISTED
      - O_1_ACADEMY_GRADUATE
      - O_2
      - O_3
      - O_4
      - O_5
      - O_6
      - O_7
      - O_8
      - O_9
      - O_10
      - W_1
      - W_2
      - W_3
      - W_4
      - W_5
      - AVIATION_CADET
      - CIVILIAN_EMPLOYEE
      - ACADEMY_CADET
      - MIDSHIPMAN
    x-display-value:
      E_1: E-1
      E_2: E-2
      E_3: E-3
      E_4: E-4
      E_5: E-5
      E_6: E-6
      E_7: E-7
      E_8: E-8
      E_9: E-9
      E_9_SPECIAL_SENIOR_ENLISTED: E-9 (Special Senior Enlisted)
      O_1_ACADEMY_GRADUATE: O-1 or Service Academy Graduate
      O_2: O-2
      O_3: O-3
      O_4: O-4
      O_5: O-5
      O_6: O-6
      O_7: O-7
      O_8: O-8
      O_9: O-9
      O_10: O-10
      W_1: W-1
      W_2: W-2
      W_3: W-3
      W_4: W-4
      W_5: W-5
      AVIATION_CADET: Aviation Cadet
      CIVILIAN_EMPLOYEE: Civilian Employee
      ACADEMY_CADET: Service Academy Cadet
      MIDSHIPMAN: Midshipman
  Move:
    properties:
      id:
        example: 1f2270c7-7166-40ae-981e-b200ebdf3054
        format: uuid
        type: string
      serviceCounselingCompletedAt:
        format: date-time
        type: string
        x-nullable: true
      availableToPrimeAt:
        format: date-time
        type: string
        x-nullable: true
      approvedAt:
        format: date-time
        type: string
        x-nullable: true
      billableWeightsReviewedAt:
        format: date-time
        type: string
        x-nullable: true
      contractorId:
        type: string
        format: uuid
        x-nullable: true
      contractor:
        $ref: '#/definitions/Contractor'
      locator:
        type: string
        example: '1K43AR'
      ordersId:
        type: string
        format: uuid
        example: c56a4180-65aa-42ec-a945-5fd21dec0538
      orders:
        $ref: '#/definitions/Order'
      referenceId:
        example: 1001-3456
        type: string
        x-nullable: true
      status:
        $ref: '#/definitions/MoveStatus'
      excessUnaccompaniedBaggageWeightQualifiedAt:
        type: string
        format: date-time
        description: Timestamp of when the sum of estimated or actual unaccompanied baggage shipment weights of the move reached 90% of the weight allowance
        x-nullable: true
      excessUnaccompaniedBaggageWeightAcknowledgedAt:
        type: string
        format: date-time
        description: Timestamp of when the TOO acknowledged the excess unaccompanied baggage weight risk by either dismissing the alert or updating the max billable weight
        x-nullable: true
      excess_weight_qualified_at:
        type: string
        format: date-time
        description: Timestamp of when the estimated shipment weights of the move reached 90% of the weight allowance
        x-nullable: true
      excess_weight_acknowledged_at:
        type: string
        format: date-time
        description: Timestamp of when the TOO acknowledged the excess weight risk by either dismissing the alert or updating the max billable weight
        x-nullable: true
      tioRemarks:
        type: string
        example: approved additional weight
        x-nullable: true
      financialReviewFlag:
        type: boolean
        example: false
        description: This flag is set by office users if a move should be reviewed by a Financial Office
        x-nullable: false
        readOnly: true
      financialReviewRemarks:
        type: string
        example: Delivery Address is too far from duty location
        x-nullable: true
        readOnly: true
      closeoutOffice:
        $ref: 'definitions/TransportationOffice.yaml'
      closeoutOfficeId:
        type: string
        format: uuid
        description: The transportation office that will handle reviewing PPM Closeout documentation for Army and Air Force service members
        x-nullable: true
      counselingOffice:
        $ref: 'definitions/TransportationOffice.yaml'
      counselingOfficeId:
        type: string
        format: uuid
        description: The transportation office that will handle services counseling for this move
        x-nullable: true
      approvalsRequestedAt:
        type: string
        format: date-time
        description: The time at which a move is sent back to the TOO becuase the prime added a new service item for approval
        x-nullable: true
      createdAt:
        type: string
        format: date-time
      submittedAt:
        type: string
        format: date-time
        x-nullable: true
      updatedAt:
        type: string
        format: date-time
      eTag:
        type: string
      shipmentGBLOC:
        $ref: '#/definitions/GBLOC'
      lockedByOfficeUserID:
        type: string
        format: uuid
        x-nullable: true
      lockedByOfficeUser:
        $ref: '#/definitions/LockedOfficeUser'
        x-nullable: true
      lockExpiresAt:
        type: string
        format: date-time
        x-nullable: true
      additionalDocuments:
        $ref: 'definitions/Document.yaml'
      SCAssignedUser:
        $ref: '#/definitions/AssignedOfficeUser'
      TOOAssignedUser:
        $ref: '#/definitions/AssignedOfficeUser'
      TIOAssignedUser:
        $ref: '#/definitions/AssignedOfficeUser'
      TOODestinationAssignedUser:
        $ref: '#/definitions/AssignedOfficeUser'
  MoveHistory:
    properties:
      id:
        description: move ID
        example: 1f2270c7-7166-40ae-981e-b200ebdf3054
        format: uuid
        type: string
      historyRecords:
        description: A list of MoveAuditHistory's connected to the move.
        $ref: '#/definitions/MoveAuditHistories'
      locator:
        description: move locator
        type: string
        example: '1K43AR'
      referenceId:
        description: move referenceID
        example: 1001-3456
        type: string
        x-nullable: true
  MoveHistoryResult:
    type: object
    properties:
      page:
        type: integer
      perPage:
        type: integer
      totalCount:
        type: integer
      id:
        description: move ID
        example: 1f2270c7-7166-40ae-981e-b200ebdf3054
        format: uuid
        type: string
      historyRecords:
        description: A list of MoveAuditHistory's connected to the move.
        $ref: '#/definitions/MoveAuditHistories'
      locator:
        description: move locator
        type: string
        example: '1K43AR'
      referenceId:
        description: move referenceID
        example: 1001-3456
        type: string
        x-nullable: true
  MoveAuditHistories:
    type: array
    items:
      $ref: '#/definitions/MoveAuditHistory'
  MoveAuditHistory:
    properties:
      id:
        description: id from audity_history table
        example: 1f2270c7-7166-40ae-981e-b200ebdf3054
        format: uuid
        type: string
      schemaName:
        description: Database schema audited table for this event is in
        type: string
      tableName:
        description: name of database table that was changed
        type: string
      relId:
        description: relation OID. Table OID (object identifier). Changes with drop/create.
        type: integer
      objectId:
        description: id column for the tableName where the data was changed
        example: 1f2270c7-7166-40ae-981e-b200ebdf3054
        format: uuid
        type: string
        x-nullable: true
      sessionUserId:
        example: 1f2270c7-7166-40ae-981e-b200ebdf3054
        format: uuid
        type: string
        x-nullable: true
      sessionUserFirstName:
        example: foo
        type: string
        x-nullable: true
      sessionUserLastName:
        example: bar
        type: string
        x-nullable: true
      sessionUserEmail:
        example: foobar@example.com
        type: string
        x-nullable: true
      sessionUserTelephone:
        format: telephone
        type: string
        pattern: '^[2-9]\d{2}-\d{3}-\d{4}$'
        x-nullable: true
      context:
        type: array
        items:
          type: object
          additionalProperties:
            type: string
        x-nullable: true
      contextId:
        description: id column for the context table the record belongs to
        example: 1f2270c7-7166-40ae-981e-b200ebdf3054
        type: string
        x-nullable: true
      eventName:
        description: API endpoint name that was called to make the change
        type: string
        x-nullable: true
      actionTstampTx:
        description: Transaction start timestamp for tx in which audited event occurred
        type: string
        format: date-time
      actionTstampStm:
        description: Statement start timestamp for tx in which audited event occurred
        type: string
        format: date-time
      actionTstampClk:
        description: Wall clock time at which audited event's trigger call occurred
        type: string
        format: date-time
      transactionId:
        description: Identifier of transaction that made the change. May wrap, but unique paired with action_tstamp_tx.
        type: integer
        x-nullable: true
      action:
        description: Action type; I = insert, D = delete, U = update, T = truncate
        type: string
      oldValues:
        description: A list of (old/previous) MoveAuditHistoryItem's for a record before the change.
        type: object
        additionalProperties: true
        x-nullable: true
      changedValues:
        description: A list of (changed/updated) MoveAuditHistoryItem's for a record after the change.
        type: object
        additionalProperties: true
        x-nullable: true
      statementOnly:
        description: true if audit event is from an FOR EACH STATEMENT trigger, false for FOR EACH ROW'
        type: boolean
        example: false
  MoveAuditHistoryItems:
    type: array
    items:
      $ref: '#/definitions/MoveAuditHistoryItem'
  MoveAuditHistoryItem:
    properties:
      columnName:
        type: string
      columnValue:
        type: string
  MoveStatus:
    type: string
    enum:
      - DRAFT
      - NEEDS SERVICE COUNSELING
      - SERVICE COUNSELING COMPLETED
      - SUBMITTED
      - APPROVALS REQUESTED
      - APPROVED
      - CANCELED
  PPMStatus:
    type: string
    enum:
      - CANCELED
      - DRAFT
      - SUBMITTED
      - WAITING_ON_CUSTOMER
      - NEEDS_ADVANCE_APPROVAL
      - NEEDS_CLOSEOUT
      - CLOSEOUT_COMPLETE
      - COMPLETED
  DeptIndicator:
    type: string
    title: Dept. indicator
    x-nullable: true
    enum:
      - NAVY_AND_MARINES
      - ARMY
      - ARMY_CORPS_OF_ENGINEERS
      - AIR_AND_SPACE_FORCE
      - COAST_GUARD
      - OFFICE_OF_SECRETARY_OF_DEFENSE
    x-display-value:
      NAVY_AND_MARINES: 17 Navy and Marine Corps
      ARMY: 21 Army
      ARMY_CORPS_OF_ENGINEERS: 96 Army Corps of Engineers
      AIR_AND_SPACE_FORCE: 57 Air Force and Space Force
      COAST_GUARD: 70 Coast Guard
      OFFICE_OF_SECRETARY_OF_DEFENSE: 97 Office of the Secretary of Defense
  OrdersTypeDetail:
    type: string
    title: Orders type detail
    x-nullable: true
    enum:
      - HHG_PERMITTED
      - PCS_TDY
      - HHG_RESTRICTED_PROHIBITED
      - HHG_RESTRICTED_AREA
      - INSTRUCTION_20_WEEKS
      - HHG_PROHIBITED_20_WEEKS
      - DELAYED_APPROVAL
    x-display-value:
      HHG_PERMITTED: Shipment of HHG Permitted
      PCS_TDY: PCS with TDY Enroute
      HHG_RESTRICTED_PROHIBITED: Shipment of HHG Restricted or Prohibited
      HHG_RESTRICTED_AREA: HHG Restricted Area-HHG Prohibited
      INSTRUCTION_20_WEEKS: Course of Instruction 20 Weeks or More
      HHG_PROHIBITED_20_WEEKS: Shipment of HHG Prohibited but Authorized within 20 weeks
      DELAYED_APPROVAL: Delayed Approval 20 Weeks or More
  Order:
    properties:
      id:
        example: 1f2270c7-7166-40ae-981e-b200ebdf3054
        format: uuid
        type: string
      customerID:
        example: c56a4180-65aa-42ec-a945-5fd21dec0538
        format: uuid
        type: string
      customer:
        $ref: '#/definitions/Customer'
      moveCode:
        type: string
        example: 'H2XFJF'
      first_name:
        type: string
        example: John
        readOnly: true
      last_name:
        type: string
        example: Doe
        readOnly: true
      grade:
        $ref: '#/definitions/Grade'
      agency:
        $ref: 'definitions/Affiliation.yaml'
      entitlement:
        $ref: '#/definitions/Entitlements'
      destinationDutyLocation:
        $ref: 'definitions/DutyLocation.yaml'
      destinationDutyLocationGBLOC:
        $ref: '#/definitions/GBLOC'
      originDutyLocation:
        $ref: 'definitions/DutyLocation.yaml'
      originDutyLocationGBLOC:
        $ref: '#/definitions/GBLOC'
      moveTaskOrderID:
        example: c56a4180-65aa-42ec-a945-5fd21dec0538
        format: uuid
        type: string
      uploaded_order_id:
        example: c56a4180-65aa-42ec-a945-5fd21dec0538
        format: uuid
        type: string
      uploadedAmendedOrderID:
        example: c56a4180-65aa-42ec-a945-5fd21dec0538
        format: uuid
        type: string
        x-nullable: true
      amendedOrdersAcknowledgedAt:
        type: string
        format: date-time
        x-nullable: true
      order_number:
        type: string
        x-nullable: true
        example: '030-00362'
      order_type:
        $ref: 'definitions/OrdersType.yaml'
      order_type_detail:
        $ref: '#/definitions/OrdersTypeDetail'
        x-nullable: true
      date_issued:
        type: string
        format: date
        example: '2020-01-01'
      report_by_date:
        type: string
        format: date
        example: '2020-01-01'
      department_indicator:
        $ref: '#/definitions/DeptIndicator'
        x-nullable: true
      tac:
        type: string
        title: TAC
        example: 'F8J1'
        x-nullable: true
      sac:
        type: string
        title: SAC
        example: 'N002214CSW32Y9'
        x-nullable: true
      ntsTac:
        type: string
        title: NTS TAC
        example: 'F8J1'
        x-nullable: true
      ntsSac:
        type: string
        title: NTS SAC
        example: 'N002214CSW32Y9'
        x-nullable: true
      has_dependents:
        type: boolean
        example: false
        title: Are dependents included in your orders?
      spouse_has_pro_gear:
        type: boolean
        example: false
        title: Do you have a spouse who will need to move items related to their occupation (also known as spouse pro-gear)?
      supplyAndServicesCostEstimate:
        type: string
      packingAndShippingInstructions:
        type: string
      methodOfPayment:
        type: string
      naics:
        type: string
      orders_type:
        $ref: 'definitions/OrdersType.yaml'
      eTag:
        type: string
    type: object
  Location:
    type: object
    properties:
      label:
        type: string
        example: Label for display
      value:
        type: string
        example: Value for location
    required:
      - label
      - value
  Locations:
    type: array
    items:
      $ref: '#/definitions/Location'
  OrderBody:
    type: object
    properties:
      id:
        type: string
        format: uuid
  CreateOrders:
    type: object
    properties:
      serviceMemberId:
        type: string
        format: uuid
        example: c56a4180-65aa-42ec-a945-5fd21dec0538
      issueDate:
        type: string
        description: The date and time that these orders were cut.
        format: date
        title: Orders date
      reportByDate:
        type: string
        description: Report By Date
        format: date
        title: Report-by date
      ordersType:
        $ref: 'definitions/OrdersType.yaml'
      ordersTypeDetail:
        $ref: '#/definitions/OrdersTypeDetail'
      hasDependents:
        type: boolean
        title: Are dependents included in your orders?
      spouseHasProGear:
        type: boolean
        title: Do you have a spouse who will need to move items related to their occupation (also known as spouse pro-gear)?
      newDutyLocationId:
        type: string
        format: uuid
        example: c56a4180-65aa-42ec-a945-5fd21dec0538
      counselingOfficeId:
        type: string
        format: uuid
        example: cf1addea-a4f9-4173-8506-2bb82a064cb7
        x-nullable: true
      ordersNumber:
        type: string
        title: Orders Number
        x-nullable: true
        example: '030-00362'
      tac:
        type: string
        title: TAC
        example: 'F8J1'
        x-nullable: true
      sac:
        type: string
        title: SAC
        example: 'N002214CSW32Y9'
        x-nullable: true
      departmentIndicator:
        $ref: '#/definitions/DeptIndicator'
      grade:
        $ref: '#/definitions/Grade'
      originDutyLocationId:
        type: string
        format: uuid
        example: c56a4180-65aa-42ec-a945-5fd21dec0538
      accompaniedTour:
        type: boolean
        example: true
        x-nullable: true
        description: Indicates if the move entitlement allows dependents to travel to the new Permanent Duty Station (PDS). This is only present on OCONUS moves.
      dependentsUnderTwelve:
        type: integer
        example: 5
        x-nullable: true
        description: Indicates the number of dependents under the age of twelve for a move. This is only present on OCONUS moves.
      dependentsTwelveAndOver:
        type: integer
        example: 3
        x-nullable: true
        description: Indicates the number of dependents of the age twelve or older for a move. This is only present on OCONUS moves.
    required:
      - serviceMemberId
      - issueDate
      - reportByDate
      - ordersType
      - hasDependents
      - spouseHasProGear
      - newDutyLocationId
  CounselingUpdateOrderPayload:
    type: object
    properties:
      issueDate:
        type: string
        description: The date and time that these orders were cut.
        format: date
        example: '2018-04-26'
        title: Orders date
      reportByDate:
        type: string
        description: Report By Date
        format: date
        example: '2018-04-26'
        title: Report-by date
      ordersType:
        $ref: 'definitions/OrdersType.yaml'
      ordersTypeDetail:
        $ref: '#/definitions/OrdersTypeDetail'
      ordersNumber:
        type: string
        title: Orders Number
        x-nullable: true
        example: '030-00362'
      departmentIndicator:
        $ref: '#/definitions/DeptIndicator'
        x-nullable: true
      originDutyLocationId:
        type: string
        format: uuid
        example: c56a4180-65aa-42ec-a945-5fd21dec0538
      newDutyLocationId:
        type: string
        format: uuid
        example: c56a4180-65aa-42ec-a945-5fd21dec0538
      tac:
        type: string
        title: HHG TAC
        minLength: 4
        maxLength: 4
        example: 'F8J1'
        x-nullable: true
      sac:
        title: HHG SAC
        example: 'N002214CSW32Y9'
        $ref: definitions/NullableString.yaml
      ntsTac:
        title: NTS TAC
        minLength: 4
        maxLength: 4
        example: 'F8J1'
        $ref: definitions/NullableString.yaml
      ntsSac:
        title: NTS SAC
        example: 'N002214CSW32Y9'
        $ref: definitions/NullableString.yaml
      grade:
        $ref: '#/definitions/Grade'
      hasDependents:
        type: boolean
        title: Are dependents included in your orders?
        x-nullable: true
      dependentsAuthorized:
        type: boolean
        x-nullable: true
    required:
      - issueDate
      - reportByDate
      - ordersType
      - originDutyLocationId
      - newDutyLocationId
  UpdateOrderPayload:
    type: object
    properties:
      issueDate:
        type: string
        description: The date and time that these orders were cut.
        format: date
        example: '2018-04-26'
        title: Orders date
      reportByDate:
        type: string
        description: Report By Date
        format: date
        example: '2018-04-26'
        title: Report-by date
      ordersType:
        $ref: 'definitions/OrdersType.yaml'
      ordersTypeDetail:
        $ref: '#/definitions/OrdersTypeDetail'
      originDutyLocationId:
        type: string
        format: uuid
        example: c56a4180-65aa-42ec-a945-5fd21dec0538
      newDutyLocationId:
        type: string
        format: uuid
        example: c56a4180-65aa-42ec-a945-5fd21dec0538
      ordersNumber:
        type: string
        title: Orders Number
        x-nullable: true
        example: '030-00362'
      tac:
        type: string
        title: HHG TAC
        minLength: 4
        maxLength: 4
        example: 'F8J1'
        x-nullable: true
      sac:
        title: HHG SAC
        example: 'N002214CSW32Y9'
        $ref: definitions/NullableString.yaml
      ntsTac:
        title: NTS TAC
        minLength: 4
        maxLength: 4
        example: 'F8J1'
        $ref: definitions/NullableString.yaml
      ntsSac:
        title: NTS SAC
        example: 'N002214CSW32Y9'
        $ref: definitions/NullableString.yaml
      departmentIndicator:
        $ref: '#/definitions/DeptIndicator'
        x-nullable: true
      ordersAcknowledgement:
        description: Confirmation that the new amended orders were reviewed after previously approving the original orders
        type: boolean
        x-nullable: true
      grade:
        $ref: '#/definitions/Grade'
      dependentsAuthorized:
        type: boolean
        x-nullable: true
    required:
      - issueDate
      - reportByDate
      - ordersType
      - newDutyLocationId
      - originDutyLocationId
  UpdateAllowancePayload:
    type: object
    properties:
      grade:
        $ref: '#/definitions/Grade'
      agency:
        $ref: 'definitions/Affiliation.yaml'
      proGearWeight:
        description: unit is in lbs
        example: 2000
        type: integer
        minimum: 0
        maximum: 2000
        x-formatting: weight
        x-nullable: true
      proGearWeightSpouse:
        description: unit is in lbs
        example: 500
        type: integer
        minimum: 0
        maximum: 500
        x-formatting: weight
        x-nullable: true
      requiredMedicalEquipmentWeight:
        description: unit is in lbs
        example: 2000
        type: integer
        minimum: 0
        x-formatting: weight
      organizationalClothingAndIndividualEquipment:
        description: only for Army
        type: boolean
        x-nullable: true
      storageInTransit:
        description: the number of storage in transit days that the customer is entitled to for a given shipment on their move
        type: integer
        minimum: 0
      gunSafe:
        description: True if user is entitled to move a gun safe (up to 500 lbs) as part of their move without it being charged against their weight allowance.
        type: boolean
        x-nullable: true
      accompaniedTour:
        type: boolean
        example: true
        x-nullable: true
        description: Indicates if the move entitlement allows dependents to travel to the new Permanent Duty Station (PDS). This is only present on OCONUS moves.
      dependentsUnderTwelve:
        type: integer
        example: 5
        x-nullable: true
        description: Indicates the number of dependents under the age of twelve for a move. This is only present on OCONUS moves.
      dependentsTwelveAndOver:
        type: integer
        example: 3
        x-nullable: true
        description: Indicates the number of dependents of the age twelve or older for a move. This is only present on OCONUS moves.
      ubAllowance:
        example: 500
        type: integer
        x-nullable: true
      weightRestriction:
        example: 1500
        type: integer
        x-nullable: true
        description: Indicates the weight restriction for the move to a particular location.
      ubWeightRestriction:
        example: 1500
        type: integer
        x-nullable: true
        description: Indicates the UB weight restriction for the move to a particular location.
  UpdateBillableWeightPayload:
    type: object
    properties:
      authorizedWeight:
        description: unit is in lbs
        example: 2000
        minimum: 1
        type: integer
        x-formatting: weight
        x-nullable: true
  UpdateMaxBillableWeightAsTIOPayload:
    type: object
    properties:
      authorizedWeight:
        description: unit is in lbs
        example: 2000
        minimum: 1
        type: integer
        x-formatting: weight
        x-nullable: true
      tioRemarks:
        description: TIO remarks for updating the max billable weight
        example: Increasing max billable weight
        type: string
        minLength: 1
        x-nullable: true
    required:
      - authorizedWeight
      - tioRemarks
  CounselingUpdateAllowancePayload:
    type: object
    properties:
      grade:
        $ref: '#/definitions/Grade'
      agency:
        $ref: 'definitions/Affiliation.yaml'
      proGearWeight:
        minimum: 0
        maximum: 2000
        description: unit is in lbs
        example: 2000
        type: integer
        x-formatting: weight
        x-nullable: true
      proGearWeightSpouse:
        minimum: 0
        maximum: 500
        description: unit is in lbs
        example: 2000
        type: integer
        x-formatting: weight
        x-nullable: true
      requiredMedicalEquipmentWeight:
        minimum: 0
        description: unit is in lbs
        example: 2000
        type: integer
        x-formatting: weight
      organizationalClothingAndIndividualEquipment:
        description: only for Army
        type: boolean
        x-nullable: true
      storageInTransit:
        description: the number of storage in transit days that the customer is entitled to for a given shipment on their move
        type: integer
        minimum: 0
      gunSafe:
        description: True if user is entitled to move a gun safe (up to 500 lbs) as part of their move without it being charged against their weight allowance.
        type: boolean
        x-nullable: true
      accompaniedTour:
        type: boolean
        example: true
        x-nullable: true
        description: Indicates if the move entitlement allows dependents to travel to the new Permanent Duty Station (PDS). This is only present on OCONUS moves.
      dependentsUnderTwelve:
        type: integer
        example: 5
        x-nullable: true
        description: Indicates the number of dependents under the age of twelve for a move. This is only present on OCONUS moves.
      dependentsTwelveAndOver:
        type: integer
        example: 3
        x-nullable: true
        description: Indicates the number of dependents of the age twelve or older for a move. This is only present on OCONUS moves.
      ubAllowance:
        example: 500
        type: integer
        x-nullable: true
      weightRestriction:
        example: 1500
        type: integer
        x-nullable: true
        description: Indicates the weight restriction for a move to a particular location.
      ubWeightRestriction:
        example: 1500
        type: integer
        x-nullable: true
        description: Indicates the UB weight restriction for the move to a particular location.
  MoveTaskOrder:
    description: The Move (MoveTaskOrder)
    properties:
      id:
        example: 1f2270c7-7166-40ae-981e-b200ebdf3054
        format: uuid
        type: string
      createdAt:
        format: date-time
        type: string
      orderID:
        example: c56a4180-65aa-42ec-a945-5fd21dec0538
        format: uuid
        type: string
      locator:
        type: string
        example: '1K43AR'
      referenceId:
        example: 1001-3456
        type: string
      serviceCounselingCompletedAt:
        format: date-time
        type: string
        x-nullable: true
      availableToPrimeAt:
        format: date-time
        type: string
        x-nullable: true
      approvedAt:
        format: date-time
        type: string
        x-nullable: true
      updatedAt:
        format: date-time
        type: string
      destinationAddress:
        $ref: 'definitions/Address.yaml'
      pickupAddress:
        $ref: 'definitions/Address.yaml'
      destinationDutyLocation:
        example: 1f2270c7-7166-40ae-981e-b200ebdf3054
        format: uuid
        type: string
      originDutyLocation:
        example: 1f2270c7-7166-40ae-981e-b200ebdf3054
        format: uuid
        type: string
      entitlements:
        $ref: '#/definitions/Entitlements'
      requestedPickupDate:
        format: date
        type: string
      tioRemarks:
        type: string
        example: approved additional weight
        x-nullable: true
      eTag:
        type: string
    type: object
  MoveTaskOrders:
    items:
      $ref: '#/definitions/MoveTaskOrder'
    type: array
  PaymentRequest:
    properties:
      proofOfServiceDocs:
        $ref: '#/definitions/ProofOfServiceDocs'
      id:
        example: c56a4180-65aa-42ec-a945-5fd21dec0538
        format: uuid
        readOnly: true
        type: string
      isFinal:
        default: false
        type: boolean
      moveTaskOrder:
        $ref: '#/definitions/Move'
      moveTaskOrderID:
        example: c56a4180-65aa-42ec-a945-5fd21dec0538
        format: uuid
        type: string
      rejectionReason:
        example: documentation was incomplete
        type: string
        x-nullable: true
      serviceItems:
        $ref: '#/definitions/PaymentServiceItems'
      status:
        $ref: '#/definitions/PaymentRequestStatus'
      paymentRequestNumber:
        example: 1234-5678-1
        readOnly: true
        type: string
      recalculationOfPaymentRequestID:
        example: c56a4180-65aa-42ec-a945-5fd21dec0538
        format: uuid
        type: string
        readOnly: true
        x-nullable: true
      eTag:
        type: string
      reviewedAt:
        format: date-time
        type: string
        x-nullable: true
      createdAt:
        format: date-time
        type: string
      sentToGexAt:
        format: date-time
        type: string
        x-nullable: true
      receivedByGexAt:
        format: date-time
        type: string
        x-nullable: true
      ediErrorType:
        description: Type of EDI reporting or causing the issue. Can be EDI 997, 824, and 858.
        type: string
        x-nullable: true
      ediErrorCode:
        description: Reported code from syncada for the EDI error encountered
        type: string
        x-nullable: true
      ediErrorDescription:
        description: The reason the services counselor has excluded or rejected the item.
        type: string
        x-nullable: true
      tppsInvoiceAmountPaidTotalMillicents:
        type: integer
        format: millients
        title: Total amount that TPPS paid for all service items on the payment request in millicents
        x-nullable: true
      tppsInvoiceSellerPaidDate:
        type: string
        format: date-time
        title: Date that TPPS paid HS for the payment request
        x-nullable: true
    type: object
  PaymentRequests:
    items:
      $ref: '#/definitions/PaymentRequest'
    type: array
  PaymentServiceItems:
    items:
      $ref: '#/definitions/PaymentServiceItem'
    type: array
  PaymentServiceItem:
    properties:
      id:
        example: c56a4180-65aa-42ec-a945-5fd21dec0538
        format: uuid
        readOnly: true
        type: string
      createdAt:
        format: date-time
        type: string
      paymentRequestID:
        example: c56a4180-65aa-42ec-a945-5fd21dec0538
        format: uuid
        type: string
      mtoServiceItemID:
        example: c56a4180-65aa-42ec-a945-5fd21dec0538
        format: uuid
        type: string
      mtoServiceItemCode:
        example: DLH
        type: string
      mtoServiceItemName:
        example: Move management
        type: string
      mtoShipmentType:
        $ref: 'definitions/MTOShipmentType.yaml'
      mtoShipmentID:
        type: string
        format: uuid
        example: c56a4180-65aa-42ec-a945-5fd21dec0538
        x-nullable: true
      status:
        $ref: 'definitions/PaymentServiceItemStatus.yaml'
      priceCents:
        type: integer
        format: cents
        title: Price of the service item in cents
        x-nullable: true
      rejectionReason:
        example: documentation was incomplete
        type: string
        x-nullable: true
      referenceID:
        example: 1234-5678-c56a4180
        readOnly: true
        format: string
      paymentServiceItemParams:
        $ref: 'definitions/PaymentServiceItemParams.yaml'
      eTag:
        type: string
      tppsInvoiceAmountPaidPerServiceItemMillicents:
        type: integer
        format: millicents
        title: Amount that TPPS paid for the individual service item in millicents
        x-nullable: true
    type: object
  PaymentRequestStatus:
    $ref: 'definitions/PaymentRequestStatus.yaml'
  ProofOfServiceDocs:
    items:
      $ref: '#/definitions/ProofOfServiceDoc'
    type: array
  ProofOfServiceDoc:
    properties:
      isWeightTicket:
        type: boolean
      uploads:
        items:
          $ref: 'definitions/Upload.yaml'
        type: array
  ShipmentsPaymentSITBalance:
    items:
      $ref: '#/definitions/ShipmentPaymentSITBalance'
    type: array
  ShipmentPaymentSITBalance:
    properties:
      shipmentID:
        type: string
        format: uuid
      totalSITDaysAuthorized:
        type: integer
      totalSITDaysRemaining:
        type: integer
      totalSITEndDate:
        type: string
        format: date
        x-nullable: true
      pendingSITDaysInvoiced:
        type: integer
      pendingBilledStartDate:
        type: string
        format: date
        x-nullable: true
      pendingBilledEndDate:
        type: string
        format: date
        x-nullable: true
      previouslyBilledDays:
        type: integer
        x-nullable: true
      previouslyBilledStartDate:
        type: string
        format: date
        x-nullable: true
      previouslyBilledEndDate:
        type: string
        format: date
        x-nullable: true
  UpdateShipment:
    type: object
    properties:
      shipmentType:
        $ref: 'definitions/MTOShipmentType.yaml'
      requestedPickupDate:
        format: date
        type: string
        x-nullable: true
      requestedDeliveryDate:
        format: date
        type: string
        x-nullable: true
      customerRemarks:
        type: string
        example: handle with care
        x-nullable: true
      counselorRemarks:
        type: string
        example: counselor approved
        x-nullable: true
      billableWeightCap:
        type: integer
        description: estimated weight of the shuttle service item provided by the prime
        example: 2500
        x-formatting: weight
        x-nullable: true
      billableWeightJustification:
        type: string
        example: more weight than expected
        x-nullable: true
      pickupAddress:
        allOf:
          - $ref: 'definitions/Address.yaml'
      destinationAddress:
        allOf:
          - $ref: 'definitions/Address.yaml'
      secondaryDeliveryAddress:
        allOf:
          - $ref: 'definitions/Address.yaml'
      secondaryPickupAddress:
        allOf:
          - $ref: 'definitions/Address.yaml'
      hasSecondaryPickupAddress:
        type: boolean
        x-nullable: true
        x-omitempty: false
      hasSecondaryDeliveryAddress:
        type: boolean
        x-nullable: true
        x-omitempty: false
      tertiaryDeliveryAddress:
        allOf:
          - $ref: 'definitions/Address.yaml'
      tertiaryPickupAddress:
        allOf:
          - $ref: 'definitions/Address.yaml'
      hasTertiaryPickupAddress:
        type: boolean
        x-nullable: true
        x-omitempty: false
      hasTertiaryDeliveryAddress:
        type: boolean
        x-nullable: true
        x-omitempty: false
      actualProGearWeight:
        type: integer
        x-nullable: true
        x-omitempty: false
      actualSpouseProGearWeight:
        type: integer
        x-nullable: true
        x-omitempty: false
      destinationType:
        $ref: 'definitions/DestinationType.yaml'
      agents:
        $ref: 'definitions/MTOAgents.yaml'
        x-nullable: true
      tacType:
        $ref: 'definitions/LOATypeNullable.yaml'
      sacType:
        $ref: 'definitions/LOATypeNullable.yaml'
      usesExternalVendor:
        type: boolean
        example: false
        x-nullable: true
      serviceOrderNumber:
        type: string
        x-nullable: true
      ntsRecordedWeight:
        description: The previously recorded weight for the NTS Shipment. Used for NTS Release to know what the previous primeActualWeight or billable weight was.
        example: 2000
        type: integer
        x-formatting: weight
        x-nullable: true
      storageFacility:
        x-nullable: true
        $ref: 'definitions/StorageFacility.yaml'
      ppmShipment:
        $ref: '#/definitions/UpdatePPMShipment'
      boatShipment:
        $ref: '#/definitions/UpdateBoatShipment'
      mobileHomeShipment:
        $ref: '#/definitions/UpdateMobileHomeShipment'
  UpdatePPMShipment:
    type: object
    properties:
      ppmType:
        $ref: 'definitions/PPMType.yaml'
      expectedDepartureDate:
        description: >
          Date the customer expects to move.
        format: date
        type: string
        x-nullable: true
      actualMoveDate:
        format: date
        type: string
        x-nullable: true
      pickupAddress:
        allOf:
          - $ref: 'definitions/Address.yaml'
      actualPickupPostalCode:
        description: >
          The actual postal code where the PPM shipment started. To be filled once the customer has moved the shipment.
        format: zip
        type: string
        title: ZIP
        example: '90210'
        pattern: ^(\d{5})$
        x-nullable: true
      secondaryPickupAddress:
        allOf:
          - $ref: 'definitions/Address.yaml'
      destinationAddress:
        allOf:
          - $ref: 'definitions/PPMDestinationAddress.yaml'
      actualDestinationPostalCode:
        description: >
          The actual postal code where the PPM shipment ended. To be filled once the customer has moved the shipment.
        format: zip
        type: string
        title: ZIP
        example: '90210'
        pattern: ^(\d{5})$
        x-nullable: true
      secondaryDestinationAddress:
        allOf:
          - $ref: 'definitions/Address.yaml'
      hasSecondaryPickupAddress:
        type: boolean
        x-nullable: true
        x-omitempty: false
      hasSecondaryDestinationAddress:
        type: boolean
        x-nullable: true
        x-omitempty: false
      tertiaryPickupAddress:
        allOf:
          - $ref: 'definitions/Address.yaml'
      tertiaryDestinationAddress:
        allOf:
          - $ref: 'definitions/Address.yaml'
      hasTertiaryPickupAddress:
        type: boolean
        x-nullable: true
        x-omitempty: false
      hasTertiaryDestinationAddress:
        type: boolean
        x-nullable: true
        x-omitempty: false
      w2Address:
        x-nullable: true
        $ref: 'definitions/Address.yaml'
      sitExpected:
        type: boolean
        x-nullable: true
      sitLocation:
        allOf:
          - $ref: 'definitions/SITLocationType.yaml'
          - x-nullable: true
      sitEstimatedWeight:
        type: integer
        example: 2000
        x-nullable: true
      sitEstimatedEntryDate:
        format: date
        type: string
        x-nullable: true
      sitEstimatedDepartureDate:
        format: date
        type: string
        x-nullable: true
      estimatedWeight:
        type: integer
        example: 4200
        x-nullable: true
      allowableWeight:
        description: The allowable weight of the PPM shipment goods being moved.
        type: integer
        minimum: 0
        example: 4300
        x-nullable: true
      hasProGear:
        description: >
          Indicates whether PPM shipment has pro gear.
        type: boolean
        x-nullable: true
      proGearWeight:
        type: integer
        x-nullable: true
      spouseProGearWeight:
        type: integer
        x-nullable: true
      hasRequestedAdvance:
        description: >
          Indicates whether an advance has been requested for the PPM shipment.
        type: boolean
        x-nullable: true
      hasReceivedAdvance:
        description: >
          Indicates whether an advance was received for the PPM shipment.
        type: boolean
        x-nullable: true
      advanceAmountRequested:
        description: >
          The amount request for an advance, or null if no advance is requested
        type: integer
        format: cents
        x-nullable: true
      advanceAmountReceived:
        description: >
          The amount received for an advance, or null if no advance is received
        type: integer
        format: cents
        x-nullable: true
      advanceStatus:
        $ref: 'definitions/PPMAdvanceStatus.yaml'
        x-nullable: true
      isActualExpenseReimbursement:
        description: Used for PPM shipments only. Denotes if this shipment uses the Actual Expense Reimbursement method.
        type: boolean
        example: false
        x-omitempty: false
        x-nullable: true
  UpdateBoatShipment:
    type: object
    properties:
      type:
        type: string
        enum:
          - HAUL_AWAY
          - TOW_AWAY
        x-nullable: true
      year:
        type: integer
        description: Year of the Boat
        x-nullable: true
      make:
        type: string
        description: Make of the Boat
        x-nullable: true
      model:
        type: string
        description: Model of the Boat
        x-nullable: true
      lengthInInches:
        type: integer
        description: Length of the Boat in inches
        x-nullable: true
      widthInInches:
        type: integer
        description: Width of the Boat in inches
        x-nullable: true
      heightInInches:
        type: integer
        description: Height of the Boat in inches
        x-nullable: true
      hasTrailer:
        type: boolean
        description: Does the boat have a trailer
        x-nullable: true
      isRoadworthy:
        type: boolean
        description: Is the trailer roadworthy
        x-nullable: true
  UpdateMobileHomeShipment:
    type: object
    properties:
      year:
        type: integer
        description: Year of the Boat
        x-nullable: true
      make:
        type: string
        description: Make of the Boat
        x-nullable: true
      model:
        type: string
        description: Model of the Boat
        x-nullable: true
      lengthInInches:
        type: integer
        description: Length of the Boat in inches
        x-nullable: true
      widthInInches:
        type: integer
        description: Width of the Boat in inches
        x-nullable: true
      heightInInches:
        type: integer
        description: Height of the Boat in inches
        x-nullable: true
  UpdateWeightTicket:
    type: object
    properties:
      vehicleDescription:
        description: Description of the vehicle used for the trip. E.g. make/model, type of truck/van, etc.
        type: string
        x-nullable: true
        x-omitempty: false
      emptyWeight:
        description: Weight of the vehicle when empty.
        type: integer
        minimum: 0
      missingEmptyWeightTicket:
        description: Indicates if the customer is missing a weight ticket for the vehicle weight when empty.
        type: boolean
        x-nullable: true
        x-omitempty: false
      fullWeight:
        description: The weight of the vehicle when full.
        type: integer
        minimum: 0
      missingFullWeightTicket:
        description: Indicates if the customer is missing a weight ticket for the vehicle weight when full.
        type: boolean
        x-nullable: true
        x-omitempty: false
      ownsTrailer:
        description: Indicates if the customer used a trailer they own for the move.
        type: boolean
      trailerMeetsCriteria:
        description: Indicates if the trailer that the customer used meets all the criteria to be claimable.
        type: boolean
      status:
        $ref: 'definitions/PPMDocumentStatus.yaml'
      reason:
        description: The reason the services counselor has excluded or rejected the item.
        type: string
      adjustedNetWeight:
        description: Indicates the adjusted net weight of the vehicle
        type: integer
        minimum: 0
      netWeightRemarks:
        description: Remarks explaining any edits made to the net weight
        type: string
  UpdateMovingExpense:
    type: object
    properties:
      movingExpenseType:
        $ref: 'definitions/OmittableMovingExpenseType.yaml'
      description:
        description: A brief description of the expense.
        type: string
        x-nullable: true
        x-omitempty: false
      amount:
        description: The total amount of the expense as indicated on the receipt
        type: integer
      sitStartDate:
        description: The date the shipment entered storage, applicable for the `STORAGE` movingExpenseType only
        type: string
        format: date
      sitEndDate:
        description: The date the shipment exited storage, applicable for the `STORAGE` movingExpenseType only
        type: string
        format: date
      status:
        $ref: 'definitions/PPMDocumentStatus.yaml'
      reason:
        description: The reason the services counselor has excluded or rejected the item.
        type: string
      weightStored:
        description: The total weight stored in PPM SIT
        type: integer
      sitLocation:
        allOf:
          - $ref: 'definitions/SITLocationType.yaml'
          - x-nullable: true
      sitEstimatedCost:
        description: The estimated amount that the government will pay the service member to put their goods into storage. This estimated storage cost is separate from the estimated incentive.
        type: integer
        format: cents
        x-nullable: true
        x-omitempty: false
      sitReimburseableAmount:
        description: The amount of SIT that will be reimbursed
        type: integer
        format: cents
        x-nullable: true
        x-omitempty: false
  UpdateProGearWeightTicket:
    type: object
    properties:
      belongsToSelf:
        description: Indicates if this information is for the customer's own pro-gear, otherwise, it's the spouse's.
        type: boolean
      hasWeightTickets:
        description: Indicates if the user has a weight ticket for their pro-gear, otherwise they have a constructed weight.
        type: boolean
      weight:
        description: Weight of the pro-gear contained in the shipment.
        type: integer
        minimum: 0
      status:
        $ref: 'definitions/PPMDocumentStatus.yaml'
      reason:
        description: The reason the services counselor has excluded or rejected the item.
        type: string
  ApproveShipments:
    type: object
    properties:
      approveShipments:
        type: array
        items:
          type: object
          properties:
            shipmentID:
              type: string
              format: uuid
            eTag:
              type: string
          required:
            - shipmentID
            - eTag
    required:
      - approveShipments
  MTOShipments:
    items:
      $ref: 'definitions/MTOShipment.yaml'
    type: array
  CreateMTOShipment:
    type: object
    properties:
      moveTaskOrderID:
        description: The ID of the move this new shipment is for.
        example: 1f2270c7-7166-40ae-981e-b200ebdf3054
        format: uuid
        type: string
      requestedPickupDate:
        description: >
          The customer's preferred pickup date. Other dates, such as required delivery date and (outside MilMove) the
          pack date, are derived from this date.
        format: date
        type: string
        x-nullable: true
      requestedDeliveryDate:
        description: >
          The customer's preferred delivery date.
        format: date
        type: string
        x-nullable: true
      customerRemarks:
        description: |
          The customer can use the customer remarks field to inform the services counselor and the movers about any
          special circumstances for this shipment. Typical examples:
            * bulky or fragile items,
            * weapons,
            * access info for their address.
          Customer enters this information during onboarding. Optional field.
        type: string
        example: handle with care
        x-nullable: true
      counselorRemarks:
        description: |
          The counselor can use the counselor remarks field to inform the movers about any
          special circumstances for this shipment. Typical examples:
            * bulky or fragile items,
            * weapons,
            * access info for their address.
          Counselors enters this information when creating or editing an MTO Shipment. Optional field.
        type: string
        example: handle with care
        x-nullable: true
      agents:
        $ref: 'definitions/MTOAgents.yaml'
      mtoServiceItems:
        $ref: 'definitions/MTOServiceItems.yaml'
      pickupAddress:
        description: The address where the movers should pick up this shipment.
        allOf:
          - $ref: 'definitions/Address.yaml'
      destinationAddress:
        description: Where the movers should deliver this shipment.
        allOf:
          - $ref: 'definitions/Address.yaml'
      hasSecondaryPickupAddress:
        type: boolean
        x-nullable: true
        x-omitempty: false
      secondaryPickupAddress:
        description: The address where the movers should pick up this shipment.
        allOf:
          - $ref: 'definitions/Address.yaml'
      hasSecondaryDeliveryAddress:
        type: boolean
        x-nullable: true
        x-omitempty: false
      secondaryDeliveryAddress:
        description: Where the movers should deliver this shipment.
        allOf:
          - $ref: 'definitions/Address.yaml'
      hasTertiaryPickupAddress:
        type: boolean
        x-nullable: true
        x-omitempty: false
      tertiaryPickupAddress:
        description: The address where the movers should pick up this shipment.
        allOf:
          - $ref: 'definitions/Address.yaml'
      hasTertiaryDeliveryAddress:
        type: boolean
        x-nullable: true
        x-omitempty: false
      tertiaryDeliveryAddress:
        description: Where the movers should deliver this shipment.
        allOf:
          - $ref: 'definitions/Address.yaml'
      destinationType:
        $ref: 'definitions/DestinationType.yaml'
      shipmentType:
        $ref: 'definitions/MTOShipmentType.yaml'
      tacType:
        allOf:
          - $ref: 'definitions/LOAType.yaml'
          - x-nullable: true
      sacType:
        allOf:
          - $ref: 'definitions/LOAType.yaml'
          - x-nullable: true
      usesExternalVendor:
        type: boolean
        example: false
        x-nullable: true
      serviceOrderNumber:
        type: string
        x-nullable: true
      ntsRecordedWeight:
        description: The previously recorded weight for the NTS Shipment. Used for NTS Release to know what the previous primeActualWeight or billable weight was.
        example: 2000
        type: integer
        x-nullable: true
        x-formatting: weight
      storageFacility:
        x-nullable: true
        $ref: 'definitions/StorageFacility.yaml'
      mobileHomeShipment:
        $ref: '#/definitions/CreateMobileHomeShipment'
      ppmShipment:
        $ref: '#/definitions/CreatePPMShipment'
      boatShipment:
        $ref: '#/definitions/CreateBoatShipment'
    required:
      - moveTaskOrderID
      - shipmentType
  CreatePPMShipment:
    description: A personally procured move is a type of shipment that a service members moves themselves.
    properties:
      ppmType:
        $ref: 'definitions/PPMType.yaml'
      expectedDepartureDate:
        description: >
          Date the customer expects to move.
        format: date
        type: string
      pickupAddress:
        allOf:
          - $ref: 'definitions/Address.yaml'
      secondaryPickupAddress:
        allOf:
          - $ref: 'definitions/Address.yaml'
      tertiaryPickupAddress:
        allOf:
          - $ref: 'definitions/Address.yaml'
      destinationAddress:
        allOf:
          - $ref: 'definitions/PPMDestinationAddress.yaml'
      secondaryDestinationAddress:
        allOf:
          - $ref: 'definitions/Address.yaml'
      tertiaryDestinationAddress:
        allOf:
          - $ref: 'definitions/Address.yaml'
      hasSecondaryPickupAddress:
        type: boolean
        x-nullable: true
        x-omitempty: false
      hasTertiaryPickupAddress:
        type: boolean
        x-nullable: true
        x-omitempty: false
      hasSecondaryDestinationAddress:
        type: boolean
        x-nullable: true
        x-omitempty: false
      hasTertiaryDestinationAddress:
        type: boolean
        x-nullable: true
        x-omitempty: false
      sitExpected:
        type: boolean
      sitLocation:
        allOf:
          - $ref: 'definitions/SITLocationType.yaml'
          - x-nullable: true
      sitEstimatedWeight:
        type: integer
        example: 2000
        x-nullable: true
      sitEstimatedEntryDate:
        format: date
        type: string
        x-nullable: true
      sitEstimatedDepartureDate:
        format: date
        type: string
        x-nullable: true
      estimatedWeight:
        type: integer
        example: 4200
      hasProGear:
        description: >
          Indicates whether PPM shipment has pro gear.
        type: boolean
      proGearWeight:
        type: integer
        x-nullable: true
      spouseProGearWeight:
        type: integer
        x-nullable: true
      isActualExpenseReimbursement:
        description: Used for PPM shipments only. Denotes if this shipment uses the Actual Expense Reimbursement method.
        type: boolean
        example: false
        x-omitempty: false
        x-nullable: true
      closeoutOfficeID:
        example: 1f2270c7-7166-40ae-981e-b200ebdf3054
        format: uuid
        type: string
    required:
      - expectedDepartureDate
      - pickupAddress
      - destinationAddress
      - sitExpected
      - estimatedWeight
      - hasProGear
  CreateBoatShipment:
    description: Boat shipment information for the move.
    properties:
      type:
        type: string
        enum:
          - HAUL_AWAY
          - TOW_AWAY
      year:
        type: integer
        description: Year of the Boat
      make:
        type: string
        description: Make of the Boat
      model:
        type: string
        description: Model of the Boat
      lengthInInches:
        type: integer
        description: Length of the Boat in inches
      widthInInches:
        type: integer
        description: Width of the Boat in inches
      heightInInches:
        type: integer
        description: Height of the Boat in inches
      hasTrailer:
        type: boolean
        description: Does the boat have a trailer
      isRoadworthy:
        type: boolean
        description: Is the trailer roadworthy
        x-nullable: true
    required:
      - type
      - year
      - make
      - model
      - lengthInInches
      - widthInInches
      - heightInInches
      - hasTrailer
  CreateMobileHomeShipment:
    description: A mobile home shipment that the prime moves for a service member.
    properties:
      make:
        type: string
        description: Make of the Mobile Home
      model:
        type: string
        description: Model of the Mobile Home
      year:
        type: integer
        description: Year of the Mobile Home
      lengthInInches:
        type: integer
        description: Length of the Mobile Home in inches
      heightInInches:
        type: integer
        description: Height of the Mobile Home in inches
      widthInInches:
        type: integer
        description: Width of the Mobile Home in inches
    required:
      - make
      - model
      - year
      - lengthInInches
      - heightInInches
      - widthInInches
  RejectShipment:
    properties:
      rejectionReason:
        type: string
        example: MTO Shipment not good enough
    required:
      - rejectionReason
  RequestDiversion:
    properties:
      diversionReason:
        type: string
        example: Shipment route needs to change
    required:
      - diversionReason
  ApproveSITExtension:
    properties:
      approvedDays:
        description: Number of days approved for SIT extension
        type: integer
        example: 21
        minimum: 1
      requestReason:
        description: Reason from service counselor-provided picklist for SIT Duration Update
        example: 'AWAITING_COMPLETION_OF_RESIDENCE'
        type: string
        enum:
          - SERIOUS_ILLNESS_MEMBER
          - SERIOUS_ILLNESS_DEPENDENT
          - IMPENDING_ASSIGNEMENT
          - DIRECTED_TEMPORARY_DUTY
          - NONAVAILABILITY_OF_CIVILIAN_HOUSING
          - AWAITING_COMPLETION_OF_RESIDENCE
          - OTHER
      officeRemarks:
        description: Remarks from TOO about SIT approval
        type: string
        example: Approved for three weeks rather than requested 45 days
        x-nullable: true
    required:
      - approvedDays
  DenySITExtension:
    properties:
      officeRemarks:
        description: Remarks from TOO about SIT denial
        type: string
        example: Denied this extension as it does not match the criteria
        x-nullable: true
      convertToCustomerExpense:
        description: Whether or not to convert to members expense once SIT extension is denied.
        type: boolean
        example: false
    required:
      - officeRemarks
      - convertToCustomerExpense
  UpdateSITServiceItemCustomerExpense:
    properties:
      convertToCustomerExpense:
        example: true
        type: boolean
      customerExpenseReason:
        description: Reason the service item was rejected
        type: string
        example: Insufficent details provided
    required:
      - convertToCustomerExpense
      - customerExpenseReason
  CreateApprovedSITDurationUpdate:
    properties:
      requestReason:
        description: Reason from service counselor-provided picklist for SIT Duration Update
        example: 'AWAITING_COMPLETION_OF_RESIDENCE'
        type: string
        enum:
          - SERIOUS_ILLNESS_MEMBER
          - SERIOUS_ILLNESS_DEPENDENT
          - IMPENDING_ASSIGNEMENT
          - DIRECTED_TEMPORARY_DUTY
          - NONAVAILABILITY_OF_CIVILIAN_HOUSING
          - AWAITING_COMPLETION_OF_RESIDENCE
          - OTHER
      approvedDays:
        description: Number of days approved for SIT extension. This will match requested days saved to the SIT extension model.
        type: integer
        example: 21
      officeRemarks:
        description: Remarks from TOO about SIT Duration Update creation
        type: string
        example: Customer needs additional storage time as their new place of residence is not yet ready
        x-nullable: true
    required:
      - requestReason
      - approvedDays
  PatchMTOServiceItemStatusPayload:
    properties:
      status:
        description: Describes all statuses for a MTOServiceItem
        type: string
        enum:
          - SUBMITTED
          - APPROVED
          - REJECTED
      rejectionReason:
        description: Reason the service item was rejected
        type: string
        example: Insufficent details provided
        x-nullable: true
  MTOApprovalServiceItemCodes:
    description: MTO level service items to create when updating MTO status.
    properties:
      serviceCodeCS:
        example: true
        type: boolean
      serviceCodeMS:
        example: true
        type: boolean
    type: object
  TacValid:
    properties:
      isValid:
        example: true
        type: boolean
    required:
      - isValid
    type: object
  UpdatePaymentRequestStatusPayload:
    properties:
      rejectionReason:
        example: documentation was incomplete
        type: string
        x-nullable: true
      status:
        $ref: '#/definitions/PaymentRequestStatus'
      eTag:
        type: string
    type: object
  BulkAssignmentMoveIDs:
    type: array
    items:
      $ref: '#/definitions/BulkAssignmentMoveID'
  BulkAssignmentMoveID:
    type: string
    format: uuid
    example: c56a4180-65aa-42ec-a945-5fd21dec0538
  AvailableOfficeUsers:
    type: array
    items:
      $ref: '#/definitions/AvailableOfficeUser'
  AvailableOfficeUser:
    type: object
    properties:
      officeUserId:
        type: string
        format: uuid
        example: c56a4180-65aa-42ec-a945-5fd21dec0538
      lastName:
        type: string
      firstName:
        type: string
      hasSafetyPrivilege:
        type: boolean
      workload:
        type: integer
        x-omitempty: false
  BulkAssignmentData:
    type: object
    properties:
      availableOfficeUsers:
        $ref: '#/definitions/AvailableOfficeUsers'
      bulkAssignmentMoveIDs:
        $ref: '#/definitions/BulkAssignmentMoveIDs'
  BulkAssignmentSavePayload:
    type: object
    properties:
      userData:
        type: array
        items:
          $ref: '#/definitions/BulkAssignmentForUser'
      moveData:
        type: array
        items:
          $ref: '#/definitions/BulkAssignmentMoveData'
      queueType:
        type: string
        description: A string corresponding to the queue type
        enum:
          - COUNSELING
          - CLOSEOUT
          - TASK_ORDER
          - PAYMENT_REQUEST
          - DESTINATION_REQUESTS
  BulkAssignmentForUser:
    type: object
    properties:
      id:
        type: string
        format: uuid
      moveAssignments:
        type: integer
        x-omitempty: false
  BulkAssignmentMoveData:
    format: uuid
    type: string
  QueueMoves:
    type: array
    items:
      $ref: '#/definitions/QueueMove'
  QueueMove:
    type: object
    properties:
      id:
        type: string
        format: uuid
      customer:
        $ref: '#/definitions/Customer'
      status:
        $ref: '#/definitions/MoveStatus'
      locator:
        type: string
      submittedAt:
        format: date-time
        type: string
        x-nullable: true
      appearedInTooAt:
        format: date-time
        type: string
        x-nullable: true
      requestedMoveDate:
        format: date
        type: string
        x-nullable: true
      departmentIndicator:
        $ref: '#/definitions/DeptIndicator'
      shipmentsCount:
        type: integer
      originDutyLocation:
        $ref: 'definitions/DutyLocation.yaml'
      destinationDutyLocation:
        $ref: 'definitions/DutyLocation.yaml'
      originGBLOC:
        $ref: '#/definitions/GBLOC'
      ppmType:
        type: string
        enum: [FULL, PARTIAL]
        x-nullable: true
      closeoutInitiated:
        format: date-time
        type: string
        x-nullable: true
      closeoutLocation:
        type: string
        x-nullable: true
      orderType:
        type: string
        x-nullable: true
      lockedByOfficeUserID:
        type: string
        format: uuid
        x-nullable: true
      lockedByOfficeUser:
        $ref: '#/definitions/LockedOfficeUser'
        x-nullable: true
      lockExpiresAt:
        type: string
        format: date-time
        x-nullable: true
      ppmStatus:
        $ref: '#/definitions/PPMStatus'
        x-nullable: true
      counselingOffice:
        type: string
        x-nullable: true
      counselingOfficeID:
        type: string
        format: uuid
        x-nullable: true
      assignedTo:
        $ref: '#/definitions/AssignedOfficeUser'
        x-nullable: true
      availableOfficeUsers:
        $ref: '#/definitions/AvailableOfficeUsers'
      assignable:
        type: boolean
  QueueMovesResult:
    type: object
    properties:
      page:
        type: integer
      perPage:
        type: integer
      totalCount:
        type: integer
      queueMoves:
        $ref: '#/definitions/QueueMoves'
  ListPrimeMove:
    description: >
      An abbreviated definition for a move, without all the nested information (shipments, service items, etc). Used to
      fetch a list of moves more efficiently.
    type: object
    properties:
      id:
        example: 1f2270c7-7166-40ae-981e-b200ebdf3054
        format: uuid
        type: string
      moveCode:
        type: string
        example: 'HYXFJF'
        readOnly: true
      createdAt:
        format: date-time
        type: string
        readOnly: true
      orderID:
        example: c56a4180-65aa-42ec-a945-5fd21dec0538
        format: uuid
        type: string
      destinationGBLOC:
        example: 'AGFM'
        type: string
      destinationPostalCode:
        example: '90210'
        type: string
      referenceId:
        example: 1001-3456
        type: string
      availableToPrimeAt:
        format: date-time
        type: string
        x-nullable: true
        readOnly: true
      approvedAt:
        format: date-time
        type: string
        x-nullable: true
        readOnly: true
      updatedAt:
        format: date-time
        type: string
        readOnly: true
      ppmType:
        type: string
        enum:
          - FULL
          - PARTIAL
      eTag:
        type: string
        readOnly: true
      orderType:
        type: string
  ListPrimeMoves:
    type: array
    items:
      $ref: '#/definitions/ListPrimeMove'
  ListPrimeMovesResult:
    type: object
    properties:
      page:
        type: integer
      perPage:
        type: integer
      totalCount:
        type: integer
      queueMoves:
        $ref: '#/definitions/ListPrimeMoves'
  QueuePaymentRequest:
    type: object
    properties:
      id:
        type: string
        format: uuid
      moveID:
        type: string
        format: uuid
      customer:
        $ref: '#/definitions/Customer'
      status:
        $ref: '#/definitions/QueuePaymentRequestStatus'
      age:
        type: number
        format: double
        description: Days since the payment request has been requested.  Decimal representation will allow more accurate sorting.
      submittedAt:
        type: string
        format: date-time
      locator:
        type: string
      departmentIndicator:
        $ref: '#/definitions/DeptIndicator'
      originGBLOC:
        $ref: '#/definitions/GBLOC'
      originDutyLocation:
        $ref: 'definitions/DutyLocation.yaml'
      orderType:
        type: string
        x-nullable: true
      lockedByOfficeUserID:
        type: string
        format: uuid
        x-nullable: true
      lockExpiresAt:
        type: string
        format: date-time
        x-nullable: true
      assignedTo:
        $ref: '#/definitions/AssignedOfficeUser'
        x-nullable: true
      availableOfficeUsers:
        $ref: '#/definitions/AvailableOfficeUsers'
      assignable:
        type: boolean
      counselingOffice:
        type: string
        x-nullable: true
  QueuePaymentRequests:
    type: array
    items:
      $ref: '#/definitions/QueuePaymentRequest'
  QueuePaymentRequestsResult:
    type: object
    properties:
      page:
        type: integer
      perPage:
        type: integer
      totalCount:
        type: integer
      queuePaymentRequests:
        $ref: '#/definitions/QueuePaymentRequests'
  QueuePaymentRequestStatus:
    enum:
      - Payment requested
      - Reviewed
      - Rejected
      - Paid
    title: Queue Payment Request Status
    type: string
  SearchMoves:
    type: array
    items:
      $ref: '#/definitions/SearchMove'
  SearchMove:
    type: object
    properties:
      id:
        type: string
        format: uuid
      firstName:
        type: string
        example: John
        x-nullable: true
      lastName:
        type: string
        example: Doe
        x-nullable: true
      edipi:
        type: string
        example: 1234567890
        x-nullable: true
      paymentRequestCode:
        type: string
        example: 9551-6199-2
        x-nullable: true
      status:
        $ref: '#/definitions/MoveStatus'
      locator:
        type: string
      branch:
        type: string
      shipmentsCount:
        type: integer
      originDutyLocationPostalCode:
        format: zip
        type: string
        title: ZIP
        example: '90210'
        pattern: ^(\d{5})$
      destinationPostalCode:
        format: zip
        type: string
        title: ZIP
        example: '90210'
        pattern: ^(\d{5})$
      requestedPickupDate:
        type: string
        format: date
        x-nullable: true
      orderType:
        type: string
      requestedDeliveryDate:
        type: string
        format: date
        x-nullable: true
      originGBLOC:
        $ref: '#/definitions/GBLOC'
      destinationGBLOC:
        $ref: '#/definitions/GBLOC'
      lockedByOfficeUserID:
        type: string
        format: uuid
        x-nullable: true
      lockExpiresAt:
        type: string
        format: date-time
        x-nullable: true
      emplid:
        type: string
        x-nullable: true
  SearchMovesResult:
    type: object
    properties:
      page:
        type: integer
      perPage:
        type: integer
      totalCount:
        type: integer
      searchMoves:
        $ref: '#/definitions/SearchMoves'
  GBLOC:
    type: string
    enum:
      - AGFM
      - APAT
      - BGAC
      - BGNC
      - BKAS
      - CFMQ
      - CLPK
      - CNNQ
      - DMAT
      - GSAT
      - HAFC
      - HBAT
      - JEAT
      - JENQ
      - KKFA
      - LHNQ
      - LKNQ
      - MAPK
      - MAPS
      - MBFL
      - MLNQ
      - XXXX
  CreateCustomerSupportRemark:
    type: object
    description: >-
      A text remark written by an customer support user that is associated with a specific
      move.
    required:
      - content
      - officeUserID
    properties:
      content:
        example: This is a remark about a move.
        type: string
      officeUserID:
        example: 1f2270c7-7166-40ae-981e-b200ebdf3054
        format: uuid
        type: string
  UpdateCustomerSupportRemarkPayload:
    type: object
    description: >-
      A text remark update to an existing remark created by the current active user (the CSR).
    required:
      - content
    properties:
      content:
        example: This is a remark about a move.
        type: string
  EvaluationReportType:
    type: string
    enum:
      - SHIPMENT
      - COUNSELING
  EvaluationReportInspectionType:
    type: string
    enum:
      - DATA_REVIEW
      - PHYSICAL
      - VIRTUAL
    x-nullable: true
  EvaluationReportLocation:
    type: string
    enum:
      - ORIGIN
      - DESTINATION
      - OTHER
    x-nullable: true
  EvaluationReportOfficeUser:
    type: object
    readOnly: true
    description: The authoring office user for an evaluation report
    properties:
      id:
        example: 1f2270c7-7166-40ae-981e-b200ebdf3054
        format: uuid
        type: string
      firstName:
        type: string
      lastName:
        type: string
      email:
        type: string
        format: x-email
        pattern: '^[a-zA-Z0-9._%+-]+@[a-zA-Z0-9.-]+\.[a-zA-Z]{2,}$'
      phone:
        type: string
        format: telephone
        pattern: '^[2-9]\d{2}-\d{3}-\d{4}$'
  EvaluationReportList:
    type: array
    items:
      $ref: '#/definitions/EvaluationReport'
  EvaluationReport:
    type: object
    description: An evaluation report
    properties:
      id:
        example: 1f2270c7-7166-40ae-981e-b200ebdf3054
        format: uuid
        type: string
        readOnly: true
      moveID:
        example: 1f2270c7-7166-40ae-981e-b200ebdf3054
        format: uuid
        type: string
        readOnly: true
      shipmentID:
        example: 1f2270c7-7166-40ae-981e-b200ebdf3054
        format: uuid
        type: string
        x-nullable: true
        readOnly: true
      type:
        $ref: '#/definitions/EvaluationReportType'
      inspectionType:
        $ref: '#/definitions/EvaluationReportInspectionType'
        x-nullable: true
      inspectionDate:
        type: string
        format: date
        x-nullable: true
      officeUser:
        $ref: '#/definitions/EvaluationReportOfficeUser'
      location:
        $ref: '#/definitions/EvaluationReportLocation'
        x-nullable: true
      reportViolations:
        $ref: '#/definitions/ReportViolations'
        x-nullable: true
      gsrAppeals:
        $ref: '#/definitions/GSRAppeals'
        x-nullable: true
      locationDescription:
        type: string
        example: 'Route 66 at crash inspection site 3'
        x-nullable: true
      observedShipmentDeliveryDate:
        type: string
        format: date
        x-nullable: true
      observedShipmentPhysicalPickupDate:
        type: string
        format: date
        x-nullable: true
      timeDepart:
        type: string
        x-nullable: true
        pattern: '^(0[0-9]|1[0-9]|2[0-3]):[0-5][0-9]$'
        example: '14:30'
      evalStart:
        type: string
        x-nullable: true
        pattern: '^(0[0-9]|1[0-9]|2[0-3]):[0-5][0-9]$'
        example: '15:00'
      evalEnd:
        type: string
        x-nullable: true
        pattern: '^(0[0-9]|1[0-9]|2[0-3]):[0-5][0-9]$'
        example: '18:00'
      violationsObserved:
        type: boolean
        x-nullable: true
      remarks:
        type: string
        x-nullable: true
      seriousIncident:
        type: boolean
        x-nullable: true
      seriousIncidentDesc:
        type: string
        x-nullable: true
      observedClaimsResponseDate:
        type: string
        format: date
        x-nullable: true
      observedPickupDate:
        type: string
        format: date
        x-nullable: true
      observedPickupSpreadStartDate:
        type: string
        format: date
        x-nullable: true
      observedPickupSpreadEndDate:
        type: string
        format: date
        x-nullable: true
      observedDeliveryDate:
        type: string
        format: date
        x-nullable: true
      moveReferenceID:
        type: string
        x-nullable: true
        readOnly: true
      eTag:
        type: string
      submittedAt:
        type: string
        format: date-time
        x-nullable: true
      createdAt:
        type: string
        format: date-time
        readOnly: true
      updatedAt:
        type: string
        format: date-time
        readOnly: true
  CreateEvaluationReport:
    type: object
    description: Minimal set of info needed to create a shipment evaluation report, which is just a shipment ID.
    properties:
      shipmentID:
        description: The shipment ID of the shipment to be evaluated in the report
        example: 01b9671e-b268-4906-967b-ba661a1d3933
        format: uuid
        type: string
  CreateAppeal:
    type: object
    description: Appeal status and remarks left for a violation, created by a GSR user.
    properties:
      remarks:
        description: Remarks left by the GSR user
        example: These are my violation appeal remarks
        type: string
      appealStatus:
        description: The status of the appeal set by the GSR user
        example: These are my violation appeal remarks
        type: string
        enum: [sustained, rejected]
  PWSViolation:
    type: object
    description: A PWS violation for an evaluation report
    readOnly: true
    properties:
      id:
        example: 1f2270c7-7166-40ae-981e-b200ebdf3054
        format: uuid
        type: string
      displayOrder:
        example: 3
        type: integer
      paragraphNumber:
        example: 1.2.3.4.5
        type: string
      title:
        example: Customer Support
        type: string
      category:
        example: Pre-Move Services
        type: string
      subCategory:
        example: Weight Estimate
        type: string
      requirementSummary:
        example: Provide a single point of contact (POC)
        type: string
      requirementStatement:
        example: The contractor shall prepare and load property going into NTS in containers at residence for shipment to NTS.
        type: string
      isKpi:
        example: false
        type: boolean
      additionalDataElem:
        example: QAE Observed Delivery Date
        type: string
  PWSViolations:
    type: array
    items:
      $ref: '#/definitions/PWSViolation'
  AssociateReportViolations:
    type: object
    description: A list of PWS violation string ids to associate with an evaluation report
    properties:
      violations:
        type: array
        items:
          type: string
          format: uuid
  ReportViolation:
    type: object
    description: An object associating violations to evaluation reports
    properties:
      id:
        example: 1f2270c7-7166-40ae-981e-b200ebdf3054
        format: uuid
        type: string
      reportID:
        example: 1f2270c7-7166-40ae-981e-b200ebdf3054
        format: uuid
        type: string
      violationID:
        example: 1f2270c7-7166-40ae-981e-b200ebdf3054
        format: uuid
        type: string
      violation:
        $ref: '#/definitions/PWSViolation'
      gsrAppeals:
        $ref: '#/definitions/GSRAppeals'
        x-nullable: true
  ReportViolations:
    type: array
    items:
      $ref: '#/definitions/ReportViolation'
  GSRAppealStatusType:
    type: string
    enum:
      - SUSTAINED
      - REJECTED
  GSRAppeals:
    type: array
    items:
      $ref: '#/definitions/GSRAppeal'
  GSRAppeal:
    type: object
    description: An object associating appeals on violations and serious incidents
    properties:
      id:
        example: 1f2270c7-7166-40ae-981e-b200ebdf3054
        format: uuid
        type: string
      reportID:
        example: 1f2270c7-7166-40ae-981e-b200ebdf3054
        format: uuid
        type: string
      violationID:
        example: 1f2270c7-7166-40ae-981e-b200ebdf3054
        format: uuid
        type: string
      officeUserID:
        example: 1f2270c7-7166-40ae-981e-b200ebdf3054
        format: uuid
        type: string
      officeUser:
        $ref: '#/definitions/EvaluationReportOfficeUser'
      isSeriousIncident:
        type: boolean
        example: false
      appealStatus:
        $ref: '#/definitions/GSRAppealStatusType'
      remarks:
        type: string
        example: Office user remarks
      createdAt:
        type: string
        format: date-time
        readOnly: true
  TransportationOffices:
    type: array
    items:
      $ref: 'definitions/TransportationOffice.yaml'
  VLocations:
    type: array
    items:
      $ref: 'definitions/VLocation.yaml'
  ReServiceItems:
    type: array
    items:
      $ref: 'definitions/ReServiceItem.yaml'
  GBLOCs:
    type: array
    items:
      type: string
  CounselingOffices:
    type: array
    items:
      $ref: '#/definitions/CounselingOffice'
  CounselingOffice:
    type: object
    properties:
      id:
        type: string
        format: uuid
        example: c56a4180-65aa-42ec-a945-5fd21dec0538
      name:
        type: string
        example: Fort Bragg North Station
    required:
      - id
      - name
  MovePayload:
    type: object
    properties:
      id:
        type: string
        format: uuid
        example: c56a4180-65aa-42ec-a945-5fd21dec0538
      orders_id:
        type: string
        format: uuid
        example: c56a4180-65aa-42ec-a945-5fd21dec0538
      service_member_id:
        type: string
        format: uuid
        example: c56a4180-65aa-42ec-a945-5fd21dec0538
        readOnly: true
      locator:
        type: string
        example: '12432'
      status:
        $ref: '#/definitions/MoveStatus'
      created_at:
        type: string
        format: date-time
      updated_at:
        type: string
        format: date-time
      submitted_at:
        type: string
        format: date-time
        x-nullable: true
      mto_shipments:
        $ref: '#/definitions/MTOShipments'
      closeout_office:
        $ref: '#/definitions/TransportationOffice'
      cancel_reason:
        type: string
        example: Change of orders
        x-nullable: true
      eTag:
        type: string
      primeCounselingCompletedAt:
        format: date-time
        type: string
        readOnly: true
      additionalDocuments:
        $ref: 'definitions/Document.yaml'
    required:
      - id
      - orders_id
      - locator
      - created_at
      - updated_at
      - eTag
  IsDateWeekendHolidayInfo:
    type: object
    properties:
      country_code:
        type: string
      country_name:
        type: string
      date:
        type: string
        format: date
        example: '2018-09-25'
      is_weekend:
        type: boolean
      is_holiday:
        type: boolean
      details:
        type: string
    required:
      - country_code
      - country_name
      - date
      - is_weekend
      - is_holiday
  AssignOfficeUserBody:
    type: object
    properties:
      officeUserId:
        type: string
        format: uuid
      queueType:
        type: string
    required:
      - officeUserId
      - queueType
  AssignedOfficeUser:
    type: object
    properties:
      officeUserId:
        type: string
        format: uuid
        example: c56a4180-65aa-42ec-a945-5fd21dec0538
      firstName:
        type: string
      lastName:
        type: string
responses:
  InvalidRequest:
    description: The request payload is invalid
    schema:
      $ref: '#/definitions/Error'
  NotFound:
    description: The requested resource wasn't found
    schema:
      $ref: '#/definitions/Error'
  Conflict:
    description: Conflict error
    schema:
      $ref: '#/definitions/Error'
  PermissionDenied:
    description: The request was denied
    schema:
      $ref: '#/definitions/Error'
  ServerError:
    description: A server error occurred
    schema:
      $ref: '#/definitions/Error'
  PreconditionFailed:
    description: Precondition failed
    schema:
      $ref: '#/definitions/Error'
  UnprocessableEntity:
    description: The payload was unprocessable.
    schema:
      $ref: '#/definitions/ValidationError'<|MERGE_RESOLUTION|>--- conflicted
+++ resolved
@@ -3688,11 +3688,7 @@
             - CLOSEOUT
             - TASK_ORDER
             - PAYMENT_REQUEST
-<<<<<<< HEAD
-            - DESTINATION_REQUEST
-=======
             - DESTINATION_REQUESTS
->>>>>>> f8a64973
       responses:
         '200':
           description: Successfully returned bulk assignment data
