--- conflicted
+++ resolved
@@ -6916,10 +6916,6 @@
         type: string
         format: date-time
         x-nullable: true
-<<<<<<< HEAD
-      availableOfficeUsers:
-        $ref: '#/definitions/AvailableOfficeUsers'
-=======
       assignedTo:
         $ref: '#/definitions/AssignedOfficeUser'
         x-nullable: true
@@ -6927,7 +6923,6 @@
         $ref: '#/definitions/AvailableOfficeUsers'
       assignable:
         type: boolean
->>>>>>> b21f5a99
   QueuePaymentRequests:
     type: array
     items:
