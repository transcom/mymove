--- conflicted
+++ resolved
@@ -3944,7 +3944,6 @@
           $ref: '#/responses/PermissionDenied'
         '500':
           $ref: '#/responses/ServerError'
-<<<<<<< HEAD
   /queues/counselingQueue:
     get:
       produces:
@@ -3953,17 +3952,6 @@
       description: >
         An office services counselor user will be assigned a transportation office that will determine which moves are displayed in their queue based on the origin duty location.  GHC moves will show up here once they have reached the NEEDS SERVICE COUNSELING status after submission from a customer or created on a customer's behalf.
       operationId: getCounselingQueue
-=======
-  /queues/ppmCloseout:
-    get:
-      produces:
-        - application/json
-      summary: Gets queued list of all customer moves needing PPM closeout by GBLOC origin
-      description: >
-        An office services counselor user will be assigned a transportation office that will determine which moves are displayed in their queue based on the origin duty location. Personally procured moves will show up here once they are pending closeout by the services counselor.
-        The services counselor is the designated role to action the items in this queue.
-      operationId: getPPMCloseoutQueue
->>>>>>> bca185a5
       tags:
         - queues
       parameters:
@@ -3985,11 +3973,121 @@
               emplid,
               branch,
               locator,
-<<<<<<< HEAD
               requestedMoveDates,
               submittedAt,
               originDutyLocation,
-=======
+              counselingOffice,
+              assignedTo,
+            ]
+          description: field that results should be sorted by
+        - in: query
+          name: order
+          type: string
+          enum: [asc, desc]
+          description: direction of sort order if applied
+        - in: query
+          name: branch
+          type: string
+          description: filters by the branch of the move's service member
+        - in: query
+          name: locator
+          type: string
+          description: filters to match the unique move code locator
+        - in: query
+          name: customerName
+          type: string
+          description: filters using a prefix match on the service member's first and last name
+        - in: query
+          name: counselingOffice
+          type: string
+          description: filters using a counselingOffice name of the move
+        - in: query
+          name: edipi
+          type: string
+          description: filters to match the unique service member's DoD ID
+        - in: query
+          name: emplid
+          type: string
+          description: filters to match the unique service member's EMPLID
+        - in: query
+          name: requestedMoveDates
+          type: string
+          description: filters the requested pickup dates from shipments on the move
+        - in: query
+          name: submittedAt
+          type: string
+          format: date-time
+          description: Start of the submitted at date in the user's local time zone converted to UTC
+        - in: query
+          name: originGBLOC
+          type: string
+          description: filters the GBLOC of the service member's origin duty location
+        - in: query
+          name: originDutyLocation
+          type: string
+          description: filters the name of the origin duty location on the orders
+        - in: query
+          name: status
+          type: array
+          description: filters the status of the move
+          uniqueItems: true
+          items:
+            type: string
+            enum:
+              - NEEDS SERVICE COUNSELING
+        - in: query
+          name: viewAsGBLOC
+          type: string
+          description: |
+            Used to return a queue for a GBLOC other than the default of the current user. Requires the HQ role or a secondary transportation office assignment. The parameter is ignored if the requesting user does not have the necessary role or assignment.
+        - in: query
+          name: SCCounselingAssigned
+          type: string
+          description: |
+            Used to illustrate which user is assigned to this payment request.
+        - in: query
+          name: activeRole
+          type: string
+          description: user's actively logged in role
+      responses:
+        '200':
+          description: Successfully returned all moves matching the criteria
+          schema:
+            $ref: '#/definitions/CounselingQueueMovesResult'
+        '403':
+          $ref: '#/responses/PermissionDenied'
+        '500':
+          $ref: '#/responses/ServerError'
+  /queues/ppmCloseout:
+    get:
+      produces:
+        - application/json
+      summary: Gets queued list of all customer moves needing PPM closeout by GBLOC origin
+      description: >
+        An office services counselor user will be assigned a transportation office that will determine which moves are displayed in their queue based on the origin duty location. Personally procured moves will show up here once they are pending closeout by the services counselor.
+        The services counselor is the designated role to action the items in this queue.
+      operationId: getPPMCloseoutQueue
+      tags:
+        - queues
+      parameters:
+        - in: query
+          name: page
+          type: integer
+          description: requested page number of paginated move results
+        - in: query
+          name: perPage
+          type: integer
+          description: maximum number of moves to show on each page of paginated results
+        - in: query
+          name: sort
+          type: string
+          enum:
+            [
+              customerName,
+              edipi,
+              emplid,
+              branch,
+              locator,
               status,
               requestedMoveDate,
               submittedAt,
@@ -4000,7 +4098,6 @@
               closeoutInitiated,
               closeoutLocation,
               ppmStatus,
->>>>>>> bca185a5
               counselingOffice,
               assignedTo,
             ]
@@ -4021,11 +4118,7 @@
         - in: query
           name: customerName
           type: string
-<<<<<<< HEAD
-          description: filters using a prefix match on the service member's first and last name
-=======
           description: filters using a prefix match on the service member's last name
->>>>>>> bca185a5
         - in: query
           name: counselingOffice
           type: string
@@ -4039,15 +4132,9 @@
           type: string
           description: filters to match the unique service member's EMPLID
         - in: query
-<<<<<<< HEAD
-          name: requestedMoveDates
-          type: string
-          description: filters the requested pickup dates from shipments on the move
-=======
           name: requestedMoveDate
           type: string
           description: filters the requested pickup date of a shipment on the move
->>>>>>> bca185a5
         - in: query
           name: submittedAt
           type: string
@@ -4059,11 +4146,6 @@
           description: filters the GBLOC of the service member's origin duty location
         - in: query
           name: originDutyLocation
-<<<<<<< HEAD
-          type: string
-          description: filters the name of the origin duty location on the orders
-        - in: query
-=======
           type: array
           uniqueItems: true
           collectionFormat: multi
@@ -4075,7 +4157,6 @@
           type: string
           description: filters the name of the destination duty location on the orders
         - in: query
->>>>>>> bca185a5
           name: status
           type: array
           description: filters the status of the move
@@ -4084,8 +4165,6 @@
             type: string
             enum:
               - NEEDS SERVICE COUNSELING
-<<<<<<< HEAD
-=======
               - SERVICE COUNSELING COMPLETED
         - in: query
           name: needsPPMCloseout
@@ -4121,18 +4200,13 @@
             - WAITING_ON_CUSTOMER
             - NEEDS_CLOSEOUT
           description: filters the status of the PPM shipment
->>>>>>> bca185a5
         - in: query
           name: viewAsGBLOC
           type: string
           description: |
             Used to return a queue for a GBLOC other than the default of the current user. Requires the HQ role or a secondary transportation office assignment. The parameter is ignored if the requesting user does not have the necessary role or assignment.
         - in: query
-<<<<<<< HEAD
-          name: SCCounselingAssigned
-=======
           name: assignedTo
->>>>>>> bca185a5
           type: string
           description: |
             Used to illustrate which user is assigned to this payment request.
@@ -4144,11 +4218,7 @@
         '200':
           description: Successfully returned all moves matching the criteria
           schema:
-<<<<<<< HEAD
-            $ref: '#/definitions/CounselingQueueMovesResult'
-=======
             $ref: '#/definitions/QueueMovesResult'
->>>>>>> bca185a5
         '403':
           $ref: '#/responses/PermissionDenied'
         '500':
