--- conflicted
+++ resolved
@@ -27,7 +27,6 @@
   - name: tac
   - name: transportationOffice
 paths:
-<<<<<<< HEAD
   /open/requested-office-users:
       post:
         consumes:
@@ -63,16 +62,6 @@
               $ref: '#/definitions/ValidationError'
           '500':
             description: internal server error
-  "/customer/{customerID}":
-    parameters:
-      - description: ID of customer to use
-        in: path
-        name: customerID
-        required: true
-        type: string
-        format: uuid
-    get:
-=======
   "/customer":
     post:
       summary: Creates a customer with Okta option
@@ -82,7 +71,6 @@
         - customer
       consumes:
         - application/json
->>>>>>> befb5150
       produces:
         - application/json
       parameters:
