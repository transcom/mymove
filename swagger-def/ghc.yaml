swagger: "2.0"
info:
  contact:
    email: milmove-developers@caci.com
  description:
    $ref: info/ghc_description.md
  license:
    name: MIT
    url: "https://opensource.org/licenses/MIT"
  title: MilMove GHC API
  version: 0.0.1
basePath: /ghc/v1
schemes:
  - http
tags:
  - name: queues
  - name: move
  - $ref: "tags/order.yaml"
  - name: moveTaskOrder
  - name: customer
  - name: mtoServiceItem
  - name: mtoShipment
  - name: shipment
  - name: mtoAgent
  - name: paymentServiceItem
  - name: ppm
  - name: tac
  - name: transportationOffice
  - name: addresses
  - name: uploads
  - name: paymentRequests
  - name: reServiceItems
paths:
  "/customer":
    post:
      summary: Creates a customer with Okta option
      description: Creates a customer with option to also create an Okta profile account based on the office user's input when completing the UI form and submitting.
      operationId: createCustomerWithOktaOption
      tags:
        - customer
      consumes:
        - application/json
      produces:
        - application/json
      parameters:
        - in: body
          name: body
          required: true
          schema:
            $ref: "#/definitions/CreateCustomerPayload"
      responses:
        "200":
          description: successfully created the customer
          schema:
            $ref: "#/definitions/CreatedCustomer"
        "400":
          $ref: "#/responses/InvalidRequest"
        "401":
          $ref: "#/responses/PermissionDenied"
        "403":
          $ref: "#/responses/PermissionDenied"
        "404":
          $ref: "#/responses/NotFound"
        "409":
          $ref: "#/responses/Conflict"
        "412":
          $ref: "#/responses/PreconditionFailed"
        "422":
          $ref: "#/responses/UnprocessableEntity"
        "500":
          $ref: "#/responses/ServerError"
  /open/requested-office-users:
    post:
      consumes:
        - application/json
      produces:
        - application/json
      summary: Create an Office User
      description: >
        This endpoint is publicly accessible as it is utilized for individuals who do not have an office account to request the creation of an office account.

        Request the creation of an office user. An administrator will need to approve them after creation. Note on requirements:
        An identification method must be present. The following 2 fields have an "OR" requirement.
        - edipi
        - other_unique_id
        One of these two fields MUST be present to serve as identification for the office user being created. This logic is handled at the application level.
      operationId: createRequestedOfficeUser
      tags:
        - officeUsers
      parameters:
        - in: body
          name: officeUser
          description: Office User information
          schema:
            $ref: "#/definitions/OfficeUserCreate"
      responses:
        "201":
          description: successfully requested the creation of provided office user
          schema:
            $ref: "#/definitions/OfficeUser"
        "422":
          description: validation error
          schema:
            $ref: "#/definitions/ValidationError"
        "500":
          description: internal server error
  "/customer/{customerID}":
    parameters:
      - description: ID of customer to use
        in: path
        name: customerID
        required: true
        type: string
        format: uuid
    get:
      produces:
        - application/json
      parameters: []
      responses:
        "200":
          description: Successfully retrieved information on an individual customer
          schema:
            $ref: "#/definitions/Customer"
        "400":
          $ref: "#/responses/InvalidRequest"
        "401":
          $ref: "#/responses/PermissionDenied"
        "403":
          $ref: "#/responses/PermissionDenied"
        "404":
          $ref: "#/responses/NotFound"
        "500":
          $ref: "#/responses/ServerError"
      tags:
        - customer
      description: Returns a given customer
      operationId: getCustomer
      summary: Returns a given customer
    patch:
      summary: Updates customer info
      description: Updates customer info by ID
      operationId: updateCustomer
      tags:
        - customer
      consumes:
        - application/json
      produces:
        - application/json
      parameters:
        - in: body
          name: body
          required: true
          schema:
            $ref: "#/definitions/UpdateCustomerPayload"
        - in: header
          name: If-Match
          type: string
          required: true
      responses:
        "200":
          description: updated instance of orders
          schema:
            $ref: "#/definitions/Customer"
        "400":
          $ref: "#/responses/InvalidRequest"
        "401":
          $ref: "#/responses/PermissionDenied"
        "403":
          $ref: "#/responses/PermissionDenied"
        "404":
          $ref: "#/responses/NotFound"
        "412":
          $ref: "#/responses/PreconditionFailed"
        "422":
          $ref: "#/responses/UnprocessableEntity"
        "500":
          $ref: "#/responses/ServerError"
      x-permissions:
        - update.customer
  /customer/search:
    post:
      produces:
        - application/json
      consumes:
        - application/json
      summary: Search customers by DOD ID or customer name
      description: >
        Search customers by DOD ID or customer name. Used by services counselors to locate profiles to update, find attached moves, and to create new moves.
      operationId: searchCustomers
      tags:
        - customer
      parameters:
        - in: body
          name: body
          schema:
            properties:
              page:
                type: integer
                description: requested page of results
              perPage:
                type: integer
              edipi:
                description: DOD ID
                type: string
                minLength: 10
                maxLength: 10
                x-nullable: true
              emplid:
                description: EMPLID
                type: string
                minLength: 7
                maxLength: 7
                x-nullable: true
              branch:
                description: Branch
                type: string
                minLength: 1
              customerName:
                description: Customer Name
                type: string
                minLength: 1
                x-nullable: true
              sort:
                type: string
                x-nullable: true
                enum:
                  [
                    customerName,
                    edipi,
                    emplid,
                    branch,
                    personalEmail,
                    telephone,
                  ]
              order:
                type: string
                x-nullable: true
                enum: [asc, desc]
          description: field that results should be sorted by
      responses:
        "200":
          description: Successfully returned all customers matching the criteria
          schema:
            $ref: "#/definitions/SearchCustomersResult"
        "403":
          $ref: "#/responses/PermissionDenied"
        "500":
          $ref: "#/responses/ServerError"
  "/move/{locator}":
    parameters:
      - description: Code used to identify a move in the system
        in: path
        name: locator
        required: true
        type: string
    get:
      produces:
        - application/json
      parameters: []
      responses:
        "200":
          description: Successfully retrieved the individual move
          schema:
            $ref: "#/definitions/Move"
        "400":
          $ref: "#/responses/InvalidRequest"
        "401":
          $ref: "#/responses/PermissionDenied"
        "403":
          $ref: "#/responses/PermissionDenied"
        "404":
          $ref: "#/responses/NotFound"
        "500":
          $ref: "#/responses/ServerError"
      tags:
        - move
      description: Returns a given move for a unique alphanumeric locator string
      summary: Returns a given move
      operationId: getMove
  "/move/{locator}/history":
    parameters:
      - description: Code used to identify a move in the system
        in: path
        name: locator
        required: true
        type: string
    get:
      produces:
        - application/json
      parameters:
        - in: query
          name: page
          type: integer
          description: requested page of results
        - in: query
          name: perPage
          type: integer
          description: results per page
      responses:
        "200":
          description: Successfully retrieved the individual move history
          schema:
            $ref: "#/definitions/MoveHistoryResult"
        "400":
          $ref: "#/responses/InvalidRequest"
        "401":
          $ref: "#/responses/PermissionDenied"
        "403":
          $ref: "#/responses/PermissionDenied"
        "404":
          $ref: "#/responses/NotFound"
        "500":
          $ref: "#/responses/ServerError"
      tags:
        - move
      description: Returns the history for a given move for a unique alphanumeric locator string
      summary: Returns the history of an identified move
      operationId: getMoveHistory
  "/moves/{moveID}/shipment-evaluation-reports-list":
    parameters:
      - description: Code used to identify a move in the system
        in: path
        name: moveID
        required: true
        type: string
        format: uuid
    get:
      produces:
        - application/json
      responses:
        "200":
          description: Successfully retrieved the move's evaluation reports
          schema:
            $ref: "#/definitions/EvaluationReportList"
        "400":
          $ref: "#/responses/InvalidRequest"
        "401":
          $ref: "#/responses/PermissionDenied"
        "403":
          $ref: "#/responses/PermissionDenied"
        "404":
          $ref: "#/responses/NotFound"
        "500":
          $ref: "#/responses/ServerError"
      tags:
        - move
      description: Returns shipment evaluation reports for the specified move that are visible to the current office user
      summary: Returns shipment evaluation reports for the specified move that are visible to the current office user
      operationId: getMoveShipmentEvaluationReportsList
  "/moves/{moveID}/counseling-evaluation-reports-list":
    parameters:
      - description: Code used to identify a move in the system
        in: path
        name: moveID
        required: true
        type: string
        format: uuid
    get:
      produces:
        - application/json
      responses:
        "200":
          description: Successfully retrieved the move's evaluation reports
          schema:
            $ref: "#/definitions/EvaluationReportList"
        "400":
          $ref: "#/responses/InvalidRequest"
        "401":
          $ref: "#/responses/PermissionDenied"
        "403":
          $ref: "#/responses/PermissionDenied"
        "404":
          $ref: "#/responses/NotFound"
        "500":
          $ref: "#/responses/ServerError"
      tags:
        - move
      description: Returns counseling evaluation reports for the specified move that are visible to the current office user
      summary: Returns counseling evaluation reports for the specified move that are visible to the current office user
      operationId: getMoveCounselingEvaluationReportsList
  "/moves/{moveID}/cancel":
    parameters:
      - description: ID of the move
        in: path
        name: moveID
        required: true
        format: uuid
        type: string
    post:
      consumes:
        - application/json
      produces:
        - application/json
      parameters: []
      responses:
        "200":
          description: Successfully canceled move
          schema:
            $ref: "#/definitions/Move"
        "403":
          $ref: "#/responses/PermissionDenied"
        "404":
          $ref: "#/responses/NotFound"
        "409":
          $ref: "#/responses/Conflict"
        "412":
          $ref: "#/responses/PreconditionFailed"
        "422":
          $ref: "#/responses/UnprocessableEntity"
        "500":
          $ref: "#/responses/ServerError"
      tags:
        - move
      description: cancels a move
      operationId: moveCanceler
      summary: Cancels a move
      x-permissions:
        - update.cancelMoveFlag
  "/counseling/orders/{orderID}":
    parameters:
      - description: ID of order to update
        in: path
        name: orderID
        required: true
        type: string
        format: uuid
    patch:
      summary: Updates an order (performed by a services counselor)
      description: All fields sent in this request will be set on the order referenced
      operationId: counselingUpdateOrder
      tags:
        - order
      consumes:
        - application/json
      produces:
        - application/json
      parameters:
        - in: body
          name: body
          required: true
          schema:
            $ref: "#/definitions/CounselingUpdateOrderPayload"
        - in: header
          name: If-Match
          type: string
          required: true
      responses:
        "200":
          description: updated instance of orders
          schema:
            $ref: "#/definitions/Order"
        "403":
          $ref: "#/responses/PermissionDenied"
        "404":
          $ref: "#/responses/NotFound"
        "412":
          $ref: "#/responses/PreconditionFailed"
        "422":
          $ref: "#/responses/UnprocessableEntity"
        "500":
          $ref: "#/responses/ServerError"
  "/orders":
    post:
      summary: Creates an orders model for a logged-in user
      description: Creates an instance of orders tied to a service member, which allow for creation of a move and an entitlement. Orders are required before the creation of a move
      operationId: createOrder
      tags:
        - order
      consumes:
        - application/json
      produces:
        - application/json
      parameters:
        - in: body
          name: createOrders
          schema:
            $ref: "#/definitions/CreateOrders"
      responses:
        "200":
          description: created instance of orders
          schema:
            $ref: "#/definitions/Order"
        "400":
          description: invalid request
        "401":
          description: request requires user authentication
        "403":
          description: user is not authorized
        "422":
          $ref: "#/responses/UnprocessableEntity"
        "500":
          description: internal server error
  "/orders/{orderID}":
    parameters:
      - description: ID of order to use
        in: path
        name: orderID
        required: true
        type: string
        format: uuid
    patch:
      summary: Updates an order
      description: All fields sent in this request will be set on the order referenced
      operationId: updateOrder
      tags:
        - order
      consumes:
        - application/json
      produces:
        - application/json
      parameters:
        - in: body
          name: body
          required: true
          schema:
            $ref: "#/definitions/UpdateOrderPayload"
        - in: header
          name: If-Match
          type: string
          required: true
      responses:
        "200":
          description: updated instance of orders
          schema:
            $ref: "#/definitions/Order"
        "400":
          $ref: "#/responses/InvalidRequest"
        "403":
          $ref: "#/responses/PermissionDenied"
        "404":
          $ref: "#/responses/NotFound"
        "409":
          $ref: "#/responses/Conflict"
        "412":
          $ref: "#/responses/PreconditionFailed"
        "422":
          $ref: "#/responses/UnprocessableEntity"
        "500":
          $ref: "#/responses/ServerError"
      x-permissions:
        - update.orders
    get:
      produces:
        - application/json
      parameters: []
      responses:
        "200":
          description: Successfully retrieved order
          schema:
            $ref: "#/definitions/Order"
        "400":
          $ref: "#/responses/InvalidRequest"
        "401":
          $ref: "#/responses/PermissionDenied"
        "403":
          $ref: "#/responses/PermissionDenied"
        "404":
          $ref: "#/responses/NotFound"
        "500":
          $ref: "#/responses/ServerError"
      tags:
        - order
      description: Gets an order
      operationId: getOrder
      summary: Gets an order by ID
  "/orders/{orderID}/allowances":
    parameters:
      - description: ID of order to use
        in: path
        name: orderID
        required: true
        type: string
        format: uuid
    patch:
      summary: Updates an allowance (Orders with Entitlements)
      description: All fields sent in this request will be set on the order referenced
      operationId: updateAllowance
      tags:
        - order
      consumes:
        - application/json
      produces:
        - application/json
      parameters:
        - in: body
          name: body
          required: true
          schema:
            $ref: "#/definitions/UpdateAllowancePayload"
        - in: header
          name: If-Match
          type: string
          required: true
      responses:
        "200":
          description: updated instance of allowance
          schema:
            $ref: "#/definitions/Order"
        "403":
          $ref: "#/responses/PermissionDenied"
        "404":
          $ref: "#/responses/NotFound"
        "412":
          $ref: "#/responses/PreconditionFailed"
        "422":
          $ref: "#/responses/UnprocessableEntity"
        "500":
          $ref: "#/responses/ServerError"
      x-permissions:
        - update.allowances
  "/orders/{orderID}/acknowledge-excess-weight-risk":
    parameters:
      - description: ID of order to use
        in: path
        name: orderID
        required: true
        type: string
        format: uuid
    post:
      summary: Saves the date and time a TOO acknowledged the excess weight risk by dismissing the alert
      description: Saves the date and time a TOO acknowledged the excess weight risk by dismissing the alert
      operationId: acknowledgeExcessWeightRisk
      tags:
        - order
      consumes:
        - application/json
      produces:
        - application/json
      parameters:
        - in: header
          name: If-Match
          type: string
          required: true
      responses:
        "200":
          description: updated Move
          schema:
            $ref: "#/definitions/Move"
        "403":
          $ref: "#/responses/PermissionDenied"
        "404":
          $ref: "#/responses/NotFound"
        "412":
          $ref: "#/responses/PreconditionFailed"
        "422":
          $ref: "#/responses/UnprocessableEntity"
        "500":
          $ref: "#/responses/ServerError"
      x-permissions:
        - update.excessWeightRisk
  "/orders/{orderID}/acknowledge-excess-unaccompanied-baggage-weight-risk":
    parameters:
      - description: ID of order to use
        in: path
        name: orderID
        required: true
        type: string
        format: uuid
    post:
      summary: Saves the date and time a TOO acknowledged the excess unaccompanied baggage weight risk by dismissing the alert
      description: Saves the date and time a TOO acknowledged the excess unaccompanied baggage weight risk by dismissing the alert
      operationId: acknowledgeExcessUnaccompaniedBaggageWeightRisk
      tags:
        - order
      consumes:
        - application/json
      produces:
        - application/json
      parameters:
        - in: header
          name: If-Match
          type: string
          required: true
      responses:
        "200":
          description: updated Move
          schema:
            $ref: "#/definitions/Move"
        "403":
          $ref: "#/responses/PermissionDenied"
        "404":
          $ref: "#/responses/NotFound"
        "412":
          $ref: "#/responses/PreconditionFailed"
        "422":
          $ref: "#/responses/UnprocessableEntity"
        "500":
          $ref: "#/responses/ServerError"
      x-permissions:
        - update.excessWeightRisk
  "/orders/{orderID}/update-billable-weight":
    parameters:
      - description: ID of order to use
        in: path
        name: orderID
        required: true
        type: string
        format: uuid
    patch:
      summary: Updates the max billable weight
      description: Updates the DBAuthorizedWeight attribute for the Order Entitlements=
      operationId: updateBillableWeight
      tags:
        - order
      consumes:
        - application/json
      produces:
        - application/json
      parameters:
        - in: body
          name: body
          required: true
          schema:
            $ref: "#/definitions/UpdateBillableWeightPayload"
        - in: header
          name: If-Match
          type: string
          required: true
      responses:
        "200":
          description: updated Order
          schema:
            $ref: "#/definitions/Order"
        "403":
          $ref: "#/responses/PermissionDenied"
        "404":
          $ref: "#/responses/NotFound"
        "412":
          $ref: "#/responses/PreconditionFailed"
        "422":
          $ref: "#/responses/UnprocessableEntity"
        "500":
          $ref: "#/responses/ServerError"
      x-permissions:
        - update.billableWeight
  "/orders/{orderID}/update-max-billable-weight/tio":
    parameters:
      - description: ID of order to use
        in: path
        name: orderID
        required: true
        type: string
        format: uuid
    patch:
      summary: Updates the max billable weight with TIO remarks
      description: Updates the DBAuthorizedWeight attribute for the Order Entitlements and move TIO remarks
      operationId: updateMaxBillableWeightAsTIO
      tags:
        - order
      consumes:
        - application/json
      produces:
        - application/json
      parameters:
        - in: body
          name: body
          required: true
          schema:
            $ref: "#/definitions/UpdateMaxBillableWeightAsTIOPayload"
        - $ref: "parameters/ifMatch.yaml"
      responses:
        "200":
          description: updated Order
          schema:
            $ref: "#/definitions/Order"
        "403":
          $ref: "#/responses/PermissionDenied"
        "404":
          $ref: "#/responses/NotFound"
        "412":
          $ref: "#/responses/PreconditionFailed"
        "422":
          $ref: "#/responses/UnprocessableEntity"
        "500":
          $ref: "#/responses/ServerError"
      x-permissions:
        - update.maxBillableWeight
  /orders/{orderID}/upload_amended_orders:
    post:
      summary: Create an amended order for a given order
      description: Create an amended order for a given order
      operationId: uploadAmendedOrders
      tags:
        - order
      consumes:
        - multipart/form-data
      parameters:
        - in: path
          name: orderID
          type: string
          format: uuid
          required: true
          description: UUID of the order
        - in: formData
          name: file
          type: file
          description: The file to upload.
          required: true
      responses:
        "201":
          description: created upload
          schema:
            $ref: "definitions/Upload.yaml"
        "400":
          description: invalid request
          schema:
            $ref: "#/definitions/InvalidRequestResponsePayload"
        "403":
          description: not authorized
        "404":
          description: not found
        "413":
          description: payload is too large
        "500":
          description: server error
  "/counseling/orders/{orderID}/allowances":
    parameters:
      - description: ID of order to use
        in: path
        name: orderID
        required: true
        type: string
        format: uuid
    patch:
      summary: Updates an allowance (Orders with Entitlements)
      description: All fields sent in this request will be set on the order referenced
      operationId: counselingUpdateAllowance
      tags:
        - order
      consumes:
        - application/json
      produces:
        - application/json
      parameters:
        - in: body
          name: body
          required: true
          schema:
            $ref: "#/definitions/CounselingUpdateAllowancePayload"
        - in: header
          name: If-Match
          type: string
          required: true
      responses:
        "200":
          description: updated instance of allowance
          schema:
            $ref: "#/definitions/Order"
        "403":
          $ref: "#/responses/PermissionDenied"
        "404":
          $ref: "#/responses/NotFound"
        "412":
          $ref: "#/responses/PreconditionFailed"
        "422":
          $ref: "#/responses/UnprocessableEntity"
        "500":
          $ref: "#/responses/ServerError"
  "/move-task-orders/{moveTaskOrderID}":
    parameters:
      - description: ID of move to use
        in: path
        name: moveTaskOrderID
        required: true
        type: string
    get:
      produces:
        - application/json
      parameters: []
      responses:
        "200":
          description: Successfully retrieved move task order
          schema:
            $ref: "#/definitions/MoveTaskOrder"
        "400":
          $ref: "#/responses/InvalidRequest"
        "401":
          $ref: "#/responses/PermissionDenied"
        "403":
          $ref: "#/responses/PermissionDenied"
        "404":
          $ref: "#/responses/NotFound"
        "500":
          $ref: "#/responses/ServerError"
      tags:
        - moveTaskOrder
      description: Gets a move
      operationId: getMoveTaskOrder
      summary: Gets a move by ID
  "/move_task_orders/{moveTaskOrderID}/mto_service_items":
    parameters:
      - description: ID of move for mto service item to use
        in: path
        name: moveTaskOrderID
        required: true
        format: uuid
        type: string
    get:
      produces:
        - application/json
      parameters: []
      responses:
        "200":
          description: Successfully retrieved all line items for a move task order
          schema:
            $ref: "definitions/MTOServiceItems.yaml"
        "404":
          $ref: "#/responses/NotFound"
        "422":
          $ref: "#/responses/UnprocessableEntity"
        "500":
          $ref: "#/responses/ServerError"
      tags:
        - mtoServiceItem
      description: Gets all line items for a move
      operationId: listMTOServiceItems
      summary: Gets all line items for a move
  "/mto-shipments":
    post:
      summary: createMTOShipment
      description: |
        Creates a MTO shipment for the specified Move Task Order.
        Required fields include:
        * Shipment Type
        * Customer requested pick-up date
        * Pick-up Address
        * Delivery Address
        * Releasing / Receiving agents
        Optional fields include:
        * Delivery Address Type
        * Customer Remarks
        * Releasing / Receiving agents
        * An array of optional accessorial service item codes
      consumes:
        - application/json
      produces:
        - application/json
      operationId: createMTOShipment
      tags:
        - mtoShipment
      parameters:
        - in: body
          name: body
          schema:
            $ref: "#/definitions/CreateMTOShipment"
      responses:
        "200":
          description: Successfully created a MTO shipment.
          schema:
            $ref: "definitions/MTOShipment.yaml"
        "400":
          $ref: "#/responses/InvalidRequest"
        "404":
          $ref: "#/responses/NotFound"
        "422":
          $ref: "#/responses/UnprocessableEntity"
        "500":
          $ref: "#/responses/ServerError"
  "/move_task_orders/{moveTaskOrderID}/mto_shipments":
    parameters:
      - description: ID of move task order for mto shipment to use
        in: path
        name: moveTaskOrderID
        required: true
        format: uuid
        type: string
    get:
      produces:
        - application/json
      parameters: []
      responses:
        "200":
          description: Successfully retrieved all mto shipments for a move task order
          schema:
            $ref: "#/definitions/MTOShipments"
        "403":
          $ref: "#/responses/PermissionDenied"
        "404":
          $ref: "#/responses/NotFound"
        "422":
          $ref: "#/responses/UnprocessableEntity"
        "500":
          $ref: "#/responses/ServerError"
      tags:
        - mtoShipment
      description: Gets all shipments for a move task order
      operationId: listMTOShipments
      summary: Gets all shipments for a move task order
  "/shipments/{shipmentID}":
    get:
      summary: fetches a shipment by ID
      description: fetches a shipment by ID
      operationId: getShipment
      tags:
        - mtoShipment
      produces:
        - application/json
      parameters:
        - description: ID of the shipment to be fetched
          in: path
          name: shipmentID
          required: true
          format: uuid
          type: string
      responses:
        "200":
          description: Successfully fetched the shipment
          schema:
            $ref: "#/definitions/MTOShipment"
        "400":
          $ref: "#/responses/InvalidRequest"
        "403":
          $ref: "#/responses/PermissionDenied"
        "404":
          $ref: "#/responses/NotFound"
        "422":
          $ref: "#/responses/UnprocessableEntity"
        "500":
          $ref: "#/responses/ServerError"
    delete:
      summary: Soft deletes a shipment by ID
      description: Soft deletes a shipment by ID
      operationId: deleteShipment
      tags:
        - shipment
      produces:
        - application/json
      parameters:
        - description: ID of the shipment to be deleted
          in: path
          name: shipmentID
          required: true
          format: uuid
          type: string
      responses:
        "204":
          description: Successfully soft deleted the shipment
        "400":
          $ref: "#/responses/InvalidRequest"
        "403":
          $ref: "#/responses/PermissionDenied"
        "404":
          $ref: "#/responses/NotFound"
        "409":
          $ref: "#/responses/Conflict"
        "422":
          $ref: "#/responses/UnprocessableEntity"
        "500":
          $ref: "#/responses/ServerError"
  "/move_task_orders/{moveTaskOrderID}/mto_shipments/{shipmentID}":
    patch:
      summary: updateMTOShipment
      description: |
        Updates a specified MTO shipment.
        Required fields include:
        * MTO Shipment ID required in path
        * If-Match required in headers
        * No fields required in body
        Optional fields include:
        * New shipment status type
        * Shipment Type
        * Customer requested pick-up date
        * Pick-up Address
        * Delivery Address
        * Secondary Pick-up Address
        * SecondaryDelivery Address
        * Delivery Address Type
        * Customer Remarks
        * Counselor Remarks
        * Releasing / Receiving agents
        * Actual Pro Gear Weight
        * Actual Spouse Pro Gear Weight
        * Location of the POE/POD
      consumes:
        - application/json
      produces:
        - application/json
      operationId: updateMTOShipment
      tags:
        - mtoShipment
      parameters:
        - in: path
          name: moveTaskOrderID
          required: true
          format: uuid
          type: string
          description: ID of move task order for mto shipment to use
        - in: path
          name: shipmentID
          type: string
          format: uuid
          required: true
          description: UUID of the MTO Shipment to update
        - in: header
          name: If-Match
          type: string
          required: true
          description: >
            Optimistic locking is implemented via the `If-Match` header. If the ETag header does not match
            the value of the resource on the server, the server rejects the change with a `412 Precondition Failed` error.
        - in: body
          name: body
          schema:
            $ref: "#/definitions/UpdateShipment"
      responses:
        "200":
          description: Successfully updated the specified MTO shipment.
          schema:
            $ref: 'definitions/MTOShipment.yaml'
        '400':
          $ref: '#/responses/InvalidRequest'
        '401':
          $ref: '#/responses/PermissionDenied'
        '403':
          $ref: '#/responses/PermissionDenied'
        '404':
          $ref: '#/responses/NotFound'
        '412':
          $ref: '#/responses/PreconditionFailed'
        '422':
          $ref: '#/responses/UnprocessableEntity'
        '500':
          $ref: '#/responses/ServerError'
  '/shipments/approve':
    post:
      consumes:
        - application/json
      produces:
        - application/json
      parameters:
        - in: body
          name: body
          required: true
          schema:
            $ref: '#/definitions/ApproveShipments'
      responses:
        '200':
          description: Successfully approved the shipments
          schema:
            type: array
            items:
              $ref: 'definitions/MTOShipment.yaml'
        '403':
          $ref: '#/responses/PermissionDenied'
        '404':
          $ref: '#/responses/NotFound'
        '409':
          $ref: '#/responses/Conflict'
        '412':
          $ref: '#/responses/PreconditionFailed'
        '422':
          $ref: '#/responses/UnprocessableEntity'
        '500':
          $ref: '#/responses/ServerError'
      tags:
        - shipment
      description: Approves multiple shipments in one request
      operationId: approveShipments
      summary: Approves multiple shipments at once
      x-permissions:
        - update.shipment
  '/shipments/{shipmentID}/approve':
    parameters:
      - description: ID of the shipment
        in: path
        name: shipmentID
        required: true
        format: uuid
        type: string
    post:
      consumes:
        - application/json
      produces:
        - application/json
      parameters:
        - in: header
          name: If-Match
          type: string
          required: true
      responses:
        "200":
          description: Successfully approved the shipment
          schema:
            $ref: "definitions/MTOShipment.yaml"
        "403":
          $ref: "#/responses/PermissionDenied"
        "404":
          $ref: "#/responses/NotFound"
        "409":
          $ref: "#/responses/Conflict"
        "412":
          $ref: "#/responses/PreconditionFailed"
        "422":
          $ref: "#/responses/UnprocessableEntity"
        "500":
          $ref: "#/responses/ServerError"
      tags:
        - shipment
      description: Approves a shipment
      operationId: approveShipment
      summary: Approves a shipment
      x-permissions:
        - update.shipment
  "/shipments/{shipmentID}/request-diversion":
    parameters:
      - description: ID of the shipment
        in: path
        name: shipmentID
        required: true
        format: uuid
        type: string
    post:
      consumes:
        - application/json
      produces:
        - application/json
      parameters:
        - in: header
          name: If-Match
          type: string
          required: true
        - in: body
          name: body
          required: true
          schema:
            $ref: "#/definitions/RequestDiversion"
      responses:
        "200":
          description: Successfully requested the shipment diversion
          schema:
            $ref: "definitions/MTOShipment.yaml"
        "403":
          $ref: "#/responses/PermissionDenied"
        "404":
          $ref: "#/responses/NotFound"
        "409":
          $ref: "#/responses/Conflict"
        "412":
          $ref: "#/responses/PreconditionFailed"
        "422":
          $ref: "#/responses/UnprocessableEntity"
        "500":
          $ref: "#/responses/ServerError"
      tags:
        - shipment
      description: Requests a shipment diversion
      operationId: requestShipmentDiversion
      summary: Requests a shipment diversion
      x-permissions:
        - create.shipmentDiversionRequest
  "/shipments/{shipmentID}/approve-diversion":
    parameters:
      - description: ID of the shipment
        in: path
        name: shipmentID
        required: true
        format: uuid
        type: string
    post:
      consumes:
        - application/json
      produces:
        - application/json
      parameters:
        - in: header
          name: If-Match
          type: string
          required: true
      responses:
        "200":
          description: Successfully approved the shipment diversion
          schema:
            $ref: "definitions/MTOShipment.yaml"
        "403":
          $ref: "#/responses/PermissionDenied"
        "404":
          $ref: "#/responses/NotFound"
        "409":
          $ref: "#/responses/Conflict"
        "412":
          $ref: "#/responses/PreconditionFailed"
        "422":
          $ref: "#/responses/UnprocessableEntity"
        "500":
          $ref: "#/responses/ServerError"
      x-permissions:
        - update.shipment
      tags:
        - shipment
      description: Approves a shipment diversion
      operationId: approveShipmentDiversion
      summary: Approves a shipment diversion
  "/shipments/{shipmentID}/reject":
    parameters:
      - description: ID of the shipment
        in: path
        name: shipmentID
        required: true
        format: uuid
        type: string
    post:
      consumes:
        - application/json
      produces:
        - application/json
      parameters:
        - in: header
          name: If-Match
          type: string
          required: true
        - in: body
          name: body
          required: true
          schema:
            $ref: "#/definitions/RejectShipment"
      responses:
        "200":
          description: Successfully rejected the shipment
          schema:
            $ref: "definitions/MTOShipment.yaml"
        "403":
          $ref: "#/responses/PermissionDenied"
        "404":
          $ref: "#/responses/NotFound"
        "409":
          $ref: "#/responses/Conflict"
        "412":
          $ref: "#/responses/PreconditionFailed"
        "422":
          $ref: "#/responses/UnprocessableEntity"
        "500":
          $ref: "#/responses/ServerError"
      tags:
        - shipment
      description: rejects a shipment
      operationId: rejectShipment
      summary: rejects a shipment
  "/shipments/{shipmentID}/request-cancellation":
    parameters:
      - description: ID of the shipment
        in: path
        name: shipmentID
        required: true
        format: uuid
        type: string
    post:
      consumes:
        - application/json
      produces:
        - application/json
      parameters:
        - in: header
          name: If-Match
          type: string
          required: true
      responses:
        "200":
          description: Successfully requested the shipment cancellation
          schema:
            $ref: "definitions/MTOShipment.yaml"
        "403":
          $ref: "#/responses/PermissionDenied"
        "404":
          $ref: "#/responses/NotFound"
        "409":
          $ref: "#/responses/Conflict"
        "412":
          $ref: "#/responses/PreconditionFailed"
        "422":
          $ref: "#/responses/UnprocessableEntity"
        "500":
          $ref: "#/responses/ServerError"
      tags:
        - shipment
      description: Requests a shipment cancellation
      operationId: requestShipmentCancellation
      summary: Requests a shipment cancellation
      x-permissions:
        - create.shipmentCancellation
  "/shipments/{shipmentID}/request-reweigh":
    parameters:
      - description: ID of the shipment
        in: path
        name: shipmentID
        required: true
        format: uuid
        type: string
    post:
      consumes:
        - application/json
      produces:
        - application/json
      responses:
        "200":
          description: Successfully requested a reweigh of the shipment
          schema:
            $ref: "definitions/Reweigh.yaml"
        "403":
          $ref: "#/responses/PermissionDenied"
        "404":
          $ref: "#/responses/NotFound"
        "409":
          $ref: "#/responses/Conflict"
        "412":
          $ref: "#/responses/PreconditionFailed"
        "422":
          $ref: "#/responses/UnprocessableEntity"
        "500":
          $ref: "#/responses/ServerError"
      tags:
        - shipment
        - reweigh
      description: Requests a shipment reweigh
      operationId: requestShipmentReweigh
      summary: Requests a shipment reweigh
      x-permissions:
        - create.reweighRequest
  "/shipments/{shipmentID}/review-shipment-address-update":
    parameters:
      - description: ID of the shipment
        in: path
        name: shipmentID
        required: true
        format: uuid
        type: string
    patch:
      consumes:
        - application/json
      produces:
        - application/json
      parameters:
        - in: header
          name: If-Match
          type: string
          required: true
        - in: body
          name: body
          required: true
          schema:
            properties:
              status:
                type: string
                enum:
                  - REJECTED
                  - APPROVED
              officeRemarks:
                type: string
            required:
              - officeRemarks
              - status
      responses:
        "200":
          description: Successfully requested a shipment address update
          schema:
            $ref: "definitions/ShipmentAddressUpdate.yaml"
        "403":
          $ref: "#/responses/PermissionDenied"
        "404":
          $ref: "#/responses/NotFound"
        "409":
          $ref: "#/responses/Conflict"
        "412":
          $ref: "#/responses/PreconditionFailed"
        "422":
          $ref: "#/responses/UnprocessableEntity"
        "500":
          $ref: "#/responses/ServerError"
      tags:
        - shipment
        - shipment_address_updates
      description: This endpoint is used to approve a address update request. Office remarks are required.
        Approving the address update will update the Destination Final Address of the associated service item
      operationId: reviewShipmentAddressUpdate
      summary: Allows TOO to review a shipment address update
  "/shipments/{shipmentID}/sit-extensions":
    post:
      summary: Create an approved SIT Duration Update
      description: TOO can creates an already-approved SIT Duration Update on behalf of a customer
      consumes:
        - application/json
      produces:
        - application/json
      operationId: createApprovedSITDurationUpdate
      tags:
        - shipment
        - sitExtension
      parameters:
        - description: ID of the shipment
          in: path
          name: shipmentID
          required: true
          format: uuid
          type: string
        - in: body
          name: body
          schema:
            $ref: "#/definitions/CreateApprovedSITDurationUpdate"
          required: true
        - in: header
          description: We want the shipment's eTag rather than the SIT Duration Update eTag as the SIT Duration Update is always associated with a shipment
          name: If-Match
          type: string
          required: true
      responses:
        "200":
          description: Successfully created a SIT Extension.
          schema:
            $ref: "definitions/MTOShipment.yaml"
        "400":
          $ref: "#/responses/InvalidRequest"
        "403":
          $ref: "#/responses/PermissionDenied"
        "404":
          $ref: "#/responses/NotFound"
        "422":
          $ref: "#/responses/UnprocessableEntity"
        "500":
          $ref: "#/responses/ServerError"
      x-permissions:
        - create.SITExtension
  "/shipments/{shipmentID}/sit-extensions/{sitExtensionID}/approve":
    parameters:
      - description: ID of the shipment
        in: path
        name: shipmentID
        required: true
        format: uuid
        type: string
      - description: ID of the SIT extension
        in: path
        name: sitExtensionID
        required: true
        format: uuid
        type: string
    patch:
      consumes:
        - application/json
      produces:
        - application/json
      parameters:
        - in: body
          name: body
          required: true
          schema:
            $ref: "#/definitions/ApproveSITExtension"
        - in: header
          description: We want the shipment's eTag rather than the SIT extension eTag as the SIT extension is always associated with a shipment
          name: If-Match
          type: string
          required: true
      responses:
        "200":
          description: Successfully approved a SIT extension
          schema:
            $ref: "definitions/MTOShipment.yaml"
        "403":
          $ref: "#/responses/PermissionDenied"
        "404":
          $ref: "#/responses/NotFound"
        "409":
          $ref: "#/responses/Conflict"
        "412":
          $ref: "#/responses/PreconditionFailed"
        "422":
          $ref: "#/responses/UnprocessableEntity"
        "500":
          $ref: "#/responses/ServerError"
      tags:
        - shipment
        - sitExtension
      description: Approves a SIT extension
      operationId: approveSITExtension
      summary: Approves a SIT extension
      x-permissions:
        - update.SITExtension
  "/shipments/{shipmentID}/sit-extensions/{sitExtensionID}/deny":
    parameters:
      - description: ID of the shipment
        in: path
        name: shipmentID
        required: true
        format: uuid
        type: string
      - description: ID of the SIT extension
        in: path
        name: sitExtensionID
        required: true
        format: uuid
        type: string
    patch:
      consumes:
        - application/json
      produces:
        - application/json
      parameters:
        - in: body
          name: body
          required: true
          schema:
            $ref: "#/definitions/DenySITExtension"
        - in: header
          name: If-Match
          type: string
          required: true
      responses:
        "200":
          description: Successfully denied a SIT extension
          schema:
            $ref: "definitions/MTOShipment.yaml"
        "403":
          $ref: "#/responses/PermissionDenied"
        "404":
          $ref: "#/responses/NotFound"
        "409":
          $ref: "#/responses/Conflict"
        "412":
          $ref: "#/responses/PreconditionFailed"
        "422":
          $ref: "#/responses/UnprocessableEntity"
        "500":
          $ref: "#/responses/ServerError"
      tags:
        - shipment
        - sitExtension
      description: Denies a SIT extension
      operationId: denySITExtension
      summary: Denies a SIT extension
      x-permissions:
        - update.SITExtension
  "/shipments/{shipmentID}/sit-service-item/convert-to-customer-expense":
    parameters:
      - description: ID of the shipment
        in: path
        name: shipmentID
        required: true
        format: uuid
        type: string
    patch:
      consumes:
        - application/json
      produces:
        - application/json
      parameters:
        - in: body
          name: body
          required: true
          schema:
            $ref: "#/definitions/UpdateSITServiceItemCustomerExpense"
        - in: header
          name: If-Match
          type: string
          required: true
      responses:
        "200":
          description: Successfully converted to customer expense
          schema:
            $ref: "definitions/MTOShipment.yaml"
        "403":
          $ref: "#/responses/PermissionDenied"
        "404":
          $ref: "#/responses/NotFound"
        "409":
          $ref: "#/responses/Conflict"
        "412":
          $ref: "#/responses/PreconditionFailed"
        "422":
          $ref: "#/responses/UnprocessableEntity"
        "500":
          $ref: "#/responses/ServerError"
      tags:
        - shipment
        - mtoServiceItem
      description: Converts a SIT to customer expense
      operationId: updateSITServiceItemCustomerExpense
      summary: Converts a SIT to customer expense
      x-permissions:
        - update.MTOServiceItem
  /shipments/{shipmentID}/ppm-documents:
    parameters:
      - description: ID of the shipment
        in: path
        name: shipmentID
        required: true
        format: uuid
        type: string
    get:
      summary: Gets all the PPM documents for a PPM shipment
      description: |
        Retrieves all of the documents and associated uploads for each ppm document type connected to a PPM shipment. This
        excludes any deleted PPM documents.
      operationId: getPPMDocuments
      tags:
        - ppm
      consumes:
        - application/json
      produces:
        - application/json
      responses:
        "200":
          description: All PPM documents and associated uploads for the specified PPM shipment.
          schema:
            $ref: "definitions/PPMDocuments.yaml"
        "401":
          $ref: "#/responses/PermissionDenied"
        "403":
          $ref: "#/responses/PermissionDenied"
        "422":
          $ref: "#/responses/UnprocessableEntity"
        "500":
          $ref: "#/responses/ServerError"
  /ppm-shipments/{ppmShipmentId}/weight-ticket/{weightTicketId}:
    parameters:
      - $ref: "parameters/ppmShipmentId.yaml"
      - $ref: "parameters/weightTicketId.yaml"
    patch:
      summary: Updates a weight ticket document
      description: |
        Updates a PPM shipment's weight ticket document with new information. Only some of the weight ticket document's
        fields are editable because some have to be set by the customer, e.g. vehicle description.
      operationId: updateWeightTicket
      tags:
        - ppm
      consumes:
        - application/json
      produces:
        - application/json
      parameters:
        - $ref: "parameters/ifMatch.yaml"
        - in: body
          name: updateWeightTicketPayload
          required: true
          schema:
            $ref: "#/definitions/UpdateWeightTicket"
      responses:
        "200":
          description: returns an updated weight ticket object
          schema:
            $ref: "definitions/WeightTicket.yaml"
        "400":
          $ref: "#/responses/InvalidRequest"
        "401":
          $ref: "#/responses/PermissionDenied"
        "403":
          $ref: "#/responses/PermissionDenied"
        "404":
          $ref: "#/responses/NotFound"
        "412":
          $ref: "#/responses/PreconditionFailed"
        "422":
          $ref: "#/responses/UnprocessableEntity"
        "500":
          $ref: "#/responses/ServerError"
  /ppm-shipments/{ppmShipmentId}/moving-expenses/{movingExpenseId}:
    parameters:
      - $ref: "parameters/ppmShipmentId.yaml"
      - $ref: "parameters/movingExpenseId.yaml"
    patch:
      summary: Updates the moving expense
      description: |
        Updates a PPM shipment's moving expense with new information. Only some of the moving expense's fields are
        editable because some have to be set by the customer, e.g. the description and the moving expense type.
      operationId: updateMovingExpense
      tags:
        - ppm
      consumes:
        - application/json
      produces:
        - application/json
      parameters:
        - $ref: "parameters/ifMatch.yaml"
        - in: body
          name: updateMovingExpense
          required: true
          schema:
            $ref: "#/definitions/UpdateMovingExpense"
      responses:
        "200":
          description: returns an updated moving expense object
          schema:
            $ref: "definitions/MovingExpense.yaml"
        "400":
          $ref: "#/responses/InvalidRequest"
        "401":
          $ref: "#/responses/PermissionDenied"
        "403":
          $ref: "#/responses/PermissionDenied"
        "404":
          $ref: "#/responses/NotFound"
        "412":
          $ref: "#/responses/PreconditionFailed"
        "422":
          $ref: "#/responses/UnprocessableEntity"
        "500":
          $ref: "#/responses/ServerError"
  ? /ppm-shipments/{ppmShipmentId}/pro-gear-weight-tickets/{proGearWeightTicketId}
  : parameters:
      - $ref: "parameters/ppmShipmentId.yaml"
      - $ref: "parameters/proGearWeightTicketId.yaml"
    patch:
      summary: Updates a pro-gear weight ticket
      description: |
        Updates a PPM shipment's pro-gear weight ticket with new information. Only some of the fields are editable
        because some have to be set by the customer, e.g. the description.
      operationId: updateProGearWeightTicket
      tags:
        - ppm
      consumes:
        - application/json
      produces:
        - application/json
      parameters:
        - $ref: "parameters/ifMatch.yaml"
        - in: body
          name: updateProGearWeightTicket
          required: true
          schema:
            $ref: "#/definitions/UpdateProGearWeightTicket"
      responses:
        "200":
          description: returns an updated pro-gear weight ticket object
          schema:
            $ref: "definitions/ProGearWeightTicket.yaml"
        "400":
          $ref: "#/responses/InvalidRequest"
        "401":
          $ref: "#/responses/PermissionDenied"
        "403":
          $ref: "#/responses/PermissionDenied"
        "404":
          $ref: "#/responses/NotFound"
        "412":
          $ref: "#/responses/PreconditionFailed"
        "422":
          $ref: "#/responses/UnprocessableEntity"
        "500":
          $ref: "#/responses/ServerError"
  /ppm-shipments/{ppmShipmentId}/aoa-packet:
    parameters:
      - description: the id for the ppmshipment with aoa to be downloaded
        in: path
        name: ppmShipmentId
        required: true
        type: string
    get:
      summary: Downloads AOA Packet form PPMShipment as a PDF
      description: |
        ### Functionality
        This endpoint downloads all uploaded move order documentation combined with the Shipment Summary Worksheet into a single PDF.
        ### Errors
        * The PPMShipment must have requested an AOA.
        * The PPMShipment AOA Request must have been approved.
      operationId: showAOAPacket
      tags:
        - ppm
      produces:
        - application/pdf
      responses:
        "200":
          headers:
            Content-Disposition:
              type: string
              description: File name to download
          description: AOA PDF
          schema:
            format: binary
            type: file
        "400":
          $ref: "#/responses/InvalidRequest"
        "403":
          $ref: "#/responses/PermissionDenied"
        "404":
          $ref: "#/responses/NotFound"
        "422":
          $ref: "#/responses/UnprocessableEntity"
        "500":
          $ref: "#/responses/ServerError"
  /ppm-shipments/{ppmShipmentId}/finish-document-review:
    parameters:
      - $ref: "parameters/ppmShipmentId.yaml"
    patch:
      summary: Updates a PPM shipment's status after document review
      description: |
        Updates a PPM shipment's status once documents have been reviewed. Status is updated depending on whether any documents have been rejected.
      operationId: finishDocumentReview
      tags:
        - ppm
      consumes:
        - application/json
      produces:
        - application/json
      parameters:
        - in: header
          name: If-Match
          type: string
          required: true
      responses:
        "200":
          description: Successfully finished document review
          schema:
            $ref: "definitions/PPMShipment.yaml"
        "400":
          $ref: "#/responses/InvalidRequest"
        "401":
          $ref: "#/responses/PermissionDenied"
        "403":
          $ref: "#/responses/PermissionDenied"
        "404":
          $ref: "#/responses/NotFound"
        "409":
          $ref: "#/responses/Conflict"
        "412":
          $ref: "#/responses/PreconditionFailed"
        "422":
          $ref: "#/responses/UnprocessableEntity"
        "500":
          $ref: "#/responses/ServerError"
      x-permissions:
        - update.shipment
  /ppm-shipments/{ppmShipmentId}/ppm-sit:
    patch:
      summary: Updates a PPM shipment's SIT values
      description: |
        Updates a PPM shipment's SIT values
      operationId: updatePPMSIT
      tags:
        - ppm
      consumes:
        - application/json
      produces:
        - application/json
      parameters:
        - $ref: "parameters/ppmShipmentId.yaml"
        - in: header
          name: If-Match
          type: string
          required: true
        - in: body
          name: body
          schema:
            $ref: "definitions/PPMShipmentSIT.yaml"
      responses:
        "200":
          description: Successfully finished PPM SIT update
          schema:
            $ref: "definitions/PPMShipment.yaml"
        "400":
          $ref: "#/responses/InvalidRequest"
        "403":
          $ref: "#/responses/PermissionDenied"
        "404":
          $ref: "#/responses/NotFound"
        "412":
          $ref: "#/responses/PreconditionFailed"
        "422":
          $ref: "#/responses/UnprocessableEntity"
        "500":
          $ref: "#/responses/ServerError"
  /ppm-shipments/{ppmShipmentId}/closeout:
    parameters:
      - $ref: "parameters/ppmShipmentId.yaml"
    get:
      summary: Get the closeout calcuations for the specified PPM shipment
      description: |
        Retrieves the closeout calculations for the specified PPM shipment.
      operationId: getPPMCloseout
      tags:
        - ppm
      produces:
        - application/json
      responses:
        "200":
          description: Returns closeout for the specified PPM shipment.
          schema:
            $ref: "definitions/PPMCloseout.yaml"
        "400":
          $ref: "#/responses/InvalidRequest"
        "403":
          $ref: "#/responses/PermissionDenied"
        "404":
          $ref: "#/responses/NotFound"
        "422":
          $ref: "#/responses/UnprocessableEntity"
        "500":
          $ref: "#/responses/ServerError"
  /ppm-shipments/{ppmShipmentId}/actual-weight:
    parameters:
      - $ref: "parameters/ppmShipmentId.yaml"
    get:
      summary: Get the actual weight for a PPM shipment
      description: |
        Retrieves the actual weight for the specified PPM shipment.
      operationId: getPPMActualWeight
      tags:
        - ppm
      produces:
        - application/json
      responses:
        "200":
          description: Returns actual weight for the specified PPM shipment.
          schema:
            $ref: "definitions/PPMActualWeight.yaml"
        "400":
          $ref: "#/responses/InvalidRequest"
        "403":
          $ref: "#/responses/PermissionDenied"
        "404":
          $ref: "#/responses/NotFound"
        "422":
          $ref: "#/responses/UnprocessableEntity"
        "500":
          $ref: "#/responses/ServerError"
  /ppm-shipments/{ppmShipmentId}/sit_location/{sitLocation}/sit-estimated-cost:
    parameters:
      - $ref: "parameters/ppmShipmentId.yaml"
      - in: path
        format: string
        description: location of sit
        name: sitLocation
        required: true
        type: string
        enum:
          - ORIGIN
          - DESTINATION
      - in: query
        format: date-time
        description: Date entered into SIT
        name: sitEntryDate
        required: true
        type: string
      - in: query
        format: date-time
        description: Date departed SIT
        name: sitDepartureDate
        required: true
        type: string
      - in: query
        description: Weight stored in SIT
        name: weightStored
        required: true
        type: integer
        minimum: 0
    get:
      summary: Get the SIT estimated cost for a PPM shipment
      description: |
        Calculates and returns the SIT estimated cost for the specified PPM shipment.
      operationId: getPPMSITEstimatedCost
      tags:
        - ppm
      produces:
        - application/json
      responses:
        "200":
          description: Calculates and returns the SIT estimated cost for the specified PPM shipment.
          schema:
            $ref: "definitions/PPMSITEstimatedCost.yaml"
        "400":
          $ref: "#/responses/InvalidRequest"
        "403":
          $ref: "#/responses/PermissionDenied"
        "404":
          $ref: "#/responses/NotFound"
        "422":
          $ref: "#/responses/UnprocessableEntity"
        "500":
          $ref: "#/responses/ServerError"
  /ppm-shipments/{ppmShipmentId}/payment-packet:
    get:
      summary: Returns PPM payment packet
      description: Generates a PDF containing all user uploaded documentations for PPM. Contains SSW form, orders, weight and expense documentations.
      operationId: showPaymentPacket
      tags:
        - ppm
      parameters:
        - in: path
          name: ppmShipmentId
          type: string
          format: uuid
          required: true
          description: UUID of the ppmShipment
      produces:
        - application/pdf
      responses:
        "200":
          headers:
            Content-Disposition:
              type: string
              description: File name to download
          description: PPM Payment Packet PDF
          schema:
            format: binary
            type: file
        "400":
          description: invalid request
        "401":
          description: request requires user authentication
        "403":
          description: user is not authorized
        "404":
          description: ppm not found
        "500":
          description: internal server error
  "/move_task_orders/{moveTaskOrderID}/mto_shipments/{shipmentID}/mto-agents":
    parameters:
      - description: ID of move task order
        in: path
        name: moveTaskOrderID
        required: true
        format: uuid
        type: string
      - description: ID of the shipment
        in: path
        name: shipmentID
        required: true
        format: uuid
        type: string
    get:
      produces:
        - application/json
      parameters: []
      responses:
        "200":
          description: Successfully retrieved all agents for a move task order
          schema:
            $ref: "definitions/MTOAgents.yaml"
        "404":
          $ref: "#/responses/NotFound"
        "422":
          $ref: "#/responses/UnprocessableEntity"
        "500":
          $ref: "#/responses/ServerError"
      tags:
        - mtoAgent
      description: Fetches a list of agents associated with a move task order.
      operationId: fetchMTOAgentList
      summary: Fetch move task order agents.
  "/move-task-orders/{moveTaskOrderID}/service-items/{mtoServiceItemID}":
    parameters:
      - description: ID of move to use
        in: path
        name: moveTaskOrderID
        required: true
        type: string
      - description: ID of line item to use
        in: path
        name: mtoServiceItemID
        required: true
        type: string
    get:
      produces:
        - application/json
      parameters: []
      responses:
        "200":
          description: Successfully retrieved a line item for a move task order by ID
          schema:
            $ref: "definitions/MTOServiceItemSingle.yaml"
        "400":
          $ref: "#/responses/InvalidRequest"
        "401":
          $ref: "#/responses/PermissionDenied"
        "403":
          $ref: "#/responses/PermissionDenied"
        "404":
          $ref: "#/responses/NotFound"
        "500":
          $ref: "#/responses/ServerError"
      tags:
        - mtoServiceItem
      description: Gets a line item by ID for a move by ID
      operationId: getMTOServiceItem
      summary: Gets a line item by ID for a move by ID
  "/move-task-orders/{moveTaskOrderID}/service-items/{mtoServiceItemID}/status":
    parameters:
      - description: ID of move to use
        in: path
        name: moveTaskOrderID
        required: true
        type: string
      - description: ID of line item to use
        in: path
        name: mtoServiceItemID
        required: true
        type: string
    patch:
      consumes:
        - application/json
      produces:
        - application/json
      parameters:
        - in: body
          name: body
          required: true
          schema:
            $ref: "#/definitions/PatchMTOServiceItemStatusPayload"
        - in: header
          name: If-Match
          type: string
          required: true
      responses:
        "200":
          description: >-
            Successfully updated status for a line item for a move task order by
            ID
          schema:
            $ref: "definitions/MTOServiceItem.yaml"
        "400":
          $ref: "#/responses/InvalidRequest"
        "401":
          $ref: "#/responses/PermissionDenied"
        "403":
          $ref: "#/responses/PermissionDenied"
        "404":
          $ref: "#/responses/NotFound"
        "412":
          $ref: "#/responses/PreconditionFailed"
        "422":
          $ref: "#/responses/UnprocessableEntity"
        "500":
          $ref: "#/responses/ServerError"
      tags:
        - mtoServiceItem
      description: Changes the status of a line item for a move by ID
      operationId: updateMTOServiceItemStatus
      summary: Change the status of a line item for a move by ID
      x-permissions:
        - update.MTOServiceItem
  "/service-item/{mtoServiceItemID}/entry-date-update":
    parameters:
      - description: ID of the service item
        in: path
        name: mtoServiceItemID
        required: true
        type: string
    patch:
      consumes:
        - application/json
      produces:
        - application/json
      parameters:
        - in: body
          name: body
          required: true
          schema:
            $ref: "definitions/ServiceItemSitEntryDate.yaml"
      responses:
        "200":
          description: Successfully updated SIT entry date
          schema:
            $ref: "definitions/MTOServiceItemSingle.yaml"
        "400":
          $ref: "#/responses/InvalidRequest"
        "401":
          $ref: "#/responses/PermissionDenied"
        "403":
          $ref: "#/responses/PermissionDenied"
        "404":
          $ref: "#/responses/NotFound"
        "412":
          $ref: "#/responses/PreconditionFailed"
        "422":
          $ref: "#/responses/UnprocessableEntity"
        "500":
          $ref: "#/responses/ServerError"
      tags:
        - mtoServiceItem
      description: Locates the service item in the database and updates the SIT entry date for the selected service item and returns the service item
      operationId: updateServiceItemSitEntryDate
      summary: Updates a service item's SIT entry date by ID
  "/move-task-orders/{moveTaskOrderID}/status":
    patch:
      consumes:
        - application/json
      produces:
        - application/json
      parameters:
        - description: ID of move to use
          in: path
          name: moveTaskOrderID
          required: true
          type: string
        - in: header
          name: If-Match
          type: string
          required: true
        - in: body
          name: serviceItemCodes
          schema:
            $ref: "#/definitions/MTOApprovalServiceItemCodes"
          required: true
      responses:
        "200":
          description: Successfully updated move task order status
          schema:
            $ref: "#/definitions/Move"
        "400":
          $ref: "#/responses/InvalidRequest"
        "401":
          $ref: "#/responses/PermissionDenied"
        "403":
          $ref: "#/responses/PermissionDenied"
        "404":
          $ref: "#/responses/NotFound"
        "409":
          $ref: "#/responses/Conflict"
        "412":
          $ref: "#/responses/PreconditionFailed"
        "422":
          $ref: "#/responses/UnprocessableEntity"
        "500":
          $ref: "#/responses/ServerError"
      tags:
        - moveTaskOrder
      description: Changes move task order status
      operationId: updateMoveTaskOrderStatus
      summary: Change the status of a move task order
      x-permissions:
        - update.move
        - create.serviceItem
  "/move-task-orders/{moveTaskOrderID}/status/service-counseling-completed":
    patch:
      consumes:
        - application/json
      produces:
        - application/json
      parameters:
        - description: ID of move to use
          in: path
          name: moveTaskOrderID
          required: true
          type: string
        - in: header
          name: If-Match
          type: string
          required: true
      responses:
        "200":
          description: Successfully updated move task order status
          schema:
            $ref: "#/definitions/Move"
        "400":
          $ref: "#/responses/InvalidRequest"
        "401":
          $ref: "#/responses/PermissionDenied"
        "403":
          $ref: "#/responses/PermissionDenied"
        "404":
          $ref: "#/responses/NotFound"
        "409":
          $ref: "#/responses/Conflict"
        "412":
          $ref: "#/responses/PreconditionFailed"
        "422":
          $ref: "#/responses/UnprocessableEntity"
        "500":
          $ref: "#/responses/ServerError"
      tags:
        - moveTaskOrder
      description: Changes move (move task order) status to service counseling completed
      operationId: updateMTOStatusServiceCounselingCompleted
      summary: Changes move (move task order) status to service counseling completed
  ? "/move-task-orders/{moveTaskOrderID}/payment-service-items/{paymentServiceItemID}/status"
  : parameters:
      - description: ID of move to use
        in: path
        name: moveTaskOrderID
        required: true
        type: string
      - description: ID of payment service item to use
        in: path
        name: paymentServiceItemID
        required: true
        type: string
    patch:
      consumes:
        - application/json
      produces:
        - application/json
      parameters:
        - in: body
          name: body
          required: true
          schema:
            $ref: "#/definitions/PaymentServiceItem"
        - in: header
          name: If-Match
          type: string
          required: true
      responses:
        "200":
          description: >-
            Successfully updated status for a line item for a move task order by
            ID
          schema:
            $ref: "#/definitions/PaymentServiceItem"
        "400":
          $ref: "#/responses/InvalidRequest"
        "401":
          $ref: "#/responses/PermissionDenied"
        "403":
          $ref: "#/responses/PermissionDenied"
        "404":
          $ref: "#/responses/NotFound"
        "412":
          $ref: "#/responses/PreconditionFailed"
        "422":
          $ref: "#/responses/UnprocessableEntity"
        "500":
          $ref: "#/responses/ServerError"
      tags:
        - paymentServiceItem
      description: Changes the status of a line item for a move by ID
      operationId: updatePaymentServiceItemStatus
      summary: Change the status of a payment service item for a move by ID
      x-permissions:
        - update.paymentServiceItemStatus
  "/move-task-orders/{moveTaskOrderID}/billable-weights-reviewed-at":
    patch:
      consumes:
        - application/json
      produces:
        - application/json
      parameters:
        - description: ID of move to use
          in: path
          name: moveTaskOrderID
          required: true
          type: string
        - in: header
          name: If-Match
          type: string
          required: true
      responses:
        "200":
          description: Successfully updated move task order billableWeightsReviewedAt field
          schema:
            $ref: "#/definitions/Move"
        "400":
          $ref: "#/responses/InvalidRequest"
        "401":
          $ref: "#/responses/PermissionDenied"
        "403":
          $ref: "#/responses/PermissionDenied"
        "404":
          $ref: "#/responses/NotFound"
        "409":
          $ref: "#/responses/Conflict"
        "412":
          $ref: "#/responses/PreconditionFailed"
        "422":
          $ref: "#/responses/UnprocessableEntity"
        "500":
          $ref: "#/responses/ServerError"
      tags:
        - moveTaskOrder
      description: Changes move (move task order) billableWeightsReviewedAt field to a timestamp
      operationId: updateMTOReviewedBillableWeightsAt
  "/move-task-orders/{moveTaskOrderID}/tio-remarks":
    patch:
      consumes:
        - application/json
      produces:
        - application/json
      parameters:
        - description: ID of move to use
          in: path
          name: moveTaskOrderID
          required: true
          type: string
        - in: header
          name: If-Match
          type: string
          required: true
        - in: body
          name: body
          required: true
          schema:
            $ref: "#/definitions/Move"
      responses:
        "200":
          description: Successfully updated move task order tioRemarks field
          schema:
            $ref: "#/definitions/Move"
        "400":
          $ref: "#/responses/InvalidRequest"
        "401":
          $ref: "#/responses/PermissionDenied"
        "403":
          $ref: "#/responses/PermissionDenied"
        "404":
          $ref: "#/responses/NotFound"
        "409":
          $ref: "#/responses/Conflict"
        "412":
          $ref: "#/responses/PreconditionFailed"
        "422":
          $ref: "#/responses/UnprocessableEntity"
        "500":
          $ref: "#/responses/ServerError"
      tags:
        - moveTaskOrder
      description: Changes move (move task order) billableWeightsReviewedAt field to a timestamp
      operationId: updateMoveTIORemarks
  "/move-task-orders/{moveTaskOrderID}/entitlements":
    parameters:
      - description: ID of move to use
        in: path
        name: moveTaskOrderID
        required: true
        type: string
    get:
      produces:
        - application/json
      parameters: []
      tags:
        - moveTaskOrder
      responses:
        "200":
          description: Successfully retrieved entitlements
          schema:
            $ref: "#/definitions/Entitlements"
        "400":
          $ref: "#/responses/InvalidRequest"
        "401":
          $ref: "#/responses/PermissionDenied"
        "403":
          $ref: "#/responses/PermissionDenied"
        "404":
          $ref: "#/responses/NotFound"
        "500":
          $ref: "#/responses/ServerError"
      description: Gets entitlements
      operationId: getEntitlements
      summary: Gets entitlements for a move by ID
  "/payment-requests/{paymentRequestID}":
    parameters:
      - description: UUID of payment request
        format: uuid
        in: path
        name: paymentRequestID
        required: true
        type: string
    get:
      produces:
        - application/json
      parameters: []
      responses:
        "200":
          description: fetched instance of payment request
          schema:
            $ref: "#/definitions/PaymentRequest"
        "400":
          $ref: "#/responses/InvalidRequest"
        "401":
          $ref: "#/responses/PermissionDenied"
        "403":
          $ref: "#/responses/PermissionDenied"
        "404":
          $ref: "#/responses/NotFound"
        "500":
          $ref: "#/responses/ServerError"
      tags:
        - paymentRequests
      description: Fetches an instance of a payment request by id
      operationId: getPaymentRequest
      summary: Fetches a payment request by id
      x-permissions:
        - read.paymentRequest
  "/moves/{locator}/closeout-office":
    parameters:
      - description: move code to identify a move to update the PPM shipment's closeout office for Army and Air Force service members
        format: string
        in: path
        name: locator
        required: true
        type: string
    patch:
      description: Sets the transportation office closeout location for where the Move's PPM Shipment documentation will be reviewed by
      tags:
        - move
      operationId: updateCloseoutOffice
      x-permissions:
        - update.closeoutOffice
      summary: Updates a Move's PPM closeout office for Army and Air Force customers
      produces:
        - application/json
      consumes:
        - application/json
      parameters:
        - in: body
          name: body
          schema:
            properties:
              closeoutOfficeId:
                type: string
                format: uuid
            required:
              - closeoutOfficeId
        - in: header
          name: If-Match
          type: string
          required: true
      responses:
        "200":
          description: Successfully set the closeout office for the move
          schema:
            $ref: "#/definitions/Move"
        "400":
          $ref: "#/responses/InvalidRequest"
        "401":
          $ref: "#/responses/PermissionDenied"
        "403":
          $ref: "#/responses/PermissionDenied"
        "404":
          $ref: "#/responses/NotFound"
        "412":
          $ref: "#/responses/PreconditionFailed"
        "422":
          $ref: "#/responses/UnprocessableEntity"
        "500":
          $ref: "#/responses/ServerError"
  "/moves/{locator}/customer-support-remarks":
    parameters:
      - description: move code to identify a move for customer support remarks
        format: string
        in: path
        name: locator
        required: true
        type: string
    post:
      produces:
        - application/json
      consumes:
        - application/json
      parameters:
        - in: body
          name: body
          schema:
            $ref: "#/definitions/CreateCustomerSupportRemark"
      responses:
        "200":
          description: Successfully created customer support remark
          schema:
            $ref: "definitions/CustomerSupportRemark.yaml"
        "400":
          $ref: "#/responses/InvalidRequest"
        "404":
          $ref: "#/responses/NotFound"
        "422":
          $ref: "#/responses/UnprocessableEntity"
        "500":
          $ref: "#/responses/ServerError"
      tags:
        - customerSupportRemarks
      description: Creates a customer support remark for a move
      operationId: createCustomerSupportRemarkForMove
      summary: Creates a customer support remark for a move
    get:
      produces:
        - application/json
      parameters: []
      responses:
        "200":
          description: Successfully retrieved all line items for a move task order
          schema:
            $ref: "definitions/CustomerSupportRemarks.yaml"
        "403":
          $ref: "#/responses/PermissionDenied"
        "404":
          $ref: "#/responses/NotFound"
        "422":
          $ref: "#/responses/UnprocessableEntity"
        "500":
          $ref: "#/responses/ServerError"
      tags:
        - customerSupportRemarks
      description: Fetches customer support remarks for a move
      operationId: getCustomerSupportRemarksForMove
      summary: Fetches customer support remarks using the move code (locator).
  "/customer-support-remarks/{customerSupportRemarkID}":
    parameters:
      - in: path
        description: the customer support remark ID to be modified
        name: customerSupportRemarkID
        required: true
        type: string
        format: uuid
    patch:
      tags:
        - customerSupportRemarks
      description: Updates a customer support remark for a move
      operationId: updateCustomerSupportRemarkForMove
      summary: Updates a customer support remark for a move
      consumes:
        - application/json
      produces:
        - application/json
      parameters:
        - in: body
          name: body
          required: true
          schema:
            $ref: "#/definitions/UpdateCustomerSupportRemarkPayload"
      responses:
        "200":
          description: Successfully updated customer support remark
          schema:
            $ref: "definitions/CustomerSupportRemark.yaml"
        "400":
          $ref: "#/responses/InvalidRequest"
        "403":
          $ref: "#/responses/PermissionDenied"
        "404":
          $ref: "#/responses/NotFound"
        "422":
          $ref: "#/responses/UnprocessableEntity"
        "500":
          $ref: "#/responses/ServerError"
    delete:
      summary: Soft deletes a customer support remark by ID
      description: Soft deletes a customer support remark by ID
      operationId: deleteCustomerSupportRemark
      tags:
        - customerSupportRemarks
      produces:
        - application/json
      responses:
        "204":
          description: Successfully soft deleted the shipment
        "400":
          $ref: "#/responses/InvalidRequest"
        "403":
          $ref: "#/responses/PermissionDenied"
        "404":
          $ref: "#/responses/NotFound"
        "409":
          $ref: "#/responses/Conflict"
        "422":
          $ref: "#/responses/UnprocessableEntity"
        "500":
          $ref: "#/responses/ServerError"
  "/moves/{locator}/evaluation-reports":
    parameters:
      - in: path
        name: locator
        required: true
        type: string
    post:
      produces:
        - application/json
      consumes:
        - application/json
      parameters:
        - in: body
          name: body
          schema:
            $ref: "#/definitions/CreateEvaluationReport"
      responses:
        "200":
          description: Successfully created evaluation report
          schema:
            $ref: "#/definitions/EvaluationReport"
        "400":
          $ref: "#/responses/InvalidRequest"
        "404":
          $ref: "#/responses/NotFound"
        "422":
          $ref: "#/responses/UnprocessableEntity"
        "500":
          $ref: "#/responses/ServerError"
      x-permissions:
        - create.evaluationReport
      tags:
        - evaluationReports
      description: Creates an evaluation report
      operationId: createEvaluationReport
      summary: Creates an evaluation report
  "/evaluation-reports/{reportID}/download":
    parameters:
      - in: path
        description: the evaluation report ID to be downloaded
        name: reportID
        required: true
        type: string
        format: uuid
    get:
      summary: Downloads an evaluation report as a PDF
      description: Downloads an evaluation report as a PDF
      operationId: downloadEvaluationReport
      tags:
        - evaluationReports
      produces:
        - application/pdf
      responses:
        "200":
          headers:
            Content-Disposition:
              type: string
              description: File name to download
          description: Evaluation report PDF
          schema:
            format: binary
            type: file
        "403":
          $ref: "#/responses/PermissionDenied"
        "404":
          $ref: "#/responses/NotFound"
        "500":
          $ref: "#/responses/ServerError"
  "/evaluation-reports/{reportID}":
    parameters:
      - in: path
        description: the evaluation report ID to be modified
        name: reportID
        required: true
        type: string
        format: uuid
    get:
      summary: Gets an evaluation report by ID
      description: Gets an evaluation report by ID
      operationId: getEvaluationReport
      tags:
        - evaluationReports
      produces:
        - application/json
      responses:
        "200":
          description: Successfully got the report
          schema:
            $ref: "#/definitions/EvaluationReport"
        "400":
          $ref: "#/responses/InvalidRequest"
        "403":
          $ref: "#/responses/PermissionDenied"
        "404":
          $ref: "#/responses/NotFound"
        "500":
          $ref: "#/responses/ServerError"
    delete:
      summary: Deletes an evaluation report by ID
      description: Deletes an evaluation report by ID
      operationId: deleteEvaluationReport
      x-permissions:
        - delete.evaluationReport
      tags:
        - evaluationReports
      produces:
        - application/json
      responses:
        "204":
          description: Successfully deleted the report
        "400":
          $ref: "#/responses/InvalidRequest"
        "403":
          $ref: "#/responses/PermissionDenied"
        "404":
          $ref: "#/responses/NotFound"
        "409":
          $ref: "#/responses/Conflict"
        "422":
          $ref: "#/responses/UnprocessableEntity"
        "500":
          $ref: "#/responses/ServerError"
    put:
      summary: Saves an evaluation report as a draft
      description: Saves an evaluation report as a draft
      operationId: saveEvaluationReport
      x-permissions:
        - update.evaluationReport
      tags:
        - evaluationReports
      produces:
        - application/json
      consumes:
        - application/json
      parameters:
        - in: body
          name: body
          schema:
            $ref: "#/definitions/EvaluationReport"
        - in: header
          name: If-Match
          type: string
          required: true
          description: >
            Optimistic locking is implemented via the `If-Match` header. If the ETag header does not match
            the value of the resource on the server, the server rejects the change with a `412 Precondition Failed` error.
      responses:
        "204":
          description: Successfully saved the report
        "400":
          $ref: "#/responses/InvalidRequest"
        "403":
          $ref: "#/responses/PermissionDenied"
        "404":
          $ref: "#/responses/NotFound"
        "409":
          $ref: "#/responses/Conflict"
        "412":
          $ref: "#/responses/PreconditionFailed"
        "422":
          $ref: "#/responses/UnprocessableEntity"
        "500":
          $ref: "#/responses/ServerError"
  "/evaluation-reports/{reportID}/submit":
    parameters:
      - in: path
        description: the evaluation report ID to be modified
        name: reportID
        required: true
        type: string
        format: uuid
    post:
      summary: Submits an evaluation report
      description: Submits an evaluation report
      operationId: submitEvaluationReport
      tags:
        - evaluationReports
      produces:
        - application/json
      parameters:
        - in: header
          name: If-Match
          type: string
          required: true
          description: >
            Optimistic locking is implemented via the `If-Match` header. If the ETag header does not match
            the value of the resource on the server, the server rejects the change with a `412 Precondition Failed` error.
      responses:
        "204":
          description: Successfully submitted an evaluation report with the provided ID
        "403":
          $ref: "#/responses/PermissionDenied"
        "404":
          $ref: "#/responses/NotFound"
        "412":
          $ref: "#/responses/PreconditionFailed"
        "422":
          $ref: "#/responses/UnprocessableEntity"
        "500":
          $ref: "#/responses/ServerError"
      x-permissions:
        - update.evaluationReport
  "/evaluation-reports/{reportID}/appeal/add":
    parameters:
      - in: path
        description: the evaluation report ID
        name: reportID
        required: true
        type: string
        format: uuid
    post:
      summary: Adds an appeal to a serious incident on an evaluation report
      description: Adds an appeal to a serious incident on an evaluation report
      operationId: addAppealToSeriousIncident
      tags:
        - evaluationReports
      produces:
        - application/json
      consumes:
        - application/json
      parameters:
        - in: body
          name: body
          schema:
            $ref: "#/definitions/CreateAppeal"
      responses:
        "204":
          description: Successfully added an appeal to a serious incident
        "403":
          $ref: "#/responses/PermissionDenied"
        "404":
          $ref: "#/responses/NotFound"
        "412":
          $ref: "#/responses/PreconditionFailed"
        "422":
          $ref: "#/responses/UnprocessableEntity"
        "500":
          $ref: "#/responses/ServerError"
      x-permissions:
        - update.evaluationReport
  "/evaluation-reports/{reportID}/{reportViolationID}/appeal/add":
    parameters:
      - in: path
        description: the evaluation report ID
        name: reportID
        required: true
        type: string
        format: uuid
      - in: path
        description: the report violation ID
        name: reportViolationID
        required: true
        type: string
        format: uuid
    post:
      summary: Adds an appeal to a violation
      description: Adds an appeal to a violation
      operationId: addAppealToViolation
      tags:
        - evaluationReports
      produces:
        - application/json
      consumes:
        - application/json
      parameters:
        - in: body
          name: body
          schema:
            $ref: "#/definitions/CreateAppeal"
      responses:
        "204":
          description: Successfully added an appeal to a violation
        "403":
          $ref: "#/responses/PermissionDenied"
        "404":
          $ref: "#/responses/NotFound"
        "412":
          $ref: "#/responses/PreconditionFailed"
        "422":
          $ref: "#/responses/UnprocessableEntity"
        "500":
          $ref: "#/responses/ServerError"
      x-permissions:
        - update.evaluationReport
  "/pws-violations":
    get:
      summary: Fetch the possible PWS violations for an evaluation report
      description: Fetch the possible PWS violations for an evaluation report
      operationId: getPWSViolations
      tags:
        - pwsViolations
      produces:
        - application/json
      responses:
        "200":
          description: Successfully retrieved the PWS violations
          schema:
            $ref: "#/definitions/PWSViolations"
        "400":
          $ref: "#/responses/InvalidRequest"
        "403":
          $ref: "#/responses/PermissionDenied"
        "404":
          $ref: "#/responses/NotFound"
        "500":
          $ref: "#/responses/ServerError"
  "/report-violations/{reportID}":
    parameters:
      - in: path
        description: the evaluation report ID that has associated violations
        name: reportID
        required: true
        type: string
        format: uuid
    get:
      summary: Fetch the report violations for an evaluation report
      description: Fetch the report violations for an evaluation report
      operationId: getReportViolationsByReportID
      tags:
        - reportViolations
      produces:
        - application/json
      responses:
        "200":
          description: Successfully retrieved the report violations
          schema:
            $ref: "#/definitions/ReportViolations"
        "400":
          $ref: "#/responses/InvalidRequest"
        "403":
          $ref: "#/responses/PermissionDenied"
        "404":
          $ref: "#/responses/NotFound"
        "500":
          $ref: "#/responses/ServerError"
    post:
      summary: Associate violations with an evaluation report
      description: >-
        Associate violations with an evaluation report. This will overwrite any
        existing report-violations associations for the report and replace them
        with the newly provided ones.  An empty array will remove all violation
        associations for a given report.
      operationId: associateReportViolations
      tags:
        - reportViolations
      produces:
        - application/json
      consumes:
        - application/json
      parameters:
        - in: body
          name: body
          schema:
            $ref: "#/definitions/AssociateReportViolations"
      responses:
        "204":
          description: Successfully saved the report violations
        "400":
          $ref: "#/responses/InvalidRequest"
        "403":
          $ref: "#/responses/PermissionDenied"
        "404":
          $ref: "#/responses/NotFound"
        "409":
          $ref: "#/responses/Conflict"
        "422":
          $ref: "#/responses/UnprocessableEntity"
        "500":
          $ref: "#/responses/ServerError"
      x-permissions:
        - create.reportViolation
  "/moves/{locator}/payment-requests":
    parameters:
      - description: move code to identify a move for payment requests
        format: string
        in: path
        name: locator
        required: true
        type: string
    get:
      produces:
        - application/json
      parameters: []
      responses:
        "200":
          description: Successfully retrieved all line items for a move task order
          schema:
            $ref: "#/definitions/PaymentRequests"
        "403":
          $ref: "#/responses/PermissionDenied"
        "404":
          $ref: "#/responses/NotFound"
        "422":
          $ref: "#/responses/UnprocessableEntity"
        "500":
          $ref: "#/responses/ServerError"
      tags:
        - paymentRequests
      description: Fetches payment requests for a move
      operationId: getPaymentRequestsForMove
      summary: Fetches payment requests using the move code (locator).
      x-permissions:
        - read.paymentRequest
  "/moves/{moveID}/financial-review-flag":
    parameters:
      - description: ID of move to flag
        in: path
        name: moveID
        required: true
        type: string
        format: uuid
    post:
      summary: Flags a move for financial office review
      description: This sets a flag which indicates that the move should be reviewed by a fincancial office. For example, if the origin or delivery address of a shipment is far from the duty location and may incur excess costs to the customer.
      operationId: setFinancialReviewFlag
      tags:
        - move
      consumes:
        - application/json
      produces:
        - application/json
      parameters:
        - in: header
          name: If-Match
          type: string
        - in: body
          name: body
          schema:
            required:
              - flagForReview
            properties:
              remarks:
                description: explanation of why the move is being flagged for financial review
                example: this address is way too far away
                type: string
                x-nullable: true
              flagForReview:
                description: boolean value representing whether we should flag a move for financial review
                example: false
                type: boolean
      responses:
        "200":
          description: updated Move
          schema:
            $ref: "#/definitions/Move"
        "403":
          $ref: "#/responses/PermissionDenied"
        "404":
          $ref: "#/responses/NotFound"
        "412":
          $ref: "#/responses/PreconditionFailed"
        "422":
          $ref: "#/responses/UnprocessableEntity"
        "500":
          $ref: "#/responses/ServerError"
      x-permissions:
        - update.financialReviewFlag
  /moves/{moveID}/uploadAdditionalDocuments:
    patch:
      summary: Patch the additional documents for a given move
      description: Customers will on occaision need the ability to upload additional supporting documents, for a variety of reasons. This does not include amended order.
      operationId: uploadAdditionalDocuments
      tags:
        - move
      consumes:
        - multipart/form-data
      parameters:
        - in: path
          name: moveID
          type: string
          format: uuid
          required: true
          description: UUID of the order
        - in: formData
          name: file
          type: file
          description: The file to upload.
          required: true
      responses:
        "201":
          description: created upload
          schema:
            $ref: "definitions/Upload.yaml"
        "400":
          description: invalid request
          schema:
            $ref: "#/definitions/InvalidRequestResponsePayload"
        "403":
          description: not authorized
        "404":
          description: not found
        "413":
          description: payload is too large
        "500":
          description: server error
      x-permissions:
        - create.supportingDocuments
  "/payment-requests/{paymentRequestID}/shipments-payment-sit-balance":
    parameters:
      - description: payment request ID of the payment request with SIT service items being reviewed
        name: paymentRequestID
        type: string
        format: uuid
        in: path
        required: true
    get:
      produces:
        - application/json
      parameters: []
      responses:
        "200":
          description: Successfully retrieved shipments and their SIT days balance from all payment requests on the move
          schema:
            $ref: "#/definitions/ShipmentsPaymentSITBalance"
        "403":
          $ref: "#/responses/PermissionDenied"
        "404":
          $ref: "#/responses/NotFound"
        "422":
          $ref: "#/responses/UnprocessableEntity"
        "500":
          $ref: "#/responses/ServerError"
      tags:
        - paymentRequests
      description: Returns all shipment payment request SIT usage to support partial SIT invoicing
      operationId: getShipmentsPaymentSITBalance
      summary: Returns all shipment payment request SIT usage to support partial SIT invoicing
      x-permissions:
        - read.shipmentsPaymentSITBalance
  "/payment-requests/{paymentRequestID}/status":
    patch:
      consumes:
        - application/json
      produces:
        - application/json
      parameters:
        - description: UUID of payment request
          format: uuid
          in: path
          name: paymentRequestID
          required: true
          type: string
        - in: body
          name: body
          required: true
          schema:
            $ref: "#/definitions/UpdatePaymentRequestStatusPayload"
        - in: header
          name: If-Match
          type: string
          required: true
      responses:
        "200":
          description: updated payment request
          schema:
            $ref: "#/definitions/PaymentRequest"
        "400":
          $ref: "#/responses/InvalidRequest"
        "401":
          $ref: "#/responses/PermissionDenied"
        "403":
          $ref: "#/responses/PermissionDenied"
        "404":
          $ref: "#/responses/NotFound"
        "412":
          $ref: "#/responses/PreconditionFailed"
        "422":
          $ref: "#/responses/UnprocessableEntity"
        "500":
          $ref: "#/responses/ServerError"
      tags:
        - paymentRequests
      description: Updates status of a payment request by id
      operationId: updatePaymentRequestStatus
      summary: Updates status of a payment request by id
      x-permissions:
        - update.paymentRequest
  "/payment-requests/{paymentRequestID}/bulkDownload":
    parameters:
      - description: the id for the payment-request with files to be downloaded
        in: path
        name: paymentRequestID
        required: true
        type: string
    get:
      summary: Downloads all Payment Request documents as a PDF
      description: |
        This endpoint downloads all uploaded payment request documentation combined into a single PDF.
      operationId: bulkDownload
      tags:
        - paymentRequests
      produces:
        - application/pdf
      responses:
        "200":
          headers:
            Content-Disposition:
              type: string
              description: File name to download
          description: Payment Request Files PDF
          schema:
            format: binary
            type: file
        "400":
          $ref: "#/responses/InvalidRequest"
        "500":
          $ref: "#/responses/ServerError"
  /documents/{documentId}:
    get:
      summary: Returns a document
      description: Returns a document and its uploads
      operationId: getDocument
      tags:
        - ghcDocuments
      parameters:
        - in: path
          name: documentId
          type: string
          format: uuid
          required: true
          description: UUID of the document to return
      responses:
        "200":
          description: the requested document
          schema:
            $ref: "definitions/Document.yaml"
        "400":
          $ref: "#/responses/InvalidRequest"
        "401":
          $ref: "#/responses/PermissionDenied"
        "403":
          $ref: "#/responses/PermissionDenied"
        "404":
          $ref: "#/responses/NotFound"
        "412":
          $ref: "#/responses/PreconditionFailed"
        "422":
          $ref: "#/responses/UnprocessableEntity"
        "500":
          $ref: "#/responses/ServerError"
  /documents:
    post:
      summary: Create a new document
      description: Documents represent a physical artifact such as a scanned document or a PDF file
      operationId: createDocument
      tags:
        - ghcDocuments
      parameters:
        - in: body
          name: documentPayload
          required: true
          schema:
            $ref: "#/definitions/PostDocumentPayload"
      responses:
        "201":
          description: created document
          schema:
            $ref: "definitions/Document.yaml"
        "400":
          description: invalid request
        "403":
          $ref: "#/responses/PermissionDenied"
        "500":
          description: server error
  /queues/counseling:
    get:
      produces:
        - application/json
      summary: Gets queued list of all customer moves needing services counseling by GBLOC origin
      description: >
        An office services counselor user will be assigned a transportation office that will determine which moves are displayed in their queue based on the origin duty location.  GHC moves will show up here onced they have reached the NEEDS SERVICE COUNSELING status after submission from a customer or created on a customer's behalf.
      operationId: getServicesCounselingQueue
      tags:
        - queues
      parameters:
        - in: query
          name: page
          type: integer
          description: requested page number of paginated move results
        - in: query
          name: perPage
          type: integer
          description: maximum number of moves to show on each page of paginated results
        - in: query
          name: sort
          type: string
          enum:
            [
              customerName,
              edipi,
              emplid,
              branch,
              locator,
              status,
              requestedMoveDate,
              submittedAt,
              originGBLOC,
              originDutyLocation,
              destinationDutyLocation,
              ppmType,
              closeoutInitiated,
              closeoutLocation,
              ppmStatus,
              counselingOffice,
              assignedTo,
            ]
          description: field that results should be sorted by
        - in: query
          name: order
          type: string
          enum: [asc, desc]
          description: direction of sort order if applied
        - in: query
          name: branch
          type: string
          description: filters by the branch of the move's service member
        - in: query
          name: locator
          type: string
          description: filters to match the unique move code locator
        - in: query
          name: customerName
          type: string
          description: filters using a prefix match on the service member's last name
        - in: query
          name: counselingOffice
          type: string
          description: filters using a counselingOffice name of the move
        - in: query
          name: edipi
          type: string
          description: filters to match the unique service member's DoD ID
        - in: query
          name: emplid
          type: string
          description: filters to match the unique service member's EMPLID
        - in: query
          name: requestedMoveDate
          type: string
          description: filters the requested pickup date of a shipment on the move
        - in: query
          name: submittedAt
          type: string
          format: date-time
          description: Start of the submitted at date in the user's local time zone converted to UTC
        - in: query
          name: originGBLOC
          type: string
          description: filters the GBLOC of the service member's origin duty location
        - in: query
          name: originDutyLocation
          type: array
          uniqueItems: true
          collectionFormat: multi
          items:
            type: string
          description: filters the name of the origin duty location on the orders
        - in: query
          name: destinationDutyLocation
          type: string
          description: filters the name of the destination duty location on the orders
        - in: query
          name: status
          type: array
          description: filters the status of the move
          uniqueItems: true
          items:
            type: string
            enum:
              - NEEDS SERVICE COUNSELING
              - SERVICE COUNSELING COMPLETED
        - in: query
          name: needsPPMCloseout
          type: boolean
          description: Only used for Services Counseling queue. If true, show PPM moves that are ready for closeout. Otherwise, show all other moves.
        - in: query
          name: ppmType
          type: string
          enum:
            - FULL
            - PARTIAL
          description: filters PPM type
        - in: query
          name: closeoutInitiated
          type: string
          format: date-time
          description: Latest date that closeout was initiated on a PPM on the move
        - in: query
          name: closeoutLocation
          type: string
          description: closeout location
        - in: query
          name: orderType
          type: string
          description: order type
        - in: query
          name: ppmStatus
          type: string
          enum:
            - WAITING_ON_CUSTOMER
            - NEEDS_CLOSEOUT
          description: filters the status of the PPM shipment
        - in: query
          name: viewAsGBLOC
          type: string
          description: |
            Used to return a queue for a GBLOC other than the default of the current user. Requires the HQ role or a secondary transportation office assignment. The parameter is ignored if the requesting user does not have the necessary role or assignment.
        - in: query
          name: assignedTo
          type: string
          description: |
            Used to illustrate which user is assigned to this payment request.
        - in: query
          name: activeRole
          type: string
          description: user's actively logged in role
      responses:
        "200":
          description: Successfully returned all moves matching the criteria
          schema:
            $ref: "#/definitions/QueueMovesResult"
        "403":
          $ref: "#/responses/PermissionDenied"
        "500":
          $ref: "#/responses/ServerError"
  /queues/bulk-assignment:
    get:
      produces:
        - application/json
      summary: Gets data for bulk assignment modal
      description: >
        Supervisor office users are able to bulk assign moves. This endpoint returns the relevant data to them; the current workload of the office users that work under them, and the moves that are available to be assigned
      operationId: getBulkAssignmentData
      tags:
        - queues
      parameters:
        - in: query
          name: queueType
          type: string
          description: A string corresponding to the queue type
          enum:
            - COUNSELING
            - CLOSEOUT
            - TASK_ORDER
            - PAYMENT_REQUEST
      responses:
        "200":
          description: Successfully returned bulk assignment data
          schema:
            $ref: '#/definitions/BulkAssignmentData'
        '401':
          $ref: '#/responses/PermissionDenied'
        '404':
          $ref: '#/responses/NotFound'
        '500':
          $ref: '#/responses/ServerError'
  /queues/counseling/origin-list:
    get:
      produces:
        - application/json
      summary: Gets queued list of all moves origin locations in the counselors queue
      description: >
        An office services counselor user will be assigned a transportation office that will determine which moves are displayed in their queue based on the origin duty location. This pulls the availalble origin duty locations.
      operationId: getServicesCounselingOriginList
      tags:
        - queues
      parameters:
        - in: query
          name: needsPPMCloseout
          type: boolean
          description: Only used for Services Counseling queue. If true, show PPM moves origin locations that are ready for closeout. Otherwise, show all other moves origin locations.
        - in: query
          name: viewAsGBLOC
          type: string
          description: Used to return an origins list for a GBLOC other than the default of the current user. Requires the HQ role or a secondary transportation office assignment. The parameter is ignored if the requesting user does not have the necessary role or assignment.
      responses:
        "200":
          description: Successfully returned all moves matching the criteria
          schema:
            $ref: "#/definitions/Locations"
        "403":
          $ref: "#/responses/PermissionDenied"
        "500":
          $ref: "#/responses/ServerError"
  /queues/prime-moves:
    get:
      summary: getPrimeMovesQueue
      description: |
        Gets all moves that have been reviewed and approved by the TOO. The `since` parameter can be used to filter this
        list down to only the moves that have been updated since the provided timestamp. A move will be considered
        updated if the `updatedAt` timestamp on the move or on its orders, shipments, service items, or payment
        requests, is later than the provided date and time.

        **WIP**: Include what causes moves to leave this list. Currently, once the `availableToPrimeAt` timestamp has
        been set, that move will always appear in this list.
      operationId: listPrimeMoves
      tags:
        - queues
      produces:
        - application/json
      parameters:
        - in: query
          name: since
          type: string
          format: date-time
          description: Only return moves updated since this time. Formatted like "2021-07-23T18:30:47.116Z"
        - in: query
          name: page
          type: integer
          description: requested page of results
        - in: query
          name: perPage
          type: integer
          description: results per page
        - in: query
          name: id
          type: string
        - in: query
          name: moveCode
          type: string
        - in: query
          name: orderType
          type: string
          description: order type
      responses:
        "200":
          description: Successfully retrieved moves. A successful fetch might still return zero moves.
          schema:
            $ref: "#/definitions/ListPrimeMovesResult"
        "403":
          $ref: "#/responses/PermissionDenied"
        "500":
          $ref: "#/responses/ServerError"
  /queues/moves:
    get:
      produces:
        - application/json
      summary: Gets queued list of all customer moves by GBLOC origin
      description: >
        An office TOO user will be assigned a transportation office that will determine which moves are displayed in their queue based on the origin duty location.  GHC moves will show up here onced they have reached the submitted status sent by the customer and have move task orders, shipments, and service items to approve.
      operationId: getMovesQueue
      tags:
        - queues
      parameters:
        - in: query
          name: page
          type: integer
          description: requested page of results
        - in: query
          name: perPage
          type: integer
          description: results per page
        - in: query
          name: sort
          type: string
          enum:
            [
              customerName,
              edipi,
              emplid,
              branch,
              locator,
              status,
              originDutyLocation,
              destinationDutyLocation,
              requestedMoveDate,
              appearedInTooAt,
              assignedTo,
              counselingOffice,
            ]
          description: field that results should be sorted by
        - in: query
          name: order
          type: string
          enum: [asc, desc]
          description: direction of sort order if applied
        - in: query
          name: branch
          type: string
        - in: query
          name: locator
          type: string
        - in: query
          name: customerName
          type: string
        - in: query
          name: edipi
          type: string
        - in: query
          name: emplid
          type: string
        - in: query
          name: originDutyLocation
          type: array
          uniqueItems: true
          collectionFormat: multi
          items:
            type: string
        - in: query
          name: destinationDutyLocation
          type: string
        - in: query
          name: appearedInTooAt
          type: string
          format: date-time
        - in: query
          name: requestedMoveDate
          type: string
          description: filters the requested pickup date of a shipment on the move
        - in: query
          name: status
          type: array
          description: Filtering for the status.
          uniqueItems: true
          items:
            type: string
            enum:
              - SUBMITTED
              - SERVICE COUNSELING COMPLETED
              - APPROVALS REQUESTED
        - in: query
          name: orderType
          type: string
          description: order type
        - in: query
          name: viewAsGBLOC
          type: string
          description: |
            Used to return a queue for a GBLOC other than the default of the current user. Requires the HQ role or a secondary transportation office assignment. The parameter is ignored if the requesting user does not have the necessary role or assignment.
        - in: query
          name: assignedTo
          type: string
          description: |
            Used to illustrate which user is assigned to this move.
        - in: query
          name: counselingOffice
          type: string
          description: filters using a counselingOffice name of the move
        - in: query
          name: activeRole
          type: string
          description: user's actively logged in role
      responses:
        "200":
          description: Successfully returned all moves matching the criteria
          schema:
            $ref: "#/definitions/QueueMovesResult"
        "403":
          $ref: "#/responses/PermissionDenied"
        "500":
          $ref: "#/responses/ServerError"
  /queues/payment-requests:
    get:
      produces:
        - application/json
      summary: Gets queued list of all payment requests by GBLOC origin
      description: >
        An office TIO user will be assigned a transportation office that will determine which payment requests are displayed in their queue based on the origin duty location.
      operationId: getPaymentRequestsQueue
      tags:
        - queues
      parameters:
        - in: query
          name: sort
          type: string
          enum:
            [
              customerName,
              locator,
              submittedAt,
              branch,
              status,
              edipi,
              emplid,
              age,
              originDutyLocation,
              assignedTo,
              counselingOffice,
            ]
          description: field that results should be sorted by
        - in: query
          name: order
          type: string
          enum: [asc, desc]
          description: direction of sort order if applied
        - in: query
          name: page
          type: integer
          description: requested page of results
        - in: query
          name: perPage
          type: integer
          description: number of records to include per page
        - in: query
          name: submittedAt
          type: string
          format: date-time
          description: Start of the submitted at date in the user's local time zone converted to UTC
        - in: query
          name: branch
          type: string
        - in: query
          name: locator
          type: string
        - in: query
          name: customerName
          type: string
        - in: query
          name: edipi
          type: string
        - in: query
          name: emplid
          type: string
        - in: query
          name: destinationDutyLocation
          type: string
        - in: query
          name: originDutyLocation
          type: string
        - in: query
          name: assignedTo
          type: string
          description: |
            Used to illustrate which user is assigned to this payment request.
        - in: query
          name: counselingOffice
          type: string
          description: filters using a counselingOffice name of the move
        - in: query
          name: status
          type: array
          description: Filtering for the status.
          uniqueItems: true
          items:
            type: string
            enum:
              - PENDING
              - REVIEWED
              - REVIEWED_AND_ALL_SERVICE_ITEMS_REJECTED
              - PAID
              - DEPRECATED
              - EDI_ERROR
        - in: query
          name: orderType
          type: string
          description: order type
        - in: query
          name: viewAsGBLOC
          type: string
          description: |
            Used to return a queue for a GBLOC other than the default of the current user. Requires the HQ role or a secondary transportation office assignment. The parameter is ignored if the requesting user does not have the necessary role or assignment.
        - in: query
          name: activeRole
          type: string
          description: user's actively logged in role
      responses:
        "200":
          description: Successfully returned all moves matching the criteria
          schema:
            $ref: "#/definitions/QueuePaymentRequestsResult"
        "403":
          $ref: "#/responses/PermissionDenied"
        "500":
          $ref: "#/responses/ServerError"
  /moves/search:
    post:
      produces:
        - application/json
      consumes:
        - application/json
      summary: Search moves by locator, DOD ID, or customer name
      description: >
        Search moves by locator, DOD ID, or customer name. Used by QAE and CSR users.
      operationId: searchMoves
      tags:
        - move
      parameters:
        - in: body
          name: body
          schema:
            properties:
              page:
                type: integer
                description: requested page of results
              perPage:
                type: integer
              locator:
                description: Move locator
                type: string
                minLength: 6
                maxLength: 6
                x-nullable: true
              edipi:
                description: DOD ID
                type: string
                minLength: 10
                maxLength: 10
                x-nullable: true
              emplid:
                description: EMPLID
                type: string
                minLength: 7
                maxLength: 7
                x-nullable: true
              customerName:
                description: Customer Name
                type: string
                minLength: 1
                x-nullable: true
              paymentRequestCode:
                type: string
                example: 9551-6199-2
                x-nullable: true
              status:
                type: array
                description: Filtering for the status.
                uniqueItems: true
                items:
                  type: string
                  enum:
                    - DRAFT
                    - SUBMITTED
                    - APPROVALS REQUESTED
                    - APPROVED
                    - NEEDS SERVICE COUNSELING
                    - SERVICE COUNSELING COMPLETED
                    - CANCELED
              originPostalCode:
                type: string
                x-nullable: true
              destinationPostalCode:
                type: string
                x-nullable: true
              branch:
                type: string
                x-nullable: true
              shipmentsCount:
                type: integer
                x-nullable: true
              pickupDate:
                type: string
                format: date-time
                x-nullable: true
              deliveryDate:
                type: string
                format: date-time
                x-nullable: true
              sort:
                type: string
                x-nullable: true
                enum:
                  [
                    customerName,
                    edipi,
                    emplid,
                    branch,
                    locator,
                    status,
                    originPostalCode,
                    destinationPostalCode,
                    shipmentsCount,
                  ]
              order:
                type: string
                x-nullable: true
                enum: [asc, desc]
          description: field that results should be sorted by
      responses:
        "200":
          description: Successfully returned all moves matching the criteria
          schema:
            $ref: "#/definitions/SearchMovesResult"
        "403":
          $ref: "#/responses/PermissionDenied"
        "500":
          $ref: "#/responses/ServerError"
  "/tac/valid":
    get:
      summary: Validation of a TAC value
      description: Returns a boolean based on whether a tac value is valid or not
      operationId: tacValidation
      tags:
        - tac
        - order
      parameters:
        - in: query
          name: tac
          type: string
          required: true
          description: The tac value to validate
      responses:
        "200":
          description: Successfully retrieved validation status
          schema:
            $ref: "#/definitions/TacValid"
        "400":
          $ref: "#/responses/InvalidRequest"
        "401":
          $ref: "#/responses/PermissionDenied"
        "403":
          $ref: "#/responses/PermissionDenied"
        "404":
          $ref: "#/responses/NotFound"
        "500":
          $ref: "#/responses/ServerError"
  /lines-of-accounting:
    post:
      summary: "Fetch line of accounting"
      description: >
        Fetches a line of accounting based on provided service member affiliation, effective date, and Transportation Accounting Code (TAC).
        It uses these parameters to filter the correct Line of Accounting for the provided TAC. It does this by filtering
        through both TAC and LOAs based on the provided code and effective date. The 'Effective Date' is the date
        that can be either the orders issued date (For HHG shipments), MTO approval date (For NTS shipments),
        or even the current date for NTS shipments with no approval yet (Just providing a preview to the office users per customer request).
        Effective date is used to find "Active" TGET data by searching for the TACs and LOAs with begin and end dates containing this date.
      operationId: requestLineOfAccounting
      tags:
        - linesOfAccounting
      consumes:
        - "application/json"
      produces:
        - "application/json"
      parameters:
        - in: "body"
          name: "body"
          description: "Service member affiliation, effective date, and TAC code."
          required: true
          schema:
            $ref: "#/definitions/FetchLineOfAccountingPayload"
      responses:
        "200":
          description: "Successfully retrieved line of accounting"
          schema:
            $ref: "definitions/LineOfAccounting.yaml"
        "400":
          $ref: "#/responses/InvalidRequest"
        "401":
          $ref: "#/responses/PermissionDenied"
        "403":
          $ref: "#/responses/PermissionDenied"
        "404":
          $ref: "#/responses/NotFound"
        "422":
          $ref: "#/responses/UnprocessableEntity"
        "500":
          $ref: "#/responses/ServerError"
  /transportation-offices:
    get:
      produces:
        - application/json
      summary: Returns the transportation offices matching the search query that is enabled for PPM closeout
      description: Returns the transportation offices matching the search query that is enabled for PPM closeout
      operationId: getTransportationOffices
      tags:
        - transportationOffice
      parameters:
        - in: query
          name: search
          type: string
          required: true
          minLength: 2
          description: Search string for transportation offices
      responses:
        "200":
          description: Successfully retrieved transportation offices
          schema:
            $ref: "#/definitions/TransportationOffices"
        "400":
          $ref: "#/responses/InvalidRequest"
        "401":
          $ref: "#/responses/PermissionDenied"
        "403":
          $ref: "#/responses/PermissionDenied"
        "404":
          $ref: "#/responses/NotFound"
        "500":
          $ref: "#/responses/ServerError"
  /open/transportation-offices:
    get:
      produces:
        - application/json
      summary: Returns the transportation offices matching the search query
      description: This endpoint is publicly accessible as it is utilized to access transportation office information without having an office account.Returns the transportation offices matching the search query.
      operationId: getTransportationOfficesOpen
      tags:
        - transportationOffice
      parameters:
        - in: query
          name: search
          type: string
          required: true
          minLength: 2
          description: Search string for transportation offices
      responses:
        "200":
          description: Successfully retrieved transportation offices
          schema:
            $ref: "#/definitions/TransportationOffices"
        "400":
          $ref: "#/responses/InvalidRequest"
        "401":
          $ref: "#/responses/PermissionDenied"
        "403":
          $ref: "#/responses/PermissionDenied"
        "404":
          $ref: "#/responses/NotFound"
        "500":
          $ref: "#/responses/ServerError"
  /transportation-offices/gblocs:
    get:
      produces:
        - application/json
      summary: Returns a list of distinct GBLOCs that exist in the transportation offices table
      description: Returns a list of distinct GBLOCs that exist in the transportation offices table
      operationId: getTransportationOfficesGBLOCs
      tags:
        - transportationOffice
      responses:
<<<<<<< HEAD
        '200':
          description: Successfully retrieved GBLOCs
=======
        "200":
          description: Successfully retrieved transportation offices
>>>>>>> 3274d40d
          schema:
            $ref: "#/definitions/GBLOCs"
        "400":
          $ref: "#/responses/InvalidRequest"
        "401":
          $ref: "#/responses/PermissionDenied"
        "403":
          $ref: "#/responses/PermissionDenied"
        "404":
          $ref: "#/responses/NotFound"
        "500":
          $ref: "#/responses/ServerError"
  /addresses/zip-city-lookup/{search}:
    get:
      summary: Returns city, state, postal code, and county associated with the specified full/partial postal code or city and state string
      description: Find by API using full/partial postal code or city name that returns an us_post_region_cities json object containing city, state, county and postal code.
      operationId: getLocationByZipCityState
      tags:
        - addresses
      parameters:
        - in: path
          name: search
          type: string
          required: true
      responses:
        "200":
          description: the requested list of city, state, county, and postal code matches
          schema:
            $ref: "#/definitions/VLocations"
<<<<<<< HEAD
        '400':
          $ref: '#/responses/InvalidRequest'
        '403':
          $ref: '#/responses/PermissionDenied'
        '404':
          $ref: '#/responses/NotFound'
        '500':
          $ref: '#/responses/ServerError'
  /transportation_offices/{dutyLocationId}/counseling_offices/{serviceMemberId}:
    get:
      summary: Returns the counseling locations in the GBLOC matching the duty location
      description: Returns the counseling locations matching the GBLOC from the selected duty location
      operationId: showCounselingOffices
      tags:
        - transportationOffice
      parameters:
        - in: path
          name: dutyLocationId
          format: uuid
          type: string
          required: true
          description: UUID of the duty location
        - in: path
          name: serviceMemberId
          format: uuid
          type: string
          required: true
          description: UUID of the service member, some counseling offices are branch specific
      produces:
        - application/json
      responses:
        '200':
          description: Successfully retrieved counseling offices
          schema:
            $ref: '#/definitions/CounselingOffices'
        '400':
          $ref: '#/responses/InvalidRequest'
        '403':
          $ref: '#/responses/PermissionDenied'
        '404':
          $ref: '#/responses/NotFound'
        '500':
          description: internal server error
=======
        "400":
          $ref: "#/responses/InvalidRequest"
        "403":
          $ref: "#/responses/PermissionDenied"
        "404":
          $ref: "#/responses/NotFound"
        "500":
          $ref: "#/responses/ServerError"
>>>>>>> 3274d40d
  /uploads:
    post:
      summary: Create a new upload
      description: Uploads represent a single digital file, such as a JPEG or PDF. Currently, office application uploads are only for Services Counselors to upload files for orders, but this may be expanded in the future.
      operationId: createUpload
      tags:
        - uploads
      consumes:
        - multipart/form-data
      produces:
        - application/json
      parameters:
        - in: query
          name: documentId
          type: string
          format: uuid
          required: false
          description: UUID of the document to add an upload to
        - in: formData
          name: file
          type: file
          description: The file to upload.
          required: true
      responses:
        "201":
          description: created upload
          schema:
            $ref: "definitions/Upload.yaml"
        "400":
          description: invalid request
        "403":
          description: not authorized
        "404":
          description: not found
        "413":
          description: payload is too large
        "500":
          description: server error
  /re-service-items:
    get:
      summary: Returns all ReServiceItems (Service Code, Service Name, Market, Shipment Type, Auto Approved)
      description: Get ReServiceItems
      produces:
        - application/json
      operationId: getAllReServiceItems
      tags:
        - reServiceItems
      responses:
        "200":
          description: Successfully retrieved all ReServiceItems.
          schema:
            $ref: "#/definitions/ReServiceItems"
        "400":
          $ref: "#/responses/InvalidRequest"
        "401":
          $ref: "#/responses/PermissionDenied"
        "404":
          $ref: "#/responses/NotFound"
        "500":
          $ref: "#/responses/ServerError"
  /uploads/{uploadID}:
    delete:
      summary: Deletes an upload
      description: Uploads represent a single digital file, such as a JPEG or PDF.
      operationId: deleteUpload
      tags:
        - uploads
      parameters:
        - in: path
          name: uploadID
          type: string
          format: uuid
          required: true
          description: UUID of the upload to be deleted
        - in: query
          name: orderID
          type: string
          format: uuid
          description: ID of the order that the upload belongs to
      responses:
        "204":
          description: deleted
        "400":
          description: invalid request
          schema:
            $ref: "#/definitions/InvalidRequestResponsePayload"
        "403":
          description: not authorized
        "404":
          description: not found
        "500":
          description: server error
  /uploads/get/:
    get:
      produces:
        - application/json
      parameters: []
      responses:
        "200":
          description: Successfully retrieved upload
          schema:
            $ref: "definitions/Upload.yaml"
        "400":
          $ref: "#/responses/InvalidRequest"
        "401":
          $ref: "#/responses/PermissionDenied"
        "403":
          $ref: "#/responses/PermissionDenied"
        "404":
          $ref: "#/responses/NotFound"
        "500":
          $ref: "#/responses/ServerError"
      tags:
        - uploads
      description: Gets an upload
      operationId: getUpload
      summary: Gets an upload by ID
  /uploads/{uploadID}/update:
    patch:
      summary: Update an existing upload. This is only needed currently for updating the image rotation.
      description: Uploads represent a single digital file, such as a JPEG or PDF. The rotation is relevant to how it is displayed on the page.
      operationId: updateUpload
      tags:
        - uploads
      consumes:
        - application/json
      produces:
        - application/json
      parameters:
        - in: path
          name: uploadID
          type: string
          format: uuid
          required: true
          description: UUID of the upload to be updated
        - in: body
          name: body
          required: true
          schema:
            properties:
              rotation:
                type: integer
                description: The rotation of the image
                minimum: 0
                maximum: 3
      responses:
        "201":
          description: updated upload
          schema:
            $ref: "definitions/Upload.yaml"
        "400":
          description: invalid request
        "403":
          description: not authorized
        "404":
          description: not found
        "413":
          description: payload is too large
        "500":
          description: server error
  /application_parameters/{parameterName}:
    get:
      summary: Searches for an application parameter by name, returns nil if not found
      description: Searches for an application parameter by name, returns nil if not found
      operationId: getParam
      tags:
        - application_parameters
      parameters:
        - in: path
          name: parameterName
          type: string
          format: string
          required: true
          description: Parameter Name
      responses:
        "200":
          description: Application Parameters
          schema:
            $ref: "#/definitions/ApplicationParameters"
        "400":
          description: invalid request
        "401":
          description: request requires user authentication
        "500":
          description: server error
  /calendar/{countryCode}/is-weekend-holiday/{date}:
    get:
      summary: Validate  move date selection
      description: |
        Utility API to determine if input date falls on weekend and/or holiday.
      produces:
        - application/json
      operationId: isDateWeekendHoliday
      tags:
        - calendar
      parameters:
        - description: country code for context of date
          in: path
          name: countryCode
          required: true
          type: string
          enum:
            - US
        - description: input date to determine if weekend/holiday for given country.
          in: path
          name: date
          required: true
          type: string
          format: date
      responses:
        "200":
          description: Successfully determine if given date is weekend and/or holiday for given country.
          schema:
            $ref: "#/definitions/IsDateWeekendHolidayInfo"
        "400":
          $ref: "#/responses/InvalidRequest"
        "401":
          $ref: "#/responses/PermissionDenied"
        "404":
          $ref: "#/responses/NotFound"
        "500":
          $ref: "#/responses/ServerError"
  /moves/{moveID}/assignOfficeUser:
    parameters:
      - description: ID of the move
        in: path
        name: moveID
        required: true
        format: uuid
        type: string
    patch:
      consumes:
        - application/json
      produces:
        - application/json
      parameters:
        - in: body
          name: body
          required: true
          schema:
            $ref: "#/definitions/AssignOfficeUserBody"
      responses:
        "200":
          description: Successfully assigned office user to the move
          schema:
            $ref: "#/definitions/Move"
        "404":
          $ref: "#/responses/NotFound"
        "500":
          $ref: "#/responses/ServerError"
      tags:
        - move
      description: assigns either a services counselor, task ordering officer, or task invoicing officer to the move
      operationId: updateAssignedOfficeUser
  /moves/{moveID}/unassignOfficeUser:
    parameters:
      - description: ID of the move
        in: path
        name: moveID
        required: true
        format: uuid
        type: string
      - in: body
        name: body
        schema:
          properties:
            roleType:
              type: string
          required:
            - roleType
    patch:
      consumes:
        - application/json
      produces:
        - application/json
      responses:
        "200":
          description: Successfully unassigned office user from the move
          schema:
            $ref: "#/definitions/Move"
        "500":
          $ref: "#/responses/ServerError"
      tags:
        - move
      description: unassigns either a services counselor, task ordering officer, or task invoicing officer from the move
      operationId: deleteAssignedOfficeUser
  /moves/{officeUserID}/CheckForLockedMovesAndUnlock:
    parameters:
      - description: ID of the move's officer
        in: path
        name: officeUserID
        required: true
        format: uuid
        type: string
    patch:
      consumes:
        - application/json
      produces:
        - application/json
      responses:
        "200":
          description: Successfully unlocked officer's move(s).
          schema:
            type: object
            properties:
              successMessage:
                type: string
                example: OK
        "500":
          $ref: "#/responses/ServerError"
      tags:
        - move
      description: >-
        Finds and unlocks any locked moves by an office user
      operationId: checkForLockedMovesAndUnlock
definitions:
  ApplicationParameters:
    type: object
    properties:
      validationCode:
        type: string
        format: string
        x-nullable: true
      parameterName:
        type: string
        format: string
        x-nullable: true
      parameterValue:
        type: string
        format: string
        x-nullable: true
  PostDocumentPayload:
    type: object
    properties:
      service_member_id:
        type: string
        format: uuid
        title: The service member this document belongs to
  InvalidRequestResponsePayload:
    type: object
    properties:
      errors:
        type: object
        additionalProperties:
          type: string
  ClientError:
    type: object
    properties:
      title:
        type: string
      detail:
        type: string
      instance:
        type: string
        format: uuid
    required:
      - title
      - detail
      - instance
  ValidationError:
    allOf:
      - $ref: "#/definitions/ClientError"
      - type: object
    properties:
      invalid_fields:
        type: object
        additionalProperties:
          type: string
    required:
      - invalid_fields
  BackupContact:
    type: object
    properties:
      name:
        type: string
      email:
        type: string
        format: x-email
        example: backupContact@mail.com
      phone:
        type: string
        format: telephone
        pattern: '^[2-9]\d{2}-\d{3}-\d{4}$'
    required:
      - name
      - email
      - phone
  Contractor:
    properties:
      contractNumber:
        type: string
      id:
        format: uuid
        type: string
      name:
        type: string
      type:
        type: string
  Role:
    type: object
    properties:
      id:
        type: string
        format: uuid
        example: c56a4180-65aa-42ec-a945-5fd21dec0538
      roleType:
        type: string
        example: customer
      roleName:
        type: string
        example: Task Ordering Officer
      createdAt:
        type: string
        format: date-time
        readOnly: true
      updatedAt:
        type: string
        format: date-time
        readOnly: true
    required:
      - id
      - roleType
      - roleName
      - createdAt
      - updatedAt
  OfficeUser:
    type: object
    properties:
      id:
        type: string
        format: uuid
        example: c56a4180-65aa-42ec-a945-5fd21dec0538
      userId:
        type: string
        format: uuid
      firstName:
        type: string
      middleInitials:
        type: string
      lastName:
        type: string
      email:
        type: string
        format: x-email
        pattern: '^[a-zA-Z0-9._%+-]+@[a-zA-Z0-9.-]+\.[a-zA-Z]{2,}$'
      telephone:
        type: string
        format: telephone
        pattern: '^[2-9]\d{2}-\d{3}-\d{4}$'
      transportationOfficeId:
        type: string
        format: uuid
      transportationOffice:
        $ref: "definitions/TransportationOffice.yaml"
      transportationOfficeAssignments:
        type: array
        items:
          $ref: "definitions/TransportationOfficeAssignment.yaml"
      active:
        type: boolean
      roles:
        type: array
        items:
          $ref: "#/definitions/Role"
      edipi:
        type: string
      otherUniqueId:
        type: string
      rejectionReason:
        type: string
      status:
        type: string
        enum:
          - APPROVED
          - REQUESTED
          - REJECTED
      createdAt:
        type: string
        format: date-time
        readOnly: true
      updatedAt:
        type: string
        format: date-time
        readOnly: true
    required:
      - id
      - firstName
      - middleInitials
      - lastName
      - email
      - telephone
      - transportationOfficeId
      - active
      - roles
      - edipi
      - otherUniqueId
      - rejectionReason
      - status
      - createdAt
      - updatedAt
  LockedOfficeUser:
    type: object
    properties:
      firstName:
        type: string
      lastName:
        type: string
      transportationOfficeId:
        type: string
        format: uuid
      transportationOffice:
        $ref: "definitions/TransportationOffice.yaml"
  OfficeUserCreate:
    type: object
    properties:
      email:
        type: string
        example: "user@userdomain.com"
        title: Email
        x-nullable: false
      edipi:
        type: string
        example: "1234567890"
        maxLength: 10
        title: EDIPI
        x-nullable: true
      otherUniqueId:
        type: string
        title: Office user identifier when EDIPI is not available
        x-nullable: true
      firstName:
        type: string
        title: First Name
        x-nullable: false
      middleInitials:
        type: string
        example: L.
        x-nullable: true
        title: Middle Initials
      lastName:
        type: string
        title: Last Name
        x-nullable: false
      telephone:
        type: string
        format: telephone
        pattern: '^[2-9]\d{2}-\d{3}-\d{4}$'
        example: 212-555-5555
        x-nullable: false
      transportationOfficeId:
        type: string
        format: uuid
        example: "c56a4180-65aa-42ec-a945-5fd21dec0538"
        x-nullable: false
      roles:
        type: array
        items:
          $ref: "#/definitions/OfficeUserRole"
        x-nullable: false
    required:
      - firstName
      - lastName
      - email
      - telephone
      - transportationOfficeId
      - roles
  OfficeUserRole:
    type: object
    properties:
      name:
        type: string
        example: "Task Ordering Officer"
        x-nullable: true
        title: name
      roleType:
        type: string
        example: "task_ordering_officer"
        x-nullable: true
        title: roleType
  Customer:
    type: object
    properties:
      agency:
        type: string
        title: Agency customer is affilated with
      first_name:
        type: string
        example: John
      last_name:
        type: string
        example: Doe
      phone:
        type: string
        format: telephone
        pattern: '^[2-9]\d{2}-\d{3}-\d{4}$'
        x-nullable: true
      email:
        type: string
        format: x-email
        pattern: '^[a-zA-Z0-9._%+-]+@[a-zA-Z0-9.-]+\.[a-zA-Z]{2,}$'
        x-nullable: true
      suffix:
        type: string
        example: Jr.
        x-nullable: true
      middle_name:
        type: string
        example: David
        x-nullable: true
      current_address:
        $ref: "definitions/Address.yaml"
      backup_contact:
        $ref: "#/definitions/BackupContact"
      id:
        type: string
        format: uuid
        example: c56a4180-65aa-42ec-a945-5fd21dec0538
      edipi:
        type: string
      userID:
        type: string
        format: uuid
        example: c56a4180-65aa-42ec-a945-5fd21dec0538
      eTag:
        type: string
      phoneIsPreferred:
        type: boolean
      emailIsPreferred:
        type: boolean
      secondaryTelephone:
        type: string
        format: telephone
        pattern: '^[2-9]\d{2}-\d{3}-\d{4}$|^$'
        x-nullable: true
      backupAddress:
        $ref: "definitions/Address.yaml"
      cacValidated:
        type: boolean
        x-nullable: true
      emplid:
        type: string
        x-nullable: true
  CreatedCustomer:
    type: object
    properties:
      affiliation:
        type: string
        title: Branch of service customer is affilated with
      firstName:
        type: string
        example: John
      lastName:
        type: string
        example: Doe
      telephone:
        type: string
        format: telephone
        pattern: '^[2-9]\d{2}-\d{3}-\d{4}$'
        x-nullable: true
      personalEmail:
        type: string
        format: x-email
        pattern: '^[a-zA-Z0-9._%+-]+@[a-zA-Z0-9.-]+\.[a-zA-Z]{2,}$'
      suffix:
        type: string
        example: Jr.
        x-nullable: true
      middleName:
        type: string
        example: David
        x-nullable: true
      residentialAddress:
        $ref: "definitions/Address.yaml"
      backupContact:
        $ref: "#/definitions/BackupContact"
      id:
        type: string
        format: uuid
        example: c56a4180-65aa-42ec-a945-5fd21dec0538
      edipi:
        type: string
        x-nullable: true
      userID:
        type: string
        format: uuid
        example: c56a4180-65aa-42ec-a945-5fd21dec0538
      oktaID:
        type: string
      oktaEmail:
        type: string
      phoneIsPreferred:
        type: boolean
      emailIsPreferred:
        type: boolean
      secondaryTelephone:
        type: string
        format: telephone
        pattern: '^[2-9]\d{2}-\d{3}-\d{4}$'
        x-nullable: true
      backupAddress:
        $ref: "definitions/Address.yaml"
      cacValidated:
        type: boolean
  UpdateCustomerPayload:
    type: object
    properties:
      first_name:
        type: string
        example: John
      last_name:
        type: string
        example: Doe
      phone:
        type: string
        format: telephone
        pattern: '^[2-9]\d{2}-\d{3}-\d{4}$'
        x-nullable: true
      email:
        type: string
        format: x-email
        pattern: '^[a-zA-Z0-9._%+-]+@[a-zA-Z0-9.-]+\.[a-zA-Z]{2,}$'
        x-nullable: true
      suffix:
        type: string
        example: Jr.
        x-nullable: true
      middle_name:
        type: string
        example: David
        x-nullable: true
      current_address:
        allOf:
          - $ref: "definitions/Address.yaml"
      backup_contact:
        $ref: "#/definitions/BackupContact"
      phoneIsPreferred:
        type: boolean
      emailIsPreferred:
        type: boolean
      secondaryTelephone:
        type: string
        format: telephone
        pattern: '^[2-9]\d{2}-\d{3}-\d{4}$|^$'
        x-nullable: true
      backupAddress:
        allOf:
          - $ref: "definitions/Address.yaml"
      cac_validated:
        type: boolean
  CreateCustomerPayload:
    type: object
    properties:
      affiliation:
        $ref: "definitions/Affiliation.yaml"
      edipi:
        type: string
        example: "1234567890"
        maxLength: 10
        x-nullable: false
      emplid:
        type: string
        example: "9485155"
        maxLength: 7
        x-nullable: true
      firstName:
        type: string
        example: John
      middleName:
        type: string
        example: David
        x-nullable: true
      lastName:
        type: string
        example: Doe
      suffix:
        type: string
        example: Jr.
        x-nullable: true
      telephone:
        type: string
        format: telephone
        pattern: '^[2-9]\d{2}-\d{3}-\d{4}$'
        x-nullable: true
      secondaryTelephone:
        type: string
        format: telephone
        pattern: '^[2-9]\d{2}-\d{3}-\d{4}$'
        x-nullable: true
      personalEmail:
        type: string
        format: x-email
        example: personalEmail@email.com
        pattern: '^[a-zA-Z0-9._%+-]+@[a-zA-Z0-9.-]+\.[a-zA-Z]{2,}$'
      phoneIsPreferred:
        type: boolean
      emailIsPreferred:
        type: boolean
      residentialAddress:
        allOf:
          - $ref: "definitions/Address.yaml"
      backupContact:
        $ref: "#/definitions/BackupContact"
      backupMailingAddress:
        allOf:
          - $ref: "definitions/Address.yaml"
      createOktaAccount:
        type: boolean
      cacUser:
        type: boolean
  FetchLineOfAccountingPayload:
    type: object
    properties:
      departmentIndicator:
        $ref: "definitions/DepartmentIndicator.yaml"
      effectiveDate:
        description: >
          The effective date for the Line Of Accounting (LOA) being fetched. Eg, the orders issue date or the Non-Temporary Storage (NTS) Move Task Order (MTO) approval date.
          Effective date is used to find "Active" TGET data by searching for the TACs and LOAs with begin and end dates containing this date.
          The 'Effective Date' is the date that can be either the orders issued date (For HHG shipments),
          MTO approval date (For NTS shipments), or even the current date for NTS
          shipments with no approval yet (Just providing a preview to the office
          users per customer request).
        type: string
        format: date
        example: "2023-01-01"
      tacCode:
        type: string
        minLength: 4
        maxLength: 4
        example: "F8J1"
  SearchCustomersResult:
    type: object
    properties:
      page:
        type: integer
      perPage:
        type: integer
      totalCount:
        type: integer
      searchCustomers:
        $ref: "#/definitions/SearchCustomers"
  SearchCustomers:
    type: array
    items:
      $ref: "#/definitions/SearchCustomer"
  SearchCustomer:
    type: object
    properties:
      id:
        type: string
        format: uuid
      firstName:
        type: string
        example: John
        x-nullable: true
      lastName:
        type: string
        example: Doe
        x-nullable: true
      edipi:
        type: string
        x-nullable: true
      emplid:
        type: string
        x-nullable: true
      branch:
        type: string
      telephone:
        type: string
        format: telephone
        pattern: '^[2-9]\d{2}-\d{3}-\d{4}$'
        x-nullable: true
      personalEmail:
        type: string
        format: x-email
        example: personalEmail@email.com
        pattern: '^[a-zA-Z0-9._%+-]+@[a-zA-Z0-9.-]+\.[a-zA-Z]{2,}$'
        x-nullable: true
  Entitlements:
    properties:
      id:
        example: 571008b1-b0de-454d-b843-d71be9f02c04
        format: uuid
        type: string
      authorizedWeight:
        example: 2000
        type: integer
        x-formatting: weight
        x-nullable: true
      dependentsAuthorized:
        example: true
        type: boolean
        x-nullable: true
      gunSafe:
        type: boolean
        example: false
      weightRestriction:
        type: integer
        example: 1500
        x-formatting: weight
        x-nullable: true
      nonTemporaryStorage:
        example: false
        type: boolean
        x-nullable: true
      privatelyOwnedVehicle:
        example: false
        type: boolean
        x-nullable: true
      proGearWeight:
        example: 2000
        type: integer
        x-formatting: weight
      proGearWeightSpouse:
        example: 500
        type: integer
        x-formatting: weight
      storageInTransit:
        example: 90
        type: integer
        x-nullable: true
      totalWeight:
        example: 500
        type: integer
        x-formatting: weight
      totalDependents:
        example: 2
        type: integer
      requiredMedicalEquipmentWeight:
        example: 500
        type: integer
        x-formatting: weight
      organizationalClothingAndIndividualEquipment:
        example: true
        type: boolean
      accompaniedTour:
        type: boolean
        example: true
        x-nullable: true
        description: Indicates if the move entitlement allows dependents to travel to the new Permanent Duty Station (PDS). This is only present on OCONUS moves.
      unaccompaniedBaggageAllowance:
        type: integer
        example: 3
        x-nullable: true
        description: The amount of weight in pounds that the move is entitled for shipment types of Unaccompanied Baggage.
      dependentsUnderTwelve:
        type: integer
        example: 5
        x-nullable: true
        description: Indicates the number of dependents under the age of twelve for a move. This is only present on OCONUS moves.
      dependentsTwelveAndOver:
        type: integer
        example: 3
        x-nullable: true
        description: Indicates the number of dependents of the age twelve or older for a move. This is only present on OCONUS moves.
      eTag:
        type: string
    type: object
  Error:
    properties:
      message:
        type: string
    required:
      - message
    type: object
  Grade:
    type: string
    x-nullable: true
    title: grade
    enum:
      - E_1
      - E_2
      - E_3
      - E_4
      - E_5
      - E_6
      - E_7
      - E_8
      - E_9
      - E_9_SPECIAL_SENIOR_ENLISTED
      - O_1_ACADEMY_GRADUATE
      - O_2
      - O_3
      - O_4
      - O_5
      - O_6
      - O_7
      - O_8
      - O_9
      - O_10
      - W_1
      - W_2
      - W_3
      - W_4
      - W_5
      - AVIATION_CADET
      - CIVILIAN_EMPLOYEE
      - ACADEMY_CADET
      - MIDSHIPMAN
    x-display-value:
      E_1: E-1
      E_2: E-2
      E_3: E-3
      E_4: E-4
      E_5: E-5
      E_6: E-6
      E_7: E-7
      E_8: E-8
      E_9: E-9
      E_9_SPECIAL_SENIOR_ENLISTED: E-9 (Special Senior Enlisted)
      O_1_ACADEMY_GRADUATE: O-1 or Service Academy Graduate
      O_2: O-2
      O_3: O-3
      O_4: O-4
      O_5: O-5
      O_6: O-6
      O_7: O-7
      O_8: O-8
      O_9: O-9
      O_10: O-10
      W_1: W-1
      W_2: W-2
      W_3: W-3
      W_4: W-4
      W_5: W-5
      AVIATION_CADET: Aviation Cadet
      CIVILIAN_EMPLOYEE: Civilian Employee
      ACADEMY_CADET: Service Academy Cadet
      MIDSHIPMAN: Midshipman
  Move:
    properties:
      id:
        example: 1f2270c7-7166-40ae-981e-b200ebdf3054
        format: uuid
        type: string
      serviceCounselingCompletedAt:
        format: date-time
        type: string
        x-nullable: true
      availableToPrimeAt:
        format: date-time
        type: string
        x-nullable: true
      approvedAt:
        format: date-time
        type: string
        x-nullable: true
      billableWeightsReviewedAt:
        format: date-time
        type: string
        x-nullable: true
      contractorId:
        type: string
        format: uuid
        x-nullable: true
      contractor:
        $ref: "#/definitions/Contractor"
      locator:
        type: string
        example: "1K43AR"
      ordersId:
        type: string
        format: uuid
        example: c56a4180-65aa-42ec-a945-5fd21dec0538
      orders:
        $ref: "#/definitions/Order"
      referenceId:
        example: 1001-3456
        type: string
        x-nullable: true
      status:
        $ref: "#/definitions/MoveStatus"
      excessUnaccompaniedBaggageWeightQualifiedAt:
        type: string
        format: date-time
        description: Timestamp of when the sum of estimated or actual unaccompanied baggage shipment weights of the move reached 90% of the weight allowance
        x-nullable: true
      excessUnaccompaniedBaggageWeightAcknowledgedAt:
        type: string
        format: date-time
        description: Timestamp of when the TOO acknowledged the excess unaccompanied baggage weight risk by either dismissing the alert or updating the max billable weight
        x-nullable: true
      excess_weight_qualified_at:
        type: string
        format: date-time
        description: Timestamp of when the estimated shipment weights of the move reached 90% of the weight allowance
        x-nullable: true
      excess_weight_acknowledged_at:
        type: string
        format: date-time
        description: Timestamp of when the TOO acknowledged the excess weight risk by either dismissing the alert or updating the max billable weight
        x-nullable: true
      tioRemarks:
        type: string
        example: approved additional weight
        x-nullable: true
      financialReviewFlag:
        type: boolean
        example: false
        description: This flag is set by office users if a move should be reviewed by a Financial Office
        x-nullable: false
        readOnly: true
      financialReviewRemarks:
        type: string
        example: Delivery Address is too far from duty location
        x-nullable: true
        readOnly: true
      closeoutOffice:
        $ref: "definitions/TransportationOffice.yaml"
      closeoutOfficeId:
        type: string
        format: uuid
        description: The transportation office that will handle reviewing PPM Closeout documentation for Army and Air Force service members
        x-nullable: true
      approvalsRequestedAt:
        type: string
        format: date-time
        description: The time at which a move is sent back to the TOO becuase the prime added a new service item for approval
        x-nullable: true
      createdAt:
        type: string
        format: date-time
      submittedAt:
        type: string
        format: date-time
        x-nullable: true
      updatedAt:
        type: string
        format: date-time
      eTag:
        type: string
      shipmentGBLOC:
        $ref: "#/definitions/GBLOC"
      lockedByOfficeUserID:
        type: string
        format: uuid
        x-nullable: true
      lockedByOfficeUser:
        $ref: "#/definitions/LockedOfficeUser"
        x-nullable: true
      lockExpiresAt:
        type: string
        format: date-time
        x-nullable: true
      additionalDocuments:
        $ref: "definitions/Document.yaml"
      SCAssignedUser:
        $ref: "#/definitions/AssignedOfficeUser"
      TOOAssignedUser:
        $ref: "#/definitions/AssignedOfficeUser"
      TIOAssignedUser:
        $ref: "#/definitions/AssignedOfficeUser"
  MoveHistory:
    properties:
      id:
        description: move ID
        example: 1f2270c7-7166-40ae-981e-b200ebdf3054
        format: uuid
        type: string
      historyRecords:
        description: A list of MoveAuditHistory's connected to the move.
        $ref: "#/definitions/MoveAuditHistories"
      locator:
        description: move locator
        type: string
        example: "1K43AR"
      referenceId:
        description: move referenceID
        example: 1001-3456
        type: string
        x-nullable: true
  MoveHistoryResult:
    type: object
    properties:
      page:
        type: integer
      perPage:
        type: integer
      totalCount:
        type: integer
      id:
        description: move ID
        example: 1f2270c7-7166-40ae-981e-b200ebdf3054
        format: uuid
        type: string
      historyRecords:
        description: A list of MoveAuditHistory's connected to the move.
        $ref: "#/definitions/MoveAuditHistories"
      locator:
        description: move locator
        type: string
        example: "1K43AR"
      referenceId:
        description: move referenceID
        example: 1001-3456
        type: string
        x-nullable: true
  MoveAuditHistories:
    type: array
    items:
      $ref: "#/definitions/MoveAuditHistory"
  MoveAuditHistory:
    properties:
      id:
        description: id from audity_history table
        example: 1f2270c7-7166-40ae-981e-b200ebdf3054
        format: uuid
        type: string
      schemaName:
        description: Database schema audited table for this event is in
        type: string
      tableName:
        description: name of database table that was changed
        type: string
      relId:
        description: relation OID. Table OID (object identifier). Changes with drop/create.
        type: integer
      objectId:
        description: id column for the tableName where the data was changed
        example: 1f2270c7-7166-40ae-981e-b200ebdf3054
        format: uuid
        type: string
        x-nullable: true
      sessionUserId:
        example: 1f2270c7-7166-40ae-981e-b200ebdf3054
        format: uuid
        type: string
        x-nullable: true
      sessionUserFirstName:
        example: foo
        type: string
        x-nullable: true
      sessionUserLastName:
        example: bar
        type: string
        x-nullable: true
      sessionUserEmail:
        example: foobar@example.com
        type: string
        x-nullable: true
      sessionUserTelephone:
        format: telephone
        type: string
        pattern: '^[2-9]\d{2}-\d{3}-\d{4}$'
        x-nullable: true
      context:
        type: array
        items:
          type: object
          additionalProperties:
            type: string
        x-nullable: true
      contextId:
        description: id column for the context table the record belongs to
        example: 1f2270c7-7166-40ae-981e-b200ebdf3054
        type: string
        x-nullable: true
      eventName:
        description: API endpoint name that was called to make the change
        type: string
        x-nullable: true
      actionTstampTx:
        description: Transaction start timestamp for tx in which audited event occurred
        type: string
        format: date-time
      actionTstampStm:
        description: Statement start timestamp for tx in which audited event occurred
        type: string
        format: date-time
      actionTstampClk:
        description: Wall clock time at which audited event's trigger call occurred
        type: string
        format: date-time
      transactionId:
        description: Identifier of transaction that made the change. May wrap, but unique paired with action_tstamp_tx.
        type: integer
        x-nullable: true
      action:
        description: Action type; I = insert, D = delete, U = update, T = truncate
        type: string
      oldValues:
        description: A list of (old/previous) MoveAuditHistoryItem's for a record before the change.
        type: object
        additionalProperties: true
        x-nullable: true
      changedValues:
        description: A list of (changed/updated) MoveAuditHistoryItem's for a record after the change.
        type: object
        additionalProperties: true
        x-nullable: true
      statementOnly:
        description: true if audit event is from an FOR EACH STATEMENT trigger, false for FOR EACH ROW'
        type: boolean
        example: false
  MoveAuditHistoryItems:
    type: array
    items:
      $ref: "#/definitions/MoveAuditHistoryItem"
  MoveAuditHistoryItem:
    properties:
      columnName:
        type: string
      columnValue:
        type: string
  MoveStatus:
    type: string
    enum:
      - DRAFT
      - NEEDS SERVICE COUNSELING
      - SERVICE COUNSELING COMPLETED
      - SUBMITTED
      - APPROVALS REQUESTED
      - APPROVED
      - CANCELED
  PPMStatus:
    type: string
    enum:
      - CANCELED
      - DRAFT
      - SUBMITTED
      - WAITING_ON_CUSTOMER
      - NEEDS_ADVANCE_APPROVAL
      - NEEDS_CLOSEOUT
      - CLOSEOUT_COMPLETE
      - COMPLETED
  DeptIndicator:
    type: string
    title: Dept. indicator
    x-nullable: true
    enum:
      - NAVY_AND_MARINES
      - ARMY
      - ARMY_CORPS_OF_ENGINEERS
      - AIR_AND_SPACE_FORCE
      - COAST_GUARD
      - OFFICE_OF_SECRETARY_OF_DEFENSE
    x-display-value:
      NAVY_AND_MARINES: 17 Navy and Marine Corps
      ARMY: 21 Army
      ARMY_CORPS_OF_ENGINEERS: 96 Army Corps of Engineers
      AIR_AND_SPACE_FORCE: 57 Air Force and Space Force
      COAST_GUARD: 70 Coast Guard
      OFFICE_OF_SECRETARY_OF_DEFENSE: 97 Office of the Secretary of Defense
  OrdersTypeDetail:
    type: string
    title: Orders type detail
    x-nullable: true
    enum:
      - HHG_PERMITTED
      - PCS_TDY
      - HHG_RESTRICTED_PROHIBITED
      - HHG_RESTRICTED_AREA
      - INSTRUCTION_20_WEEKS
      - HHG_PROHIBITED_20_WEEKS
      - DELAYED_APPROVAL
    x-display-value:
      HHG_PERMITTED: Shipment of HHG Permitted
      PCS_TDY: PCS with TDY Enroute
      HHG_RESTRICTED_PROHIBITED: Shipment of HHG Restricted or Prohibited
      HHG_RESTRICTED_AREA: HHG Restricted Area-HHG Prohibited
      INSTRUCTION_20_WEEKS: Course of Instruction 20 Weeks or More
      HHG_PROHIBITED_20_WEEKS: Shipment of HHG Prohibited but Authorized within 20 weeks
      DELAYED_APPROVAL: Delayed Approval 20 Weeks or More
  Order:
    properties:
      id:
        example: 1f2270c7-7166-40ae-981e-b200ebdf3054
        format: uuid
        type: string
      customerID:
        example: c56a4180-65aa-42ec-a945-5fd21dec0538
        format: uuid
        type: string
      customer:
        $ref: "#/definitions/Customer"
      moveCode:
        type: string
        example: "H2XFJF"
      first_name:
        type: string
        example: John
        readOnly: true
      last_name:
        type: string
        example: Doe
        readOnly: true
      grade:
        $ref: "#/definitions/Grade"
      agency:
        $ref: "definitions/Affiliation.yaml"
      entitlement:
        $ref: "#/definitions/Entitlements"
      destinationDutyLocation:
        $ref: "definitions/DutyLocation.yaml"
      destinationDutyLocationGBLOC:
        $ref: "#/definitions/GBLOC"
      originDutyLocation:
        $ref: "definitions/DutyLocation.yaml"
      originDutyLocationGBLOC:
        $ref: "#/definitions/GBLOC"
      moveTaskOrderID:
        example: c56a4180-65aa-42ec-a945-5fd21dec0538
        format: uuid
        type: string
      uploaded_order_id:
        example: c56a4180-65aa-42ec-a945-5fd21dec0538
        format: uuid
        type: string
      uploadedAmendedOrderID:
        example: c56a4180-65aa-42ec-a945-5fd21dec0538
        format: uuid
        type: string
        x-nullable: true
      amendedOrdersAcknowledgedAt:
        type: string
        format: date-time
        x-nullable: true
      order_number:
        type: string
        x-nullable: true
        example: "030-00362"
      order_type:
        $ref: "definitions/OrdersType.yaml"
      order_type_detail:
        $ref: "#/definitions/OrdersTypeDetail"
        x-nullable: true
      date_issued:
        type: string
        format: date
        example: "2020-01-01"
      report_by_date:
        type: string
        format: date
        example: "2020-01-01"
      department_indicator:
        $ref: "#/definitions/DeptIndicator"
        x-nullable: true
      tac:
        type: string
        title: TAC
        example: "F8J1"
        x-nullable: true
      sac:
        type: string
        title: SAC
        example: "N002214CSW32Y9"
        x-nullable: true
      ntsTac:
        type: string
        title: NTS TAC
        example: "F8J1"
        x-nullable: true
      ntsSac:
        type: string
        title: NTS SAC
        example: "N002214CSW32Y9"
        x-nullable: true
      has_dependents:
        type: boolean
        example: false
        title: Are dependents included in your orders?
      spouse_has_pro_gear:
        type: boolean
        example: false
        title: Do you have a spouse who will need to move items related to their occupation (also known as spouse pro-gear)?
      supplyAndServicesCostEstimate:
        type: string
      packingAndShippingInstructions:
        type: string
      methodOfPayment:
        type: string
      naics:
        type: string
      orders_type:
        $ref: "definitions/OrdersType.yaml"
      eTag:
        type: string
    type: object
  Location:
    type: object
    properties:
      label:
        type: string
        example: Label for display
      value:
        type: string
        example: Value for location
    required:
      - label
      - value
  Locations:
    type: array
    items:
      $ref: "#/definitions/Location"
  OrderBody:
    type: object
    properties:
      id:
        type: string
        format: uuid
  CreateOrders:
    type: object
    properties:
      serviceMemberId:
        type: string
        format: uuid
        example: c56a4180-65aa-42ec-a945-5fd21dec0538
      issueDate:
        type: string
        description: The date and time that these orders were cut.
        format: date
        title: Orders date
      reportByDate:
        type: string
        description: Report By Date
        format: date
        title: Report-by date
      ordersType:
        $ref: "definitions/OrdersType.yaml"
      ordersTypeDetail:
        $ref: "#/definitions/OrdersTypeDetail"
      hasDependents:
        type: boolean
        title: Are dependents included in your orders?
      spouseHasProGear:
        type: boolean
        title: Do you have a spouse who will need to move items related to their occupation (also known as spouse pro-gear)?
      newDutyLocationId:
        type: string
        format: uuid
        example: c56a4180-65aa-42ec-a945-5fd21dec0538
      counselingOfficeId:
        type: string
        format: uuid
        example: cf1addea-a4f9-4173-8506-2bb82a064cb7
        x-nullable: true
      ordersNumber:
        type: string
        title: Orders Number
        x-nullable: true
        example: "030-00362"
      tac:
        type: string
        title: TAC
        example: "F8J1"
        x-nullable: true
      sac:
        type: string
        title: SAC
        example: "N002214CSW32Y9"
        x-nullable: true
      departmentIndicator:
        $ref: "#/definitions/DeptIndicator"
      grade:
        $ref: "#/definitions/Grade"
      originDutyLocationId:
        type: string
        format: uuid
        example: c56a4180-65aa-42ec-a945-5fd21dec0538
      accompaniedTour:
        type: boolean
        example: true
        x-nullable: true
        description: Indicates if the move entitlement allows dependents to travel to the new Permanent Duty Station (PDS). This is only present on OCONUS moves.
      dependentsUnderTwelve:
        type: integer
        example: 5
        x-nullable: true
        description: Indicates the number of dependents under the age of twelve for a move. This is only present on OCONUS moves.
      dependentsTwelveAndOver:
        type: integer
        example: 3
        x-nullable: true
        description: Indicates the number of dependents of the age twelve or older for a move. This is only present on OCONUS moves.
    required:
      - serviceMemberId
      - issueDate
      - reportByDate
      - ordersType
      - hasDependents
      - spouseHasProGear
      - newDutyLocationId
  CounselingUpdateOrderPayload:
    type: object
    properties:
      issueDate:
        type: string
        description: The date and time that these orders were cut.
        format: date
        example: "2018-04-26"
        title: Orders date
      reportByDate:
        type: string
        description: Report By Date
        format: date
        example: "2018-04-26"
        title: Report-by date
      ordersType:
        $ref: "definitions/OrdersType.yaml"
      ordersTypeDetail:
        $ref: "#/definitions/OrdersTypeDetail"
      ordersNumber:
        type: string
        title: Orders Number
        x-nullable: true
        example: "030-00362"
      departmentIndicator:
        $ref: "#/definitions/DeptIndicator"
        x-nullable: true
      originDutyLocationId:
        type: string
        format: uuid
        example: c56a4180-65aa-42ec-a945-5fd21dec0538
      newDutyLocationId:
        type: string
        format: uuid
        example: c56a4180-65aa-42ec-a945-5fd21dec0538
      tac:
        type: string
        title: HHG TAC
        minLength: 4
        maxLength: 4
        example: "F8J1"
        x-nullable: true
      sac:
        title: HHG SAC
        example: "N002214CSW32Y9"
        $ref: definitions/NullableString.yaml
      ntsTac:
        title: NTS TAC
        minLength: 4
        maxLength: 4
        example: "F8J1"
        $ref: definitions/NullableString.yaml
      ntsSac:
        title: NTS SAC
        example: "N002214CSW32Y9"
        $ref: definitions/NullableString.yaml
      grade:
        $ref: '#/definitions/Grade'
      hasDependents:
        type: boolean
        title: Are dependents included in your orders?
        x-nullable: true
    required:
      - issueDate
      - reportByDate
      - ordersType
      - originDutyLocationId
      - newDutyLocationId
  UpdateOrderPayload:
    type: object
    properties:
      issueDate:
        type: string
        description: The date and time that these orders were cut.
        format: date
        example: "2018-04-26"
        title: Orders date
      reportByDate:
        type: string
        description: Report By Date
        format: date
        example: "2018-04-26"
        title: Report-by date
      ordersType:
        $ref: "definitions/OrdersType.yaml"
      ordersTypeDetail:
        $ref: "#/definitions/OrdersTypeDetail"
      originDutyLocationId:
        type: string
        format: uuid
        example: c56a4180-65aa-42ec-a945-5fd21dec0538
      newDutyLocationId:
        type: string
        format: uuid
        example: c56a4180-65aa-42ec-a945-5fd21dec0538
      ordersNumber:
        type: string
        title: Orders Number
        x-nullable: true
        example: "030-00362"
      tac:
        type: string
        title: HHG TAC
        minLength: 4
        maxLength: 4
        example: "F8J1"
        x-nullable: true
      sac:
        title: HHG SAC
        example: "N002214CSW32Y9"
        $ref: definitions/NullableString.yaml
      ntsTac:
        title: NTS TAC
        minLength: 4
        maxLength: 4
        example: "F8J1"
        $ref: definitions/NullableString.yaml
      ntsSac:
        title: NTS SAC
        example: "N002214CSW32Y9"
        $ref: definitions/NullableString.yaml
      departmentIndicator:
        $ref: "#/definitions/DeptIndicator"
        x-nullable: true
      ordersAcknowledgement:
        description: Confirmation that the new amended orders were reviewed after previously approving the original orders
        type: boolean
        x-nullable: true
      grade:
        $ref: "#/definitions/Grade"
    required:
      - issueDate
      - reportByDate
      - ordersType
      - newDutyLocationId
      - originDutyLocationId
  UpdateAllowancePayload:
    type: object
    properties:
      grade:
        $ref: "#/definitions/Grade"
      dependentsAuthorized:
        type: boolean
        x-nullable: true
      agency:
        $ref: "definitions/Affiliation.yaml"
      proGearWeight:
        description: unit is in lbs
        example: 2000
        type: integer
        minimum: 0
        maximum: 2000
        x-formatting: weight
        x-nullable: true
      proGearWeightSpouse:
        description: unit is in lbs
        example: 500
        type: integer
        minimum: 0
        maximum: 500
        x-formatting: weight
        x-nullable: true
      requiredMedicalEquipmentWeight:
        description: unit is in lbs
        example: 2000
        type: integer
        minimum: 0
        x-formatting: weight
      organizationalClothingAndIndividualEquipment:
        description: only for Army
        type: boolean
        x-nullable: true
      storageInTransit:
        description: the number of storage in transit days that the customer is entitled to for a given shipment on their move
        type: integer
        minimum: 0
      gunSafe:
        description: True if user is entitled to move a gun safe (up to 500 lbs) as part of their move without it being charged against their weight allowance.
        type: boolean
        x-nullable: true
      accompaniedTour:
        type: boolean
        example: true
        x-nullable: true
        description: Indicates if the move entitlement allows dependents to travel to the new Permanent Duty Station (PDS). This is only present on OCONUS moves.
      dependentsUnderTwelve:
        type: integer
        example: 5
        x-nullable: true
        description: Indicates the number of dependents under the age of twelve for a move. This is only present on OCONUS moves.
      dependentsTwelveAndOver:
        type: integer
        example: 3
        x-nullable: true
        description: Indicates the number of dependents of the age twelve or older for a move. This is only present on OCONUS moves.
      ubAllowance:
        example: 500
        type: integer
        x-nullable: true
      weightRestriction:
        example: 1500
        type: integer
        x-nullable: true
        description: Indicates the weight restriction for the move to a particular location.
  UpdateBillableWeightPayload:
    type: object
    properties:
      authorizedWeight:
        description: unit is in lbs
        example: 2000
        minimum: 1
        type: integer
        x-formatting: weight
        x-nullable: true
  UpdateMaxBillableWeightAsTIOPayload:
    type: object
    properties:
      authorizedWeight:
        description: unit is in lbs
        example: 2000
        minimum: 1
        type: integer
        x-formatting: weight
        x-nullable: true
      tioRemarks:
        description: TIO remarks for updating the max billable weight
        example: Increasing max billable weight
        type: string
        minLength: 1
        x-nullable: true
    required:
      - authorizedWeight
      - tioRemarks
  CounselingUpdateAllowancePayload:
    type: object
    properties:
      grade:
        $ref: "#/definitions/Grade"
      dependentsAuthorized:
        type: boolean
        x-nullable: true
      agency:
        $ref: "definitions/Affiliation.yaml"
      proGearWeight:
        minimum: 0
        maximum: 2000
        description: unit is in lbs
        example: 2000
        type: integer
        x-formatting: weight
        x-nullable: true
      proGearWeightSpouse:
        minimum: 0
        maximum: 500
        description: unit is in lbs
        example: 2000
        type: integer
        x-formatting: weight
        x-nullable: true
      requiredMedicalEquipmentWeight:
        minimum: 0
        description: unit is in lbs
        example: 2000
        type: integer
        x-formatting: weight
      organizationalClothingAndIndividualEquipment:
        description: only for Army
        type: boolean
        x-nullable: true
      storageInTransit:
        description: the number of storage in transit days that the customer is entitled to for a given shipment on their move
        type: integer
        minimum: 0
      gunSafe:
        description: True if user is entitled to move a gun safe (up to 500 lbs) as part of their move without it being charged against their weight allowance.
        type: boolean
        x-nullable: true
      accompaniedTour:
        type: boolean
        example: true
        x-nullable: true
        description: Indicates if the move entitlement allows dependents to travel to the new Permanent Duty Station (PDS). This is only present on OCONUS moves.
      dependentsUnderTwelve:
        type: integer
        example: 5
        x-nullable: true
        description: Indicates the number of dependents under the age of twelve for a move. This is only present on OCONUS moves.
      dependentsTwelveAndOver:
        type: integer
        example: 3
        x-nullable: true
        description: Indicates the number of dependents of the age twelve or older for a move. This is only present on OCONUS moves.
      ubAllowance:
        example: 500
        type: integer
        x-nullable: true
      weightRestriction:
        example: 1500
        type: integer
        x-nullable: true
        description: Indicates the weight restriction for a move to a particular location.
  MoveTaskOrder:
    description: The Move (MoveTaskOrder)
    properties:
      id:
        example: 1f2270c7-7166-40ae-981e-b200ebdf3054
        format: uuid
        type: string
      createdAt:
        format: date-time
        type: string
      orderID:
        example: c56a4180-65aa-42ec-a945-5fd21dec0538
        format: uuid
        type: string
      locator:
        type: string
        example: "1K43AR"
      referenceId:
        example: 1001-3456
        type: string
      serviceCounselingCompletedAt:
        format: date-time
        type: string
        x-nullable: true
      availableToPrimeAt:
        format: date-time
        type: string
        x-nullable: true
      approvedAt:
        format: date-time
        type: string
        x-nullable: true
      updatedAt:
        format: date-time
        type: string
      destinationAddress:
        $ref: "definitions/Address.yaml"
      pickupAddress:
        $ref: "definitions/Address.yaml"
      destinationDutyLocation:
        example: 1f2270c7-7166-40ae-981e-b200ebdf3054
        format: uuid
        type: string
      originDutyLocation:
        example: 1f2270c7-7166-40ae-981e-b200ebdf3054
        format: uuid
        type: string
      entitlements:
        $ref: "#/definitions/Entitlements"
      requestedPickupDate:
        format: date
        type: string
      tioRemarks:
        type: string
        example: approved additional weight
        x-nullable: true
      eTag:
        type: string
    type: object
  MoveTaskOrders:
    items:
      $ref: "#/definitions/MoveTaskOrder"
    type: array
  PaymentRequest:
    properties:
      proofOfServiceDocs:
        $ref: "#/definitions/ProofOfServiceDocs"
      id:
        example: c56a4180-65aa-42ec-a945-5fd21dec0538
        format: uuid
        readOnly: true
        type: string
      isFinal:
        default: false
        type: boolean
      moveTaskOrder:
        $ref: "#/definitions/Move"
      moveTaskOrderID:
        example: c56a4180-65aa-42ec-a945-5fd21dec0538
        format: uuid
        type: string
      rejectionReason:
        example: documentation was incomplete
        type: string
        x-nullable: true
      serviceItems:
        $ref: "#/definitions/PaymentServiceItems"
      status:
        $ref: "#/definitions/PaymentRequestStatus"
      paymentRequestNumber:
        example: 1234-5678-1
        readOnly: true
        type: string
      recalculationOfPaymentRequestID:
        example: c56a4180-65aa-42ec-a945-5fd21dec0538
        format: uuid
        type: string
        readOnly: true
        x-nullable: true
      eTag:
        type: string
      reviewedAt:
        format: date-time
        type: string
        x-nullable: true
      createdAt:
        format: date-time
        type: string
      sentToGexAt:
        format: date-time
        type: string
        x-nullable: true
      receivedByGexAt:
        format: date-time
        type: string
        x-nullable: true
      ediErrorType:
        description: Type of EDI reporting or causing the issue. Can be EDI 997, 824, and 858.
        type: string
        x-nullable: true
      ediErrorCode:
        description: Reported code from syncada for the EDI error encountered
        type: string
        x-nullable: true
      ediErrorDescription:
        description: The reason the services counselor has excluded or rejected the item.
        type: string
        x-nullable: true
      tppsInvoiceAmountPaidTotalMillicents:
        type: integer
        format: millients
        title: Total amount that TPPS paid for all service items on the payment request in millicents
        x-nullable: true
      tppsInvoiceSellerPaidDate:
        type: string
        format: date-time
        title: Date that TPPS paid HS for the payment request
        x-nullable: true
    type: object
  PaymentRequests:
    items:
      $ref: "#/definitions/PaymentRequest"
    type: array
  PaymentServiceItems:
    items:
      $ref: "#/definitions/PaymentServiceItem"
    type: array
  PaymentServiceItem:
    properties:
      id:
        example: c56a4180-65aa-42ec-a945-5fd21dec0538
        format: uuid
        readOnly: true
        type: string
      createdAt:
        format: date-time
        type: string
      paymentRequestID:
        example: c56a4180-65aa-42ec-a945-5fd21dec0538
        format: uuid
        type: string
      mtoServiceItemID:
        example: c56a4180-65aa-42ec-a945-5fd21dec0538
        format: uuid
        type: string
      mtoServiceItemCode:
        example: DLH
        type: string
      mtoServiceItemName:
        example: Move management
        type: string
      mtoShipmentType:
        $ref: "definitions/MTOShipmentType.yaml"
      mtoShipmentID:
        type: string
        format: uuid
        example: c56a4180-65aa-42ec-a945-5fd21dec0538
        x-nullable: true
      status:
        $ref: "definitions/PaymentServiceItemStatus.yaml"
      priceCents:
        type: integer
        format: cents
        title: Price of the service item in cents
        x-nullable: true
      rejectionReason:
        example: documentation was incomplete
        type: string
        x-nullable: true
      referenceID:
        example: 1234-5678-c56a4180
        readOnly: true
        format: string
      paymentServiceItemParams:
        $ref: "definitions/PaymentServiceItemParams.yaml"
      eTag:
        type: string
      tppsInvoiceAmountPaidPerServiceItemMillicents:
        type: integer
        format: millicents
        title: Amount that TPPS paid for the individual service item in millicents
        x-nullable: true
    type: object
  PaymentRequestStatus:
    $ref: "definitions/PaymentRequestStatus.yaml"
  ProofOfServiceDocs:
    items:
      $ref: "#/definitions/ProofOfServiceDoc"
    type: array
  ProofOfServiceDoc:
    properties:
      isWeightTicket:
        type: boolean
      uploads:
        items:
          $ref: "definitions/Upload.yaml"
        type: array
  ShipmentsPaymentSITBalance:
    items:
      $ref: "#/definitions/ShipmentPaymentSITBalance"
    type: array
  ShipmentPaymentSITBalance:
    properties:
      shipmentID:
        type: string
        format: uuid
      totalSITDaysAuthorized:
        type: integer
      totalSITDaysRemaining:
        type: integer
      totalSITEndDate:
        type: string
        format: date
        x-nullable: true
      pendingSITDaysInvoiced:
        type: integer
      pendingBilledStartDate:
        type: string
        format: date
        x-nullable: true
      pendingBilledEndDate:
        type: string
        format: date
        x-nullable: true
      previouslyBilledDays:
        type: integer
        x-nullable: true
      previouslyBilledStartDate:
        type: string
        format: date
        x-nullable: true
      previouslyBilledEndDate:
        type: string
        format: date
        x-nullable: true
  UpdateShipment:
    type: object
    properties:
      shipmentType:
        $ref: "definitions/MTOShipmentType.yaml"
      requestedPickupDate:
        format: date
        type: string
        x-nullable: true
      requestedDeliveryDate:
        format: date
        type: string
        x-nullable: true
      customerRemarks:
        type: string
        example: handle with care
        x-nullable: true
      counselorRemarks:
        type: string
        example: counselor approved
        x-nullable: true
      billableWeightCap:
        type: integer
        description: estimated weight of the shuttle service item provided by the prime
        example: 2500
        x-formatting: weight
        x-nullable: true
      billableWeightJustification:
        type: string
        example: more weight than expected
        x-nullable: true
      pickupAddress:
        allOf:
          - $ref: "definitions/Address.yaml"
      destinationAddress:
        allOf:
          - $ref: "definitions/Address.yaml"
      secondaryDeliveryAddress:
        allOf:
          - $ref: "definitions/Address.yaml"
      secondaryPickupAddress:
        allOf:
          - $ref: "definitions/Address.yaml"
      hasSecondaryPickupAddress:
        type: boolean
        x-nullable: true
        x-omitempty: false
      hasSecondaryDeliveryAddress:
        type: boolean
        x-nullable: true
        x-omitempty: false
      tertiaryDeliveryAddress:
        allOf:
          - $ref: "definitions/Address.yaml"
      tertiaryPickupAddress:
        allOf:
          - $ref: "definitions/Address.yaml"
      hasTertiaryPickupAddress:
        type: boolean
        x-nullable: true
        x-omitempty: false
      hasTertiaryDeliveryAddress:
        type: boolean
        x-nullable: true
        x-omitempty: false
      actualProGearWeight:
        type: integer
        x-nullable: true
        x-omitempty: false
      actualSpouseProGearWeight:
        type: integer
        x-nullable: true
        x-omitempty: false
      destinationType:
        $ref: "definitions/DestinationType.yaml"
      agents:
        $ref: "definitions/MTOAgents.yaml"
        x-nullable: true
      tacType:
        $ref: "definitions/LOATypeNullable.yaml"
      sacType:
        $ref: "definitions/LOATypeNullable.yaml"
      usesExternalVendor:
        type: boolean
        example: false
        x-nullable: true
      serviceOrderNumber:
        type: string
        x-nullable: true
      ntsRecordedWeight:
        description: The previously recorded weight for the NTS Shipment. Used for NTS Release to know what the previous primeActualWeight or billable weight was.
        example: 2000
        type: integer
        x-formatting: weight
        x-nullable: true
      storageFacility:
        x-nullable: true
        $ref: "definitions/StorageFacility.yaml"
      ppmShipment:
        $ref: "#/definitions/UpdatePPMShipment"
      boatShipment:
        $ref: "#/definitions/UpdateBoatShipment"
      mobileHomeShipment:
        $ref: "#/definitions/UpdateMobileHomeShipment"
  UpdatePPMShipment:
    type: object
    properties:
      expectedDepartureDate:
        description: >
          Date the customer expects to move.
        format: date
        type: string
        x-nullable: true
      actualMoveDate:
        format: date
        type: string
        x-nullable: true
      pickupAddress:
        allOf:
          - $ref: "definitions/Address.yaml"
      actualPickupPostalCode:
        description: >
          The actual postal code where the PPM shipment started. To be filled once the customer has moved the shipment.
        format: zip
        type: string
        title: ZIP
        example: "90210"
        pattern: ^(\d{5})$
        x-nullable: true
      secondaryPickupAddress:
        allOf:
          - $ref: "definitions/Address.yaml"
      destinationAddress:
        allOf:
          - $ref: "definitions/PPMDestinationAddress.yaml"
      actualDestinationPostalCode:
        description: >
          The actual postal code where the PPM shipment ended. To be filled once the customer has moved the shipment.
        format: zip
        type: string
        title: ZIP
        example: "90210"
        pattern: ^(\d{5})$
        x-nullable: true
      secondaryDestinationAddress:
        allOf:
          - $ref: "definitions/Address.yaml"
      hasSecondaryPickupAddress:
        type: boolean
        x-nullable: true
        x-omitempty: false
      hasSecondaryDestinationAddress:
        type: boolean
        x-nullable: true
        x-omitempty: false
      tertiaryPickupAddress:
        allOf:
          - $ref: "definitions/Address.yaml"
      tertiaryDestinationAddress:
        allOf:
          - $ref: "definitions/Address.yaml"
      hasTertiaryPickupAddress:
        type: boolean
        x-nullable: true
        x-omitempty: false
      hasTertiaryDestinationAddress:
        type: boolean
        x-nullable: true
        x-omitempty: false
      w2Address:
        x-nullable: true
        $ref: "definitions/Address.yaml"
      sitExpected:
        type: boolean
        x-nullable: true
      sitLocation:
        allOf:
          - $ref: "definitions/SITLocationType.yaml"
          - x-nullable: true
      sitEstimatedWeight:
        type: integer
        example: 2000
        x-nullable: true
      sitEstimatedEntryDate:
        format: date
        type: string
        x-nullable: true
      sitEstimatedDepartureDate:
        format: date
        type: string
        x-nullable: true
      estimatedWeight:
        type: integer
        example: 4200
        x-nullable: true
      allowableWeight:
        description: The allowable weight of the PPM shipment goods being moved.
        type: integer
        minimum: 0
        example: 4300
        x-nullable: true
      hasProGear:
        description: >
          Indicates whether PPM shipment has pro gear.
        type: boolean
        x-nullable: true
      proGearWeight:
        type: integer
        x-nullable: true
      spouseProGearWeight:
        type: integer
        x-nullable: true
      hasRequestedAdvance:
        description: >
          Indicates whether an advance has been requested for the PPM shipment.
        type: boolean
        x-nullable: true
      hasReceivedAdvance:
        description: >
          Indicates whether an advance was received for the PPM shipment.
        type: boolean
        x-nullable: true
      advanceAmountRequested:
        description: >
          The amount request for an advance, or null if no advance is requested
        type: integer
        format: cents
        x-nullable: true
      advanceAmountReceived:
        description: >
          The amount received for an advance, or null if no advance is received
        type: integer
        format: cents
        x-nullable: true
      advanceStatus:
        $ref: "definitions/PPMAdvanceStatus.yaml"
        x-nullable: true
      isActualExpenseReimbursement:
        description: Used for PPM shipments only. Denotes if this shipment uses the Actual Expense Reimbursement method.
        type: boolean
        example: false
        x-omitempty: false
        x-nullable: true
  UpdateBoatShipment:
    type: object
    properties:
      type:
        type: string
        enum:
          - HAUL_AWAY
          - TOW_AWAY
        x-nullable: true
      year:
        type: integer
        description: Year of the Boat
        x-nullable: true
      make:
        type: string
        description: Make of the Boat
        x-nullable: true
      model:
        type: string
        description: Model of the Boat
        x-nullable: true
      lengthInInches:
        type: integer
        description: Length of the Boat in inches
        x-nullable: true
      widthInInches:
        type: integer
        description: Width of the Boat in inches
        x-nullable: true
      heightInInches:
        type: integer
        description: Height of the Boat in inches
        x-nullable: true
      hasTrailer:
        type: boolean
        description: Does the boat have a trailer
        x-nullable: true
      isRoadworthy:
        type: boolean
        description: Is the trailer roadworthy
        x-nullable: true
  UpdateMobileHomeShipment:
    type: object
    properties:
      year:
        type: integer
        description: Year of the Boat
        x-nullable: true
      make:
        type: string
        description: Make of the Boat
        x-nullable: true
      model:
        type: string
        description: Model of the Boat
        x-nullable: true
      lengthInInches:
        type: integer
        description: Length of the Boat in inches
        x-nullable: true
      widthInInches:
        type: integer
        description: Width of the Boat in inches
        x-nullable: true
      heightInInches:
        type: integer
        description: Height of the Boat in inches
        x-nullable: true
  UpdateWeightTicket:
    type: object
    properties:
      emptyWeight:
        description: Weight of the vehicle when empty.
        type: integer
        minimum: 0
      fullWeight:
        description: The weight of the vehicle when full.
        type: integer
        minimum: 0
      ownsTrailer:
        description: Indicates if the customer used a trailer they own for the move.
        type: boolean
      trailerMeetsCriteria:
        description: Indicates if the trailer that the customer used meets all the criteria to be claimable.
        type: boolean
      status:
        $ref: "definitions/PPMDocumentStatus.yaml"
      reason:
        description: The reason the services counselor has excluded or rejected the item.
        type: string
      adjustedNetWeight:
        description: Indicates the adjusted net weight of the vehicle
        type: integer
        minimum: 0
      netWeightRemarks:
        description: Remarks explaining any edits made to the net weight
        type: string
  UpdateMovingExpense:
    type: object
    properties:
      movingExpenseType:
        $ref: "definitions/OmittableMovingExpenseType.yaml"
      description:
        description: A brief description of the expense.
        type: string
        x-nullable: true
        x-omitempty: false
      amount:
        description: The total amount of the expense as indicated on the receipt
        type: integer
      sitStartDate:
        description: The date the shipment entered storage, applicable for the `STORAGE` movingExpenseType only
        type: string
        format: date
      sitEndDate:
        description: The date the shipment exited storage, applicable for the `STORAGE` movingExpenseType only
        type: string
        format: date
      status:
        $ref: "definitions/PPMDocumentStatus.yaml"
      reason:
        description: The reason the services counselor has excluded or rejected the item.
        type: string
      weightStored:
        description: The total weight stored in PPM SIT
        type: integer
      sitLocation:
        allOf:
          - $ref: "definitions/SITLocationType.yaml"
          - x-nullable: true
      sitEstimatedCost:
        description: The estimated amount that the government will pay the service member to put their goods into storage. This estimated storage cost is separate from the estimated incentive.
        type: integer
        format: cents
        x-nullable: true
        x-omitempty: false
      sitReimburseableAmount:
        description: The amount of SIT that will be reimbursed
        type: integer
        format: cents
        x-nullable: true
        x-omitempty: false
  UpdateProGearWeightTicket:
    type: object
    properties:
      belongsToSelf:
        description: Indicates if this information is for the customer's own pro-gear, otherwise, it's the spouse's.
        type: boolean
      hasWeightTickets:
        description: Indicates if the user has a weight ticket for their pro-gear, otherwise they have a constructed weight.
        type: boolean
      weight:
        description: Weight of the pro-gear contained in the shipment.
        type: integer
        minimum: 0
      status:
        $ref: "definitions/PPMDocumentStatus.yaml"
      reason:
        description: The reason the services counselor has excluded or rejected the item.
        type: string
  ApproveShipments:
    type: object
    properties:
      approveShipments:
        type: array
        items:
          type: object
          properties:
            shipmentID:
              type: string
              format: uuid
            eTag:
              type: string
          required:
            - shipmentID
            - eTag
    required:
      - approveShipments
  MTOShipments:
    items:
      $ref: "definitions/MTOShipment.yaml"
    type: array
  CreateMTOShipment:
    type: object
    properties:
      moveTaskOrderID:
        description: The ID of the move this new shipment is for.
        example: 1f2270c7-7166-40ae-981e-b200ebdf3054
        format: uuid
        type: string
      requestedPickupDate:
        description: >
          The customer's preferred pickup date. Other dates, such as required delivery date and (outside MilMove) the
          pack date, are derived from this date.
        format: date
        type: string
        x-nullable: true
      requestedDeliveryDate:
        description: >
          The customer's preferred delivery date.
        format: date
        type: string
        x-nullable: true
      customerRemarks:
        description: |
          The customer can use the customer remarks field to inform the services counselor and the movers about any
          special circumstances for this shipment. Typical examples:
            * bulky or fragile items,
            * weapons,
            * access info for their address.
          Customer enters this information during onboarding. Optional field.
        type: string
        example: handle with care
        x-nullable: true
      counselorRemarks:
        description: |
          The counselor can use the counselor remarks field to inform the movers about any
          special circumstances for this shipment. Typical examples:
            * bulky or fragile items,
            * weapons,
            * access info for their address.
          Counselors enters this information when creating or editing an MTO Shipment. Optional field.
        type: string
        example: handle with care
        x-nullable: true
      agents:
        $ref: "definitions/MTOAgents.yaml"
      mtoServiceItems:
        $ref: "definitions/MTOServiceItems.yaml"
      pickupAddress:
        description: The address where the movers should pick up this shipment.
        allOf:
          - $ref: "definitions/Address.yaml"
      destinationAddress:
        description: Where the movers should deliver this shipment.
        allOf:
          - $ref: "definitions/Address.yaml"
      hasSecondaryPickupAddress:
        type: boolean
        x-nullable: true
        x-omitempty: false
      secondaryPickupAddress:
        description: The address where the movers should pick up this shipment.
        allOf:
          - $ref: "definitions/Address.yaml"
      hasSecondaryDeliveryAddress:
        type: boolean
        x-nullable: true
        x-omitempty: false
      secondaryDeliveryAddress:
        description: Where the movers should deliver this shipment.
        allOf:
          - $ref: "definitions/Address.yaml"
      hasTertiaryPickupAddress:
        type: boolean
        x-nullable: true
        x-omitempty: false
      tertiaryPickupAddress:
        description: The address where the movers should pick up this shipment.
        allOf:
          - $ref: "definitions/Address.yaml"
      hasTertiaryDeliveryAddress:
        type: boolean
        x-nullable: true
        x-omitempty: false
      tertiaryDeliveryAddress:
        description: Where the movers should deliver this shipment.
        allOf:
          - $ref: "definitions/Address.yaml"
      destinationType:
        $ref: "definitions/DestinationType.yaml"
      shipmentType:
        $ref: "definitions/MTOShipmentType.yaml"
      tacType:
        allOf:
          - $ref: "definitions/LOAType.yaml"
          - x-nullable: true
      sacType:
        allOf:
          - $ref: "definitions/LOAType.yaml"
          - x-nullable: true
      usesExternalVendor:
        type: boolean
        example: false
        x-nullable: true
      serviceOrderNumber:
        type: string
        x-nullable: true
      ntsRecordedWeight:
        description: The previously recorded weight for the NTS Shipment. Used for NTS Release to know what the previous primeActualWeight or billable weight was.
        example: 2000
        type: integer
        x-nullable: true
        x-formatting: weight
      storageFacility:
        x-nullable: true
        $ref: "definitions/StorageFacility.yaml"
      mobileHomeShipment:
        $ref: "#/definitions/CreateMobileHomeShipment"
      ppmShipment:
        $ref: "#/definitions/CreatePPMShipment"
      boatShipment:
        $ref: "#/definitions/CreateBoatShipment"
    required:
      - moveTaskOrderID
      - shipmentType
  CreatePPMShipment:
    description: A personally procured move is a type of shipment that a service members moves themselves.
    properties:
      expectedDepartureDate:
        description: >
          Date the customer expects to move.
        format: date
        type: string
      pickupAddress:
        allOf:
          - $ref: "definitions/Address.yaml"
      secondaryPickupAddress:
        allOf:
          - $ref: "definitions/Address.yaml"
      tertiaryPickupAddress:
        allOf:
          - $ref: "definitions/Address.yaml"
      destinationAddress:
        allOf:
          - $ref: "definitions/PPMDestinationAddress.yaml"
      secondaryDestinationAddress:
        allOf:
          - $ref: "definitions/Address.yaml"
      tertiaryDestinationAddress:
        allOf:
          - $ref: "definitions/Address.yaml"
      hasSecondaryPickupAddress:
        type: boolean
        x-nullable: true
        x-omitempty: false
      hasTertiaryPickupAddress:
        type: boolean
        x-nullable: true
        x-omitempty: false
      hasSecondaryDestinationAddress:
        type: boolean
        x-nullable: true
        x-omitempty: false
      hasTertiaryDestinationAddress:
        type: boolean
        x-nullable: true
        x-omitempty: false
      sitExpected:
        type: boolean
      sitLocation:
        allOf:
          - $ref: "definitions/SITLocationType.yaml"
          - x-nullable: true
      sitEstimatedWeight:
        type: integer
        example: 2000
        x-nullable: true
      sitEstimatedEntryDate:
        format: date
        type: string
        x-nullable: true
      sitEstimatedDepartureDate:
        format: date
        type: string
        x-nullable: true
      estimatedWeight:
        type: integer
        example: 4200
      hasProGear:
        description: >
          Indicates whether PPM shipment has pro gear.
        type: boolean
      proGearWeight:
        type: integer
        x-nullable: true
      spouseProGearWeight:
        type: integer
        x-nullable: true
      isActualExpenseReimbursement:
        description: Used for PPM shipments only. Denotes if this shipment uses the Actual Expense Reimbursement method.
        type: boolean
        example: false
        x-omitempty: false
        x-nullable: true
    required:
      - expectedDepartureDate
      - pickupAddress
      - destinationAddress
      - sitExpected
      - estimatedWeight
      - hasProGear
  CreateBoatShipment:
    description: Boat shipment information for the move.
    properties:
      type:
        type: string
        enum:
          - HAUL_AWAY
          - TOW_AWAY
      year:
        type: integer
        description: Year of the Boat
      make:
        type: string
        description: Make of the Boat
      model:
        type: string
        description: Model of the Boat
      lengthInInches:
        type: integer
        description: Length of the Boat in inches
      widthInInches:
        type: integer
        description: Width of the Boat in inches
      heightInInches:
        type: integer
        description: Height of the Boat in inches
      hasTrailer:
        type: boolean
        description: Does the boat have a trailer
      isRoadworthy:
        type: boolean
        description: Is the trailer roadworthy
        x-nullable: true
    required:
      - type
      - year
      - make
      - model
      - lengthInInches
      - widthInInches
      - heightInInches
      - hasTrailer
  CreateMobileHomeShipment:
    description: A mobile home shipment that the prime moves for a service member.
    properties:
      make:
        type: string
        description: Make of the Mobile Home
      model:
        type: string
        description: Model of the Mobile Home
      year:
        type: integer
        description: Year of the Mobile Home
      lengthInInches:
        type: integer
        description: Length of the Mobile Home in inches
      heightInInches:
        type: integer
        description: Height of the Mobile Home in inches
      widthInInches:
        type: integer
        description: Width of the Mobile Home in inches
    required:
      - make
      - model
      - year
      - lengthInInches
      - heightInInches
      - widthInInches
  RejectShipment:
    properties:
      rejectionReason:
        type: string
        example: MTO Shipment not good enough
    required:
      - rejectionReason
  RequestDiversion:
    properties:
      diversionReason:
        type: string
        example: Shipment route needs to change
    required:
      - diversionReason
  ApproveSITExtension:
    properties:
      approvedDays:
        description: Number of days approved for SIT extension
        type: integer
        example: 21
        minimum: 1
      requestReason:
        description: Reason from service counselor-provided picklist for SIT Duration Update
        example: "AWAITING_COMPLETION_OF_RESIDENCE"
        type: string
        enum:
          - SERIOUS_ILLNESS_MEMBER
          - SERIOUS_ILLNESS_DEPENDENT
          - IMPENDING_ASSIGNEMENT
          - DIRECTED_TEMPORARY_DUTY
          - NONAVAILABILITY_OF_CIVILIAN_HOUSING
          - AWAITING_COMPLETION_OF_RESIDENCE
          - OTHER
      officeRemarks:
        description: Remarks from TOO about SIT approval
        type: string
        example: Approved for three weeks rather than requested 45 days
        x-nullable: true
    required:
      - approvedDays
  DenySITExtension:
    properties:
      officeRemarks:
        description: Remarks from TOO about SIT denial
        type: string
        example: Denied this extension as it does not match the criteria
        x-nullable: true
      convertToCustomerExpense:
        description: Whether or not to convert to members expense once SIT extension is denied.
        type: boolean
        example: false
    required:
      - officeRemarks
      - convertToCustomerExpense
  UpdateSITServiceItemCustomerExpense:
    properties:
      convertToCustomerExpense:
        example: true
        type: boolean
      customerExpenseReason:
        description: Reason the service item was rejected
        type: string
        example: Insufficent details provided
    required:
      - convertToCustomerExpense
      - customerExpenseReason
  CreateApprovedSITDurationUpdate:
    properties:
      requestReason:
        description: Reason from service counselor-provided picklist for SIT Duration Update
        example: "AWAITING_COMPLETION_OF_RESIDENCE"
        type: string
        enum:
          - SERIOUS_ILLNESS_MEMBER
          - SERIOUS_ILLNESS_DEPENDENT
          - IMPENDING_ASSIGNEMENT
          - DIRECTED_TEMPORARY_DUTY
          - NONAVAILABILITY_OF_CIVILIAN_HOUSING
          - AWAITING_COMPLETION_OF_RESIDENCE
          - OTHER
      approvedDays:
        description: Number of days approved for SIT extension. This will match requested days saved to the SIT extension model.
        type: integer
        example: 21
      officeRemarks:
        description: Remarks from TOO about SIT Duration Update creation
        type: string
        example: Customer needs additional storage time as their new place of residence is not yet ready
        x-nullable: true
    required:
      - requestReason
      - approvedDays
  PatchMTOServiceItemStatusPayload:
    properties:
      status:
        description: Describes all statuses for a MTOServiceItem
        type: string
        enum:
          - SUBMITTED
          - APPROVED
          - REJECTED
      rejectionReason:
        description: Reason the service item was rejected
        type: string
        example: Insufficent details provided
        x-nullable: true
  MTOApprovalServiceItemCodes:
    description: MTO level service items to create when updating MTO status.
    properties:
      serviceCodeCS:
        example: true
        type: boolean
      serviceCodeMS:
        example: true
        type: boolean
    type: object
  TacValid:
    properties:
      isValid:
        example: true
        type: boolean
    required:
      - isValid
    type: object
  UpdatePaymentRequestStatusPayload:
    properties:
      rejectionReason:
        example: documentation was incomplete
        type: string
        x-nullable: true
      status:
        $ref: "#/definitions/PaymentRequestStatus"
      eTag:
        type: string
    type: object
  BulkAssignmentMoveIDs:
    type: array
    items:
      $ref: "#/definitions/BulkAssignmentMoveID"
  BulkAssignmentMoveID:
    type: string
    format: uuid
    example: c56a4180-65aa-42ec-a945-5fd21dec0538
  AvailableOfficeUsers:
    type: array
    items:
      $ref: "#/definitions/AvailableOfficeUser"
  AvailableOfficeUser:
    type: object
    properties:
      officeUserId:
        type: string
        format: uuid
        example: c56a4180-65aa-42ec-a945-5fd21dec0538
      lastName:
        type: string
      firstName:
        type: string
      hasSafetyPrivilege:
        type: boolean
      workload:
        type: integer
        x-omitempty: false
  BulkAssignmentData:
    type: object
    properties:
      availableOfficeUsers:
        $ref: "#/definitions/AvailableOfficeUsers"
      bulkAssignmentMoveIDs:
        $ref: "#/definitions/BulkAssignmentMoveIDs"
  QueueMoves:
    type: array
    items:
      $ref: "#/definitions/QueueMove"
  QueueMove:
    type: object
    properties:
      id:
        type: string
        format: uuid
      customer:
        $ref: "#/definitions/Customer"
      status:
        $ref: "#/definitions/MoveStatus"
      locator:
        type: string
      submittedAt:
        format: date-time
        type: string
        x-nullable: true
      appearedInTooAt:
        format: date-time
        type: string
        x-nullable: true
      requestedMoveDate:
        format: date
        type: string
        x-nullable: true
      departmentIndicator:
        $ref: "#/definitions/DeptIndicator"
      shipmentsCount:
        type: integer
      originDutyLocation:
        $ref: "definitions/DutyLocation.yaml"
      destinationDutyLocation:
        $ref: "definitions/DutyLocation.yaml"
      originGBLOC:
        $ref: "#/definitions/GBLOC"
      ppmType:
        type: string
        enum: [FULL, PARTIAL]
        x-nullable: true
      closeoutInitiated:
        format: date-time
        type: string
        x-nullable: true
      closeoutLocation:
        type: string
        x-nullable: true
      orderType:
        type: string
        x-nullable: true
      lockedByOfficeUserID:
        type: string
        format: uuid
        x-nullable: true
      lockedByOfficeUser:
        $ref: "#/definitions/LockedOfficeUser"
        x-nullable: true
      lockExpiresAt:
        type: string
        format: date-time
        x-nullable: true
      ppmStatus:
        $ref: "#/definitions/PPMStatus"
        x-nullable: true
      counselingOffice:
        type: string
        x-nullable: true
      counselingOfficeID:
        type: string
        format: uuid
        x-nullable: true
      assignedTo:
        $ref: "#/definitions/AssignedOfficeUser"
        x-nullable: true
      availableOfficeUsers:
        $ref: "#/definitions/AvailableOfficeUsers"
      assignable:
        type: boolean
  QueueMovesResult:
    type: object
    properties:
      page:
        type: integer
      perPage:
        type: integer
      totalCount:
        type: integer
      queueMoves:
        $ref: "#/definitions/QueueMoves"
  ListPrimeMove:
    description: >
      An abbreviated definition for a move, without all the nested information (shipments, service items, etc). Used to
      fetch a list of moves more efficiently.
    type: object
    properties:
      id:
        example: 1f2270c7-7166-40ae-981e-b200ebdf3054
        format: uuid
        type: string
      moveCode:
        type: string
        example: "HYXFJF"
        readOnly: true
      createdAt:
        format: date-time
        type: string
        readOnly: true
      orderID:
        example: c56a4180-65aa-42ec-a945-5fd21dec0538
        format: uuid
        type: string
      destinationGBLOC:
        example: 'AGFM'
        type: string
      destinationPostalCode:
        example: '90210'
        type: string
      referenceId:
        example: 1001-3456
        type: string
      availableToPrimeAt:
        format: date-time
        type: string
        x-nullable: true
        readOnly: true
      approvedAt:
        format: date-time
        type: string
        x-nullable: true
        readOnly: true
      updatedAt:
        format: date-time
        type: string
        readOnly: true
      ppmType:
        type: string
        enum:
          - FULL
          - PARTIAL
      eTag:
        type: string
        readOnly: true
      orderType:
        type: string
  ListPrimeMoves:
    type: array
    items:
      $ref: "#/definitions/ListPrimeMove"
  ListPrimeMovesResult:
    type: object
    properties:
      page:
        type: integer
      perPage:
        type: integer
      totalCount:
        type: integer
      queueMoves:
        $ref: "#/definitions/ListPrimeMoves"
  QueuePaymentRequest:
    type: object
    properties:
      id:
        type: string
        format: uuid
      moveID:
        type: string
        format: uuid
      customer:
        $ref: "#/definitions/Customer"
      status:
        $ref: "#/definitions/QueuePaymentRequestStatus"
      age:
        type: number
        format: double
        description: Days since the payment request has been requested.  Decimal representation will allow more accurate sorting.
      submittedAt:
        type: string
        format: date-time
      locator:
        type: string
      departmentIndicator:
        $ref: "#/definitions/DeptIndicator"
      originGBLOC:
        $ref: "#/definitions/GBLOC"
      originDutyLocation:
        $ref: "definitions/DutyLocation.yaml"
      orderType:
        type: string
        x-nullable: true
      lockedByOfficeUserID:
        type: string
        format: uuid
        x-nullable: true
      lockExpiresAt:
        type: string
        format: date-time
        x-nullable: true
      assignedTo:
        $ref: "#/definitions/AssignedOfficeUser"
        x-nullable: true
      availableOfficeUsers:
        $ref: "#/definitions/AvailableOfficeUsers"
      assignable:
        type: boolean
      counselingOffice:
        type: string
        x-nullable: true
  QueuePaymentRequests:
    type: array
    items:
      $ref: "#/definitions/QueuePaymentRequest"
  QueuePaymentRequestsResult:
    type: object
    properties:
      page:
        type: integer
      perPage:
        type: integer
      totalCount:
        type: integer
      queuePaymentRequests:
        $ref: "#/definitions/QueuePaymentRequests"
  QueuePaymentRequestStatus:
    enum:
      - Payment requested
      - Reviewed
      - Rejected
      - Paid
    title: Queue Payment Request Status
    type: string
  SearchMoves:
    type: array
    items:
      $ref: "#/definitions/SearchMove"
  SearchMove:
    type: object
    properties:
      id:
        type: string
        format: uuid
      firstName:
        type: string
        example: John
        x-nullable: true
      lastName:
        type: string
        example: Doe
        x-nullable: true
      edipi:
        type: string
        example: 1234567890
        x-nullable: true
      paymentRequestCode:
        type: string
        example: 9551-6199-2
        x-nullable: true
      status:
        $ref: "#/definitions/MoveStatus"
      locator:
        type: string
      branch:
        type: string
      shipmentsCount:
        type: integer
      originDutyLocationPostalCode:
        format: zip
        type: string
        title: ZIP
        example: "90210"
        pattern: ^(\d{5})$
      destinationPostalCode:
        format: zip
        type: string
        title: ZIP
        example: "90210"
        pattern: ^(\d{5})$
      requestedPickupDate:
        type: string
        format: date
        x-nullable: true
      orderType:
        type: string
      requestedDeliveryDate:
        type: string
        format: date
        x-nullable: true
      originGBLOC:
        $ref: "#/definitions/GBLOC"
      destinationGBLOC:
        $ref: "#/definitions/GBLOC"
      lockedByOfficeUserID:
        type: string
        format: uuid
        x-nullable: true
      lockExpiresAt:
        type: string
        format: date-time
        x-nullable: true
      emplid:
        type: string
        x-nullable: true
  SearchMovesResult:
    type: object
    properties:
      page:
        type: integer
      perPage:
        type: integer
      totalCount:
        type: integer
      searchMoves:
        $ref: "#/definitions/SearchMoves"
  GBLOC:
    type: string
    enum:
      - AGFM
      - APAT
      - BGAC
      - BGNC
      - BKAS
      - CFMQ
      - CLPK
      - CNNQ
      - DMAT
      - GSAT
      - HAFC
      - HBAT
      - JEAT
      - JENQ
      - KKFA
      - LHNQ
      - LKNQ
      - MAPK
      - MAPS
      - MBFL
      - MLNQ
      - XXXX
  CreateCustomerSupportRemark:
    type: object
    description: >-
      A text remark written by an customer support user that is associated with a specific
      move.
    required:
      - content
      - officeUserID
    properties:
      content:
        example: This is a remark about a move.
        type: string
      officeUserID:
        example: 1f2270c7-7166-40ae-981e-b200ebdf3054
        format: uuid
        type: string
  UpdateCustomerSupportRemarkPayload:
    type: object
    description: >-
      A text remark update to an existing remark created by the current active user (the CSR).
    required:
      - content
    properties:
      content:
        example: This is a remark about a move.
        type: string
  EvaluationReportType:
    type: string
    enum:
      - SHIPMENT
      - COUNSELING
  EvaluationReportInspectionType:
    type: string
    enum:
      - DATA_REVIEW
      - PHYSICAL
      - VIRTUAL
    x-nullable: true
  EvaluationReportLocation:
    type: string
    enum:
      - ORIGIN
      - DESTINATION
      - OTHER
    x-nullable: true
  EvaluationReportOfficeUser:
    type: object
    readOnly: true
    description: The authoring office user for an evaluation report
    properties:
      id:
        example: 1f2270c7-7166-40ae-981e-b200ebdf3054
        format: uuid
        type: string
      firstName:
        type: string
      lastName:
        type: string
      email:
        type: string
        format: x-email
        pattern: '^[a-zA-Z0-9._%+-]+@[a-zA-Z0-9.-]+\.[a-zA-Z]{2,}$'
      phone:
        type: string
        format: telephone
        pattern: '^[2-9]\d{2}-\d{3}-\d{4}$'
  EvaluationReportList:
    type: array
    items:
      $ref: "#/definitions/EvaluationReport"
  EvaluationReport:
    type: object
    description: An evaluation report
    properties:
      id:
        example: 1f2270c7-7166-40ae-981e-b200ebdf3054
        format: uuid
        type: string
        readOnly: true
      moveID:
        example: 1f2270c7-7166-40ae-981e-b200ebdf3054
        format: uuid
        type: string
        readOnly: true
      shipmentID:
        example: 1f2270c7-7166-40ae-981e-b200ebdf3054
        format: uuid
        type: string
        x-nullable: true
        readOnly: true
      type:
        $ref: "#/definitions/EvaluationReportType"
      inspectionType:
        $ref: "#/definitions/EvaluationReportInspectionType"
        x-nullable: true
      inspectionDate:
        type: string
        format: date
        x-nullable: true
      officeUser:
        $ref: "#/definitions/EvaluationReportOfficeUser"
      location:
        $ref: "#/definitions/EvaluationReportLocation"
        x-nullable: true
      reportViolations:
        $ref: "#/definitions/ReportViolations"
        x-nullable: true
      gsrAppeals:
        $ref: "#/definitions/GSRAppeals"
        x-nullable: true
      locationDescription:
        type: string
        example: "Route 66 at crash inspection site 3"
        x-nullable: true
      observedShipmentDeliveryDate:
        type: string
        format: date
        x-nullable: true
      observedShipmentPhysicalPickupDate:
        type: string
        format: date
        x-nullable: true
      timeDepart:
        type: string
        x-nullable: true
        pattern: "^(0[0-9]|1[0-9]|2[0-3]):[0-5][0-9]$"
        example: "14:30"
      evalStart:
        type: string
        x-nullable: true
        pattern: "^(0[0-9]|1[0-9]|2[0-3]):[0-5][0-9]$"
        example: "15:00"
      evalEnd:
        type: string
        x-nullable: true
        pattern: "^(0[0-9]|1[0-9]|2[0-3]):[0-5][0-9]$"
        example: "18:00"
      violationsObserved:
        type: boolean
        x-nullable: true
      remarks:
        type: string
        x-nullable: true
      seriousIncident:
        type: boolean
        x-nullable: true
      seriousIncidentDesc:
        type: string
        x-nullable: true
      observedClaimsResponseDate:
        type: string
        format: date
        x-nullable: true
      observedPickupDate:
        type: string
        format: date
        x-nullable: true
      observedPickupSpreadStartDate:
        type: string
        format: date
        x-nullable: true
      observedPickupSpreadEndDate:
        type: string
        format: date
        x-nullable: true
      observedDeliveryDate:
        type: string
        format: date
        x-nullable: true
      moveReferenceID:
        type: string
        x-nullable: true
        readOnly: true
      eTag:
        type: string
      submittedAt:
        type: string
        format: date-time
        x-nullable: true
      createdAt:
        type: string
        format: date-time
        readOnly: true
      updatedAt:
        type: string
        format: date-time
        readOnly: true
  CreateEvaluationReport:
    type: object
    description: Minimal set of info needed to create a shipment evaluation report, which is just a shipment ID.
    properties:
      shipmentID:
        description: The shipment ID of the shipment to be evaluated in the report
        example: 01b9671e-b268-4906-967b-ba661a1d3933
        format: uuid
        type: string
  CreateAppeal:
    type: object
    description: Appeal status and remarks left for a violation, created by a GSR user.
    properties:
      remarks:
        description: Remarks left by the GSR user
        example: These are my violation appeal remarks
        type: string
      appealStatus:
        description: The status of the appeal set by the GSR user
        example: These are my violation appeal remarks
        type: string
        enum: [sustained, rejected]
  PWSViolation:
    type: object
    description: A PWS violation for an evaluation report
    readOnly: true
    properties:
      id:
        example: 1f2270c7-7166-40ae-981e-b200ebdf3054
        format: uuid
        type: string
      displayOrder:
        example: 3
        type: integer
      paragraphNumber:
        example: 1.2.3.4.5
        type: string
      title:
        example: Customer Support
        type: string
      category:
        example: Pre-Move Services
        type: string
      subCategory:
        example: Weight Estimate
        type: string
      requirementSummary:
        example: Provide a single point of contact (POC)
        type: string
      requirementStatement:
        example: The contractor shall prepare and load property going into NTS in containers at residence for shipment to NTS.
        type: string
      isKpi:
        example: false
        type: boolean
      additionalDataElem:
        example: QAE Observed Delivery Date
        type: string
  PWSViolations:
    type: array
    items:
      $ref: "#/definitions/PWSViolation"
  AssociateReportViolations:
    type: object
    description: A list of PWS violation string ids to associate with an evaluation report
    properties:
      violations:
        type: array
        items:
          type: string
          format: uuid
  ReportViolation:
    type: object
    description: An object associating violations to evaluation reports
    properties:
      id:
        example: 1f2270c7-7166-40ae-981e-b200ebdf3054
        format: uuid
        type: string
      reportID:
        example: 1f2270c7-7166-40ae-981e-b200ebdf3054
        format: uuid
        type: string
      violationID:
        example: 1f2270c7-7166-40ae-981e-b200ebdf3054
        format: uuid
        type: string
      violation:
        $ref: "#/definitions/PWSViolation"
      gsrAppeals:
        $ref: "#/definitions/GSRAppeals"
        x-nullable: true
  ReportViolations:
    type: array
    items:
      $ref: "#/definitions/ReportViolation"
  GSRAppealStatusType:
    type: string
    enum:
      - SUSTAINED
      - REJECTED
  GSRAppeals:
    type: array
    items:
      $ref: "#/definitions/GSRAppeal"
  GSRAppeal:
    type: object
    description: An object associating appeals on violations and serious incidents
    properties:
      id:
        example: 1f2270c7-7166-40ae-981e-b200ebdf3054
        format: uuid
        type: string
      reportID:
        example: 1f2270c7-7166-40ae-981e-b200ebdf3054
        format: uuid
        type: string
      violationID:
        example: 1f2270c7-7166-40ae-981e-b200ebdf3054
        format: uuid
        type: string
      officeUserID:
        example: 1f2270c7-7166-40ae-981e-b200ebdf3054
        format: uuid
        type: string
      officeUser:
        $ref: "#/definitions/EvaluationReportOfficeUser"
      isSeriousIncident:
        type: boolean
        example: false
      appealStatus:
        $ref: "#/definitions/GSRAppealStatusType"
      remarks:
        type: string
        example: Office user remarks
      createdAt:
        type: string
        format: date-time
        readOnly: true
  TransportationOffices:
    type: array
    items:
      $ref: "definitions/TransportationOffice.yaml"
  VLocations:
    type: array
    items:
      $ref: "definitions/VLocation.yaml"
  ReServiceItems:
    type: array
    items:
      $ref: "definitions/ReServiceItem.yaml"
  GBLOCs:
    type: array
    items:
      type: string
  CounselingOffices:
    type: array
    items:
      $ref: '#/definitions/CounselingOffice'
  CounselingOffice:
    type: object
    properties:
      id:
        type: string
        format: uuid
        example: c56a4180-65aa-42ec-a945-5fd21dec0538
      name:
        type: string
        example: Fort Bragg North Station
    required:
      - id
      - name
  MovePayload:
    type: object
    properties:
      id:
        type: string
        format: uuid
        example: c56a4180-65aa-42ec-a945-5fd21dec0538
      orders_id:
        type: string
        format: uuid
        example: c56a4180-65aa-42ec-a945-5fd21dec0538
      service_member_id:
        type: string
        format: uuid
        example: c56a4180-65aa-42ec-a945-5fd21dec0538
        readOnly: true
      locator:
        type: string
        example: "12432"
      status:
        $ref: "#/definitions/MoveStatus"
      created_at:
        type: string
        format: date-time
      updated_at:
        type: string
        format: date-time
      submitted_at:
        type: string
        format: date-time
        x-nullable: true
      mto_shipments:
        $ref: "#/definitions/MTOShipments"
      closeout_office:
        $ref: "#/definitions/TransportationOffice"
      cancel_reason:
        type: string
        example: Change of orders
        x-nullable: true
      eTag:
        type: string
      primeCounselingCompletedAt:
        format: date-time
        type: string
        readOnly: true
      additionalDocuments:
        $ref: "definitions/Document.yaml"
    required:
      - id
      - orders_id
      - locator
      - created_at
      - updated_at
      - eTag
  IsDateWeekendHolidayInfo:
    type: object
    properties:
      country_code:
        type: string
      country_name:
        type: string
      date:
        type: string
        format: date
        example: "2018-09-25"
      is_weekend:
        type: boolean
      is_holiday:
        type: boolean
      details:
        type: string
    required:
      - country_code
      - country_name
      - date
      - is_weekend
      - is_holiday
  AssignOfficeUserBody:
    type: object
    properties:
      officeUserId:
        type: string
        format: uuid
      roleType:
        type: string
    required:
      - officeUserId
      - roleType
  AssignedOfficeUser:
    type: object
    properties:
      officeUserId:
        type: string
        format: uuid
        example: c56a4180-65aa-42ec-a945-5fd21dec0538
      firstName:
        type: string
      lastName:
        type: string
responses:
  InvalidRequest:
    description: The request payload is invalid
    schema:
      $ref: "#/definitions/Error"
  NotFound:
    description: The requested resource wasn't found
    schema:
      $ref: "#/definitions/Error"
  Conflict:
    description: Conflict error
    schema:
      $ref: "#/definitions/Error"
  PermissionDenied:
    description: The request was denied
    schema:
      $ref: "#/definitions/Error"
  ServerError:
    description: A server error occurred
    schema:
      $ref: "#/definitions/Error"
  PreconditionFailed:
    description: Precondition failed
    schema:
      $ref: "#/definitions/Error"
  UnprocessableEntity:
    description: The payload was unprocessable.
    schema:
      $ref: "#/definitions/ValidationError"<|MERGE_RESOLUTION|>--- conflicted
+++ resolved
@@ -4156,13 +4156,8 @@
       tags:
         - transportationOffice
       responses:
-<<<<<<< HEAD
-        '200':
+        "200":
           description: Successfully retrieved GBLOCs
-=======
-        "200":
-          description: Successfully retrieved transportation offices
->>>>>>> 3274d40d
           schema:
             $ref: "#/definitions/GBLOCs"
         "400":
@@ -4192,15 +4187,14 @@
           description: the requested list of city, state, county, and postal code matches
           schema:
             $ref: "#/definitions/VLocations"
-<<<<<<< HEAD
-        '400':
-          $ref: '#/responses/InvalidRequest'
-        '403':
-          $ref: '#/responses/PermissionDenied'
-        '404':
-          $ref: '#/responses/NotFound'
-        '500':
-          $ref: '#/responses/ServerError'
+        "400":
+          $ref: "#/responses/InvalidRequest"
+        "403":
+          $ref: "#/responses/PermissionDenied"
+        "404":
+          $ref: "#/responses/NotFound"
+        "500":
+          $ref: "#/responses/ServerError"
   /transportation_offices/{dutyLocationId}/counseling_offices/{serviceMemberId}:
     get:
       summary: Returns the counseling locations in the GBLOC matching the duty location
@@ -4224,19 +4218,10 @@
       produces:
         - application/json
       responses:
-        '200':
+        "200":
           description: Successfully retrieved counseling offices
           schema:
-            $ref: '#/definitions/CounselingOffices'
-        '400':
-          $ref: '#/responses/InvalidRequest'
-        '403':
-          $ref: '#/responses/PermissionDenied'
-        '404':
-          $ref: '#/responses/NotFound'
-        '500':
-          description: internal server error
-=======
+            $ref: "#/definitions/CounselingOffices"
         "400":
           $ref: "#/responses/InvalidRequest"
         "403":
@@ -4244,8 +4229,7 @@
         "404":
           $ref: "#/responses/NotFound"
         "500":
-          $ref: "#/responses/ServerError"
->>>>>>> 3274d40d
+          description: internal server error
   /uploads:
     post:
       summary: Create a new upload
