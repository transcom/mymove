--- conflicted
+++ resolved
@@ -7091,10 +7091,7 @@
         type: boolean
       workload:
         type: integer
-<<<<<<< HEAD
-=======
         x-omitempty: false
->>>>>>> bfea1c24
   BulkAssignmentData:
     type: object
     properties:
