--- conflicted
+++ resolved
@@ -3784,13 +3784,6 @@
         "200":
           description: Successfully returned all moves matching the criteria
           schema:
-<<<<<<< HEAD
-            $ref: "#/definitions/QueueMovesResult"
-        "403":
-          $ref: "#/responses/PermissionDenied"
-        "500":
-          $ref: "#/responses/ServerError"
-=======
             $ref: '#/definitions/QueueMovesResult'
         '403':
           $ref: '#/responses/PermissionDenied'
@@ -3901,7 +3894,6 @@
           $ref: '#/responses/PermissionDenied'
         '500':
           $ref: '#/responses/ServerError'
->>>>>>> f680a0bb
   /queues/payment-requests:
     get:
       produces:
