swagger: '2.0'
info:
  contact:
    email: milmove-developers@caci.com
  description:
    $ref: info/ghc_description.md
  license:
    name: MIT
    url: 'https://opensource.org/licenses/MIT'
  title: MilMove GHC API
  version: 0.0.1
basePath: /ghc/v1
schemes:
  - http
tags:
  - name: queues
  - name: move
  - $ref: 'tags/order.yaml'
  - name: moveTaskOrder
  - name: customer
  - name: mtoServiceItem
  - name: mtoShipment
  - name: shipment
  - name: mtoAgent
  - name: paymentServiceItem
  - name: ppm
  - name: tac
  - name: transportationOffice
  - name: uploads
  - name: paymentRequests
paths:
  '/customer':
    post:
      summary: Creates a customer with Okta option
      description: Creates a customer with option to also create an Okta profile account based on the office user's input when completing the UI form and submitting.
      operationId: createCustomerWithOktaOption
      tags:
        - customer
      consumes:
        - application/json
      produces:
        - application/json
      parameters:
        - in: body
          name: body
          required: true
          schema:
            $ref: '#/definitions/CreateCustomerPayload'
      responses:
        '200':
          description: successfully created the customer
          schema:
            $ref: '#/definitions/CreatedCustomer'
        '400':
          $ref: '#/responses/InvalidRequest'
        '401':
          $ref: '#/responses/PermissionDenied'
        '403':
          $ref: '#/responses/PermissionDenied'
        '404':
          $ref: '#/responses/NotFound'
        '409':
          $ref: '#/responses/Conflict'
        '412':
          $ref: '#/responses/PreconditionFailed'
        '422':
          $ref: '#/responses/UnprocessableEntity'
        '500':
          $ref: '#/responses/ServerError'
  /open/requested-office-users:
    post:
      consumes:
        - application/json
      produces:
        - application/json
      summary: Create an Office User
      description: >
        This endpoint is publicly accessible as it is utilized for individuals who do not have an office account to request the creation of an office account.

        Request the creation of an office user. An administrator will need to approve them after creation. Note on requirements:
        An identification method must be present. The following 2 fields have an "OR" requirement.
        - edipi
        - other_unique_id
        One of these two fields MUST be present to serve as identification for the office user being created. This logic is handled at the application level.
      operationId: createRequestedOfficeUser
      tags:
        - officeUsers
      parameters:
        - in: body
          name: officeUser
          description: Office User information
          schema:
            $ref: '#/definitions/OfficeUserCreate'
      responses:
        '201':
          description: successfully requested the creation of provided office user
          schema:
            $ref: '#/definitions/OfficeUser'
        '422':
          description: validation error
          schema:
            $ref: '#/definitions/ValidationError'
        '500':
          description: internal server error
  '/customer/{customerID}':
    parameters:
      - description: ID of customer to use
        in: path
        name: customerID
        required: true
        type: string
        format: uuid
    get:
      produces:
        - application/json
      parameters: []
      responses:
        '200':
          description: Successfully retrieved information on an individual customer
          schema:
            $ref: '#/definitions/Customer'
        '400':
          $ref: '#/responses/InvalidRequest'
        '401':
          $ref: '#/responses/PermissionDenied'
        '403':
          $ref: '#/responses/PermissionDenied'
        '404':
          $ref: '#/responses/NotFound'
        '500':
          $ref: '#/responses/ServerError'
      tags:
        - customer
      description: Returns a given customer
      operationId: getCustomer
      summary: Returns a given customer
    patch:
      summary: Updates customer info
      description: Updates customer info by ID
      operationId: updateCustomer
      tags:
        - customer
      consumes:
        - application/json
      produces:
        - application/json
      parameters:
        - in: body
          name: body
          required: true
          schema:
            $ref: '#/definitions/UpdateCustomerPayload'
        - in: header
          name: If-Match
          type: string
          required: true
      responses:
        '200':
          description: updated instance of orders
          schema:
            $ref: '#/definitions/Customer'
        '400':
          $ref: '#/responses/InvalidRequest'
        '401':
          $ref: '#/responses/PermissionDenied'
        '403':
          $ref: '#/responses/PermissionDenied'
        '404':
          $ref: '#/responses/NotFound'
        '412':
          $ref: '#/responses/PreconditionFailed'
        '422':
          $ref: '#/responses/UnprocessableEntity'
        '500':
          $ref: '#/responses/ServerError'
      x-permissions:
        - update.customer
  /customer/search:
    post:
      produces:
        - application/json
      consumes:
        - application/json
      summary: Search customers by DOD ID or customer name
      description: >
        Search customers by DOD ID or customer name. Used by services counselors to locate profiles to update, find attached moves, and to create new moves.
      operationId: searchCustomers
      tags:
        - customer
      parameters:
        - in: body
          name: body
          schema:
            properties:
              page:
                type: integer
                description: requested page of results
              perPage:
                type: integer
              dodID:
                description: DOD ID
                type: string
                minLength: 10
                maxLength: 10
                x-nullable: true
              emplid:
                description: EMPLID
                type: string
                minLength: 7
                maxLength: 7
                x-nullable: true
              branch:
                description: Branch
                type: string
                minLength: 1
              customerName:
                description: Customer Name
                type: string
                minLength: 1
                x-nullable: true
              sort:
                type: string
                x-nullable: true
                enum: [customerName, dodID, emplid, branch, personalEmail, telephone]
              order:
                type: string
                x-nullable: true
                enum: [asc, desc]
          description: field that results should be sorted by
      responses:
        '200':
          description: Successfully returned all customers matching the criteria
          schema:
            $ref: '#/definitions/SearchCustomersResult'
        '403':
          $ref: '#/responses/PermissionDenied'
        '500':
          $ref: '#/responses/ServerError'
  '/move/{locator}':
    parameters:
      - description: Code used to identify a move in the system
        in: path
        name: locator
        required: true
        type: string
    get:
      produces:
        - application/json
      parameters: []
      responses:
        '200':
          description: Successfully retrieved the individual move
          schema:
            $ref: '#/definitions/Move'
        '400':
          $ref: '#/responses/InvalidRequest'
        '401':
          $ref: '#/responses/PermissionDenied'
        '403':
          $ref: '#/responses/PermissionDenied'
        '404':
          $ref: '#/responses/NotFound'
        '500':
          $ref: '#/responses/ServerError'
      tags:
        - move
      description: Returns a given move for a unique alphanumeric locator string
      summary: Returns a given move
      operationId: getMove
  '/move/{locator}/history':
    parameters:
      - description: Code used to identify a move in the system
        in: path
        name: locator
        required: true
        type: string
    get:
      produces:
        - application/json
      parameters:
        - in: query
          name: page
          type: integer
          description: requested page of results
        - in: query
          name: perPage
          type: integer
          description: results per page
      responses:
        '200':
          description: Successfully retrieved the individual move history
          schema:
            $ref: '#/definitions/MoveHistoryResult'
        '400':
          $ref: '#/responses/InvalidRequest'
        '401':
          $ref: '#/responses/PermissionDenied'
        '403':
          $ref: '#/responses/PermissionDenied'
        '404':
          $ref: '#/responses/NotFound'
        '500':
          $ref: '#/responses/ServerError'
      tags:
        - move
      description: Returns the history for a given move for a unique alphanumeric locator string
      summary: Returns the history of an identified move
      operationId: getMoveHistory
  '/moves/{moveID}/shipment-evaluation-reports-list':
    parameters:
      - description: Code used to identify a move in the system
        in: path
        name: moveID
        required: true
        type: string
        format: uuid
    get:
      produces:
        - application/json
      responses:
        '200':
          description: Successfully retrieved the move's evaluation reports
          schema:
            $ref: '#/definitions/EvaluationReportList'
        '400':
          $ref: '#/responses/InvalidRequest'
        '401':
          $ref: '#/responses/PermissionDenied'
        '403':
          $ref: '#/responses/PermissionDenied'
        '404':
          $ref: '#/responses/NotFound'
        '500':
          $ref: '#/responses/ServerError'
      tags:
        - move
      description: Returns shipment evaluation reports for the specified move that are visible to the current office user
      summary: Returns shipment evaluation reports for the specified move that are visible to the current office user
      operationId: getMoveShipmentEvaluationReportsList
  '/moves/{moveID}/counseling-evaluation-reports-list':
    parameters:
      - description: Code used to identify a move in the system
        in: path
        name: moveID
        required: true
        type: string
        format: uuid
    get:
      produces:
        - application/json
      responses:
        '200':
          description: Successfully retrieved the move's evaluation reports
          schema:
            $ref: '#/definitions/EvaluationReportList'
        '400':
          $ref: '#/responses/InvalidRequest'
        '401':
          $ref: '#/responses/PermissionDenied'
        '403':
          $ref: '#/responses/PermissionDenied'
        '404':
          $ref: '#/responses/NotFound'
        '500':
          $ref: '#/responses/ServerError'
      tags:
        - move
      description: Returns counseling evaluation reports for the specified move that are visible to the current office user
      summary: Returns counseling evaluation reports for the specified move that are visible to the current office user
      operationId: getMoveCounselingEvaluationReportsList
  '/moves/{moveID}/cancel':
    parameters:
      - description: ID of the move
        in: path
        name: moveID
        required: true
        format: uuid
        type: string
    post:
      consumes:
        - application/json
      produces:
        - application/json
      parameters: []
      responses:
        '200':
          description: Successfully canceled move
          schema:
            $ref: '#/definitions/Move'
        '403':
          $ref: '#/responses/PermissionDenied'
        '404':
          $ref: '#/responses/NotFound'
        '409':
          $ref: '#/responses/Conflict'
        '412':
          $ref: '#/responses/PreconditionFailed'
        '422':
          $ref: '#/responses/UnprocessableEntity'
        '500':
          $ref: '#/responses/ServerError'
      tags:
        - move
      description: cancels a move
      operationId: moveCanceler
      summary: Cancels a move
      x-permissions:
        - update.cancelMoveFlag
  '/counseling/orders/{orderID}':
    parameters:
      - description: ID of order to update
        in: path
        name: orderID
        required: true
        type: string
        format: uuid
    patch:
      summary: Updates an order (performed by a services counselor)
      description: All fields sent in this request will be set on the order referenced
      operationId: counselingUpdateOrder
      tags:
        - order
      consumes:
        - application/json
      produces:
        - application/json
      parameters:
        - in: body
          name: body
          required: true
          schema:
            $ref: '#/definitions/CounselingUpdateOrderPayload'
        - in: header
          name: If-Match
          type: string
          required: true
      responses:
        '200':
          description: updated instance of orders
          schema:
            $ref: '#/definitions/Order'
        '403':
          $ref: '#/responses/PermissionDenied'
        '404':
          $ref: '#/responses/NotFound'
        '412':
          $ref: '#/responses/PreconditionFailed'
        '422':
          $ref: '#/responses/UnprocessableEntity'
        '500':
          $ref: '#/responses/ServerError'
  '/orders':
    post:
      summary: Creates an orders model for a logged-in user
      description: Creates an instance of orders tied to a service member, which allow for creation of a move and an entitlement. Orders are required before the creation of a move
      operationId: createOrder
      tags:
        - order
      consumes:
        - application/json
      produces:
        - application/json
      parameters:
        - in: body
          name: createOrders
          schema:
            $ref: '#/definitions/CreateOrders'
      responses:
        '200':
          description: created instance of orders
          schema:
            $ref: '#/definitions/Order'
        '400':
          description: invalid request
        '401':
          description: request requires user authentication
        '403':
          description: user is not authorized
        '422':
          $ref: '#/responses/UnprocessableEntity'
        '500':
          description: internal server error
  '/orders/{orderID}':
    parameters:
      - description: ID of order to use
        in: path
        name: orderID
        required: true
        type: string
        format: uuid
    patch:
      summary: Updates an order
      description: All fields sent in this request will be set on the order referenced
      operationId: updateOrder
      tags:
        - order
      consumes:
        - application/json
      produces:
        - application/json
      parameters:
        - in: body
          name: body
          required: true
          schema:
            $ref: '#/definitions/UpdateOrderPayload'
        - in: header
          name: If-Match
          type: string
          required: true
      responses:
        '200':
          description: updated instance of orders
          schema:
            $ref: '#/definitions/Order'
        '400':
          $ref: '#/responses/InvalidRequest'
        '403':
          $ref: '#/responses/PermissionDenied'
        '404':
          $ref: '#/responses/NotFound'
        '409':
          $ref: '#/responses/Conflict'
        '412':
          $ref: '#/responses/PreconditionFailed'
        '422':
          $ref: '#/responses/UnprocessableEntity'
        '500':
          $ref: '#/responses/ServerError'
      x-permissions:
        - update.orders
    get:
      produces:
        - application/json
      parameters: []
      responses:
        '200':
          description: Successfully retrieved order
          schema:
            $ref: '#/definitions/Order'
        '400':
          $ref: '#/responses/InvalidRequest'
        '401':
          $ref: '#/responses/PermissionDenied'
        '403':
          $ref: '#/responses/PermissionDenied'
        '404':
          $ref: '#/responses/NotFound'
        '500':
          $ref: '#/responses/ServerError'
      tags:
        - order
      description: Gets an order
      operationId: getOrder
      summary: Gets an order by ID
  '/orders/{orderID}/allowances':
    parameters:
      - description: ID of order to use
        in: path
        name: orderID
        required: true
        type: string
        format: uuid
    patch:
      summary: Updates an allowance (Orders with Entitlements)
      description: All fields sent in this request will be set on the order referenced
      operationId: updateAllowance
      tags:
        - order
      consumes:
        - application/json
      produces:
        - application/json
      parameters:
        - in: body
          name: body
          required: true
          schema:
            $ref: '#/definitions/UpdateAllowancePayload'
        - in: header
          name: If-Match
          type: string
          required: true
      responses:
        '200':
          description: updated instance of allowance
          schema:
            $ref: '#/definitions/Order'
        '403':
          $ref: '#/responses/PermissionDenied'
        '404':
          $ref: '#/responses/NotFound'
        '412':
          $ref: '#/responses/PreconditionFailed'
        '422':
          $ref: '#/responses/UnprocessableEntity'
        '500':
          $ref: '#/responses/ServerError'
      x-permissions:
        - update.allowances
  '/orders/{orderID}/acknowledge-excess-weight-risk':
    parameters:
      - description: ID of order to use
        in: path
        name: orderID
        required: true
        type: string
        format: uuid
    post:
      summary: Saves the date and time a TOO acknowledged the excess weight risk by dismissing the alert
      description: Saves the date and time a TOO acknowledged the excess weight risk by dismissing the alert
      operationId: acknowledgeExcessWeightRisk
      tags:
        - order
      consumes:
        - application/json
      produces:
        - application/json
      parameters:
        - in: header
          name: If-Match
          type: string
          required: true
      responses:
        '200':
          description: updated Move
          schema:
            $ref: '#/definitions/Move'
        '403':
          $ref: '#/responses/PermissionDenied'
        '404':
          $ref: '#/responses/NotFound'
        '412':
          $ref: '#/responses/PreconditionFailed'
        '422':
          $ref: '#/responses/UnprocessableEntity'
        '500':
          $ref: '#/responses/ServerError'
      x-permissions:
        - update.excessWeightRisk
  '/orders/{orderID}/update-billable-weight':
    parameters:
      - description: ID of order to use
        in: path
        name: orderID
        required: true
        type: string
        format: uuid
    patch:
      summary: Updates the max billable weight
      description: Updates the DBAuthorizedWeight attribute for the Order Entitlements=
      operationId: updateBillableWeight
      tags:
        - order
      consumes:
        - application/json
      produces:
        - application/json
      parameters:
        - in: body
          name: body
          required: true
          schema:
            $ref: '#/definitions/UpdateBillableWeightPayload'
        - in: header
          name: If-Match
          type: string
          required: true
      responses:
        '200':
          description: updated Order
          schema:
            $ref: '#/definitions/Order'
        '403':
          $ref: '#/responses/PermissionDenied'
        '404':
          $ref: '#/responses/NotFound'
        '412':
          $ref: '#/responses/PreconditionFailed'
        '422':
          $ref: '#/responses/UnprocessableEntity'
        '500':
          $ref: '#/responses/ServerError'
      x-permissions:
        - update.billableWeight
  '/orders/{orderID}/update-max-billable-weight/tio':
    parameters:
      - description: ID of order to use
        in: path
        name: orderID
        required: true
        type: string
        format: uuid
    patch:
      summary: Updates the max billable weight with TIO remarks
      description: Updates the DBAuthorizedWeight attribute for the Order Entitlements and move TIO remarks
      operationId: updateMaxBillableWeightAsTIO
      tags:
        - order
      consumes:
        - application/json
      produces:
        - application/json
      parameters:
        - in: body
          name: body
          required: true
          schema:
            $ref: '#/definitions/UpdateMaxBillableWeightAsTIOPayload'
        - $ref: 'parameters/ifMatch.yaml'
      responses:
        '200':
          description: updated Order
          schema:
            $ref: '#/definitions/Order'
        '403':
          $ref: '#/responses/PermissionDenied'
        '404':
          $ref: '#/responses/NotFound'
        '412':
          $ref: '#/responses/PreconditionFailed'
        '422':
          $ref: '#/responses/UnprocessableEntity'
        '500':
          $ref: '#/responses/ServerError'
      x-permissions:
        - update.maxBillableWeight
  /orders/{orderID}/upload_amended_orders:
    post:
      summary: Create an amended order for a given order
      description: Create an amended order for a given order
      operationId: uploadAmendedOrders
      tags:
        - order
      consumes:
        - multipart/form-data
      parameters:
        - in: path
          name: orderID
          type: string
          format: uuid
          required: true
          description: UUID of the order
        - in: formData
          name: file
          type: file
          description: The file to upload.
          required: true
      responses:
        '201':
          description: created upload
          schema:
            $ref: 'definitions/Upload.yaml'
        '400':
          description: invalid request
          schema:
            $ref: '#/definitions/InvalidRequestResponsePayload'
        '403':
          description: not authorized
        '404':
          description: not found
        '413':
          description: payload is too large
        '500':
          description: server error
  '/counseling/orders/{orderID}/allowances':
    parameters:
      - description: ID of order to use
        in: path
        name: orderID
        required: true
        type: string
        format: uuid
    patch:
      summary: Updates an allowance (Orders with Entitlements)
      description: All fields sent in this request will be set on the order referenced
      operationId: counselingUpdateAllowance
      tags:
        - order
      consumes:
        - application/json
      produces:
        - application/json
      parameters:
        - in: body
          name: body
          required: true
          schema:
            $ref: '#/definitions/CounselingUpdateAllowancePayload'
        - in: header
          name: If-Match
          type: string
          required: true
      responses:
        '200':
          description: updated instance of allowance
          schema:
            $ref: '#/definitions/Order'
        '403':
          $ref: '#/responses/PermissionDenied'
        '404':
          $ref: '#/responses/NotFound'
        '412':
          $ref: '#/responses/PreconditionFailed'
        '422':
          $ref: '#/responses/UnprocessableEntity'
        '500':
          $ref: '#/responses/ServerError'
  '/move-task-orders/{moveTaskOrderID}':
    parameters:
      - description: ID of move to use
        in: path
        name: moveTaskOrderID
        required: true
        type: string
    get:
      produces:
        - application/json
      parameters: []
      responses:
        '200':
          description: Successfully retrieved move task order
          schema:
            $ref: '#/definitions/MoveTaskOrder'
        '400':
          $ref: '#/responses/InvalidRequest'
        '401':
          $ref: '#/responses/PermissionDenied'
        '403':
          $ref: '#/responses/PermissionDenied'
        '404':
          $ref: '#/responses/NotFound'
        '500':
          $ref: '#/responses/ServerError'
      tags:
        - moveTaskOrder
      description: Gets a move
      operationId: getMoveTaskOrder
      summary: Gets a move by ID
  '/move_task_orders/{moveTaskOrderID}/mto_service_items':
    parameters:
      - description: ID of move for mto service item to use
        in: path
        name: moveTaskOrderID
        required: true
        format: uuid
        type: string
    get:
      produces:
        - application/json
      parameters: []
      responses:
        '200':
          description: Successfully retrieved all line items for a move task order
          schema:
            $ref: 'definitions/MTOServiceItems.yaml'
        '404':
          $ref: '#/responses/NotFound'
        '422':
          $ref: '#/responses/UnprocessableEntity'
        '500':
          $ref: '#/responses/ServerError'
      tags:
        - mtoServiceItem
      description: Gets all line items for a move
      operationId: listMTOServiceItems
      summary: Gets all line items for a move
  '/mto-shipments':
    post:
      summary: createMTOShipment
      description: |
        Creates a MTO shipment for the specified Move Task Order.
        Required fields include:
        * Shipment Type
        * Customer requested pick-up date
        * Pick-up Address
        * Delivery Address
        * Releasing / Receiving agents
        Optional fields include:
        * Delivery Address Type
        * Customer Remarks
        * Releasing / Receiving agents
        * An array of optional accessorial service item codes
      consumes:
        - application/json
      produces:
        - application/json
      operationId: createMTOShipment
      tags:
        - mtoShipment
      parameters:
        - in: body
          name: body
          schema:
            $ref: '#/definitions/CreateMTOShipment'
      responses:
        '200':
          description: Successfully created a MTO shipment.
          schema:
            $ref: 'definitions/MTOShipment.yaml'
        '400':
          $ref: '#/responses/InvalidRequest'
        '404':
          $ref: '#/responses/NotFound'
        '422':
          $ref: '#/responses/UnprocessableEntity'
        '500':
          $ref: '#/responses/ServerError'
  '/move_task_orders/{moveTaskOrderID}/mto_shipments':
    parameters:
      - description: ID of move task order for mto shipment to use
        in: path
        name: moveTaskOrderID
        required: true
        format: uuid
        type: string
    get:
      produces:
        - application/json
      parameters: []
      responses:
        '200':
          description: Successfully retrieved all mto shipments for a move task order
          schema:
            $ref: '#/definitions/MTOShipments'
        '403':
          $ref: '#/responses/PermissionDenied'
        '404':
          $ref: '#/responses/NotFound'
        '422':
          $ref: '#/responses/UnprocessableEntity'
        '500':
          $ref: '#/responses/ServerError'
      tags:
        - mtoShipment
      description: Gets all shipments for a move task order
      operationId: listMTOShipments
      summary: Gets all shipments for a move task order
  '/shipments/{shipmentID}':
    get:
      summary: fetches a shipment by ID
      description: fetches a shipment by ID
      operationId: getShipment
      tags:
        - mtoShipment
      produces:
        - application/json
      parameters:
        - description: ID of the shipment to be fetched
          in: path
          name: shipmentID
          required: true
          format: uuid
          type: string
      responses:
        '200':
          description: Successfully fetched the shipment
          schema:
            $ref: '#/definitions/MTOShipment'
        '400':
          $ref: '#/responses/InvalidRequest'
        '403':
          $ref: '#/responses/PermissionDenied'
        '404':
          $ref: '#/responses/NotFound'
        '422':
          $ref: '#/responses/UnprocessableEntity'
        '500':
          $ref: '#/responses/ServerError'
    delete:
      summary: Soft deletes a shipment by ID
      description: Soft deletes a shipment by ID
      operationId: deleteShipment
      tags:
        - shipment
      produces:
        - application/json
      parameters:
        - description: ID of the shipment to be deleted
          in: path
          name: shipmentID
          required: true
          format: uuid
          type: string
      responses:
        '204':
          description: Successfully soft deleted the shipment
        '400':
          $ref: '#/responses/InvalidRequest'
        '403':
          $ref: '#/responses/PermissionDenied'
        '404':
          $ref: '#/responses/NotFound'
        '409':
          $ref: '#/responses/Conflict'
        '422':
          $ref: '#/responses/UnprocessableEntity'
        '500':
          $ref: '#/responses/ServerError'
  '/move_task_orders/{moveTaskOrderID}/mto_shipments/{shipmentID}':
    patch:
      summary: updateMTOShipment
      description: |
        Updates a specified MTO shipment.
        Required fields include:
        * MTO Shipment ID required in path
        * If-Match required in headers
        * No fields required in body
        Optional fields include:
        * New shipment status type
        * Shipment Type
        * Customer requested pick-up date
        * Pick-up Address
        * Delivery Address
        * Secondary Pick-up Address
        * SecondaryDelivery Address
        * Delivery Address Type
        * Customer Remarks
        * Counselor Remarks
        * Releasing / Receiving agents
        * Actual Pro Gear Weight
        * Actual Spouse Pro Gear Weight
      consumes:
        - application/json
      produces:
        - application/json
      operationId: updateMTOShipment
      tags:
        - mtoShipment
      parameters:
        - in: path
          name: moveTaskOrderID
          required: true
          format: uuid
          type: string
          description: ID of move task order for mto shipment to use
        - in: path
          name: shipmentID
          type: string
          format: uuid
          required: true
          description: UUID of the MTO Shipment to update
        - in: header
          name: If-Match
          type: string
          required: true
          description: >
            Optimistic locking is implemented via the `If-Match` header. If the ETag header does not match
            the value of the resource on the server, the server rejects the change with a `412 Precondition Failed` error.
        - in: body
          name: body
          schema:
            $ref: '#/definitions/UpdateShipment'
      responses:
        '200':
          description: Successfully updated the specified MTO shipment.
          schema:
            $ref: 'definitions/MTOShipment.yaml'
        '400':
          $ref: '#/responses/InvalidRequest'
        '401':
          $ref: '#/responses/PermissionDenied'
        '403':
          $ref: '#/responses/PermissionDenied'
        '404':
          $ref: '#/responses/NotFound'
        '412':
          $ref: '#/responses/PreconditionFailed'
        '422':
          $ref: '#/responses/UnprocessableEntity'
        '500':
          $ref: '#/responses/ServerError'
  '/shipments/{shipmentID}/approve':
    parameters:
      - description: ID of the shipment
        in: path
        name: shipmentID
        required: true
        format: uuid
        type: string
    post:
      consumes:
        - application/json
      produces:
        - application/json
      parameters:
        - in: header
          name: If-Match
          type: string
          required: true
      responses:
        '200':
          description: Successfully approved the shipment
          schema:
            $ref: 'definitions/MTOShipment.yaml'
        '403':
          $ref: '#/responses/PermissionDenied'
        '404':
          $ref: '#/responses/NotFound'
        '409':
          $ref: '#/responses/Conflict'
        '412':
          $ref: '#/responses/PreconditionFailed'
        '422':
          $ref: '#/responses/UnprocessableEntity'
        '500':
          $ref: '#/responses/ServerError'
      tags:
        - shipment
      description: Approves a shipment
      operationId: approveShipment
      summary: Approves a shipment
      x-permissions:
        - update.shipment
  '/shipments/{shipmentID}/request-diversion':
    parameters:
      - description: ID of the shipment
        in: path
        name: shipmentID
        required: true
        format: uuid
        type: string
    post:
      consumes:
        - application/json
      produces:
        - application/json
      parameters:
        - in: header
          name: If-Match
          type: string
          required: true
        - in: body
          name: body
          required: true
          schema:
            $ref: '#/definitions/RequestDiversion'
      responses:
        '200':
          description: Successfully requested the shipment diversion
          schema:
            $ref: 'definitions/MTOShipment.yaml'
        '403':
          $ref: '#/responses/PermissionDenied'
        '404':
          $ref: '#/responses/NotFound'
        '409':
          $ref: '#/responses/Conflict'
        '412':
          $ref: '#/responses/PreconditionFailed'
        '422':
          $ref: '#/responses/UnprocessableEntity'
        '500':
          $ref: '#/responses/ServerError'
      tags:
        - shipment
      description: Requests a shipment diversion
      operationId: requestShipmentDiversion
      summary: Requests a shipment diversion
      x-permissions:
        - create.shipmentDiversionRequest
  '/shipments/{shipmentID}/approve-diversion':
    parameters:
      - description: ID of the shipment
        in: path
        name: shipmentID
        required: true
        format: uuid
        type: string
    post:
      consumes:
        - application/json
      produces:
        - application/json
      parameters:
        - in: header
          name: If-Match
          type: string
          required: true
      responses:
        '200':
          description: Successfully approved the shipment diversion
          schema:
            $ref: 'definitions/MTOShipment.yaml'
        '403':
          $ref: '#/responses/PermissionDenied'
        '404':
          $ref: '#/responses/NotFound'
        '409':
          $ref: '#/responses/Conflict'
        '412':
          $ref: '#/responses/PreconditionFailed'
        '422':
          $ref: '#/responses/UnprocessableEntity'
        '500':
          $ref: '#/responses/ServerError'
      x-permissions:
        - update.shipment
      tags:
        - shipment
      description: Approves a shipment diversion
      operationId: approveShipmentDiversion
      summary: Approves a shipment diversion
  '/shipments/{shipmentID}/reject':
    parameters:
      - description: ID of the shipment
        in: path
        name: shipmentID
        required: true
        format: uuid
        type: string
    post:
      consumes:
        - application/json
      produces:
        - application/json
      parameters:
        - in: header
          name: If-Match
          type: string
          required: true
        - in: body
          name: body
          required: true
          schema:
            $ref: '#/definitions/RejectShipment'
      responses:
        '200':
          description: Successfully rejected the shipment
          schema:
            $ref: 'definitions/MTOShipment.yaml'
        '403':
          $ref: '#/responses/PermissionDenied'
        '404':
          $ref: '#/responses/NotFound'
        '409':
          $ref: '#/responses/Conflict'
        '412':
          $ref: '#/responses/PreconditionFailed'
        '422':
          $ref: '#/responses/UnprocessableEntity'
        '500':
          $ref: '#/responses/ServerError'
      tags:
        - shipment
      description: rejects a shipment
      operationId: rejectShipment
      summary: rejects a shipment
  '/shipments/{shipmentID}/request-cancellation':
    parameters:
      - description: ID of the shipment
        in: path
        name: shipmentID
        required: true
        format: uuid
        type: string
    post:
      consumes:
        - application/json
      produces:
        - application/json
      parameters:
        - in: header
          name: If-Match
          type: string
          required: true
      responses:
        '200':
          description: Successfully requested the shipment cancellation
          schema:
            $ref: 'definitions/MTOShipment.yaml'
        '403':
          $ref: '#/responses/PermissionDenied'
        '404':
          $ref: '#/responses/NotFound'
        '409':
          $ref: '#/responses/Conflict'
        '412':
          $ref: '#/responses/PreconditionFailed'
        '422':
          $ref: '#/responses/UnprocessableEntity'
        '500':
          $ref: '#/responses/ServerError'
      tags:
        - shipment
      description: Requests a shipment cancellation
      operationId: requestShipmentCancellation
      summary: Requests a shipment cancellation
      x-permissions:
        - create.shipmentCancellation
  '/shipments/{shipmentID}/request-reweigh':
    parameters:
      - description: ID of the shipment
        in: path
        name: shipmentID
        required: true
        format: uuid
        type: string
    post:
      consumes:
        - application/json
      produces:
        - application/json
      responses:
        '200':
          description: Successfully requested a reweigh of the shipment
          schema:
            $ref: 'definitions/Reweigh.yaml'
        '403':
          $ref: '#/responses/PermissionDenied'
        '404':
          $ref: '#/responses/NotFound'
        '409':
          $ref: '#/responses/Conflict'
        '412':
          $ref: '#/responses/PreconditionFailed'
        '422':
          $ref: '#/responses/UnprocessableEntity'
        '500':
          $ref: '#/responses/ServerError'
      tags:
        - shipment
        - reweigh
      description: Requests a shipment reweigh
      operationId: requestShipmentReweigh
      summary: Requests a shipment reweigh
      x-permissions:
        - create.reweighRequest
  '/shipments/{shipmentID}/review-shipment-address-update':
    parameters:
      - description: ID of the shipment
        in: path
        name: shipmentID
        required: true
        format: uuid
        type: string
    patch:
      consumes:
        - application/json
      produces:
        - application/json
      parameters:
        - in: header
          name: If-Match
          type: string
          required: true
        - in: body
          name: body
          required: true
          schema:
            properties:
              status:
                type: string
                enum:
                  - REJECTED
                  - APPROVED
              officeRemarks:
                type: string
            required:
              - officeRemarks
              - status
      responses:
        '200':
          description: Successfully requested a shipment address update
          schema:
            $ref: 'definitions/ShipmentAddressUpdate.yaml'
        '403':
          $ref: '#/responses/PermissionDenied'
        '404':
          $ref: '#/responses/NotFound'
        '409':
          $ref: '#/responses/Conflict'
        '412':
          $ref: '#/responses/PreconditionFailed'
        '422':
          $ref: '#/responses/UnprocessableEntity'
        '500':
          $ref: '#/responses/ServerError'
      tags:
        - shipment
      description: This endpoint is used to approve a address update request. Office remarks are required.
        Approving the address update will update the Destination Final Address of the associated service item
      operationId: reviewShipmentAddressUpdate
      summary: Allows TOO to review a shipment address update
  '/shipments/{shipmentID}/sit-extensions':
    post:
      summary: Create an approved SIT Duration Update
      description: TOO can creates an already-approved SIT Duration Update on behalf of a customer
      consumes:
        - application/json
      produces:
        - application/json
      operationId: createApprovedSITDurationUpdate
      tags:
        - shipment
        - sitExtension
      parameters:
        - description: ID of the shipment
          in: path
          name: shipmentID
          required: true
          format: uuid
          type: string
        - in: body
          name: body
          schema:
            $ref: '#/definitions/CreateApprovedSITDurationUpdate'
          required: true
        - in: header
          description: We want the shipment's eTag rather than the SIT Duration Update eTag as the SIT Duration Update is always associated with a shipment
          name: If-Match
          type: string
          required: true
      responses:
        '200':
          description: Successfully created a SIT Extension.
          schema:
            $ref: 'definitions/MTOShipment.yaml'
        '400':
          $ref: '#/responses/InvalidRequest'
        '403':
          $ref: '#/responses/PermissionDenied'
        '404':
          $ref: '#/responses/NotFound'
        '422':
          $ref: '#/responses/UnprocessableEntity'
        '500':
          $ref: '#/responses/ServerError'
      x-permissions:
        - create.SITExtension
  '/shipments/{shipmentID}/sit-extensions/{sitExtensionID}/approve':
    parameters:
      - description: ID of the shipment
        in: path
        name: shipmentID
        required: true
        format: uuid
        type: string
      - description: ID of the SIT extension
        in: path
        name: sitExtensionID
        required: true
        format: uuid
        type: string
    patch:
      consumes:
        - application/json
      produces:
        - application/json
      parameters:
        - in: body
          name: body
          required: true
          schema:
            $ref: '#/definitions/ApproveSITExtension'
        - in: header
          description: We want the shipment's eTag rather than the SIT extension eTag as the SIT extension is always associated with a shipment
          name: If-Match
          type: string
          required: true
      responses:
        '200':
          description: Successfully approved a SIT extension
          schema:
            $ref: 'definitions/MTOShipment.yaml'
        '403':
          $ref: '#/responses/PermissionDenied'
        '404':
          $ref: '#/responses/NotFound'
        '409':
          $ref: '#/responses/Conflict'
        '412':
          $ref: '#/responses/PreconditionFailed'
        '422':
          $ref: '#/responses/UnprocessableEntity'
        '500':
          $ref: '#/responses/ServerError'
      tags:
        - shipment
        - sitExtension
      description: Approves a SIT extension
      operationId: approveSITExtension
      summary: Approves a SIT extension
      x-permissions:
        - update.SITExtension
  '/shipments/{shipmentID}/sit-extensions/{sitExtensionID}/deny':
    parameters:
      - description: ID of the shipment
        in: path
        name: shipmentID
        required: true
        format: uuid
        type: string
      - description: ID of the SIT extension
        in: path
        name: sitExtensionID
        required: true
        format: uuid
        type: string
    patch:
      consumes:
        - application/json
      produces:
        - application/json
      parameters:
        - in: body
          name: body
          required: true
          schema:
            $ref: '#/definitions/DenySITExtension'
        - in: header
          name: If-Match
          type: string
          required: true
      responses:
        '200':
          description: Successfully denied a SIT extension
          schema:
            $ref: 'definitions/MTOShipment.yaml'
        '403':
          $ref: '#/responses/PermissionDenied'
        '404':
          $ref: '#/responses/NotFound'
        '409':
          $ref: '#/responses/Conflict'
        '412':
          $ref: '#/responses/PreconditionFailed'
        '422':
          $ref: '#/responses/UnprocessableEntity'
        '500':
          $ref: '#/responses/ServerError'
      tags:
        - shipment
        - sitExtension
      description: Denies a SIT extension
      operationId: denySITExtension
      summary: Denies a SIT extension
      x-permissions:
        - update.SITExtension
  '/shipments/{shipmentID}/sit-service-item/convert-to-customer-expense':
    parameters:
      - description: ID of the shipment
        in: path
        name: shipmentID
        required: true
        format: uuid
        type: string
    patch:
      consumes:
        - application/json
      produces:
        - application/json
      parameters:
        - in: body
          name: body
          required: true
          schema:
            $ref: '#/definitions/UpdateSITServiceItemCustomerExpense'
        - in: header
          name: If-Match
          type: string
          required: true
      responses:
        '200':
          description: Successfully converted to customer expense
          schema:
            $ref: 'definitions/MTOShipment.yaml'
        '403':
          $ref: '#/responses/PermissionDenied'
        '404':
          $ref: '#/responses/NotFound'
        '409':
          $ref: '#/responses/Conflict'
        '412':
          $ref: '#/responses/PreconditionFailed'
        '422':
          $ref: '#/responses/UnprocessableEntity'
        '500':
          $ref: '#/responses/ServerError'
      tags:
        - shipment
        - mtoServiceItem
      description: Converts a SIT to customer expense
      operationId: updateSITServiceItemCustomerExpense
      summary: Converts a SIT to customer expense
      x-permissions:
        - update.MTOServiceItem
  /shipments/{shipmentID}/ppm-documents:
    parameters:
      - description: ID of the shipment
        in: path
        name: shipmentID
        required: true
        format: uuid
        type: string
    get:
      summary: Gets all the PPM documents for a PPM shipment
      description: |
        Retrieves all of the documents and associated uploads for each ppm document type connected to a PPM shipment. This
        excludes any deleted PPM documents.
      operationId: getPPMDocuments
      tags:
        - ppm
      consumes:
        - application/json
      produces:
        - application/json
      responses:
        '200':
          description: All PPM documents and associated uploads for the specified PPM shipment.
          schema:
            $ref: 'definitions/PPMDocuments.yaml'
        '401':
          $ref: '#/responses/PermissionDenied'
        '403':
          $ref: '#/responses/PermissionDenied'
        '422':
          $ref: '#/responses/UnprocessableEntity'
        '500':
          $ref: '#/responses/ServerError'
  /ppm-shipments/{ppmShipmentId}/weight-ticket/{weightTicketId}:
    parameters:
      - $ref: 'parameters/ppmShipmentId.yaml'
      - $ref: 'parameters/weightTicketId.yaml'
    patch:
      summary: Updates a weight ticket document
      description: |
        Updates a PPM shipment's weight ticket document with new information. Only some of the weight ticket document's
        fields are editable because some have to be set by the customer, e.g. vehicle description.
      operationId: updateWeightTicket
      tags:
        - ppm
      consumes:
        - application/json
      produces:
        - application/json
      parameters:
        - $ref: 'parameters/ifMatch.yaml'
        - in: body
          name: updateWeightTicketPayload
          required: true
          schema:
            $ref: '#/definitions/UpdateWeightTicket'
      responses:
        '200':
          description: returns an updated weight ticket object
          schema:
            $ref: 'definitions/WeightTicket.yaml'
        '400':
          $ref: '#/responses/InvalidRequest'
        '401':
          $ref: '#/responses/PermissionDenied'
        '403':
          $ref: '#/responses/PermissionDenied'
        '404':
          $ref: '#/responses/NotFound'
        '412':
          $ref: '#/responses/PreconditionFailed'
        '422':
          $ref: '#/responses/UnprocessableEntity'
        '500':
          $ref: '#/responses/ServerError'
  /ppm-shipments/{ppmShipmentId}/moving-expenses/{movingExpenseId}:
    parameters:
      - $ref: 'parameters/ppmShipmentId.yaml'
      - $ref: 'parameters/movingExpenseId.yaml'
    patch:
      summary: Updates the moving expense
      description: |
        Updates a PPM shipment's moving expense with new information. Only some of the moving expense's fields are
        editable because some have to be set by the customer, e.g. the description and the moving expense type.
      operationId: updateMovingExpense
      tags:
        - ppm
      consumes:
        - application/json
      produces:
        - application/json
      parameters:
        - $ref: 'parameters/ifMatch.yaml'
        - in: body
          name: updateMovingExpense
          required: true
          schema:
            $ref: '#/definitions/UpdateMovingExpense'
      responses:
        '200':
          description: returns an updated moving expense object
          schema:
            $ref: 'definitions/MovingExpense.yaml'
        '400':
          $ref: '#/responses/InvalidRequest'
        '401':
          $ref: '#/responses/PermissionDenied'
        '403':
          $ref: '#/responses/PermissionDenied'
        '404':
          $ref: '#/responses/NotFound'
        '412':
          $ref: '#/responses/PreconditionFailed'
        '422':
          $ref: '#/responses/UnprocessableEntity'
        '500':
          $ref: '#/responses/ServerError'
  /ppm-shipments/{ppmShipmentId}/pro-gear-weight-tickets/{proGearWeightTicketId}:
    parameters:
      - $ref: 'parameters/ppmShipmentId.yaml'
      - $ref: 'parameters/proGearWeightTicketId.yaml'
    patch:
      summary: Updates a pro-gear weight ticket
      description: |
        Updates a PPM shipment's pro-gear weight ticket with new information. Only some of the fields are editable
        because some have to be set by the customer, e.g. the description.
      operationId: updateProGearWeightTicket
      tags:
        - ppm
      consumes:
        - application/json
      produces:
        - application/json
      parameters:
        - $ref: 'parameters/ifMatch.yaml'
        - in: body
          name: updateProGearWeightTicket
          required: true
          schema:
            $ref: '#/definitions/UpdateProGearWeightTicket'
      responses:
        '200':
          description: returns an updated pro-gear weight ticket object
          schema:
            $ref: 'definitions/ProGearWeightTicket.yaml'
        '400':
          $ref: '#/responses/InvalidRequest'
        '401':
          $ref: '#/responses/PermissionDenied'
        '403':
          $ref: '#/responses/PermissionDenied'
        '404':
          $ref: '#/responses/NotFound'
        '412':
          $ref: '#/responses/PreconditionFailed'
        '422':
          $ref: '#/responses/UnprocessableEntity'
        '500':
          $ref: '#/responses/ServerError'
  /ppm-shipments/{ppmShipmentId}/aoa-packet:
    parameters:
      - description: the id for the ppmshipment with aoa to be downloaded
        in: path
        name: ppmShipmentId
        required: true
        type: string
    get:
      summary: Downloads AOA Packet form PPMShipment as a PDF
      description: |
        ### Functionality
        This endpoint downloads all uploaded move order documentation combined with the Shipment Summary Worksheet into a single PDF.
        ### Errors
        * The PPMShipment must have requested an AOA.
        * The PPMShipment AOA Request must have been approved.
      operationId: showAOAPacket
      tags:
        - ppm
      produces:
        - application/pdf
      responses:
        '200':
          headers:
            Content-Disposition:
              type: string
              description: File name to download
          description: AOA PDF
          schema:
            format: binary
            type: file
        '400':
          $ref: '#/responses/InvalidRequest'
        '403':
          $ref: '#/responses/PermissionDenied'
        '404':
          $ref: '#/responses/NotFound'
        '422':
          $ref: '#/responses/UnprocessableEntity'
        '500':
          $ref: '#/responses/ServerError'
  /ppm-shipments/{ppmShipmentId}/finish-document-review:
    parameters:
      - $ref: 'parameters/ppmShipmentId.yaml'
    patch:
      summary: Updates a PPM shipment's status after document review
      description: |
        Updates a PPM shipment's status once documents have been reviewed. Status is updated depending on whether any documents have been rejected.
      operationId: finishDocumentReview
      tags:
        - ppm
      consumes:
        - application/json
      produces:
        - application/json
      parameters:
        - in: header
          name: If-Match
          type: string
          required: true
      responses:
        '200':
          description: Successfully finished document review
          schema:
            $ref: 'definitions/PPMShipment.yaml'
        '400':
          $ref: '#/responses/InvalidRequest'
        '401':
          $ref: '#/responses/PermissionDenied'
        '403':
          $ref: '#/responses/PermissionDenied'
        '404':
          $ref: '#/responses/NotFound'
        '409':
          $ref: '#/responses/Conflict'
        '412':
          $ref: '#/responses/PreconditionFailed'
        '422':
          $ref: '#/responses/UnprocessableEntity'
        '500':
          $ref: '#/responses/ServerError'
      x-permissions:
        - update.shipment
  /ppm-shipments/{ppmShipmentId}/ppm-sit:
    patch:
      summary: Updates a PPM shipment's SIT values
      description: |
        Updates a PPM shipment's SIT values
      operationId: updatePPMSIT
      tags:
        - ppm
      consumes:
        - application/json
      produces:
        - application/json
      parameters:
        - $ref: 'parameters/ppmShipmentId.yaml'
        - in: header
          name: If-Match
          type: string
          required: true
        - in: body
          name: body
          schema:
            $ref: 'definitions/PPMShipmentSIT.yaml'
      responses:
        '200':
          description: Successfully finished PPM SIT update
          schema:
            $ref: 'definitions/PPMShipment.yaml'
        '400':
          $ref: '#/responses/InvalidRequest'
        '403':
          $ref: '#/responses/PermissionDenied'
        '404':
          $ref: '#/responses/NotFound'
        '412':
          $ref: '#/responses/PreconditionFailed'
        '422':
          $ref: '#/responses/UnprocessableEntity'
        '500':
          $ref: '#/responses/ServerError'
  /ppm-shipments/{ppmShipmentId}/closeout:
    parameters:
      - $ref: 'parameters/ppmShipmentId.yaml'
    get:
      summary: Get the closeout calcuations for the specified PPM shipment
      description: |
        Retrieves the closeout calculations for the specified PPM shipment.
      operationId: getPPMCloseout
      tags:
        - ppm
      produces:
        - application/json
      responses:
        '200':
          description: Returns closeout for the specified PPM shipment.
          schema:
            $ref: 'definitions/PPMCloseout.yaml'
        '400':
          $ref: '#/responses/InvalidRequest'
        '403':
          $ref: '#/responses/PermissionDenied'
        '404':
          $ref: '#/responses/NotFound'
        '422':
          $ref: '#/responses/UnprocessableEntity'
        '500':
          $ref: '#/responses/ServerError'
  /ppm-shipments/{ppmShipmentId}/actual-weight:
    parameters:
      - $ref: 'parameters/ppmShipmentId.yaml'
    get:
      summary: Get the actual weight for a PPM shipment
      description: |
        Retrieves the actual weight for the specified PPM shipment.
      operationId: getPPMActualWeight
      tags:
        - ppm
      produces:
        - application/json
      responses:
        '200':
          description: Returns actual weight for the specified PPM shipment.
          schema:
            $ref: 'definitions/PPMActualWeight.yaml'
        '400':
          $ref: '#/responses/InvalidRequest'
        '403':
          $ref: '#/responses/PermissionDenied'
        '404':
          $ref: '#/responses/NotFound'
        '422':
          $ref: '#/responses/UnprocessableEntity'
        '500':
          $ref: '#/responses/ServerError'
  /ppm-shipments/{ppmShipmentId}/sit_location/{sitLocation}/sit-estimated-cost:
    parameters:
      - $ref: 'parameters/ppmShipmentId.yaml'
      - in: path
        format: string
        description: location of sit
        name: sitLocation
        required: true
        type: string
        enum:
          - ORIGIN
          - DESTINATION
      - in: query
        format: date-time
        description: Date entered into SIT
        name: sitEntryDate
        required: true
        type: string
      - in: query
        format: date-time
        description: Date departed SIT
        name: sitDepartureDate
        required: true
        type: string
      - in: query
        description: Weight stored in SIT
        name: weightStored
        required: true
        type: integer
        minimum: 0
    get:
      summary: Get the SIT estimated cost for a PPM shipment
      description: |
        Calculates and returns the SIT estimated cost for the specified PPM shipment.
      operationId: getPPMSITEstimatedCost
      tags:
        - ppm
      produces:
        - application/json
      responses:
        '200':
          description: Calculates and returns the SIT estimated cost for the specified PPM shipment.
          schema:
            $ref: 'definitions/PPMSITEstimatedCost.yaml'
        '400':
          $ref: '#/responses/InvalidRequest'
        '403':
          $ref: '#/responses/PermissionDenied'
        '404':
          $ref: '#/responses/NotFound'
        '422':
          $ref: '#/responses/UnprocessableEntity'
        '500':
          $ref: '#/responses/ServerError'
  /ppm-shipments/{ppmShipmentId}/payment-packet:
    get:
      summary: Returns PPM payment packet
      description: Generates a PDF containing all user uploaded documentations for PPM. Contains SSW form, orders, weight and expense documentations.
      operationId: showPaymentPacket
      tags:
        - ppm
      parameters:
        - in: path
          name: ppmShipmentId
          type: string
          format: uuid
          required: true
          description: UUID of the ppmShipment
      produces:
        - application/pdf
      responses:
        '200':
          headers:
            Content-Disposition:
              type: string
              description: File name to download
          description: PPM Payment Packet PDF
          schema:
            format: binary
            type: file
        '400':
          description: invalid request
        '401':
          description: request requires user authentication
        '403':
          description: user is not authorized
        '404':
          description: ppm not found
        '500':
          description: internal server error
  '/move_task_orders/{moveTaskOrderID}/mto_shipments/{shipmentID}/mto-agents':
    parameters:
      - description: ID of move task order
        in: path
        name: moveTaskOrderID
        required: true
        format: uuid
        type: string
      - description: ID of the shipment
        in: path
        name: shipmentID
        required: true
        format: uuid
        type: string
    get:
      produces:
        - application/json
      parameters: []
      responses:
        '200':
          description: Successfully retrieved all agents for a move task order
          schema:
            $ref: 'definitions/MTOAgents.yaml'
        '404':
          $ref: '#/responses/NotFound'
        '422':
          $ref: '#/responses/UnprocessableEntity'
        '500':
          $ref: '#/responses/ServerError'
      tags:
        - mtoAgent
      description: Fetches a list of agents associated with a move task order.
      operationId: fetchMTOAgentList
      summary: Fetch move task order agents.
  '/move-task-orders/{moveTaskOrderID}/service-items/{mtoServiceItemID}':
    parameters:
      - description: ID of move to use
        in: path
        name: moveTaskOrderID
        required: true
        type: string
      - description: ID of line item to use
        in: path
        name: mtoServiceItemID
        required: true
        type: string
    get:
      produces:
        - application/json
      parameters: []
      responses:
        '200':
          description: Successfully retrieved a line item for a move task order by ID
          schema:
            $ref: 'definitions/MTOServiceItemSingle.yaml'
        '400':
          $ref: '#/responses/InvalidRequest'
        '401':
          $ref: '#/responses/PermissionDenied'
        '403':
          $ref: '#/responses/PermissionDenied'
        '404':
          $ref: '#/responses/NotFound'
        '500':
          $ref: '#/responses/ServerError'
      tags:
        - mtoServiceItem
      description: Gets a line item by ID for a move by ID
      operationId: getMTOServiceItem
      summary: Gets a line item by ID for a move by ID
  '/move-task-orders/{moveTaskOrderID}/service-items/{mtoServiceItemID}/status':
    parameters:
      - description: ID of move to use
        in: path
        name: moveTaskOrderID
        required: true
        type: string
      - description: ID of line item to use
        in: path
        name: mtoServiceItemID
        required: true
        type: string
    patch:
      consumes:
        - application/json
      produces:
        - application/json
      parameters:
        - in: body
          name: body
          required: true
          schema:
            $ref: '#/definitions/PatchMTOServiceItemStatusPayload'
        - in: header
          name: If-Match
          type: string
          required: true
      responses:
        '200':
          description: >-
            Successfully updated status for a line item for a move task order by
            ID
          schema:
            $ref: 'definitions/MTOServiceItem.yaml'
        '400':
          $ref: '#/responses/InvalidRequest'
        '401':
          $ref: '#/responses/PermissionDenied'
        '403':
          $ref: '#/responses/PermissionDenied'
        '404':
          $ref: '#/responses/NotFound'
        '412':
          $ref: '#/responses/PreconditionFailed'
        '422':
          $ref: '#/responses/UnprocessableEntity'
        '500':
          $ref: '#/responses/ServerError'
      tags:
        - mtoServiceItem
      description: Changes the status of a line item for a move by ID
      operationId: updateMTOServiceItemStatus
      summary: Change the status of a line item for a move by ID
      x-permissions:
        - update.MTOServiceItem
  '/service-item/{mtoServiceItemID}/entry-date-update':
    parameters:
      - description: ID of the service item
        in: path
        name: mtoServiceItemID
        required: true
        type: string
    patch:
      consumes:
        - application/json
      produces:
        - application/json
      parameters:
        - in: body
          name: body
          required: true
          schema:
            $ref: 'definitions/ServiceItemSitEntryDate.yaml'
      responses:
        '200':
          description: Successfully updated SIT entry date
          schema:
            $ref: 'definitions/MTOServiceItemSingle.yaml'
        '400':
          $ref: '#/responses/InvalidRequest'
        '401':
          $ref: '#/responses/PermissionDenied'
        '403':
          $ref: '#/responses/PermissionDenied'
        '404':
          $ref: '#/responses/NotFound'
        '412':
          $ref: '#/responses/PreconditionFailed'
        '422':
          $ref: '#/responses/UnprocessableEntity'
        '500':
          $ref: '#/responses/ServerError'
      tags:
        - mtoServiceItem
      description: Locates the service item in the database and updates the SIT entry date for the selected service item and returns the service item
      operationId: updateServiceItemSitEntryDate
      summary: Updates a service item's SIT entry date by ID
  '/move-task-orders/{moveTaskOrderID}/status':
    patch:
      consumes:
        - application/json
      produces:
        - application/json
      parameters:
        - description: ID of move to use
          in: path
          name: moveTaskOrderID
          required: true
          type: string
        - in: header
          name: If-Match
          type: string
          required: true
        - in: body
          name: serviceItemCodes
          schema:
            $ref: '#/definitions/MTOApprovalServiceItemCodes'
          required: true
      responses:
        '200':
          description: Successfully updated move task order status
          schema:
            $ref: '#/definitions/Move'
        '400':
          $ref: '#/responses/InvalidRequest'
        '401':
          $ref: '#/responses/PermissionDenied'
        '403':
          $ref: '#/responses/PermissionDenied'
        '404':
          $ref: '#/responses/NotFound'
        '409':
          $ref: '#/responses/Conflict'
        '412':
          $ref: '#/responses/PreconditionFailed'
        '422':
          $ref: '#/responses/UnprocessableEntity'
        '500':
          $ref: '#/responses/ServerError'
      tags:
        - moveTaskOrder
      description: Changes move task order status to make it available to prime
      operationId: updateMoveTaskOrderStatus
      summary: Change the status of a move task order to make it available to prime
      x-permissions:
        - update.move
        - create.serviceItem
  '/move-task-orders/{moveTaskOrderID}/status/service-counseling-completed':
    patch:
      consumes:
        - application/json
      produces:
        - application/json
      parameters:
        - description: ID of move to use
          in: path
          name: moveTaskOrderID
          required: true
          type: string
        - in: header
          name: If-Match
          type: string
          required: true
      responses:
        '200':
          description: Successfully updated move task order status
          schema:
            $ref: '#/definitions/Move'
        '400':
          $ref: '#/responses/InvalidRequest'
        '401':
          $ref: '#/responses/PermissionDenied'
        '403':
          $ref: '#/responses/PermissionDenied'
        '404':
          $ref: '#/responses/NotFound'
        '409':
          $ref: '#/responses/Conflict'
        '412':
          $ref: '#/responses/PreconditionFailed'
        '422':
          $ref: '#/responses/UnprocessableEntity'
        '500':
          $ref: '#/responses/ServerError'
      tags:
        - moveTaskOrder
      description: Changes move (move task order) status to service counseling completed
      operationId: updateMTOStatusServiceCounselingCompleted
      summary: Changes move (move task order) status to service counseling completed
  '/move-task-orders/{moveTaskOrderID}/payment-service-items/{paymentServiceItemID}/status':
    parameters:
      - description: ID of move to use
        in: path
        name: moveTaskOrderID
        required: true
        type: string
      - description: ID of payment service item to use
        in: path
        name: paymentServiceItemID
        required: true
        type: string
    patch:
      consumes:
        - application/json
      produces:
        - application/json
      parameters:
        - in: body
          name: body
          required: true
          schema:
            $ref: '#/definitions/PaymentServiceItem'
        - in: header
          name: If-Match
          type: string
          required: true
      responses:
        '200':
          description: >-
            Successfully updated status for a line item for a move task order by
            ID
          schema:
            $ref: '#/definitions/PaymentServiceItem'
        '400':
          $ref: '#/responses/InvalidRequest'
        '401':
          $ref: '#/responses/PermissionDenied'
        '403':
          $ref: '#/responses/PermissionDenied'
        '404':
          $ref: '#/responses/NotFound'
        '412':
          $ref: '#/responses/PreconditionFailed'
        '422':
          $ref: '#/responses/UnprocessableEntity'
        '500':
          $ref: '#/responses/ServerError'
      tags:
        - paymentServiceItem
      description: Changes the status of a line item for a move by ID
      operationId: updatePaymentServiceItemStatus
      summary: Change the status of a payment service item for a move by ID
      x-permissions:
        - update.paymentServiceItemStatus
  '/move-task-orders/{moveTaskOrderID}/billable-weights-reviewed-at':
    patch:
      consumes:
        - application/json
      produces:
        - application/json
      parameters:
        - description: ID of move to use
          in: path
          name: moveTaskOrderID
          required: true
          type: string
        - in: header
          name: If-Match
          type: string
          required: true
      responses:
        '200':
          description: Successfully updated move task order billableWeightsReviewedAt field
          schema:
            $ref: '#/definitions/Move'
        '400':
          $ref: '#/responses/InvalidRequest'
        '401':
          $ref: '#/responses/PermissionDenied'
        '403':
          $ref: '#/responses/PermissionDenied'
        '404':
          $ref: '#/responses/NotFound'
        '409':
          $ref: '#/responses/Conflict'
        '412':
          $ref: '#/responses/PreconditionFailed'
        '422':
          $ref: '#/responses/UnprocessableEntity'
        '500':
          $ref: '#/responses/ServerError'
      tags:
        - moveTaskOrder
      description: Changes move (move task order) billableWeightsReviewedAt field to a timestamp
      operationId: updateMTOReviewedBillableWeightsAt
  '/move-task-orders/{moveTaskOrderID}/tio-remarks':
    patch:
      consumes:
        - application/json
      produces:
        - application/json
      parameters:
        - description: ID of move to use
          in: path
          name: moveTaskOrderID
          required: true
          type: string
        - in: header
          name: If-Match
          type: string
          required: true
        - in: body
          name: body
          required: true
          schema:
            $ref: '#/definitions/Move'
      responses:
        '200':
          description: Successfully updated move task order tioRemarks field
          schema:
            $ref: '#/definitions/Move'
        '400':
          $ref: '#/responses/InvalidRequest'
        '401':
          $ref: '#/responses/PermissionDenied'
        '403':
          $ref: '#/responses/PermissionDenied'
        '404':
          $ref: '#/responses/NotFound'
        '409':
          $ref: '#/responses/Conflict'
        '412':
          $ref: '#/responses/PreconditionFailed'
        '422':
          $ref: '#/responses/UnprocessableEntity'
        '500':
          $ref: '#/responses/ServerError'
      tags:
        - moveTaskOrder
      description: Changes move (move task order) billableWeightsReviewedAt field to a timestamp
      operationId: updateMoveTIORemarks
  '/move-task-orders/{moveTaskOrderID}/entitlements':
    parameters:
      - description: ID of move to use
        in: path
        name: moveTaskOrderID
        required: true
        type: string
    get:
      produces:
        - application/json
      parameters: []
      tags:
        - moveTaskOrder
      responses:
        '200':
          description: Successfully retrieved entitlements
          schema:
            $ref: '#/definitions/Entitlements'
        '400':
          $ref: '#/responses/InvalidRequest'
        '401':
          $ref: '#/responses/PermissionDenied'
        '403':
          $ref: '#/responses/PermissionDenied'
        '404':
          $ref: '#/responses/NotFound'
        '500':
          $ref: '#/responses/ServerError'
      description: Gets entitlements
      operationId: getEntitlements
      summary: Gets entitlements for a move by ID
  '/payment-requests/{paymentRequestID}':
    parameters:
      - description: UUID of payment request
        format: uuid
        in: path
        name: paymentRequestID
        required: true
        type: string
    get:
      produces:
        - application/json
      parameters: []
      responses:
        '200':
          description: fetched instance of payment request
          schema:
            $ref: '#/definitions/PaymentRequest'
        '400':
          $ref: '#/responses/InvalidRequest'
        '401':
          $ref: '#/responses/PermissionDenied'
        '403':
          $ref: '#/responses/PermissionDenied'
        '404':
          $ref: '#/responses/NotFound'
        '500':
          $ref: '#/responses/ServerError'
      tags:
        - paymentRequests
      description: Fetches an instance of a payment request by id
      operationId: getPaymentRequest
      summary: Fetches a payment request by id
      x-permissions:
        - read.paymentRequest
  '/moves/{locator}/closeout-office':
    parameters:
      - description: move code to identify a move to update the PPM shipment's closeout office for Army and Air Force service members
        format: string
        in: path
        name: locator
        required: true
        type: string
    patch:
      description: Sets the transportation office closeout location for where the Move's PPM Shipment documentation will be reviewed by
      tags:
        - move
      operationId: updateCloseoutOffice
      x-permissions:
        - update.closeoutOffice
      summary: Updates a Move's PPM closeout office for Army and Air Force customers
      produces:
        - application/json
      consumes:
        - application/json
      parameters:
        - in: body
          name: body
          schema:
            properties:
              closeoutOfficeId:
                type: string
                format: uuid
            required:
              - closeoutOfficeId
        - in: header
          name: If-Match
          type: string
          required: true
      responses:
        '200':
          description: Successfully set the closeout office for the move
          schema:
            $ref: '#/definitions/Move'
        '400':
          $ref: '#/responses/InvalidRequest'
        '401':
          $ref: '#/responses/PermissionDenied'
        '403':
          $ref: '#/responses/PermissionDenied'
        '404':
          $ref: '#/responses/NotFound'
        '412':
          $ref: '#/responses/PreconditionFailed'
        '422':
          $ref: '#/responses/UnprocessableEntity'
        '500':
          $ref: '#/responses/ServerError'
  '/moves/{locator}/customer-support-remarks':
    parameters:
      - description: move code to identify a move for customer support remarks
        format: string
        in: path
        name: locator
        required: true
        type: string
    post:
      produces:
        - application/json
      consumes:
        - application/json
      parameters:
        - in: body
          name: body
          schema:
            $ref: '#/definitions/CreateCustomerSupportRemark'
      responses:
        '200':
          description: Successfully created customer support remark
          schema:
            $ref: 'definitions/CustomerSupportRemark.yaml'
        '400':
          $ref: '#/responses/InvalidRequest'
        '404':
          $ref: '#/responses/NotFound'
        '422':
          $ref: '#/responses/UnprocessableEntity'
        '500':
          $ref: '#/responses/ServerError'
      tags:
        - customerSupportRemarks
      description: Creates a customer support remark for a move
      operationId: createCustomerSupportRemarkForMove
      summary: Creates a customer support remark for a move
    get:
      produces:
        - application/json
      parameters: []
      responses:
        '200':
          description: Successfully retrieved all line items for a move task order
          schema:
            $ref: 'definitions/CustomerSupportRemarks.yaml'
        '403':
          $ref: '#/responses/PermissionDenied'
        '404':
          $ref: '#/responses/NotFound'
        '422':
          $ref: '#/responses/UnprocessableEntity'
        '500':
          $ref: '#/responses/ServerError'
      tags:
        - customerSupportRemarks
      description: Fetches customer support remarks for a move
      operationId: getCustomerSupportRemarksForMove
      summary: Fetches customer support remarks using the move code (locator).
  '/customer-support-remarks/{customerSupportRemarkID}':
    parameters:
      - in: path
        description: the customer support remark ID to be modified
        name: customerSupportRemarkID
        required: true
        type: string
        format: uuid
    patch:
      tags:
        - customerSupportRemarks
      description: Updates a customer support remark for a move
      operationId: updateCustomerSupportRemarkForMove
      summary: Updates a customer support remark for a move
      consumes:
        - application/json
      produces:
        - application/json
      parameters:
        - in: body
          name: body
          required: true
          schema:
            $ref: '#/definitions/UpdateCustomerSupportRemarkPayload'
      responses:
        '200':
          description: Successfully updated customer support remark
          schema:
            $ref: 'definitions/CustomerSupportRemark.yaml'
        '400':
          $ref: '#/responses/InvalidRequest'
        '403':
          $ref: '#/responses/PermissionDenied'
        '404':
          $ref: '#/responses/NotFound'
        '422':
          $ref: '#/responses/UnprocessableEntity'
        '500':
          $ref: '#/responses/ServerError'
    delete:
      summary: Soft deletes a customer support remark by ID
      description: Soft deletes a customer support remark by ID
      operationId: deleteCustomerSupportRemark
      tags:
        - customerSupportRemarks
      produces:
        - application/json
      responses:
        '204':
          description: Successfully soft deleted the shipment
        '400':
          $ref: '#/responses/InvalidRequest'
        '403':
          $ref: '#/responses/PermissionDenied'
        '404':
          $ref: '#/responses/NotFound'
        '409':
          $ref: '#/responses/Conflict'
        '422':
          $ref: '#/responses/UnprocessableEntity'
        '500':
          $ref: '#/responses/ServerError'
  '/moves/{locator}/evaluation-reports':
    parameters:
      - in: path
        name: locator
        required: true
        type: string
    post:
      produces:
        - application/json
      consumes:
        - application/json
      parameters:
        - in: body
          name: body
          schema:
            $ref: '#/definitions/CreateEvaluationReport'
      responses:
        '200':
          description: Successfully created evaluation report
          schema:
            $ref: '#/definitions/EvaluationReport'
        '400':
          $ref: '#/responses/InvalidRequest'
        '404':
          $ref: '#/responses/NotFound'
        '422':
          $ref: '#/responses/UnprocessableEntity'
        '500':
          $ref: '#/responses/ServerError'
      x-permissions:
        - create.evaluationReport
      tags:
        - evaluationReports
      description: Creates an evaluation report
      operationId: createEvaluationReport
      summary: Creates an evaluation report
  '/evaluation-reports/{reportID}/download':
    parameters:
      - in: path
        description: the evaluation report ID to be downloaded
        name: reportID
        required: true
        type: string
        format: uuid
    get:
      summary: Downloads an evaluation report as a PDF
      description: Downloads an evaluation report as a PDF
      operationId: downloadEvaluationReport
      tags:
        - evaluationReports
      produces:
        - application/pdf
      responses:
        '200':
          headers:
            Content-Disposition:
              type: string
              description: File name to download
          description: Evaluation report PDF
          schema:
            format: binary
            type: file
        '403':
          $ref: '#/responses/PermissionDenied'
        '404':
          $ref: '#/responses/NotFound'
        '500':
          $ref: '#/responses/ServerError'
  '/evaluation-reports/{reportID}':
    parameters:
      - in: path
        description: the evaluation report ID to be modified
        name: reportID
        required: true
        type: string
        format: uuid
    get:
      summary: Gets an evaluation report by ID
      description: Gets an evaluation report by ID
      operationId: getEvaluationReport
      tags:
        - evaluationReports
      produces:
        - application/json
      responses:
        '200':
          description: Successfully got the report
          schema:
            $ref: '#/definitions/EvaluationReport'
        '400':
          $ref: '#/responses/InvalidRequest'
        '403':
          $ref: '#/responses/PermissionDenied'
        '404':
          $ref: '#/responses/NotFound'
        '500':
          $ref: '#/responses/ServerError'
    delete:
      summary: Deletes an evaluation report by ID
      description: Deletes an evaluation report by ID
      operationId: deleteEvaluationReport
      x-permissions:
        - delete.evaluationReport
      tags:
        - evaluationReports
      produces:
        - application/json
      responses:
        '204':
          description: Successfully deleted the report
        '400':
          $ref: '#/responses/InvalidRequest'
        '403':
          $ref: '#/responses/PermissionDenied'
        '404':
          $ref: '#/responses/NotFound'
        '409':
          $ref: '#/responses/Conflict'
        '422':
          $ref: '#/responses/UnprocessableEntity'
        '500':
          $ref: '#/responses/ServerError'
    put:
      summary: Saves an evaluation report as a draft
      description: Saves an evaluation report as a draft
      operationId: saveEvaluationReport
      x-permissions:
        - update.evaluationReport
      tags:
        - evaluationReports
      produces:
        - application/json
      consumes:
        - application/json
      parameters:
        - in: body
          name: body
          schema:
            $ref: '#/definitions/EvaluationReport'
        - in: header
          name: If-Match
          type: string
          required: true
          description: >
            Optimistic locking is implemented via the `If-Match` header. If the ETag header does not match
            the value of the resource on the server, the server rejects the change with a `412 Precondition Failed` error.
      responses:
        '204':
          description: Successfully saved the report
        '400':
          $ref: '#/responses/InvalidRequest'
        '403':
          $ref: '#/responses/PermissionDenied'
        '404':
          $ref: '#/responses/NotFound'
        '409':
          $ref: '#/responses/Conflict'
        '412':
          $ref: '#/responses/PreconditionFailed'
        '422':
          $ref: '#/responses/UnprocessableEntity'
        '500':
          $ref: '#/responses/ServerError'
  '/evaluation-reports/{reportID}/submit':
    parameters:
      - in: path
        description: the evaluation report ID to be modified
        name: reportID
        required: true
        type: string
        format: uuid
    post:
      summary: Submits an evaluation report
      description: Submits an evaluation report
      operationId: submitEvaluationReport
      tags:
        - evaluationReports
      produces:
        - application/json
      parameters:
        - in: header
          name: If-Match
          type: string
          required: true
          description: >
            Optimistic locking is implemented via the `If-Match` header. If the ETag header does not match
            the value of the resource on the server, the server rejects the change with a `412 Precondition Failed` error.
      responses:
        '204':
          description: Successfully submitted an evaluation report with the provided ID
        '403':
          $ref: '#/responses/PermissionDenied'
        '404':
          $ref: '#/responses/NotFound'
        '412':
          $ref: '#/responses/PreconditionFailed'
        '422':
          $ref: '#/responses/UnprocessableEntity'
        '500':
          $ref: '#/responses/ServerError'
      x-permissions:
        - update.evaluationReport
  '/evaluation-reports/{reportID}/{reportViolationID}/appeal/add':
    parameters:
      - in: path
        description: the evaluation report ID
        name: reportID
        required: true
        type: string
        format: uuid
      - in: path
        description: the report violation ID
        name: reportViolationID
        required: true
        type: string
        format: uuid
    post:
      summary: Adds an appeal to a violation
      description: Adds an appeal to a violation
      operationId: addAppealToViolation
      tags:
        - evaluationReports
      produces:
        - application/json
      consumes:
        - application/json
      parameters:
        - in: body
          name: body
          schema:
            $ref: '#/definitions/CreateViolationAppeal'
      responses:
        '204':
          description: Successfully added an appeal to a violation
        '403':
          $ref: '#/responses/PermissionDenied'
        '404':
          $ref: '#/responses/NotFound'
        '412':
          $ref: '#/responses/PreconditionFailed'
        '422':
          $ref: '#/responses/UnprocessableEntity'
        '500':
          $ref: '#/responses/ServerError'
      x-permissions:
        - update.evaluationReport
  '/pws-violations':
    get:
      summary: Fetch the possible PWS violations for an evaluation report
      description: Fetch the possible PWS violations for an evaluation report
      operationId: getPWSViolations
      tags:
        - pwsViolations
      produces:
        - application/json
      responses:
        '200':
          description: Successfully retrieved the PWS violations
          schema:
            $ref: '#/definitions/PWSViolations'
        '400':
          $ref: '#/responses/InvalidRequest'
        '403':
          $ref: '#/responses/PermissionDenied'
        '404':
          $ref: '#/responses/NotFound'
        '500':
          $ref: '#/responses/ServerError'
  '/report-violations/{reportID}':
    parameters:
      - in: path
        description: the evaluation report ID that has associated violations
        name: reportID
        required: true
        type: string
        format: uuid
    get:
      summary: Fetch the report violations for an evaluation report
      description: Fetch the report violations for an evaluation report
      operationId: getReportViolationsByReportID
      tags:
        - reportViolations
      produces:
        - application/json
      responses:
        '200':
          description: Successfully retrieved the report violations
          schema:
            $ref: '#/definitions/ReportViolations'
        '400':
          $ref: '#/responses/InvalidRequest'
        '403':
          $ref: '#/responses/PermissionDenied'
        '404':
          $ref: '#/responses/NotFound'
        '500':
          $ref: '#/responses/ServerError'
    post:
      summary: Associate violations with an evaluation report
      description: >-
        Associate violations with an evaluation report. This will overwrite any
        existing report-violations associations for the report and replace them
        with the newly provided ones.  An empty array will remove all violation
        associations for a given report.
      operationId: associateReportViolations
      tags:
        - reportViolations
      produces:
        - application/json
      consumes:
        - application/json
      parameters:
        - in: body
          name: body
          schema:
            $ref: '#/definitions/AssociateReportViolations'
      responses:
        '204':
          description: Successfully saved the report violations
        '400':
          $ref: '#/responses/InvalidRequest'
        '403':
          $ref: '#/responses/PermissionDenied'
        '404':
          $ref: '#/responses/NotFound'
        '409':
          $ref: '#/responses/Conflict'
        '422':
          $ref: '#/responses/UnprocessableEntity'
        '500':
          $ref: '#/responses/ServerError'
      x-permissions:
        - create.reportViolation
  '/moves/{locator}/payment-requests':
    parameters:
      - description: move code to identify a move for payment requests
        format: string
        in: path
        name: locator
        required: true
        type: string
    get:
      produces:
        - application/json
      parameters: []
      responses:
        '200':
          description: Successfully retrieved all line items for a move task order
          schema:
            $ref: '#/definitions/PaymentRequests'
        '403':
          $ref: '#/responses/PermissionDenied'
        '404':
          $ref: '#/responses/NotFound'
        '422':
          $ref: '#/responses/UnprocessableEntity'
        '500':
          $ref: '#/responses/ServerError'
      tags:
        - paymentRequests
      description: Fetches payment requests for a move
      operationId: getPaymentRequestsForMove
      summary: Fetches payment requests using the move code (locator).
      x-permissions:
        - read.paymentRequest
  '/moves/{moveID}/financial-review-flag':
    parameters:
      - description: ID of move to flag
        in: path
        name: moveID
        required: true
        type: string
        format: uuid
    post:
      summary: Flags a move for financial office review
      description: This sets a flag which indicates that the move should be reviewed by a fincancial office. For example, if the origin or destination address of a shipment is far from the duty location and may incur excess costs to the customer.
      operationId: setFinancialReviewFlag
      tags:
        - move
      consumes:
        - application/json
      produces:
        - application/json
      parameters:
        - in: header
          name: If-Match
          type: string
        - in: body
          name: body
          schema:
            required:
              - flagForReview
            properties:
              remarks:
                description: explanation of why the move is being flagged for financial review
                example: this address is way too far away
                type: string
                x-nullable: true
              flagForReview:
                description: boolean value representing whether we should flag a move for financial review
                example: false
                type: boolean
      responses:
        '200':
          description: updated Move
          schema:
            $ref: '#/definitions/Move'
        '403':
          $ref: '#/responses/PermissionDenied'
        '404':
          $ref: '#/responses/NotFound'
        '412':
          $ref: '#/responses/PreconditionFailed'
        '422':
          $ref: '#/responses/UnprocessableEntity'
        '500':
          $ref: '#/responses/ServerError'
      x-permissions:
        - update.financialReviewFlag
  /moves/{moveID}/uploadAdditionalDocuments:
    patch:
      summary: Patch the additional documents for a given move
      description: Customers will on occaision need the ability to upload additional supporting documents, for a variety of reasons. This does not include amended order.
      operationId: uploadAdditionalDocuments
      tags:
        - move
      consumes:
        - multipart/form-data
      parameters:
        - in: path
          name: moveID
          type: string
          format: uuid
          required: true
          description: UUID of the order
        - in: formData
          name: file
          type: file
          description: The file to upload.
          required: true
      responses:
        '201':
          description: created upload
          schema:
            $ref: 'definitions/Upload.yaml'
        '400':
          description: invalid request
          schema:
            $ref: '#/definitions/InvalidRequestResponsePayload'
        '403':
          description: not authorized
        '404':
          description: not found
        '413':
          description: payload is too large
        '500':
          description: server error
      x-permissions:
        - create.supportingDocuments
  '/payment-requests/{paymentRequestID}/shipments-payment-sit-balance':
    parameters:
      - description: payment request ID of the payment request with SIT service items being reviewed
        name: paymentRequestID
        type: string
        format: uuid
        in: path
        required: true
    get:
      produces:
        - application/json
      parameters: []
      responses:
        '200':
          description: Successfully retrieved shipments and their SIT days balance from all payment requests on the move
          schema:
            $ref: '#/definitions/ShipmentsPaymentSITBalance'
        '403':
          $ref: '#/responses/PermissionDenied'
        '404':
          $ref: '#/responses/NotFound'
        '422':
          $ref: '#/responses/UnprocessableEntity'
        '500':
          $ref: '#/responses/ServerError'
      tags:
        - paymentRequests
      description: Returns all shipment payment request SIT usage to support partial SIT invoicing
      operationId: getShipmentsPaymentSITBalance
      summary: Returns all shipment payment request SIT usage to support partial SIT invoicing
      x-permissions:
        - read.shipmentsPaymentSITBalance
  '/payment-requests/{paymentRequestID}/status':
    patch:
      consumes:
        - application/json
      produces:
        - application/json
      parameters:
        - description: UUID of payment request
          format: uuid
          in: path
          name: paymentRequestID
          required: true
          type: string
        - in: body
          name: body
          required: true
          schema:
            $ref: '#/definitions/UpdatePaymentRequestStatusPayload'
        - in: header
          name: If-Match
          type: string
          required: true
      responses:
        '200':
          description: updated payment request
          schema:
            $ref: '#/definitions/PaymentRequest'
        '400':
          $ref: '#/responses/InvalidRequest'
        '401':
          $ref: '#/responses/PermissionDenied'
        '403':
          $ref: '#/responses/PermissionDenied'
        '404':
          $ref: '#/responses/NotFound'
        '412':
          $ref: '#/responses/PreconditionFailed'
        '422':
          $ref: '#/responses/UnprocessableEntity'
        '500':
          $ref: '#/responses/ServerError'
      tags:
        - paymentRequests
      description: Updates status of a payment request by id
      operationId: updatePaymentRequestStatus
      summary: Updates status of a payment request by id
      x-permissions:
        - update.paymentRequest
  '/payment-requests/{paymentRequestID}/bulkDownload':
    parameters:
      - description: the id for the payment-request with files to be downloaded
        in: path
        name: paymentRequestID
        required: true
        type: string
    get:
      summary: Downloads all Payment Request documents as a PDF
      description: |
        This endpoint downloads all uploaded payment request documentation combined into a single PDF.
      operationId: bulkDownload
      tags:
        - paymentRequests
      produces:
        - application/pdf
      responses:
        '200':
          headers:
            Content-Disposition:
              type: string
              description: File name to download
          description: Payment Request Files PDF
          schema:
            format: binary
            type: file
        '400':
          $ref: '#/responses/InvalidRequest'
        '500':
          $ref: '#/responses/ServerError'
  /documents/{documentId}:
    get:
      summary: Returns a document
      description: Returns a document and its uploads
      operationId: getDocument
      tags:
        - ghcDocuments
      parameters:
        - in: path
          name: documentId
          type: string
          format: uuid
          required: true
          description: UUID of the document to return
      responses:
        '200':
          description: the requested document
          schema:
            $ref: 'definitions/Document.yaml'
        '400':
          $ref: '#/responses/InvalidRequest'
        '401':
          $ref: '#/responses/PermissionDenied'
        '403':
          $ref: '#/responses/PermissionDenied'
        '404':
          $ref: '#/responses/NotFound'
        '412':
          $ref: '#/responses/PreconditionFailed'
        '422':
          $ref: '#/responses/UnprocessableEntity'
        '500':
          $ref: '#/responses/ServerError'
  /documents:
    post:
      summary: Create a new document
      description: Documents represent a physical artifact such as a scanned document or a PDF file
      operationId: createDocument
      tags:
        - ghcDocuments
      parameters:
        - in: body
          name: documentPayload
          required: true
          schema:
            $ref: '#/definitions/PostDocumentPayload'
      responses:
        '201':
          description: created document
          schema:
            $ref: 'definitions/Document.yaml'
        '400':
          description: invalid request
        '403':
          $ref: '#/responses/PermissionDenied'
        '500':
          description: server error
  /queues/counseling:
    get:
      produces:
        - application/json
      summary: Gets queued list of all customer moves needing services counseling by GBLOC origin
      description: >
        An office services counselor user will be assigned a transportation office that will determine which moves are displayed in their queue based on the origin duty location.  GHC moves will show up here onced they have reached the NEEDS SERVICE COUNSELING status after submission from a customer or created on a customer's behalf.
      operationId: getServicesCounselingQueue
      tags:
        - queues
      parameters:
        - in: query
          name: page
          type: integer
          description: requested page number of paginated move results
        - in: query
          name: perPage
          type: integer
          description: maximum number of moves to show on each page of paginated results
        - in: query
          name: sort
          type: string
          enum:
            [
              customerName,
              dodID,
              emplid,
              branch,
              locator,
              status,
              requestedMoveDate,
              submittedAt,
              originGBLOC,
              originDutyLocation,
              destinationDutyLocation,
              ppmType,
              closeoutInitiated,
              closeoutLocation,
              ppmStatus,
              counselingOffice,
              assignedTo,
            ]
          description: field that results should be sorted by
        - in: query
          name: order
          type: string
          enum: [asc, desc]
          description: direction of sort order if applied
        - in: query
          name: branch
          type: string
          description: filters by the branch of the move's service member
        - in: query
          name: locator
          type: string
          description: filters to match the unique move code locator
        - in: query
          name: customerName
          type: string
          description: filters using a prefix match on the service member's last name
        - in: query
          name: counselingOffice
          type: string
          description: filters using a counselingOffice name of the move
        - in: query
          name: dodID
          type: string
          description: filters to match the unique service member's DoD ID
        - in: query
          name: emplid
          type: string
          description: filters to match the unique service member's EMPLID
        - in: query
          name: requestedMoveDate
          type: string
          description: filters the requested pickup date of a shipment on the move
        - in: query
          name: submittedAt
          type: string
          format: date-time
          description: Start of the submitted at date in the user's local time zone converted to UTC
        - in: query
          name: originGBLOC
          type: string
          description: filters the GBLOC of the service member's origin duty location
        - in: query
          name: originDutyLocation
          type: array
          uniqueItems: true
          collectionFormat: multi
          items:
            type: string
          description: filters the name of the origin duty location on the orders
        - in: query
          name: destinationDutyLocation
          type: string
          description: filters the name of the destination duty location on the orders
        - in: query
          name: status
          type: array
          description: filters the status of the move
          uniqueItems: true
          items:
            type: string
            enum:
              - NEEDS SERVICE COUNSELING
              - SERVICE COUNSELING COMPLETED
        - in: query
          name: needsPPMCloseout
          type: boolean
          description: Only used for Services Counseling queue. If true, show PPM moves that are ready for closeout. Otherwise, show all other moves.
        - in: query
          name: ppmType
          type: string
          enum:
            - FULL
            - PARTIAL
          description: filters PPM type
        - in: query
          name: closeoutInitiated
          type: string
          format: date-time
          description: Latest date that closeout was initiated on a PPM on the move
        - in: query
          name: closeoutLocation
          type: string
          description: closeout location
        - in: query
          name: orderType
          type: string
          description: order type
        - in: query
          name: ppmStatus
          type: string
          enum:
            - WAITING_ON_CUSTOMER
            - NEEDS_CLOSEOUT
          description: filters the status of the PPM shipment
        - in: query
          name: viewAsGBLOC
          type: string
          description: |
            Used to return a queue for a GBLOC other than the default of the current user. Requires the HQ role. The parameter is ignored if the requesting user does not have the necessary role.
        - in: query
          name: assignedTo
          type: string
          description: |
            Used to illustrate which user is assigned to this payment request.
      responses:
        '200':
          description: Successfully returned all moves matching the criteria
          schema:
            $ref: '#/definitions/QueueMovesResult'
        '403':
          $ref: '#/responses/PermissionDenied'
        '500':
          $ref: '#/responses/ServerError'
  /queues/counseling/origin-list:
    get:
      produces:
        - application/json
      summary: Gets queued list of all moves origin locations in the counselors queue
      description: >
        An office services counselor user will be assigned a transportation office that will determine which moves are displayed in their queue based on the origin duty location. This pulls the availalble origin duty locations.
      operationId: getServicesCounselingOriginList
      tags:
        - queues
      parameters:
        - in: query
          name: needsPPMCloseout
          type: boolean
          description: Only used for Services Counseling queue. If true, show PPM moves origin locations that are ready for closeout. Otherwise, show all other moves origin locations.
      responses:
        '200':
          description: Successfully returned all moves matching the criteria
          schema:
            $ref: '#/definitions/Locations'
        '403':
          $ref: '#/responses/PermissionDenied'
        '500':
          $ref: '#/responses/ServerError'
  /queues/prime-moves:
    get:
      summary: getPrimeMovesQueue
      description: |
        Gets all moves that have been reviewed and approved by the TOO. The `since` parameter can be used to filter this
        list down to only the moves that have been updated since the provided timestamp. A move will be considered
        updated if the `updatedAt` timestamp on the move or on its orders, shipments, service items, or payment
        requests, is later than the provided date and time.

        **WIP**: Include what causes moves to leave this list. Currently, once the `availableToPrimeAt` timestamp has
        been set, that move will always appear in this list.
      operationId: listPrimeMoves
      tags:
        - queues
      produces:
        - application/json
      parameters:
        - in: query
          name: since
          type: string
          format: date-time
          description: Only return moves updated since this time. Formatted like "2021-07-23T18:30:47.116Z"
        - in: query
          name: page
          type: integer
          description: requested page of results
        - in: query
          name: perPage
          type: integer
          description: results per page
        - in: query
          name: id
          type: string
        - in: query
          name: moveCode
          type: string
        - in: query
          name: orderType
          type: string
          description: order type
      responses:
        '200':
          description: Successfully retrieved moves. A successful fetch might still return zero moves.
          schema:
            $ref: '#/definitions/ListPrimeMovesResult'
        '403':
          $ref: '#/responses/PermissionDenied'
        '500':
          $ref: '#/responses/ServerError'
  /queues/moves:
    get:
      produces:
        - application/json
      summary: Gets queued list of all customer moves by GBLOC origin
      description: >
        An office TOO user will be assigned a transportation office that will determine which moves are displayed in their queue based on the origin duty location.  GHC moves will show up here onced they have reached the submitted status sent by the customer and have move task orders, shipments, and service items to approve.
      operationId: getMovesQueue
      tags:
        - queues
      parameters:
        - in: query
          name: page
          type: integer
          description: requested page of results
        - in: query
          name: perPage
          type: integer
          description: results per page
        - in: query
          name: sort
          type: string
          enum:
            [
              customerName,
              dodID,
              emplid,
              branch,
              locator,
              status,
              originDutyLocation,
              destinationDutyLocation,
              requestedMoveDate,
              appearedInTooAt,
              assignedTo,
            ]
          description: field that results should be sorted by
        - in: query
          name: order
          type: string
          enum: [asc, desc]
          description: direction of sort order if applied
        - in: query
          name: branch
          type: string
        - in: query
          name: locator
          type: string
        - in: query
          name: customerName
          type: string
        - in: query
          name: dodID
          type: string
        - in: query
          name: emplid
          type: string
        - in: query
          name: originDutyLocation
          type: array
          uniqueItems: true
          collectionFormat: multi
          items:
            type: string
        - in: query
          name: destinationDutyLocation
          type: string
        - in: query
          name: appearedInTooAt
          type: string
          format: date-time
        - in: query
          name: requestedMoveDate
          type: string
          description: filters the requested pickup date of a shipment on the move
        - in: query
          name: status
          type: array
          description: Filtering for the status.
          uniqueItems: true
          items:
            type: string
            enum:
              - SUBMITTED
              - SERVICE COUNSELING COMPLETED
              - APPROVALS REQUESTED
        - in: query
          name: orderType
          type: string
          description: order type
        - in: query
          name: viewAsGBLOC
          type: string
          description: |
            Used to return a queue for a GBLOC other than the default of the current user. Requires the HQ role. The parameter is ignored if the requesting user does not have the necessary role.
        - in: query
          name: assignedTo
          type: string
          description: |
            Used to illustrate which user is assigned to this move.
      responses:
        '200':
          description: Successfully returned all moves matching the criteria
          schema:
            $ref: '#/definitions/QueueMovesResult'
        '403':
          $ref: '#/responses/PermissionDenied'
        '500':
          $ref: '#/responses/ServerError'
  /queues/payment-requests:
    get:
      produces:
        - application/json
      summary: Gets queued list of all payment requests by GBLOC origin
      description: >
        An office TIO user will be assigned a transportation office that will determine which payment requests are displayed in their queue based on the origin duty location.
      operationId: getPaymentRequestsQueue
      tags:
        - queues
      parameters:
        - in: query
          name: sort
          type: string
          enum: [customerName, locator, submittedAt, branch, status, dodID, emplid, age, originDutyLocation, assignedTo]
          description: field that results should be sorted by
        - in: query
          name: order
          type: string
          enum: [asc, desc]
          description: direction of sort order if applied
        - in: query
          name: page
          type: integer
          description: requested page of results
        - in: query
          name: perPage
          type: integer
          description: number of records to include per page
        - in: query
          name: submittedAt
          type: string
          format: date-time
          description: Start of the submitted at date in the user's local time zone converted to UTC
        - in: query
          name: branch
          type: string
        - in: query
          name: locator
          type: string
        - in: query
          name: customerName
          type: string
        - in: query
          name: dodID
          type: string
        - in: query
          name: emplid
          type: string
        - in: query
          name: destinationDutyLocation
          type: string
        - in: query
          name: originDutyLocation
          type: string
        - in: query
          name: assignedTo
          type: string
          description: |
            Used to illustrate which user is assigned to this payment request.
        - in: query
          name: status
          type: array
          description: Filtering for the status.
          uniqueItems: true
          items:
            type: string
            enum:
              - PENDING
              - REVIEWED
              - REVIEWED_AND_ALL_SERVICE_ITEMS_REJECTED
              - PAID
              - DEPRECATED
              - EDI_ERROR
        - in: query
          name: orderType
          type: string
          description: order type
        - in: query
          name: viewAsGBLOC
          type: string
          description: |
            Used to return a queue for a GBLOC other than the default of the current user. Requires the HQ role. The parameter is ignored if the requesting user does not have the necessary role.
      responses:
        '200':
          description: Successfully returned all moves matching the criteria
          schema:
            $ref: '#/definitions/QueuePaymentRequestsResult'
        '403':
          $ref: '#/responses/PermissionDenied'
        '500':
          $ref: '#/responses/ServerError'
  /moves/search:
    post:
      produces:
        - application/json
      consumes:
        - application/json
      summary: Search moves by locator, DOD ID, or customer name
      description: >
        Search moves by locator, DOD ID, or customer name. Used by QAE and CSR users.
      operationId: searchMoves
      tags:
        - move
      parameters:
        - in: body
          name: body
          schema:
            properties:
              page:
                type: integer
                description: requested page of results
              perPage:
                type: integer
              locator:
                description: Move locator
                type: string
                minLength: 6
                maxLength: 6
                x-nullable: true
              dodID:
                description: DOD ID
                type: string
                minLength: 10
                maxLength: 10
                x-nullable: true
              emplid:
                description: EMPLID
                type: string
                minLength: 7
                maxLength: 7
                x-nullable: true
              customerName:
                description: Customer Name
                type: string
                minLength: 1
                x-nullable: true
              paymentRequestCode:
                type: string
                example: 9551-6199-2
                x-nullable: true
              status:
                type: array
                description: Filtering for the status.
                uniqueItems: true
                items:
                  type: string
                  enum:
                    - DRAFT
                    - SUBMITTED
                    - APPROVALS REQUESTED
                    - APPROVED
                    - NEEDS SERVICE COUNSELING
                    - SERVICE COUNSELING COMPLETED
                    - CANCELED
              originPostalCode:
                type: string
                x-nullable: true
              destinationPostalCode:
                type: string
                x-nullable: true
              branch:
                type: string
                x-nullable: true
              shipmentsCount:
                type: integer
                x-nullable: true
              pickupDate:
                type: string
                format: date-time
                x-nullable: true
              deliveryDate:
                type: string
                format: date-time
                x-nullable: true
              sort:
                type: string
                x-nullable: true
                enum:
                  [
                    customerName,
                    dodID,
                    emplid,
                    branch,
                    locator,
                    status,
                    originPostalCode,
                    destinationPostalCode,
                    shipmentsCount,
                  ]
              order:
                type: string
                x-nullable: true
                enum: [asc, desc]
          description: field that results should be sorted by
      responses:
        '200':
          description: Successfully returned all moves matching the criteria
          schema:
            $ref: '#/definitions/SearchMovesResult'
        '403':
          $ref: '#/responses/PermissionDenied'
        '500':
          $ref: '#/responses/ServerError'
  '/tac/valid':
    get:
      summary: Validation of a TAC value
      description: Returns a boolean based on whether a tac value is valid or not
      operationId: tacValidation
      tags:
        - tac
        - order
      parameters:
        - in: query
          name: tac
          type: string
          required: true
          description: The tac value to validate
      responses:
        '200':
          description: Successfully retrieved validation status
          schema:
            $ref: '#/definitions/TacValid'
        '400':
          $ref: '#/responses/InvalidRequest'
        '401':
          $ref: '#/responses/PermissionDenied'
        '403':
          $ref: '#/responses/PermissionDenied'
        '404':
          $ref: '#/responses/NotFound'
        '500':
          $ref: '#/responses/ServerError'
  /lines-of-accounting:
    post:
      summary: 'Fetch line of accounting'
      description: >
        Fetches a line of accounting based on provided service member affiliation, effective date, and Transportation Accounting Code (TAC).
        It uses these parameters to filter the correct Line of Accounting for the provided TAC. It does this by filtering
        through both TAC and LOAs based on the provided code and effective date. The 'Effective Date' is the date
        that can be either the orders issued date (For HHG shipments), MTO approval date (For NTS shipments),
        or even the current date for NTS shipments with no approval yet (Just providing a preview to the office users per customer request).
        Effective date is used to find "Active" TGET data by searching for the TACs and LOAs with begin and end dates containing this date.
      operationId: requestLineOfAccounting
      tags:
        - linesOfAccounting
      consumes:
        - 'application/json'
      produces:
        - 'application/json'
      parameters:
        - in: 'body'
          name: 'body'
          description: 'Service member affiliation, effective date, and TAC code.'
          required: true
          schema:
            $ref: '#/definitions/FetchLineOfAccountingPayload'
      responses:
        '200':
          description: 'Successfully retrieved line of accounting'
          schema:
            $ref: 'definitions/LineOfAccounting.yaml'
        '400':
          $ref: '#/responses/InvalidRequest'
        '401':
          $ref: '#/responses/PermissionDenied'
        '403':
          $ref: '#/responses/PermissionDenied'
        '404':
          $ref: '#/responses/NotFound'
        '422':
          $ref: '#/responses/UnprocessableEntity'
        '500':
          $ref: '#/responses/ServerError'
  /transportation-offices:
    get:
      produces:
        - application/json
      summary: Returns the transportation offices matching the search query that is enabled for PPM closeout
      description: Returns the transportation offices matching the search query that is enabled for PPM closeout
      operationId: getTransportationOffices
      tags:
        - transportationOffice
      parameters:
        - in: query
          name: search
          type: string
          required: true
          minLength: 2
          description: Search string for transportation offices
      responses:
        '200':
          description: Successfully retrieved transportation offices
          schema:
            $ref: '#/definitions/TransportationOffices'
        '400':
          $ref: '#/responses/InvalidRequest'
        '401':
          $ref: '#/responses/PermissionDenied'
        '403':
          $ref: '#/responses/PermissionDenied'
        '404':
          $ref: '#/responses/NotFound'
        '500':
          $ref: '#/responses/ServerError'
  /open/transportation-offices:
    get:
      produces:
        - application/json
      summary: Returns the transportation offices matching the search query
      description: This endpoint is publicly accessible as it is utilized to access transportation office information without having an office account.Returns the transportation offices matching the search query.
      operationId: getTransportationOfficesOpen
      tags:
        - transportationOffice
      parameters:
        - in: query
          name: search
          type: string
          required: true
          minLength: 2
          description: Search string for transportation offices
      responses:
        '200':
          description: Successfully retrieved transportation offices
          schema:
            $ref: '#/definitions/TransportationOffices'
        '400':
          $ref: '#/responses/InvalidRequest'
        '401':
          $ref: '#/responses/PermissionDenied'
        '403':
          $ref: '#/responses/PermissionDenied'
        '404':
          $ref: '#/responses/NotFound'
        '500':
          $ref: '#/responses/ServerError'
  /transportation-offices/gblocs:
    get:
      produces:
        - application/json
      summary: Returns a list of distinct GBLOCs that exist in the transportation offices table
      description: Returns a list of distinct GBLOCs that exist in the transportation offices table
      operationId: getTransportationOfficesGBLOCs
      tags:
        - transportationOffice
      responses:
        '200':
          description: Successfully retrieved transportation offices
          schema:
            $ref: '#/definitions/GBLOCs'
        '400':
          $ref: '#/responses/InvalidRequest'
        '401':
          $ref: '#/responses/PermissionDenied'
        '403':
          $ref: '#/responses/PermissionDenied'
        '404':
          $ref: '#/responses/NotFound'
        '500':
          $ref: '#/responses/ServerError'
  /uploads:
    post:
      summary: Create a new upload
      description: Uploads represent a single digital file, such as a JPEG or PDF. Currently, office application uploads are only for Services Counselors to upload files for orders, but this may be expanded in the future.
      operationId: createUpload
      tags:
        - uploads
      consumes:
        - multipart/form-data
      produces:
        - application/json
      parameters:
        - in: query
          name: documentId
          type: string
          format: uuid
          required: false
          description: UUID of the document to add an upload to
        - in: formData
          name: file
          type: file
          description: The file to upload.
          required: true
      responses:
        '201':
          description: created upload
          schema:
            $ref: 'definitions/Upload.yaml'
        '400':
          description: invalid request
        '403':
          description: not authorized
        '404':
          description: not found
        '413':
          description: payload is too large
        '500':
          description: server error
  /uploads/{uploadID}:
    delete:
      summary: Deletes an upload
      description: Uploads represent a single digital file, such as a JPEG or PDF.
      operationId: deleteUpload
      tags:
        - uploads
      parameters:
        - in: path
          name: uploadID
          type: string
          format: uuid
          required: true
          description: UUID of the upload to be deleted
        - in: query
          name: orderID
          type: string
          format: uuid
          description: ID of the order that the upload belongs to
      responses:
        '204':
          description: deleted
        '400':
          description: invalid request
          schema:
            $ref: '#/definitions/InvalidRequestResponsePayload'
        '403':
          description: not authorized
        '404':
          description: not found
        '500':
          description: server error
  /uploads/get/:
    get:
      produces:
        - application/json
      parameters: []
      responses:
        '200':
          description: Successfully retrieved upload
          schema:
            $ref: 'definitions/Upload.yaml'
        '400':
          $ref: '#/responses/InvalidRequest'
        '401':
          $ref: '#/responses/PermissionDenied'
        '403':
          $ref: '#/responses/PermissionDenied'
        '404':
          $ref: '#/responses/NotFound'
        '500':
          $ref: '#/responses/ServerError'
      tags:
        - uploads
      description: Gets an upload
      operationId: getUpload
      summary: Gets an upload by ID
  /uploads/{uploadID}/update:
    patch:
      summary: Update an existing upload. This is only needed currently for updating the image rotation.
      description: Uploads represent a single digital file, such as a JPEG or PDF. The rotation is relevant to how it is displayed on the page.
      operationId: updateUpload
      tags:
        - uploads
      consumes:
        - application/json
      produces:
        - application/json
      parameters:
        - in: path
          name: uploadID
          type: string
          format: uuid
          required: true
          description: UUID of the upload to be updated
        - in: body
          name: body
          required: true
          schema:
            properties:
              rotation:
                type: integer
                description: The rotation of the image
                minimum: 0
                maximum: 3
      responses:
        '201':
          description: updated upload
          schema:
            $ref: 'definitions/Upload.yaml'
        '400':
          description: invalid request
        '403':
          description: not authorized
        '404':
          description: not found
        '413':
          description: payload is too large
        '500':
          description: server error
  /application_parameters/{parameterName}:
    get:
      summary: Searches for an application parameter by name, returns nil if not found
      description: Searches for an application parameter by name, returns nil if not found
      operationId: getParam
      tags:
        - application_parameters
      parameters:
        - in: path
          name: parameterName
          type: string
          format: string
          required: true
          description: Parameter Name
      responses:
        '200':
          description: Application Parameters
          schema:
            $ref: '#/definitions/ApplicationParameters'
        '400':
          description: invalid request
        '401':
          description: request requires user authentication
        '500':
          description: server error
  /calendar/{countryCode}/is-weekend-holiday/{date}:
    get:
      summary: Validate  move date selection
      description: |
        Utility API to determine if input date falls on weekend and/or holiday.
      produces:
        - application/json
      operationId: isDateWeekendHoliday
      tags:
        - calendar
      parameters:
        - description: country code for context of date
          in: path
          name: countryCode
          required: true
          type: string
          enum:
            - US
        - description: input date to determine if weekend/holiday for given country.
          in: path
          name: date
          required: true
          type: string
          format: date
      responses:
        '200':
          description: Successfully determine if given date is weekend and/or holiday for given country.
          schema:
            $ref: '#/definitions/IsDateWeekendHolidayInfo'
        '400':
          $ref: '#/responses/InvalidRequest'
        '401':
          $ref: '#/responses/PermissionDenied'
        '404':
          $ref: '#/responses/NotFound'
        '500':
          $ref: '#/responses/ServerError'
  /moves/{moveID}/assignOfficeUser:
    parameters:
      - description: ID of the move
        in: path
        name: moveID
        required: true
        format: uuid
        type: string
    patch:
      consumes:
        - application/json
      produces:
        - application/json
      parameters:
        - in: body
          name: body
          required: true
          schema:
            $ref: '#/definitions/AssignOfficeUserBody'
      responses:
        '200':
          description: Successfully assigned office user to the move
          schema:
            $ref: '#/definitions/Move'
        '404':
          $ref: '#/responses/NotFound'
        '500':
          $ref: '#/responses/ServerError'
      tags:
        - move
      description: assigns either a services counselor, task ordering officer, or task invoicing officer to the move
      operationId: updateAssignedOfficeUser
  /moves/{moveID}/unassignOfficeUser:
    parameters:
      - description: ID of the move
        in: path
        name: moveID
        required: true
        format: uuid
        type: string
      - in: body
        name: body
        schema:
          properties:
            roleType:
              type: string
          required:
            - roleType
    patch:
      consumes:
        - application/json
      produces:
        - application/json
      responses:
        '200':
          description: Successfully unassigned office user from the move
          schema:
            $ref: '#/definitions/Move'
        '500':
          $ref: '#/responses/ServerError'
      tags:
        - move
      description: unassigns either a services counselor, task ordering officer, or task invoicing officer from the move
      operationId: deleteAssignedOfficeUser
definitions:
  ApplicationParameters:
    type: object
    properties:
      validationCode:
        type: string
        format: string
        x-nullable: true
      parameterName:
        type: string
        format: string
        x-nullable: true
      parameterValue:
        type: string
        format: string
        x-nullable: true
  PostDocumentPayload:
    type: object
    properties:
      service_member_id:
        type: string
        format: uuid
        title: The service member this document belongs to
  InvalidRequestResponsePayload:
    type: object
    properties:
      errors:
        type: object
        additionalProperties:
          type: string
  ClientError:
    type: object
    properties:
      title:
        type: string
      detail:
        type: string
      instance:
        type: string
        format: uuid
    required:
      - title
      - detail
      - instance
  ValidationError:
    allOf:
      - $ref: '#/definitions/ClientError'
      - type: object
    properties:
      invalid_fields:
        type: object
        additionalProperties:
          type: string
    required:
      - invalid_fields
  BackupContact:
    type: object
    properties:
      name:
        type: string
      email:
        type: string
        format: x-email
        example: backupContact@mail.com
      phone:
        type: string
        format: telephone
        pattern: '^[2-9]\d{2}-\d{3}-\d{4}$'
    required:
      - name
      - email
      - phone
  Contractor:
    properties:
      contractNumber:
        type: string
      id:
        format: uuid
        type: string
      name:
        type: string
      type:
        type: string
  Role:
    type: object
    properties:
      id:
        type: string
        format: uuid
        example: c56a4180-65aa-42ec-a945-5fd21dec0538
      roleType:
        type: string
        example: customer
      roleName:
        type: string
        example: Task Ordering Officer
      createdAt:
        type: string
        format: date-time
        readOnly: true
      updatedAt:
        type: string
        format: date-time
        readOnly: true
    required:
      - id
      - roleType
      - roleName
      - createdAt
      - updatedAt
  OfficeUser:
    type: object
    properties:
      id:
        type: string
        format: uuid
        example: c56a4180-65aa-42ec-a945-5fd21dec0538
      userId:
        type: string
        format: uuid
      firstName:
        type: string
      middleInitials:
        type: string
      lastName:
        type: string
      email:
        type: string
        format: x-email
        pattern: '^[a-zA-Z0-9._%+-]+@[a-zA-Z0-9.-]+\.[a-zA-Z]{2,}$'
      telephone:
        type: string
        format: telephone
        pattern: '^[2-9]\d{2}-\d{3}-\d{4}$'
      transportationOfficeId:
        type: string
        format: uuid
      transportationOffice:
        $ref: 'definitions/TransportationOffice.yaml'
      active:
        type: boolean
      roles:
        type: array
        items:
          $ref: '#/definitions/Role'
      edipi:
        type: string
      otherUniqueId:
        type: string
      rejectionReason:
        type: string
      status:
        type: string
        enum:
          - APPROVED
          - REQUESTED
          - REJECTED
      createdAt:
        type: string
        format: date-time
        readOnly: true
      updatedAt:
        type: string
        format: date-time
        readOnly: true
    required:
      - id
      - firstName
      - middleInitials
      - lastName
      - email
      - telephone
      - transportationOfficeId
      - active
      - roles
      - edipi
      - otherUniqueId
      - rejectionReason
      - status
      - createdAt
      - updatedAt
  LockedOfficeUser:
    type: object
    properties:
      firstName:
        type: string
      lastName:
        type: string
      transportationOfficeId:
        type: string
        format: uuid
      transportationOffice:
        $ref: 'definitions/TransportationOffice.yaml'
  OfficeUserCreate:
    type: object
    properties:
      email:
        type: string
        example: 'user@userdomain.com'
        title: Email
        x-nullable: false
      edipi:
        type: string
        example: '1234567890'
        maxLength: 10
        title: EDIPI
        x-nullable: true
      otherUniqueId:
        type: string
        title: Office user identifier when EDIPI is not available
        x-nullable: true
      firstName:
        type: string
        title: First Name
        x-nullable: false
      middleInitials:
        type: string
        example: L.
        x-nullable: true
        title: Middle Initials
      lastName:
        type: string
        title: Last Name
        x-nullable: false
      telephone:
        type: string
        format: telephone
        pattern: '^[2-9]\d{2}-\d{3}-\d{4}$'
        example: 212-555-5555
        x-nullable: false
      transportationOfficeId:
        type: string
        format: uuid
        example: 'c56a4180-65aa-42ec-a945-5fd21dec0538'
        x-nullable: false
      roles:
        type: array
        items:
          $ref: '#/definitions/OfficeUserRole'
        x-nullable: false
    required:
      - firstName
      - lastName
      - email
      - telephone
      - transportationOfficeId
      - roles
  OfficeUserRole:
    type: object
    properties:
      name:
        type: string
        example: 'Task Ordering Officer'
        x-nullable: true
        title: name
      roleType:
        type: string
        example: 'task_ordering_officer'
        x-nullable: true
        title: roleType
  Customer:
    type: object
    properties:
      agency:
        type: string
        title: Agency customer is affilated with
      first_name:
        type: string
        example: John
      last_name:
        type: string
        example: Doe
      phone:
        type: string
        format: telephone
        pattern: '^[2-9]\d{2}-\d{3}-\d{4}$'
        x-nullable: true
      email:
        type: string
        format: x-email
        pattern: '^[a-zA-Z0-9._%+-]+@[a-zA-Z0-9.-]+\.[a-zA-Z]{2,}$'
        x-nullable: true
      suffix:
        type: string
        example: Jr.
        x-nullable: true
      middle_name:
        type: string
        example: David
        x-nullable: true
      current_address:
        $ref: 'definitions/Address.yaml'
      backup_contact:
        $ref: '#/definitions/BackupContact'
      id:
        type: string
        format: uuid
        example: c56a4180-65aa-42ec-a945-5fd21dec0538
      edipi:
        type: string
      userID:
        type: string
        format: uuid
        example: c56a4180-65aa-42ec-a945-5fd21dec0538
      eTag:
        type: string
      phoneIsPreferred:
        type: boolean
      emailIsPreferred:
        type: boolean
      secondaryTelephone:
        type: string
        format: telephone
        pattern: '^[2-9]\d{2}-\d{3}-\d{4}$|^$'
        x-nullable: true
      backupAddress:
        $ref: 'definitions/Address.yaml'
      cacValidated:
        type: boolean
        x-nullable: true
      emplid:
        type: string
        x-nullable: true
  CreatedCustomer:
    type: object
    properties:
      affiliation:
        type: string
        title: Branch of service customer is affilated with
      firstName:
        type: string
        example: John
      lastName:
        type: string
        example: Doe
      telephone:
        type: string
        format: telephone
        pattern: '^[2-9]\d{2}-\d{3}-\d{4}$'
        x-nullable: true
      personalEmail:
        type: string
        format: x-email
        pattern: '^[a-zA-Z0-9._%+-]+@[a-zA-Z0-9.-]+\.[a-zA-Z]{2,}$'
      suffix:
        type: string
        example: Jr.
        x-nullable: true
      middleName:
        type: string
        example: David
        x-nullable: true
      residentialAddress:
        $ref: 'definitions/Address.yaml'
      backupContact:
        $ref: '#/definitions/BackupContact'
      id:
        type: string
        format: uuid
        example: c56a4180-65aa-42ec-a945-5fd21dec0538
      edipi:
        type: string
        x-nullable: true
      userID:
        type: string
        format: uuid
        example: c56a4180-65aa-42ec-a945-5fd21dec0538
      oktaID:
        type: string
      oktaEmail:
        type: string
      phoneIsPreferred:
        type: boolean
      emailIsPreferred:
        type: boolean
      secondaryTelephone:
        type: string
        format: telephone
        pattern: '^[2-9]\d{2}-\d{3}-\d{4}$'
        x-nullable: true
      backupAddress:
        $ref: 'definitions/Address.yaml'
      cacValidated:
        type: boolean
  UpdateCustomerPayload:
    type: object
    properties:
      first_name:
        type: string
        example: John
      last_name:
        type: string
        example: Doe
      phone:
        type: string
        format: telephone
        pattern: '^[2-9]\d{2}-\d{3}-\d{4}$'
        x-nullable: true
      email:
        type: string
        format: x-email
        pattern: '^[a-zA-Z0-9._%+-]+@[a-zA-Z0-9.-]+\.[a-zA-Z]{2,}$'
        x-nullable: true
      suffix:
        type: string
        example: Jr.
        x-nullable: true
      middle_name:
        type: string
        example: David
        x-nullable: true
      current_address:
        allOf:
          - $ref: 'definitions/Address.yaml'
      backup_contact:
        $ref: '#/definitions/BackupContact'
      phoneIsPreferred:
        type: boolean
      emailIsPreferred:
        type: boolean
      secondaryTelephone:
        type: string
        format: telephone
        pattern: '^[2-9]\d{2}-\d{3}-\d{4}$|^$'
        x-nullable: true
      backupAddress:
        allOf:
          - $ref: 'definitions/Address.yaml'
      cac_validated:
        type: boolean
  CreateCustomerPayload:
    type: object
    properties:
      affiliation:
        $ref: 'definitions/Affiliation.yaml'
      edipi:
        type: string
        example: '1234567890'
        maxLength: 10
        x-nullable: false
      emplid:
        type: string
        example: '9485155'
        maxLength: 7
        x-nullable: true
      firstName:
        type: string
        example: John
      middleName:
        type: string
        example: David
        x-nullable: true
      lastName:
        type: string
        example: Doe
      suffix:
        type: string
        example: Jr.
        x-nullable: true
      telephone:
        type: string
        format: telephone
        pattern: '^[2-9]\d{2}-\d{3}-\d{4}$'
        x-nullable: true
      secondaryTelephone:
        type: string
        format: telephone
        pattern: '^[2-9]\d{2}-\d{3}-\d{4}$'
        x-nullable: true
      personalEmail:
        type: string
        format: x-email
        example: personalEmail@email.com
        pattern: '^[a-zA-Z0-9._%+-]+@[a-zA-Z0-9.-]+\.[a-zA-Z]{2,}$'
      phoneIsPreferred:
        type: boolean
      emailIsPreferred:
        type: boolean
      residentialAddress:
        allOf:
          - $ref: 'definitions/Address.yaml'
      backupContact:
        $ref: '#/definitions/BackupContact'
      backupMailingAddress:
        allOf:
          - $ref: 'definitions/Address.yaml'
      createOktaAccount:
        type: boolean
      cacUser:
        type: boolean
  FetchLineOfAccountingPayload:
    type: object
    properties:
      departmentIndicator:
        $ref: 'definitions/DepartmentIndicator.yaml'
      effectiveDate:
        description: >
          The effective date for the Line Of Accounting (LOA) being fetched. Eg, the orders issue date or the Non-Temporary Storage (NTS) Move Task Order (MTO) approval date.
          Effective date is used to find "Active" TGET data by searching for the TACs and LOAs with begin and end dates containing this date.
          The 'Effective Date' is the date that can be either the orders issued date (For HHG shipments),
          MTO approval date (For NTS shipments), or even the current date for NTS
          shipments with no approval yet (Just providing a preview to the office
          users per customer request).
        type: string
        format: date
        example: '2023-01-01'
      tacCode:
        type: string
        minLength: 4
        maxLength: 4
        example: 'F8J1'
  SearchCustomersResult:
    type: object
    properties:
      page:
        type: integer
      perPage:
        type: integer
      totalCount:
        type: integer
      searchCustomers:
        $ref: '#/definitions/SearchCustomers'
  SearchCustomers:
    type: array
    items:
      $ref: '#/definitions/SearchCustomer'
  SearchCustomer:
    type: object
    properties:
      id:
        type: string
        format: uuid
      firstName:
        type: string
        example: John
        x-nullable: true
      lastName:
        type: string
        example: Doe
        x-nullable: true
      dodID:
        type: string
        x-nullable: true
      emplid:
        type: string
        x-nullable: true
      branch:
        type: string
      telephone:
        type: string
        format: telephone
        pattern: '^[2-9]\d{2}-\d{3}-\d{4}$'
        x-nullable: true
      personalEmail:
        type: string
        format: x-email
        example: personalEmail@email.com
        pattern: '^[a-zA-Z0-9._%+-]+@[a-zA-Z0-9.-]+\.[a-zA-Z]{2,}$'
        x-nullable: true
  Entitlements:
    properties:
      id:
        example: 571008b1-b0de-454d-b843-d71be9f02c04
        format: uuid
        type: string
      authorizedWeight:
        example: 2000
        type: integer
        x-formatting: weight
        x-nullable: true
      dependentsAuthorized:
        example: true
        type: boolean
        x-nullable: true
      gunSafe:
        type: boolean
        example: false
      nonTemporaryStorage:
        example: false
        type: boolean
        x-nullable: true
      privatelyOwnedVehicle:
        example: false
        type: boolean
        x-nullable: true
      proGearWeight:
        example: 2000
        type: integer
        x-formatting: weight
      proGearWeightSpouse:
        example: 500
        type: integer
        x-formatting: weight
      storageInTransit:
        example: 90
        type: integer
        x-nullable: true
      totalWeight:
        example: 500
        type: integer
        x-formatting: weight
      totalDependents:
        example: 2
        type: integer
      requiredMedicalEquipmentWeight:
        example: 500
        type: integer
        x-formatting: weight
      organizationalClothingAndIndividualEquipment:
        example: true
        type: boolean
      accompaniedTour:
        type: boolean
        example: true
        x-nullable: true
        description: Indicates if the move entitlement allows dependents to travel to the new Permanent Duty Station (PDS). This is only present on OCONUS moves.
      dependentsUnderTwelve:
        type: integer
        example: 5
        x-nullable: true
        description: Indicates the number of dependents under the age of twelve for a move. This is only present on OCONUS moves.
      dependentsTwelveAndOver:
        type: integer
        example: 3
        x-nullable: true
        description: Indicates the number of dependents of the age twelve or older for a move. This is only present on OCONUS moves.
<<<<<<< HEAD
      ubAllowance:
        example: 500
        type: integer
        x-nullable: true
=======
>>>>>>> a3bf4306
      eTag:
        type: string
    type: object
  Error:
    properties:
      message:
        type: string
    required:
      - message
    type: object
  Grade:
    type: string
    x-nullable: true
    title: grade
    enum:
      - E_1
      - E_2
      - E_3
      - E_4
      - E_5
      - E_6
      - E_7
      - E_8
      - E_9
      - E_9_SPECIAL_SENIOR_ENLISTED
      - O_1_ACADEMY_GRADUATE
      - O_2
      - O_3
      - O_4
      - O_5
      - O_6
      - O_7
      - O_8
      - O_9
      - O_10
      - W_1
      - W_2
      - W_3
      - W_4
      - W_5
      - AVIATION_CADET
      - CIVILIAN_EMPLOYEE
      - ACADEMY_CADET
      - MIDSHIPMAN
    x-display-value:
      E_1: E-1
      E_2: E-2
      E_3: E-3
      E_4: E-4
      E_5: E-5
      E_6: E-6
      E_7: E-7
      E_8: E-8
      E_9: E-9
      E_9_SPECIAL_SENIOR_ENLISTED: E-9 (Special Senior Enlisted)
      O_1_ACADEMY_GRADUATE: O-1 or Service Academy Graduate
      O_2: O-2
      O_3: O-3
      O_4: O-4
      O_5: O-5
      O_6: O-6
      O_7: O-7
      O_8: O-8
      O_9: O-9
      O_10: O-10
      W_1: W-1
      W_2: W-2
      W_3: W-3
      W_4: W-4
      W_5: W-5
      AVIATION_CADET: Aviation Cadet
      CIVILIAN_EMPLOYEE: Civilian Employee
      ACADEMY_CADET: Service Academy Cadet
      MIDSHIPMAN: Midshipman
  Move:
    properties:
      id:
        example: 1f2270c7-7166-40ae-981e-b200ebdf3054
        format: uuid
        type: string
      serviceCounselingCompletedAt:
        format: date-time
        type: string
        x-nullable: true
      availableToPrimeAt:
        format: date-time
        type: string
        x-nullable: true
      approvedAt:
        format: date-time
        type: string
        x-nullable: true
      billableWeightsReviewedAt:
        format: date-time
        type: string
        x-nullable: true
      contractorId:
        type: string
        format: uuid
        x-nullable: true
      contractor:
        $ref: '#/definitions/Contractor'
      locator:
        type: string
        example: '1K43AR'
      ordersId:
        type: string
        format: uuid
        example: c56a4180-65aa-42ec-a945-5fd21dec0538
      orders:
        $ref: '#/definitions/Order'
      referenceId:
        example: 1001-3456
        type: string
        x-nullable: true
      status:
        $ref: '#/definitions/MoveStatus'
      excess_weight_qualified_at:
        type: string
        format: date-time
        description: Timestamp of when the estimated shipment weights of the move reached 90% of the weight allowance
        x-nullable: true
      excess_weight_acknowledged_at:
        type: string
        format: date-time
        description: Timestamp of when the TOO acknowledged the excess weight risk by either dismissing the alert or updating the max billable weight
        x-nullable: true
      tioRemarks:
        type: string
        example: approved additional weight
        x-nullable: true
      financialReviewFlag:
        type: boolean
        example: false
        description: This flag is set by office users if a move should be reviewed by a Financial Office
        x-nullable: false
        readOnly: true
      financialReviewRemarks:
        type: string
        example: Destination address is too far from duty location
        x-nullable: true
        readOnly: true
      closeoutOffice:
        $ref: 'definitions/TransportationOffice.yaml'
      closeoutOfficeId:
        type: string
        format: uuid
        description: The transportation office that will handle reviewing PPM Closeout documentation for Army and Air Force service members
        x-nullable: true
      approvalsRequestedAt:
        type: string
        format: date-time
        description: The time at which a move is sent back to the TOO becuase the prime added a new service item for approval
        x-nullable: true
      createdAt:
        type: string
        format: date-time
      submittedAt:
        type: string
        format: date-time
        x-nullable: true
      updatedAt:
        type: string
        format: date-time
      eTag:
        type: string
      shipmentGBLOC:
        $ref: '#/definitions/GBLOC'
      lockedByOfficeUserID:
        type: string
        format: uuid
        x-nullable: true
      lockedByOfficeUser:
        $ref: '#/definitions/LockedOfficeUser'
        x-nullable: true
      lockExpiresAt:
        type: string
        format: date-time
        x-nullable: true
      additionalDocuments:
        $ref: 'definitions/Document.yaml'
      SCAssignedUser:
        $ref: '#/definitions/AssignedOfficeUser'
      TOOAssignedUser:
        $ref: '#/definitions/AssignedOfficeUser'
      TIOAssignedUser:
        $ref: '#/definitions/AssignedOfficeUser'
  MoveHistory:
    properties:
      id:
        description: move ID
        example: 1f2270c7-7166-40ae-981e-b200ebdf3054
        format: uuid
        type: string
      historyRecords:
        description: A list of MoveAuditHistory's connected to the move.
        $ref: '#/definitions/MoveAuditHistories'
      locator:
        description: move locator
        type: string
        example: '1K43AR'
      referenceId:
        description: move referenceID
        example: 1001-3456
        type: string
        x-nullable: true
  MoveHistoryResult:
    type: object
    properties:
      page:
        type: integer
      perPage:
        type: integer
      totalCount:
        type: integer
      id:
        description: move ID
        example: 1f2270c7-7166-40ae-981e-b200ebdf3054
        format: uuid
        type: string
      historyRecords:
        description: A list of MoveAuditHistory's connected to the move.
        $ref: '#/definitions/MoveAuditHistories'
      locator:
        description: move locator
        type: string
        example: '1K43AR'
      referenceId:
        description: move referenceID
        example: 1001-3456
        type: string
        x-nullable: true
  MoveAuditHistories:
    type: array
    items:
      $ref: '#/definitions/MoveAuditHistory'
  MoveAuditHistory:
    properties:
      id:
        description: id from audity_history table
        example: 1f2270c7-7166-40ae-981e-b200ebdf3054
        format: uuid
        type: string
      schemaName:
        description: Database schema audited table for this event is in
        type: string
      tableName:
        description: name of database table that was changed
        type: string
      relId:
        description: relation OID. Table OID (object identifier). Changes with drop/create.
        type: integer
      objectId:
        description: id column for the tableName where the data was changed
        example: 1f2270c7-7166-40ae-981e-b200ebdf3054
        format: uuid
        type: string
        x-nullable: true
      sessionUserId:
        example: 1f2270c7-7166-40ae-981e-b200ebdf3054
        format: uuid
        type: string
        x-nullable: true
      sessionUserFirstName:
        example: foo
        type: string
        x-nullable: true
      sessionUserLastName:
        example: bar
        type: string
        x-nullable: true
      sessionUserEmail:
        example: foobar@example.com
        type: string
        x-nullable: true
      sessionUserTelephone:
        format: telephone
        type: string
        pattern: '^[2-9]\d{2}-\d{3}-\d{4}$'
        x-nullable: true
      context:
        type: array
        items:
          type: object
          additionalProperties:
            type: string
        x-nullable: true
      contextId:
        description: id column for the context table the record belongs to
        example: 1f2270c7-7166-40ae-981e-b200ebdf3054
        type: string
        x-nullable: true
      eventName:
        description: API endpoint name that was called to make the change
        type: string
        x-nullable: true
      actionTstampTx:
        description: Transaction start timestamp for tx in which audited event occurred
        type: string
        format: date-time
      actionTstampStm:
        description: Statement start timestamp for tx in which audited event occurred
        type: string
        format: date-time
      actionTstampClk:
        description: Wall clock time at which audited event's trigger call occurred
        type: string
        format: date-time
      transactionId:
        description: Identifier of transaction that made the change. May wrap, but unique paired with action_tstamp_tx.
        type: integer
        x-nullable: true
      action:
        description: Action type; I = insert, D = delete, U = update, T = truncate
        type: string
      oldValues:
        description: A list of (old/previous) MoveAuditHistoryItem's for a record before the change.
        type: object
        additionalProperties: true
        x-nullable: true
      changedValues:
        description: A list of (changed/updated) MoveAuditHistoryItem's for a record after the change.
        type: object
        additionalProperties: true
        x-nullable: true
      statementOnly:
        description: true if audit event is from an FOR EACH STATEMENT trigger, false for FOR EACH ROW'
        type: boolean
        example: false
  MoveAuditHistoryItems:
    type: array
    items:
      $ref: '#/definitions/MoveAuditHistoryItem'
  MoveAuditHistoryItem:
    properties:
      columnName:
        type: string
      columnValue:
        type: string
  MoveStatus:
    type: string
    enum:
      - DRAFT
      - NEEDS SERVICE COUNSELING
      - SERVICE COUNSELING COMPLETED
      - SUBMITTED
      - APPROVALS REQUESTED
      - APPROVED
      - CANCELED
  PPMStatus:
    type: string
    enum:
      - CANCELED
      - DRAFT
      - SUBMITTED
      - WAITING_ON_CUSTOMER
      - NEEDS_ADVANCE_APPROVAL
      - NEEDS_CLOSEOUT
      - CLOSEOUT_COMPLETE
      - COMPLETED
  DeptIndicator:
    type: string
    title: Dept. indicator
    x-nullable: true
    enum:
      - NAVY_AND_MARINES
      - ARMY
      - ARMY_CORPS_OF_ENGINEERS
      - AIR_AND_SPACE_FORCE
      - COAST_GUARD
      - OFFICE_OF_SECRETARY_OF_DEFENSE
    x-display-value:
      NAVY_AND_MARINES: 17 Navy and Marine Corps
      ARMY: 21 Army
      ARMY_CORPS_OF_ENGINEERS: 96 Army Corps of Engineers
      AIR_AND_SPACE_FORCE: 57 Air Force and Space Force
      COAST_GUARD: 70 Coast Guard
      OFFICE_OF_SECRETARY_OF_DEFENSE: 97 Office of the Secretary of Defense
  OrdersTypeDetail:
    type: string
    title: Orders type detail
    x-nullable: true
    enum:
      - HHG_PERMITTED
      - PCS_TDY
      - HHG_RESTRICTED_PROHIBITED
      - HHG_RESTRICTED_AREA
      - INSTRUCTION_20_WEEKS
      - HHG_PROHIBITED_20_WEEKS
      - DELAYED_APPROVAL
    x-display-value:
      HHG_PERMITTED: Shipment of HHG Permitted
      PCS_TDY: PCS with TDY Enroute
      HHG_RESTRICTED_PROHIBITED: Shipment of HHG Restricted or Prohibited
      HHG_RESTRICTED_AREA: HHG Restricted Area-HHG Prohibited
      INSTRUCTION_20_WEEKS: Course of Instruction 20 Weeks or More
      HHG_PROHIBITED_20_WEEKS: Shipment of HHG Prohibited but Authorized within 20 weeks
      DELAYED_APPROVAL: Delayed Approval 20 Weeks or More
  Order:
    properties:
      id:
        example: 1f2270c7-7166-40ae-981e-b200ebdf3054
        format: uuid
        type: string
      customerID:
        example: c56a4180-65aa-42ec-a945-5fd21dec0538
        format: uuid
        type: string
      customer:
        $ref: '#/definitions/Customer'
      moveCode:
        type: string
        example: 'H2XFJF'
      first_name:
        type: string
        example: John
        readOnly: true
      last_name:
        type: string
        example: Doe
        readOnly: true
      grade:
        $ref: '#/definitions/Grade'
      agency:
        $ref: 'definitions/Affiliation.yaml'
      entitlement:
        $ref: '#/definitions/Entitlements'
      destinationDutyLocation:
        $ref: 'definitions/DutyLocation.yaml'
      destinationDutyLocationGBLOC:
        $ref: '#/definitions/GBLOC'
      originDutyLocation:
        $ref: 'definitions/DutyLocation.yaml'
      originDutyLocationGBLOC:
        $ref: '#/definitions/GBLOC'
      moveTaskOrderID:
        example: c56a4180-65aa-42ec-a945-5fd21dec0538
        format: uuid
        type: string
      uploaded_order_id:
        example: c56a4180-65aa-42ec-a945-5fd21dec0538
        format: uuid
        type: string
      uploadedAmendedOrderID:
        example: c56a4180-65aa-42ec-a945-5fd21dec0538
        format: uuid
        type: string
        x-nullable: true
      amendedOrdersAcknowledgedAt:
        type: string
        format: date-time
        x-nullable: true
      order_number:
        type: string
        x-nullable: true
        example: '030-00362'
      order_type:
        $ref: 'definitions/OrdersType.yaml'
      order_type_detail:
        $ref: '#/definitions/OrdersTypeDetail'
        x-nullable: true
      date_issued:
        type: string
        format: date
        example: '2020-01-01'
      report_by_date:
        type: string
        format: date
        example: '2020-01-01'
      department_indicator:
        $ref: '#/definitions/DeptIndicator'
        x-nullable: true
      tac:
        type: string
        title: TAC
        example: 'F8J1'
        x-nullable: true
      sac:
        type: string
        title: SAC
        example: 'N002214CSW32Y9'
        x-nullable: true
      ntsTac:
        type: string
        title: NTS TAC
        example: 'F8J1'
        x-nullable: true
      ntsSac:
        type: string
        title: NTS SAC
        example: 'N002214CSW32Y9'
        x-nullable: true
      has_dependents:
        type: boolean
        example: false
        title: Are dependents included in your orders?
      spouse_has_pro_gear:
        type: boolean
        example: false
        title: Do you have a spouse who will need to move items related to their occupation (also known as spouse pro-gear)?
      supplyAndServicesCostEstimate:
        type: string
      packingAndShippingInstructions:
        type: string
      methodOfPayment:
        type: string
      naics:
        type: string
      orders_type:
        $ref: 'definitions/OrdersType.yaml'
      eTag:
        type: string
    type: object
  Location:
    type: object
    properties:
      label:
        type: string
        example: Label for display
      value:
        type: string
        example: Value for location
    required:
      - label
      - value
  Locations:
    type: array
    items:
      $ref: '#/definitions/Location'
  OrderBody:
    type: object
    properties:
      id:
        type: string
        format: uuid
  CreateOrders:
    type: object
    properties:
      serviceMemberId:
        type: string
        format: uuid
        example: c56a4180-65aa-42ec-a945-5fd21dec0538
      issueDate:
        type: string
        description: The date and time that these orders were cut.
        format: date
        title: Orders date
      reportByDate:
        type: string
        description: Report By Date
        format: date
        title: Report-by date
      ordersType:
        $ref: 'definitions/OrdersType.yaml'
      ordersTypeDetail:
        $ref: '#/definitions/OrdersTypeDetail'
      hasDependents:
        type: boolean
        title: Are dependents included in your orders?
      spouseHasProGear:
        type: boolean
        title: Do you have a spouse who will need to move items related to their occupation (also known as spouse pro-gear)?
      newDutyLocationId:
        type: string
        format: uuid
        example: c56a4180-65aa-42ec-a945-5fd21dec0538
      ordersNumber:
        type: string
        title: Orders Number
        x-nullable: true
        example: '030-00362'
      tac:
        type: string
        title: TAC
        example: 'F8J1'
        x-nullable: true
      sac:
        type: string
        title: SAC
        example: 'N002214CSW32Y9'
        x-nullable: true
      departmentIndicator:
        $ref: '#/definitions/DeptIndicator'
      grade:
        $ref: '#/definitions/Grade'
      originDutyLocationId:
        type: string
        format: uuid
        example: c56a4180-65aa-42ec-a945-5fd21dec0538
      accompaniedTour:
        type: boolean
        example: true
        x-nullable: true
        description: Indicates if the move entitlement allows dependents to travel to the new Permanent Duty Station (PDS). This is only present on OCONUS moves.
      dependentsUnderTwelve:
        type: integer
        example: 5
        x-nullable: true
        description: Indicates the number of dependents under the age of twelve for a move. This is only present on OCONUS moves.
      dependentsTwelveAndOver:
        type: integer
        example: 3
        x-nullable: true
        description: Indicates the number of dependents of the age twelve or older for a move. This is only present on OCONUS moves.
    required:
      - serviceMemberId
      - issueDate
      - reportByDate
      - ordersType
      - hasDependents
      - spouseHasProGear
      - newDutyLocationId
  CounselingUpdateOrderPayload:
    type: object
    properties:
      issueDate:
        type: string
        description: The date and time that these orders were cut.
        format: date
        example: '2018-04-26'
        title: Orders date
      reportByDate:
        type: string
        description: Report By Date
        format: date
        example: '2018-04-26'
        title: Report-by date
      ordersType:
        $ref: 'definitions/OrdersType.yaml'
      ordersTypeDetail:
        $ref: '#/definitions/OrdersTypeDetail'
      ordersNumber:
        type: string
        title: Orders Number
        x-nullable: true
        example: '030-00362'
      departmentIndicator:
        $ref: '#/definitions/DeptIndicator'
        x-nullable: true
      originDutyLocationId:
        type: string
        format: uuid
        example: c56a4180-65aa-42ec-a945-5fd21dec0538
      newDutyLocationId:
        type: string
        format: uuid
        example: c56a4180-65aa-42ec-a945-5fd21dec0538
      tac:
        type: string
        title: HHG TAC
        minLength: 4
        maxLength: 4
        example: 'F8J1'
        x-nullable: true
      sac:
        title: HHG SAC
        example: 'N002214CSW32Y9'
        $ref: definitions/NullableString.yaml
      ntsTac:
        title: NTS TAC
        minLength: 4
        maxLength: 4
        example: 'F8J1'
        $ref: definitions/NullableString.yaml
      ntsSac:
        title: NTS SAC
        example: 'N002214CSW32Y9'
        $ref: definitions/NullableString.yaml
      grade:
        $ref: '#/definitions/Grade'
    required:
      - issueDate
      - reportByDate
      - ordersType
      - originDutyLocationId
      - newDutyLocationId
  UpdateOrderPayload:
    type: object
    properties:
      issueDate:
        type: string
        description: The date and time that these orders were cut.
        format: date
        example: '2018-04-26'
        title: Orders date
      reportByDate:
        type: string
        description: Report By Date
        format: date
        example: '2018-04-26'
        title: Report-by date
      ordersType:
        $ref: 'definitions/OrdersType.yaml'
      ordersTypeDetail:
        $ref: '#/definitions/OrdersTypeDetail'
      originDutyLocationId:
        type: string
        format: uuid
        example: c56a4180-65aa-42ec-a945-5fd21dec0538
      newDutyLocationId:
        type: string
        format: uuid
        example: c56a4180-65aa-42ec-a945-5fd21dec0538
      ordersNumber:
        type: string
        title: Orders Number
        x-nullable: true
        example: '030-00362'
      tac:
        type: string
        title: HHG TAC
        minLength: 4
        maxLength: 4
        example: 'F8J1'
        x-nullable: true
      sac:
        title: HHG SAC
        example: 'N002214CSW32Y9'
        $ref: definitions/NullableString.yaml
      ntsTac:
        title: NTS TAC
        minLength: 4
        maxLength: 4
        example: 'F8J1'
        $ref: definitions/NullableString.yaml
      ntsSac:
        title: NTS SAC
        example: 'N002214CSW32Y9'
        $ref: definitions/NullableString.yaml
      departmentIndicator:
        $ref: '#/definitions/DeptIndicator'
        x-nullable: true
      ordersAcknowledgement:
        description: Confirmation that the new amended orders were reviewed after previously approving the original orders
        type: boolean
        x-nullable: true
      grade:
        $ref: '#/definitions/Grade'
    required:
      - issueDate
      - reportByDate
      - ordersType
      - newDutyLocationId
      - originDutyLocationId
  UpdateAllowancePayload:
    type: object
    properties:
      grade:
        $ref: '#/definitions/Grade'
      dependentsAuthorized:
        type: boolean
        x-nullable: true
      agency:
        $ref: 'definitions/Affiliation.yaml'
      proGearWeight:
        description: unit is in lbs
        example: 2000
        type: integer
        minimum: 0
        maximum: 2000
        x-formatting: weight
        x-nullable: true
      proGearWeightSpouse:
        description: unit is in lbs
        example: 500
        type: integer
        minimum: 0
        maximum: 500
        x-formatting: weight
        x-nullable: true
      requiredMedicalEquipmentWeight:
        description: unit is in lbs
        example: 2000
        type: integer
        minimum: 0
        x-formatting: weight
      organizationalClothingAndIndividualEquipment:
        description: only for Army
        type: boolean
        x-nullable: true
      storageInTransit:
        description: the number of storage in transit days that the customer is entitled to for a given shipment on their move
        type: integer
        minimum: 0
      gunSafe:
        description: True if user is entitled to move a gun safe (up to 500 lbs) as part of their move without it being charged against their weight allowance.
        type: boolean
        x-nullable: true
      accompaniedTour:
        type: boolean
        example: true
        x-nullable: true
        description: Indicates if the move entitlement allows dependents to travel to the new Permanent Duty Station (PDS). This is only present on OCONUS moves.
      dependentsUnderTwelve:
        type: integer
        example: 5
        x-nullable: true
        description: Indicates the number of dependents under the age of twelve for a move. This is only present on OCONUS moves.
      dependentsTwelveAndOver:
        type: integer
        example: 3
        x-nullable: true
        description: Indicates the number of dependents of the age twelve or older for a move. This is only present on OCONUS moves.
<<<<<<< HEAD
      ubAllowance:
        example: 500
        type: integer
        x-nullable: true
=======
>>>>>>> a3bf4306
  UpdateBillableWeightPayload:
    type: object
    properties:
      authorizedWeight:
        description: unit is in lbs
        example: 2000
        minimum: 1
        type: integer
        x-formatting: weight
        x-nullable: true
  UpdateMaxBillableWeightAsTIOPayload:
    type: object
    properties:
      authorizedWeight:
        description: unit is in lbs
        example: 2000
        minimum: 1
        type: integer
        x-formatting: weight
        x-nullable: true
      tioRemarks:
        description: TIO remarks for updating the max billable weight
        example: Increasing max billable weight
        type: string
        minLength: 1
        x-nullable: true
    required:
      - authorizedWeight
      - tioRemarks
  CounselingUpdateAllowancePayload:
    type: object
    properties:
      grade:
        $ref: '#/definitions/Grade'
      dependentsAuthorized:
        type: boolean
        x-nullable: true
      agency:
        $ref: 'definitions/Affiliation.yaml'
      proGearWeight:
        minimum: 0
        maximum: 2000
        description: unit is in lbs
        example: 2000
        type: integer
        x-formatting: weight
        x-nullable: true
      proGearWeightSpouse:
        minimum: 0
        maximum: 500
        description: unit is in lbs
        example: 2000
        type: integer
        x-formatting: weight
        x-nullable: true
      requiredMedicalEquipmentWeight:
        minimum: 0
        description: unit is in lbs
        example: 2000
        type: integer
        x-formatting: weight
      organizationalClothingAndIndividualEquipment:
        description: only for Army
        type: boolean
        x-nullable: true
      storageInTransit:
        description: the number of storage in transit days that the customer is entitled to for a given shipment on their move
        type: integer
        minimum: 0
      gunSafe:
        description: True if user is entitled to move a gun safe (up to 500 lbs) as part of their move without it being charged against their weight allowance.
        type: boolean
        x-nullable: true
      accompaniedTour:
        type: boolean
        example: true
        x-nullable: true
        description: Indicates if the move entitlement allows dependents to travel to the new Permanent Duty Station (PDS). This is only present on OCONUS moves.
      dependentsUnderTwelve:
        type: integer
        example: 5
        x-nullable: true
        description: Indicates the number of dependents under the age of twelve for a move. This is only present on OCONUS moves.
      dependentsTwelveAndOver:
        type: integer
        example: 3
        x-nullable: true
        description: Indicates the number of dependents of the age twelve or older for a move. This is only present on OCONUS moves.
<<<<<<< HEAD
      ubAllowance:
        example: 500
        type: integer
        x-nullable: true
=======
>>>>>>> a3bf4306
  MoveTaskOrder:
    description: The Move (MoveTaskOrder)
    properties:
      id:
        example: 1f2270c7-7166-40ae-981e-b200ebdf3054
        format: uuid
        type: string
      createdAt:
        format: date-time
        type: string
      orderID:
        example: c56a4180-65aa-42ec-a945-5fd21dec0538
        format: uuid
        type: string
      locator:
        type: string
        example: '1K43AR'
      referenceId:
        example: 1001-3456
        type: string
      serviceCounselingCompletedAt:
        format: date-time
        type: string
        x-nullable: true
      availableToPrimeAt:
        format: date-time
        type: string
        x-nullable: true
      approvedAt:
        format: date-time
        type: string
        x-nullable: true
      updatedAt:
        format: date-time
        type: string
      destinationAddress:
        $ref: 'definitions/Address.yaml'
      pickupAddress:
        $ref: 'definitions/Address.yaml'
      destinationDutyLocation:
        example: 1f2270c7-7166-40ae-981e-b200ebdf3054
        format: uuid
        type: string
      originDutyLocation:
        example: 1f2270c7-7166-40ae-981e-b200ebdf3054
        format: uuid
        type: string
      entitlements:
        $ref: '#/definitions/Entitlements'
      requestedPickupDate:
        format: date
        type: string
      tioRemarks:
        type: string
        example: approved additional weight
        x-nullable: true
      eTag:
        type: string
    type: object
  MoveTaskOrders:
    items:
      $ref: '#/definitions/MoveTaskOrder'
    type: array
  PaymentRequest:
    properties:
      proofOfServiceDocs:
        $ref: '#/definitions/ProofOfServiceDocs'
      id:
        example: c56a4180-65aa-42ec-a945-5fd21dec0538
        format: uuid
        readOnly: true
        type: string
      isFinal:
        default: false
        type: boolean
      moveTaskOrder:
        $ref: '#/definitions/Move'
      moveTaskOrderID:
        example: c56a4180-65aa-42ec-a945-5fd21dec0538
        format: uuid
        type: string
      rejectionReason:
        example: documentation was incomplete
        type: string
        x-nullable: true
      serviceItems:
        $ref: '#/definitions/PaymentServiceItems'
      status:
        $ref: '#/definitions/PaymentRequestStatus'
      paymentRequestNumber:
        example: 1234-5678-1
        readOnly: true
        type: string
      recalculationOfPaymentRequestID:
        example: c56a4180-65aa-42ec-a945-5fd21dec0538
        format: uuid
        type: string
        readOnly: true
        x-nullable: true
      eTag:
        type: string
      reviewedAt:
        format: date-time
        type: string
        x-nullable: true
      createdAt:
        format: date-time
        type: string
      sentToGexAt:
        format: date-time
        type: string
        x-nullable: true
      receivedByGexAt:
        format: date-time
        type: string
        x-nullable: true
      ediErrorType:
        description: Type of EDI reporting or causing the issue. Can be EDI 997, 824, and 858.
        type: string
        x-nullable: true
      ediErrorCode:
        description: Reported code from syncada for the EDI error encountered
        type: string
        x-nullable: true
      ediErrorDescription:
        description: The reason the services counselor has excluded or rejected the item.
        type: string
        x-nullable: true
      tppsInvoiceAmountPaidTotalMillicents:
        type: integer
        format: millients
        title: Total amount that TPPS paid for all service items on the payment request in millicents
        x-nullable: true
      tppsInvoiceSellerPaidDate:
        type: string
        format: date-time
        title: Date that TPPS paid HS for the payment request
        x-nullable: true
    type: object
  PaymentRequests:
    items:
      $ref: '#/definitions/PaymentRequest'
    type: array
  PaymentServiceItems:
    items:
      $ref: '#/definitions/PaymentServiceItem'
    type: array
  PaymentServiceItem:
    properties:
      id:
        example: c56a4180-65aa-42ec-a945-5fd21dec0538
        format: uuid
        readOnly: true
        type: string
      createdAt:
        format: date-time
        type: string
      paymentRequestID:
        example: c56a4180-65aa-42ec-a945-5fd21dec0538
        format: uuid
        type: string
      mtoServiceItemID:
        example: c56a4180-65aa-42ec-a945-5fd21dec0538
        format: uuid
        type: string
      mtoServiceItemCode:
        example: DLH
        type: string
      mtoServiceItemName:
        example: Move management
        type: string
      mtoShipmentType:
        $ref: 'definitions/MTOShipmentType.yaml'
      mtoShipmentID:
        type: string
        format: uuid
        example: c56a4180-65aa-42ec-a945-5fd21dec0538
        x-nullable: true
      status:
        $ref: 'definitions/PaymentServiceItemStatus.yaml'
      priceCents:
        type: integer
        format: cents
        title: Price of the service item in cents
        x-nullable: true
      rejectionReason:
        example: documentation was incomplete
        type: string
        x-nullable: true
      referenceID:
        example: 1234-5678-c56a4180
        readOnly: true
        format: string
      paymentServiceItemParams:
        $ref: 'definitions/PaymentServiceItemParams.yaml'
      eTag:
        type: string
      tppsInvoiceAmountPaidPerServiceItemMillicents:
        type: integer
        format: millicents
        title: Amount that TPPS paid for the individual service item in millicents
        x-nullable: true
    type: object
  PaymentRequestStatus:
    $ref: 'definitions/PaymentRequestStatus.yaml'
  ProofOfServiceDocs:
    items:
      $ref: '#/definitions/ProofOfServiceDoc'
    type: array
  ProofOfServiceDoc:
    properties:
      isWeightTicket:
        type: boolean
      uploads:
        items:
          $ref: 'definitions/Upload.yaml'
        type: array
  ShipmentsPaymentSITBalance:
    items:
      $ref: '#/definitions/ShipmentPaymentSITBalance'
    type: array
  ShipmentPaymentSITBalance:
    properties:
      shipmentID:
        type: string
        format: uuid
      totalSITDaysAuthorized:
        type: integer
      totalSITDaysRemaining:
        type: integer
      totalSITEndDate:
        type: string
        format: date
        x-nullable: true
      pendingSITDaysInvoiced:
        type: integer
      pendingBilledStartDate:
        type: string
        format: date
        x-nullable: true
      pendingBilledEndDate:
        type: string
        format: date
        x-nullable: true
      previouslyBilledDays:
        type: integer
        x-nullable: true
      previouslyBilledStartDate:
        type: string
        format: date
        x-nullable: true
      previouslyBilledEndDate:
        type: string
        format: date
        x-nullable: true
  UpdateShipment:
    type: object
    properties:
      shipmentType:
        $ref: 'definitions/MTOShipmentType.yaml'
      requestedPickupDate:
        format: date
        type: string
        x-nullable: true
      requestedDeliveryDate:
        format: date
        type: string
        x-nullable: true
      customerRemarks:
        type: string
        example: handle with care
        x-nullable: true
      counselorRemarks:
        type: string
        example: counselor approved
        x-nullable: true
      billableWeightCap:
        type: integer
        description: estimated weight of the shuttle service item provided by the prime
        example: 2500
        x-formatting: weight
        x-nullable: true
      billableWeightJustification:
        type: string
        example: more weight than expected
        x-nullable: true
      pickupAddress:
        allOf:
          - $ref: 'definitions/Address.yaml'
      destinationAddress:
        allOf:
          - $ref: 'definitions/Address.yaml'
      secondaryDeliveryAddress:
        allOf:
          - $ref: 'definitions/Address.yaml'
      secondaryPickupAddress:
        allOf:
          - $ref: 'definitions/Address.yaml'
      hasSecondaryPickupAddress:
        type: boolean
        x-nullable: true
        x-omitempty: false
      hasSecondaryDeliveryAddress:
        type: boolean
        x-nullable: true
        x-omitempty: false
      tertiaryDeliveryAddress:
        allOf:
          - $ref: 'definitions/Address.yaml'
      tertiaryPickupAddress:
        allOf:
          - $ref: 'definitions/Address.yaml'
      hasTertiaryPickupAddress:
        type: boolean
        x-nullable: true
        x-omitempty: false
      hasTertiaryDeliveryAddress:
        type: boolean
        x-nullable: true
        x-omitempty: false
      actualProGearWeight:
        type: integer
        x-nullable: true
        x-omitempty: false
      actualSpouseProGearWeight:
        type: integer
        x-nullable: true
        x-omitempty: false
      destinationType:
        $ref: 'definitions/DestinationType.yaml'
      agents:
        $ref: 'definitions/MTOAgents.yaml'
        x-nullable: true
      tacType:
        $ref: 'definitions/LOATypeNullable.yaml'
      sacType:
        $ref: 'definitions/LOATypeNullable.yaml'
      usesExternalVendor:
        type: boolean
        example: false
        x-nullable: true
      serviceOrderNumber:
        type: string
        x-nullable: true
      ntsRecordedWeight:
        description: The previously recorded weight for the NTS Shipment. Used for NTS Release to know what the previous primeActualWeight or billable weight was.
        example: 2000
        type: integer
        x-formatting: weight
        x-nullable: true
      storageFacility:
        x-nullable: true
        $ref: 'definitions/StorageFacility.yaml'
      ppmShipment:
        $ref: '#/definitions/UpdatePPMShipment'
      boatShipment:
        $ref: '#/definitions/UpdateBoatShipment'
      mobileHomeShipment:
        $ref: '#/definitions/UpdateMobileHomeShipment'
  UpdatePPMShipment:
    type: object
    properties:
      expectedDepartureDate:
        description: >
          Date the customer expects to move.
        format: date
        type: string
        x-nullable: true
      actualMoveDate:
        format: date
        type: string
        x-nullable: true
      pickupAddress:
        allOf:
          - $ref: 'definitions/Address.yaml'
      actualPickupPostalCode:
        description: >
          The actual postal code where the PPM shipment started. To be filled once the customer has moved the shipment.
        format: zip
        type: string
        title: ZIP
        example: '90210'
        pattern: ^(\d{5})$
        x-nullable: true
      secondaryPickupAddress:
        allOf:
          - $ref: 'definitions/Address.yaml'
      destinationAddress:
        allOf:
          - $ref: 'definitions/PPMDestinationAddress.yaml'
      actualDestinationPostalCode:
        description: >
          The actual postal code where the PPM shipment ended. To be filled once the customer has moved the shipment.
        format: zip
        type: string
        title: ZIP
        example: '90210'
        pattern: ^(\d{5})$
        x-nullable: true
      secondaryDestinationAddress:
        allOf:
          - $ref: 'definitions/Address.yaml'
      hasSecondaryPickupAddress:
        type: boolean
        x-nullable: true
        x-omitempty: false
      hasSecondaryDestinationAddress:
        type: boolean
        x-nullable: true
        x-omitempty: false
      tertiaryPickupAddress:
        allOf:
          - $ref: 'definitions/Address.yaml'
      tertiaryDestinationAddress:
        allOf:
          - $ref: 'definitions/Address.yaml'
      hasTertiaryPickupAddress:
        type: boolean
        x-nullable: true
        x-omitempty: false
      hasTertiaryDestinationAddress:
        type: boolean
        x-nullable: true
        x-omitempty: false
      w2Address:
        x-nullable: true
        $ref: 'definitions/Address.yaml'
      sitExpected:
        type: boolean
        x-nullable: true
      sitLocation:
        allOf:
          - $ref: 'definitions/SITLocationType.yaml'
          - x-nullable: true
      sitEstimatedWeight:
        type: integer
        example: 2000
        x-nullable: true
      sitEstimatedEntryDate:
        format: date
        type: string
        x-nullable: true
      sitEstimatedDepartureDate:
        format: date
        type: string
        x-nullable: true
      estimatedWeight:
        type: integer
        example: 4200
        x-nullable: true
      hasProGear:
        description: >
          Indicates whether PPM shipment has pro gear.
        type: boolean
        x-nullable: true
      proGearWeight:
        type: integer
        x-nullable: true
      spouseProGearWeight:
        type: integer
        x-nullable: true
      hasRequestedAdvance:
        description: >
          Indicates whether an advance has been requested for the PPM shipment.
        type: boolean
        x-nullable: true
      hasReceivedAdvance:
        description: >
          Indicates whether an advance was received for the PPM shipment.
        type: boolean
        x-nullable: true
      advanceAmountRequested:
        description: >
          The amount request for an advance, or null if no advance is requested
        type: integer
        format: cents
        x-nullable: true
      advanceAmountReceived:
        description: >
          The amount received for an advance, or null if no advance is received
        type: integer
        format: cents
        x-nullable: true
      advanceStatus:
        $ref: 'definitions/PPMAdvanceStatus.yaml'
        x-nullable: true
      isActualExpenseReimbursement:
        description: Used for PPM shipments only. Denotes if this shipment uses the Actual Expense Reimbursement method.
        type: boolean
        example: false
        x-omitempty: false
        x-nullable: true
  UpdateBoatShipment:
    type: object
    properties:
      type:
        type: string
        enum:
          - HAUL_AWAY
          - TOW_AWAY
        x-nullable: true
      year:
        type: integer
        description: Year of the Boat
        x-nullable: true
      make:
        type: string
        description: Make of the Boat
        x-nullable: true
      model:
        type: string
        description: Model of the Boat
        x-nullable: true
      lengthInInches:
        type: integer
        description: Length of the Boat in inches
        x-nullable: true
      widthInInches:
        type: integer
        description: Width of the Boat in inches
        x-nullable: true
      heightInInches:
        type: integer
        description: Height of the Boat in inches
        x-nullable: true
      hasTrailer:
        type: boolean
        description: Does the boat have a trailer
        x-nullable: true
      isRoadworthy:
        type: boolean
        description: Is the trailer roadworthy
        x-nullable: true
  UpdateMobileHomeShipment:
    type: object
    properties:
      year:
        type: integer
        description: Year of the Boat
        x-nullable: true
      make:
        type: string
        description: Make of the Boat
        x-nullable: true
      model:
        type: string
        description: Model of the Boat
        x-nullable: true
      lengthInInches:
        type: integer
        description: Length of the Boat in inches
        x-nullable: true
      widthInInches:
        type: integer
        description: Width of the Boat in inches
        x-nullable: true
      heightInInches:
        type: integer
        description: Height of the Boat in inches
        x-nullable: true
  UpdateWeightTicket:
    type: object
    properties:
      emptyWeight:
        description: Weight of the vehicle when empty.
        type: integer
        minimum: 0
      fullWeight:
        description: The weight of the vehicle when full.
        type: integer
        minimum: 0
      ownsTrailer:
        description: Indicates if the customer used a trailer they own for the move.
        type: boolean
      trailerMeetsCriteria:
        description: Indicates if the trailer that the customer used meets all the criteria to be claimable.
        type: boolean
      status:
        $ref: 'definitions/PPMDocumentStatus.yaml'
      reason:
        description: The reason the services counselor has excluded or rejected the item.
        type: string
      adjustedNetWeight:
        description: Indicates the adjusted net weight of the vehicle
        type: integer
        minimum: 0
      netWeightRemarks:
        description: Remarks explaining any edits made to the net weight
        type: string
      allowableWeight:
        description: Indicates the maximum reimbursable weight of the shipment
        type: integer
        minimum: 0
  UpdateMovingExpense:
    type: object
    properties:
      movingExpenseType:
        $ref: 'definitions/OmittableMovingExpenseType.yaml'
      description:
        description: A brief description of the expense.
        type: string
        x-nullable: true
        x-omitempty: false
      amount:
        description: The total amount of the expense as indicated on the receipt
        type: integer
      sitStartDate:
        description: The date the shipment entered storage, applicable for the `STORAGE` movingExpenseType only
        type: string
        format: date
      sitEndDate:
        description: The date the shipment exited storage, applicable for the `STORAGE` movingExpenseType only
        type: string
        format: date
      status:
        $ref: 'definitions/PPMDocumentStatus.yaml'
      reason:
        description: The reason the services counselor has excluded or rejected the item.
        type: string
      weightStored:
        description: The total weight stored in PPM SIT
        type: integer
      sitLocation:
        allOf:
          - $ref: 'definitions/SITLocationType.yaml'
          - x-nullable: true
      sitEstimatedCost:
        description: The estimated amount that the government will pay the service member to put their goods into storage. This estimated storage cost is separate from the estimated incentive.
        type: integer
        format: cents
        x-nullable: true
        x-omitempty: false
      sitReimburseableAmount:
        description: The amount of SIT that will be reimbursed
        type: integer
        format: cents
        x-nullable: true
        x-omitempty: false
  UpdateProGearWeightTicket:
    type: object
    properties:
      belongsToSelf:
        description: Indicates if this information is for the customer's own pro-gear, otherwise, it's the spouse's.
        type: boolean
      hasWeightTickets:
        description: Indicates if the user has a weight ticket for their pro-gear, otherwise they have a constructed weight.
        type: boolean
      weight:
        description: Weight of the pro-gear contained in the shipment.
        type: integer
        minimum: 0
      status:
        $ref: 'definitions/PPMDocumentStatus.yaml'
      reason:
        description: The reason the services counselor has excluded or rejected the item.
        type: string
  MTOShipments:
    items:
      $ref: 'definitions/MTOShipment.yaml'
    type: array
  CreateMTOShipment:
    type: object
    properties:
      moveTaskOrderID:
        description: The ID of the move this new shipment is for.
        example: 1f2270c7-7166-40ae-981e-b200ebdf3054
        format: uuid
        type: string
      requestedPickupDate:
        description: >
          The customer's preferred pickup date. Other dates, such as required delivery date and (outside MilMove) the
          pack date, are derived from this date.
        format: date
        type: string
        x-nullable: true
      requestedDeliveryDate:
        description: >
          The customer's preferred delivery date.
        format: date
        type: string
        x-nullable: true
      customerRemarks:
        description: |
          The customer can use the customer remarks field to inform the services counselor and the movers about any
          special circumstances for this shipment. Typical examples:
            * bulky or fragile items,
            * weapons,
            * access info for their address.
          Customer enters this information during onboarding. Optional field.
        type: string
        example: handle with care
        x-nullable: true
      counselorRemarks:
        description: |
          The counselor can use the counselor remarks field to inform the movers about any
          special circumstances for this shipment. Typical examples:
            * bulky or fragile items,
            * weapons,
            * access info for their address.
          Counselors enters this information when creating or editing an MTO Shipment. Optional field.
        type: string
        example: handle with care
        x-nullable: true
      agents:
        $ref: 'definitions/MTOAgents.yaml'
      mtoServiceItems:
        $ref: 'definitions/MTOServiceItems.yaml'
      pickupAddress:
        description: The address where the movers should pick up this shipment.
        allOf:
          - $ref: 'definitions/Address.yaml'
      destinationAddress:
        description: Where the movers should deliver this shipment.
        allOf:
          - $ref: 'definitions/Address.yaml'
      hasSecondaryPickupAddress:
        type: boolean
        x-nullable: true
        x-omitempty: false
      secondaryPickupAddress:
        description: The address where the movers should pick up this shipment.
        allOf:
          - $ref: 'definitions/Address.yaml'
      hasSecondaryDeliveryAddress:
        type: boolean
        x-nullable: true
        x-omitempty: false
      secondaryDeliveryAddress:
        description: Where the movers should deliver this shipment.
        allOf:
          - $ref: 'definitions/Address.yaml'
      hasTertiaryPickupAddress:
        type: boolean
        x-nullable: true
        x-omitempty: false
      tertiaryPickupAddress:
        description: The address where the movers should pick up this shipment.
        allOf:
          - $ref: 'definitions/Address.yaml'
      hasTertiaryDeliveryAddress:
        type: boolean
        x-nullable: true
        x-omitempty: false
      tertiaryDeliveryAddress:
        description: Where the movers should deliver this shipment.
        allOf:
          - $ref: 'definitions/Address.yaml'
      destinationType:
        $ref: 'definitions/DestinationType.yaml'
      shipmentType:
        $ref: 'definitions/MTOShipmentType.yaml'
      tacType:
        allOf:
          - $ref: 'definitions/LOAType.yaml'
          - x-nullable: true
      sacType:
        allOf:
          - $ref: 'definitions/LOAType.yaml'
          - x-nullable: true
      usesExternalVendor:
        type: boolean
        example: false
        x-nullable: true
      serviceOrderNumber:
        type: string
        x-nullable: true
      ntsRecordedWeight:
        description: The previously recorded weight for the NTS Shipment. Used for NTS Release to know what the previous primeActualWeight or billable weight was.
        example: 2000
        type: integer
        x-nullable: true
        x-formatting: weight
      storageFacility:
        x-nullable: true
        $ref: 'definitions/StorageFacility.yaml'
      mobileHomeShipment:
        $ref: '#/definitions/CreateMobileHomeShipment'
      ppmShipment:
        $ref: '#/definitions/CreatePPMShipment'
      boatShipment:
        $ref: '#/definitions/CreateBoatShipment'
    required:
      - moveTaskOrderID
      - shipmentType
  CreatePPMShipment:
    description: A personally procured move is a type of shipment that a service members moves themselves.
    properties:
      expectedDepartureDate:
        description: >
          Date the customer expects to move.
        format: date
        type: string
      pickupAddress:
        allOf:
          - $ref: 'definitions/Address.yaml'
      secondaryPickupAddress:
        allOf:
          - $ref: 'definitions/Address.yaml'
      tertiaryPickupAddress:
        allOf:
          - $ref: 'definitions/Address.yaml'
      destinationAddress:
        allOf:
          - $ref: 'definitions/PPMDestinationAddress.yaml'
      secondaryDestinationAddress:
        allOf:
          - $ref: 'definitions/Address.yaml'
      tertiaryDestinationAddress:
        allOf:
          - $ref: 'definitions/Address.yaml'
      hasSecondaryPickupAddress:
        type: boolean
        x-nullable: true
        x-omitempty: false
      hasTertiaryPickupAddress:
        type: boolean
        x-nullable: true
        x-omitempty: false
      hasSecondaryDestinationAddress:
        type: boolean
        x-nullable: true
        x-omitempty: false
      hasTertiaryDestinationAddress:
        type: boolean
        x-nullable: true
        x-omitempty: false
      sitExpected:
        type: boolean
      sitLocation:
        allOf:
          - $ref: 'definitions/SITLocationType.yaml'
          - x-nullable: true
      sitEstimatedWeight:
        type: integer
        example: 2000
        x-nullable: true
      sitEstimatedEntryDate:
        format: date
        type: string
        x-nullable: true
      sitEstimatedDepartureDate:
        format: date
        type: string
        x-nullable: true
      estimatedWeight:
        type: integer
        example: 4200
      hasProGear:
        description: >
          Indicates whether PPM shipment has pro gear.
        type: boolean
      proGearWeight:
        type: integer
        x-nullable: true
      spouseProGearWeight:
        type: integer
        x-nullable: true
      isActualExpenseReimbursement:
        description: Used for PPM shipments only. Denotes if this shipment uses the Actual Expense Reimbursement method.
        type: boolean
        example: false
        x-omitempty: false
        x-nullable: true
    required:
      - expectedDepartureDate
      - pickupAddress
      - destinationAddress
      - sitExpected
      - estimatedWeight
      - hasProGear
  CreateBoatShipment:
    description: Boat shipment information for the move.
    properties:
      type:
        type: string
        enum:
          - HAUL_AWAY
          - TOW_AWAY
      year:
        type: integer
        description: Year of the Boat
      make:
        type: string
        description: Make of the Boat
      model:
        type: string
        description: Model of the Boat
      lengthInInches:
        type: integer
        description: Length of the Boat in inches
      widthInInches:
        type: integer
        description: Width of the Boat in inches
      heightInInches:
        type: integer
        description: Height of the Boat in inches
      hasTrailer:
        type: boolean
        description: Does the boat have a trailer
      isRoadworthy:
        type: boolean
        description: Is the trailer roadworthy
        x-nullable: true
    required:
      - type
      - year
      - make
      - model
      - lengthInInches
      - widthInInches
      - heightInInches
      - hasTrailer
  CreateMobileHomeShipment:
    description: A mobile home shipment that the prime moves for a service member.
    properties:
      make:
        type: string
        description: Make of the Mobile Home
      model:
        type: string
        description: Model of the Mobile Home
      year:
        type: integer
        description: Year of the Mobile Home
      lengthInInches:
        type: integer
        description: Length of the Mobile Home in inches
      heightInInches:
        type: integer
        description: Height of the Mobile Home in inches
      widthInInches:
        type: integer
        description: Width of the Mobile Home in inches
    required:
      - make
      - model
      - year
      - lengthInInches
      - heightInInches
      - widthInInches
  RejectShipment:
    properties:
      rejectionReason:
        type: string
        example: MTO Shipment not good enough
    required:
      - rejectionReason
  RequestDiversion:
    properties:
      diversionReason:
        type: string
        example: Shipment route needs to change
    required:
      - diversionReason
  ApproveSITExtension:
    properties:
      approvedDays:
        description: Number of days approved for SIT extension
        type: integer
        example: 21
        minimum: 1
      requestReason:
        description: Reason from service counselor-provided picklist for SIT Duration Update
        example: 'AWAITING_COMPLETION_OF_RESIDENCE'
        type: string
        enum:
          - SERIOUS_ILLNESS_MEMBER
          - SERIOUS_ILLNESS_DEPENDENT
          - IMPENDING_ASSIGNEMENT
          - DIRECTED_TEMPORARY_DUTY
          - NONAVAILABILITY_OF_CIVILIAN_HOUSING
          - AWAITING_COMPLETION_OF_RESIDENCE
          - OTHER
      officeRemarks:
        description: Remarks from TOO about SIT approval
        type: string
        example: Approved for three weeks rather than requested 45 days
        x-nullable: true
    required:
      - approvedDays
  DenySITExtension:
    properties:
      officeRemarks:
        description: Remarks from TOO about SIT denial
        type: string
        example: Denied this extension as it does not match the criteria
        x-nullable: true
      convertToCustomerExpense:
        description: Whether or not to convert to members expense once SIT extension is denied.
        type: boolean
        example: false
    required:
      - officeRemarks
      - convertToCustomerExpense
  UpdateSITServiceItemCustomerExpense:
    properties:
      convertToCustomerExpense:
        example: true
        type: boolean
      customerExpenseReason:
        description: Reason the service item was rejected
        type: string
        example: Insufficent details provided
    required:
      - convertToCustomerExpense
      - customerExpenseReason
  CreateApprovedSITDurationUpdate:
    properties:
      requestReason:
        description: Reason from service counselor-provided picklist for SIT Duration Update
        example: 'AWAITING_COMPLETION_OF_RESIDENCE'
        type: string
        enum:
          - SERIOUS_ILLNESS_MEMBER
          - SERIOUS_ILLNESS_DEPENDENT
          - IMPENDING_ASSIGNEMENT
          - DIRECTED_TEMPORARY_DUTY
          - NONAVAILABILITY_OF_CIVILIAN_HOUSING
          - AWAITING_COMPLETION_OF_RESIDENCE
          - OTHER
      approvedDays:
        description: Number of days approved for SIT extension. This will match requested days saved to the SIT extension model.
        type: integer
        example: 21
      officeRemarks:
        description: Remarks from TOO about SIT Duration Update creation
        type: string
        example: Customer needs additional storage time as their new place of residence is not yet ready
        x-nullable: true
    required:
      - requestReason
      - approvedDays
  PatchMTOServiceItemStatusPayload:
    properties:
      status:
        description: Describes all statuses for a MTOServiceItem
        type: string
        enum:
          - SUBMITTED
          - APPROVED
          - REJECTED
      rejectionReason:
        description: Reason the service item was rejected
        type: string
        example: Insufficent details provided
        x-nullable: true
  MTOApprovalServiceItemCodes:
    description: MTO level service items to create when updating MTO status.
    properties:
      serviceCodeCS:
        example: true
        type: boolean
      serviceCodeMS:
        example: true
        type: boolean
    type: object
  TacValid:
    properties:
      isValid:
        example: true
        type: boolean
    required:
      - isValid
    type: object
  UpdatePaymentRequestStatusPayload:
    properties:
      rejectionReason:
        example: documentation was incomplete
        type: string
        x-nullable: true
      status:
        $ref: '#/definitions/PaymentRequestStatus'
      eTag:
        type: string
    type: object
  AvailableOfficeUsers:
    type: array
    items:
      $ref: '#/definitions/AvailableOfficeUser'
  AvailableOfficeUser:
    type: object
    properties:
      officeUserId:
        type: string
        format: uuid
        example: c56a4180-65aa-42ec-a945-5fd21dec0538
      lastName:
        type: string
      firstName:
        type: string
      hasSafetyPrivilege:
        type: boolean
  QueueMoves:
    type: array
    items:
      $ref: '#/definitions/QueueMove'
  QueueMove:
    type: object
    properties:
      id:
        type: string
        format: uuid
      customer:
        $ref: '#/definitions/Customer'
      status:
        $ref: '#/definitions/MoveStatus'
      locator:
        type: string
      submittedAt:
        format: date-time
        type: string
        x-nullable: true
      appearedInTooAt:
        format: date-time
        type: string
        x-nullable: true
      requestedMoveDate:
        format: date
        type: string
        x-nullable: true
      departmentIndicator:
        $ref: '#/definitions/DeptIndicator'
      shipmentsCount:
        type: integer
      originDutyLocation:
        $ref: 'definitions/DutyLocation.yaml'
      destinationDutyLocation:
        $ref: 'definitions/DutyLocation.yaml'
      originGBLOC:
        $ref: '#/definitions/GBLOC'
      ppmType:
        type: string
        enum: [FULL, PARTIAL]
        x-nullable: true
      closeoutInitiated:
        format: date-time
        type: string
        x-nullable: true
      closeoutLocation:
        type: string
        x-nullable: true
      orderType:
        type: string
        x-nullable: true
      lockedByOfficeUserID:
        type: string
        format: uuid
        x-nullable: true
      lockedByOfficeUser:
        $ref: '#/definitions/LockedOfficeUser'
        x-nullable: true
      lockExpiresAt:
        type: string
        format: date-time
        x-nullable: true
      ppmStatus:
        $ref: '#/definitions/PPMStatus'
        x-nullable: true
      counselingOffice:
        type: string
        x-nullable: true
      counselingOfficeID:
        type: string
        format: uuid
        x-nullable: true
      assignedTo:
        $ref: '#/definitions/AssignedOfficeUser'
        x-nullable: true
      availableOfficeUsers:
        $ref: '#/definitions/AvailableOfficeUsers'
      assignable:
        type: boolean
  QueueMovesResult:
    type: object
    properties:
      page:
        type: integer
      perPage:
        type: integer
      totalCount:
        type: integer
      queueMoves:
        $ref: '#/definitions/QueueMoves'
  ListPrimeMove:
    description: >
      An abbreviated definition for a move, without all the nested information (shipments, service items, etc). Used to
      fetch a list of moves more efficiently.
    type: object
    properties:
      id:
        example: 1f2270c7-7166-40ae-981e-b200ebdf3054
        format: uuid
        type: string
      moveCode:
        type: string
        example: 'HYXFJF'
        readOnly: true
      createdAt:
        format: date-time
        type: string
        readOnly: true
      orderID:
        example: c56a4180-65aa-42ec-a945-5fd21dec0538
        format: uuid
        type: string
      referenceId:
        example: 1001-3456
        type: string
      availableToPrimeAt:
        format: date-time
        type: string
        x-nullable: true
        readOnly: true
      approvedAt:
        format: date-time
        type: string
        x-nullable: true
        readOnly: true
      updatedAt:
        format: date-time
        type: string
        readOnly: true
      ppmType:
        type: string
        enum:
          - FULL
          - PARTIAL
      eTag:
        type: string
        readOnly: true
      orderType:
        type: string
  ListPrimeMoves:
    type: array
    items:
      $ref: '#/definitions/ListPrimeMove'
  ListPrimeMovesResult:
    type: object
    properties:
      page:
        type: integer
      perPage:
        type: integer
      totalCount:
        type: integer
      queueMoves:
        $ref: '#/definitions/ListPrimeMoves'
  QueuePaymentRequest:
    type: object
    properties:
      id:
        type: string
        format: uuid
      moveID:
        type: string
        format: uuid
      customer:
        $ref: '#/definitions/Customer'
      status:
        $ref: '#/definitions/QueuePaymentRequestStatus'
      age:
        type: number
        format: double
        description: Days since the payment request has been requested.  Decimal representation will allow more accurate sorting.
      submittedAt:
        type: string
        format: date-time
      locator:
        type: string
      departmentIndicator:
        $ref: '#/definitions/DeptIndicator'
      originGBLOC:
        $ref: '#/definitions/GBLOC'
      originDutyLocation:
        $ref: 'definitions/DutyLocation.yaml'
      orderType:
        type: string
        x-nullable: true
      lockedByOfficeUserID:
        type: string
        format: uuid
        x-nullable: true
      lockExpiresAt:
        type: string
        format: date-time
        x-nullable: true
      assignedTo:
        $ref: '#/definitions/AssignedOfficeUser'
        x-nullable: true
      availableOfficeUsers:
        $ref: '#/definitions/AvailableOfficeUsers'
      assignable:
        type: boolean
  QueuePaymentRequests:
    type: array
    items:
      $ref: '#/definitions/QueuePaymentRequest'
  QueuePaymentRequestsResult:
    type: object
    properties:
      page:
        type: integer
      perPage:
        type: integer
      totalCount:
        type: integer
      queuePaymentRequests:
        $ref: '#/definitions/QueuePaymentRequests'
  QueuePaymentRequestStatus:
    enum:
      - Payment requested
      - Reviewed
      - Rejected
      - Paid
    title: Queue Payment Request Status
    type: string
  SearchMoves:
    type: array
    items:
      $ref: '#/definitions/SearchMove'
  SearchMove:
    type: object
    properties:
      id:
        type: string
        format: uuid
      firstName:
        type: string
        example: John
        x-nullable: true
      lastName:
        type: string
        example: Doe
        x-nullable: true
      dodID:
        type: string
        example: 1234567890
        x-nullable: true
      paymentRequestCode:
        type: string
        example: 9551-6199-2
        x-nullable: true
      status:
        $ref: '#/definitions/MoveStatus'
      locator:
        type: string
      branch:
        type: string
      shipmentsCount:
        type: integer
      originDutyLocationPostalCode:
        format: zip
        type: string
        title: ZIP
        example: '90210'
        pattern: ^(\d{5})$
      destinationDutyLocationPostalCode:
        format: zip
        type: string
        title: ZIP
        example: '90210'
        pattern: ^(\d{5})$
      requestedPickupDate:
        type: string
        format: date
        x-nullable: true
      orderType:
        type: string
      requestedDeliveryDate:
        type: string
        format: date
        x-nullable: true
      originGBLOC:
        $ref: '#/definitions/GBLOC'
      destinationGBLOC:
        $ref: '#/definitions/GBLOC'
      lockedByOfficeUserID:
        type: string
        format: uuid
        x-nullable: true
      lockExpiresAt:
        type: string
        format: date-time
        x-nullable: true
      emplid:
        type: string
        x-nullable: true
  SearchMovesResult:
    type: object
    properties:
      page:
        type: integer
      perPage:
        type: integer
      totalCount:
        type: integer
      searchMoves:
        $ref: '#/definitions/SearchMoves'
  GBLOC:
    type: string
    enum:
      - AGFM
      - APAT
      - BGAC
      - BGNC
      - BKAS
      - CFMQ
      - CLPK
      - CNNQ
      - DMAT
      - GSAT
      - HAFC
      - HBAT
      - JEAT
      - JENQ
      - KKFA
      - LHNQ
      - LKNQ
      - MAPK
      - MAPS
      - MBFL
      - MLNQ
      - XXXX
  CreateCustomerSupportRemark:
    type: object
    description: >-
      A text remark written by an customer support user that is associated with a specific
      move.
    required:
      - content
      - officeUserID
    properties:
      content:
        example: This is a remark about a move.
        type: string
      officeUserID:
        example: 1f2270c7-7166-40ae-981e-b200ebdf3054
        format: uuid
        type: string
  UpdateCustomerSupportRemarkPayload:
    type: object
    description: >-
      A text remark update to an existing remark created by the current active user (the CSR).
    required:
      - content
    properties:
      content:
        example: This is a remark about a move.
        type: string
  EvaluationReportType:
    type: string
    enum:
      - SHIPMENT
      - COUNSELING
  EvaluationReportInspectionType:
    type: string
    enum:
      - DATA_REVIEW
      - PHYSICAL
      - VIRTUAL
    x-nullable: true
  EvaluationReportLocation:
    type: string
    enum:
      - ORIGIN
      - DESTINATION
      - OTHER
    x-nullable: true
  EvaluationReportOfficeUser:
    type: object
    readOnly: true
    description: The authoring office user for an evaluation report
    properties:
      id:
        example: 1f2270c7-7166-40ae-981e-b200ebdf3054
        format: uuid
        type: string
      firstName:
        type: string
      lastName:
        type: string
      email:
        type: string
        format: x-email
        pattern: '^[a-zA-Z0-9._%+-]+@[a-zA-Z0-9.-]+\.[a-zA-Z]{2,}$'
      phone:
        type: string
        format: telephone
        pattern: '^[2-9]\d{2}-\d{3}-\d{4}$'
  EvaluationReportList:
    type: array
    items:
      $ref: '#/definitions/EvaluationReport'
  EvaluationReport:
    type: object
    description: An evaluation report
    properties:
      id:
        example: 1f2270c7-7166-40ae-981e-b200ebdf3054
        format: uuid
        type: string
        readOnly: true
      moveID:
        example: 1f2270c7-7166-40ae-981e-b200ebdf3054
        format: uuid
        type: string
        readOnly: true
      shipmentID:
        example: 1f2270c7-7166-40ae-981e-b200ebdf3054
        format: uuid
        type: string
        x-nullable: true
        readOnly: true
      type:
        $ref: '#/definitions/EvaluationReportType'
      inspectionType:
        $ref: '#/definitions/EvaluationReportInspectionType'
        x-nullable: true
      inspectionDate:
        type: string
        format: date
        x-nullable: true
      officeUser:
        $ref: '#/definitions/EvaluationReportOfficeUser'
      location:
        $ref: '#/definitions/EvaluationReportLocation'
        x-nullable: true
      ReportViolations:
        $ref: '#/definitions/ReportViolations'
        x-nullable: true
      gsrAppeals:
        $ref: '#/definitions/GSRAppeals'
        x-nullable: true
      locationDescription:
        type: string
        example: 'Route 66 at crash inspection site 3'
        x-nullable: true
      observedShipmentDeliveryDate:
        type: string
        format: date
        x-nullable: true
      observedShipmentPhysicalPickupDate:
        type: string
        format: date
        x-nullable: true
      timeDepart:
        type: string
        x-nullable: true
        pattern: '^(0[0-9]|1[0-9]|2[0-3]):[0-5][0-9]$'
        example: '14:30'
      evalStart:
        type: string
        x-nullable: true
        pattern: '^(0[0-9]|1[0-9]|2[0-3]):[0-5][0-9]$'
        example: '15:00'
      evalEnd:
        type: string
        x-nullable: true
        pattern: '^(0[0-9]|1[0-9]|2[0-3]):[0-5][0-9]$'
        example: '18:00'
      violationsObserved:
        type: boolean
        x-nullable: true
      remarks:
        type: string
        x-nullable: true
      seriousIncident:
        type: boolean
        x-nullable: true
      seriousIncidentDesc:
        type: string
        x-nullable: true
      observedClaimsResponseDate:
        type: string
        format: date
        x-nullable: true
      observedPickupDate:
        type: string
        format: date
        x-nullable: true
      observedPickupSpreadStartDate:
        type: string
        format: date
        x-nullable: true
      observedPickupSpreadEndDate:
        type: string
        format: date
        x-nullable: true
      observedDeliveryDate:
        type: string
        format: date
        x-nullable: true
      moveReferenceID:
        type: string
        x-nullable: true
        readOnly: true
      eTag:
        type: string
      submittedAt:
        type: string
        format: date-time
        x-nullable: true
      createdAt:
        type: string
        format: date-time
        readOnly: true
      updatedAt:
        type: string
        format: date-time
        readOnly: true
  CreateEvaluationReport:
    type: object
    description: Minimal set of info needed to create a shipment evaluation report, which is just a shipment ID.
    properties:
      shipmentID:
        description: The shipment ID of the shipment to be evaluated in the report
        example: 01b9671e-b268-4906-967b-ba661a1d3933
        format: uuid
        type: string
  CreateViolationAppeal:
    type: object
    description: Appeal status and remarks left for a violation, created by a GSR user.
    properties:
      remarks:
        description: Remarks left by the GSR user
        example: These are my violation appeal remarks
        type: string
      appealStatus:
        description: The status of the appeal set by the GSR user
        example: These are my violation appeal remarks
        type: string
        enum: [sustained, rejected]
  PWSViolation:
    type: object
    description: A PWS violation for an evaluation report
    readOnly: true
    properties:
      id:
        example: 1f2270c7-7166-40ae-981e-b200ebdf3054
        format: uuid
        type: string
      displayOrder:
        example: 3
        type: integer
      paragraphNumber:
        example: 1.2.3.4.5
        type: string
      title:
        example: Customer Support
        type: string
      category:
        example: Pre-Move Services
        type: string
      subCategory:
        example: Weight Estimate
        type: string
      requirementSummary:
        example: Provide a single point of contact (POC)
        type: string
      requirementStatement:
        example: The contractor shall prepare and load property going into NTS in containers at residence for shipment to NTS.
        type: string
      isKpi:
        example: false
        type: boolean
      additionalDataElem:
        example: QAE Observed Delivery Date
        type: string
  PWSViolations:
    type: array
    items:
      $ref: '#/definitions/PWSViolation'
  AssociateReportViolations:
    type: object
    description: A list of PWS violation string ids to associate with an evaluation report
    properties:
      violations:
        type: array
        items:
          type: string
          format: uuid
  ReportViolation:
    type: object
    description: An object associating violations to evaluation reports
    properties:
      id:
        example: 1f2270c7-7166-40ae-981e-b200ebdf3054
        format: uuid
        type: string
      reportID:
        example: 1f2270c7-7166-40ae-981e-b200ebdf3054
        format: uuid
        type: string
      violationID:
        example: 1f2270c7-7166-40ae-981e-b200ebdf3054
        format: uuid
        type: string
      violation:
        $ref: '#/definitions/PWSViolation'
      gsrAppeals:
        $ref: '#/definitions/GSRAppeals'
        x-nullable: true
  ReportViolations:
    type: array
    items:
      $ref: '#/definitions/ReportViolation'
  GSRAppealStatusType:
    type: string
    enum:
      - SUSTAINED
      - REJECTED
  GSRAppeals:
    type: array
    items:
      $ref: '#/definitions/GSRAppeal'
  GSRAppeal:
    type: object
    description: An object associating appeals on violations and serious incidents
    properties:
      id:
        example: 1f2270c7-7166-40ae-981e-b200ebdf3054
        format: uuid
        type: string
      reportID:
        example: 1f2270c7-7166-40ae-981e-b200ebdf3054
        format: uuid
        type: string
      violationID:
        example: 1f2270c7-7166-40ae-981e-b200ebdf3054
        format: uuid
        type: string
      officeUserID:
        example: 1f2270c7-7166-40ae-981e-b200ebdf3054
        format: uuid
        type: string
      officeUser:
        $ref: '#/definitions/EvaluationReportOfficeUser'
      isSeriousIncident:
        type: boolean
        example: false
      appealStatus:
        $ref: '#/definitions/GSRAppealStatusType'
      remarks:
        type: string
        example: Office user remarks
      createdAt:
        type: string
        format: date-time
        readOnly: true
  TransportationOffices:
    type: array
    items:
      $ref: 'definitions/TransportationOffice.yaml'
  GBLOCs:
    type: array
    items:
      type: string
  MovePayload:
    type: object
    properties:
      id:
        type: string
        format: uuid
        example: c56a4180-65aa-42ec-a945-5fd21dec0538
      orders_id:
        type: string
        format: uuid
        example: c56a4180-65aa-42ec-a945-5fd21dec0538
      service_member_id:
        type: string
        format: uuid
        example: c56a4180-65aa-42ec-a945-5fd21dec0538
        readOnly: true
      locator:
        type: string
        example: '12432'
      status:
        $ref: '#/definitions/MoveStatus'
      created_at:
        type: string
        format: date-time
      updated_at:
        type: string
        format: date-time
      submitted_at:
        type: string
        format: date-time
        x-nullable: true
      mto_shipments:
        $ref: '#/definitions/MTOShipments'
      closeout_office:
        $ref: '#/definitions/TransportationOffice'
      cancel_reason:
        type: string
        example: Change of orders
        x-nullable: true
      eTag:
        type: string
      primeCounselingCompletedAt:
        format: date-time
        type: string
        readOnly: true
      additionalDocuments:
        $ref: 'definitions/Document.yaml'
    required:
      - id
      - orders_id
      - locator
      - created_at
      - updated_at
      - eTag
  IsDateWeekendHolidayInfo:
    type: object
    properties:
      country_code:
        type: string
      country_name:
        type: string
      date:
        type: string
        format: date
        example: '2018-09-25'
      is_weekend:
        type: boolean
      is_holiday:
        type: boolean
      details:
        type: string
    required:
      - country_code
      - country_name
      - date
      - is_weekend
      - is_holiday
  AssignOfficeUserBody:
    type: object
    properties:
      officeUserId:
        type: string
        format: uuid
      roleType:
        type: string
    required:
      - officeUserId
      - roleType
  AssignedOfficeUser:
    type: object
    properties:
      officeUserId:
        type: string
        format: uuid
        example: c56a4180-65aa-42ec-a945-5fd21dec0538
      firstName:
        type: string
      lastName:
        type: string
responses:
  InvalidRequest:
    description: The request payload is invalid
    schema:
      $ref: '#/definitions/Error'
  NotFound:
    description: The requested resource wasn't found
    schema:
      $ref: '#/definitions/Error'
  Conflict:
    description: Conflict error
    schema:
      $ref: '#/definitions/Error'
  PermissionDenied:
    description: The request was denied
    schema:
      $ref: '#/definitions/Error'
  ServerError:
    description: A server error occurred
    schema:
      $ref: '#/definitions/Error'
  PreconditionFailed:
    description: Precondition failed
    schema:
      $ref: '#/definitions/Error'
  UnprocessableEntity:
    description: The payload was unprocessable.
    schema:
      $ref: '#/definitions/ValidationError'<|MERGE_RESOLUTION|>--- conflicted
+++ resolved
@@ -4863,13 +4863,10 @@
         example: 3
         x-nullable: true
         description: Indicates the number of dependents of the age twelve or older for a move. This is only present on OCONUS moves.
-<<<<<<< HEAD
       ubAllowance:
         example: 500
         type: integer
         x-nullable: true
-=======
->>>>>>> a3bf4306
       eTag:
         type: string
     type: object
@@ -5673,13 +5670,10 @@
         example: 3
         x-nullable: true
         description: Indicates the number of dependents of the age twelve or older for a move. This is only present on OCONUS moves.
-<<<<<<< HEAD
       ubAllowance:
         example: 500
         type: integer
         x-nullable: true
-=======
->>>>>>> a3bf4306
   UpdateBillableWeightPayload:
     type: object
     properties:
@@ -5768,13 +5762,10 @@
         example: 3
         x-nullable: true
         description: Indicates the number of dependents of the age twelve or older for a move. This is only present on OCONUS moves.
-<<<<<<< HEAD
       ubAllowance:
         example: 500
         type: integer
         x-nullable: true
-=======
->>>>>>> a3bf4306
   MoveTaskOrder:
     description: The Move (MoveTaskOrder)
     properties:
