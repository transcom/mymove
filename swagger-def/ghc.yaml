swagger: '2.0'
info:
  contact:
    email: milmove-developers@caci.com
  description:
    $ref: info/ghc_description.md
  license:
    name: MIT
    url: 'https://opensource.org/licenses/MIT'
  title: MilMove GHC API
  version: 0.0.1
basePath: /ghc/v1
schemes:
  - http
tags:
  - name: queues
  - name: move
  - $ref: 'tags/order.yaml'
  - name: moveTaskOrder
  - name: customer
  - name: mtoServiceItem
  - name: mtoShipment
  - name: shipment
  - name: mtoAgent
  - name: paymentServiceItem
  - name: ppm
  - name: tac
  - name: transportationOffice
  - name: addresses
  - name: uploads
  - name: paymentRequests
  - name: reServiceItems
paths:
  '/customer':
    post:
      summary: Creates a customer with Okta option
      description: Creates a customer with option to also create an Okta profile account based on the office user's input when completing the UI form and submitting.
      operationId: createCustomerWithOktaOption
      tags:
        - customer
      consumes:
        - application/json
      produces:
        - application/json
      parameters:
        - in: body
          name: body
          required: true
          schema:
            $ref: '#/definitions/CreateCustomerPayload'
      responses:
        '200':
          description: successfully created the customer
          schema:
            $ref: '#/definitions/CreatedCustomer'
        '400':
          $ref: '#/responses/InvalidRequest'
        '401':
          $ref: '#/responses/PermissionDenied'
        '403':
          $ref: '#/responses/PermissionDenied'
        '404':
          $ref: '#/responses/NotFound'
        '409':
          $ref: '#/responses/Conflict'
        '412':
          $ref: '#/responses/PreconditionFailed'
        '422':
          $ref: '#/responses/UnprocessableEntity'
        '500':
          $ref: '#/responses/ServerError'
  /open/requested-office-users:
    post:
      consumes:
        - application/json
      produces:
        - application/json
      summary: Create an Office User
      description: >
        This endpoint is publicly accessible as it is utilized for individuals who do not have an office account to request the creation of an office account.

        Request the creation of an office user. An administrator will need to approve them after creation. Note on requirements:
        An identification method must be present. The following 2 fields have an "OR" requirement.
        - edipi
        - other_unique_id
        One of these two fields MUST be present to serve as identification for the office user being created. This logic is handled at the application level.
      operationId: createRequestedOfficeUser
      tags:
        - officeUsers
      parameters:
        - in: body
          name: officeUser
          description: Office User information
          schema:
            $ref: '#/definitions/OfficeUserCreate'
      responses:
        '201':
          description: successfully requested the creation of provided office user
          schema:
            $ref: '#/definitions/OfficeUser'
        '422':
          description: validation error
          schema:
            $ref: '#/definitions/ValidationError'
        '500':
          description: internal server error
  '/customer/{customerID}':
    parameters:
      - description: ID of customer to use
        in: path
        name: customerID
        required: true
        type: string
        format: uuid
    get:
      produces:
        - application/json
      parameters: []
      responses:
        '200':
          description: Successfully retrieved information on an individual customer
          schema:
            $ref: '#/definitions/Customer'
        '400':
          $ref: '#/responses/InvalidRequest'
        '401':
          $ref: '#/responses/PermissionDenied'
        '403':
          $ref: '#/responses/PermissionDenied'
        '404':
          $ref: '#/responses/NotFound'
        '500':
          $ref: '#/responses/ServerError'
      tags:
        - customer
      description: Returns a given customer
      operationId: getCustomer
      summary: Returns a given customer
    patch:
      summary: Updates customer info
      description: Updates customer info by ID
      operationId: updateCustomer
      tags:
        - customer
      consumes:
        - application/json
      produces:
        - application/json
      parameters:
        - in: body
          name: body
          required: true
          schema:
            $ref: '#/definitions/UpdateCustomerPayload'
        - in: header
          name: If-Match
          type: string
          required: true
      responses:
        '200':
          description: updated instance of orders
          schema:
            $ref: '#/definitions/Customer'
        '400':
          $ref: '#/responses/InvalidRequest'
        '401':
          $ref: '#/responses/PermissionDenied'
        '403':
          $ref: '#/responses/PermissionDenied'
        '404':
          $ref: '#/responses/NotFound'
        '412':
          $ref: '#/responses/PreconditionFailed'
        '422':
          $ref: '#/responses/UnprocessableEntity'
        '500':
          $ref: '#/responses/ServerError'
      x-permissions:
        - update.customer
  /customer/search:
    post:
      produces:
        - application/json
      consumes:
        - application/json
      summary: Search customers by DOD ID or customer name
      description: >
        Search customers by DOD ID or customer name. Used by services counselors to locate profiles to update, find attached moves, and to create new moves.
      operationId: searchCustomers
      tags:
        - customer
      parameters:
        - in: body
          name: body
          schema:
            properties:
              page:
                type: integer
                description: requested page of results
              perPage:
                type: integer
              edipi:
                description: DOD ID
                type: string
                minLength: 10
                maxLength: 10
                x-nullable: true
              emplid:
                description: EMPLID
                type: string
                minLength: 7
                maxLength: 7
                x-nullable: true
              branch:
                description: Branch
                type: string
                minLength: 1
              customerName:
                description: Customer Name
                type: string
                minLength: 1
                x-nullable: true
              sort:
                type: string
                x-nullable: true
                enum: [customerName, edipi, emplid, branch, personalEmail, telephone]
              order:
                type: string
                x-nullable: true
                enum: [asc, desc]
          description: field that results should be sorted by
      responses:
        '200':
          description: Successfully returned all customers matching the criteria
          schema:
            $ref: '#/definitions/SearchCustomersResult'
        '403':
          $ref: '#/responses/PermissionDenied'
        '500':
          $ref: '#/responses/ServerError'
  '/move/{locator}':
    parameters:
      - description: Code used to identify a move in the system
        in: path
        name: locator
        required: true
        type: string
    get:
      produces:
        - application/json
      parameters: []
      responses:
        '200':
          description: Successfully retrieved the individual move
          schema:
            $ref: '#/definitions/Move'
        '400':
          $ref: '#/responses/InvalidRequest'
        '401':
          $ref: '#/responses/PermissionDenied'
        '403':
          $ref: '#/responses/PermissionDenied'
        '404':
          $ref: '#/responses/NotFound'
        '500':
          $ref: '#/responses/ServerError'
      tags:
        - move
      description: Returns a given move for a unique alphanumeric locator string
      summary: Returns a given move
      operationId: getMove
  '/move/{locator}/history':
    parameters:
      - description: Code used to identify a move in the system
        in: path
        name: locator
        required: true
        type: string
    get:
      produces:
        - application/json
      parameters:
        - in: query
          name: page
          type: integer
          description: requested page of results
        - in: query
          name: perPage
          type: integer
          description: results per page
      responses:
        '200':
          description: Successfully retrieved the individual move history
          schema:
            $ref: '#/definitions/MoveHistoryResult'
        '400':
          $ref: '#/responses/InvalidRequest'
        '401':
          $ref: '#/responses/PermissionDenied'
        '403':
          $ref: '#/responses/PermissionDenied'
        '404':
          $ref: '#/responses/NotFound'
        '500':
          $ref: '#/responses/ServerError'
      tags:
        - move
      description: Returns the history for a given move for a unique alphanumeric locator string
      summary: Returns the history of an identified move
      operationId: getMoveHistory
  '/moves/{moveID}/shipment-evaluation-reports-list':
    parameters:
      - description: Code used to identify a move in the system
        in: path
        name: moveID
        required: true
        type: string
        format: uuid
    get:
      produces:
        - application/json
      responses:
        '200':
          description: Successfully retrieved the move's evaluation reports
          schema:
            $ref: '#/definitions/EvaluationReportList'
        '400':
          $ref: '#/responses/InvalidRequest'
        '401':
          $ref: '#/responses/PermissionDenied'
        '403':
          $ref: '#/responses/PermissionDenied'
        '404':
          $ref: '#/responses/NotFound'
        '500':
          $ref: '#/responses/ServerError'
      tags:
        - move
      description: Returns shipment evaluation reports for the specified move that are visible to the current office user
      summary: Returns shipment evaluation reports for the specified move that are visible to the current office user
      operationId: getMoveShipmentEvaluationReportsList
  '/moves/{moveID}/counseling-evaluation-reports-list':
    parameters:
      - description: Code used to identify a move in the system
        in: path
        name: moveID
        required: true
        type: string
        format: uuid
    get:
      produces:
        - application/json
      responses:
        '200':
          description: Successfully retrieved the move's evaluation reports
          schema:
            $ref: '#/definitions/EvaluationReportList'
        '400':
          $ref: '#/responses/InvalidRequest'
        '401':
          $ref: '#/responses/PermissionDenied'
        '403':
          $ref: '#/responses/PermissionDenied'
        '404':
          $ref: '#/responses/NotFound'
        '500':
          $ref: '#/responses/ServerError'
      tags:
        - move
      description: Returns counseling evaluation reports for the specified move that are visible to the current office user
      summary: Returns counseling evaluation reports for the specified move that are visible to the current office user
      operationId: getMoveCounselingEvaluationReportsList
  '/moves/{moveID}/cancel':
    parameters:
      - description: ID of the move
        in: path
        name: moveID
        required: true
        format: uuid
        type: string
    post:
      consumes:
        - application/json
      produces:
        - application/json
      parameters: []
      responses:
        '200':
          description: Successfully canceled move
          schema:
            $ref: '#/definitions/Move'
        '403':
          $ref: '#/responses/PermissionDenied'
        '404':
          $ref: '#/responses/NotFound'
        '409':
          $ref: '#/responses/Conflict'
        '412':
          $ref: '#/responses/PreconditionFailed'
        '422':
          $ref: '#/responses/UnprocessableEntity'
        '500':
          $ref: '#/responses/ServerError'
      tags:
        - move
      description: cancels a move
      operationId: moveCanceler
      summary: Cancels a move
      x-permissions:
        - update.cancelMoveFlag
  '/counseling/orders/{orderID}':
    parameters:
      - description: ID of order to update
        in: path
        name: orderID
        required: true
        type: string
        format: uuid
    patch:
      summary: Updates an order (performed by a services counselor)
      description: All fields sent in this request will be set on the order referenced
      operationId: counselingUpdateOrder
      tags:
        - order
      consumes:
        - application/json
      produces:
        - application/json
      parameters:
        - in: body
          name: body
          required: true
          schema:
            $ref: '#/definitions/CounselingUpdateOrderPayload'
        - in: header
          name: If-Match
          type: string
          required: true
      responses:
        '200':
          description: updated instance of orders
          schema:
            $ref: '#/definitions/Order'
        '403':
          $ref: '#/responses/PermissionDenied'
        '404':
          $ref: '#/responses/NotFound'
        '412':
          $ref: '#/responses/PreconditionFailed'
        '422':
          $ref: '#/responses/UnprocessableEntity'
        '500':
          $ref: '#/responses/ServerError'
  '/orders':
    post:
      summary: Creates an orders model for a logged-in user
      description: Creates an instance of orders tied to a service member, which allow for creation of a move and an entitlement. Orders are required before the creation of a move
      operationId: createOrder
      tags:
        - order
      consumes:
        - application/json
      produces:
        - application/json
      parameters:
        - in: body
          name: createOrders
          schema:
            $ref: '#/definitions/CreateOrders'
      responses:
        '200':
          description: created instance of orders
          schema:
            $ref: '#/definitions/Order'
        '400':
          description: invalid request
        '401':
          description: request requires user authentication
        '403':
          description: user is not authorized
        '422':
          $ref: '#/responses/UnprocessableEntity'
        '500':
          description: internal server error
  '/orders/{orderID}':
    parameters:
      - description: ID of order to use
        in: path
        name: orderID
        required: true
        type: string
        format: uuid
    patch:
      summary: Updates an order
      description: All fields sent in this request will be set on the order referenced
      operationId: updateOrder
      tags:
        - order
      consumes:
        - application/json
      produces:
        - application/json
      parameters:
        - in: body
          name: body
          required: true
          schema:
            $ref: '#/definitions/UpdateOrderPayload'
        - in: header
          name: If-Match
          type: string
          required: true
      responses:
        '200':
          description: updated instance of orders
          schema:
            $ref: '#/definitions/Order'
        '400':
          $ref: '#/responses/InvalidRequest'
        '403':
          $ref: '#/responses/PermissionDenied'
        '404':
          $ref: '#/responses/NotFound'
        '409':
          $ref: '#/responses/Conflict'
        '412':
          $ref: '#/responses/PreconditionFailed'
        '422':
          $ref: '#/responses/UnprocessableEntity'
        '500':
          $ref: '#/responses/ServerError'
      x-permissions:
        - update.orders
    get:
      produces:
        - application/json
      parameters: []
      responses:
        '200':
          description: Successfully retrieved order
          schema:
            $ref: '#/definitions/Order'
        '400':
          $ref: '#/responses/InvalidRequest'
        '401':
          $ref: '#/responses/PermissionDenied'
        '403':
          $ref: '#/responses/PermissionDenied'
        '404':
          $ref: '#/responses/NotFound'
        '500':
          $ref: '#/responses/ServerError'
      tags:
        - order
      description: Gets an order
      operationId: getOrder
      summary: Gets an order by ID
  '/orders/{orderID}/allowances':
    parameters:
      - description: ID of order to use
        in: path
        name: orderID
        required: true
        type: string
        format: uuid
    patch:
      summary: Updates an allowance (Orders with Entitlements)
      description: All fields sent in this request will be set on the order referenced
      operationId: updateAllowance
      tags:
        - order
      consumes:
        - application/json
      produces:
        - application/json
      parameters:
        - in: body
          name: body
          required: true
          schema:
            $ref: '#/definitions/UpdateAllowancePayload'
        - in: header
          name: If-Match
          type: string
          required: true
      responses:
        '200':
          description: updated instance of allowance
          schema:
            $ref: '#/definitions/Order'
        '403':
          $ref: '#/responses/PermissionDenied'
        '404':
          $ref: '#/responses/NotFound'
        '412':
          $ref: '#/responses/PreconditionFailed'
        '422':
          $ref: '#/responses/UnprocessableEntity'
        '500':
          $ref: '#/responses/ServerError'
      x-permissions:
        - update.allowances
  '/orders/{orderID}/acknowledge-excess-weight-risk':
    parameters:
      - description: ID of order to use
        in: path
        name: orderID
        required: true
        type: string
        format: uuid
    post:
      summary: Saves the date and time a TOO acknowledged the excess weight risk by dismissing the alert
      description: Saves the date and time a TOO acknowledged the excess weight risk by dismissing the alert
      operationId: acknowledgeExcessWeightRisk
      tags:
        - order
      consumes:
        - application/json
      produces:
        - application/json
      parameters:
        - in: header
          name: If-Match
          type: string
          required: true
      responses:
        '200':
          description: updated Move
          schema:
            $ref: '#/definitions/Move'
        '403':
          $ref: '#/responses/PermissionDenied'
        '404':
          $ref: '#/responses/NotFound'
        '412':
          $ref: '#/responses/PreconditionFailed'
        '422':
          $ref: '#/responses/UnprocessableEntity'
        '500':
          $ref: '#/responses/ServerError'
      x-permissions:
        - update.excessWeightRisk
  '/orders/{orderID}/acknowledge-excess-unaccompanied-baggage-weight-risk':
    parameters:
      - description: ID of order to use
        in: path
        name: orderID
        required: true
        type: string
        format: uuid
    post:
      summary: Saves the date and time a TOO acknowledged the excess unaccompanied baggage weight risk by dismissing the alert
      description: Saves the date and time a TOO acknowledged the excess unaccompanied baggage weight risk by dismissing the alert
      operationId: acknowledgeExcessUnaccompaniedBaggageWeightRisk
      tags:
        - order
      consumes:
        - application/json
      produces:
        - application/json
      parameters:
        - in: header
          name: If-Match
          type: string
          required: true
      responses:
        '200':
          description: updated Move
          schema:
            $ref: '#/definitions/Move'
        '403':
          $ref: '#/responses/PermissionDenied'
        '404':
          $ref: '#/responses/NotFound'
        '412':
          $ref: '#/responses/PreconditionFailed'
        '422':
          $ref: '#/responses/UnprocessableEntity'
        '500':
          $ref: '#/responses/ServerError'
      x-permissions:
        - update.excessWeightRisk
  '/orders/{orderID}/update-billable-weight':
    parameters:
      - description: ID of order to use
        in: path
        name: orderID
        required: true
        type: string
        format: uuid
    patch:
      summary: Updates the max billable weight
      description: Updates the DBAuthorizedWeight attribute for the Order Entitlements=
      operationId: updateBillableWeight
      tags:
        - order
      consumes:
        - application/json
      produces:
        - application/json
      parameters:
        - in: body
          name: body
          required: true
          schema:
            $ref: '#/definitions/UpdateBillableWeightPayload'
        - in: header
          name: If-Match
          type: string
          required: true
      responses:
        '200':
          description: updated Order
          schema:
            $ref: '#/definitions/Order'
        '403':
          $ref: '#/responses/PermissionDenied'
        '404':
          $ref: '#/responses/NotFound'
        '412':
          $ref: '#/responses/PreconditionFailed'
        '422':
          $ref: '#/responses/UnprocessableEntity'
        '500':
          $ref: '#/responses/ServerError'
      x-permissions:
        - update.billableWeight
  '/orders/{orderID}/update-max-billable-weight/tio':
    parameters:
      - description: ID of order to use
        in: path
        name: orderID
        required: true
        type: string
        format: uuid
    patch:
      summary: Updates the max billable weight with TIO remarks
      description: Updates the DBAuthorizedWeight attribute for the Order Entitlements and move TIO remarks
      operationId: updateMaxBillableWeightAsTIO
      tags:
        - order
      consumes:
        - application/json
      produces:
        - application/json
      parameters:
        - in: body
          name: body
          required: true
          schema:
            $ref: '#/definitions/UpdateMaxBillableWeightAsTIOPayload'
        - $ref: 'parameters/ifMatch.yaml'
      responses:
        '200':
          description: updated Order
          schema:
            $ref: '#/definitions/Order'
        '403':
          $ref: '#/responses/PermissionDenied'
        '404':
          $ref: '#/responses/NotFound'
        '412':
          $ref: '#/responses/PreconditionFailed'
        '422':
          $ref: '#/responses/UnprocessableEntity'
        '500':
          $ref: '#/responses/ServerError'
      x-permissions:
        - update.maxBillableWeight
  /orders/{orderID}/upload_amended_orders:
    post:
      summary: Create an amended order for a given order
      description: Create an amended order for a given order
      operationId: uploadAmendedOrders
      tags:
        - order
      consumes:
        - multipart/form-data
      parameters:
        - in: path
          name: orderID
          type: string
          format: uuid
          required: true
          description: UUID of the order
        - in: formData
          name: file
          type: file
          description: The file to upload.
          required: true
      responses:
        '201':
          description: created upload
          schema:
            $ref: 'definitions/Upload.yaml'
        '400':
          description: invalid request
          schema:
            $ref: '#/definitions/InvalidRequestResponsePayload'
        '403':
          description: not authorized
        '404':
          description: not found
        '413':
          description: payload is too large
        '500':
          description: server error
  '/counseling/orders/{orderID}/allowances':
    parameters:
      - description: ID of order to use
        in: path
        name: orderID
        required: true
        type: string
        format: uuid
    patch:
      summary: Updates an allowance (Orders with Entitlements)
      description: All fields sent in this request will be set on the order referenced
      operationId: counselingUpdateAllowance
      tags:
        - order
      consumes:
        - application/json
      produces:
        - application/json
      parameters:
        - in: body
          name: body
          required: true
          schema:
            $ref: '#/definitions/CounselingUpdateAllowancePayload'
        - in: header
          name: If-Match
          type: string
          required: true
      responses:
        '200':
          description: updated instance of allowance
          schema:
            $ref: '#/definitions/Order'
        '403':
          $ref: '#/responses/PermissionDenied'
        '404':
          $ref: '#/responses/NotFound'
        '412':
          $ref: '#/responses/PreconditionFailed'
        '422':
          $ref: '#/responses/UnprocessableEntity'
        '500':
          $ref: '#/responses/ServerError'
  '/move-task-orders/{moveTaskOrderID}':
    parameters:
      - description: ID of move to use
        in: path
        name: moveTaskOrderID
        required: true
        type: string
    get:
      produces:
        - application/json
      parameters: []
      responses:
        '200':
          description: Successfully retrieved move task order
          schema:
            $ref: '#/definitions/MoveTaskOrder'
        '400':
          $ref: '#/responses/InvalidRequest'
        '401':
          $ref: '#/responses/PermissionDenied'
        '403':
          $ref: '#/responses/PermissionDenied'
        '404':
          $ref: '#/responses/NotFound'
        '500':
          $ref: '#/responses/ServerError'
      tags:
        - moveTaskOrder
      description: Gets a move
      operationId: getMoveTaskOrder
      summary: Gets a move by ID
  '/move_task_orders/{moveTaskOrderID}/mto_service_items':
    parameters:
      - description: ID of move for mto service item to use
        in: path
        name: moveTaskOrderID
        required: true
        format: uuid
        type: string
    get:
      produces:
        - application/json
      parameters: []
      responses:
        '200':
          description: Successfully retrieved all line items for a move task order
          schema:
            $ref: 'definitions/MTOServiceItems.yaml'
        '404':
          $ref: '#/responses/NotFound'
        '422':
          $ref: '#/responses/UnprocessableEntity'
        '500':
          $ref: '#/responses/ServerError'
      tags:
        - mtoServiceItem
      description: Gets all line items for a move
      operationId: listMTOServiceItems
      summary: Gets all line items for a move
  '/mto-shipments':
    post:
      summary: createMTOShipment
      description: |
        Creates a MTO shipment for the specified Move Task Order.
        Required fields include:
        * Shipment Type
        * Customer requested pick-up date
        * Pick-up Address
        * Delivery Address
        * Releasing / Receiving agents
        Optional fields include:
        * Delivery Address Type
        * Customer Remarks
        * Releasing / Receiving agents
        * An array of optional accessorial service item codes
      consumes:
        - application/json
      produces:
        - application/json
      operationId: createMTOShipment
      tags:
        - mtoShipment
      parameters:
        - in: body
          name: body
          schema:
            $ref: '#/definitions/CreateMTOShipment'
      responses:
        '200':
          description: Successfully created a MTO shipment.
          schema:
            $ref: 'definitions/MTOShipment.yaml'
        '400':
          $ref: '#/responses/InvalidRequest'
        '404':
          $ref: '#/responses/NotFound'
        '422':
          $ref: '#/responses/UnprocessableEntity'
        '500':
          $ref: '#/responses/ServerError'
  '/move_task_orders/{moveTaskOrderID}/mto_shipments':
    parameters:
      - description: ID of move task order for mto shipment to use
        in: path
        name: moveTaskOrderID
        required: true
        format: uuid
        type: string
    get:
      produces:
        - application/json
      parameters: []
      responses:
        '200':
          description: Successfully retrieved all mto shipments for a move task order
          schema:
            $ref: '#/definitions/MTOShipments'
        '403':
          $ref: '#/responses/PermissionDenied'
        '404':
          $ref: '#/responses/NotFound'
        '422':
          $ref: '#/responses/UnprocessableEntity'
        '500':
          $ref: '#/responses/ServerError'
      tags:
        - mtoShipment
      description: Gets all shipments for a move task order
      operationId: listMTOShipments
      summary: Gets all shipments for a move task order
  '/shipments/{shipmentID}':
    get:
      summary: fetches a shipment by ID
      description: fetches a shipment by ID
      operationId: getShipment
      tags:
        - mtoShipment
      produces:
        - application/json
      parameters:
        - description: ID of the shipment to be fetched
          in: path
          name: shipmentID
          required: true
          format: uuid
          type: string
      responses:
        '200':
          description: Successfully fetched the shipment
          schema:
            $ref: '#/definitions/MTOShipment'
        '400':
          $ref: '#/responses/InvalidRequest'
        '403':
          $ref: '#/responses/PermissionDenied'
        '404':
          $ref: '#/responses/NotFound'
        '422':
          $ref: '#/responses/UnprocessableEntity'
        '500':
          $ref: '#/responses/ServerError'
    delete:
      summary: Soft deletes a shipment by ID
      description: Soft deletes a shipment by ID
      operationId: deleteShipment
      tags:
        - shipment
      produces:
        - application/json
      parameters:
        - description: ID of the shipment to be deleted
          in: path
          name: shipmentID
          required: true
          format: uuid
          type: string
      responses:
        '204':
          description: Successfully soft deleted the shipment
        '400':
          $ref: '#/responses/InvalidRequest'
        '403':
          $ref: '#/responses/PermissionDenied'
        '404':
          $ref: '#/responses/NotFound'
        '409':
          $ref: '#/responses/Conflict'
        '422':
          $ref: '#/responses/UnprocessableEntity'
        '500':
          $ref: '#/responses/ServerError'
  '/move_task_orders/{moveTaskOrderID}/mto_shipments/{shipmentID}':
    patch:
      summary: updateMTOShipment
      description: |
        Updates a specified MTO shipment.
        Required fields include:
        * MTO Shipment ID required in path
        * If-Match required in headers
        * No fields required in body
        Optional fields include:
        * New shipment status type
        * Shipment Type
        * Customer requested pick-up date
        * Pick-up Address
        * Delivery Address
        * Secondary Pick-up Address
        * SecondaryDelivery Address
        * Delivery Address Type
        * Customer Remarks
        * Counselor Remarks
        * Releasing / Receiving agents
        * Actual Pro Gear Weight
        * Actual Spouse Pro Gear Weight
        * Location of the POE/POD
      consumes:
        - application/json
      produces:
        - application/json
      operationId: updateMTOShipment
      tags:
        - mtoShipment
      parameters:
        - in: path
          name: moveTaskOrderID
          required: true
          format: uuid
          type: string
          description: ID of move task order for mto shipment to use
        - in: path
          name: shipmentID
          type: string
          format: uuid
          required: true
          description: UUID of the MTO Shipment to update
        - in: header
          name: If-Match
          type: string
          required: true
          description: >
            Optimistic locking is implemented via the `If-Match` header. If the ETag header does not match
            the value of the resource on the server, the server rejects the change with a `412 Precondition Failed` error.
        - in: body
          name: body
          schema:
            $ref: '#/definitions/UpdateShipment'
      responses:
        '200':
          description: Successfully updated the specified MTO shipment.
          schema:
            $ref: "definitions/MTOShipment.yaml"
        "400":
          $ref: "#/responses/InvalidRequest"
        "401":
          $ref: "#/responses/PermissionDenied"
        "403":
          $ref: "#/responses/PermissionDenied"
        "404":
          $ref: "#/responses/NotFound"
        "412":
          $ref: "#/responses/PreconditionFailed"
        "422":
          $ref: "#/responses/UnprocessableEntity"
        "500":
          $ref: "#/responses/ServerError"
  "/shipments/approve":
    post:
      consumes:
        - application/json
      produces:
        - application/json
      parameters:
        - in: body
          name: body
          required: true
          schema:
            $ref: "#/definitions/ApproveShipments"
      responses:
        "200":
          description: Successfully approved the shipments
          schema:
            type: array
            items:
              $ref: "definitions/MTOShipment.yaml"
        "403":
          $ref: "#/responses/PermissionDenied"
        "404":
          $ref: "#/responses/NotFound"
        "409":
          $ref: "#/responses/Conflict"
        "412":
          $ref: "#/responses/PreconditionFailed"
        "422":
          $ref: "#/responses/UnprocessableEntity"
        "500":
          $ref: "#/responses/ServerError"
      tags:
        - shipment
      description: Approves multiple shipments in one request
      operationId: approveShipments
      summary: Approves multiple shipments at once
      x-permissions:
        - update.shipment
  "/shipments/{shipmentID}/approve":
    parameters:
      - description: ID of the shipment
        in: path
        name: shipmentID
        required: true
        format: uuid
        type: string
    post:
      consumes:
        - application/json
      produces:
        - application/json
      parameters:
        - in: header
          name: If-Match
          type: string
          required: true
      responses:
        '200':
          description: Successfully approved the shipment
          schema:
            $ref: 'definitions/MTOShipment.yaml'
        '403':
          $ref: '#/responses/PermissionDenied'
        '404':
          $ref: '#/responses/NotFound'
        '409':
          $ref: '#/responses/Conflict'
        '412':
          $ref: '#/responses/PreconditionFailed'
        '422':
          $ref: '#/responses/UnprocessableEntity'
        '500':
          $ref: '#/responses/ServerError'
      tags:
        - shipment
      description: Approves a shipment
      operationId: approveShipment
      summary: Approves a shipment
      x-permissions:
        - update.shipment
  '/shipments/{shipmentID}/request-diversion':
    parameters:
      - description: ID of the shipment
        in: path
        name: shipmentID
        required: true
        format: uuid
        type: string
    post:
      consumes:
        - application/json
      produces:
        - application/json
      parameters:
        - in: header
          name: If-Match
          type: string
          required: true
        - in: body
          name: body
          required: true
          schema:
            $ref: '#/definitions/RequestDiversion'
      responses:
        '200':
          description: Successfully requested the shipment diversion
          schema:
            $ref: 'definitions/MTOShipment.yaml'
        '403':
          $ref: '#/responses/PermissionDenied'
        '404':
          $ref: '#/responses/NotFound'
        '409':
          $ref: '#/responses/Conflict'
        '412':
          $ref: '#/responses/PreconditionFailed'
        '422':
          $ref: '#/responses/UnprocessableEntity'
        '500':
          $ref: '#/responses/ServerError'
      tags:
        - shipment
      description: Requests a shipment diversion
      operationId: requestShipmentDiversion
      summary: Requests a shipment diversion
      x-permissions:
        - create.shipmentDiversionRequest
  '/shipments/{shipmentID}/approve-diversion':
    parameters:
      - description: ID of the shipment
        in: path
        name: shipmentID
        required: true
        format: uuid
        type: string
    post:
      consumes:
        - application/json
      produces:
        - application/json
      parameters:
        - in: header
          name: If-Match
          type: string
          required: true
      responses:
        '200':
          description: Successfully approved the shipment diversion
          schema:
            $ref: 'definitions/MTOShipment.yaml'
        '403':
          $ref: '#/responses/PermissionDenied'
        '404':
          $ref: '#/responses/NotFound'
        '409':
          $ref: '#/responses/Conflict'
        '412':
          $ref: '#/responses/PreconditionFailed'
        '422':
          $ref: '#/responses/UnprocessableEntity'
        '500':
          $ref: '#/responses/ServerError'
      x-permissions:
        - update.shipment
      tags:
        - shipment
      description: Approves a shipment diversion
      operationId: approveShipmentDiversion
      summary: Approves a shipment diversion
  '/shipments/{shipmentID}/reject':
    parameters:
      - description: ID of the shipment
        in: path
        name: shipmentID
        required: true
        format: uuid
        type: string
    post:
      consumes:
        - application/json
      produces:
        - application/json
      parameters:
        - in: header
          name: If-Match
          type: string
          required: true
        - in: body
          name: body
          required: true
          schema:
            $ref: '#/definitions/RejectShipment'
      responses:
        '200':
          description: Successfully rejected the shipment
          schema:
            $ref: 'definitions/MTOShipment.yaml'
        '403':
          $ref: '#/responses/PermissionDenied'
        '404':
          $ref: '#/responses/NotFound'
        '409':
          $ref: '#/responses/Conflict'
        '412':
          $ref: '#/responses/PreconditionFailed'
        '422':
          $ref: '#/responses/UnprocessableEntity'
        '500':
          $ref: '#/responses/ServerError'
      tags:
        - shipment
      description: rejects a shipment
      operationId: rejectShipment
      summary: rejects a shipment
  '/shipments/{shipmentID}/request-cancellation':
    parameters:
      - description: ID of the shipment
        in: path
        name: shipmentID
        required: true
        format: uuid
        type: string
    post:
      consumes:
        - application/json
      produces:
        - application/json
      parameters:
        - in: header
          name: If-Match
          type: string
          required: true
      responses:
        '200':
          description: Successfully requested the shipment cancellation
          schema:
            $ref: 'definitions/MTOShipment.yaml'
        '403':
          $ref: '#/responses/PermissionDenied'
        '404':
          $ref: '#/responses/NotFound'
        '409':
          $ref: '#/responses/Conflict'
        '412':
          $ref: '#/responses/PreconditionFailed'
        '422':
          $ref: '#/responses/UnprocessableEntity'
        '500':
          $ref: '#/responses/ServerError'
      tags:
        - shipment
      description: Requests a shipment cancellation
      operationId: requestShipmentCancellation
      summary: Requests a shipment cancellation
      x-permissions:
        - create.shipmentCancellation
  '/shipments/{shipmentID}/request-reweigh':
    parameters:
      - description: ID of the shipment
        in: path
        name: shipmentID
        required: true
        format: uuid
        type: string
    post:
      consumes:
        - application/json
      produces:
        - application/json
      responses:
        '200':
          description: Successfully requested a reweigh of the shipment
          schema:
            $ref: 'definitions/Reweigh.yaml'
        '403':
          $ref: '#/responses/PermissionDenied'
        '404':
          $ref: '#/responses/NotFound'
        '409':
          $ref: '#/responses/Conflict'
        '412':
          $ref: '#/responses/PreconditionFailed'
        '422':
          $ref: '#/responses/UnprocessableEntity'
        '500':
          $ref: '#/responses/ServerError'
      tags:
        - shipment
        - reweigh
      description: Requests a shipment reweigh
      operationId: requestShipmentReweigh
      summary: Requests a shipment reweigh
      x-permissions:
        - create.reweighRequest
  '/shipments/{shipmentID}/review-shipment-address-update':
    parameters:
      - description: ID of the shipment
        in: path
        name: shipmentID
        required: true
        format: uuid
        type: string
    patch:
      consumes:
        - application/json
      produces:
        - application/json
      parameters:
        - in: header
          name: If-Match
          type: string
          required: true
        - in: body
          name: body
          required: true
          schema:
            properties:
              status:
                type: string
                enum:
                  - REJECTED
                  - APPROVED
              officeRemarks:
                type: string
            required:
              - officeRemarks
              - status
      responses:
        '200':
          description: Successfully requested a shipment address update
          schema:
            $ref: 'definitions/ShipmentAddressUpdate.yaml'
        '403':
          $ref: '#/responses/PermissionDenied'
        '404':
          $ref: '#/responses/NotFound'
        '409':
          $ref: '#/responses/Conflict'
        '412':
          $ref: '#/responses/PreconditionFailed'
        '422':
          $ref: '#/responses/UnprocessableEntity'
        '500':
          $ref: '#/responses/ServerError'
      tags:
        - shipment
        - shipment_address_updates
      description: This endpoint is used to approve a address update request. Office remarks are required.
        Approving the address update will update the Destination Final Address of the associated service item
      operationId: reviewShipmentAddressUpdate
      summary: Allows TOO to review a shipment address update
  '/shipments/{shipmentID}/sit-extensions':
    post:
      summary: Create an approved SIT Duration Update
      description: TOO can creates an already-approved SIT Duration Update on behalf of a customer
      consumes:
        - application/json
      produces:
        - application/json
      operationId: createApprovedSITDurationUpdate
      tags:
        - shipment
        - sitExtension
      parameters:
        - description: ID of the shipment
          in: path
          name: shipmentID
          required: true
          format: uuid
          type: string
        - in: body
          name: body
          schema:
            $ref: '#/definitions/CreateApprovedSITDurationUpdate'
          required: true
        - in: header
          description: We want the shipment's eTag rather than the SIT Duration Update eTag as the SIT Duration Update is always associated with a shipment
          name: If-Match
          type: string
          required: true
      responses:
        '200':
          description: Successfully created a SIT Extension.
          schema:
            $ref: 'definitions/MTOShipment.yaml'
        '400':
          $ref: '#/responses/InvalidRequest'
        '403':
          $ref: '#/responses/PermissionDenied'
        '404':
          $ref: '#/responses/NotFound'
        '422':
          $ref: '#/responses/UnprocessableEntity'
        '500':
          $ref: '#/responses/ServerError'
      x-permissions:
        - create.SITExtension
  '/shipments/{shipmentID}/sit-extensions/{sitExtensionID}/approve':
    parameters:
      - description: ID of the shipment
        in: path
        name: shipmentID
        required: true
        format: uuid
        type: string
      - description: ID of the SIT extension
        in: path
        name: sitExtensionID
        required: true
        format: uuid
        type: string
    patch:
      consumes:
        - application/json
      produces:
        - application/json
      parameters:
        - in: body
          name: body
          required: true
          schema:
            $ref: '#/definitions/ApproveSITExtension'
        - in: header
          description: We want the shipment's eTag rather than the SIT extension eTag as the SIT extension is always associated with a shipment
          name: If-Match
          type: string
          required: true
      responses:
        '200':
          description: Successfully approved a SIT extension
          schema:
            $ref: 'definitions/MTOShipment.yaml'
        '403':
          $ref: '#/responses/PermissionDenied'
        '404':
          $ref: '#/responses/NotFound'
        '409':
          $ref: '#/responses/Conflict'
        '412':
          $ref: '#/responses/PreconditionFailed'
        '422':
          $ref: '#/responses/UnprocessableEntity'
        '500':
          $ref: '#/responses/ServerError'
      tags:
        - shipment
        - sitExtension
      description: Approves a SIT extension
      operationId: approveSITExtension
      summary: Approves a SIT extension
      x-permissions:
        - update.SITExtension
  '/shipments/{shipmentID}/sit-extensions/{sitExtensionID}/deny':
    parameters:
      - description: ID of the shipment
        in: path
        name: shipmentID
        required: true
        format: uuid
        type: string
      - description: ID of the SIT extension
        in: path
        name: sitExtensionID
        required: true
        format: uuid
        type: string
    patch:
      consumes:
        - application/json
      produces:
        - application/json
      parameters:
        - in: body
          name: body
          required: true
          schema:
            $ref: '#/definitions/DenySITExtension'
        - in: header
          name: If-Match
          type: string
          required: true
      responses:
        '200':
          description: Successfully denied a SIT extension
          schema:
            $ref: 'definitions/MTOShipment.yaml'
        '403':
          $ref: '#/responses/PermissionDenied'
        '404':
          $ref: '#/responses/NotFound'
        '409':
          $ref: '#/responses/Conflict'
        '412':
          $ref: '#/responses/PreconditionFailed'
        '422':
          $ref: '#/responses/UnprocessableEntity'
        '500':
          $ref: '#/responses/ServerError'
      tags:
        - shipment
        - sitExtension
      description: Denies a SIT extension
      operationId: denySITExtension
      summary: Denies a SIT extension
      x-permissions:
        - update.SITExtension
  '/shipments/{shipmentID}/sit-service-item/convert-to-customer-expense':
    parameters:
      - description: ID of the shipment
        in: path
        name: shipmentID
        required: true
        format: uuid
        type: string
    patch:
      consumes:
        - application/json
      produces:
        - application/json
      parameters:
        - in: body
          name: body
          required: true
          schema:
            $ref: '#/definitions/UpdateSITServiceItemCustomerExpense'
        - in: header
          name: If-Match
          type: string
          required: true
      responses:
        '200':
          description: Successfully converted to customer expense
          schema:
            $ref: 'definitions/MTOShipment.yaml'
        '403':
          $ref: '#/responses/PermissionDenied'
        '404':
          $ref: '#/responses/NotFound'
        '409':
          $ref: '#/responses/Conflict'
        '412':
          $ref: '#/responses/PreconditionFailed'
        '422':
          $ref: '#/responses/UnprocessableEntity'
        '500':
          $ref: '#/responses/ServerError'
      tags:
        - shipment
        - mtoServiceItem
      description: Converts a SIT to customer expense
      operationId: updateSITServiceItemCustomerExpense
      summary: Converts a SIT to customer expense
      x-permissions:
        - update.MTOServiceItem
  /shipments/{shipmentID}/ppm-documents:
    parameters:
      - description: ID of the shipment
        in: path
        name: shipmentID
        required: true
        format: uuid
        type: string
    get:
      summary: Gets all the PPM documents for a PPM shipment
      description: |
        Retrieves all of the documents and associated uploads for each ppm document type connected to a PPM shipment. This
        excludes any deleted PPM documents.
      operationId: getPPMDocuments
      tags:
        - ppm
      consumes:
        - application/json
      produces:
        - application/json
      responses:
        '200':
          description: All PPM documents and associated uploads for the specified PPM shipment.
          schema:
            $ref: 'definitions/PPMDocuments.yaml'
        '401':
          $ref: '#/responses/PermissionDenied'
        '403':
          $ref: '#/responses/PermissionDenied'
        '422':
          $ref: '#/responses/UnprocessableEntity'
        '500':
          $ref: '#/responses/ServerError'
  /ppm-shipments/{ppmShipmentId}/weight-ticket/{weightTicketId}:
    parameters:
      - $ref: 'parameters/ppmShipmentId.yaml'
      - $ref: 'parameters/weightTicketId.yaml'
    patch:
      summary: Updates a weight ticket document
      description: |
        Updates a PPM shipment's weight ticket document with new information. Only some of the weight ticket document's
        fields are editable because some have to be set by the customer, e.g. vehicle description.
      operationId: updateWeightTicket
      tags:
        - ppm
      consumes:
        - application/json
      produces:
        - application/json
      parameters:
        - $ref: 'parameters/ifMatch.yaml'
        - in: body
          name: updateWeightTicketPayload
          required: true
          schema:
            $ref: '#/definitions/UpdateWeightTicket'
      responses:
        '200':
          description: returns an updated weight ticket object
          schema:
            $ref: 'definitions/WeightTicket.yaml'
        '400':
          $ref: '#/responses/InvalidRequest'
        '401':
          $ref: '#/responses/PermissionDenied'
        '403':
          $ref: '#/responses/PermissionDenied'
        '404':
          $ref: '#/responses/NotFound'
        '412':
          $ref: '#/responses/PreconditionFailed'
        '422':
          $ref: '#/responses/UnprocessableEntity'
        '500':
          $ref: '#/responses/ServerError'
  /ppm-shipments/{ppmShipmentId}/moving-expenses/{movingExpenseId}:
    parameters:
      - $ref: 'parameters/ppmShipmentId.yaml'
      - $ref: 'parameters/movingExpenseId.yaml'
    patch:
      summary: Updates the moving expense
      description: |
        Updates a PPM shipment's moving expense with new information. Only some of the moving expense's fields are
        editable because some have to be set by the customer, e.g. the description and the moving expense type.
      operationId: updateMovingExpense
      tags:
        - ppm
      consumes:
        - application/json
      produces:
        - application/json
      parameters:
        - $ref: 'parameters/ifMatch.yaml'
        - in: body
          name: updateMovingExpense
          required: true
          schema:
            $ref: '#/definitions/UpdateMovingExpense'
      responses:
        '200':
          description: returns an updated moving expense object
          schema:
<<<<<<< HEAD
            $ref: 'definitions/MovingExpense.yaml'
        '400':
          $ref: '#/responses/InvalidRequest'
        '401':
          $ref: '#/responses/PermissionDenied'
        '403':
          $ref: '#/responses/PermissionDenied'
        '404':
          $ref: '#/responses/NotFound'
        '412':
          $ref: '#/responses/PreconditionFailed'
        '422':
          $ref: '#/responses/UnprocessableEntity'
        '500':
          $ref: '#/responses/ServerError'
  /ppm-shipments/{ppmShipmentId}/pro-gear-weight-tickets/{proGearWeightTicketId}:
    parameters:
      - $ref: 'parameters/ppmShipmentId.yaml'
      - $ref: 'parameters/proGearWeightTicketId.yaml'
=======
            $ref: "definitions/MovingExpense.yaml"
        "400":
          $ref: "#/responses/InvalidRequest"
        "401":
          $ref: "#/responses/PermissionDenied"
        "403":
          $ref: "#/responses/PermissionDenied"
        "404":
          $ref: "#/responses/NotFound"
        "412":
          $ref: "#/responses/PreconditionFailed"
        "422":
          $ref: "#/responses/UnprocessableEntity"
        "500":
          $ref: "#/responses/ServerError"
  /ppm-shipments/{ppmShipmentId}/pro-gear-weight-tickets/{proGearWeightTicketId}:
    parameters:
      - $ref: "parameters/ppmShipmentId.yaml"
      - $ref: "parameters/proGearWeightTicketId.yaml"
>>>>>>> 3e53e310
    patch:
      summary: Updates a pro-gear weight ticket
      description: |
        Updates a PPM shipment's pro-gear weight ticket with new information. Only some of the fields are editable
        because some have to be set by the customer, e.g. the description.
      operationId: updateProGearWeightTicket
      tags:
        - ppm
      consumes:
        - application/json
      produces:
        - application/json
      parameters:
        - $ref: 'parameters/ifMatch.yaml'
        - in: body
          name: updateProGearWeightTicket
          required: true
          schema:
            $ref: '#/definitions/UpdateProGearWeightTicket'
      responses:
        '200':
          description: returns an updated pro-gear weight ticket object
          schema:
            $ref: 'definitions/ProGearWeightTicket.yaml'
        '400':
          $ref: '#/responses/InvalidRequest'
        '401':
          $ref: '#/responses/PermissionDenied'
        '403':
          $ref: '#/responses/PermissionDenied'
        '404':
          $ref: '#/responses/NotFound'
        '412':
          $ref: '#/responses/PreconditionFailed'
        '422':
          $ref: '#/responses/UnprocessableEntity'
        '500':
          $ref: '#/responses/ServerError'
  /ppm-shipments/{ppmShipmentId}/aoa-packet:
    parameters:
      - description: the id for the ppmshipment with aoa to be downloaded
        in: path
        name: ppmShipmentId
        required: true
        type: string
    get:
      summary: Downloads AOA Packet form PPMShipment as a PDF
      description: |
        ### Functionality
        This endpoint downloads all uploaded move order documentation combined with the Shipment Summary Worksheet into a single PDF.
        ### Errors
        * The PPMShipment must have requested an AOA.
        * The PPMShipment AOA Request must have been approved.
      operationId: showAOAPacket
      tags:
        - ppm
      produces:
        - application/pdf
      responses:
        '200':
          headers:
            Content-Disposition:
              type: string
              description: File name to download
          description: AOA PDF
          schema:
            format: binary
            type: file
        '400':
          $ref: '#/responses/InvalidRequest'
        '403':
          $ref: '#/responses/PermissionDenied'
        '404':
          $ref: '#/responses/NotFound'
        '422':
          $ref: '#/responses/UnprocessableEntity'
        '500':
          $ref: '#/responses/ServerError'
  /ppm-shipments/{ppmShipmentId}/finish-document-review:
    parameters:
      - $ref: 'parameters/ppmShipmentId.yaml'
    patch:
      summary: Updates a PPM shipment's status after document review
      description: |
        Updates a PPM shipment's status once documents have been reviewed. Status is updated depending on whether any documents have been rejected.
      operationId: finishDocumentReview
      tags:
        - ppm
      consumes:
        - application/json
      produces:
        - application/json
      parameters:
        - in: header
          name: If-Match
          type: string
          required: true
      responses:
        '200':
          description: Successfully finished document review
          schema:
            $ref: 'definitions/PPMShipment.yaml'
        '400':
          $ref: '#/responses/InvalidRequest'
        '401':
          $ref: '#/responses/PermissionDenied'
        '403':
          $ref: '#/responses/PermissionDenied'
        '404':
          $ref: '#/responses/NotFound'
        '409':
          $ref: '#/responses/Conflict'
        '412':
          $ref: '#/responses/PreconditionFailed'
        '422':
          $ref: '#/responses/UnprocessableEntity'
        '500':
          $ref: '#/responses/ServerError'
      x-permissions:
        - update.shipment
  /ppm-shipments/{ppmShipmentId}/ppm-sit:
    patch:
      summary: Updates a PPM shipment's SIT values
      description: |
        Updates a PPM shipment's SIT values
      operationId: updatePPMSIT
      tags:
        - ppm
      consumes:
        - application/json
      produces:
        - application/json
      parameters:
        - $ref: 'parameters/ppmShipmentId.yaml'
        - in: header
          name: If-Match
          type: string
          required: true
        - in: body
          name: body
          schema:
            $ref: 'definitions/PPMShipmentSIT.yaml'
      responses:
        '200':
          description: Successfully finished PPM SIT update
          schema:
            $ref: 'definitions/PPMShipment.yaml'
        '400':
          $ref: '#/responses/InvalidRequest'
        '403':
          $ref: '#/responses/PermissionDenied'
        '404':
          $ref: '#/responses/NotFound'
        '412':
          $ref: '#/responses/PreconditionFailed'
        '422':
          $ref: '#/responses/UnprocessableEntity'
        '500':
          $ref: '#/responses/ServerError'
  /ppm-shipments/{ppmShipmentId}/closeout:
    parameters:
      - $ref: 'parameters/ppmShipmentId.yaml'
    get:
      summary: Get the closeout calcuations for the specified PPM shipment
      description: |
        Retrieves the closeout calculations for the specified PPM shipment.
      operationId: getPPMCloseout
      tags:
        - ppm
      produces:
        - application/json
      responses:
        '200':
          description: Returns closeout for the specified PPM shipment.
          schema:
            $ref: 'definitions/PPMCloseout.yaml'
        '400':
          $ref: '#/responses/InvalidRequest'
        '403':
          $ref: '#/responses/PermissionDenied'
        '404':
          $ref: '#/responses/NotFound'
        '422':
          $ref: '#/responses/UnprocessableEntity'
        '500':
          $ref: '#/responses/ServerError'
  /ppm-shipments/{ppmShipmentId}/actual-weight:
    parameters:
      - $ref: 'parameters/ppmShipmentId.yaml'
    get:
      summary: Get the actual weight for a PPM shipment
      description: |
        Retrieves the actual weight for the specified PPM shipment.
      operationId: getPPMActualWeight
      tags:
        - ppm
      produces:
        - application/json
      responses:
        '200':
          description: Returns actual weight for the specified PPM shipment.
          schema:
            $ref: 'definitions/PPMActualWeight.yaml'
        '400':
          $ref: '#/responses/InvalidRequest'
        '403':
          $ref: '#/responses/PermissionDenied'
        '404':
          $ref: '#/responses/NotFound'
        '422':
          $ref: '#/responses/UnprocessableEntity'
        '500':
          $ref: '#/responses/ServerError'
  /ppm-shipments/{ppmShipmentId}/sit_location/{sitLocation}/sit-estimated-cost:
    parameters:
      - $ref: 'parameters/ppmShipmentId.yaml'
      - in: path
        format: string
        description: location of sit
        name: sitLocation
        required: true
        type: string
        enum:
          - ORIGIN
          - DESTINATION
      - in: query
        format: date-time
        description: Date entered into SIT
        name: sitEntryDate
        required: true
        type: string
      - in: query
        format: date-time
        description: Date departed SIT
        name: sitDepartureDate
        required: true
        type: string
      - in: query
        description: Weight stored in SIT
        name: weightStored
        required: true
        type: integer
        minimum: 0
    get:
      summary: Get the SIT estimated cost for a PPM shipment
      description: |
        Calculates and returns the SIT estimated cost for the specified PPM shipment.
      operationId: getPPMSITEstimatedCost
      tags:
        - ppm
      produces:
        - application/json
      responses:
        '200':
          description: Calculates and returns the SIT estimated cost for the specified PPM shipment.
          schema:
            $ref: 'definitions/PPMSITEstimatedCost.yaml'
        '400':
          $ref: '#/responses/InvalidRequest'
        '403':
          $ref: '#/responses/PermissionDenied'
        '404':
          $ref: '#/responses/NotFound'
        '422':
          $ref: '#/responses/UnprocessableEntity'
        '500':
          $ref: '#/responses/ServerError'
  /ppm-shipments/{ppmShipmentId}/payment-packet:
    get:
      summary: Returns PPM payment packet
      description: Generates a PDF containing all user uploaded documentations for PPM. Contains SSW form, orders, weight and expense documentations.
      operationId: showPaymentPacket
      tags:
        - ppm
      parameters:
        - in: path
          name: ppmShipmentId
          type: string
          format: uuid
          required: true
          description: UUID of the ppmShipment
      produces:
        - application/pdf
      responses:
        '200':
          headers:
            Content-Disposition:
              type: string
              description: File name to download
          description: PPM Payment Packet PDF
          schema:
            format: binary
            type: file
        '400':
          description: invalid request
        '401':
          description: request requires user authentication
        '403':
          description: user is not authorized
        '404':
          description: ppm not found
        '500':
          description: internal server error
  '/move_task_orders/{moveTaskOrderID}/mto_shipments/{shipmentID}/mto-agents':
    parameters:
      - description: ID of move task order
        in: path
        name: moveTaskOrderID
        required: true
        format: uuid
        type: string
      - description: ID of the shipment
        in: path
        name: shipmentID
        required: true
        format: uuid
        type: string
    get:
      produces:
        - application/json
      parameters: []
      responses:
        '200':
          description: Successfully retrieved all agents for a move task order
          schema:
            $ref: 'definitions/MTOAgents.yaml'
        '404':
          $ref: '#/responses/NotFound'
        '422':
          $ref: '#/responses/UnprocessableEntity'
        '500':
          $ref: '#/responses/ServerError'
      tags:
        - mtoAgent
      description: Fetches a list of agents associated with a move task order.
      operationId: fetchMTOAgentList
      summary: Fetch move task order agents.
  '/move-task-orders/{moveTaskOrderID}/service-items/{mtoServiceItemID}':
    parameters:
      - description: ID of move to use
        in: path
        name: moveTaskOrderID
        required: true
        type: string
      - description: ID of line item to use
        in: path
        name: mtoServiceItemID
        required: true
        type: string
    get:
      produces:
        - application/json
      parameters: []
      responses:
        '200':
          description: Successfully retrieved a line item for a move task order by ID
          schema:
            $ref: 'definitions/MTOServiceItemSingle.yaml'
        '400':
          $ref: '#/responses/InvalidRequest'
        '401':
          $ref: '#/responses/PermissionDenied'
        '403':
          $ref: '#/responses/PermissionDenied'
        '404':
          $ref: '#/responses/NotFound'
        '500':
          $ref: '#/responses/ServerError'
      tags:
        - mtoServiceItem
      description: Gets a line item by ID for a move by ID
      operationId: getMTOServiceItem
      summary: Gets a line item by ID for a move by ID
  '/move-task-orders/{moveTaskOrderID}/service-items/{mtoServiceItemID}/status':
    parameters:
      - description: ID of move to use
        in: path
        name: moveTaskOrderID
        required: true
        type: string
      - description: ID of line item to use
        in: path
        name: mtoServiceItemID
        required: true
        type: string
    patch:
      consumes:
        - application/json
      produces:
        - application/json
      parameters:
        - in: body
          name: body
          required: true
          schema:
            $ref: '#/definitions/PatchMTOServiceItemStatusPayload'
        - in: header
          name: If-Match
          type: string
          required: true
      responses:
        '200':
          description: >-
            Successfully updated status for a line item for a move task order by
            ID
          schema:
            $ref: 'definitions/MTOServiceItem.yaml'
        '400':
          $ref: '#/responses/InvalidRequest'
        '401':
          $ref: '#/responses/PermissionDenied'
        '403':
          $ref: '#/responses/PermissionDenied'
        '404':
          $ref: '#/responses/NotFound'
        '412':
          $ref: '#/responses/PreconditionFailed'
        '422':
          $ref: '#/responses/UnprocessableEntity'
        '500':
          $ref: '#/responses/ServerError'
      tags:
        - mtoServiceItem
      description: Changes the status of a line item for a move by ID
      operationId: updateMTOServiceItemStatus
      summary: Change the status of a line item for a move by ID
      x-permissions:
        - update.MTOServiceItem
  '/service-item/{mtoServiceItemID}/entry-date-update':
    parameters:
      - description: ID of the service item
        in: path
        name: mtoServiceItemID
        required: true
        type: string
    patch:
      consumes:
        - application/json
      produces:
        - application/json
      parameters:
        - in: body
          name: body
          required: true
          schema:
            $ref: 'definitions/ServiceItemSitEntryDate.yaml'
      responses:
        '200':
          description: Successfully updated SIT entry date
          schema:
            $ref: 'definitions/MTOServiceItemSingle.yaml'
        '400':
          $ref: '#/responses/InvalidRequest'
        '401':
          $ref: '#/responses/PermissionDenied'
        '403':
          $ref: '#/responses/PermissionDenied'
        '404':
          $ref: '#/responses/NotFound'
        '412':
          $ref: '#/responses/PreconditionFailed'
        '422':
          $ref: '#/responses/UnprocessableEntity'
        '500':
          $ref: '#/responses/ServerError'
      tags:
        - mtoServiceItem
      description: Locates the service item in the database and updates the SIT entry date for the selected service item and returns the service item
      operationId: updateServiceItemSitEntryDate
      summary: Updates a service item's SIT entry date by ID
  '/move-task-orders/{moveTaskOrderID}/status':
    patch:
      consumes:
        - application/json
      produces:
        - application/json
      parameters:
        - description: ID of move to use
          in: path
          name: moveTaskOrderID
          required: true
          type: string
        - in: header
          name: If-Match
          type: string
          required: true
        - in: body
          name: serviceItemCodes
          schema:
            $ref: '#/definitions/MTOApprovalServiceItemCodes'
          required: true
      responses:
        '200':
          description: Successfully updated move task order status
          schema:
            $ref: '#/definitions/Move'
        '400':
          $ref: '#/responses/InvalidRequest'
        '401':
          $ref: '#/responses/PermissionDenied'
        '403':
          $ref: '#/responses/PermissionDenied'
        '404':
          $ref: '#/responses/NotFound'
        '409':
          $ref: '#/responses/Conflict'
        '412':
          $ref: '#/responses/PreconditionFailed'
        '422':
          $ref: '#/responses/UnprocessableEntity'
        '500':
          $ref: '#/responses/ServerError'
      tags:
        - moveTaskOrder
      description: Changes move task order status
      operationId: updateMoveTaskOrderStatus
      summary: Change the status of a move task order
      x-permissions:
        - update.move
        - create.serviceItem
  '/move-task-orders/{moveTaskOrderID}/status/service-counseling-completed':
    patch:
      consumes:
        - application/json
      produces:
        - application/json
      parameters:
        - description: ID of move to use
          in: path
          name: moveTaskOrderID
          required: true
          type: string
        - in: header
          name: If-Match
          type: string
          required: true
      responses:
        '200':
          description: Successfully updated move task order status
          schema:
            $ref: '#/definitions/Move'
        '400':
          $ref: '#/responses/InvalidRequest'
        '401':
          $ref: '#/responses/PermissionDenied'
        '403':
          $ref: '#/responses/PermissionDenied'
        '404':
          $ref: '#/responses/NotFound'
        '409':
          $ref: '#/responses/Conflict'
        '412':
          $ref: '#/responses/PreconditionFailed'
        '422':
          $ref: '#/responses/UnprocessableEntity'
        '500':
          $ref: '#/responses/ServerError'
      tags:
        - moveTaskOrder
      description: Changes move (move task order) status to service counseling completed
      operationId: updateMTOStatusServiceCounselingCompleted
      summary: Changes move (move task order) status to service counseling completed
<<<<<<< HEAD
  '/move-task-orders/{moveTaskOrderID}/payment-service-items/{paymentServiceItemID}/status':
=======
  "/move-task-orders/{moveTaskOrderID}/payment-service-items/{paymentServiceItemID}/status":
>>>>>>> 3e53e310
    parameters:
      - description: ID of move to use
        in: path
        name: moveTaskOrderID
        required: true
        type: string
      - description: ID of payment service item to use
        in: path
        name: paymentServiceItemID
        required: true
        type: string
    patch:
      consumes:
        - application/json
      produces:
        - application/json
      parameters:
        - in: body
          name: body
          required: true
          schema:
            $ref: '#/definitions/PaymentServiceItem'
        - in: header
          name: If-Match
          type: string
          required: true
      responses:
        '200':
          description: >-
            Successfully updated status for a line item for a move task order by
            ID
          schema:
            $ref: '#/definitions/PaymentServiceItem'
        '400':
          $ref: '#/responses/InvalidRequest'
        '401':
          $ref: '#/responses/PermissionDenied'
        '403':
          $ref: '#/responses/PermissionDenied'
        '404':
          $ref: '#/responses/NotFound'
        '412':
          $ref: '#/responses/PreconditionFailed'
        '422':
          $ref: '#/responses/UnprocessableEntity'
        '500':
          $ref: '#/responses/ServerError'
      tags:
        - paymentServiceItem
      description: Changes the status of a line item for a move by ID
      operationId: updatePaymentServiceItemStatus
      summary: Change the status of a payment service item for a move by ID
      x-permissions:
        - update.paymentServiceItemStatus
  '/move-task-orders/{moveTaskOrderID}/billable-weights-reviewed-at':
    patch:
      consumes:
        - application/json
      produces:
        - application/json
      parameters:
        - description: ID of move to use
          in: path
          name: moveTaskOrderID
          required: true
          type: string
        - in: header
          name: If-Match
          type: string
          required: true
      responses:
        '200':
          description: Successfully updated move task order billableWeightsReviewedAt field
          schema:
            $ref: '#/definitions/Move'
        '400':
          $ref: '#/responses/InvalidRequest'
        '401':
          $ref: '#/responses/PermissionDenied'
        '403':
          $ref: '#/responses/PermissionDenied'
        '404':
          $ref: '#/responses/NotFound'
        '409':
          $ref: '#/responses/Conflict'
        '412':
          $ref: '#/responses/PreconditionFailed'
        '422':
          $ref: '#/responses/UnprocessableEntity'
        '500':
          $ref: '#/responses/ServerError'
      tags:
        - moveTaskOrder
      description: Changes move (move task order) billableWeightsReviewedAt field to a timestamp
      operationId: updateMTOReviewedBillableWeightsAt
  '/move-task-orders/{moveTaskOrderID}/tio-remarks':
    patch:
      consumes:
        - application/json
      produces:
        - application/json
      parameters:
        - description: ID of move to use
          in: path
          name: moveTaskOrderID
          required: true
          type: string
        - in: header
          name: If-Match
          type: string
          required: true
        - in: body
          name: body
          required: true
          schema:
            $ref: '#/definitions/Move'
      responses:
        '200':
          description: Successfully updated move task order tioRemarks field
          schema:
            $ref: '#/definitions/Move'
        '400':
          $ref: '#/responses/InvalidRequest'
        '401':
          $ref: '#/responses/PermissionDenied'
        '403':
          $ref: '#/responses/PermissionDenied'
        '404':
          $ref: '#/responses/NotFound'
        '409':
          $ref: '#/responses/Conflict'
        '412':
          $ref: '#/responses/PreconditionFailed'
        '422':
          $ref: '#/responses/UnprocessableEntity'
        '500':
          $ref: '#/responses/ServerError'
      tags:
        - moveTaskOrder
      description: Changes move (move task order) billableWeightsReviewedAt field to a timestamp
      operationId: updateMoveTIORemarks
  '/move-task-orders/{moveTaskOrderID}/entitlements':
    parameters:
      - description: ID of move to use
        in: path
        name: moveTaskOrderID
        required: true
        type: string
    get:
      produces:
        - application/json
      parameters: []
      tags:
        - moveTaskOrder
      responses:
        '200':
          description: Successfully retrieved entitlements
          schema:
            $ref: '#/definitions/Entitlements'
        '400':
          $ref: '#/responses/InvalidRequest'
        '401':
          $ref: '#/responses/PermissionDenied'
        '403':
          $ref: '#/responses/PermissionDenied'
        '404':
          $ref: '#/responses/NotFound'
        '500':
          $ref: '#/responses/ServerError'
      description: Gets entitlements
      operationId: getEntitlements
      summary: Gets entitlements for a move by ID
  '/payment-requests/{paymentRequestID}':
    parameters:
      - description: UUID of payment request
        format: uuid
        in: path
        name: paymentRequestID
        required: true
        type: string
    get:
      produces:
        - application/json
      parameters: []
      responses:
        '200':
          description: fetched instance of payment request
          schema:
            $ref: '#/definitions/PaymentRequest'
        '400':
          $ref: '#/responses/InvalidRequest'
        '401':
          $ref: '#/responses/PermissionDenied'
        '403':
          $ref: '#/responses/PermissionDenied'
        '404':
          $ref: '#/responses/NotFound'
        '500':
          $ref: '#/responses/ServerError'
      tags:
        - paymentRequests
      description: Fetches an instance of a payment request by id
      operationId: getPaymentRequest
      summary: Fetches a payment request by id
      x-permissions:
        - read.paymentRequest
  '/moves/{locator}/closeout-office':
    parameters:
      - description: move code to identify a move to update the PPM shipment's closeout office for Army and Air Force service members
        format: string
        in: path
        name: locator
        required: true
        type: string
    patch:
      description: Sets the transportation office closeout location for where the Move's PPM Shipment documentation will be reviewed by
      tags:
        - move
      operationId: updateCloseoutOffice
      x-permissions:
        - update.closeoutOffice
      summary: Updates a Move's PPM closeout office for Army and Air Force customers
      produces:
        - application/json
      consumes:
        - application/json
      parameters:
        - in: body
          name: body
          schema:
            properties:
              closeoutOfficeId:
                type: string
                format: uuid
            required:
              - closeoutOfficeId
        - in: header
          name: If-Match
          type: string
          required: true
      responses:
        '200':
          description: Successfully set the closeout office for the move
          schema:
            $ref: '#/definitions/Move'
        '400':
          $ref: '#/responses/InvalidRequest'
        '401':
          $ref: '#/responses/PermissionDenied'
        '403':
          $ref: '#/responses/PermissionDenied'
        '404':
          $ref: '#/responses/NotFound'
        '412':
          $ref: '#/responses/PreconditionFailed'
        '422':
          $ref: '#/responses/UnprocessableEntity'
        '500':
          $ref: '#/responses/ServerError'
  '/moves/{locator}/customer-support-remarks':
    parameters:
      - description: move code to identify a move for customer support remarks
        format: string
        in: path
        name: locator
        required: true
        type: string
    post:
      produces:
        - application/json
      consumes:
        - application/json
      parameters:
        - in: body
          name: body
          schema:
            $ref: '#/definitions/CreateCustomerSupportRemark'
      responses:
        '200':
          description: Successfully created customer support remark
          schema:
            $ref: 'definitions/CustomerSupportRemark.yaml'
        '400':
          $ref: '#/responses/InvalidRequest'
        '404':
          $ref: '#/responses/NotFound'
        '422':
          $ref: '#/responses/UnprocessableEntity'
        '500':
          $ref: '#/responses/ServerError'
      tags:
        - customerSupportRemarks
      description: Creates a customer support remark for a move
      operationId: createCustomerSupportRemarkForMove
      summary: Creates a customer support remark for a move
    get:
      produces:
        - application/json
      parameters: []
      responses:
        '200':
          description: Successfully retrieved all line items for a move task order
          schema:
            $ref: 'definitions/CustomerSupportRemarks.yaml'
        '403':
          $ref: '#/responses/PermissionDenied'
        '404':
          $ref: '#/responses/NotFound'
        '422':
          $ref: '#/responses/UnprocessableEntity'
        '500':
          $ref: '#/responses/ServerError'
      tags:
        - customerSupportRemarks
      description: Fetches customer support remarks for a move
      operationId: getCustomerSupportRemarksForMove
      summary: Fetches customer support remarks using the move code (locator).
  '/customer-support-remarks/{customerSupportRemarkID}':
    parameters:
      - in: path
        description: the customer support remark ID to be modified
        name: customerSupportRemarkID
        required: true
        type: string
        format: uuid
    patch:
      tags:
        - customerSupportRemarks
      description: Updates a customer support remark for a move
      operationId: updateCustomerSupportRemarkForMove
      summary: Updates a customer support remark for a move
      consumes:
        - application/json
      produces:
        - application/json
      parameters:
        - in: body
          name: body
          required: true
          schema:
            $ref: '#/definitions/UpdateCustomerSupportRemarkPayload'
      responses:
        '200':
          description: Successfully updated customer support remark
          schema:
            $ref: 'definitions/CustomerSupportRemark.yaml'
        '400':
          $ref: '#/responses/InvalidRequest'
        '403':
          $ref: '#/responses/PermissionDenied'
        '404':
          $ref: '#/responses/NotFound'
        '422':
          $ref: '#/responses/UnprocessableEntity'
        '500':
          $ref: '#/responses/ServerError'
    delete:
      summary: Soft deletes a customer support remark by ID
      description: Soft deletes a customer support remark by ID
      operationId: deleteCustomerSupportRemark
      tags:
        - customerSupportRemarks
      produces:
        - application/json
      responses:
        '204':
          description: Successfully soft deleted the shipment
        '400':
          $ref: '#/responses/InvalidRequest'
        '403':
          $ref: '#/responses/PermissionDenied'
        '404':
          $ref: '#/responses/NotFound'
        '409':
          $ref: '#/responses/Conflict'
        '422':
          $ref: '#/responses/UnprocessableEntity'
        '500':
          $ref: '#/responses/ServerError'
  '/moves/{locator}/evaluation-reports':
    parameters:
      - in: path
        name: locator
        required: true
        type: string
    post:
      produces:
        - application/json
      consumes:
        - application/json
      parameters:
        - in: body
          name: body
          schema:
            $ref: '#/definitions/CreateEvaluationReport'
      responses:
        '200':
          description: Successfully created evaluation report
          schema:
            $ref: '#/definitions/EvaluationReport'
        '400':
          $ref: '#/responses/InvalidRequest'
        '404':
          $ref: '#/responses/NotFound'
        '422':
          $ref: '#/responses/UnprocessableEntity'
        '500':
          $ref: '#/responses/ServerError'
      x-permissions:
        - create.evaluationReport
      tags:
        - evaluationReports
      description: Creates an evaluation report
      operationId: createEvaluationReport
      summary: Creates an evaluation report
  '/evaluation-reports/{reportID}/download':
    parameters:
      - in: path
        description: the evaluation report ID to be downloaded
        name: reportID
        required: true
        type: string
        format: uuid
    get:
      summary: Downloads an evaluation report as a PDF
      description: Downloads an evaluation report as a PDF
      operationId: downloadEvaluationReport
      tags:
        - evaluationReports
      produces:
        - application/pdf
      responses:
        '200':
          headers:
            Content-Disposition:
              type: string
              description: File name to download
          description: Evaluation report PDF
          schema:
            format: binary
            type: file
        '403':
          $ref: '#/responses/PermissionDenied'
        '404':
          $ref: '#/responses/NotFound'
        '500':
          $ref: '#/responses/ServerError'
  '/evaluation-reports/{reportID}':
    parameters:
      - in: path
        description: the evaluation report ID to be modified
        name: reportID
        required: true
        type: string
        format: uuid
    get:
      summary: Gets an evaluation report by ID
      description: Gets an evaluation report by ID
      operationId: getEvaluationReport
      tags:
        - evaluationReports
      produces:
        - application/json
      responses:
        '200':
          description: Successfully got the report
          schema:
            $ref: '#/definitions/EvaluationReport'
        '400':
          $ref: '#/responses/InvalidRequest'
        '403':
          $ref: '#/responses/PermissionDenied'
        '404':
          $ref: '#/responses/NotFound'
        '500':
          $ref: '#/responses/ServerError'
    delete:
      summary: Deletes an evaluation report by ID
      description: Deletes an evaluation report by ID
      operationId: deleteEvaluationReport
      x-permissions:
        - delete.evaluationReport
      tags:
        - evaluationReports
      produces:
        - application/json
      responses:
        '204':
          description: Successfully deleted the report
        '400':
          $ref: '#/responses/InvalidRequest'
        '403':
          $ref: '#/responses/PermissionDenied'
        '404':
          $ref: '#/responses/NotFound'
        '409':
          $ref: '#/responses/Conflict'
        '422':
          $ref: '#/responses/UnprocessableEntity'
        '500':
          $ref: '#/responses/ServerError'
    put:
      summary: Saves an evaluation report as a draft
      description: Saves an evaluation report as a draft
      operationId: saveEvaluationReport
      x-permissions:
        - update.evaluationReport
      tags:
        - evaluationReports
      produces:
        - application/json
      consumes:
        - application/json
      parameters:
        - in: body
          name: body
          schema:
            $ref: '#/definitions/EvaluationReport'
        - in: header
          name: If-Match
          type: string
          required: true
          description: >
            Optimistic locking is implemented via the `If-Match` header. If the ETag header does not match
            the value of the resource on the server, the server rejects the change with a `412 Precondition Failed` error.
      responses:
        '204':
          description: Successfully saved the report
        '400':
          $ref: '#/responses/InvalidRequest'
        '403':
          $ref: '#/responses/PermissionDenied'
        '404':
          $ref: '#/responses/NotFound'
        '409':
          $ref: '#/responses/Conflict'
        '412':
          $ref: '#/responses/PreconditionFailed'
        '422':
          $ref: '#/responses/UnprocessableEntity'
        '500':
          $ref: '#/responses/ServerError'
  '/evaluation-reports/{reportID}/submit':
    parameters:
      - in: path
        description: the evaluation report ID to be modified
        name: reportID
        required: true
        type: string
        format: uuid
    post:
      summary: Submits an evaluation report
      description: Submits an evaluation report
      operationId: submitEvaluationReport
      tags:
        - evaluationReports
      produces:
        - application/json
      parameters:
        - in: header
          name: If-Match
          type: string
          required: true
          description: >
            Optimistic locking is implemented via the `If-Match` header. If the ETag header does not match
            the value of the resource on the server, the server rejects the change with a `412 Precondition Failed` error.
      responses:
        '204':
          description: Successfully submitted an evaluation report with the provided ID
        '403':
          $ref: '#/responses/PermissionDenied'
        '404':
          $ref: '#/responses/NotFound'
        '412':
          $ref: '#/responses/PreconditionFailed'
        '422':
          $ref: '#/responses/UnprocessableEntity'
        '500':
          $ref: '#/responses/ServerError'
      x-permissions:
        - update.evaluationReport
  '/evaluation-reports/{reportID}/appeal/add':
    parameters:
      - in: path
        description: the evaluation report ID
        name: reportID
        required: true
        type: string
        format: uuid
    post:
      summary: Adds an appeal to a serious incident on an evaluation report
      description: Adds an appeal to a serious incident on an evaluation report
      operationId: addAppealToSeriousIncident
      tags:
        - evaluationReports
      produces:
        - application/json
      consumes:
        - application/json
      parameters:
        - in: body
          name: body
          schema:
            $ref: '#/definitions/CreateAppeal'
      responses:
        '204':
          description: Successfully added an appeal to a serious incident
        '403':
          $ref: '#/responses/PermissionDenied'
        '404':
          $ref: '#/responses/NotFound'
        '412':
          $ref: '#/responses/PreconditionFailed'
        '422':
          $ref: '#/responses/UnprocessableEntity'
        '500':
          $ref: '#/responses/ServerError'
      x-permissions:
        - update.evaluationReport
  '/evaluation-reports/{reportID}/{reportViolationID}/appeal/add':
    parameters:
      - in: path
        description: the evaluation report ID
        name: reportID
        required: true
        type: string
        format: uuid
      - in: path
        description: the report violation ID
        name: reportViolationID
        required: true
        type: string
        format: uuid
    post:
      summary: Adds an appeal to a violation
      description: Adds an appeal to a violation
      operationId: addAppealToViolation
      tags:
        - evaluationReports
      produces:
        - application/json
      consumes:
        - application/json
      parameters:
        - in: body
          name: body
          schema:
            $ref: '#/definitions/CreateAppeal'
      responses:
        '204':
          description: Successfully added an appeal to a violation
        '403':
          $ref: '#/responses/PermissionDenied'
        '404':
          $ref: '#/responses/NotFound'
        '412':
          $ref: '#/responses/PreconditionFailed'
        '422':
          $ref: '#/responses/UnprocessableEntity'
        '500':
          $ref: '#/responses/ServerError'
      x-permissions:
        - update.evaluationReport
  '/pws-violations':
    get:
      summary: Fetch the possible PWS violations for an evaluation report
      description: Fetch the possible PWS violations for an evaluation report
      operationId: getPWSViolations
      tags:
        - pwsViolations
      produces:
        - application/json
      responses:
        '200':
          description: Successfully retrieved the PWS violations
          schema:
            $ref: '#/definitions/PWSViolations'
        '400':
          $ref: '#/responses/InvalidRequest'
        '403':
          $ref: '#/responses/PermissionDenied'
        '404':
          $ref: '#/responses/NotFound'
        '500':
          $ref: '#/responses/ServerError'
  '/report-violations/{reportID}':
    parameters:
      - in: path
        description: the evaluation report ID that has associated violations
        name: reportID
        required: true
        type: string
        format: uuid
    get:
      summary: Fetch the report violations for an evaluation report
      description: Fetch the report violations for an evaluation report
      operationId: getReportViolationsByReportID
      tags:
        - reportViolations
      produces:
        - application/json
      responses:
        '200':
          description: Successfully retrieved the report violations
          schema:
            $ref: '#/definitions/ReportViolations'
        '400':
          $ref: '#/responses/InvalidRequest'
        '403':
          $ref: '#/responses/PermissionDenied'
        '404':
          $ref: '#/responses/NotFound'
        '500':
          $ref: '#/responses/ServerError'
    post:
      summary: Associate violations with an evaluation report
      description: >-
        Associate violations with an evaluation report. This will overwrite any
        existing report-violations associations for the report and replace them
        with the newly provided ones.  An empty array will remove all violation
        associations for a given report.
      operationId: associateReportViolations
      tags:
        - reportViolations
      produces:
        - application/json
      consumes:
        - application/json
      parameters:
        - in: body
          name: body
          schema:
            $ref: '#/definitions/AssociateReportViolations'
      responses:
        '204':
          description: Successfully saved the report violations
        '400':
          $ref: '#/responses/InvalidRequest'
        '403':
          $ref: '#/responses/PermissionDenied'
        '404':
          $ref: '#/responses/NotFound'
        '409':
          $ref: '#/responses/Conflict'
        '422':
          $ref: '#/responses/UnprocessableEntity'
        '500':
          $ref: '#/responses/ServerError'
      x-permissions:
        - create.reportViolation
  '/moves/{locator}/payment-requests':
    parameters:
      - description: move code to identify a move for payment requests
        format: string
        in: path
        name: locator
        required: true
        type: string
    get:
      produces:
        - application/json
      parameters: []
      responses:
        '200':
          description: Successfully retrieved all line items for a move task order
          schema:
            $ref: '#/definitions/PaymentRequests'
        '403':
          $ref: '#/responses/PermissionDenied'
        '404':
          $ref: '#/responses/NotFound'
        '422':
          $ref: '#/responses/UnprocessableEntity'
        '500':
          $ref: '#/responses/ServerError'
      tags:
        - paymentRequests
      description: Fetches payment requests for a move
      operationId: getPaymentRequestsForMove
      summary: Fetches payment requests using the move code (locator).
      x-permissions:
        - read.paymentRequest
  '/moves/{moveID}/financial-review-flag':
    parameters:
      - description: ID of move to flag
        in: path
        name: moveID
        required: true
        type: string
        format: uuid
    post:
      summary: Flags a move for financial office review
      description: This sets a flag which indicates that the move should be reviewed by a fincancial office. For example, if the origin or delivery address of a shipment is far from the duty location and may incur excess costs to the customer.
      operationId: setFinancialReviewFlag
      tags:
        - move
      consumes:
        - application/json
      produces:
        - application/json
      parameters:
        - in: header
          name: If-Match
          type: string
        - in: body
          name: body
          schema:
            required:
              - flagForReview
            properties:
              remarks:
                description: explanation of why the move is being flagged for financial review
                example: this address is way too far away
                type: string
                x-nullable: true
              flagForReview:
                description: boolean value representing whether we should flag a move for financial review
                example: false
                type: boolean
      responses:
        '200':
          description: updated Move
          schema:
            $ref: '#/definitions/Move'
        '403':
          $ref: '#/responses/PermissionDenied'
        '404':
          $ref: '#/responses/NotFound'
        '412':
          $ref: '#/responses/PreconditionFailed'
        '422':
          $ref: '#/responses/UnprocessableEntity'
        '500':
          $ref: '#/responses/ServerError'
      x-permissions:
        - update.financialReviewFlag
  /moves/{moveID}/uploadAdditionalDocuments:
    patch:
      summary: Patch the additional documents for a given move
      description: Customers will on occaision need the ability to upload additional supporting documents, for a variety of reasons. This does not include amended order.
      operationId: uploadAdditionalDocuments
      tags:
        - move
      consumes:
        - multipart/form-data
      parameters:
        - in: path
          name: moveID
          type: string
          format: uuid
          required: true
          description: UUID of the order
        - in: formData
          name: file
          type: file
          description: The file to upload.
          required: true
      responses:
        '201':
          description: created upload
          schema:
            $ref: 'definitions/Upload.yaml'
        '400':
          description: invalid request
          schema:
            $ref: '#/definitions/InvalidRequestResponsePayload'
        '403':
          description: not authorized
        '404':
          description: not found
        '413':
          description: payload is too large
        '500':
          description: server error
      x-permissions:
        - create.supportingDocuments
  '/payment-requests/{paymentRequestID}/shipments-payment-sit-balance':
    parameters:
      - description: payment request ID of the payment request with SIT service items being reviewed
        name: paymentRequestID
        type: string
        format: uuid
        in: path
        required: true
    get:
      produces:
        - application/json
      parameters: []
      responses:
        '200':
          description: Successfully retrieved shipments and their SIT days balance from all payment requests on the move
          schema:
            $ref: '#/definitions/ShipmentsPaymentSITBalance'
        '403':
          $ref: '#/responses/PermissionDenied'
        '404':
          $ref: '#/responses/NotFound'
        '422':
          $ref: '#/responses/UnprocessableEntity'
        '500':
          $ref: '#/responses/ServerError'
      tags:
        - paymentRequests
      description: Returns all shipment payment request SIT usage to support partial SIT invoicing
      operationId: getShipmentsPaymentSITBalance
      summary: Returns all shipment payment request SIT usage to support partial SIT invoicing
      x-permissions:
        - read.shipmentsPaymentSITBalance
  '/payment-requests/{paymentRequestID}/status':
    patch:
      consumes:
        - application/json
      produces:
        - application/json
      parameters:
        - description: UUID of payment request
          format: uuid
          in: path
          name: paymentRequestID
          required: true
          type: string
        - in: body
          name: body
          required: true
          schema:
            $ref: '#/definitions/UpdatePaymentRequestStatusPayload'
        - in: header
          name: If-Match
          type: string
          required: true
      responses:
        '200':
          description: updated payment request
          schema:
            $ref: '#/definitions/PaymentRequest'
        '400':
          $ref: '#/responses/InvalidRequest'
        '401':
          $ref: '#/responses/PermissionDenied'
        '403':
          $ref: '#/responses/PermissionDenied'
        '404':
          $ref: '#/responses/NotFound'
        '412':
          $ref: '#/responses/PreconditionFailed'
        '422':
          $ref: '#/responses/UnprocessableEntity'
        '500':
          $ref: '#/responses/ServerError'
      tags:
        - paymentRequests
      description: Updates status of a payment request by id
      operationId: updatePaymentRequestStatus
      summary: Updates status of a payment request by id
      x-permissions:
        - update.paymentRequest
  '/payment-requests/{paymentRequestID}/bulkDownload':
    parameters:
      - description: the id for the payment-request with files to be downloaded
        in: path
        name: paymentRequestID
        required: true
        type: string
    get:
      summary: Downloads all Payment Request documents as a PDF
      description: |
        This endpoint downloads all uploaded payment request documentation combined into a single PDF.
      operationId: bulkDownload
      tags:
        - paymentRequests
      produces:
        - application/pdf
      responses:
        '200':
          headers:
            Content-Disposition:
              type: string
              description: File name to download
          description: Payment Request Files PDF
          schema:
            format: binary
            type: file
        '400':
          $ref: '#/responses/InvalidRequest'
        '500':
          $ref: '#/responses/ServerError'
  /documents/{documentId}:
    get:
      summary: Returns a document
      description: Returns a document and its uploads
      operationId: getDocument
      tags:
        - ghcDocuments
      parameters:
        - in: path
          name: documentId
          type: string
          format: uuid
          required: true
          description: UUID of the document to return
      responses:
        '200':
          description: the requested document
          schema:
            $ref: 'definitions/Document.yaml'
        '400':
          $ref: '#/responses/InvalidRequest'
        '401':
          $ref: '#/responses/PermissionDenied'
        '403':
          $ref: '#/responses/PermissionDenied'
        '404':
          $ref: '#/responses/NotFound'
        '412':
          $ref: '#/responses/PreconditionFailed'
        '422':
          $ref: '#/responses/UnprocessableEntity'
        '500':
          $ref: '#/responses/ServerError'
  /documents:
    post:
      summary: Create a new document
      description: Documents represent a physical artifact such as a scanned document or a PDF file
      operationId: createDocument
      tags:
        - ghcDocuments
      parameters:
        - in: body
          name: documentPayload
          required: true
          schema:
            $ref: '#/definitions/PostDocumentPayload'
      responses:
        '201':
          description: created document
          schema:
            $ref: 'definitions/Document.yaml'
        '400':
          description: invalid request
        '403':
          $ref: '#/responses/PermissionDenied'
        '500':
          description: server error
  /queues/counseling:
    get:
      produces:
        - application/json
      summary: Gets queued list of all customer moves needing services counseling by GBLOC origin
      description: >
        An office services counselor user will be assigned a transportation office that will determine which moves are displayed in their queue based on the origin duty location.  GHC moves will show up here onced they have reached the NEEDS SERVICE COUNSELING status after submission from a customer or created on a customer's behalf.
      operationId: getServicesCounselingQueue
      tags:
        - queues
      parameters:
        - in: query
          name: page
          type: integer
          description: requested page number of paginated move results
        - in: query
          name: perPage
          type: integer
          description: maximum number of moves to show on each page of paginated results
        - in: query
          name: sort
          type: string
          enum:
            [
              customerName,
              edipi,
              emplid,
              branch,
              locator,
              status,
              requestedMoveDate,
              submittedAt,
              originGBLOC,
              originDutyLocation,
              destinationDutyLocation,
              ppmType,
              closeoutInitiated,
              closeoutLocation,
              ppmStatus,
              counselingOffice,
              assignedTo,
            ]
          description: field that results should be sorted by
        - in: query
          name: order
          type: string
          enum: [asc, desc]
          description: direction of sort order if applied
        - in: query
          name: branch
          type: string
          description: filters by the branch of the move's service member
        - in: query
          name: locator
          type: string
          description: filters to match the unique move code locator
        - in: query
          name: customerName
          type: string
          description: filters using a prefix match on the service member's last name
        - in: query
          name: counselingOffice
          type: string
          description: filters using a counselingOffice name of the move
        - in: query
          name: edipi
          type: string
          description: filters to match the unique service member's DoD ID
        - in: query
          name: emplid
          type: string
          description: filters to match the unique service member's EMPLID
        - in: query
          name: requestedMoveDate
          type: string
          description: filters the requested pickup date of a shipment on the move
        - in: query
          name: submittedAt
          type: string
          format: date-time
          description: Start of the submitted at date in the user's local time zone converted to UTC
        - in: query
          name: originGBLOC
          type: string
          description: filters the GBLOC of the service member's origin duty location
        - in: query
          name: originDutyLocation
          type: array
          uniqueItems: true
          collectionFormat: multi
          items:
            type: string
          description: filters the name of the origin duty location on the orders
        - in: query
          name: destinationDutyLocation
          type: string
          description: filters the name of the destination duty location on the orders
        - in: query
          name: status
          type: array
          description: filters the status of the move
          uniqueItems: true
          items:
            type: string
            enum:
              - NEEDS SERVICE COUNSELING
              - SERVICE COUNSELING COMPLETED
        - in: query
          name: needsPPMCloseout
          type: boolean
          description: Only used for Services Counseling queue. If true, show PPM moves that are ready for closeout. Otherwise, show all other moves.
        - in: query
          name: ppmType
          type: string
          enum:
            - FULL
            - PARTIAL
          description: filters PPM type
        - in: query
          name: closeoutInitiated
          type: string
          format: date-time
          description: Latest date that closeout was initiated on a PPM on the move
        - in: query
          name: closeoutLocation
          type: string
          description: closeout location
        - in: query
          name: orderType
          type: string
          description: order type
        - in: query
          name: ppmStatus
          type: string
          enum:
            - WAITING_ON_CUSTOMER
            - NEEDS_CLOSEOUT
          description: filters the status of the PPM shipment
        - in: query
          name: viewAsGBLOC
          type: string
          description: |
            Used to return a queue for a GBLOC other than the default of the current user. Requires the HQ role or a secondary transportation office assignment. The parameter is ignored if the requesting user does not have the necessary role or assignment.
        - in: query
          name: assignedTo
          type: string
          description: |
            Used to illustrate which user is assigned to this payment request.
        - in: query
          name: activeRole
          type: string
          description: user's actively logged in role
      responses:
        '200':
          description: Successfully returned all moves matching the criteria
          schema:
            $ref: '#/definitions/QueueMovesResult'
        '403':
          $ref: '#/responses/PermissionDenied'
        '500':
          $ref: '#/responses/ServerError'
  /queues/bulk-assignment:
    get:
      produces:
        - application/json
      summary: Gets data for bulk assignment modal
      description: >
        Supervisor office users are able to bulk assign moves. This endpoint returns the relevant data to them; the current workload of the office users that work under them, and the moves that are available to be assigned
      operationId: getBulkAssignmentData
      tags:
        - queues
      parameters:
        - in: query
          name: queueType
          type: string
          description: A string corresponding to the queue type
          enum:
            - COUNSELING
            - CLOSEOUT
            - TASK_ORDER
            - PAYMENT_REQUEST
      responses:
        '200':
          description: Successfully returned bulk assignment data
          schema:
            $ref: '#/definitions/BulkAssignmentData'
        '401':
          $ref: '#/responses/PermissionDenied'
        '404':
          $ref: '#/responses/NotFound'
        '500':
          $ref: '#/responses/ServerError'
  /queues/bulk-assignment/assign:
    post:
      produces:
        - application/json
      consumes:
        - application/json
      summary: Assigns one or more moves to one or more office users
      description: >
        Supervisor office users are able to assign moves. This endpoint saves office user assignments to multiple moves.
      operationId: saveBulkAssignmentData
      tags:
        - queues
      parameters:
        - in: body
          name: bulkAssignmentSavePayload
          required: true
          schema:
            $ref: '#/definitions/BulkAssignmentSavePayload'
      responses:
        '204':
          description: assigned
        '401':
          $ref: '#/responses/PermissionDenied'
        '404':
          $ref: '#/responses/NotFound'
        '500':
          $ref: '#/responses/ServerError'
  /queues/counseling/origin-list:
    get:
      produces:
        - application/json
      summary: Gets queued list of all moves origin locations in the counselors queue
      description: >
        An office services counselor user will be assigned a transportation office that will determine which moves are displayed in their queue based on the origin duty location. This pulls the availalble origin duty locations.
      operationId: getServicesCounselingOriginList
      tags:
        - queues
      parameters:
        - in: query
          name: needsPPMCloseout
          type: boolean
          description: Only used for Services Counseling queue. If true, show PPM moves origin locations that are ready for closeout. Otherwise, show all other moves origin locations.
        - in: query
          name: viewAsGBLOC
          type: string
          description: Used to return an origins list for a GBLOC other than the default of the current user. Requires the HQ role or a secondary transportation office assignment. The parameter is ignored if the requesting user does not have the necessary role or assignment.
      responses:
        '200':
          description: Successfully returned all moves matching the criteria
          schema:
            $ref: '#/definitions/Locations'
        '403':
          $ref: '#/responses/PermissionDenied'
        '500':
          $ref: '#/responses/ServerError'
  /queues/prime-moves:
    get:
      summary: getPrimeMovesQueue
      description: |
        Gets all moves that have been reviewed and approved by the TOO. The `since` parameter can be used to filter this
        list down to only the moves that have been updated since the provided timestamp. A move will be considered
        updated if the `updatedAt` timestamp on the move or on its orders, shipments, service items, or payment
        requests, is later than the provided date and time.

        **WIP**: Include what causes moves to leave this list. Currently, once the `availableToPrimeAt` timestamp has
        been set, that move will always appear in this list.
      operationId: listPrimeMoves
      tags:
        - queues
      produces:
        - application/json
      parameters:
        - in: query
          name: since
          type: string
          format: date-time
          description: Only return moves updated since this time. Formatted like "2021-07-23T18:30:47.116Z"
        - in: query
          name: page
          type: integer
          description: requested page of results
        - in: query
          name: perPage
          type: integer
          description: results per page
        - in: query
          name: id
          type: string
        - in: query
          name: moveCode
          type: string
        - in: query
          name: orderType
          type: string
          description: order type
      responses:
        '200':
          description: Successfully retrieved moves. A successful fetch might still return zero moves.
          schema:
            $ref: '#/definitions/ListPrimeMovesResult'
        '403':
          $ref: '#/responses/PermissionDenied'
        '500':
          $ref: '#/responses/ServerError'
  /queues/moves:
    get:
      produces:
        - application/json
      summary: Gets queued list of all customer moves by GBLOC origin
      description: >
        An office TOO user will be assigned a transportation office that will determine which moves are displayed in their queue based on the origin duty location.  GHC moves will show up here onced they have reached the submitted status sent by the customer and have move task orders, shipments, and service items to approve.
      operationId: getMovesQueue
      tags:
        - queues
      parameters:
        - in: query
          name: page
          type: integer
          description: requested page of results
        - in: query
          name: perPage
          type: integer
          description: results per page
        - in: query
          name: sort
          type: string
          enum:
            [
              customerName,
              edipi,
              emplid,
              branch,
              locator,
              status,
              originDutyLocation,
              destinationDutyLocation,
              requestedMoveDate,
              appearedInTooAt,
              assignedTo,
              counselingOffice,
            ]
          description: field that results should be sorted by
        - in: query
          name: order
          type: string
          enum: [asc, desc]
          description: direction of sort order if applied
        - in: query
          name: branch
          type: string
        - in: query
          name: locator
          type: string
        - in: query
          name: customerName
          type: string
        - in: query
          name: edipi
          type: string
        - in: query
          name: emplid
          type: string
        - in: query
          name: originDutyLocation
          type: array
          uniqueItems: true
          collectionFormat: multi
          items:
            type: string
        - in: query
          name: destinationDutyLocation
          type: string
        - in: query
          name: appearedInTooAt
          type: string
          format: date-time
        - in: query
          name: requestedMoveDate
          type: string
          description: filters the requested pickup date of a shipment on the move
        - in: query
          name: status
          type: array
          description: Filtering for the status.
          uniqueItems: true
          items:
            type: string
            enum:
              - SUBMITTED
              - SERVICE COUNSELING COMPLETED
              - APPROVALS REQUESTED
        - in: query
          name: orderType
          type: string
          description: order type
        - in: query
          name: viewAsGBLOC
          type: string
          description: |
            Used to return a queue for a GBLOC other than the default of the current user. Requires the HQ role or a secondary transportation office assignment. The parameter is ignored if the requesting user does not have the necessary role or assignment.
        - in: query
          name: assignedTo
          type: string
          description: |
            Used to illustrate which user is assigned to this move.
        - in: query
          name: counselingOffice
          type: string
          description: filters using a counselingOffice name of the move
        - in: query
          name: activeRole
          type: string
          description: user's actively logged in role
      responses:
        '200':
          description: Successfully returned all moves matching the criteria
          schema:
            $ref: "#/definitions/QueueMovesResult"
        "403":
          $ref: "#/responses/PermissionDenied"
        "500":
          $ref: "#/responses/ServerError"
  /queues/destination-requests:
    get:
      produces:
        - application/json
      summary: Gets queued list of all customer moves by GBLOC that have both CONUS & OCONUS destination requests (destination SIT, destination shuttle, address requests)
      description: >
        A TOO will view this queue when they have destination requests tied to their GBLOC. This includes unapproved destination SIT service items, destination shuttle service items and destination address requests that are not yet approved by the TOO.
      operationId: getDestinationRequestsQueue
      tags:
        - queues
      parameters:
        - in: query
          name: page
          type: integer
          description: requested page of results
        - in: query
          name: perPage
          type: integer
          description: results per page
        - in: query
          name: sort
          type: string
          enum:
            [
              customerName,
              edipi,
              emplid,
              branch,
              locator,
              status,
              originDutyLocation,
              destinationDutyLocation,
              requestedMoveDate,
              appearedInTooAt,
              assignedTo,
              counselingOffice,
            ]
          description: field that results should be sorted by
        - in: query
          name: order
          type: string
          enum: [asc, desc]
          description: direction of sort order if applied
        - in: query
          name: branch
          type: string
        - in: query
          name: locator
          type: string
        - in: query
          name: customerName
          type: string
        - in: query
          name: edipi
          type: string
        - in: query
          name: emplid
          type: string
        - in: query
          name: originDutyLocation
          type: array
          uniqueItems: true
          collectionFormat: multi
          items:
            type: string
        - in: query
          name: destinationDutyLocation
          type: string
        - in: query
          name: appearedInTooAt
          type: string
          format: date-time
        - in: query
          name: requestedMoveDate
          type: string
          description: filters the requested pickup date of a shipment on the move
        - in: query
          name: status
          type: array
          description: Filtering for the status.
          uniqueItems: true
          items:
            type: string
            enum:
              - SUBMITTED
              - SERVICE COUNSELING COMPLETED
              - APPROVALS REQUESTED
        - in: query
          name: viewAsGBLOC
          type: string
          description: |
            Used to return a queue for a GBLOC other than the default of the current user. Requires the HQ role or a secondary transportation office assignment. The parameter is ignored if the requesting user does not have the necessary role or assignment.
        - in: query
          name: assignedTo
          type: string
          description: |
            Used to illustrate which user is assigned to this move.
        - in: query
          name: counselingOffice
          type: string
          description: filters using a counselingOffice name of the move
      responses:
        "200":
          description: Successfully returned all moves matching the criteria
          schema:
            $ref: "#/definitions/QueueMovesResult"
        "403":
          $ref: "#/responses/PermissionDenied"
        "500":
          $ref: "#/responses/ServerError"
  /queues/payment-requests:
    get:
      produces:
        - application/json
      summary: Gets queued list of all payment requests by GBLOC origin
      description: >
        An office TIO user will be assigned a transportation office that will determine which payment requests are displayed in their queue based on the origin duty location.
      operationId: getPaymentRequestsQueue
      tags:
        - queues
      parameters:
        - in: query
          name: sort
          type: string
          enum:
            [
              customerName,
              locator,
              submittedAt,
              branch,
              status,
              edipi,
              emplid,
              age,
              originDutyLocation,
              assignedTo,
              counselingOffice,
            ]
          description: field that results should be sorted by
        - in: query
          name: order
          type: string
          enum: [asc, desc]
          description: direction of sort order if applied
        - in: query
          name: page
          type: integer
          description: requested page of results
        - in: query
          name: perPage
          type: integer
          description: number of records to include per page
        - in: query
          name: submittedAt
          type: string
          format: date-time
          description: Start of the submitted at date in the user's local time zone converted to UTC
        - in: query
          name: branch
          type: string
        - in: query
          name: locator
          type: string
        - in: query
          name: customerName
          type: string
        - in: query
          name: edipi
          type: string
        - in: query
          name: emplid
          type: string
        - in: query
          name: destinationDutyLocation
          type: string
        - in: query
          name: originDutyLocation
          type: string
        - in: query
          name: assignedTo
          type: string
          description: |
            Used to illustrate which user is assigned to this payment request.
        - in: query
          name: counselingOffice
          type: string
          description: filters using a counselingOffice name of the move
        - in: query
          name: status
          type: array
          description: Filtering for the status.
          uniqueItems: true
          items:
            type: string
            enum:
              - PENDING
              - REVIEWED
              - REVIEWED_AND_ALL_SERVICE_ITEMS_REJECTED
              - PAID
              - DEPRECATED
              - EDI_ERROR
        - in: query
          name: orderType
          type: string
          description: order type
        - in: query
          name: viewAsGBLOC
          type: string
          description: |
            Used to return a queue for a GBLOC other than the default of the current user. Requires the HQ role or a secondary transportation office assignment. The parameter is ignored if the requesting user does not have the necessary role or assignment.
        - in: query
          name: activeRole
          type: string
          description: user's actively logged in role
      responses:
        '200':
          description: Successfully returned all moves matching the criteria
          schema:
            $ref: '#/definitions/QueuePaymentRequestsResult'
        '403':
          $ref: '#/responses/PermissionDenied'
        '500':
          $ref: '#/responses/ServerError'
  /moves/search:
    post:
      produces:
        - application/json
      consumes:
        - application/json
      summary: Search moves by locator, DOD ID, or customer name
      description: >
        Search moves by locator, DOD ID, or customer name. Used by QAE and CSR users.
      operationId: searchMoves
      tags:
        - move
      parameters:
        - in: body
          name: body
          schema:
            properties:
              page:
                type: integer
                description: requested page of results
              perPage:
                type: integer
              locator:
                description: Move locator
                type: string
                minLength: 6
                maxLength: 6
                x-nullable: true
              edipi:
                description: DOD ID
                type: string
                minLength: 10
                maxLength: 10
                x-nullable: true
              emplid:
                description: EMPLID
                type: string
                minLength: 7
                maxLength: 7
                x-nullable: true
              customerName:
                description: Customer Name
                type: string
                minLength: 1
                x-nullable: true
              paymentRequestCode:
                type: string
                example: 9551-6199-2
                x-nullable: true
              status:
                type: array
                description: Filtering for the status.
                uniqueItems: true
                items:
                  type: string
                  enum:
                    - DRAFT
                    - SUBMITTED
                    - APPROVALS REQUESTED
                    - APPROVED
                    - NEEDS SERVICE COUNSELING
                    - SERVICE COUNSELING COMPLETED
                    - CANCELED
              originPostalCode:
                type: string
                x-nullable: true
              destinationPostalCode:
                type: string
                x-nullable: true
              branch:
                type: string
                x-nullable: true
              shipmentsCount:
                type: integer
                x-nullable: true
              pickupDate:
                type: string
                format: date-time
                x-nullable: true
              deliveryDate:
                type: string
                format: date-time
                x-nullable: true
              sort:
                type: string
                x-nullable: true
                enum:
                  [
                    customerName,
                    edipi,
                    emplid,
                    branch,
                    locator,
                    status,
                    originPostalCode,
                    destinationPostalCode,
                    shipmentsCount,
                  ]
              order:
                type: string
                x-nullable: true
                enum: [asc, desc]
          description: field that results should be sorted by
      responses:
        '200':
          description: Successfully returned all moves matching the criteria
          schema:
            $ref: '#/definitions/SearchMovesResult'
        '403':
          $ref: '#/responses/PermissionDenied'
        '500':
          $ref: '#/responses/ServerError'
  '/tac/valid':
    get:
      summary: Validation of a TAC value
      description: Returns a boolean based on whether a tac value is valid or not
      operationId: tacValidation
      tags:
        - tac
        - order
      parameters:
        - in: query
          name: tac
          type: string
          required: true
          description: The tac value to validate
      responses:
        '200':
          description: Successfully retrieved validation status
          schema:
            $ref: '#/definitions/TacValid'
        '400':
          $ref: '#/responses/InvalidRequest'
        '401':
          $ref: '#/responses/PermissionDenied'
        '403':
          $ref: '#/responses/PermissionDenied'
        '404':
          $ref: '#/responses/NotFound'
        '500':
          $ref: '#/responses/ServerError'
  /lines-of-accounting:
    post:
      summary: 'Fetch line of accounting'
      description: >
        Fetches a line of accounting based on provided service member affiliation, effective date, and Transportation Accounting Code (TAC).
        It uses these parameters to filter the correct Line of Accounting for the provided TAC. It does this by filtering
        through both TAC and LOAs based on the provided code and effective date. The 'Effective Date' is the date
        that can be either the orders issued date (For HHG shipments), MTO approval date (For NTS shipments),
        or even the current date for NTS shipments with no approval yet (Just providing a preview to the office users per customer request).
        Effective date is used to find "Active" TGET data by searching for the TACs and LOAs with begin and end dates containing this date.
      operationId: requestLineOfAccounting
      tags:
        - linesOfAccounting
      consumes:
        - 'application/json'
      produces:
        - 'application/json'
      parameters:
        - in: 'body'
          name: 'body'
          description: 'Service member affiliation, effective date, and TAC code.'
          required: true
          schema:
            $ref: '#/definitions/FetchLineOfAccountingPayload'
      responses:
        '200':
          description: 'Successfully retrieved line of accounting'
          schema:
            $ref: 'definitions/LineOfAccounting.yaml'
        '400':
          $ref: '#/responses/InvalidRequest'
        '401':
          $ref: '#/responses/PermissionDenied'
        '403':
          $ref: '#/responses/PermissionDenied'
        '404':
          $ref: '#/responses/NotFound'
        '422':
          $ref: '#/responses/UnprocessableEntity'
        '500':
          $ref: '#/responses/ServerError'
  /transportation-offices:
    get:
      produces:
        - application/json
      summary: Returns the transportation offices matching the search query that is enabled for PPM closeout
      description: Returns the transportation offices matching the search query that is enabled for PPM closeout
      operationId: getTransportationOffices
      tags:
        - transportationOffice
      parameters:
        - in: query
          name: search
          type: string
          required: true
          minLength: 2
          description: Search string for transportation offices
      responses:
        '200':
          description: Successfully retrieved transportation offices
          schema:
            $ref: '#/definitions/TransportationOffices'
        '400':
          $ref: '#/responses/InvalidRequest'
        '401':
          $ref: '#/responses/PermissionDenied'
        '403':
          $ref: '#/responses/PermissionDenied'
        '404':
          $ref: '#/responses/NotFound'
        '500':
          $ref: '#/responses/ServerError'
  /open/transportation-offices:
    get:
      produces:
        - application/json
      summary: Returns the transportation offices matching the search query
      description: This endpoint is publicly accessible as it is utilized to access transportation office information without having an office account.Returns the transportation offices matching the search query.
      operationId: getTransportationOfficesOpen
      tags:
        - transportationOffice
      parameters:
        - in: query
          name: search
          type: string
          required: true
          minLength: 2
          description: Search string for transportation offices
      responses:
        '200':
          description: Successfully retrieved transportation offices
          schema:
            $ref: '#/definitions/TransportationOffices'
        '400':
          $ref: '#/responses/InvalidRequest'
        '401':
          $ref: '#/responses/PermissionDenied'
        '403':
          $ref: '#/responses/PermissionDenied'
        '404':
          $ref: '#/responses/NotFound'
        '500':
          $ref: '#/responses/ServerError'
  /transportation-offices/gblocs:
    get:
      produces:
        - application/json
      summary: Returns a list of distinct GBLOCs that exist in the transportation offices table
      description: Returns a list of distinct GBLOCs that exist in the transportation offices table
      operationId: getTransportationOfficesGBLOCs
      tags:
        - transportationOffice
      responses:
        '200':
          description: Successfully retrieved GBLOCs
          schema:
            $ref: '#/definitions/GBLOCs'
        '400':
          $ref: '#/responses/InvalidRequest'
        '401':
          $ref: '#/responses/PermissionDenied'
        '403':
          $ref: '#/responses/PermissionDenied'
        '404':
          $ref: '#/responses/NotFound'
        '500':
          $ref: '#/responses/ServerError'
  /addresses/zip-city-lookup/{search}:
    get:
      summary: Returns city, state, postal code, and county associated with the specified full/partial postal code or city and state string
      description: Find by API using full/partial postal code or city name that returns an us_post_region_cities json object containing city, state, county and postal code.
      operationId: getLocationByZipCityState
      tags:
        - addresses
      parameters:
        - in: path
          name: search
          type: string
          required: true
      responses:
        '200':
          description: the requested list of city, state, county, and postal code matches
          schema:
            $ref: '#/definitions/VLocations'
        '400':
          $ref: '#/responses/InvalidRequest'
        '403':
          $ref: '#/responses/PermissionDenied'
        '404':
          $ref: '#/responses/NotFound'
        '500':
          $ref: '#/responses/ServerError'
  /transportation_offices/{dutyLocationId}/counseling_offices/{serviceMemberId}:
    get:
      summary: Returns the counseling locations in the GBLOC matching the duty location
      description: Returns the counseling locations matching the GBLOC from the selected duty location
      operationId: showCounselingOffices
      tags:
        - transportationOffice
      parameters:
        - in: path
          name: dutyLocationId
          format: uuid
          type: string
          required: true
          description: UUID of the duty location
        - in: path
          name: serviceMemberId
          format: uuid
          type: string
          required: true
          description: UUID of the service member, some counseling offices are branch specific
      produces:
        - application/json
      responses:
        '200':
          description: Successfully retrieved counseling offices
          schema:
            $ref: '#/definitions/CounselingOffices'
        '400':
          $ref: '#/responses/InvalidRequest'
        '403':
          $ref: '#/responses/PermissionDenied'
        '404':
          $ref: '#/responses/NotFound'
        '500':
          description: internal server error
  /uploads:
    post:
      summary: Create a new upload
      description: Uploads represent a single digital file, such as a JPEG or PDF. Currently, office application uploads are only for Services Counselors to upload files for orders, but this may be expanded in the future.
      operationId: createUpload
      tags:
        - uploads
      consumes:
        - multipart/form-data
      produces:
        - application/json
      parameters:
        - in: query
          name: documentId
          type: string
          format: uuid
          required: false
          description: UUID of the document to add an upload to
        - in: formData
          name: file
          type: file
          description: The file to upload.
          required: true
      responses:
        '201':
          description: created upload
          schema:
            $ref: 'definitions/Upload.yaml'
        '400':
          description: invalid request
        '403':
          description: not authorized
        '404':
          description: not found
        '413':
          description: payload is too large
        '500':
          description: server error
  /re-service-items:
    get:
      summary: Returns all ReServiceItems (Service Code, Service Name, Market, Shipment Type, Auto Approved)
      description: Get ReServiceItems
      produces:
        - application/json
      operationId: getAllReServiceItems
      tags:
        - reServiceItems
      responses:
        '200':
          description: Successfully retrieved all ReServiceItems.
          schema:
            $ref: '#/definitions/ReServiceItems'
        '400':
          $ref: '#/responses/InvalidRequest'
        '401':
          $ref: '#/responses/PermissionDenied'
        '404':
          $ref: '#/responses/NotFound'
        '500':
          $ref: '#/responses/ServerError'
  /uploads/{uploadID}:
    delete:
      summary: Deletes an upload
      description: Uploads represent a single digital file, such as a JPEG or PDF.
      operationId: deleteUpload
      tags:
        - uploads
      parameters:
        - in: path
          name: uploadID
          type: string
          format: uuid
          required: true
          description: UUID of the upload to be deleted
        - in: query
          name: orderID
          type: string
          format: uuid
          description: ID of the order that the upload belongs to
      responses:
        '204':
          description: deleted
        '400':
          description: invalid request
          schema:
            $ref: '#/definitions/InvalidRequestResponsePayload'
        '403':
          description: not authorized
        '404':
          description: not found
        '500':
          description: server error
  /uploads/get/:
    get:
      produces:
        - application/json
      parameters: []
      responses:
        '200':
          description: Successfully retrieved upload
          schema:
            $ref: 'definitions/Upload.yaml'
        '400':
          $ref: '#/responses/InvalidRequest'
        '401':
          $ref: '#/responses/PermissionDenied'
        '403':
          $ref: '#/responses/PermissionDenied'
        '404':
          $ref: '#/responses/NotFound'
        '500':
          $ref: '#/responses/ServerError'
      tags:
        - uploads
      description: Gets an upload
      operationId: getUpload
      summary: Gets an upload by ID
  /uploads/{uploadID}/update:
    patch:
      summary: Update an existing upload. This is only needed currently for updating the image rotation.
      description: Uploads represent a single digital file, such as a JPEG or PDF. The rotation is relevant to how it is displayed on the page.
      operationId: updateUpload
      tags:
        - uploads
      consumes:
        - application/json
      produces:
        - application/json
      parameters:
        - in: path
          name: uploadID
          type: string
          format: uuid
          required: true
          description: UUID of the upload to be updated
        - in: body
          name: body
          required: true
          schema:
            properties:
              rotation:
                type: integer
                description: The rotation of the image
                minimum: 0
                maximum: 3
      responses:
        '201':
          description: updated upload
          schema:
            $ref: 'definitions/Upload.yaml'
        '400':
          description: invalid request
        '403':
          description: not authorized
        '404':
          description: not found
        '413':
          description: payload is too large
        '500':
          description: server error
  /uploads/{uploadID}/status:
    get:
      summary: Returns status of an upload
      description: Returns status of an upload based on antivirus run
      operationId: getUploadStatus
      produces:
        - text/event-stream
      tags:
        - uploads
      parameters:
        - in: path
          name: uploadID
          type: string
          format: uuid
          required: true
          description: UUID of the upload to return status of
      responses:
        '200':
          description: the requested upload status
          schema:
            type: string
            enum:
              - INFECTED
              - CLEAN
              - PROCESSING
            readOnly: true
        '400':
          description: invalid request
          schema:
            $ref: '#/definitions/InvalidRequestResponsePayload'
        '403':
          description: not authorized
        '404':
          description: not found
        '500':
          description: server error
  /application_parameters/{parameterName}:
    get:
      summary: Searches for an application parameter by name, returns nil if not found
      description: Searches for an application parameter by name, returns nil if not found
      operationId: getParam
      tags:
        - application_parameters
      parameters:
        - in: path
          name: parameterName
          type: string
          format: string
          required: true
          description: Parameter Name
      responses:
        '200':
          description: Application Parameters
          schema:
            $ref: '#/definitions/ApplicationParameters'
        '400':
          description: invalid request
        '401':
          description: request requires user authentication
        '500':
          description: server error
  /calendar/{countryCode}/is-weekend-holiday/{date}:
    get:
      summary: Validate  move date selection
      description: |
        Utility API to determine if input date falls on weekend and/or holiday.
      produces:
        - application/json
      operationId: isDateWeekendHoliday
      tags:
        - calendar
      parameters:
        - description: country code for context of date
          in: path
          name: countryCode
          required: true
          type: string
          enum:
            - US
        - description: input date to determine if weekend/holiday for given country.
          in: path
          name: date
          required: true
          type: string
          format: date
      responses:
        '200':
          description: Successfully determine if given date is weekend and/or holiday for given country.
          schema:
            $ref: '#/definitions/IsDateWeekendHolidayInfo'
        '400':
          $ref: '#/responses/InvalidRequest'
        '401':
          $ref: '#/responses/PermissionDenied'
        '404':
          $ref: '#/responses/NotFound'
        '500':
          $ref: '#/responses/ServerError'
  /moves/{moveID}/assignOfficeUser:
    parameters:
      - description: ID of the move
        in: path
        name: moveID
        required: true
        format: uuid
        type: string
    patch:
      consumes:
        - application/json
      produces:
        - application/json
      parameters:
        - in: body
          name: body
          required: true
          schema:
            $ref: '#/definitions/AssignOfficeUserBody'
      responses:
        '200':
          description: Successfully assigned office user to the move
          schema:
            $ref: '#/definitions/Move'
        '404':
          $ref: '#/responses/NotFound'
        '500':
          $ref: '#/responses/ServerError'
      tags:
        - move
      description: assigns either a services counselor, task ordering officer, or task invoicing officer to the move
      operationId: updateAssignedOfficeUser
  /moves/{moveID}/unassignOfficeUser:
    parameters:
      - description: ID of the move
        in: path
        name: moveID
        required: true
        format: uuid
        type: string
      - in: body
        name: body
        schema:
          properties:
            roleType:
              type: string
          required:
            - roleType
    patch:
      consumes:
        - application/json
      produces:
        - application/json
      responses:
        '200':
          description: Successfully unassigned office user from the move
          schema:
            $ref: '#/definitions/Move'
        '500':
          $ref: '#/responses/ServerError'
      tags:
        - move
      description: unassigns either a services counselor, task ordering officer, or task invoicing officer from the move
      operationId: deleteAssignedOfficeUser
  /moves/{officeUserID}/CheckForLockedMovesAndUnlock:
    parameters:
      - description: ID of the move's officer
        in: path
        name: officeUserID
        required: true
        format: uuid
        type: string
    patch:
      consumes:
        - application/json
      produces:
        - application/json
      responses:
        '200':
          description: Successfully unlocked officer's move(s).
          schema:
            type: object
            properties:
              successMessage:
                type: string
                example: OK
        '500':
          $ref: '#/responses/ServerError'
      tags:
        - move
      description: >-
        Finds and unlocks any locked moves by an office user
      operationId: checkForLockedMovesAndUnlock
definitions:
  ApplicationParameters:
    type: object
    properties:
      validationCode:
        type: string
        format: string
        x-nullable: true
      parameterName:
        type: string
        format: string
        x-nullable: true
      parameterValue:
        type: string
        format: string
        x-nullable: true
  PostDocumentPayload:
    type: object
    properties:
      service_member_id:
        type: string
        format: uuid
        title: The service member this document belongs to
  InvalidRequestResponsePayload:
    type: object
    properties:
      errors:
        type: object
        additionalProperties:
          type: string
  ClientError:
    type: object
    properties:
      title:
        type: string
      detail:
        type: string
      instance:
        type: string
        format: uuid
    required:
      - title
      - detail
      - instance
  ValidationError:
    allOf:
      - $ref: '#/definitions/ClientError'
      - type: object
    properties:
      invalid_fields:
        type: object
        additionalProperties:
          type: string
    required:
      - invalid_fields
  BackupContact:
    type: object
    properties:
      name:
        type: string
      email:
        type: string
        format: x-email
        example: backupContact@mail.com
      phone:
        type: string
        format: telephone
        pattern: '^[2-9]\d{2}-\d{3}-\d{4}$'
    required:
      - name
      - email
      - phone
  Contractor:
    properties:
      contractNumber:
        type: string
      id:
        format: uuid
        type: string
      name:
        type: string
      type:
        type: string
  Role:
    type: object
    properties:
      id:
        type: string
        format: uuid
        example: c56a4180-65aa-42ec-a945-5fd21dec0538
      roleType:
        type: string
        example: customer
      roleName:
        type: string
        example: Task Ordering Officer
      createdAt:
        type: string
        format: date-time
        readOnly: true
      updatedAt:
        type: string
        format: date-time
        readOnly: true
    required:
      - id
      - roleType
      - roleName
      - createdAt
      - updatedAt
  OfficeUser:
    type: object
    properties:
      id:
        type: string
        format: uuid
        example: c56a4180-65aa-42ec-a945-5fd21dec0538
      userId:
        type: string
        format: uuid
      firstName:
        type: string
      middleInitials:
        type: string
      lastName:
        type: string
      email:
        type: string
        format: x-email
        pattern: '^[a-zA-Z0-9._%+-]+@[a-zA-Z0-9.-]+\.[a-zA-Z]{2,}$'
      telephone:
        type: string
        format: telephone
        pattern: '^[2-9]\d{2}-\d{3}-\d{4}$'
      transportationOfficeId:
        type: string
        format: uuid
      transportationOffice:
        $ref: 'definitions/TransportationOffice.yaml'
      transportationOfficeAssignments:
        type: array
        items:
          $ref: 'definitions/TransportationOfficeAssignment.yaml'
      active:
        type: boolean
      roles:
        type: array
        items:
          $ref: '#/definitions/Role'
      edipi:
        type: string
      otherUniqueId:
        type: string
      rejectionReason:
        type: string
      status:
        type: string
        enum:
          - APPROVED
          - REQUESTED
          - REJECTED
      createdAt:
        type: string
        format: date-time
        readOnly: true
      updatedAt:
        type: string
        format: date-time
        readOnly: true
    required:
      - id
      - firstName
      - middleInitials
      - lastName
      - email
      - telephone
      - transportationOfficeId
      - active
      - roles
      - edipi
      - otherUniqueId
      - rejectionReason
      - status
      - createdAt
      - updatedAt
  LockedOfficeUser:
    type: object
    properties:
      firstName:
        type: string
      lastName:
        type: string
      transportationOfficeId:
        type: string
        format: uuid
      transportationOffice:
        $ref: 'definitions/TransportationOffice.yaml'
  OfficeUserCreate:
    type: object
    properties:
      email:
        type: string
        example: 'user@userdomain.com'
        title: Email
        x-nullable: false
      edipi:
        type: string
        example: '1234567890'
        maxLength: 10
        title: EDIPI
        x-nullable: true
      otherUniqueId:
        type: string
        title: Office user identifier when EDIPI is not available
        x-nullable: true
      firstName:
        type: string
        title: First Name
        x-nullable: false
      middleInitials:
        type: string
        example: L.
        x-nullable: true
        title: Middle Initials
      lastName:
        type: string
        title: Last Name
        x-nullable: false
      telephone:
        type: string
        format: telephone
        pattern: '^[2-9]\d{2}-\d{3}-\d{4}$'
        example: 212-555-5555
        x-nullable: false
      transportationOfficeId:
        type: string
        format: uuid
        example: 'c56a4180-65aa-42ec-a945-5fd21dec0538'
        x-nullable: false
      roles:
        type: array
        items:
          $ref: '#/definitions/OfficeUserRole'
        x-nullable: false
    required:
      - firstName
      - lastName
      - email
      - telephone
      - transportationOfficeId
      - roles
  OfficeUserRole:
    type: object
    properties:
      name:
        type: string
        example: 'Task Ordering Officer'
        x-nullable: true
        title: name
      roleType:
        type: string
        example: 'task_ordering_officer'
        x-nullable: true
        title: roleType
  Customer:
    type: object
    properties:
      agency:
        type: string
        title: Agency customer is affilated with
      first_name:
        type: string
        example: John
      last_name:
        type: string
        example: Doe
      phone:
        type: string
        format: telephone
        pattern: '^[2-9]\d{2}-\d{3}-\d{4}$'
        x-nullable: true
      email:
        type: string
        format: x-email
        pattern: '^[a-zA-Z0-9._%+-]+@[a-zA-Z0-9.-]+\.[a-zA-Z]{2,}$'
        x-nullable: true
      suffix:
        type: string
        example: Jr.
        x-nullable: true
      middle_name:
        type: string
        example: David
        x-nullable: true
      current_address:
        $ref: 'definitions/Address.yaml'
      backup_contact:
        $ref: '#/definitions/BackupContact'
      id:
        type: string
        format: uuid
        example: c56a4180-65aa-42ec-a945-5fd21dec0538
      edipi:
        type: string
      userID:
        type: string
        format: uuid
        example: c56a4180-65aa-42ec-a945-5fd21dec0538
      eTag:
        type: string
      phoneIsPreferred:
        type: boolean
      emailIsPreferred:
        type: boolean
      secondaryTelephone:
        type: string
        format: telephone
        pattern: '^[2-9]\d{2}-\d{3}-\d{4}$|^$'
        x-nullable: true
      backupAddress:
        $ref: 'definitions/Address.yaml'
      cacValidated:
        type: boolean
        x-nullable: true
      emplid:
        type: string
        x-nullable: true
  CreatedCustomer:
    type: object
    properties:
      affiliation:
        type: string
        title: Branch of service customer is affilated with
      firstName:
        type: string
        example: John
      lastName:
        type: string
        example: Doe
      telephone:
        type: string
        format: telephone
        pattern: '^[2-9]\d{2}-\d{3}-\d{4}$'
        x-nullable: true
      personalEmail:
        type: string
        format: x-email
        pattern: '^[a-zA-Z0-9._%+-]+@[a-zA-Z0-9.-]+\.[a-zA-Z]{2,}$'
      suffix:
        type: string
        example: Jr.
        x-nullable: true
      middleName:
        type: string
        example: David
        x-nullable: true
      residentialAddress:
        $ref: 'definitions/Address.yaml'
      backupContact:
        $ref: '#/definitions/BackupContact'
      id:
        type: string
        format: uuid
        example: c56a4180-65aa-42ec-a945-5fd21dec0538
      edipi:
        type: string
        x-nullable: true
      userID:
        type: string
        format: uuid
        example: c56a4180-65aa-42ec-a945-5fd21dec0538
      oktaID:
        type: string
      oktaEmail:
        type: string
      phoneIsPreferred:
        type: boolean
      emailIsPreferred:
        type: boolean
      secondaryTelephone:
        type: string
        format: telephone
        pattern: '^[2-9]\d{2}-\d{3}-\d{4}$'
        x-nullable: true
      backupAddress:
        $ref: 'definitions/Address.yaml'
      cacValidated:
        type: boolean
  UpdateCustomerPayload:
    type: object
    properties:
      first_name:
        type: string
        example: John
      last_name:
        type: string
        example: Doe
      phone:
        type: string
        format: telephone
        pattern: '^[2-9]\d{2}-\d{3}-\d{4}$'
        x-nullable: true
      email:
        type: string
        format: x-email
        pattern: '^[a-zA-Z0-9._%+-]+@[a-zA-Z0-9.-]+\.[a-zA-Z]{2,}$'
        x-nullable: true
      suffix:
        type: string
        example: Jr.
        x-nullable: true
      middle_name:
        type: string
        example: David
        x-nullable: true
      current_address:
        allOf:
          - $ref: 'definitions/Address.yaml'
      backup_contact:
        $ref: '#/definitions/BackupContact'
      phoneIsPreferred:
        type: boolean
      emailIsPreferred:
        type: boolean
      secondaryTelephone:
        type: string
        format: telephone
        pattern: '^[2-9]\d{2}-\d{3}-\d{4}$|^$'
        x-nullable: true
      backupAddress:
        allOf:
          - $ref: 'definitions/Address.yaml'
      cac_validated:
        type: boolean
  CreateCustomerPayload:
    type: object
    properties:
      affiliation:
        $ref: 'definitions/Affiliation.yaml'
      edipi:
        type: string
        example: '1234567890'
        maxLength: 10
        x-nullable: false
      emplid:
        type: string
        example: '9485155'
        maxLength: 7
        x-nullable: true
      firstName:
        type: string
        example: John
      middleName:
        type: string
        example: David
        x-nullable: true
      lastName:
        type: string
        example: Doe
      suffix:
        type: string
        example: Jr.
        x-nullable: true
      telephone:
        type: string
        format: telephone
        pattern: '^[2-9]\d{2}-\d{3}-\d{4}$'
        x-nullable: true
      secondaryTelephone:
        type: string
        format: telephone
        pattern: '^[2-9]\d{2}-\d{3}-\d{4}$'
        x-nullable: true
      personalEmail:
        type: string
        format: x-email
        example: personalEmail@email.com
        pattern: '^[a-zA-Z0-9._%+-]+@[a-zA-Z0-9.-]+\.[a-zA-Z]{2,}$'
      phoneIsPreferred:
        type: boolean
      emailIsPreferred:
        type: boolean
      residentialAddress:
        allOf:
          - $ref: 'definitions/Address.yaml'
      backupContact:
        $ref: '#/definitions/BackupContact'
      backupMailingAddress:
        allOf:
          - $ref: 'definitions/Address.yaml'
      createOktaAccount:
        type: boolean
      cacUser:
        type: boolean
  FetchLineOfAccountingPayload:
    type: object
    properties:
      departmentIndicator:
        $ref: 'definitions/DepartmentIndicator.yaml'
      effectiveDate:
        description: >
          The effective date for the Line Of Accounting (LOA) being fetched. Eg, the orders issue date or the Non-Temporary Storage (NTS) Move Task Order (MTO) approval date.
          Effective date is used to find "Active" TGET data by searching for the TACs and LOAs with begin and end dates containing this date.
          The 'Effective Date' is the date that can be either the orders issued date (For HHG shipments),
          MTO approval date (For NTS shipments), or even the current date for NTS
          shipments with no approval yet (Just providing a preview to the office
          users per customer request).
        type: string
        format: date
        example: '2023-01-01'
      tacCode:
        type: string
        minLength: 4
        maxLength: 4
        example: 'F8J1'
  SearchCustomersResult:
    type: object
    properties:
      page:
        type: integer
      perPage:
        type: integer
      totalCount:
        type: integer
      searchCustomers:
        $ref: '#/definitions/SearchCustomers'
  SearchCustomers:
    type: array
    items:
      $ref: '#/definitions/SearchCustomer'
  SearchCustomer:
    type: object
    properties:
      id:
        type: string
        format: uuid
      firstName:
        type: string
        example: John
        x-nullable: true
      lastName:
        type: string
        example: Doe
        x-nullable: true
      edipi:
        type: string
        x-nullable: true
      emplid:
        type: string
        x-nullable: true
      branch:
        type: string
      telephone:
        type: string
        format: telephone
        pattern: '^[2-9]\d{2}-\d{3}-\d{4}$'
        x-nullable: true
      personalEmail:
        type: string
        format: x-email
        example: personalEmail@email.com
        pattern: '^[a-zA-Z0-9._%+-]+@[a-zA-Z0-9.-]+\.[a-zA-Z]{2,}$'
        x-nullable: true
  Entitlements:
    properties:
      id:
        example: 571008b1-b0de-454d-b843-d71be9f02c04
        format: uuid
        type: string
      authorizedWeight:
        example: 2000
        type: integer
        x-formatting: weight
        x-nullable: true
      dependentsAuthorized:
        example: true
        type: boolean
        x-nullable: true
      gunSafe:
        type: boolean
        example: false
      weightRestriction:
        type: integer
        example: 1500
        x-formatting: weight
        x-nullable: true
      ubWeightRestriction:
        example: 1500
        type: integer
        x-nullable: true
        description: Indicates the UB weight restriction for the move to a particular location.
      nonTemporaryStorage:
        example: false
        type: boolean
        x-nullable: true
      privatelyOwnedVehicle:
        example: false
        type: boolean
        x-nullable: true
      proGearWeight:
        example: 2000
        type: integer
        x-formatting: weight
      proGearWeightSpouse:
        example: 500
        type: integer
        x-formatting: weight
      storageInTransit:
        example: 90
        type: integer
        x-nullable: true
      totalWeight:
        example: 500
        type: integer
        x-formatting: weight
      totalDependents:
        example: 2
        type: integer
      requiredMedicalEquipmentWeight:
        example: 500
        type: integer
        x-formatting: weight
      organizationalClothingAndIndividualEquipment:
        example: true
        type: boolean
      accompaniedTour:
        type: boolean
        example: true
        x-nullable: true
        description: Indicates if the move entitlement allows dependents to travel to the new Permanent Duty Station (PDS). This is only present on OCONUS moves.
      unaccompaniedBaggageAllowance:
        type: integer
        example: 3
        x-nullable: true
        description: The amount of weight in pounds that the move is entitled for shipment types of Unaccompanied Baggage.
      dependentsUnderTwelve:
        type: integer
        example: 5
        x-nullable: true
        description: Indicates the number of dependents under the age of twelve for a move. This is only present on OCONUS moves.
      dependentsTwelveAndOver:
        type: integer
        example: 3
        x-nullable: true
        description: Indicates the number of dependents of the age twelve or older for a move. This is only present on OCONUS moves.
      eTag:
        type: string
    type: object
  Error:
    properties:
      message:
        type: string
    required:
      - message
    type: object
  Grade:
    type: string
    x-nullable: true
    title: grade
    enum:
      - E_1
      - E_2
      - E_3
      - E_4
      - E_5
      - E_6
      - E_7
      - E_8
      - E_9
      - E_9_SPECIAL_SENIOR_ENLISTED
      - O_1_ACADEMY_GRADUATE
      - O_2
      - O_3
      - O_4
      - O_5
      - O_6
      - O_7
      - O_8
      - O_9
      - O_10
      - W_1
      - W_2
      - W_3
      - W_4
      - W_5
      - AVIATION_CADET
      - CIVILIAN_EMPLOYEE
      - ACADEMY_CADET
      - MIDSHIPMAN
    x-display-value:
      E_1: E-1
      E_2: E-2
      E_3: E-3
      E_4: E-4
      E_5: E-5
      E_6: E-6
      E_7: E-7
      E_8: E-8
      E_9: E-9
      E_9_SPECIAL_SENIOR_ENLISTED: E-9 (Special Senior Enlisted)
      O_1_ACADEMY_GRADUATE: O-1 or Service Academy Graduate
      O_2: O-2
      O_3: O-3
      O_4: O-4
      O_5: O-5
      O_6: O-6
      O_7: O-7
      O_8: O-8
      O_9: O-9
      O_10: O-10
      W_1: W-1
      W_2: W-2
      W_3: W-3
      W_4: W-4
      W_5: W-5
      AVIATION_CADET: Aviation Cadet
      CIVILIAN_EMPLOYEE: Civilian Employee
      ACADEMY_CADET: Service Academy Cadet
      MIDSHIPMAN: Midshipman
  Move:
    properties:
      id:
        example: 1f2270c7-7166-40ae-981e-b200ebdf3054
        format: uuid
        type: string
      serviceCounselingCompletedAt:
        format: date-time
        type: string
        x-nullable: true
      availableToPrimeAt:
        format: date-time
        type: string
        x-nullable: true
      approvedAt:
        format: date-time
        type: string
        x-nullable: true
      billableWeightsReviewedAt:
        format: date-time
        type: string
        x-nullable: true
      contractorId:
        type: string
        format: uuid
        x-nullable: true
      contractor:
        $ref: '#/definitions/Contractor'
      locator:
        type: string
        example: '1K43AR'
      ordersId:
        type: string
        format: uuid
        example: c56a4180-65aa-42ec-a945-5fd21dec0538
      orders:
        $ref: '#/definitions/Order'
      referenceId:
        example: 1001-3456
        type: string
        x-nullable: true
      status:
        $ref: '#/definitions/MoveStatus'
      excessUnaccompaniedBaggageWeightQualifiedAt:
        type: string
        format: date-time
        description: Timestamp of when the sum of estimated or actual unaccompanied baggage shipment weights of the move reached 90% of the weight allowance
        x-nullable: true
      excessUnaccompaniedBaggageWeightAcknowledgedAt:
        type: string
        format: date-time
        description: Timestamp of when the TOO acknowledged the excess unaccompanied baggage weight risk by either dismissing the alert or updating the max billable weight
        x-nullable: true
      excess_weight_qualified_at:
        type: string
        format: date-time
        description: Timestamp of when the estimated shipment weights of the move reached 90% of the weight allowance
        x-nullable: true
      excess_weight_acknowledged_at:
        type: string
        format: date-time
        description: Timestamp of when the TOO acknowledged the excess weight risk by either dismissing the alert or updating the max billable weight
        x-nullable: true
      tioRemarks:
        type: string
        example: approved additional weight
        x-nullable: true
      financialReviewFlag:
        type: boolean
        example: false
        description: This flag is set by office users if a move should be reviewed by a Financial Office
        x-nullable: false
        readOnly: true
      financialReviewRemarks:
        type: string
        example: Delivery Address is too far from duty location
        x-nullable: true
        readOnly: true
      closeoutOffice:
        $ref: 'definitions/TransportationOffice.yaml'
      closeoutOfficeId:
        type: string
        format: uuid
        description: The transportation office that will handle reviewing PPM Closeout documentation for Army and Air Force service members
        x-nullable: true
      counselingOffice:
        $ref: "definitions/TransportationOffice.yaml"
      counselingOfficeId:
        type: string
        format: uuid
        description: The transportation office that will handle services counseling for this move
        x-nullable: true
      approvalsRequestedAt:
        type: string
        format: date-time
        description: The time at which a move is sent back to the TOO becuase the prime added a new service item for approval
        x-nullable: true
      createdAt:
        type: string
        format: date-time
      submittedAt:
        type: string
        format: date-time
        x-nullable: true
      updatedAt:
        type: string
        format: date-time
      eTag:
        type: string
      shipmentGBLOC:
        $ref: '#/definitions/GBLOC'
      lockedByOfficeUserID:
        type: string
        format: uuid
        x-nullable: true
      lockedByOfficeUser:
        $ref: '#/definitions/LockedOfficeUser'
        x-nullable: true
      lockExpiresAt:
        type: string
        format: date-time
        x-nullable: true
      additionalDocuments:
        $ref: 'definitions/Document.yaml'
      SCAssignedUser:
        $ref: '#/definitions/AssignedOfficeUser'
      TOOAssignedUser:
        $ref: '#/definitions/AssignedOfficeUser'
      TIOAssignedUser:
        $ref: '#/definitions/AssignedOfficeUser'
  MoveHistory:
    properties:
      id:
        description: move ID
        example: 1f2270c7-7166-40ae-981e-b200ebdf3054
        format: uuid
        type: string
      historyRecords:
        description: A list of MoveAuditHistory's connected to the move.
        $ref: '#/definitions/MoveAuditHistories'
      locator:
        description: move locator
        type: string
        example: '1K43AR'
      referenceId:
        description: move referenceID
        example: 1001-3456
        type: string
        x-nullable: true
  MoveHistoryResult:
    type: object
    properties:
      page:
        type: integer
      perPage:
        type: integer
      totalCount:
        type: integer
      id:
        description: move ID
        example: 1f2270c7-7166-40ae-981e-b200ebdf3054
        format: uuid
        type: string
      historyRecords:
        description: A list of MoveAuditHistory's connected to the move.
        $ref: '#/definitions/MoveAuditHistories'
      locator:
        description: move locator
        type: string
        example: '1K43AR'
      referenceId:
        description: move referenceID
        example: 1001-3456
        type: string
        x-nullable: true
  MoveAuditHistories:
    type: array
    items:
      $ref: '#/definitions/MoveAuditHistory'
  MoveAuditHistory:
    properties:
      id:
        description: id from audity_history table
        example: 1f2270c7-7166-40ae-981e-b200ebdf3054
        format: uuid
        type: string
      schemaName:
        description: Database schema audited table for this event is in
        type: string
      tableName:
        description: name of database table that was changed
        type: string
      relId:
        description: relation OID. Table OID (object identifier). Changes with drop/create.
        type: integer
      objectId:
        description: id column for the tableName where the data was changed
        example: 1f2270c7-7166-40ae-981e-b200ebdf3054
        format: uuid
        type: string
        x-nullable: true
      sessionUserId:
        example: 1f2270c7-7166-40ae-981e-b200ebdf3054
        format: uuid
        type: string
        x-nullable: true
      sessionUserFirstName:
        example: foo
        type: string
        x-nullable: true
      sessionUserLastName:
        example: bar
        type: string
        x-nullable: true
      sessionUserEmail:
        example: foobar@example.com
        type: string
        x-nullable: true
      sessionUserTelephone:
        format: telephone
        type: string
        pattern: '^[2-9]\d{2}-\d{3}-\d{4}$'
        x-nullable: true
      context:
        type: array
        items:
          type: object
          additionalProperties:
            type: string
        x-nullable: true
      contextId:
        description: id column for the context table the record belongs to
        example: 1f2270c7-7166-40ae-981e-b200ebdf3054
        type: string
        x-nullable: true
      eventName:
        description: API endpoint name that was called to make the change
        type: string
        x-nullable: true
      actionTstampTx:
        description: Transaction start timestamp for tx in which audited event occurred
        type: string
        format: date-time
      actionTstampStm:
        description: Statement start timestamp for tx in which audited event occurred
        type: string
        format: date-time
      actionTstampClk:
        description: Wall clock time at which audited event's trigger call occurred
        type: string
        format: date-time
      transactionId:
        description: Identifier of transaction that made the change. May wrap, but unique paired with action_tstamp_tx.
        type: integer
        x-nullable: true
      action:
        description: Action type; I = insert, D = delete, U = update, T = truncate
        type: string
      oldValues:
        description: A list of (old/previous) MoveAuditHistoryItem's for a record before the change.
        type: object
        additionalProperties: true
        x-nullable: true
      changedValues:
        description: A list of (changed/updated) MoveAuditHistoryItem's for a record after the change.
        type: object
        additionalProperties: true
        x-nullable: true
      statementOnly:
        description: true if audit event is from an FOR EACH STATEMENT trigger, false for FOR EACH ROW'
        type: boolean
        example: false
  MoveAuditHistoryItems:
    type: array
    items:
      $ref: '#/definitions/MoveAuditHistoryItem'
  MoveAuditHistoryItem:
    properties:
      columnName:
        type: string
      columnValue:
        type: string
  MoveStatus:
    type: string
    enum:
      - DRAFT
      - NEEDS SERVICE COUNSELING
      - SERVICE COUNSELING COMPLETED
      - SUBMITTED
      - APPROVALS REQUESTED
      - APPROVED
      - CANCELED
  PPMStatus:
    type: string
    enum:
      - CANCELED
      - DRAFT
      - SUBMITTED
      - WAITING_ON_CUSTOMER
      - NEEDS_ADVANCE_APPROVAL
      - NEEDS_CLOSEOUT
      - CLOSEOUT_COMPLETE
      - COMPLETED
  DeptIndicator:
    type: string
    title: Dept. indicator
    x-nullable: true
    enum:
      - NAVY_AND_MARINES
      - ARMY
      - ARMY_CORPS_OF_ENGINEERS
      - AIR_AND_SPACE_FORCE
      - COAST_GUARD
      - OFFICE_OF_SECRETARY_OF_DEFENSE
    x-display-value:
      NAVY_AND_MARINES: 17 Navy and Marine Corps
      ARMY: 21 Army
      ARMY_CORPS_OF_ENGINEERS: 96 Army Corps of Engineers
      AIR_AND_SPACE_FORCE: 57 Air Force and Space Force
      COAST_GUARD: 70 Coast Guard
      OFFICE_OF_SECRETARY_OF_DEFENSE: 97 Office of the Secretary of Defense
  OrdersTypeDetail:
    type: string
    title: Orders type detail
    x-nullable: true
    enum:
      - HHG_PERMITTED
      - PCS_TDY
      - HHG_RESTRICTED_PROHIBITED
      - HHG_RESTRICTED_AREA
      - INSTRUCTION_20_WEEKS
      - HHG_PROHIBITED_20_WEEKS
      - DELAYED_APPROVAL
    x-display-value:
      HHG_PERMITTED: Shipment of HHG Permitted
      PCS_TDY: PCS with TDY Enroute
      HHG_RESTRICTED_PROHIBITED: Shipment of HHG Restricted or Prohibited
      HHG_RESTRICTED_AREA: HHG Restricted Area-HHG Prohibited
      INSTRUCTION_20_WEEKS: Course of Instruction 20 Weeks or More
      HHG_PROHIBITED_20_WEEKS: Shipment of HHG Prohibited but Authorized within 20 weeks
      DELAYED_APPROVAL: Delayed Approval 20 Weeks or More
  Order:
    properties:
      id:
        example: 1f2270c7-7166-40ae-981e-b200ebdf3054
        format: uuid
        type: string
      customerID:
        example: c56a4180-65aa-42ec-a945-5fd21dec0538
        format: uuid
        type: string
      customer:
        $ref: '#/definitions/Customer'
      moveCode:
        type: string
        example: 'H2XFJF'
      first_name:
        type: string
        example: John
        readOnly: true
      last_name:
        type: string
        example: Doe
        readOnly: true
      grade:
        $ref: '#/definitions/Grade'
      agency:
        $ref: 'definitions/Affiliation.yaml'
      entitlement:
        $ref: '#/definitions/Entitlements'
      destinationDutyLocation:
        $ref: 'definitions/DutyLocation.yaml'
      destinationDutyLocationGBLOC:
        $ref: '#/definitions/GBLOC'
      originDutyLocation:
        $ref: 'definitions/DutyLocation.yaml'
      originDutyLocationGBLOC:
        $ref: '#/definitions/GBLOC'
      moveTaskOrderID:
        example: c56a4180-65aa-42ec-a945-5fd21dec0538
        format: uuid
        type: string
      uploaded_order_id:
        example: c56a4180-65aa-42ec-a945-5fd21dec0538
        format: uuid
        type: string
      uploadedAmendedOrderID:
        example: c56a4180-65aa-42ec-a945-5fd21dec0538
        format: uuid
        type: string
        x-nullable: true
      amendedOrdersAcknowledgedAt:
        type: string
        format: date-time
        x-nullable: true
      order_number:
        type: string
        x-nullable: true
        example: '030-00362'
      order_type:
        $ref: 'definitions/OrdersType.yaml'
      order_type_detail:
        $ref: '#/definitions/OrdersTypeDetail'
        x-nullable: true
      date_issued:
        type: string
        format: date
        example: '2020-01-01'
      report_by_date:
        type: string
        format: date
        example: '2020-01-01'
      department_indicator:
        $ref: '#/definitions/DeptIndicator'
        x-nullable: true
      tac:
        type: string
        title: TAC
        example: 'F8J1'
        x-nullable: true
      sac:
        type: string
        title: SAC
        example: 'N002214CSW32Y9'
        x-nullable: true
      ntsTac:
        type: string
        title: NTS TAC
        example: 'F8J1'
        x-nullable: true
      ntsSac:
        type: string
        title: NTS SAC
        example: 'N002214CSW32Y9'
        x-nullable: true
      has_dependents:
        type: boolean
        example: false
        title: Are dependents included in your orders?
      spouse_has_pro_gear:
        type: boolean
        example: false
        title: Do you have a spouse who will need to move items related to their occupation (also known as spouse pro-gear)?
      supplyAndServicesCostEstimate:
        type: string
      packingAndShippingInstructions:
        type: string
      methodOfPayment:
        type: string
      naics:
        type: string
      orders_type:
        $ref: 'definitions/OrdersType.yaml'
      eTag:
        type: string
    type: object
  Location:
    type: object
    properties:
      label:
        type: string
        example: Label for display
      value:
        type: string
        example: Value for location
    required:
      - label
      - value
  Locations:
    type: array
    items:
      $ref: '#/definitions/Location'
  OrderBody:
    type: object
    properties:
      id:
        type: string
        format: uuid
  CreateOrders:
    type: object
    properties:
      serviceMemberId:
        type: string
        format: uuid
        example: c56a4180-65aa-42ec-a945-5fd21dec0538
      issueDate:
        type: string
        description: The date and time that these orders were cut.
        format: date
        title: Orders date
      reportByDate:
        type: string
        description: Report By Date
        format: date
        title: Report-by date
      ordersType:
        $ref: 'definitions/OrdersType.yaml'
      ordersTypeDetail:
        $ref: '#/definitions/OrdersTypeDetail'
      hasDependents:
        type: boolean
        title: Are dependents included in your orders?
      spouseHasProGear:
        type: boolean
        title: Do you have a spouse who will need to move items related to their occupation (also known as spouse pro-gear)?
      newDutyLocationId:
        type: string
        format: uuid
        example: c56a4180-65aa-42ec-a945-5fd21dec0538
      counselingOfficeId:
        type: string
        format: uuid
        example: cf1addea-a4f9-4173-8506-2bb82a064cb7
        x-nullable: true
      ordersNumber:
        type: string
        title: Orders Number
        x-nullable: true
        example: '030-00362'
      tac:
        type: string
        title: TAC
        example: 'F8J1'
        x-nullable: true
      sac:
        type: string
        title: SAC
        example: 'N002214CSW32Y9'
        x-nullable: true
      departmentIndicator:
        $ref: '#/definitions/DeptIndicator'
      grade:
        $ref: '#/definitions/Grade'
      originDutyLocationId:
        type: string
        format: uuid
        example: c56a4180-65aa-42ec-a945-5fd21dec0538
      accompaniedTour:
        type: boolean
        example: true
        x-nullable: true
        description: Indicates if the move entitlement allows dependents to travel to the new Permanent Duty Station (PDS). This is only present on OCONUS moves.
      dependentsUnderTwelve:
        type: integer
        example: 5
        x-nullable: true
        description: Indicates the number of dependents under the age of twelve for a move. This is only present on OCONUS moves.
      dependentsTwelveAndOver:
        type: integer
        example: 3
        x-nullable: true
        description: Indicates the number of dependents of the age twelve or older for a move. This is only present on OCONUS moves.
    required:
      - serviceMemberId
      - issueDate
      - reportByDate
      - ordersType
      - hasDependents
      - spouseHasProGear
      - newDutyLocationId
  CounselingUpdateOrderPayload:
    type: object
    properties:
      issueDate:
        type: string
        description: The date and time that these orders were cut.
        format: date
        example: '2018-04-26'
        title: Orders date
      reportByDate:
        type: string
        description: Report By Date
        format: date
        example: '2018-04-26'
        title: Report-by date
      ordersType:
        $ref: 'definitions/OrdersType.yaml'
      ordersTypeDetail:
        $ref: '#/definitions/OrdersTypeDetail'
      ordersNumber:
        type: string
        title: Orders Number
        x-nullable: true
        example: '030-00362'
      departmentIndicator:
        $ref: '#/definitions/DeptIndicator'
        x-nullable: true
      originDutyLocationId:
        type: string
        format: uuid
        example: c56a4180-65aa-42ec-a945-5fd21dec0538
      newDutyLocationId:
        type: string
        format: uuid
        example: c56a4180-65aa-42ec-a945-5fd21dec0538
      tac:
        type: string
        title: HHG TAC
        minLength: 4
        maxLength: 4
        example: 'F8J1'
        x-nullable: true
      sac:
        title: HHG SAC
        example: 'N002214CSW32Y9'
        $ref: definitions/NullableString.yaml
      ntsTac:
        title: NTS TAC
        minLength: 4
        maxLength: 4
        example: 'F8J1'
        $ref: definitions/NullableString.yaml
      ntsSac:
        title: NTS SAC
        example: 'N002214CSW32Y9'
        $ref: definitions/NullableString.yaml
      grade:
        $ref: "#/definitions/Grade"
      hasDependents:
        type: boolean
        title: Are dependents included in your orders?
        x-nullable: true
      dependentsAuthorized:
        type: boolean
        x-nullable: true
    required:
      - issueDate
      - reportByDate
      - ordersType
      - originDutyLocationId
      - newDutyLocationId
  UpdateOrderPayload:
    type: object
    properties:
      issueDate:
        type: string
        description: The date and time that these orders were cut.
        format: date
        example: '2018-04-26'
        title: Orders date
      reportByDate:
        type: string
        description: Report By Date
        format: date
        example: '2018-04-26'
        title: Report-by date
      ordersType:
        $ref: 'definitions/OrdersType.yaml'
      ordersTypeDetail:
        $ref: '#/definitions/OrdersTypeDetail'
      originDutyLocationId:
        type: string
        format: uuid
        example: c56a4180-65aa-42ec-a945-5fd21dec0538
      newDutyLocationId:
        type: string
        format: uuid
        example: c56a4180-65aa-42ec-a945-5fd21dec0538
      ordersNumber:
        type: string
        title: Orders Number
        x-nullable: true
        example: '030-00362'
      tac:
        type: string
        title: HHG TAC
        minLength: 4
        maxLength: 4
        example: 'F8J1'
        x-nullable: true
      sac:
        title: HHG SAC
        example: 'N002214CSW32Y9'
        $ref: definitions/NullableString.yaml
      ntsTac:
        title: NTS TAC
        minLength: 4
        maxLength: 4
        example: 'F8J1'
        $ref: definitions/NullableString.yaml
      ntsSac:
        title: NTS SAC
        example: 'N002214CSW32Y9'
        $ref: definitions/NullableString.yaml
      departmentIndicator:
        $ref: '#/definitions/DeptIndicator'
        x-nullable: true
      ordersAcknowledgement:
        description: Confirmation that the new amended orders were reviewed after previously approving the original orders
        type: boolean
        x-nullable: true
      grade:
        $ref: '#/definitions/Grade'
      dependentsAuthorized:
        type: boolean
        x-nullable: true
    required:
      - issueDate
      - reportByDate
      - ordersType
      - newDutyLocationId
      - originDutyLocationId
  UpdateAllowancePayload:
    type: object
    properties:
      grade:
        $ref: '#/definitions/Grade'
      agency:
        $ref: 'definitions/Affiliation.yaml'
      proGearWeight:
        description: unit is in lbs
        example: 2000
        type: integer
        minimum: 0
        maximum: 2000
        x-formatting: weight
        x-nullable: true
      proGearWeightSpouse:
        description: unit is in lbs
        example: 500
        type: integer
        minimum: 0
        maximum: 500
        x-formatting: weight
        x-nullable: true
      requiredMedicalEquipmentWeight:
        description: unit is in lbs
        example: 2000
        type: integer
        minimum: 0
        x-formatting: weight
      organizationalClothingAndIndividualEquipment:
        description: only for Army
        type: boolean
        x-nullable: true
      storageInTransit:
        description: the number of storage in transit days that the customer is entitled to for a given shipment on their move
        type: integer
        minimum: 0
      gunSafe:
        description: True if user is entitled to move a gun safe (up to 500 lbs) as part of their move without it being charged against their weight allowance.
        type: boolean
        x-nullable: true
      accompaniedTour:
        type: boolean
        example: true
        x-nullable: true
        description: Indicates if the move entitlement allows dependents to travel to the new Permanent Duty Station (PDS). This is only present on OCONUS moves.
      dependentsUnderTwelve:
        type: integer
        example: 5
        x-nullable: true
        description: Indicates the number of dependents under the age of twelve for a move. This is only present on OCONUS moves.
      dependentsTwelveAndOver:
        type: integer
        example: 3
        x-nullable: true
        description: Indicates the number of dependents of the age twelve or older for a move. This is only present on OCONUS moves.
      ubAllowance:
        example: 500
        type: integer
        x-nullable: true
      weightRestriction:
        example: 1500
        type: integer
        x-nullable: true
        description: Indicates the weight restriction for the move to a particular location.
      ubWeightRestriction:
        example: 1500
        type: integer
        x-nullable: true
        description: Indicates the UB weight restriction for the move to a particular location.
  UpdateBillableWeightPayload:
    type: object
    properties:
      authorizedWeight:
        description: unit is in lbs
        example: 2000
        minimum: 1
        type: integer
        x-formatting: weight
        x-nullable: true
  UpdateMaxBillableWeightAsTIOPayload:
    type: object
    properties:
      authorizedWeight:
        description: unit is in lbs
        example: 2000
        minimum: 1
        type: integer
        x-formatting: weight
        x-nullable: true
      tioRemarks:
        description: TIO remarks for updating the max billable weight
        example: Increasing max billable weight
        type: string
        minLength: 1
        x-nullable: true
    required:
      - authorizedWeight
      - tioRemarks
  CounselingUpdateAllowancePayload:
    type: object
    properties:
      grade:
        $ref: '#/definitions/Grade'
      agency:
        $ref: 'definitions/Affiliation.yaml'
      proGearWeight:
        minimum: 0
        maximum: 2000
        description: unit is in lbs
        example: 2000
        type: integer
        x-formatting: weight
        x-nullable: true
      proGearWeightSpouse:
        minimum: 0
        maximum: 500
        description: unit is in lbs
        example: 2000
        type: integer
        x-formatting: weight
        x-nullable: true
      requiredMedicalEquipmentWeight:
        minimum: 0
        description: unit is in lbs
        example: 2000
        type: integer
        x-formatting: weight
      organizationalClothingAndIndividualEquipment:
        description: only for Army
        type: boolean
        x-nullable: true
      storageInTransit:
        description: the number of storage in transit days that the customer is entitled to for a given shipment on their move
        type: integer
        minimum: 0
      gunSafe:
        description: True if user is entitled to move a gun safe (up to 500 lbs) as part of their move without it being charged against their weight allowance.
        type: boolean
        x-nullable: true
      accompaniedTour:
        type: boolean
        example: true
        x-nullable: true
        description: Indicates if the move entitlement allows dependents to travel to the new Permanent Duty Station (PDS). This is only present on OCONUS moves.
      dependentsUnderTwelve:
        type: integer
        example: 5
        x-nullable: true
        description: Indicates the number of dependents under the age of twelve for a move. This is only present on OCONUS moves.
      dependentsTwelveAndOver:
        type: integer
        example: 3
        x-nullable: true
        description: Indicates the number of dependents of the age twelve or older for a move. This is only present on OCONUS moves.
      ubAllowance:
        example: 500
        type: integer
        x-nullable: true
      weightRestriction:
        example: 1500
        type: integer
        x-nullable: true
        description: Indicates the weight restriction for a move to a particular location.
      ubWeightRestriction:
        example: 1500
        type: integer
        x-nullable: true
        description: Indicates the UB weight restriction for the move to a particular location.
  MoveTaskOrder:
    description: The Move (MoveTaskOrder)
    properties:
      id:
        example: 1f2270c7-7166-40ae-981e-b200ebdf3054
        format: uuid
        type: string
      createdAt:
        format: date-time
        type: string
      orderID:
        example: c56a4180-65aa-42ec-a945-5fd21dec0538
        format: uuid
        type: string
      locator:
        type: string
        example: '1K43AR'
      referenceId:
        example: 1001-3456
        type: string
      serviceCounselingCompletedAt:
        format: date-time
        type: string
        x-nullable: true
      availableToPrimeAt:
        format: date-time
        type: string
        x-nullable: true
      approvedAt:
        format: date-time
        type: string
        x-nullable: true
      updatedAt:
        format: date-time
        type: string
      destinationAddress:
        $ref: 'definitions/Address.yaml'
      pickupAddress:
        $ref: 'definitions/Address.yaml'
      destinationDutyLocation:
        example: 1f2270c7-7166-40ae-981e-b200ebdf3054
        format: uuid
        type: string
      originDutyLocation:
        example: 1f2270c7-7166-40ae-981e-b200ebdf3054
        format: uuid
        type: string
      entitlements:
        $ref: '#/definitions/Entitlements'
      requestedPickupDate:
        format: date
        type: string
      tioRemarks:
        type: string
        example: approved additional weight
        x-nullable: true
      eTag:
        type: string
    type: object
  MoveTaskOrders:
    items:
      $ref: '#/definitions/MoveTaskOrder'
    type: array
  PaymentRequest:
    properties:
      proofOfServiceDocs:
        $ref: '#/definitions/ProofOfServiceDocs'
      id:
        example: c56a4180-65aa-42ec-a945-5fd21dec0538
        format: uuid
        readOnly: true
        type: string
      isFinal:
        default: false
        type: boolean
      moveTaskOrder:
        $ref: '#/definitions/Move'
      moveTaskOrderID:
        example: c56a4180-65aa-42ec-a945-5fd21dec0538
        format: uuid
        type: string
      rejectionReason:
        example: documentation was incomplete
        type: string
        x-nullable: true
      serviceItems:
        $ref: '#/definitions/PaymentServiceItems'
      status:
        $ref: '#/definitions/PaymentRequestStatus'
      paymentRequestNumber:
        example: 1234-5678-1
        readOnly: true
        type: string
      recalculationOfPaymentRequestID:
        example: c56a4180-65aa-42ec-a945-5fd21dec0538
        format: uuid
        type: string
        readOnly: true
        x-nullable: true
      eTag:
        type: string
      reviewedAt:
        format: date-time
        type: string
        x-nullable: true
      createdAt:
        format: date-time
        type: string
      sentToGexAt:
        format: date-time
        type: string
        x-nullable: true
      receivedByGexAt:
        format: date-time
        type: string
        x-nullable: true
      ediErrorType:
        description: Type of EDI reporting or causing the issue. Can be EDI 997, 824, and 858.
        type: string
        x-nullable: true
      ediErrorCode:
        description: Reported code from syncada for the EDI error encountered
        type: string
        x-nullable: true
      ediErrorDescription:
        description: The reason the services counselor has excluded or rejected the item.
        type: string
        x-nullable: true
      tppsInvoiceAmountPaidTotalMillicents:
        type: integer
        format: millients
        title: Total amount that TPPS paid for all service items on the payment request in millicents
        x-nullable: true
      tppsInvoiceSellerPaidDate:
        type: string
        format: date-time
        title: Date that TPPS paid HS for the payment request
        x-nullable: true
    type: object
  PaymentRequests:
    items:
      $ref: '#/definitions/PaymentRequest'
    type: array
  PaymentServiceItems:
    items:
      $ref: '#/definitions/PaymentServiceItem'
    type: array
  PaymentServiceItem:
    properties:
      id:
        example: c56a4180-65aa-42ec-a945-5fd21dec0538
        format: uuid
        readOnly: true
        type: string
      createdAt:
        format: date-time
        type: string
      paymentRequestID:
        example: c56a4180-65aa-42ec-a945-5fd21dec0538
        format: uuid
        type: string
      mtoServiceItemID:
        example: c56a4180-65aa-42ec-a945-5fd21dec0538
        format: uuid
        type: string
      mtoServiceItemCode:
        example: DLH
        type: string
      mtoServiceItemName:
        example: Move management
        type: string
      mtoShipmentType:
        $ref: 'definitions/MTOShipmentType.yaml'
      mtoShipmentID:
        type: string
        format: uuid
        example: c56a4180-65aa-42ec-a945-5fd21dec0538
        x-nullable: true
      status:
        $ref: 'definitions/PaymentServiceItemStatus.yaml'
      priceCents:
        type: integer
        format: cents
        title: Price of the service item in cents
        x-nullable: true
      rejectionReason:
        example: documentation was incomplete
        type: string
        x-nullable: true
      referenceID:
        example: 1234-5678-c56a4180
        readOnly: true
        format: string
      paymentServiceItemParams:
        $ref: 'definitions/PaymentServiceItemParams.yaml'
      eTag:
        type: string
      tppsInvoiceAmountPaidPerServiceItemMillicents:
        type: integer
        format: millicents
        title: Amount that TPPS paid for the individual service item in millicents
        x-nullable: true
    type: object
  PaymentRequestStatus:
    $ref: 'definitions/PaymentRequestStatus.yaml'
  ProofOfServiceDocs:
    items:
      $ref: '#/definitions/ProofOfServiceDoc'
    type: array
  ProofOfServiceDoc:
    properties:
      isWeightTicket:
        type: boolean
      uploads:
        items:
          $ref: 'definitions/Upload.yaml'
        type: array
  ShipmentsPaymentSITBalance:
    items:
      $ref: '#/definitions/ShipmentPaymentSITBalance'
    type: array
  ShipmentPaymentSITBalance:
    properties:
      shipmentID:
        type: string
        format: uuid
      totalSITDaysAuthorized:
        type: integer
      totalSITDaysRemaining:
        type: integer
      totalSITEndDate:
        type: string
        format: date
        x-nullable: true
      pendingSITDaysInvoiced:
        type: integer
      pendingBilledStartDate:
        type: string
        format: date
        x-nullable: true
      pendingBilledEndDate:
        type: string
        format: date
        x-nullable: true
      previouslyBilledDays:
        type: integer
        x-nullable: true
      previouslyBilledStartDate:
        type: string
        format: date
        x-nullable: true
      previouslyBilledEndDate:
        type: string
        format: date
        x-nullable: true
  UpdateShipment:
    type: object
    properties:
      shipmentType:
        $ref: 'definitions/MTOShipmentType.yaml'
      requestedPickupDate:
        format: date
        type: string
        x-nullable: true
      requestedDeliveryDate:
        format: date
        type: string
        x-nullable: true
      customerRemarks:
        type: string
        example: handle with care
        x-nullable: true
      counselorRemarks:
        type: string
        example: counselor approved
        x-nullable: true
      billableWeightCap:
        type: integer
        description: estimated weight of the shuttle service item provided by the prime
        example: 2500
        x-formatting: weight
        x-nullable: true
      billableWeightJustification:
        type: string
        example: more weight than expected
        x-nullable: true
      pickupAddress:
        allOf:
          - $ref: 'definitions/Address.yaml'
      destinationAddress:
        allOf:
          - $ref: 'definitions/Address.yaml'
      secondaryDeliveryAddress:
        allOf:
          - $ref: 'definitions/Address.yaml'
      secondaryPickupAddress:
        allOf:
          - $ref: 'definitions/Address.yaml'
      hasSecondaryPickupAddress:
        type: boolean
        x-nullable: true
        x-omitempty: false
      hasSecondaryDeliveryAddress:
        type: boolean
        x-nullable: true
        x-omitempty: false
      tertiaryDeliveryAddress:
        allOf:
          - $ref: 'definitions/Address.yaml'
      tertiaryPickupAddress:
        allOf:
          - $ref: 'definitions/Address.yaml'
      hasTertiaryPickupAddress:
        type: boolean
        x-nullable: true
        x-omitempty: false
      hasTertiaryDeliveryAddress:
        type: boolean
        x-nullable: true
        x-omitempty: false
      actualProGearWeight:
        type: integer
        x-nullable: true
        x-omitempty: false
      actualSpouseProGearWeight:
        type: integer
        x-nullable: true
        x-omitempty: false
      destinationType:
        $ref: 'definitions/DestinationType.yaml'
      agents:
        $ref: 'definitions/MTOAgents.yaml'
        x-nullable: true
      tacType:
        $ref: 'definitions/LOATypeNullable.yaml'
      sacType:
        $ref: 'definitions/LOATypeNullable.yaml'
      usesExternalVendor:
        type: boolean
        example: false
        x-nullable: true
      serviceOrderNumber:
        type: string
        x-nullable: true
      ntsRecordedWeight:
        description: The previously recorded weight for the NTS Shipment. Used for NTS Release to know what the previous primeActualWeight or billable weight was.
        example: 2000
        type: integer
        x-formatting: weight
        x-nullable: true
      storageFacility:
        x-nullable: true
        $ref: 'definitions/StorageFacility.yaml'
      ppmShipment:
        $ref: '#/definitions/UpdatePPMShipment'
      boatShipment:
        $ref: '#/definitions/UpdateBoatShipment'
      mobileHomeShipment:
        $ref: '#/definitions/UpdateMobileHomeShipment'
  UpdatePPMShipment:
    type: object
    properties:
      expectedDepartureDate:
        description: >
          Date the customer expects to move.
        format: date
        type: string
        x-nullable: true
      actualMoveDate:
        format: date
        type: string
        x-nullable: true
      pickupAddress:
        allOf:
          - $ref: 'definitions/Address.yaml'
      actualPickupPostalCode:
        description: >
          The actual postal code where the PPM shipment started. To be filled once the customer has moved the shipment.
        format: zip
        type: string
        title: ZIP
        example: '90210'
        pattern: ^(\d{5})$
        x-nullable: true
      secondaryPickupAddress:
        allOf:
          - $ref: 'definitions/Address.yaml'
      destinationAddress:
        allOf:
          - $ref: 'definitions/PPMDestinationAddress.yaml'
      actualDestinationPostalCode:
        description: >
          The actual postal code where the PPM shipment ended. To be filled once the customer has moved the shipment.
        format: zip
        type: string
        title: ZIP
        example: '90210'
        pattern: ^(\d{5})$
        x-nullable: true
      secondaryDestinationAddress:
        allOf:
          - $ref: 'definitions/Address.yaml'
      hasSecondaryPickupAddress:
        type: boolean
        x-nullable: true
        x-omitempty: false
      hasSecondaryDestinationAddress:
        type: boolean
        x-nullable: true
        x-omitempty: false
      tertiaryPickupAddress:
        allOf:
          - $ref: 'definitions/Address.yaml'
      tertiaryDestinationAddress:
        allOf:
          - $ref: 'definitions/Address.yaml'
      hasTertiaryPickupAddress:
        type: boolean
        x-nullable: true
        x-omitempty: false
      hasTertiaryDestinationAddress:
        type: boolean
        x-nullable: true
        x-omitempty: false
      w2Address:
        x-nullable: true
        $ref: 'definitions/Address.yaml'
      sitExpected:
        type: boolean
        x-nullable: true
      sitLocation:
        allOf:
          - $ref: 'definitions/SITLocationType.yaml'
          - x-nullable: true
      sitEstimatedWeight:
        type: integer
        example: 2000
        x-nullable: true
      sitEstimatedEntryDate:
        format: date
        type: string
        x-nullable: true
      sitEstimatedDepartureDate:
        format: date
        type: string
        x-nullable: true
      estimatedWeight:
        type: integer
        example: 4200
        x-nullable: true
      allowableWeight:
        description: The allowable weight of the PPM shipment goods being moved.
        type: integer
        minimum: 0
        example: 4300
        x-nullable: true
      hasProGear:
        description: >
          Indicates whether PPM shipment has pro gear.
        type: boolean
        x-nullable: true
      proGearWeight:
        type: integer
        x-nullable: true
      spouseProGearWeight:
        type: integer
        x-nullable: true
      hasRequestedAdvance:
        description: >
          Indicates whether an advance has been requested for the PPM shipment.
        type: boolean
        x-nullable: true
      hasReceivedAdvance:
        description: >
          Indicates whether an advance was received for the PPM shipment.
        type: boolean
        x-nullable: true
      advanceAmountRequested:
        description: >
          The amount request for an advance, or null if no advance is requested
        type: integer
        format: cents
        x-nullable: true
      advanceAmountReceived:
        description: >
          The amount received for an advance, or null if no advance is received
        type: integer
        format: cents
        x-nullable: true
      advanceStatus:
        $ref: 'definitions/PPMAdvanceStatus.yaml'
        x-nullable: true
      isActualExpenseReimbursement:
        description: Used for PPM shipments only. Denotes if this shipment uses the Actual Expense Reimbursement method.
        type: boolean
        example: false
        x-omitempty: false
        x-nullable: true
  UpdateBoatShipment:
    type: object
    properties:
      type:
        type: string
        enum:
          - HAUL_AWAY
          - TOW_AWAY
        x-nullable: true
      year:
        type: integer
        description: Year of the Boat
        x-nullable: true
      make:
        type: string
        description: Make of the Boat
        x-nullable: true
      model:
        type: string
        description: Model of the Boat
        x-nullable: true
      lengthInInches:
        type: integer
        description: Length of the Boat in inches
        x-nullable: true
      widthInInches:
        type: integer
        description: Width of the Boat in inches
        x-nullable: true
      heightInInches:
        type: integer
        description: Height of the Boat in inches
        x-nullable: true
      hasTrailer:
        type: boolean
        description: Does the boat have a trailer
        x-nullable: true
      isRoadworthy:
        type: boolean
        description: Is the trailer roadworthy
        x-nullable: true
  UpdateMobileHomeShipment:
    type: object
    properties:
      year:
        type: integer
        description: Year of the Boat
        x-nullable: true
      make:
        type: string
        description: Make of the Boat
        x-nullable: true
      model:
        type: string
        description: Model of the Boat
        x-nullable: true
      lengthInInches:
        type: integer
        description: Length of the Boat in inches
        x-nullable: true
      widthInInches:
        type: integer
        description: Width of the Boat in inches
        x-nullable: true
      heightInInches:
        type: integer
        description: Height of the Boat in inches
        x-nullable: true
  UpdateWeightTicket:
    type: object
    properties:
      emptyWeight:
        description: Weight of the vehicle when empty.
        type: integer
        minimum: 0
      fullWeight:
        description: The weight of the vehicle when full.
        type: integer
        minimum: 0
      ownsTrailer:
        description: Indicates if the customer used a trailer they own for the move.
        type: boolean
      trailerMeetsCriteria:
        description: Indicates if the trailer that the customer used meets all the criteria to be claimable.
        type: boolean
      status:
        $ref: 'definitions/PPMDocumentStatus.yaml'
      reason:
        description: The reason the services counselor has excluded or rejected the item.
        type: string
      adjustedNetWeight:
        description: Indicates the adjusted net weight of the vehicle
        type: integer
        minimum: 0
      netWeightRemarks:
        description: Remarks explaining any edits made to the net weight
        type: string
  UpdateMovingExpense:
    type: object
    properties:
      movingExpenseType:
        $ref: 'definitions/OmittableMovingExpenseType.yaml'
      description:
        description: A brief description of the expense.
        type: string
        x-nullable: true
        x-omitempty: false
      amount:
        description: The total amount of the expense as indicated on the receipt
        type: integer
      sitStartDate:
        description: The date the shipment entered storage, applicable for the `STORAGE` movingExpenseType only
        type: string
        format: date
      sitEndDate:
        description: The date the shipment exited storage, applicable for the `STORAGE` movingExpenseType only
        type: string
        format: date
      status:
        $ref: 'definitions/PPMDocumentStatus.yaml'
      reason:
        description: The reason the services counselor has excluded or rejected the item.
        type: string
      weightStored:
        description: The total weight stored in PPM SIT
        type: integer
      sitLocation:
        allOf:
          - $ref: 'definitions/SITLocationType.yaml'
          - x-nullable: true
      sitEstimatedCost:
        description: The estimated amount that the government will pay the service member to put their goods into storage. This estimated storage cost is separate from the estimated incentive.
        type: integer
        format: cents
        x-nullable: true
        x-omitempty: false
      sitReimburseableAmount:
        description: The amount of SIT that will be reimbursed
        type: integer
        format: cents
        x-nullable: true
        x-omitempty: false
  UpdateProGearWeightTicket:
    type: object
    properties:
      belongsToSelf:
        description: Indicates if this information is for the customer's own pro-gear, otherwise, it's the spouse's.
        type: boolean
      hasWeightTickets:
        description: Indicates if the user has a weight ticket for their pro-gear, otherwise they have a constructed weight.
        type: boolean
      weight:
        description: Weight of the pro-gear contained in the shipment.
        type: integer
        minimum: 0
      status:
        $ref: 'definitions/PPMDocumentStatus.yaml'
      reason:
        description: The reason the services counselor has excluded or rejected the item.
        type: string
  ApproveShipments:
    type: object
    properties:
      approveShipments:
        type: array
        items:
          type: object
          properties:
            shipmentID:
              type: string
              format: uuid
            eTag:
              type: string
          required:
            - shipmentID
            - eTag
    required:
      - approveShipments
  MTOShipments:
    items:
      $ref: 'definitions/MTOShipment.yaml'
    type: array
  CreateMTOShipment:
    type: object
    properties:
      moveTaskOrderID:
        description: The ID of the move this new shipment is for.
        example: 1f2270c7-7166-40ae-981e-b200ebdf3054
        format: uuid
        type: string
      requestedPickupDate:
        description: >
          The customer's preferred pickup date. Other dates, such as required delivery date and (outside MilMove) the
          pack date, are derived from this date.
        format: date
        type: string
        x-nullable: true
      requestedDeliveryDate:
        description: >
          The customer's preferred delivery date.
        format: date
        type: string
        x-nullable: true
      customerRemarks:
        description: |
          The customer can use the customer remarks field to inform the services counselor and the movers about any
          special circumstances for this shipment. Typical examples:
            * bulky or fragile items,
            * weapons,
            * access info for their address.
          Customer enters this information during onboarding. Optional field.
        type: string
        example: handle with care
        x-nullable: true
      counselorRemarks:
        description: |
          The counselor can use the counselor remarks field to inform the movers about any
          special circumstances for this shipment. Typical examples:
            * bulky or fragile items,
            * weapons,
            * access info for their address.
          Counselors enters this information when creating or editing an MTO Shipment. Optional field.
        type: string
        example: handle with care
        x-nullable: true
      agents:
        $ref: 'definitions/MTOAgents.yaml'
      mtoServiceItems:
        $ref: 'definitions/MTOServiceItems.yaml'
      pickupAddress:
        description: The address where the movers should pick up this shipment.
        allOf:
          - $ref: 'definitions/Address.yaml'
      destinationAddress:
        description: Where the movers should deliver this shipment.
        allOf:
          - $ref: 'definitions/Address.yaml'
      hasSecondaryPickupAddress:
        type: boolean
        x-nullable: true
        x-omitempty: false
      secondaryPickupAddress:
        description: The address where the movers should pick up this shipment.
        allOf:
          - $ref: 'definitions/Address.yaml'
      hasSecondaryDeliveryAddress:
        type: boolean
        x-nullable: true
        x-omitempty: false
      secondaryDeliveryAddress:
        description: Where the movers should deliver this shipment.
        allOf:
          - $ref: 'definitions/Address.yaml'
      hasTertiaryPickupAddress:
        type: boolean
        x-nullable: true
        x-omitempty: false
      tertiaryPickupAddress:
        description: The address where the movers should pick up this shipment.
        allOf:
          - $ref: 'definitions/Address.yaml'
      hasTertiaryDeliveryAddress:
        type: boolean
        x-nullable: true
        x-omitempty: false
      tertiaryDeliveryAddress:
        description: Where the movers should deliver this shipment.
        allOf:
          - $ref: 'definitions/Address.yaml'
      destinationType:
        $ref: 'definitions/DestinationType.yaml'
      shipmentType:
        $ref: 'definitions/MTOShipmentType.yaml'
      tacType:
        allOf:
          - $ref: 'definitions/LOAType.yaml'
          - x-nullable: true
      sacType:
        allOf:
          - $ref: 'definitions/LOAType.yaml'
          - x-nullable: true
      usesExternalVendor:
        type: boolean
        example: false
        x-nullable: true
      serviceOrderNumber:
        type: string
        x-nullable: true
      ntsRecordedWeight:
        description: The previously recorded weight for the NTS Shipment. Used for NTS Release to know what the previous primeActualWeight or billable weight was.
        example: 2000
        type: integer
        x-nullable: true
        x-formatting: weight
      storageFacility:
        x-nullable: true
        $ref: 'definitions/StorageFacility.yaml'
      mobileHomeShipment:
        $ref: '#/definitions/CreateMobileHomeShipment'
      ppmShipment:
        $ref: '#/definitions/CreatePPMShipment'
      boatShipment:
        $ref: '#/definitions/CreateBoatShipment'
    required:
      - moveTaskOrderID
      - shipmentType
  CreatePPMShipment:
    description: A personally procured move is a type of shipment that a service members moves themselves.
    properties:
      expectedDepartureDate:
        description: >
          Date the customer expects to move.
        format: date
        type: string
      pickupAddress:
        allOf:
          - $ref: 'definitions/Address.yaml'
      secondaryPickupAddress:
        allOf:
          - $ref: 'definitions/Address.yaml'
      tertiaryPickupAddress:
        allOf:
          - $ref: 'definitions/Address.yaml'
      destinationAddress:
        allOf:
          - $ref: 'definitions/PPMDestinationAddress.yaml'
      secondaryDestinationAddress:
        allOf:
          - $ref: 'definitions/Address.yaml'
      tertiaryDestinationAddress:
        allOf:
          - $ref: 'definitions/Address.yaml'
      hasSecondaryPickupAddress:
        type: boolean
        x-nullable: true
        x-omitempty: false
      hasTertiaryPickupAddress:
        type: boolean
        x-nullable: true
        x-omitempty: false
      hasSecondaryDestinationAddress:
        type: boolean
        x-nullable: true
        x-omitempty: false
      hasTertiaryDestinationAddress:
        type: boolean
        x-nullable: true
        x-omitempty: false
      sitExpected:
        type: boolean
      sitLocation:
        allOf:
          - $ref: 'definitions/SITLocationType.yaml'
          - x-nullable: true
      sitEstimatedWeight:
        type: integer
        example: 2000
        x-nullable: true
      sitEstimatedEntryDate:
        format: date
        type: string
        x-nullable: true
      sitEstimatedDepartureDate:
        format: date
        type: string
        x-nullable: true
      estimatedWeight:
        type: integer
        example: 4200
      hasProGear:
        description: >
          Indicates whether PPM shipment has pro gear.
        type: boolean
      proGearWeight:
        type: integer
        x-nullable: true
      spouseProGearWeight:
        type: integer
        x-nullable: true
      isActualExpenseReimbursement:
        description: Used for PPM shipments only. Denotes if this shipment uses the Actual Expense Reimbursement method.
        type: boolean
        example: false
        x-omitempty: false
        x-nullable: true
    required:
      - expectedDepartureDate
      - pickupAddress
      - destinationAddress
      - sitExpected
      - estimatedWeight
      - hasProGear
  CreateBoatShipment:
    description: Boat shipment information for the move.
    properties:
      type:
        type: string
        enum:
          - HAUL_AWAY
          - TOW_AWAY
      year:
        type: integer
        description: Year of the Boat
      make:
        type: string
        description: Make of the Boat
      model:
        type: string
        description: Model of the Boat
      lengthInInches:
        type: integer
        description: Length of the Boat in inches
      widthInInches:
        type: integer
        description: Width of the Boat in inches
      heightInInches:
        type: integer
        description: Height of the Boat in inches
      hasTrailer:
        type: boolean
        description: Does the boat have a trailer
      isRoadworthy:
        type: boolean
        description: Is the trailer roadworthy
        x-nullable: true
    required:
      - type
      - year
      - make
      - model
      - lengthInInches
      - widthInInches
      - heightInInches
      - hasTrailer
  CreateMobileHomeShipment:
    description: A mobile home shipment that the prime moves for a service member.
    properties:
      make:
        type: string
        description: Make of the Mobile Home
      model:
        type: string
        description: Model of the Mobile Home
      year:
        type: integer
        description: Year of the Mobile Home
      lengthInInches:
        type: integer
        description: Length of the Mobile Home in inches
      heightInInches:
        type: integer
        description: Height of the Mobile Home in inches
      widthInInches:
        type: integer
        description: Width of the Mobile Home in inches
    required:
      - make
      - model
      - year
      - lengthInInches
      - heightInInches
      - widthInInches
  RejectShipment:
    properties:
      rejectionReason:
        type: string
        example: MTO Shipment not good enough
    required:
      - rejectionReason
  RequestDiversion:
    properties:
      diversionReason:
        type: string
        example: Shipment route needs to change
    required:
      - diversionReason
  ApproveSITExtension:
    properties:
      approvedDays:
        description: Number of days approved for SIT extension
        type: integer
        example: 21
        minimum: 1
      requestReason:
        description: Reason from service counselor-provided picklist for SIT Duration Update
        example: 'AWAITING_COMPLETION_OF_RESIDENCE'
        type: string
        enum:
          - SERIOUS_ILLNESS_MEMBER
          - SERIOUS_ILLNESS_DEPENDENT
          - IMPENDING_ASSIGNEMENT
          - DIRECTED_TEMPORARY_DUTY
          - NONAVAILABILITY_OF_CIVILIAN_HOUSING
          - AWAITING_COMPLETION_OF_RESIDENCE
          - OTHER
      officeRemarks:
        description: Remarks from TOO about SIT approval
        type: string
        example: Approved for three weeks rather than requested 45 days
        x-nullable: true
    required:
      - approvedDays
  DenySITExtension:
    properties:
      officeRemarks:
        description: Remarks from TOO about SIT denial
        type: string
        example: Denied this extension as it does not match the criteria
        x-nullable: true
      convertToCustomerExpense:
        description: Whether or not to convert to members expense once SIT extension is denied.
        type: boolean
        example: false
    required:
      - officeRemarks
      - convertToCustomerExpense
  UpdateSITServiceItemCustomerExpense:
    properties:
      convertToCustomerExpense:
        example: true
        type: boolean
      customerExpenseReason:
        description: Reason the service item was rejected
        type: string
        example: Insufficent details provided
    required:
      - convertToCustomerExpense
      - customerExpenseReason
  CreateApprovedSITDurationUpdate:
    properties:
      requestReason:
        description: Reason from service counselor-provided picklist for SIT Duration Update
        example: 'AWAITING_COMPLETION_OF_RESIDENCE'
        type: string
        enum:
          - SERIOUS_ILLNESS_MEMBER
          - SERIOUS_ILLNESS_DEPENDENT
          - IMPENDING_ASSIGNEMENT
          - DIRECTED_TEMPORARY_DUTY
          - NONAVAILABILITY_OF_CIVILIAN_HOUSING
          - AWAITING_COMPLETION_OF_RESIDENCE
          - OTHER
      approvedDays:
        description: Number of days approved for SIT extension. This will match requested days saved to the SIT extension model.
        type: integer
        example: 21
      officeRemarks:
        description: Remarks from TOO about SIT Duration Update creation
        type: string
        example: Customer needs additional storage time as their new place of residence is not yet ready
        x-nullable: true
    required:
      - requestReason
      - approvedDays
  PatchMTOServiceItemStatusPayload:
    properties:
      status:
        description: Describes all statuses for a MTOServiceItem
        type: string
        enum:
          - SUBMITTED
          - APPROVED
          - REJECTED
      rejectionReason:
        description: Reason the service item was rejected
        type: string
        example: Insufficent details provided
        x-nullable: true
  MTOApprovalServiceItemCodes:
    description: MTO level service items to create when updating MTO status.
    properties:
      serviceCodeCS:
        example: true
        type: boolean
      serviceCodeMS:
        example: true
        type: boolean
    type: object
  TacValid:
    properties:
      isValid:
        example: true
        type: boolean
    required:
      - isValid
    type: object
  UpdatePaymentRequestStatusPayload:
    properties:
      rejectionReason:
        example: documentation was incomplete
        type: string
        x-nullable: true
      status:
        $ref: '#/definitions/PaymentRequestStatus'
      eTag:
        type: string
    type: object
  BulkAssignmentMoveIDs:
    type: array
    items:
      $ref: '#/definitions/BulkAssignmentMoveID'
  BulkAssignmentMoveID:
    type: string
    format: uuid
    example: c56a4180-65aa-42ec-a945-5fd21dec0538
  AvailableOfficeUsers:
    type: array
    items:
      $ref: '#/definitions/AvailableOfficeUser'
  AvailableOfficeUser:
    type: object
    properties:
      officeUserId:
        type: string
        format: uuid
        example: c56a4180-65aa-42ec-a945-5fd21dec0538
      lastName:
        type: string
      firstName:
        type: string
      hasSafetyPrivilege:
        type: boolean
      workload:
        type: integer
        x-omitempty: false
  BulkAssignmentData:
    type: object
    properties:
      availableOfficeUsers:
        $ref: '#/definitions/AvailableOfficeUsers'
      bulkAssignmentMoveIDs:
        $ref: '#/definitions/BulkAssignmentMoveIDs'
<<<<<<< HEAD
=======
  BulkAssignmentSavePayload:
    type: object
    properties:
      userData:
        type: array
        items:
          $ref: '#/definitions/BulkAssignmentForUser'
      moveData:
        type: array
        items:
          $ref: '#/definitions/BulkAssignmentMoveData'
      queueType:
        type: string
        description: A string corresponding to the queue type
        enum:
          - COUNSELING
          - CLOSEOUT
          - TASK_ORDER
          - PAYMENT_REQUEST
  BulkAssignmentForUser:
    type: object
    properties:
      id:
        type: string
        format: uuid
      moveAssignments:
        type: integer
        x-omitempty: false
  BulkAssignmentMoveData:
    format: uuid
    type: string
>>>>>>> 3e53e310
  QueueMoves:
    type: array
    items:
      $ref: '#/definitions/QueueMove'
  QueueMove:
    type: object
    properties:
      id:
        type: string
        format: uuid
      customer:
        $ref: '#/definitions/Customer'
      status:
        $ref: '#/definitions/MoveStatus'
      locator:
        type: string
      submittedAt:
        format: date-time
        type: string
        x-nullable: true
      appearedInTooAt:
        format: date-time
        type: string
        x-nullable: true
      requestedMoveDate:
        format: date
        type: string
        x-nullable: true
      departmentIndicator:
        $ref: '#/definitions/DeptIndicator'
      shipmentsCount:
        type: integer
      originDutyLocation:
        $ref: 'definitions/DutyLocation.yaml'
      destinationDutyLocation:
        $ref: 'definitions/DutyLocation.yaml'
      originGBLOC:
        $ref: '#/definitions/GBLOC'
      ppmType:
        type: string
        enum: [FULL, PARTIAL]
        x-nullable: true
      closeoutInitiated:
        format: date-time
        type: string
        x-nullable: true
      closeoutLocation:
        type: string
        x-nullable: true
      orderType:
        type: string
        x-nullable: true
      lockedByOfficeUserID:
        type: string
        format: uuid
        x-nullable: true
      lockedByOfficeUser:
        $ref: '#/definitions/LockedOfficeUser'
        x-nullable: true
      lockExpiresAt:
        type: string
        format: date-time
        x-nullable: true
      ppmStatus:
        $ref: '#/definitions/PPMStatus'
        x-nullable: true
      counselingOffice:
        type: string
        x-nullable: true
      counselingOfficeID:
        type: string
        format: uuid
        x-nullable: true
      assignedTo:
        $ref: '#/definitions/AssignedOfficeUser'
        x-nullable: true
      availableOfficeUsers:
        $ref: '#/definitions/AvailableOfficeUsers'
      assignable:
        type: boolean
  QueueMovesResult:
    type: object
    properties:
      page:
        type: integer
      perPage:
        type: integer
      totalCount:
        type: integer
      queueMoves:
        $ref: '#/definitions/QueueMoves'
  ListPrimeMove:
    description: >
      An abbreviated definition for a move, without all the nested information (shipments, service items, etc). Used to
      fetch a list of moves more efficiently.
    type: object
    properties:
      id:
        example: 1f2270c7-7166-40ae-981e-b200ebdf3054
        format: uuid
        type: string
      moveCode:
        type: string
        example: 'HYXFJF'
        readOnly: true
      createdAt:
        format: date-time
        type: string
        readOnly: true
      orderID:
        example: c56a4180-65aa-42ec-a945-5fd21dec0538
        format: uuid
        type: string
      destinationGBLOC:
        example: "AGFM"
        type: string
      destinationPostalCode:
        example: "90210"
        type: string
      referenceId:
        example: 1001-3456
        type: string
      availableToPrimeAt:
        format: date-time
        type: string
        x-nullable: true
        readOnly: true
      approvedAt:
        format: date-time
        type: string
        x-nullable: true
        readOnly: true
      updatedAt:
        format: date-time
        type: string
        readOnly: true
      ppmType:
        type: string
        enum:
          - FULL
          - PARTIAL
      eTag:
        type: string
        readOnly: true
      orderType:
        type: string
  ListPrimeMoves:
    type: array
    items:
      $ref: '#/definitions/ListPrimeMove'
  ListPrimeMovesResult:
    type: object
    properties:
      page:
        type: integer
      perPage:
        type: integer
      totalCount:
        type: integer
      queueMoves:
        $ref: '#/definitions/ListPrimeMoves'
  QueuePaymentRequest:
    type: object
    properties:
      id:
        type: string
        format: uuid
      moveID:
        type: string
        format: uuid
      customer:
        $ref: '#/definitions/Customer'
      status:
        $ref: '#/definitions/QueuePaymentRequestStatus'
      age:
        type: number
        format: double
        description: Days since the payment request has been requested.  Decimal representation will allow more accurate sorting.
      submittedAt:
        type: string
        format: date-time
      locator:
        type: string
      departmentIndicator:
        $ref: '#/definitions/DeptIndicator'
      originGBLOC:
        $ref: '#/definitions/GBLOC'
      originDutyLocation:
        $ref: 'definitions/DutyLocation.yaml'
      orderType:
        type: string
        x-nullable: true
      lockedByOfficeUserID:
        type: string
        format: uuid
        x-nullable: true
      lockExpiresAt:
        type: string
        format: date-time
        x-nullable: true
      assignedTo:
        $ref: '#/definitions/AssignedOfficeUser'
        x-nullable: true
      availableOfficeUsers:
        $ref: '#/definitions/AvailableOfficeUsers'
      assignable:
        type: boolean
      counselingOffice:
        type: string
        x-nullable: true
  QueuePaymentRequests:
    type: array
    items:
      $ref: '#/definitions/QueuePaymentRequest'
  QueuePaymentRequestsResult:
    type: object
    properties:
      page:
        type: integer
      perPage:
        type: integer
      totalCount:
        type: integer
      queuePaymentRequests:
        $ref: '#/definitions/QueuePaymentRequests'
  QueuePaymentRequestStatus:
    enum:
      - Payment requested
      - Reviewed
      - Rejected
      - Paid
    title: Queue Payment Request Status
    type: string
  SearchMoves:
    type: array
    items:
      $ref: '#/definitions/SearchMove'
  SearchMove:
    type: object
    properties:
      id:
        type: string
        format: uuid
      firstName:
        type: string
        example: John
        x-nullable: true
      lastName:
        type: string
        example: Doe
        x-nullable: true
      edipi:
        type: string
        example: 1234567890
        x-nullable: true
      paymentRequestCode:
        type: string
        example: 9551-6199-2
        x-nullable: true
      status:
        $ref: '#/definitions/MoveStatus'
      locator:
        type: string
      branch:
        type: string
      shipmentsCount:
        type: integer
      originDutyLocationPostalCode:
        format: zip
        type: string
        title: ZIP
        example: '90210'
        pattern: ^(\d{5})$
      destinationPostalCode:
        format: zip
        type: string
        title: ZIP
        example: '90210'
        pattern: ^(\d{5})$
      requestedPickupDate:
        type: string
        format: date
        x-nullable: true
      orderType:
        type: string
      requestedDeliveryDate:
        type: string
        format: date
        x-nullable: true
      originGBLOC:
        $ref: '#/definitions/GBLOC'
      destinationGBLOC:
        $ref: '#/definitions/GBLOC'
      lockedByOfficeUserID:
        type: string
        format: uuid
        x-nullable: true
      lockExpiresAt:
        type: string
        format: date-time
        x-nullable: true
      emplid:
        type: string
        x-nullable: true
  SearchMovesResult:
    type: object
    properties:
      page:
        type: integer
      perPage:
        type: integer
      totalCount:
        type: integer
      searchMoves:
        $ref: '#/definitions/SearchMoves'
  GBLOC:
    type: string
    enum:
      - AGFM
      - APAT
      - BGAC
      - BGNC
      - BKAS
      - CFMQ
      - CLPK
      - CNNQ
      - DMAT
      - GSAT
      - HAFC
      - HBAT
      - JEAT
      - JENQ
      - KKFA
      - LHNQ
      - LKNQ
      - MAPK
      - MAPS
      - MBFL
      - MLNQ
      - XXXX
  CreateCustomerSupportRemark:
    type: object
    description: >-
      A text remark written by an customer support user that is associated with a specific
      move.
    required:
      - content
      - officeUserID
    properties:
      content:
        example: This is a remark about a move.
        type: string
      officeUserID:
        example: 1f2270c7-7166-40ae-981e-b200ebdf3054
        format: uuid
        type: string
  UpdateCustomerSupportRemarkPayload:
    type: object
    description: >-
      A text remark update to an existing remark created by the current active user (the CSR).
    required:
      - content
    properties:
      content:
        example: This is a remark about a move.
        type: string
  EvaluationReportType:
    type: string
    enum:
      - SHIPMENT
      - COUNSELING
  EvaluationReportInspectionType:
    type: string
    enum:
      - DATA_REVIEW
      - PHYSICAL
      - VIRTUAL
    x-nullable: true
  EvaluationReportLocation:
    type: string
    enum:
      - ORIGIN
      - DESTINATION
      - OTHER
    x-nullable: true
  EvaluationReportOfficeUser:
    type: object
    readOnly: true
    description: The authoring office user for an evaluation report
    properties:
      id:
        example: 1f2270c7-7166-40ae-981e-b200ebdf3054
        format: uuid
        type: string
      firstName:
        type: string
      lastName:
        type: string
      email:
        type: string
        format: x-email
        pattern: '^[a-zA-Z0-9._%+-]+@[a-zA-Z0-9.-]+\.[a-zA-Z]{2,}$'
      phone:
        type: string
        format: telephone
        pattern: '^[2-9]\d{2}-\d{3}-\d{4}$'
  EvaluationReportList:
    type: array
    items:
      $ref: '#/definitions/EvaluationReport'
  EvaluationReport:
    type: object
    description: An evaluation report
    properties:
      id:
        example: 1f2270c7-7166-40ae-981e-b200ebdf3054
        format: uuid
        type: string
        readOnly: true
      moveID:
        example: 1f2270c7-7166-40ae-981e-b200ebdf3054
        format: uuid
        type: string
        readOnly: true
      shipmentID:
        example: 1f2270c7-7166-40ae-981e-b200ebdf3054
        format: uuid
        type: string
        x-nullable: true
        readOnly: true
      type:
        $ref: '#/definitions/EvaluationReportType'
      inspectionType:
        $ref: '#/definitions/EvaluationReportInspectionType'
        x-nullable: true
      inspectionDate:
        type: string
        format: date
        x-nullable: true
      officeUser:
        $ref: '#/definitions/EvaluationReportOfficeUser'
      location:
        $ref: '#/definitions/EvaluationReportLocation'
        x-nullable: true
      reportViolations:
        $ref: '#/definitions/ReportViolations'
        x-nullable: true
      gsrAppeals:
        $ref: '#/definitions/GSRAppeals'
        x-nullable: true
      locationDescription:
        type: string
        example: 'Route 66 at crash inspection site 3'
        x-nullable: true
      observedShipmentDeliveryDate:
        type: string
        format: date
        x-nullable: true
      observedShipmentPhysicalPickupDate:
        type: string
        format: date
        x-nullable: true
      timeDepart:
        type: string
        x-nullable: true
        pattern: '^(0[0-9]|1[0-9]|2[0-3]):[0-5][0-9]$'
        example: '14:30'
      evalStart:
        type: string
        x-nullable: true
        pattern: '^(0[0-9]|1[0-9]|2[0-3]):[0-5][0-9]$'
        example: '15:00'
      evalEnd:
        type: string
        x-nullable: true
        pattern: '^(0[0-9]|1[0-9]|2[0-3]):[0-5][0-9]$'
        example: '18:00'
      violationsObserved:
        type: boolean
        x-nullable: true
      remarks:
        type: string
        x-nullable: true
      seriousIncident:
        type: boolean
        x-nullable: true
      seriousIncidentDesc:
        type: string
        x-nullable: true
      observedClaimsResponseDate:
        type: string
        format: date
        x-nullable: true
      observedPickupDate:
        type: string
        format: date
        x-nullable: true
      observedPickupSpreadStartDate:
        type: string
        format: date
        x-nullable: true
      observedPickupSpreadEndDate:
        type: string
        format: date
        x-nullable: true
      observedDeliveryDate:
        type: string
        format: date
        x-nullable: true
      moveReferenceID:
        type: string
        x-nullable: true
        readOnly: true
      eTag:
        type: string
      submittedAt:
        type: string
        format: date-time
        x-nullable: true
      createdAt:
        type: string
        format: date-time
        readOnly: true
      updatedAt:
        type: string
        format: date-time
        readOnly: true
  CreateEvaluationReport:
    type: object
    description: Minimal set of info needed to create a shipment evaluation report, which is just a shipment ID.
    properties:
      shipmentID:
        description: The shipment ID of the shipment to be evaluated in the report
        example: 01b9671e-b268-4906-967b-ba661a1d3933
        format: uuid
        type: string
  CreateAppeal:
    type: object
    description: Appeal status and remarks left for a violation, created by a GSR user.
    properties:
      remarks:
        description: Remarks left by the GSR user
        example: These are my violation appeal remarks
        type: string
      appealStatus:
        description: The status of the appeal set by the GSR user
        example: These are my violation appeal remarks
        type: string
        enum: [sustained, rejected]
  PWSViolation:
    type: object
    description: A PWS violation for an evaluation report
    readOnly: true
    properties:
      id:
        example: 1f2270c7-7166-40ae-981e-b200ebdf3054
        format: uuid
        type: string
      displayOrder:
        example: 3
        type: integer
      paragraphNumber:
        example: 1.2.3.4.5
        type: string
      title:
        example: Customer Support
        type: string
      category:
        example: Pre-Move Services
        type: string
      subCategory:
        example: Weight Estimate
        type: string
      requirementSummary:
        example: Provide a single point of contact (POC)
        type: string
      requirementStatement:
        example: The contractor shall prepare and load property going into NTS in containers at residence for shipment to NTS.
        type: string
      isKpi:
        example: false
        type: boolean
      additionalDataElem:
        example: QAE Observed Delivery Date
        type: string
  PWSViolations:
    type: array
    items:
      $ref: '#/definitions/PWSViolation'
  AssociateReportViolations:
    type: object
    description: A list of PWS violation string ids to associate with an evaluation report
    properties:
      violations:
        type: array
        items:
          type: string
          format: uuid
  ReportViolation:
    type: object
    description: An object associating violations to evaluation reports
    properties:
      id:
        example: 1f2270c7-7166-40ae-981e-b200ebdf3054
        format: uuid
        type: string
      reportID:
        example: 1f2270c7-7166-40ae-981e-b200ebdf3054
        format: uuid
        type: string
      violationID:
        example: 1f2270c7-7166-40ae-981e-b200ebdf3054
        format: uuid
        type: string
      violation:
        $ref: '#/definitions/PWSViolation'
      gsrAppeals:
        $ref: '#/definitions/GSRAppeals'
        x-nullable: true
  ReportViolations:
    type: array
    items:
      $ref: '#/definitions/ReportViolation'
  GSRAppealStatusType:
    type: string
    enum:
      - SUSTAINED
      - REJECTED
  GSRAppeals:
    type: array
    items:
      $ref: '#/definitions/GSRAppeal'
  GSRAppeal:
    type: object
    description: An object associating appeals on violations and serious incidents
    properties:
      id:
        example: 1f2270c7-7166-40ae-981e-b200ebdf3054
        format: uuid
        type: string
      reportID:
        example: 1f2270c7-7166-40ae-981e-b200ebdf3054
        format: uuid
        type: string
      violationID:
        example: 1f2270c7-7166-40ae-981e-b200ebdf3054
        format: uuid
        type: string
      officeUserID:
        example: 1f2270c7-7166-40ae-981e-b200ebdf3054
        format: uuid
        type: string
      officeUser:
        $ref: '#/definitions/EvaluationReportOfficeUser'
      isSeriousIncident:
        type: boolean
        example: false
      appealStatus:
        $ref: '#/definitions/GSRAppealStatusType'
      remarks:
        type: string
        example: Office user remarks
      createdAt:
        type: string
        format: date-time
        readOnly: true
  TransportationOffices:
    type: array
    items:
      $ref: 'definitions/TransportationOffice.yaml'
  VLocations:
    type: array
    items:
      $ref: 'definitions/VLocation.yaml'
  ReServiceItems:
    type: array
    items:
      $ref: 'definitions/ReServiceItem.yaml'
  GBLOCs:
    type: array
    items:
      type: string
  CounselingOffices:
    type: array
    items:
      $ref: "#/definitions/CounselingOffice"
  CounselingOffice:
    type: object
    properties:
      id:
        type: string
        format: uuid
        example: c56a4180-65aa-42ec-a945-5fd21dec0538
      name:
        type: string
        example: Fort Bragg North Station
    required:
      - id
      - name
  MovePayload:
    type: object
    properties:
      id:
        type: string
        format: uuid
        example: c56a4180-65aa-42ec-a945-5fd21dec0538
      orders_id:
        type: string
        format: uuid
        example: c56a4180-65aa-42ec-a945-5fd21dec0538
      service_member_id:
        type: string
        format: uuid
        example: c56a4180-65aa-42ec-a945-5fd21dec0538
        readOnly: true
      locator:
        type: string
        example: '12432'
      status:
        $ref: '#/definitions/MoveStatus'
      created_at:
        type: string
        format: date-time
      updated_at:
        type: string
        format: date-time
      submitted_at:
        type: string
        format: date-time
        x-nullable: true
      mto_shipments:
        $ref: '#/definitions/MTOShipments'
      closeout_office:
        $ref: '#/definitions/TransportationOffice'
      cancel_reason:
        type: string
        example: Change of orders
        x-nullable: true
      eTag:
        type: string
      primeCounselingCompletedAt:
        format: date-time
        type: string
        readOnly: true
      additionalDocuments:
        $ref: 'definitions/Document.yaml'
    required:
      - id
      - orders_id
      - locator
      - created_at
      - updated_at
      - eTag
  IsDateWeekendHolidayInfo:
    type: object
    properties:
      country_code:
        type: string
      country_name:
        type: string
      date:
        type: string
        format: date
        example: '2018-09-25'
      is_weekend:
        type: boolean
      is_holiday:
        type: boolean
      details:
        type: string
    required:
      - country_code
      - country_name
      - date
      - is_weekend
      - is_holiday
  AssignOfficeUserBody:
    type: object
    properties:
      officeUserId:
        type: string
        format: uuid
      roleType:
        type: string
    required:
      - officeUserId
      - roleType
  AssignedOfficeUser:
    type: object
    properties:
      officeUserId:
        type: string
        format: uuid
        example: c56a4180-65aa-42ec-a945-5fd21dec0538
      firstName:
        type: string
      lastName:
        type: string
responses:
  InvalidRequest:
    description: The request payload is invalid
    schema:
      $ref: '#/definitions/Error'
  NotFound:
    description: The requested resource wasn't found
    schema:
      $ref: '#/definitions/Error'
  Conflict:
    description: Conflict error
    schema:
      $ref: '#/definitions/Error'
  PermissionDenied:
    description: The request was denied
    schema:
      $ref: '#/definitions/Error'
  ServerError:
    description: A server error occurred
    schema:
      $ref: '#/definitions/Error'
  PreconditionFailed:
    description: Precondition failed
    schema:
      $ref: '#/definitions/Error'
  UnprocessableEntity:
    description: The payload was unprocessable.
    schema:
      $ref: '#/definitions/ValidationError'<|MERGE_RESOLUTION|>--- conflicted
+++ resolved
@@ -1769,27 +1769,6 @@
         '200':
           description: returns an updated moving expense object
           schema:
-<<<<<<< HEAD
-            $ref: 'definitions/MovingExpense.yaml'
-        '400':
-          $ref: '#/responses/InvalidRequest'
-        '401':
-          $ref: '#/responses/PermissionDenied'
-        '403':
-          $ref: '#/responses/PermissionDenied'
-        '404':
-          $ref: '#/responses/NotFound'
-        '412':
-          $ref: '#/responses/PreconditionFailed'
-        '422':
-          $ref: '#/responses/UnprocessableEntity'
-        '500':
-          $ref: '#/responses/ServerError'
-  /ppm-shipments/{ppmShipmentId}/pro-gear-weight-tickets/{proGearWeightTicketId}:
-    parameters:
-      - $ref: 'parameters/ppmShipmentId.yaml'
-      - $ref: 'parameters/proGearWeightTicketId.yaml'
-=======
             $ref: "definitions/MovingExpense.yaml"
         "400":
           $ref: "#/responses/InvalidRequest"
@@ -1809,7 +1788,6 @@
     parameters:
       - $ref: "parameters/ppmShipmentId.yaml"
       - $ref: "parameters/proGearWeightTicketId.yaml"
->>>>>>> 3e53e310
     patch:
       summary: Updates a pro-gear weight ticket
       description: |
@@ -2372,11 +2350,7 @@
       description: Changes move (move task order) status to service counseling completed
       operationId: updateMTOStatusServiceCounselingCompleted
       summary: Changes move (move task order) status to service counseling completed
-<<<<<<< HEAD
-  '/move-task-orders/{moveTaskOrderID}/payment-service-items/{paymentServiceItemID}/status':
-=======
   "/move-task-orders/{moveTaskOrderID}/payment-service-items/{paymentServiceItemID}/status":
->>>>>>> 3e53e310
     parameters:
       - description: ID of move to use
         in: path
@@ -7456,8 +7430,6 @@
         $ref: '#/definitions/AvailableOfficeUsers'
       bulkAssignmentMoveIDs:
         $ref: '#/definitions/BulkAssignmentMoveIDs'
-<<<<<<< HEAD
-=======
   BulkAssignmentSavePayload:
     type: object
     properties:
@@ -7489,7 +7461,6 @@
   BulkAssignmentMoveData:
     format: uuid
     type: string
->>>>>>> 3e53e310
   QueueMoves:
     type: array
     items:
