--- conflicted
+++ resolved
@@ -5882,11 +5882,8 @@
         $ref: '#/definitions/UpdatePPMShipment'
       boatShipment:
         $ref: '#/definitions/UpdateBoatShipment'
-<<<<<<< HEAD
-=======
       mobileHomeShipment:
         $ref: '#/definitions/UpdateMobileHomeShipment'
->>>>>>> 26ed15d4
   UpdatePPMShipment:
     type: object
     properties:
@@ -6055,8 +6052,6 @@
         type: boolean
         description: Is the trailer roadworthy
         x-nullable: true
-<<<<<<< HEAD
-=======
   UpdateMobileHomeShipment:
     type: object
     properties:
@@ -6084,7 +6079,6 @@
         type: integer
         description: Height of the Boat in inches
         x-nullable: true
->>>>>>> 26ed15d4
   UpdateWeightTicket:
     type: object
     properties:
@@ -6431,8 +6425,6 @@
       - widthInInches
       - heightInInches
       - hasTrailer
-<<<<<<< HEAD
-=======
   CreateMobileHomeShipment:
     description: A mobile home shipment that the prime moves for a service member.
     properties:
@@ -6461,7 +6453,6 @@
       - lengthInInches
       - heightInInches
       - widthInInches
->>>>>>> 26ed15d4
   RejectShipment:
     properties:
       rejectionReason:
