--- conflicted
+++ resolved
@@ -5107,7 +5107,6 @@
         pattern: ^(\d{5})$
       orderType:
         type: string
-<<<<<<< HEAD
       requestedPickupDate:
         type: string
         format: date
@@ -5120,8 +5119,6 @@
         $ref: '#/definitions/GBLOC'
       destinationGBLOC:
         $ref: '#/definitions/GBLOC'
-=======
->>>>>>> 81c0cb96
   SearchMovesResult:
     type: object
     properties:
