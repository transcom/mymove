swagger: '2.0'
info:
  contact:
    email: milmove-developers@caci.com
  description:
    $ref: info/ghc_description.md
  license:
    name: MIT
    url: 'https://opensource.org/licenses/MIT'
  title: MilMove GHC API
  version: 0.0.1
basePath: /ghc/v1
schemes:
  - http
tags:
  - name: queues
  - name: move
  - $ref: 'tags/order.yaml'
  - name: moveTaskOrder
  - name: customer
  - name: mtoServiceItem
  - name: mtoShipment
  - name: shipment
  - name: mtoAgent
  - name: paymentServiceItem
  - name: ppm
  - name: tac
  - name: transportationOffice
  - name: uploads
  - name: paymentRequests
paths:
  '/customer':
    post:
      summary: Creates a customer with Okta option
      description: Creates a customer with option to also create an Okta profile account based on the office user's input when completing the UI form and submitting.
      operationId: createCustomerWithOktaOption
      tags:
        - customer
      consumes:
        - application/json
      produces:
        - application/json
      parameters:
        - in: body
          name: body
          required: true
          schema:
            $ref: '#/definitions/CreateCustomerPayload'
      responses:
        '200':
          description: successfully created the customer
          schema:
            $ref: '#/definitions/CreatedCustomer'
        '400':
          $ref: '#/responses/InvalidRequest'
        '401':
          $ref: '#/responses/PermissionDenied'
        '403':
          $ref: '#/responses/PermissionDenied'
        '404':
          $ref: '#/responses/NotFound'
        '409':
          $ref: '#/responses/Conflict'
        '412':
          $ref: '#/responses/PreconditionFailed'
        '422':
          $ref: '#/responses/UnprocessableEntity'
        '500':
          $ref: '#/responses/ServerError'
  /open/requested-office-users:
    post:
      consumes:
        - application/json
      produces:
        - application/json
      summary: Create an Office User
      description: >
        This endpoint is publicly accessible as it is utilized for individuals who do not have an office account to request the creation of an office account.

        Request the creation of an office user. An administrator will need to approve them after creation. Note on requirements:
        An identification method must be present. The following 2 fields have an "OR" requirement.
        - edipi
        - other_unique_id
        One of these two fields MUST be present to serve as identification for the office user being created. This logic is handled at the application level.
      operationId: createRequestedOfficeUser
      tags:
        - officeUsers
      parameters:
        - in: body
          name: officeUser
          description: Office User information
          schema:
            $ref: '#/definitions/OfficeUserCreate'
      responses:
        '201':
          description: successfully requested the creation of provided office user
          schema:
            $ref: '#/definitions/OfficeUser'
        '422':
          description: validation error
          schema:
            $ref: '#/definitions/ValidationError'
        '500':
          description: internal server error
  '/customer/{customerID}':
    parameters:
      - description: ID of customer to use
        in: path
        name: customerID
        required: true
        type: string
        format: uuid
    get:
      produces:
        - application/json
      parameters: []
      responses:
        '200':
          description: Successfully retrieved information on an individual customer
          schema:
            $ref: '#/definitions/Customer'
        '400':
          $ref: '#/responses/InvalidRequest'
        '401':
          $ref: '#/responses/PermissionDenied'
        '403':
          $ref: '#/responses/PermissionDenied'
        '404':
          $ref: '#/responses/NotFound'
        '500':
          $ref: '#/responses/ServerError'
      tags:
        - customer
      description: Returns a given customer
      operationId: getCustomer
      summary: Returns a given customer
    patch:
      summary: Updates customer info
      description: Updates customer info by ID
      operationId: updateCustomer
      tags:
        - customer
      consumes:
        - application/json
      produces:
        - application/json
      parameters:
        - in: body
          name: body
          required: true
          schema:
            $ref: '#/definitions/UpdateCustomerPayload'
        - in: header
          name: If-Match
          type: string
          required: true
      responses:
        '200':
          description: updated instance of orders
          schema:
            $ref: '#/definitions/Customer'
        '400':
          $ref: '#/responses/InvalidRequest'
        '401':
          $ref: '#/responses/PermissionDenied'
        '403':
          $ref: '#/responses/PermissionDenied'
        '404':
          $ref: '#/responses/NotFound'
        '412':
          $ref: '#/responses/PreconditionFailed'
        '422':
          $ref: '#/responses/UnprocessableEntity'
        '500':
          $ref: '#/responses/ServerError'
      x-permissions:
        - update.customer
  /customer/search:
    post:
      produces:
        - application/json
      consumes:
        - application/json
      summary: Search customers by DOD ID or customer name
      description: >
        Search customers by DOD ID or customer name. Used by services counselors to locate profiles to update, find attached moves, and to create new moves.
      operationId: searchCustomers
      tags:
        - customer
      parameters:
        - in: body
          name: body
          schema:
            properties:
              page:
                type: integer
                description: requested page of results
              perPage:
                type: integer
              dodID:
                description: DOD ID
                type: string
                minLength: 10
                maxLength: 10
                x-nullable: true
              emplid:
                description: EMPLID
                type: string
                minLength: 7
                maxLength: 7
                x-nullable: true
              branch:
                description: Branch
                type: string
                minLength: 1
              customerName:
                description: Customer Name
                type: string
                minLength: 1
                x-nullable: true
              sort:
                type: string
                x-nullable: true
                enum: [customerName, dodID, emplid, branch, personalEmail, telephone]
              order:
                type: string
                x-nullable: true
                enum: [asc, desc]
          description: field that results should be sorted by
      responses:
        '200':
          description: Successfully returned all customers matching the criteria
          schema:
            $ref: '#/definitions/SearchCustomersResult'
        '403':
          $ref: '#/responses/PermissionDenied'
        '500':
          $ref: '#/responses/ServerError'
  '/move/{locator}':
    parameters:
      - description: Code used to identify a move in the system
        in: path
        name: locator
        required: true
        type: string
    get:
      produces:
        - application/json
      parameters: []
      responses:
        '200':
          description: Successfully retrieved the individual move
          schema:
            $ref: '#/definitions/Move'
        '400':
          $ref: '#/responses/InvalidRequest'
        '401':
          $ref: '#/responses/PermissionDenied'
        '403':
          $ref: '#/responses/PermissionDenied'
        '404':
          $ref: '#/responses/NotFound'
        '500':
          $ref: '#/responses/ServerError'
      tags:
        - move
      description: Returns a given move for a unique alphanumeric locator string
      summary: Returns a given move
      operationId: getMove
  '/move/{locator}/history':
    parameters:
      - description: Code used to identify a move in the system
        in: path
        name: locator
        required: true
        type: string
    get:
      produces:
        - application/json
      parameters:
        - in: query
          name: page
          type: integer
          description: requested page of results
        - in: query
          name: perPage
          type: integer
          description: results per page
      responses:
        '200':
          description: Successfully retrieved the individual move history
          schema:
            $ref: '#/definitions/MoveHistoryResult'
        '400':
          $ref: '#/responses/InvalidRequest'
        '401':
          $ref: '#/responses/PermissionDenied'
        '403':
          $ref: '#/responses/PermissionDenied'
        '404':
          $ref: '#/responses/NotFound'
        '500':
          $ref: '#/responses/ServerError'
      tags:
        - move
      description: Returns the history for a given move for a unique alphanumeric locator string
      summary: Returns the history of an identified move
      operationId: getMoveHistory
  '/moves/{moveID}/shipment-evaluation-reports-list':
    parameters:
      - description: Code used to identify a move in the system
        in: path
        name: moveID
        required: true
        type: string
        format: uuid
    get:
      produces:
        - application/json
      responses:
        '200':
          description: Successfully retrieved the move's evaluation reports
          schema:
            $ref: '#/definitions/EvaluationReportList'
        '400':
          $ref: '#/responses/InvalidRequest'
        '401':
          $ref: '#/responses/PermissionDenied'
        '403':
          $ref: '#/responses/PermissionDenied'
        '404':
          $ref: '#/responses/NotFound'
        '500':
          $ref: '#/responses/ServerError'
      tags:
        - move
      description: Returns shipment evaluation reports for the specified move that are visible to the current office user
      summary: Returns shipment evaluation reports for the specified move that are visible to the current office user
      operationId: getMoveShipmentEvaluationReportsList
  '/moves/{moveID}/counseling-evaluation-reports-list':
    parameters:
      - description: Code used to identify a move in the system
        in: path
        name: moveID
        required: true
        type: string
        format: uuid
    get:
      produces:
        - application/json
      responses:
        '200':
          description: Successfully retrieved the move's evaluation reports
          schema:
            $ref: '#/definitions/EvaluationReportList'
        '400':
          $ref: '#/responses/InvalidRequest'
        '401':
          $ref: '#/responses/PermissionDenied'
        '403':
          $ref: '#/responses/PermissionDenied'
        '404':
          $ref: '#/responses/NotFound'
        '500':
          $ref: '#/responses/ServerError'
      tags:
        - move
      description: Returns counseling evaluation reports for the specified move that are visible to the current office user
      summary: Returns counseling evaluation reports for the specified move that are visible to the current office user
      operationId: getMoveCounselingEvaluationReportsList
  '/moves/{moveID}/cancel':
    parameters:
      - description: ID of the move
        in: path
        name: moveID
        required: true
        format: uuid
        type: string
    post:
      consumes:
        - application/json
      produces:
        - application/json
      parameters: []
      responses:
        '200':
          description: Successfully canceled move
          schema:
            $ref: '#/definitions/Move'
        '403':
          $ref: '#/responses/PermissionDenied'
        '404':
          $ref: '#/responses/NotFound'
        '409':
          $ref: '#/responses/Conflict'
        '412':
          $ref: '#/responses/PreconditionFailed'
        '422':
          $ref: '#/responses/UnprocessableEntity'
        '500':
          $ref: '#/responses/ServerError'
      tags:
        - move
      description: cancels a move
      operationId: moveCanceler
      summary: Cancels a move
      x-permissions:
        - update.cancelMoveFlag
  '/counseling/orders/{orderID}':
    parameters:
      - description: ID of order to update
        in: path
        name: orderID
        required: true
        type: string
        format: uuid
    patch:
      summary: Updates an order (performed by a services counselor)
      description: All fields sent in this request will be set on the order referenced
      operationId: counselingUpdateOrder
      tags:
        - order
      consumes:
        - application/json
      produces:
        - application/json
      parameters:
        - in: body
          name: body
          required: true
          schema:
            $ref: '#/definitions/CounselingUpdateOrderPayload'
        - in: header
          name: If-Match
          type: string
          required: true
      responses:
        '200':
          description: updated instance of orders
          schema:
            $ref: '#/definitions/Order'
        '403':
          $ref: '#/responses/PermissionDenied'
        '404':
          $ref: '#/responses/NotFound'
        '412':
          $ref: '#/responses/PreconditionFailed'
        '422':
          $ref: '#/responses/UnprocessableEntity'
        '500':
          $ref: '#/responses/ServerError'
  '/orders':
    post:
      summary: Creates an orders model for a logged-in user
      description: Creates an instance of orders tied to a service member, which allow for creation of a move and an entitlement. Orders are required before the creation of a move
      operationId: createOrder
      tags:
        - order
      consumes:
        - application/json
      produces:
        - application/json
      parameters:
        - in: body
          name: createOrders
          schema:
            $ref: '#/definitions/CreateOrders'
      responses:
        '200':
          description: created instance of orders
          schema:
            $ref: '#/definitions/Order'
        '400':
          description: invalid request
        '401':
          description: request requires user authentication
        '403':
          description: user is not authorized
        '422':
          $ref: '#/responses/UnprocessableEntity'
        '500':
          description: internal server error
  '/orders/{orderID}':
    parameters:
      - description: ID of order to use
        in: path
        name: orderID
        required: true
        type: string
        format: uuid
    patch:
      summary: Updates an order
      description: All fields sent in this request will be set on the order referenced
      operationId: updateOrder
      tags:
        - order
      consumes:
        - application/json
      produces:
        - application/json
      parameters:
        - in: body
          name: body
          required: true
          schema:
            $ref: '#/definitions/UpdateOrderPayload'
        - in: header
          name: If-Match
          type: string
          required: true
      responses:
        '200':
          description: updated instance of orders
          schema:
            $ref: '#/definitions/Order'
        '400':
          $ref: '#/responses/InvalidRequest'
        '403':
          $ref: '#/responses/PermissionDenied'
        '404':
          $ref: '#/responses/NotFound'
        '409':
          $ref: '#/responses/Conflict'
        '412':
          $ref: '#/responses/PreconditionFailed'
        '422':
          $ref: '#/responses/UnprocessableEntity'
        '500':
          $ref: '#/responses/ServerError'
      x-permissions:
        - update.orders
    get:
      produces:
        - application/json
      parameters: []
      responses:
        '200':
          description: Successfully retrieved order
          schema:
            $ref: '#/definitions/Order'
        '400':
          $ref: '#/responses/InvalidRequest'
        '401':
          $ref: '#/responses/PermissionDenied'
        '403':
          $ref: '#/responses/PermissionDenied'
        '404':
          $ref: '#/responses/NotFound'
        '500':
          $ref: '#/responses/ServerError'
      tags:
        - order
      description: Gets an order
      operationId: getOrder
      summary: Gets an order by ID
  '/orders/{orderID}/allowances':
    parameters:
      - description: ID of order to use
        in: path
        name: orderID
        required: true
        type: string
        format: uuid
    patch:
      summary: Updates an allowance (Orders with Entitlements)
      description: All fields sent in this request will be set on the order referenced
      operationId: updateAllowance
      tags:
        - order
      consumes:
        - application/json
      produces:
        - application/json
      parameters:
        - in: body
          name: body
          required: true
          schema:
            $ref: '#/definitions/UpdateAllowancePayload'
        - in: header
          name: If-Match
          type: string
          required: true
      responses:
        '200':
          description: updated instance of allowance
          schema:
            $ref: '#/definitions/Order'
        '403':
          $ref: '#/responses/PermissionDenied'
        '404':
          $ref: '#/responses/NotFound'
        '412':
          $ref: '#/responses/PreconditionFailed'
        '422':
          $ref: '#/responses/UnprocessableEntity'
        '500':
          $ref: '#/responses/ServerError'
      x-permissions:
        - update.allowances
  '/orders/{orderID}/acknowledge-excess-weight-risk':
    parameters:
      - description: ID of order to use
        in: path
        name: orderID
        required: true
        type: string
        format: uuid
    post:
      summary: Saves the date and time a TOO acknowledged the excess weight risk by dismissing the alert
      description: Saves the date and time a TOO acknowledged the excess weight risk by dismissing the alert
      operationId: acknowledgeExcessWeightRisk
      tags:
        - order
      consumes:
        - application/json
      produces:
        - application/json
      parameters:
        - in: header
          name: If-Match
          type: string
          required: true
      responses:
        '200':
          description: updated Move
          schema:
            $ref: '#/definitions/Move'
        '403':
          $ref: '#/responses/PermissionDenied'
        '404':
          $ref: '#/responses/NotFound'
        '412':
          $ref: '#/responses/PreconditionFailed'
        '422':
          $ref: '#/responses/UnprocessableEntity'
        '500':
          $ref: '#/responses/ServerError'
      x-permissions:
        - update.excessWeightRisk
  '/orders/{orderID}/update-billable-weight':
    parameters:
      - description: ID of order to use
        in: path
        name: orderID
        required: true
        type: string
        format: uuid
    patch:
      summary: Updates the max billable weight
      description: Updates the DBAuthorizedWeight attribute for the Order Entitlements=
      operationId: updateBillableWeight
      tags:
        - order
      consumes:
        - application/json
      produces:
        - application/json
      parameters:
        - in: body
          name: body
          required: true
          schema:
            $ref: '#/definitions/UpdateBillableWeightPayload'
        - in: header
          name: If-Match
          type: string
          required: true
      responses:
        '200':
          description: updated Order
          schema:
            $ref: '#/definitions/Order'
        '403':
          $ref: '#/responses/PermissionDenied'
        '404':
          $ref: '#/responses/NotFound'
        '412':
          $ref: '#/responses/PreconditionFailed'
        '422':
          $ref: '#/responses/UnprocessableEntity'
        '500':
          $ref: '#/responses/ServerError'
      x-permissions:
        - update.billableWeight
  '/orders/{orderID}/update-max-billable-weight/tio':
    parameters:
      - description: ID of order to use
        in: path
        name: orderID
        required: true
        type: string
        format: uuid
    patch:
      summary: Updates the max billable weight with TIO remarks
      description: Updates the DBAuthorizedWeight attribute for the Order Entitlements and move TIO remarks
      operationId: updateMaxBillableWeightAsTIO
      tags:
        - order
      consumes:
        - application/json
      produces:
        - application/json
      parameters:
        - in: body
          name: body
          required: true
          schema:
            $ref: '#/definitions/UpdateMaxBillableWeightAsTIOPayload'
        - $ref: 'parameters/ifMatch.yaml'
      responses:
        '200':
          description: updated Order
          schema:
            $ref: '#/definitions/Order'
        '403':
          $ref: '#/responses/PermissionDenied'
        '404':
          $ref: '#/responses/NotFound'
        '412':
          $ref: '#/responses/PreconditionFailed'
        '422':
          $ref: '#/responses/UnprocessableEntity'
        '500':
          $ref: '#/responses/ServerError'
      x-permissions:
        - update.maxBillableWeight
  /orders/{orderID}/upload_amended_orders:
    post:
      summary: Create an amended order for a given order
      description: Create an amended order for a given order
      operationId: uploadAmendedOrders
      tags:
        - order
      consumes:
        - multipart/form-data
      parameters:
        - in: path
          name: orderID
          type: string
          format: uuid
          required: true
          description: UUID of the order
        - in: formData
          name: file
          type: file
          description: The file to upload.
          required: true
      responses:
        '201':
          description: created upload
          schema:
            $ref: 'definitions/Upload.yaml'
        '400':
          description: invalid request
          schema:
            $ref: '#/definitions/InvalidRequestResponsePayload'
        '403':
          description: not authorized
        '404':
          description: not found
        '413':
          description: payload is too large
        '500':
          description: server error
  '/counseling/orders/{orderID}/allowances':
    parameters:
      - description: ID of order to use
        in: path
        name: orderID
        required: true
        type: string
        format: uuid
    patch:
      summary: Updates an allowance (Orders with Entitlements)
      description: All fields sent in this request will be set on the order referenced
      operationId: counselingUpdateAllowance
      tags:
        - order
      consumes:
        - application/json
      produces:
        - application/json
      parameters:
        - in: body
          name: body
          required: true
          schema:
            $ref: '#/definitions/CounselingUpdateAllowancePayload'
        - in: header
          name: If-Match
          type: string
          required: true
      responses:
        '200':
          description: updated instance of allowance
          schema:
            $ref: '#/definitions/Order'
        '403':
          $ref: '#/responses/PermissionDenied'
        '404':
          $ref: '#/responses/NotFound'
        '412':
          $ref: '#/responses/PreconditionFailed'
        '422':
          $ref: '#/responses/UnprocessableEntity'
        '500':
          $ref: '#/responses/ServerError'
  '/move-task-orders/{moveTaskOrderID}':
    parameters:
      - description: ID of move to use
        in: path
        name: moveTaskOrderID
        required: true
        type: string
    get:
      produces:
        - application/json
      parameters: []
      responses:
        '200':
          description: Successfully retrieved move task order
          schema:
            $ref: '#/definitions/MoveTaskOrder'
        '400':
          $ref: '#/responses/InvalidRequest'
        '401':
          $ref: '#/responses/PermissionDenied'
        '403':
          $ref: '#/responses/PermissionDenied'
        '404':
          $ref: '#/responses/NotFound'
        '500':
          $ref: '#/responses/ServerError'
      tags:
        - moveTaskOrder
      description: Gets a move
      operationId: getMoveTaskOrder
      summary: Gets a move by ID
  '/move_task_orders/{moveTaskOrderID}/mto_service_items':
    parameters:
      - description: ID of move for mto service item to use
        in: path
        name: moveTaskOrderID
        required: true
        format: uuid
        type: string
    get:
      produces:
        - application/json
      parameters: []
      responses:
        '200':
          description: Successfully retrieved all line items for a move task order
          schema:
            $ref: 'definitions/MTOServiceItems.yaml'
        '404':
          $ref: '#/responses/NotFound'
        '422':
          $ref: '#/responses/UnprocessableEntity'
        '500':
          $ref: '#/responses/ServerError'
      tags:
        - mtoServiceItem
      description: Gets all line items for a move
      operationId: listMTOServiceItems
      summary: Gets all line items for a move
  '/mto-shipments':
    post:
      summary: createMTOShipment
      description: |
        Creates a MTO shipment for the specified Move Task Order.
        Required fields include:
        * Shipment Type
        * Customer requested pick-up date
        * Pick-up Address
        * Delivery Address
        * Releasing / Receiving agents
        Optional fields include:
        * Delivery Address Type
        * Customer Remarks
        * Releasing / Receiving agents
        * An array of optional accessorial service item codes
      consumes:
        - application/json
      produces:
        - application/json
      operationId: createMTOShipment
      tags:
        - mtoShipment
      parameters:
        - in: body
          name: body
          schema:
            $ref: '#/definitions/CreateMTOShipment'
      responses:
        '200':
          description: Successfully created a MTO shipment.
          schema:
            $ref: 'definitions/MTOShipment.yaml'
        '400':
          $ref: '#/responses/InvalidRequest'
        '404':
          $ref: '#/responses/NotFound'
        '422':
          $ref: '#/responses/UnprocessableEntity'
        '500':
          $ref: '#/responses/ServerError'
  '/move_task_orders/{moveTaskOrderID}/mto_shipments':
    parameters:
      - description: ID of move task order for mto shipment to use
        in: path
        name: moveTaskOrderID
        required: true
        format: uuid
        type: string
    get:
      produces:
        - application/json
      parameters: []
      responses:
        '200':
          description: Successfully retrieved all mto shipments for a move task order
          schema:
            $ref: '#/definitions/MTOShipments'
        '403':
          $ref: '#/responses/PermissionDenied'
        '404':
          $ref: '#/responses/NotFound'
        '422':
          $ref: '#/responses/UnprocessableEntity'
        '500':
          $ref: '#/responses/ServerError'
      tags:
        - mtoShipment
      description: Gets all shipments for a move task order
      operationId: listMTOShipments
      summary: Gets all shipments for a move task order
  '/shipments/{shipmentID}':
    get:
      summary: fetches a shipment by ID
      description: fetches a shipment by ID
      operationId: getShipment
      tags:
        - mtoShipment
      produces:
        - application/json
      parameters:
        - description: ID of the shipment to be fetched
          in: path
          name: shipmentID
          required: true
          format: uuid
          type: string
      responses:
        '200':
          description: Successfully fetched the shipment
          schema:
            $ref: '#/definitions/MTOShipment'
        '400':
          $ref: '#/responses/InvalidRequest'
        '403':
          $ref: '#/responses/PermissionDenied'
        '404':
          $ref: '#/responses/NotFound'
        '422':
          $ref: '#/responses/UnprocessableEntity'
        '500':
          $ref: '#/responses/ServerError'
    delete:
      summary: Soft deletes a shipment by ID
      description: Soft deletes a shipment by ID
      operationId: deleteShipment
      tags:
        - shipment
      produces:
        - application/json
      parameters:
        - description: ID of the shipment to be deleted
          in: path
          name: shipmentID
          required: true
          format: uuid
          type: string
      responses:
        '204':
          description: Successfully soft deleted the shipment
        '400':
          $ref: '#/responses/InvalidRequest'
        '403':
          $ref: '#/responses/PermissionDenied'
        '404':
          $ref: '#/responses/NotFound'
        '409':
          $ref: '#/responses/Conflict'
        '422':
          $ref: '#/responses/UnprocessableEntity'
        '500':
          $ref: '#/responses/ServerError'
  '/move_task_orders/{moveTaskOrderID}/mto_shipments/{shipmentID}':
    patch:
      summary: updateMTOShipment
      description: |
        Updates a specified MTO shipment.
        Required fields include:
        * MTO Shipment ID required in path
        * If-Match required in headers
        * No fields required in body
        Optional fields include:
        * New shipment status type
        * Shipment Type
        * Customer requested pick-up date
        * Pick-up Address
        * Delivery Address
        * Secondary Pick-up Address
        * SecondaryDelivery Address
        * Delivery Address Type
        * Customer Remarks
        * Counselor Remarks
        * Releasing / Receiving agents
        * Actual Pro Gear Weight
        * Actual Spouse Pro Gear Weight
      consumes:
        - application/json
      produces:
        - application/json
      operationId: updateMTOShipment
      tags:
        - mtoShipment
      parameters:
        - in: path
          name: moveTaskOrderID
          required: true
          format: uuid
          type: string
          description: ID of move task order for mto shipment to use
        - in: path
          name: shipmentID
          type: string
          format: uuid
          required: true
          description: UUID of the MTO Shipment to update
        - in: header
          name: If-Match
          type: string
          required: true
          description: >
            Optimistic locking is implemented via the `If-Match` header. If the ETag header does not match
            the value of the resource on the server, the server rejects the change with a `412 Precondition Failed` error.
        - in: body
          name: body
          schema:
            $ref: '#/definitions/UpdateShipment'
      responses:
        '200':
          description: Successfully updated the specified MTO shipment.
          schema:
            $ref: 'definitions/MTOShipment.yaml'
        '400':
          $ref: '#/responses/InvalidRequest'
        '401':
          $ref: '#/responses/PermissionDenied'
        '403':
          $ref: '#/responses/PermissionDenied'
        '404':
          $ref: '#/responses/NotFound'
        '412':
          $ref: '#/responses/PreconditionFailed'
        '422':
          $ref: '#/responses/UnprocessableEntity'
        '500':
          $ref: '#/responses/ServerError'
  '/shipments/{shipmentID}/approve':
    parameters:
      - description: ID of the shipment
        in: path
        name: shipmentID
        required: true
        format: uuid
        type: string
    post:
      consumes:
        - application/json
      produces:
        - application/json
      parameters:
        - in: header
          name: If-Match
          type: string
          required: true
      responses:
        '200':
          description: Successfully approved the shipment
          schema:
            $ref: 'definitions/MTOShipment.yaml'
        '403':
          $ref: '#/responses/PermissionDenied'
        '404':
          $ref: '#/responses/NotFound'
        '409':
          $ref: '#/responses/Conflict'
        '412':
          $ref: '#/responses/PreconditionFailed'
        '422':
          $ref: '#/responses/UnprocessableEntity'
        '500':
          $ref: '#/responses/ServerError'
      tags:
        - shipment
      description: Approves a shipment
      operationId: approveShipment
      summary: Approves a shipment
      x-permissions:
        - update.shipment
  '/shipments/{shipmentID}/request-diversion':
    parameters:
      - description: ID of the shipment
        in: path
        name: shipmentID
        required: true
        format: uuid
        type: string
    post:
      consumes:
        - application/json
      produces:
        - application/json
      parameters:
        - in: header
          name: If-Match
          type: string
          required: true
        - in: body
          name: body
          required: true
          schema:
            $ref: '#/definitions/RequestDiversion'
      responses:
        '200':
          description: Successfully requested the shipment diversion
          schema:
            $ref: 'definitions/MTOShipment.yaml'
        '403':
          $ref: '#/responses/PermissionDenied'
        '404':
          $ref: '#/responses/NotFound'
        '409':
          $ref: '#/responses/Conflict'
        '412':
          $ref: '#/responses/PreconditionFailed'
        '422':
          $ref: '#/responses/UnprocessableEntity'
        '500':
          $ref: '#/responses/ServerError'
      tags:
        - shipment
      description: Requests a shipment diversion
      operationId: requestShipmentDiversion
      summary: Requests a shipment diversion
      x-permissions:
        - create.shipmentDiversionRequest
  '/shipments/{shipmentID}/approve-diversion':
    parameters:
      - description: ID of the shipment
        in: path
        name: shipmentID
        required: true
        format: uuid
        type: string
    post:
      consumes:
        - application/json
      produces:
        - application/json
      parameters:
        - in: header
          name: If-Match
          type: string
          required: true
      responses:
        '200':
          description: Successfully approved the shipment diversion
          schema:
            $ref: 'definitions/MTOShipment.yaml'
        '403':
          $ref: '#/responses/PermissionDenied'
        '404':
          $ref: '#/responses/NotFound'
        '409':
          $ref: '#/responses/Conflict'
        '412':
          $ref: '#/responses/PreconditionFailed'
        '422':
          $ref: '#/responses/UnprocessableEntity'
        '500':
          $ref: '#/responses/ServerError'
      x-permissions:
        - update.shipment
      tags:
        - shipment
      description: Approves a shipment diversion
      operationId: approveShipmentDiversion
      summary: Approves a shipment diversion
  '/shipments/{shipmentID}/reject':
    parameters:
      - description: ID of the shipment
        in: path
        name: shipmentID
        required: true
        format: uuid
        type: string
    post:
      consumes:
        - application/json
      produces:
        - application/json
      parameters:
        - in: header
          name: If-Match
          type: string
          required: true
        - in: body
          name: body
          required: true
          schema:
            $ref: '#/definitions/RejectShipment'
      responses:
        '200':
          description: Successfully rejected the shipment
          schema:
            $ref: 'definitions/MTOShipment.yaml'
        '403':
          $ref: '#/responses/PermissionDenied'
        '404':
          $ref: '#/responses/NotFound'
        '409':
          $ref: '#/responses/Conflict'
        '412':
          $ref: '#/responses/PreconditionFailed'
        '422':
          $ref: '#/responses/UnprocessableEntity'
        '500':
          $ref: '#/responses/ServerError'
      tags:
        - shipment
      description: rejects a shipment
      operationId: rejectShipment
      summary: rejects a shipment
  '/shipments/{shipmentID}/request-cancellation':
    parameters:
      - description: ID of the shipment
        in: path
        name: shipmentID
        required: true
        format: uuid
        type: string
    post:
      consumes:
        - application/json
      produces:
        - application/json
      parameters:
        - in: header
          name: If-Match
          type: string
          required: true
      responses:
        '200':
          description: Successfully requested the shipment cancellation
          schema:
            $ref: 'definitions/MTOShipment.yaml'
        '403':
          $ref: '#/responses/PermissionDenied'
        '404':
          $ref: '#/responses/NotFound'
        '409':
          $ref: '#/responses/Conflict'
        '412':
          $ref: '#/responses/PreconditionFailed'
        '422':
          $ref: '#/responses/UnprocessableEntity'
        '500':
          $ref: '#/responses/ServerError'
      tags:
        - shipment
      description: Requests a shipment cancellation
      operationId: requestShipmentCancellation
      summary: Requests a shipment cancellation
      x-permissions:
        - create.shipmentCancellation
  '/shipments/{shipmentID}/request-reweigh':
    parameters:
      - description: ID of the shipment
        in: path
        name: shipmentID
        required: true
        format: uuid
        type: string
    post:
      consumes:
        - application/json
      produces:
        - application/json
      responses:
        '200':
          description: Successfully requested a reweigh of the shipment
          schema:
            $ref: 'definitions/Reweigh.yaml'
        '403':
          $ref: '#/responses/PermissionDenied'
        '404':
          $ref: '#/responses/NotFound'
        '409':
          $ref: '#/responses/Conflict'
        '412':
          $ref: '#/responses/PreconditionFailed'
        '422':
          $ref: '#/responses/UnprocessableEntity'
        '500':
          $ref: '#/responses/ServerError'
      tags:
        - shipment
        - reweigh
      description: Requests a shipment reweigh
      operationId: requestShipmentReweigh
      summary: Requests a shipment reweigh
      x-permissions:
        - create.reweighRequest
  '/shipments/{shipmentID}/review-shipment-address-update':
    parameters:
      - description: ID of the shipment
        in: path
        name: shipmentID
        required: true
        format: uuid
        type: string
    patch:
      consumes:
        - application/json
      produces:
        - application/json
      parameters:
        - in: header
          name: If-Match
          type: string
          required: true
        - in: body
          name: body
          required: true
          schema:
            properties:
              status:
                type: string
                enum:
                  - REJECTED
                  - APPROVED
              officeRemarks:
                type: string
            required:
              - officeRemarks
              - status
      responses:
        '200':
          description: Successfully requested a shipment address update
          schema:
            $ref: 'definitions/ShipmentAddressUpdate.yaml'
        '403':
          $ref: '#/responses/PermissionDenied'
        '404':
          $ref: '#/responses/NotFound'
        '409':
          $ref: '#/responses/Conflict'
        '412':
          $ref: '#/responses/PreconditionFailed'
        '422':
          $ref: '#/responses/UnprocessableEntity'
        '500':
          $ref: '#/responses/ServerError'
      tags:
        - shipment
      description: This endpoint is used to approve a address update request. Office remarks are required.
        Approving the address update will update the Destination Final Address of the associated service item
      operationId: reviewShipmentAddressUpdate
      summary: Allows TOO to review a shipment address update
  '/shipments/{shipmentID}/sit-extensions':
    post:
      summary: Create an approved SIT Duration Update
      description: TOO can creates an already-approved SIT Duration Update on behalf of a customer
      consumes:
        - application/json
      produces:
        - application/json
      operationId: createApprovedSITDurationUpdate
      tags:
        - shipment
        - sitExtension
      parameters:
        - description: ID of the shipment
          in: path
          name: shipmentID
          required: true
          format: uuid
          type: string
        - in: body
          name: body
          schema:
            $ref: '#/definitions/CreateApprovedSITDurationUpdate'
          required: true
        - in: header
          description: We want the shipment's eTag rather than the SIT Duration Update eTag as the SIT Duration Update is always associated with a shipment
          name: If-Match
          type: string
          required: true
      responses:
        '200':
          description: Successfully created a SIT Extension.
          schema:
            $ref: 'definitions/MTOShipment.yaml'
        '400':
          $ref: '#/responses/InvalidRequest'
        '403':
          $ref: '#/responses/PermissionDenied'
        '404':
          $ref: '#/responses/NotFound'
        '422':
          $ref: '#/responses/UnprocessableEntity'
        '500':
          $ref: '#/responses/ServerError'
      x-permissions:
        - create.SITExtension
  '/shipments/{shipmentID}/sit-extensions/{sitExtensionID}/approve':
    parameters:
      - description: ID of the shipment
        in: path
        name: shipmentID
        required: true
        format: uuid
        type: string
      - description: ID of the SIT extension
        in: path
        name: sitExtensionID
        required: true
        format: uuid
        type: string
    patch:
      consumes:
        - application/json
      produces:
        - application/json
      parameters:
        - in: body
          name: body
          required: true
          schema:
            $ref: '#/definitions/ApproveSITExtension'
        - in: header
          description: We want the shipment's eTag rather than the SIT extension eTag as the SIT extension is always associated with a shipment
          name: If-Match
          type: string
          required: true
      responses:
        '200':
          description: Successfully approved a SIT extension
          schema:
            $ref: 'definitions/MTOShipment.yaml'
        '403':
          $ref: '#/responses/PermissionDenied'
        '404':
          $ref: '#/responses/NotFound'
        '409':
          $ref: '#/responses/Conflict'
        '412':
          $ref: '#/responses/PreconditionFailed'
        '422':
          $ref: '#/responses/UnprocessableEntity'
        '500':
          $ref: '#/responses/ServerError'
      tags:
        - shipment
        - sitExtension
      description: Approves a SIT extension
      operationId: approveSITExtension
      summary: Approves a SIT extension
      x-permissions:
        - update.SITExtension
  '/shipments/{shipmentID}/sit-extensions/{sitExtensionID}/deny':
    parameters:
      - description: ID of the shipment
        in: path
        name: shipmentID
        required: true
        format: uuid
        type: string
      - description: ID of the SIT extension
        in: path
        name: sitExtensionID
        required: true
        format: uuid
        type: string
    patch:
      consumes:
        - application/json
      produces:
        - application/json
      parameters:
        - in: body
          name: body
          required: true
          schema:
            $ref: '#/definitions/DenySITExtension'
        - in: header
          name: If-Match
          type: string
          required: true
      responses:
        '200':
          description: Successfully denied a SIT extension
          schema:
            $ref: 'definitions/MTOShipment.yaml'
        '403':
          $ref: '#/responses/PermissionDenied'
        '404':
          $ref: '#/responses/NotFound'
        '409':
          $ref: '#/responses/Conflict'
        '412':
          $ref: '#/responses/PreconditionFailed'
        '422':
          $ref: '#/responses/UnprocessableEntity'
        '500':
          $ref: '#/responses/ServerError'
      tags:
        - shipment
        - sitExtension
      description: Denies a SIT extension
      operationId: denySITExtension
      summary: Denies a SIT extension
      x-permissions:
        - update.SITExtension
  '/shipments/{shipmentID}/sit-service-item/convert-to-customer-expense':
    parameters:
      - description: ID of the shipment
        in: path
        name: shipmentID
        required: true
        format: uuid
        type: string
    patch:
      consumes:
        - application/json
      produces:
        - application/json
      parameters:
        - in: body
          name: body
          required: true
          schema:
            $ref: '#/definitions/UpdateSITServiceItemCustomerExpense'
        - in: header
          name: If-Match
          type: string
          required: true
      responses:
        '200':
          description: Successfully converted to customer expense
          schema:
            $ref: 'definitions/MTOShipment.yaml'
        '403':
          $ref: '#/responses/PermissionDenied'
        '404':
          $ref: '#/responses/NotFound'
        '409':
          $ref: '#/responses/Conflict'
        '412':
          $ref: '#/responses/PreconditionFailed'
        '422':
          $ref: '#/responses/UnprocessableEntity'
        '500':
          $ref: '#/responses/ServerError'
      tags:
        - shipment
        - mtoServiceItem
      description: Converts a SIT to customer expense
      operationId: updateSITServiceItemCustomerExpense
      summary: Converts a SIT to customer expense
      x-permissions:
        - update.MTOServiceItem
  /shipments/{shipmentID}/ppm-documents:
    parameters:
      - description: ID of the shipment
        in: path
        name: shipmentID
        required: true
        format: uuid
        type: string
    get:
      summary: Gets all the PPM documents for a PPM shipment
      description: |
        Retrieves all of the documents and associated uploads for each ppm document type connected to a PPM shipment. This
        excludes any deleted PPM documents.
      operationId: getPPMDocuments
      tags:
        - ppm
      consumes:
        - application/json
      produces:
        - application/json
      responses:
        '200':
          description: All PPM documents and associated uploads for the specified PPM shipment.
          schema:
            $ref: 'definitions/PPMDocuments.yaml'
        '401':
          $ref: '#/responses/PermissionDenied'
        '403':
          $ref: '#/responses/PermissionDenied'
        '422':
          $ref: '#/responses/UnprocessableEntity'
        '500':
          $ref: '#/responses/ServerError'
  /ppm-shipments/{ppmShipmentId}/weight-ticket/{weightTicketId}:
    parameters:
      - $ref: 'parameters/ppmShipmentId.yaml'
      - $ref: 'parameters/weightTicketId.yaml'
    patch:
      summary: Updates a weight ticket document
      description: |
        Updates a PPM shipment's weight ticket document with new information. Only some of the weight ticket document's
        fields are editable because some have to be set by the customer, e.g. vehicle description.
      operationId: updateWeightTicket
      tags:
        - ppm
      consumes:
        - application/json
      produces:
        - application/json
      parameters:
        - $ref: 'parameters/ifMatch.yaml'
        - in: body
          name: updateWeightTicketPayload
          required: true
          schema:
            $ref: '#/definitions/UpdateWeightTicket'
      responses:
        '200':
          description: returns an updated weight ticket object
          schema:
            $ref: 'definitions/WeightTicket.yaml'
        '400':
          $ref: '#/responses/InvalidRequest'
        '401':
          $ref: '#/responses/PermissionDenied'
        '403':
          $ref: '#/responses/PermissionDenied'
        '404':
          $ref: '#/responses/NotFound'
        '412':
          $ref: '#/responses/PreconditionFailed'
        '422':
          $ref: '#/responses/UnprocessableEntity'
        '500':
          $ref: '#/responses/ServerError'
  /ppm-shipments/{ppmShipmentId}/moving-expenses/{movingExpenseId}:
    parameters:
      - $ref: 'parameters/ppmShipmentId.yaml'
      - $ref: 'parameters/movingExpenseId.yaml'
    patch:
      summary: Updates the moving expense
      description: |
        Updates a PPM shipment's moving expense with new information. Only some of the moving expense's fields are
        editable because some have to be set by the customer, e.g. the description and the moving expense type.
      operationId: updateMovingExpense
      tags:
        - ppm
      consumes:
        - application/json
      produces:
        - application/json
      parameters:
        - $ref: 'parameters/ifMatch.yaml'
        - in: body
          name: updateMovingExpense
          required: true
          schema:
            $ref: '#/definitions/UpdateMovingExpense'
      responses:
        '200':
          description: returns an updated moving expense object
          schema:
            $ref: 'definitions/MovingExpense.yaml'
        '400':
          $ref: '#/responses/InvalidRequest'
        '401':
          $ref: '#/responses/PermissionDenied'
        '403':
          $ref: '#/responses/PermissionDenied'
        '404':
          $ref: '#/responses/NotFound'
        '412':
          $ref: '#/responses/PreconditionFailed'
        '422':
          $ref: '#/responses/UnprocessableEntity'
        '500':
          $ref: '#/responses/ServerError'
  /ppm-shipments/{ppmShipmentId}/pro-gear-weight-tickets/{proGearWeightTicketId}:
    parameters:
      - $ref: 'parameters/ppmShipmentId.yaml'
      - $ref: 'parameters/proGearWeightTicketId.yaml'
    patch:
      summary: Updates a pro-gear weight ticket
      description: |
        Updates a PPM shipment's pro-gear weight ticket with new information. Only some of the fields are editable
        because some have to be set by the customer, e.g. the description.
      operationId: updateProGearWeightTicket
      tags:
        - ppm
      consumes:
        - application/json
      produces:
        - application/json
      parameters:
        - $ref: 'parameters/ifMatch.yaml'
        - in: body
          name: updateProGearWeightTicket
          required: true
          schema:
            $ref: '#/definitions/UpdateProGearWeightTicket'
      responses:
        '200':
          description: returns an updated pro-gear weight ticket object
          schema:
            $ref: 'definitions/ProGearWeightTicket.yaml'
        '400':
          $ref: '#/responses/InvalidRequest'
        '401':
          $ref: '#/responses/PermissionDenied'
        '403':
          $ref: '#/responses/PermissionDenied'
        '404':
          $ref: '#/responses/NotFound'
        '412':
          $ref: '#/responses/PreconditionFailed'
        '422':
          $ref: '#/responses/UnprocessableEntity'
        '500':
          $ref: '#/responses/ServerError'
  /ppm-shipments/{ppmShipmentId}/aoa-packet:
    parameters:
      - description: the id for the ppmshipment with aoa to be downloaded
        in: path
        name: ppmShipmentId
        required: true
        type: string
    get:
      summary: Downloads AOA Packet form PPMShipment as a PDF
      description: |
        ### Functionality
        This endpoint downloads all uploaded move order documentation combined with the Shipment Summary Worksheet into a single PDF.
        ### Errors
        * The PPMShipment must have requested an AOA.
        * The PPMShipment AOA Request must have been approved.
      operationId: showAOAPacket
      tags:
        - ppm
      produces:
        - application/pdf
      responses:
        '200':
          headers:
            Content-Disposition:
              type: string
              description: File name to download
          description: AOA PDF
          schema:
            format: binary
            type: file
        '400':
          $ref: '#/responses/InvalidRequest'
        '403':
          $ref: '#/responses/PermissionDenied'
        '404':
          $ref: '#/responses/NotFound'
        '422':
          $ref: '#/responses/UnprocessableEntity'
        '500':
          $ref: '#/responses/ServerError'
  /ppm-shipments/{ppmShipmentId}/finish-document-review:
    parameters:
      - $ref: 'parameters/ppmShipmentId.yaml'
    patch:
      summary: Updates a PPM shipment's status after document review
      description: |
        Updates a PPM shipment's status once documents have been reviewed. Status is updated depending on whether any documents have been rejected.
      operationId: finishDocumentReview
      tags:
        - ppm
      consumes:
        - application/json
      produces:
        - application/json
      parameters:
        - in: header
          name: If-Match
          type: string
          required: true
      responses:
        '200':
          description: Successfully finished document review
          schema:
            $ref: 'definitions/PPMShipment.yaml'
        '400':
          $ref: '#/responses/InvalidRequest'
        '401':
          $ref: '#/responses/PermissionDenied'
        '403':
          $ref: '#/responses/PermissionDenied'
        '404':
          $ref: '#/responses/NotFound'
        '409':
          $ref: '#/responses/Conflict'
        '412':
          $ref: '#/responses/PreconditionFailed'
        '422':
          $ref: '#/responses/UnprocessableEntity'
        '500':
          $ref: '#/responses/ServerError'
      x-permissions:
        - update.shipment
  /ppm-shipments/{ppmShipmentId}/ppm-sit:
    patch:
      summary: Updates a PPM shipment's SIT values
      description: |
        Updates a PPM shipment's SIT values
      operationId: updatePPMSIT
      tags:
        - ppm
      consumes:
        - application/json
      produces:
        - application/json
      parameters:
        - $ref: 'parameters/ppmShipmentId.yaml'
        - in: header
          name: If-Match
          type: string
          required: true
        - in: body
          name: body
          schema:
            $ref: 'definitions/PPMShipmentSIT.yaml'
      responses:
        '200':
          description: Successfully finished PPM SIT update
          schema:
            $ref: 'definitions/PPMShipment.yaml'
        '400':
          $ref: '#/responses/InvalidRequest'
        '403':
          $ref: '#/responses/PermissionDenied'
        '404':
          $ref: '#/responses/NotFound'
        '412':
          $ref: '#/responses/PreconditionFailed'
        '422':
          $ref: '#/responses/UnprocessableEntity'
        '500':
          $ref: '#/responses/ServerError'
  /ppm-shipments/{ppmShipmentId}/closeout:
    parameters:
      - $ref: 'parameters/ppmShipmentId.yaml'
    get:
      summary: Get the closeout calcuations for the specified PPM shipment
      description: |
        Retrieves the closeout calculations for the specified PPM shipment.
      operationId: getPPMCloseout
      tags:
        - ppm
      produces:
        - application/json
      responses:
        '200':
          description: Returns closeout for the specified PPM shipment.
          schema:
            $ref: 'definitions/PPMCloseout.yaml'
        '400':
          $ref: '#/responses/InvalidRequest'
        '403':
          $ref: '#/responses/PermissionDenied'
        '404':
          $ref: '#/responses/NotFound'
        '422':
          $ref: '#/responses/UnprocessableEntity'
        '500':
          $ref: '#/responses/ServerError'
  /ppm-shipments/{ppmShipmentId}/actual-weight:
    parameters:
      - $ref: 'parameters/ppmShipmentId.yaml'
    get:
      summary: Get the actual weight for a PPM shipment
      description: |
        Retrieves the actual weight for the specified PPM shipment.
      operationId: getPPMActualWeight
      tags:
        - ppm
      produces:
        - application/json
      responses:
        '200':
          description: Returns actual weight for the specified PPM shipment.
          schema:
            $ref: 'definitions/PPMActualWeight.yaml'
        '400':
          $ref: '#/responses/InvalidRequest'
        '403':
          $ref: '#/responses/PermissionDenied'
        '404':
          $ref: '#/responses/NotFound'
        '422':
          $ref: '#/responses/UnprocessableEntity'
        '500':
          $ref: '#/responses/ServerError'
  /ppm-shipments/{ppmShipmentId}/sit_location/{sitLocation}/sit-estimated-cost:
    parameters:
      - $ref: 'parameters/ppmShipmentId.yaml'
      - in: path
        format: string
        description: location of sit
        name: sitLocation
        required: true
        type: string
        enum:
          - ORIGIN
          - DESTINATION
      - in: query
        format: date-time
        description: Date entered into SIT
        name: sitEntryDate
        required: true
        type: string
      - in: query
        format: date-time
        description: Date departed SIT
        name: sitDepartureDate
        required: true
        type: string
      - in: query
        description: Weight stored in SIT
        name: weightStored
        required: true
        type: integer
        minimum: 0
    get:
      summary: Get the SIT estimated cost for a PPM shipment
      description: |
        Calculates and returns the SIT estimated cost for the specified PPM shipment.
      operationId: getPPMSITEstimatedCost
      tags:
        - ppm
      produces:
        - application/json
      responses:
        '200':
          description: Calculates and returns the SIT estimated cost for the specified PPM shipment.
          schema:
            $ref: 'definitions/PPMSITEstimatedCost.yaml'
        '400':
          $ref: '#/responses/InvalidRequest'
        '403':
          $ref: '#/responses/PermissionDenied'
        '404':
          $ref: '#/responses/NotFound'
        '422':
          $ref: '#/responses/UnprocessableEntity'
        '500':
          $ref: '#/responses/ServerError'
  /ppm-shipments/{ppmShipmentId}/payment-packet:
    get:
      summary: Returns PPM payment packet
      description: Generates a PDF containing all user uploaded documentations for PPM. Contains SSW form, orders, weight and expense documentations.
      operationId: showPaymentPacket
      tags:
        - ppm
      parameters:
        - in: path
          name: ppmShipmentId
          type: string
          format: uuid
          required: true
          description: UUID of the ppmShipment
      produces:
        - application/pdf
      responses:
        '200':
          headers:
            Content-Disposition:
              type: string
              description: File name to download
          description: PPM Payment Packet PDF
          schema:
            format: binary
            type: file
        '400':
          description: invalid request
        '401':
          description: request requires user authentication
        '403':
          description: user is not authorized
        '404':
          description: ppm not found
        '500':
          description: internal server error
  '/move_task_orders/{moveTaskOrderID}/mto_shipments/{shipmentID}/mto-agents':
    parameters:
      - description: ID of move task order
        in: path
        name: moveTaskOrderID
        required: true
        format: uuid
        type: string
      - description: ID of the shipment
        in: path
        name: shipmentID
        required: true
        format: uuid
        type: string
    get:
      produces:
        - application/json
      parameters: []
      responses:
        '200':
          description: Successfully retrieved all agents for a move task order
          schema:
            $ref: 'definitions/MTOAgents.yaml'
        '404':
          $ref: '#/responses/NotFound'
        '422':
          $ref: '#/responses/UnprocessableEntity'
        '500':
          $ref: '#/responses/ServerError'
      tags:
        - mtoAgent
      description: Fetches a list of agents associated with a move task order.
      operationId: fetchMTOAgentList
      summary: Fetch move task order agents.
  '/move-task-orders/{moveTaskOrderID}/service-items/{mtoServiceItemID}':
    parameters:
      - description: ID of move to use
        in: path
        name: moveTaskOrderID
        required: true
        type: string
      - description: ID of line item to use
        in: path
        name: mtoServiceItemID
        required: true
        type: string
    get:
      produces:
        - application/json
      parameters: []
      responses:
        '200':
          description: Successfully retrieved a line item for a move task order by ID
          schema:
            $ref: 'definitions/MTOServiceItemSingle.yaml'
        '400':
          $ref: '#/responses/InvalidRequest'
        '401':
          $ref: '#/responses/PermissionDenied'
        '403':
          $ref: '#/responses/PermissionDenied'
        '404':
          $ref: '#/responses/NotFound'
        '500':
          $ref: '#/responses/ServerError'
      tags:
        - mtoServiceItem
      description: Gets a line item by ID for a move by ID
      operationId: getMTOServiceItem
      summary: Gets a line item by ID for a move by ID
  '/move-task-orders/{moveTaskOrderID}/service-items/{mtoServiceItemID}/status':
    parameters:
      - description: ID of move to use
        in: path
        name: moveTaskOrderID
        required: true
        type: string
      - description: ID of line item to use
        in: path
        name: mtoServiceItemID
        required: true
        type: string
    patch:
      consumes:
        - application/json
      produces:
        - application/json
      parameters:
        - in: body
          name: body
          required: true
          schema:
            $ref: '#/definitions/PatchMTOServiceItemStatusPayload'
        - in: header
          name: If-Match
          type: string
          required: true
      responses:
        '200':
          description: >-
            Successfully updated status for a line item for a move task order by
            ID
          schema:
            $ref: 'definitions/MTOServiceItem.yaml'
        '400':
          $ref: '#/responses/InvalidRequest'
        '401':
          $ref: '#/responses/PermissionDenied'
        '403':
          $ref: '#/responses/PermissionDenied'
        '404':
          $ref: '#/responses/NotFound'
        '412':
          $ref: '#/responses/PreconditionFailed'
        '422':
          $ref: '#/responses/UnprocessableEntity'
        '500':
          $ref: '#/responses/ServerError'
      tags:
        - mtoServiceItem
      description: Changes the status of a line item for a move by ID
      operationId: updateMTOServiceItemStatus
      summary: Change the status of a line item for a move by ID
      x-permissions:
        - update.MTOServiceItem
  '/service-item/{mtoServiceItemID}/entry-date-update':
    parameters:
      - description: ID of the service item
        in: path
        name: mtoServiceItemID
        required: true
        type: string
    patch:
      consumes:
        - application/json
      produces:
        - application/json
      parameters:
        - in: body
          name: body
          required: true
          schema:
            $ref: 'definitions/ServiceItemSitEntryDate.yaml'
      responses:
        '200':
          description: Successfully updated SIT entry date
          schema:
            $ref: 'definitions/MTOServiceItemSingle.yaml'
        '400':
          $ref: '#/responses/InvalidRequest'
        '401':
          $ref: '#/responses/PermissionDenied'
        '403':
          $ref: '#/responses/PermissionDenied'
        '404':
          $ref: '#/responses/NotFound'
        '412':
          $ref: '#/responses/PreconditionFailed'
        '422':
          $ref: '#/responses/UnprocessableEntity'
        '500':
          $ref: '#/responses/ServerError'
      tags:
        - mtoServiceItem
      description: Locates the service item in the database and updates the SIT entry date for the selected service item and returns the service item
      operationId: updateServiceItemSitEntryDate
      summary: Updates a service item's SIT entry date by ID
  '/move-task-orders/{moveTaskOrderID}/status':
    patch:
      consumes:
        - application/json
      produces:
        - application/json
      parameters:
        - description: ID of move to use
          in: path
          name: moveTaskOrderID
          required: true
          type: string
        - in: header
          name: If-Match
          type: string
          required: true
        - in: body
          name: serviceItemCodes
          schema:
            $ref: '#/definitions/MTOApprovalServiceItemCodes'
          required: true
      responses:
        '200':
          description: Successfully updated move task order status
          schema:
            $ref: '#/definitions/Move'
        '400':
          $ref: '#/responses/InvalidRequest'
        '401':
          $ref: '#/responses/PermissionDenied'
        '403':
          $ref: '#/responses/PermissionDenied'
        '404':
          $ref: '#/responses/NotFound'
        '409':
          $ref: '#/responses/Conflict'
        '412':
          $ref: '#/responses/PreconditionFailed'
        '422':
          $ref: '#/responses/UnprocessableEntity'
        '500':
          $ref: '#/responses/ServerError'
      tags:
        - moveTaskOrder
      description: Changes move task order status to make it available to prime
      operationId: updateMoveTaskOrderStatus
      summary: Change the status of a move task order to make it available to prime
      x-permissions:
        - update.move
        - create.serviceItem
  '/move-task-orders/{moveTaskOrderID}/status/service-counseling-completed':
    patch:
      consumes:
        - application/json
      produces:
        - application/json
      parameters:
        - description: ID of move to use
          in: path
          name: moveTaskOrderID
          required: true
          type: string
        - in: header
          name: If-Match
          type: string
          required: true
      responses:
        '200':
          description: Successfully updated move task order status
          schema:
            $ref: '#/definitions/Move'
        '400':
          $ref: '#/responses/InvalidRequest'
        '401':
          $ref: '#/responses/PermissionDenied'
        '403':
          $ref: '#/responses/PermissionDenied'
        '404':
          $ref: '#/responses/NotFound'
        '409':
          $ref: '#/responses/Conflict'
        '412':
          $ref: '#/responses/PreconditionFailed'
        '422':
          $ref: '#/responses/UnprocessableEntity'
        '500':
          $ref: '#/responses/ServerError'
      tags:
        - moveTaskOrder
      description: Changes move (move task order) status to service counseling completed
      operationId: updateMTOStatusServiceCounselingCompleted
      summary: Changes move (move task order) status to service counseling completed
  '/move-task-orders/{moveTaskOrderID}/payment-service-items/{paymentServiceItemID}/status':
    parameters:
      - description: ID of move to use
        in: path
        name: moveTaskOrderID
        required: true
        type: string
      - description: ID of payment service item to use
        in: path
        name: paymentServiceItemID
        required: true
        type: string
    patch:
      consumes:
        - application/json
      produces:
        - application/json
      parameters:
        - in: body
          name: body
          required: true
          schema:
            $ref: '#/definitions/PaymentServiceItem'
        - in: header
          name: If-Match
          type: string
          required: true
      responses:
        '200':
          description: >-
            Successfully updated status for a line item for a move task order by
            ID
          schema:
            $ref: '#/definitions/PaymentServiceItem'
        '400':
          $ref: '#/responses/InvalidRequest'
        '401':
          $ref: '#/responses/PermissionDenied'
        '403':
          $ref: '#/responses/PermissionDenied'
        '404':
          $ref: '#/responses/NotFound'
        '412':
          $ref: '#/responses/PreconditionFailed'
        '422':
          $ref: '#/responses/UnprocessableEntity'
        '500':
          $ref: '#/responses/ServerError'
      tags:
        - paymentServiceItem
      description: Changes the status of a line item for a move by ID
      operationId: updatePaymentServiceItemStatus
      summary: Change the status of a payment service item for a move by ID
      x-permissions:
        - update.paymentServiceItemStatus
  '/move-task-orders/{moveTaskOrderID}/billable-weights-reviewed-at':
    patch:
      consumes:
        - application/json
      produces:
        - application/json
      parameters:
        - description: ID of move to use
          in: path
          name: moveTaskOrderID
          required: true
          type: string
        - in: header
          name: If-Match
          type: string
          required: true
      responses:
        '200':
          description: Successfully updated move task order billableWeightsReviewedAt field
          schema:
            $ref: '#/definitions/Move'
        '400':
          $ref: '#/responses/InvalidRequest'
        '401':
          $ref: '#/responses/PermissionDenied'
        '403':
          $ref: '#/responses/PermissionDenied'
        '404':
          $ref: '#/responses/NotFound'
        '409':
          $ref: '#/responses/Conflict'
        '412':
          $ref: '#/responses/PreconditionFailed'
        '422':
          $ref: '#/responses/UnprocessableEntity'
        '500':
          $ref: '#/responses/ServerError'
      tags:
        - moveTaskOrder
      description: Changes move (move task order) billableWeightsReviewedAt field to a timestamp
      operationId: updateMTOReviewedBillableWeightsAt
  '/move-task-orders/{moveTaskOrderID}/tio-remarks':
    patch:
      consumes:
        - application/json
      produces:
        - application/json
      parameters:
        - description: ID of move to use
          in: path
          name: moveTaskOrderID
          required: true
          type: string
        - in: header
          name: If-Match
          type: string
          required: true
        - in: body
          name: body
          required: true
          schema:
            $ref: '#/definitions/Move'
      responses:
        '200':
          description: Successfully updated move task order tioRemarks field
          schema:
            $ref: '#/definitions/Move'
        '400':
          $ref: '#/responses/InvalidRequest'
        '401':
          $ref: '#/responses/PermissionDenied'
        '403':
          $ref: '#/responses/PermissionDenied'
        '404':
          $ref: '#/responses/NotFound'
        '409':
          $ref: '#/responses/Conflict'
        '412':
          $ref: '#/responses/PreconditionFailed'
        '422':
          $ref: '#/responses/UnprocessableEntity'
        '500':
          $ref: '#/responses/ServerError'
      tags:
        - moveTaskOrder
      description: Changes move (move task order) billableWeightsReviewedAt field to a timestamp
      operationId: updateMoveTIORemarks
  '/move-task-orders/{moveTaskOrderID}/entitlements':
    parameters:
      - description: ID of move to use
        in: path
        name: moveTaskOrderID
        required: true
        type: string
    get:
      produces:
        - application/json
      parameters: []
      tags:
        - moveTaskOrder
      responses:
        '200':
          description: Successfully retrieved entitlements
          schema:
            $ref: '#/definitions/Entitlements'
        '400':
          $ref: '#/responses/InvalidRequest'
        '401':
          $ref: '#/responses/PermissionDenied'
        '403':
          $ref: '#/responses/PermissionDenied'
        '404':
          $ref: '#/responses/NotFound'
        '500':
          $ref: '#/responses/ServerError'
      description: Gets entitlements
      operationId: getEntitlements
      summary: Gets entitlements for a move by ID
  '/payment-requests/{paymentRequestID}':
    parameters:
      - description: UUID of payment request
        format: uuid
        in: path
        name: paymentRequestID
        required: true
        type: string
    get:
      produces:
        - application/json
      parameters: []
      responses:
        '200':
          description: fetched instance of payment request
          schema:
            $ref: '#/definitions/PaymentRequest'
        '400':
          $ref: '#/responses/InvalidRequest'
        '401':
          $ref: '#/responses/PermissionDenied'
        '403':
          $ref: '#/responses/PermissionDenied'
        '404':
          $ref: '#/responses/NotFound'
        '500':
          $ref: '#/responses/ServerError'
      tags:
        - paymentRequests
      description: Fetches an instance of a payment request by id
      operationId: getPaymentRequest
      summary: Fetches a payment request by id
      x-permissions:
        - read.paymentRequest
  '/moves/{locator}/closeout-office':
    parameters:
      - description: move code to identify a move to update the PPM shipment's closeout office for Army and Air Force service members
        format: string
        in: path
        name: locator
        required: true
        type: string
    patch:
      description: Sets the transportation office closeout location for where the Move's PPM Shipment documentation will be reviewed by
      tags:
        - move
      operationId: updateCloseoutOffice
      x-permissions:
        - update.closeoutOffice
      summary: Updates a Move's PPM closeout office for Army and Air Force customers
      produces:
        - application/json
      consumes:
        - application/json
      parameters:
        - in: body
          name: body
          schema:
            properties:
              closeoutOfficeId:
                type: string
                format: uuid
            required:
              - closeoutOfficeId
        - in: header
          name: If-Match
          type: string
          required: true
      responses:
        '200':
          description: Successfully set the closeout office for the move
          schema:
            $ref: '#/definitions/Move'
        '400':
          $ref: '#/responses/InvalidRequest'
        '401':
          $ref: '#/responses/PermissionDenied'
        '403':
          $ref: '#/responses/PermissionDenied'
        '404':
          $ref: '#/responses/NotFound'
        '412':
          $ref: '#/responses/PreconditionFailed'
        '422':
          $ref: '#/responses/UnprocessableEntity'
        '500':
          $ref: '#/responses/ServerError'
  '/moves/{locator}/customer-support-remarks':
    parameters:
      - description: move code to identify a move for customer support remarks
        format: string
        in: path
        name: locator
        required: true
        type: string
    post:
      produces:
        - application/json
      consumes:
        - application/json
      parameters:
        - in: body
          name: body
          schema:
            $ref: '#/definitions/CreateCustomerSupportRemark'
      responses:
        '200':
          description: Successfully created customer support remark
          schema:
            $ref: 'definitions/CustomerSupportRemark.yaml'
        '400':
          $ref: '#/responses/InvalidRequest'
        '404':
          $ref: '#/responses/NotFound'
        '422':
          $ref: '#/responses/UnprocessableEntity'
        '500':
          $ref: '#/responses/ServerError'
      tags:
        - customerSupportRemarks
      description: Creates a customer support remark for a move
      operationId: createCustomerSupportRemarkForMove
      summary: Creates a customer support remark for a move
    get:
      produces:
        - application/json
      parameters: []
      responses:
        '200':
          description: Successfully retrieved all line items for a move task order
          schema:
            $ref: 'definitions/CustomerSupportRemarks.yaml'
        '403':
          $ref: '#/responses/PermissionDenied'
        '404':
          $ref: '#/responses/NotFound'
        '422':
          $ref: '#/responses/UnprocessableEntity'
        '500':
          $ref: '#/responses/ServerError'
      tags:
        - customerSupportRemarks
      description: Fetches customer support remarks for a move
      operationId: getCustomerSupportRemarksForMove
      summary: Fetches customer support remarks using the move code (locator).
  '/customer-support-remarks/{customerSupportRemarkID}':
    parameters:
      - in: path
        description: the customer support remark ID to be modified
        name: customerSupportRemarkID
        required: true
        type: string
        format: uuid
    patch:
      tags:
        - customerSupportRemarks
      description: Updates a customer support remark for a move
      operationId: updateCustomerSupportRemarkForMove
      summary: Updates a customer support remark for a move
      consumes:
        - application/json
      produces:
        - application/json
      parameters:
        - in: body
          name: body
          required: true
          schema:
            $ref: '#/definitions/UpdateCustomerSupportRemarkPayload'
      responses:
        '200':
          description: Successfully updated customer support remark
          schema:
            $ref: 'definitions/CustomerSupportRemark.yaml'
        '400':
          $ref: '#/responses/InvalidRequest'
        '403':
          $ref: '#/responses/PermissionDenied'
        '404':
          $ref: '#/responses/NotFound'
        '422':
          $ref: '#/responses/UnprocessableEntity'
        '500':
          $ref: '#/responses/ServerError'
    delete:
      summary: Soft deletes a customer support remark by ID
      description: Soft deletes a customer support remark by ID
      operationId: deleteCustomerSupportRemark
      tags:
        - customerSupportRemarks
      produces:
        - application/json
      responses:
        '204':
          description: Successfully soft deleted the shipment
        '400':
          $ref: '#/responses/InvalidRequest'
        '403':
          $ref: '#/responses/PermissionDenied'
        '404':
          $ref: '#/responses/NotFound'
        '409':
          $ref: '#/responses/Conflict'
        '422':
          $ref: '#/responses/UnprocessableEntity'
        '500':
          $ref: '#/responses/ServerError'
  '/moves/{locator}/evaluation-reports':
    parameters:
      - in: path
        name: locator
        required: true
        type: string
    post:
      produces:
        - application/json
      consumes:
        - application/json
      parameters:
        - in: body
          name: body
          schema:
            $ref: '#/definitions/CreateEvaluationReport'
      responses:
        '200':
          description: Successfully created evaluation report
          schema:
            $ref: '#/definitions/EvaluationReport'
        '400':
          $ref: '#/responses/InvalidRequest'
        '404':
          $ref: '#/responses/NotFound'
        '422':
          $ref: '#/responses/UnprocessableEntity'
        '500':
          $ref: '#/responses/ServerError'
      x-permissions:
        - create.evaluationReport
      tags:
        - evaluationReports
      description: Creates an evaluation report
      operationId: createEvaluationReport
      summary: Creates an evaluation report
  '/evaluation-reports/{reportID}/download':
    parameters:
      - in: path
        description: the evaluation report ID to be downloaded
        name: reportID
        required: true
        type: string
        format: uuid
    get:
      summary: Downloads an evaluation report as a PDF
      description: Downloads an evaluation report as a PDF
      operationId: downloadEvaluationReport
      tags:
        - evaluationReports
      produces:
        - application/pdf
      responses:
        '200':
          headers:
            Content-Disposition:
              type: string
              description: File name to download
          description: Evaluation report PDF
          schema:
            format: binary
            type: file
        '403':
          $ref: '#/responses/PermissionDenied'
        '404':
          $ref: '#/responses/NotFound'
        '500':
          $ref: '#/responses/ServerError'
  '/evaluation-reports/{reportID}':
    parameters:
      - in: path
        description: the evaluation report ID to be modified
        name: reportID
        required: true
        type: string
        format: uuid
    get:
      summary: Gets an evaluation report by ID
      description: Gets an evaluation report by ID
      operationId: getEvaluationReport
      tags:
        - evaluationReports
      produces:
        - application/json
      responses:
        '200':
          description: Successfully got the report
          schema:
            $ref: '#/definitions/EvaluationReport'
        '400':
          $ref: '#/responses/InvalidRequest'
        '403':
          $ref: '#/responses/PermissionDenied'
        '404':
          $ref: '#/responses/NotFound'
        '500':
          $ref: '#/responses/ServerError'
    delete:
      summary: Deletes an evaluation report by ID
      description: Deletes an evaluation report by ID
      operationId: deleteEvaluationReport
      x-permissions:
        - delete.evaluationReport
      tags:
        - evaluationReports
      produces:
        - application/json
      responses:
        '204':
          description: Successfully deleted the report
        '400':
          $ref: '#/responses/InvalidRequest'
        '403':
          $ref: '#/responses/PermissionDenied'
        '404':
          $ref: '#/responses/NotFound'
        '409':
          $ref: '#/responses/Conflict'
        '422':
          $ref: '#/responses/UnprocessableEntity'
        '500':
          $ref: '#/responses/ServerError'
    put:
      summary: Saves an evaluation report as a draft
      description: Saves an evaluation report as a draft
      operationId: saveEvaluationReport
      x-permissions:
        - update.evaluationReport
      tags:
        - evaluationReports
      produces:
        - application/json
      consumes:
        - application/json
      parameters:
        - in: body
          name: body
          schema:
            $ref: '#/definitions/EvaluationReport'
        - in: header
          name: If-Match
          type: string
          required: true
          description: >
            Optimistic locking is implemented via the `If-Match` header. If the ETag header does not match
            the value of the resource on the server, the server rejects the change with a `412 Precondition Failed` error.
      responses:
        '204':
          description: Successfully saved the report
        '400':
          $ref: '#/responses/InvalidRequest'
        '403':
          $ref: '#/responses/PermissionDenied'
        '404':
          $ref: '#/responses/NotFound'
        '409':
          $ref: '#/responses/Conflict'
        '412':
          $ref: '#/responses/PreconditionFailed'
        '422':
          $ref: '#/responses/UnprocessableEntity'
        '500':
          $ref: '#/responses/ServerError'
  '/evaluation-reports/{reportID}/submit':
    parameters:
      - in: path
        description: the evaluation report ID to be modified
        name: reportID
        required: true
        type: string
        format: uuid
    post:
      summary: Submits an evaluation report
      description: Submits an evaluation report
      operationId: submitEvaluationReport
      tags:
        - evaluationReports
      produces:
        - application/json
      parameters:
        - in: header
          name: If-Match
          type: string
          required: true
          description: >
            Optimistic locking is implemented via the `If-Match` header. If the ETag header does not match
            the value of the resource on the server, the server rejects the change with a `412 Precondition Failed` error.
      responses:
        '204':
          description: Successfully submitted an evaluation report with the provided ID
        '403':
          $ref: '#/responses/PermissionDenied'
        '404':
          $ref: '#/responses/NotFound'
        '412':
          $ref: '#/responses/PreconditionFailed'
        '422':
          $ref: '#/responses/UnprocessableEntity'
        '500':
          $ref: '#/responses/ServerError'
      x-permissions:
        - update.evaluationReport
  '/evaluation-reports/{reportID}/{reportViolationID}/appeal/add':
    parameters:
      - in: path
        description: the evaluation report ID
        name: reportID
        required: true
        type: string
        format: uuid
      - in: path
        description: the report violation ID
        name: reportViolationID
        required: true
        type: string
        format: uuid
    post:
      summary: Adds an appeal to a violation
      description: Adds an appeal to a violation
      operationId: addAppealToViolation
      tags:
        - evaluationReports
      produces:
        - application/json
      consumes:
        - application/json
      parameters:
        - in: body
          name: body
          schema:
            $ref: '#/definitions/CreateViolationAppeal'
      responses:
        '204':
          description: Successfully added an appeal to a violation
        '403':
          $ref: '#/responses/PermissionDenied'
        '404':
          $ref: '#/responses/NotFound'
        '412':
          $ref: '#/responses/PreconditionFailed'
        '422':
          $ref: '#/responses/UnprocessableEntity'
        '500':
          $ref: '#/responses/ServerError'
      x-permissions:
        - update.evaluationReport
  '/pws-violations':
    get:
      summary: Fetch the possible PWS violations for an evaluation report
      description: Fetch the possible PWS violations for an evaluation report
      operationId: getPWSViolations
      tags:
        - pwsViolations
      produces:
        - application/json
      responses:
        '200':
          description: Successfully retrieved the PWS violations
          schema:
            $ref: '#/definitions/PWSViolations'
        '400':
          $ref: '#/responses/InvalidRequest'
        '403':
          $ref: '#/responses/PermissionDenied'
        '404':
          $ref: '#/responses/NotFound'
        '500':
          $ref: '#/responses/ServerError'
  '/report-violations/{reportID}':
    parameters:
      - in: path
        description: the evaluation report ID that has associated violations
        name: reportID
        required: true
        type: string
        format: uuid
    get:
      summary: Fetch the report violations for an evaluation report
      description: Fetch the report violations for an evaluation report
      operationId: getReportViolationsByReportID
      tags:
        - reportViolations
      produces:
        - application/json
      responses:
        '200':
          description: Successfully retrieved the report violations
          schema:
            $ref: '#/definitions/ReportViolations'
        '400':
          $ref: '#/responses/InvalidRequest'
        '403':
          $ref: '#/responses/PermissionDenied'
        '404':
          $ref: '#/responses/NotFound'
        '500':
          $ref: '#/responses/ServerError'
    post:
      summary: Associate violations with an evaluation report
      description: >-
        Associate violations with an evaluation report. This will overwrite any
        existing report-violations associations for the report and replace them
        with the newly provided ones.  An empty array will remove all violation
        associations for a given report.
      operationId: associateReportViolations
      tags:
        - reportViolations
      produces:
        - application/json
      consumes:
        - application/json
      parameters:
        - in: body
          name: body
          schema:
            $ref: '#/definitions/AssociateReportViolations'
      responses:
        '204':
          description: Successfully saved the report violations
        '400':
          $ref: '#/responses/InvalidRequest'
        '403':
          $ref: '#/responses/PermissionDenied'
        '404':
          $ref: '#/responses/NotFound'
        '409':
          $ref: '#/responses/Conflict'
        '422':
          $ref: '#/responses/UnprocessableEntity'
        '500':
          $ref: '#/responses/ServerError'
      x-permissions:
        - create.reportViolation
  '/moves/{locator}/payment-requests':
    parameters:
      - description: move code to identify a move for payment requests
        format: string
        in: path
        name: locator
        required: true
        type: string
    get:
      produces:
        - application/json
      parameters: []
      responses:
        '200':
          description: Successfully retrieved all line items for a move task order
          schema:
            $ref: '#/definitions/PaymentRequests'
        '403':
          $ref: '#/responses/PermissionDenied'
        '404':
          $ref: '#/responses/NotFound'
        '422':
          $ref: '#/responses/UnprocessableEntity'
        '500':
          $ref: '#/responses/ServerError'
      tags:
        - paymentRequests
      description: Fetches payment requests for a move
      operationId: getPaymentRequestsForMove
      summary: Fetches payment requests using the move code (locator).
      x-permissions:
        - read.paymentRequest
  '/moves/{moveID}/financial-review-flag':
    parameters:
      - description: ID of move to flag
        in: path
        name: moveID
        required: true
        type: string
        format: uuid
    post:
      summary: Flags a move for financial office review
      description: This sets a flag which indicates that the move should be reviewed by a fincancial office. For example, if the origin or destination address of a shipment is far from the duty location and may incur excess costs to the customer.
      operationId: setFinancialReviewFlag
      tags:
        - move
      consumes:
        - application/json
      produces:
        - application/json
      parameters:
        - in: header
          name: If-Match
          type: string
        - in: body
          name: body
          schema:
            required:
              - flagForReview
            properties:
              remarks:
                description: explanation of why the move is being flagged for financial review
                example: this address is way too far away
                type: string
                x-nullable: true
              flagForReview:
                description: boolean value representing whether we should flag a move for financial review
                example: false
                type: boolean
      responses:
        '200':
          description: updated Move
          schema:
            $ref: '#/definitions/Move'
        '403':
          $ref: '#/responses/PermissionDenied'
        '404':
          $ref: '#/responses/NotFound'
        '412':
          $ref: '#/responses/PreconditionFailed'
        '422':
          $ref: '#/responses/UnprocessableEntity'
        '500':
          $ref: '#/responses/ServerError'
      x-permissions:
        - update.financialReviewFlag
  /moves/{moveID}/uploadAdditionalDocuments:
    patch:
      summary: Patch the additional documents for a given move
      description: Customers will on occaision need the ability to upload additional supporting documents, for a variety of reasons. This does not include amended order.
      operationId: uploadAdditionalDocuments
      tags:
        - move
      consumes:
        - multipart/form-data
      parameters:
        - in: path
          name: moveID
          type: string
          format: uuid
          required: true
          description: UUID of the order
        - in: formData
          name: file
          type: file
          description: The file to upload.
          required: true
      responses:
        '201':
          description: created upload
          schema:
            $ref: 'definitions/Upload.yaml'
        '400':
          description: invalid request
          schema:
            $ref: '#/definitions/InvalidRequestResponsePayload'
        '403':
          description: not authorized
        '404':
          description: not found
        '413':
          description: payload is too large
        '500':
          description: server error
      x-permissions:
        - create.supportingDocuments
  '/payment-requests/{paymentRequestID}/shipments-payment-sit-balance':
    parameters:
      - description: payment request ID of the payment request with SIT service items being reviewed
        name: paymentRequestID
        type: string
        format: uuid
        in: path
        required: true
    get:
      produces:
        - application/json
      parameters: []
      responses:
        '200':
          description: Successfully retrieved shipments and their SIT days balance from all payment requests on the move
          schema:
            $ref: '#/definitions/ShipmentsPaymentSITBalance'
        '403':
          $ref: '#/responses/PermissionDenied'
        '404':
          $ref: '#/responses/NotFound'
        '422':
          $ref: '#/responses/UnprocessableEntity'
        '500':
          $ref: '#/responses/ServerError'
      tags:
        - paymentRequests
      description: Returns all shipment payment request SIT usage to support partial SIT invoicing
      operationId: getShipmentsPaymentSITBalance
      summary: Returns all shipment payment request SIT usage to support partial SIT invoicing
      x-permissions:
        - read.shipmentsPaymentSITBalance
  '/payment-requests/{paymentRequestID}/status':
    patch:
      consumes:
        - application/json
      produces:
        - application/json
      parameters:
        - description: UUID of payment request
          format: uuid
          in: path
          name: paymentRequestID
          required: true
          type: string
        - in: body
          name: body
          required: true
          schema:
            $ref: '#/definitions/UpdatePaymentRequestStatusPayload'
        - in: header
          name: If-Match
          type: string
          required: true
      responses:
        '200':
          description: updated payment request
          schema:
            $ref: '#/definitions/PaymentRequest'
        '400':
          $ref: '#/responses/InvalidRequest'
        '401':
          $ref: '#/responses/PermissionDenied'
        '403':
          $ref: '#/responses/PermissionDenied'
        '404':
          $ref: '#/responses/NotFound'
        '412':
          $ref: '#/responses/PreconditionFailed'
        '422':
          $ref: '#/responses/UnprocessableEntity'
        '500':
          $ref: '#/responses/ServerError'
      tags:
        - paymentRequests
      description: Updates status of a payment request by id
      operationId: updatePaymentRequestStatus
      summary: Updates status of a payment request by id
      x-permissions:
        - update.paymentRequest
  '/payment-requests/{paymentRequestID}/bulkDownload':
    parameters:
      - description: the id for the payment-request with files to be downloaded
        in: path
        name: paymentRequestID
        required: true
        type: string
    get:
      summary: Downloads all Payment Request documents as a PDF
      description: |
        This endpoint downloads all uploaded payment request documentation combined into a single PDF.
      operationId: bulkDownload
      tags:
        - paymentRequests
      produces:
        - application/pdf
      responses:
        '200':
          headers:
            Content-Disposition:
              type: string
              description: File name to download
          description: Payment Request Files PDF
          schema:
            format: binary
            type: file
        '400':
          $ref: '#/responses/InvalidRequest'
        '500':
          $ref: '#/responses/ServerError'
  /documents/{documentId}:
    get:
      summary: Returns a document
      description: Returns a document and its uploads
      operationId: getDocument
      tags:
        - ghcDocuments
      parameters:
        - in: path
          name: documentId
          type: string
          format: uuid
          required: true
          description: UUID of the document to return
      responses:
        '200':
          description: the requested document
          schema:
            $ref: 'definitions/Document.yaml'
        '400':
          $ref: '#/responses/InvalidRequest'
        '401':
          $ref: '#/responses/PermissionDenied'
        '403':
          $ref: '#/responses/PermissionDenied'
        '404':
          $ref: '#/responses/NotFound'
        '412':
          $ref: '#/responses/PreconditionFailed'
        '422':
          $ref: '#/responses/UnprocessableEntity'
        '500':
          $ref: '#/responses/ServerError'
  /documents:
    post:
      summary: Create a new document
      description: Documents represent a physical artifact such as a scanned document or a PDF file
      operationId: createDocument
      tags:
        - ghcDocuments
      parameters:
        - in: body
          name: documentPayload
          required: true
          schema:
            $ref: '#/definitions/PostDocumentPayload'
      responses:
        '201':
          description: created document
          schema:
            $ref: 'definitions/Document.yaml'
        '400':
          description: invalid request
        '403':
          $ref: '#/responses/PermissionDenied'
        '500':
          description: server error
  /queues/counseling:
    get:
      produces:
        - application/json
      summary: Gets queued list of all customer moves needing services counseling by GBLOC origin
      description: >
        An office services counselor user will be assigned a transportation office that will determine which moves are displayed in their queue based on the origin duty location.  GHC moves will show up here onced they have reached the NEEDS SERVICE COUNSELING status after submission from a customer or created on a customer's behalf.
      operationId: getServicesCounselingQueue
      tags:
        - queues
      parameters:
        - in: query
          name: page
          type: integer
          description: requested page number of paginated move results
        - in: query
          name: perPage
          type: integer
          description: maximum number of moves to show on each page of paginated results
        - in: query
          name: sort
          type: string
          enum:
            [
              customerName,
              dodID,
              emplid,
              branch,
              locator,
              status,
              requestedMoveDate,
              submittedAt,
              originGBLOC,
              originDutyLocation,
              destinationDutyLocation,
              ppmType,
              closeoutInitiated,
              closeoutLocation,
              ppmStatus,
              counselingOffice,
              assignedTo,
            ]
          description: field that results should be sorted by
        - in: query
          name: order
          type: string
          enum: [asc, desc]
          description: direction of sort order if applied
        - in: query
          name: branch
          type: string
          description: filters by the branch of the move's service member
        - in: query
          name: locator
          type: string
          description: filters to match the unique move code locator
        - in: query
          name: customerName
          type: string
          description: filters using a prefix match on the service member's last name
        - in: query
          name: counselingOffice
          type: string
          description: filters using a counselingOffice name of the move
        - in: query
          name: dodID
          type: string
          description: filters to match the unique service member's DoD ID
        - in: query
          name: emplid
          type: string
          description: filters to match the unique service member's EMPLID
        - in: query
          name: requestedMoveDate
          type: string
          description: filters the requested pickup date of a shipment on the move
        - in: query
          name: submittedAt
          type: string
          format: date-time
          description: Start of the submitted at date in the user's local time zone converted to UTC
        - in: query
          name: originGBLOC
          type: string
          description: filters the GBLOC of the service member's origin duty location
        - in: query
          name: originDutyLocation
          type: array
          uniqueItems: true
          collectionFormat: multi
          items:
            type: string
          description: filters the name of the origin duty location on the orders
        - in: query
          name: destinationDutyLocation
          type: string
          description: filters the name of the destination duty location on the orders
        - in: query
          name: status
          type: array
          description: filters the status of the move
          uniqueItems: true
          items:
            type: string
            enum:
              - NEEDS SERVICE COUNSELING
              - SERVICE COUNSELING COMPLETED
        - in: query
          name: needsPPMCloseout
          type: boolean
          description: Only used for Services Counseling queue. If true, show PPM moves that are ready for closeout. Otherwise, show all other moves.
        - in: query
          name: ppmType
          type: string
          enum:
            - FULL
            - PARTIAL
          description: filters PPM type
        - in: query
          name: closeoutInitiated
          type: string
          format: date-time
          description: Latest date that closeout was initiated on a PPM on the move
        - in: query
          name: closeoutLocation
          type: string
          description: closeout location
        - in: query
          name: orderType
          type: string
          description: order type
        - in: query
          name: ppmStatus
          type: string
          enum:
            - WAITING_ON_CUSTOMER
            - NEEDS_CLOSEOUT
          description: filters the status of the PPM shipment
        - in: query
          name: viewAsGBLOC
          type: string
          description: |
            Used to return a queue for a GBLOC other than the default of the current user. Requires the HQ role. The parameter is ignored if the requesting user does not have the necessary role.
        - in: query
          name: assignedTo
          type: string
          description: |
            Used to illustrate which user is assigned to this payment request.
      responses:
        '200':
          description: Successfully returned all moves matching the criteria
          schema:
            $ref: '#/definitions/QueueMovesResult'
        '403':
          $ref: '#/responses/PermissionDenied'
        '500':
          $ref: '#/responses/ServerError'
  /queues/counseling/origin-list:
    get:
      produces:
        - application/json
      summary: Gets queued list of all moves origin locations in the counselors queue
      description: >
        An office services counselor user will be assigned a transportation office that will determine which moves are displayed in their queue based on the origin duty location. This pulls the availalble origin duty locations.
      operationId: getServicesCounselingOriginList
      tags:
        - queues
      parameters:
        - in: query
          name: needsPPMCloseout
          type: boolean
          description: Only used for Services Counseling queue. If true, show PPM moves origin locations that are ready for closeout. Otherwise, show all other moves origin locations.
      responses:
        '200':
          description: Successfully returned all moves matching the criteria
          schema:
            $ref: '#/definitions/Locations'
        '403':
          $ref: '#/responses/PermissionDenied'
        '500':
          $ref: '#/responses/ServerError'
  /queues/prime-moves:
    get:
      summary: getPrimeMovesQueue
      description: |
        Gets all moves that have been reviewed and approved by the TOO. The `since` parameter can be used to filter this
        list down to only the moves that have been updated since the provided timestamp. A move will be considered
        updated if the `updatedAt` timestamp on the move or on its orders, shipments, service items, or payment
        requests, is later than the provided date and time.

        **WIP**: Include what causes moves to leave this list. Currently, once the `availableToPrimeAt` timestamp has
        been set, that move will always appear in this list.
      operationId: listPrimeMoves
      tags:
        - queues
      produces:
        - application/json
      parameters:
        - in: query
          name: since
          type: string
          format: date-time
          description: Only return moves updated since this time. Formatted like "2021-07-23T18:30:47.116Z"
        - in: query
          name: page
          type: integer
          description: requested page of results
        - in: query
          name: perPage
          type: integer
          description: results per page
        - in: query
          name: id
          type: string
        - in: query
          name: moveCode
          type: string
        - in: query
          name: orderType
          type: string
          description: order type
      responses:
        '200':
          description: Successfully retrieved moves. A successful fetch might still return zero moves.
          schema:
            $ref: '#/definitions/ListPrimeMovesResult'
        '403':
          $ref: '#/responses/PermissionDenied'
        '500':
          $ref: '#/responses/ServerError'
  /queues/moves:
    get:
      produces:
        - application/json
      summary: Gets queued list of all customer moves by GBLOC origin
      description: >
        An office TOO user will be assigned a transportation office that will determine which moves are displayed in their queue based on the origin duty location.  GHC moves will show up here onced they have reached the submitted status sent by the customer and have move task orders, shipments, and service items to approve.
      operationId: getMovesQueue
      tags:
        - queues
      parameters:
        - in: query
          name: page
          type: integer
          description: requested page of results
        - in: query
          name: perPage
          type: integer
          description: results per page
        - in: query
          name: sort
          type: string
          enum:
            [
              customerName,
              dodID,
              emplid,
              branch,
              locator,
              status,
              originDutyLocation,
              destinationDutyLocation,
              requestedMoveDate,
              appearedInTooAt,
              assignedTo,
            ]
          description: field that results should be sorted by
        - in: query
          name: order
          type: string
          enum: [asc, desc]
          description: direction of sort order if applied
        - in: query
          name: branch
          type: string
        - in: query
          name: locator
          type: string
        - in: query
          name: customerName
          type: string
        - in: query
          name: dodID
          type: string
        - in: query
          name: emplid
          type: string
        - in: query
          name: originDutyLocation
          type: array
          uniqueItems: true
          collectionFormat: multi
          items:
            type: string
        - in: query
          name: destinationDutyLocation
          type: string
        - in: query
          name: appearedInTooAt
          type: string
          format: date-time
        - in: query
          name: requestedMoveDate
          type: string
          description: filters the requested pickup date of a shipment on the move
        - in: query
          name: status
          type: array
          description: Filtering for the status.
          uniqueItems: true
          items:
            type: string
            enum:
              - SUBMITTED
              - SERVICE COUNSELING COMPLETED
              - APPROVALS REQUESTED
        - in: query
          name: orderType
          type: string
          description: order type
        - in: query
          name: viewAsGBLOC
          type: string
          description: |
            Used to return a queue for a GBLOC other than the default of the current user. Requires the HQ role. The parameter is ignored if the requesting user does not have the necessary role.
        - in: query
          name: assignedTo
          type: string
          description: |
            Used to illustrate which user is assigned to this move.
      responses:
        '200':
          description: Successfully returned all moves matching the criteria
          schema:
            $ref: '#/definitions/QueueMovesResult'
        '403':
          $ref: '#/responses/PermissionDenied'
        '500':
          $ref: '#/responses/ServerError'
  /queues/payment-requests:
    get:
      produces:
        - application/json
      summary: Gets queued list of all payment requests by GBLOC origin
      description: >
        An office TIO user will be assigned a transportation office that will determine which payment requests are displayed in their queue based on the origin duty location.
      operationId: getPaymentRequestsQueue
      tags:
        - queues
      parameters:
        - in: query
          name: sort
          type: string
<<<<<<< HEAD
          enum: [lastName, locator, submittedAt, branch, status, dodID, emplid, age, originDutyLocation, assignedTo]
=======
          enum: [customerName, locator, submittedAt, branch, status, dodID, emplid, age, originDutyLocation]
>>>>>>> a2c7a0ea
          description: field that results should be sorted by
        - in: query
          name: order
          type: string
          enum: [asc, desc]
          description: direction of sort order if applied
        - in: query
          name: page
          type: integer
          description: requested page of results
        - in: query
          name: perPage
          type: integer
          description: number of records to include per page
        - in: query
          name: submittedAt
          type: string
          format: date-time
          description: Start of the submitted at date in the user's local time zone converted to UTC
        - in: query
          name: branch
          type: string
        - in: query
          name: locator
          type: string
        - in: query
          name: customerName
          type: string
        - in: query
          name: dodID
          type: string
        - in: query
          name: emplid
          type: string
        - in: query
          name: destinationDutyLocation
          type: string
        - in: query
          name: originDutyLocation
          type: string
        - in: query
          name: assignedTo
          type: string
          description: |
            Used to illustrate which user is assigned to this payment request.
        - in: query
          name: status
          type: array
          description: Filtering for the status.
          uniqueItems: true
          items:
            type: string
            enum:
              - PENDING
              - REVIEWED
              - REVIEWED_AND_ALL_SERVICE_ITEMS_REJECTED
              - PAID
              - DEPRECATED
              - EDI_ERROR
        - in: query
          name: orderType
          type: string
          description: order type
        - in: query
          name: viewAsGBLOC
          type: string
          description: |
            Used to return a queue for a GBLOC other than the default of the current user. Requires the HQ role. The parameter is ignored if the requesting user does not have the necessary role.
      responses:
        '200':
          description: Successfully returned all moves matching the criteria
          schema:
            $ref: '#/definitions/QueuePaymentRequestsResult'
        '403':
          $ref: '#/responses/PermissionDenied'
        '500':
          $ref: '#/responses/ServerError'
  /moves/search:
    post:
      produces:
        - application/json
      consumes:
        - application/json
      summary: Search moves by locator, DOD ID, or customer name
      description: >
        Search moves by locator, DOD ID, or customer name. Used by QAE and CSR users.
      operationId: searchMoves
      tags:
        - move
      parameters:
        - in: body
          name: body
          schema:
            properties:
              page:
                type: integer
                description: requested page of results
              perPage:
                type: integer
              locator:
                description: Move locator
                type: string
                minLength: 6
                maxLength: 6
                x-nullable: true
              dodID:
                description: DOD ID
                type: string
                minLength: 10
                maxLength: 10
                x-nullable: true
              emplid:
                description: EMPLID
                type: string
                minLength: 7
                maxLength: 7
                x-nullable: true
              customerName:
                description: Customer Name
                type: string
                minLength: 1
                x-nullable: true
              paymentRequestCode:
                type: string
                example: 9551-6199-2
                x-nullable: true
              status:
                type: array
                description: Filtering for the status.
                uniqueItems: true
                items:
                  type: string
                  enum:
                    - DRAFT
                    - SUBMITTED
                    - APPROVALS REQUESTED
                    - APPROVED
                    - NEEDS SERVICE COUNSELING
                    - SERVICE COUNSELING COMPLETED
                    - CANCELED
              originPostalCode:
                type: string
                x-nullable: true
              destinationPostalCode:
                type: string
                x-nullable: true
              branch:
                type: string
                x-nullable: true
              shipmentsCount:
                type: integer
                x-nullable: true
              pickupDate:
                type: string
                format: date-time
                x-nullable: true
              deliveryDate:
                type: string
                format: date-time
                x-nullable: true
              sort:
                type: string
                x-nullable: true
                enum:
                  [
                    customerName,
                    dodID,
                    emplid,
                    branch,
                    locator,
                    status,
                    originPostalCode,
                    destinationPostalCode,
                    shipmentsCount,
                  ]
              order:
                type: string
                x-nullable: true
                enum: [asc, desc]
          description: field that results should be sorted by
      responses:
        '200':
          description: Successfully returned all moves matching the criteria
          schema:
            $ref: '#/definitions/SearchMovesResult'
        '403':
          $ref: '#/responses/PermissionDenied'
        '500':
          $ref: '#/responses/ServerError'
  '/tac/valid':
    get:
      summary: Validation of a TAC value
      description: Returns a boolean based on whether a tac value is valid or not
      operationId: tacValidation
      tags:
        - tac
        - order
      parameters:
        - in: query
          name: tac
          type: string
          required: true
          description: The tac value to validate
      responses:
        '200':
          description: Successfully retrieved validation status
          schema:
            $ref: '#/definitions/TacValid'
        '400':
          $ref: '#/responses/InvalidRequest'
        '401':
          $ref: '#/responses/PermissionDenied'
        '403':
          $ref: '#/responses/PermissionDenied'
        '404':
          $ref: '#/responses/NotFound'
        '500':
          $ref: '#/responses/ServerError'
  /lines-of-accounting:
    post:
      summary: 'Fetch line of accounting'
      description: >
        Fetches a line of accounting based on provided service member affiliation, effective date, and Transportation Accounting Code (TAC).
        It uses these parameters to filter the correct Line of Accounting for the provided TAC. It does this by filtering
        through both TAC and LOAs based on the provided code and effective date. The 'Effective Date' is the date
        that can be either the orders issued date (For HHG shipments), MTO approval date (For NTS shipments),
        or even the current date for NTS shipments with no approval yet (Just providing a preview to the office users per customer request).
        Effective date is used to find "Active" TGET data by searching for the TACs and LOAs with begin and end dates containing this date.
      operationId: requestLineOfAccounting
      tags:
        - linesOfAccounting
      consumes:
        - 'application/json'
      produces:
        - 'application/json'
      parameters:
        - in: 'body'
          name: 'body'
          description: 'Service member affiliation, effective date, and TAC code.'
          required: true
          schema:
            $ref: '#/definitions/FetchLineOfAccountingPayload'
      responses:
        '200':
          description: 'Successfully retrieved line of accounting'
          schema:
            $ref: 'definitions/LineOfAccounting.yaml'
        '400':
          $ref: '#/responses/InvalidRequest'
        '401':
          $ref: '#/responses/PermissionDenied'
        '403':
          $ref: '#/responses/PermissionDenied'
        '404':
          $ref: '#/responses/NotFound'
        '422':
          $ref: '#/responses/UnprocessableEntity'
        '500':
          $ref: '#/responses/ServerError'
  /transportation-offices:
    get:
      produces:
        - application/json
      summary: Returns the transportation offices matching the search query that is enabled for PPM closeout
      description: Returns the transportation offices matching the search query that is enabled for PPM closeout
      operationId: getTransportationOffices
      tags:
        - transportationOffice
      parameters:
        - in: query
          name: search
          type: string
          required: true
          minLength: 2
          description: Search string for transportation offices
      responses:
        '200':
          description: Successfully retrieved transportation offices
          schema:
            $ref: '#/definitions/TransportationOffices'
        '400':
          $ref: '#/responses/InvalidRequest'
        '401':
          $ref: '#/responses/PermissionDenied'
        '403':
          $ref: '#/responses/PermissionDenied'
        '404':
          $ref: '#/responses/NotFound'
        '500':
          $ref: '#/responses/ServerError'
  /open/transportation-offices:
    get:
      produces:
        - application/json
      summary: Returns the transportation offices matching the search query
      description: This endpoint is publicly accessible as it is utilized to access transportation office information without having an office account.Returns the transportation offices matching the search query.
      operationId: getTransportationOfficesOpen
      tags:
        - transportationOffice
      parameters:
        - in: query
          name: search
          type: string
          required: true
          minLength: 2
          description: Search string for transportation offices
      responses:
        '200':
          description: Successfully retrieved transportation offices
          schema:
            $ref: '#/definitions/TransportationOffices'
        '400':
          $ref: '#/responses/InvalidRequest'
        '401':
          $ref: '#/responses/PermissionDenied'
        '403':
          $ref: '#/responses/PermissionDenied'
        '404':
          $ref: '#/responses/NotFound'
        '500':
          $ref: '#/responses/ServerError'
  /transportation-offices/gblocs:
    get:
      produces:
        - application/json
      summary: Returns a list of distinct GBLOCs that exist in the transportation offices table
      description: Returns a list of distinct GBLOCs that exist in the transportation offices table
      operationId: getTransportationOfficesGBLOCs
      tags:
        - transportationOffice
      responses:
        '200':
          description: Successfully retrieved transportation offices
          schema:
            $ref: '#/definitions/GBLOCs'
        '400':
          $ref: '#/responses/InvalidRequest'
        '401':
          $ref: '#/responses/PermissionDenied'
        '403':
          $ref: '#/responses/PermissionDenied'
        '404':
          $ref: '#/responses/NotFound'
        '500':
          $ref: '#/responses/ServerError'
  /uploads:
    post:
      summary: Create a new upload
      description: Uploads represent a single digital file, such as a JPEG or PDF. Currently, office application uploads are only for Services Counselors to upload files for orders, but this may be expanded in the future.
      operationId: createUpload
      tags:
        - uploads
      consumes:
        - multipart/form-data
      produces:
        - application/json
      parameters:
        - in: query
          name: documentId
          type: string
          format: uuid
          required: false
          description: UUID of the document to add an upload to
        - in: formData
          name: file
          type: file
          description: The file to upload.
          required: true
      responses:
        '201':
          description: created upload
          schema:
            $ref: 'definitions/Upload.yaml'
        '400':
          description: invalid request
        '403':
          description: not authorized
        '404':
          description: not found
        '413':
          description: payload is too large
        '500':
          description: server error
  /uploads/{uploadID}:
    delete:
      summary: Deletes an upload
      description: Uploads represent a single digital file, such as a JPEG or PDF.
      operationId: deleteUpload
      tags:
        - uploads
      parameters:
        - in: path
          name: uploadID
          type: string
          format: uuid
          required: true
          description: UUID of the upload to be deleted
        - in: query
          name: orderID
          type: string
          format: uuid
          description: ID of the order that the upload belongs to
      responses:
        '204':
          description: deleted
        '400':
          description: invalid request
          schema:
            $ref: '#/definitions/InvalidRequestResponsePayload'
        '403':
          description: not authorized
        '404':
          description: not found
        '500':
          description: server error
  /uploads/get/:
    get:
      produces:
        - application/json
      parameters: []
      responses:
        '200':
          description: Successfully retrieved upload
          schema:
            $ref: 'definitions/Upload.yaml'
        '400':
          $ref: '#/responses/InvalidRequest'
        '401':
          $ref: '#/responses/PermissionDenied'
        '403':
          $ref: '#/responses/PermissionDenied'
        '404':
          $ref: '#/responses/NotFound'
        '500':
          $ref: '#/responses/ServerError'
      tags:
        - uploads
      description: Gets an upload
      operationId: getUpload
      summary: Gets an upload by ID
  /uploads/{uploadID}/update:
    patch:
      summary: Update an existing upload. This is only needed currently for updating the image rotation.
      description: Uploads represent a single digital file, such as a JPEG or PDF. The rotation is relevant to how it is displayed on the page.
      operationId: updateUpload
      tags:
        - uploads
      consumes:
        - application/json
      produces:
        - application/json
      parameters:
        - in: path
          name: uploadID
          type: string
          format: uuid
          required: true
          description: UUID of the upload to be updated
        - in: body
          name: body
          required: true
          schema:
            properties:
              rotation:
                type: integer
                description: The rotation of the image
                minimum: 0
                maximum: 3
      responses:
        '201':
          description: updated upload
          schema:
            $ref: 'definitions/Upload.yaml'
        '400':
          description: invalid request
        '403':
          description: not authorized
        '404':
          description: not found
        '413':
          description: payload is too large
        '500':
          description: server error
  /application_parameters/{parameterName}:
    get:
      summary: Searches for an application parameter by name, returns nil if not found
      description: Searches for an application parameter by name, returns nil if not found
      operationId: getParam
      tags:
        - application_parameters
      parameters:
        - in: path
          name: parameterName
          type: string
          format: string
          required: true
          description: Parameter Name
      responses:
        '200':
          description: Application Parameters
          schema:
            $ref: '#/definitions/ApplicationParameters'
        '400':
          description: invalid request
        '401':
          description: request requires user authentication
        '500':
          description: server error
  /calendar/{countryCode}/is-weekend-holiday/{date}:
    get:
      summary: Validate  move date selection
      description: |
        Utility API to determine if input date falls on weekend and/or holiday.
      produces:
        - application/json
      operationId: isDateWeekendHoliday
      tags:
        - calendar
      parameters:
        - description: country code for context of date
          in: path
          name: countryCode
          required: true
          type: string
          enum:
            - US
        - description: input date to determine if weekend/holiday for given country.
          in: path
          name: date
          required: true
          type: string
          format: date
      responses:
        '200':
          description: Successfully determine if given date is weekend and/or holiday for given country.
          schema:
            $ref: '#/definitions/IsDateWeekendHolidayInfo'
        '400':
          $ref: '#/responses/InvalidRequest'
        '401':
          $ref: '#/responses/PermissionDenied'
        '404':
          $ref: '#/responses/NotFound'
        '500':
          $ref: '#/responses/ServerError'
  /moves/{moveID}/assignOfficeUser:
    parameters:
      - description: ID of the move
        in: path
        name: moveID
        required: true
        format: uuid
        type: string
    patch:
      consumes:
        - application/json
      produces:
        - application/json
      parameters:
        - in: body
          name: body
          required: true
          schema:
            $ref: '#/definitions/AssignOfficeUserBody'
      responses:
        '200':
          description: Successfully assigned office user to the move
          schema:
            $ref: '#/definitions/Move'
        '404':
          $ref: '#/responses/NotFound'
        '500':
          $ref: '#/responses/ServerError'
      tags:
        - move
      description: assigns either a services counselor, task ordering officer, or task invoicing officer to the move
      operationId: updateAssignedOfficeUser
  /moves/{moveID}/unassignOfficeUser:
    parameters:
      - description: ID of the move
        in: path
        name: moveID
        required: true
        format: uuid
        type: string
      - in: body
        name: body
        schema:
          properties:
            roleType:
              type: string
          required:
            - roleType
    patch:
      consumes:
        - application/json
      produces:
        - application/json
      responses:
        '200':
          description: Successfully unassigned office user from the move
          schema:
            $ref: '#/definitions/Move'
        '500':
          $ref: '#/responses/ServerError'
      tags:
        - move
      description: unassigns either a services counselor, task ordering officer, or task invoicing officer from the move
      operationId: deleteAssignedOfficeUser
definitions:
  ApplicationParameters:
    type: object
    properties:
      validationCode:
        type: string
        format: string
        x-nullable: true
      parameterName:
        type: string
        format: string
        x-nullable: true
      parameterValue:
        type: string
        format: string
        x-nullable: true
  PostDocumentPayload:
    type: object
    properties:
      service_member_id:
        type: string
        format: uuid
        title: The service member this document belongs to
  InvalidRequestResponsePayload:
    type: object
    properties:
      errors:
        type: object
        additionalProperties:
          type: string
  ClientError:
    type: object
    properties:
      title:
        type: string
      detail:
        type: string
      instance:
        type: string
        format: uuid
    required:
      - title
      - detail
      - instance
  ValidationError:
    allOf:
      - $ref: '#/definitions/ClientError'
      - type: object
    properties:
      invalid_fields:
        type: object
        additionalProperties:
          type: string
    required:
      - invalid_fields
  BackupContact:
    type: object
    properties:
      name:
        type: string
      email:
        type: string
        format: x-email
        example: backupContact@mail.com
      phone:
        type: string
        format: telephone
        pattern: '^[2-9]\d{2}-\d{3}-\d{4}$'
    required:
      - name
      - email
      - phone
  Contractor:
    properties:
      contractNumber:
        type: string
      id:
        format: uuid
        type: string
      name:
        type: string
      type:
        type: string
  Role:
    type: object
    properties:
      id:
        type: string
        format: uuid
        example: c56a4180-65aa-42ec-a945-5fd21dec0538
      roleType:
        type: string
        example: customer
      roleName:
        type: string
        example: Task Ordering Officer
      createdAt:
        type: string
        format: date-time
        readOnly: true
      updatedAt:
        type: string
        format: date-time
        readOnly: true
    required:
      - id
      - roleType
      - roleName
      - createdAt
      - updatedAt
  OfficeUser:
    type: object
    properties:
      id:
        type: string
        format: uuid
        example: c56a4180-65aa-42ec-a945-5fd21dec0538
      userId:
        type: string
        format: uuid
      firstName:
        type: string
      middleInitials:
        type: string
      lastName:
        type: string
      email:
        type: string
        format: x-email
        pattern: '^[a-zA-Z0-9._%+-]+@[a-zA-Z0-9.-]+\.[a-zA-Z]{2,}$'
      telephone:
        type: string
        format: telephone
        pattern: '^[2-9]\d{2}-\d{3}-\d{4}$'
      transportationOfficeId:
        type: string
        format: uuid
      transportationOffice:
        $ref: 'definitions/TransportationOffice.yaml'
      active:
        type: boolean
      roles:
        type: array
        items:
          $ref: '#/definitions/Role'
      edipi:
        type: string
      otherUniqueId:
        type: string
      rejectionReason:
        type: string
      status:
        type: string
        enum:
          - APPROVED
          - REQUESTED
          - REJECTED
      createdAt:
        type: string
        format: date-time
        readOnly: true
      updatedAt:
        type: string
        format: date-time
        readOnly: true
    required:
      - id
      - firstName
      - middleInitials
      - lastName
      - email
      - telephone
      - transportationOfficeId
      - active
      - roles
      - edipi
      - otherUniqueId
      - rejectionReason
      - status
      - createdAt
      - updatedAt
  LockedOfficeUser:
    type: object
    properties:
      firstName:
        type: string
      lastName:
        type: string
      transportationOfficeId:
        type: string
        format: uuid
      transportationOffice:
        $ref: 'definitions/TransportationOffice.yaml'
  OfficeUserCreate:
    type: object
    properties:
      email:
        type: string
        example: 'user@userdomain.com'
        title: Email
        x-nullable: false
      edipi:
        type: string
        example: '1234567890'
        maxLength: 10
        title: EDIPI
        x-nullable: true
      otherUniqueId:
        type: string
        title: Office user identifier when EDIPI is not available
        x-nullable: true
      firstName:
        type: string
        title: First Name
        x-nullable: false
      middleInitials:
        type: string
        example: L.
        x-nullable: true
        title: Middle Initials
      lastName:
        type: string
        title: Last Name
        x-nullable: false
      telephone:
        type: string
        format: telephone
        pattern: '^[2-9]\d{2}-\d{3}-\d{4}$'
        example: 212-555-5555
        x-nullable: false
      transportationOfficeId:
        type: string
        format: uuid
        example: 'c56a4180-65aa-42ec-a945-5fd21dec0538'
        x-nullable: false
      roles:
        type: array
        items:
          $ref: '#/definitions/OfficeUserRole'
        x-nullable: false
    required:
      - firstName
      - lastName
      - email
      - telephone
      - transportationOfficeId
      - roles
  OfficeUserRole:
    type: object
    properties:
      name:
        type: string
        example: 'Task Ordering Officer'
        x-nullable: true
        title: name
      roleType:
        type: string
        example: 'task_ordering_officer'
        x-nullable: true
        title: roleType
  Customer:
    type: object
    properties:
      agency:
        type: string
        title: Agency customer is affilated with
      first_name:
        type: string
        example: John
      last_name:
        type: string
        example: Doe
      phone:
        type: string
        format: telephone
        pattern: '^[2-9]\d{2}-\d{3}-\d{4}$'
        x-nullable: true
      email:
        type: string
        format: x-email
        pattern: '^[a-zA-Z0-9._%+-]+@[a-zA-Z0-9.-]+\.[a-zA-Z]{2,}$'
        x-nullable: true
      suffix:
        type: string
        example: Jr.
        x-nullable: true
      middle_name:
        type: string
        example: David
        x-nullable: true
      current_address:
        $ref: 'definitions/Address.yaml'
      backup_contact:
        $ref: '#/definitions/BackupContact'
      id:
        type: string
        format: uuid
        example: c56a4180-65aa-42ec-a945-5fd21dec0538
      edipi:
        type: string
      userID:
        type: string
        format: uuid
        example: c56a4180-65aa-42ec-a945-5fd21dec0538
      eTag:
        type: string
      phoneIsPreferred:
        type: boolean
      emailIsPreferred:
        type: boolean
      secondaryTelephone:
        type: string
        format: telephone
        pattern: '^[2-9]\d{2}-\d{3}-\d{4}$|^$'
        x-nullable: true
      backupAddress:
        $ref: 'definitions/Address.yaml'
      cacValidated:
        type: boolean
        x-nullable: true
      emplid:
        type: string
        x-nullable: true
  CreatedCustomer:
    type: object
    properties:
      affiliation:
        type: string
        title: Branch of service customer is affilated with
      firstName:
        type: string
        example: John
      lastName:
        type: string
        example: Doe
      telephone:
        type: string
        format: telephone
        pattern: '^[2-9]\d{2}-\d{3}-\d{4}$'
        x-nullable: true
      personalEmail:
        type: string
        format: x-email
        pattern: '^[a-zA-Z0-9._%+-]+@[a-zA-Z0-9.-]+\.[a-zA-Z]{2,}$'
      suffix:
        type: string
        example: Jr.
        x-nullable: true
      middleName:
        type: string
        example: David
        x-nullable: true
      residentialAddress:
        $ref: 'definitions/Address.yaml'
      backupContact:
        $ref: '#/definitions/BackupContact'
      id:
        type: string
        format: uuid
        example: c56a4180-65aa-42ec-a945-5fd21dec0538
      edipi:
        type: string
        x-nullable: true
      userID:
        type: string
        format: uuid
        example: c56a4180-65aa-42ec-a945-5fd21dec0538
      oktaID:
        type: string
      oktaEmail:
        type: string
      phoneIsPreferred:
        type: boolean
      emailIsPreferred:
        type: boolean
      secondaryTelephone:
        type: string
        format: telephone
        pattern: '^[2-9]\d{2}-\d{3}-\d{4}$'
        x-nullable: true
      backupAddress:
        $ref: 'definitions/Address.yaml'
      cacValidated:
        type: boolean
  UpdateCustomerPayload:
    type: object
    properties:
      first_name:
        type: string
        example: John
      last_name:
        type: string
        example: Doe
      phone:
        type: string
        format: telephone
        pattern: '^[2-9]\d{2}-\d{3}-\d{4}$'
        x-nullable: true
      email:
        type: string
        format: x-email
        pattern: '^[a-zA-Z0-9._%+-]+@[a-zA-Z0-9.-]+\.[a-zA-Z]{2,}$'
        x-nullable: true
      suffix:
        type: string
        example: Jr.
        x-nullable: true
      middle_name:
        type: string
        example: David
        x-nullable: true
      current_address:
        allOf:
          - $ref: 'definitions/Address.yaml'
      backup_contact:
        $ref: '#/definitions/BackupContact'
      phoneIsPreferred:
        type: boolean
      emailIsPreferred:
        type: boolean
      secondaryTelephone:
        type: string
        format: telephone
        pattern: '^[2-9]\d{2}-\d{3}-\d{4}$|^$'
        x-nullable: true
      backupAddress:
        allOf:
          - $ref: 'definitions/Address.yaml'
      cac_validated:
        type: boolean
  CreateCustomerPayload:
    type: object
    properties:
      affiliation:
        $ref: 'definitions/Affiliation.yaml'
      edipi:
        type: string
        example: '1234567890'
        maxLength: 10
        x-nullable: false
      emplid:
        type: string
        example: '9485155'
        maxLength: 7
        x-nullable: true
      firstName:
        type: string
        example: John
      middleName:
        type: string
        example: David
        x-nullable: true
      lastName:
        type: string
        example: Doe
      suffix:
        type: string
        example: Jr.
        x-nullable: true
      telephone:
        type: string
        format: telephone
        pattern: '^[2-9]\d{2}-\d{3}-\d{4}$'
        x-nullable: true
      secondaryTelephone:
        type: string
        format: telephone
        pattern: '^[2-9]\d{2}-\d{3}-\d{4}$'
        x-nullable: true
      personalEmail:
        type: string
        format: x-email
        example: personalEmail@email.com
        pattern: '^[a-zA-Z0-9._%+-]+@[a-zA-Z0-9.-]+\.[a-zA-Z]{2,}$'
      phoneIsPreferred:
        type: boolean
      emailIsPreferred:
        type: boolean
      residentialAddress:
        allOf:
          - $ref: 'definitions/Address.yaml'
      backupContact:
        $ref: '#/definitions/BackupContact'
      backupMailingAddress:
        allOf:
          - $ref: 'definitions/Address.yaml'
      createOktaAccount:
        type: boolean
      cacUser:
        type: boolean
  FetchLineOfAccountingPayload:
    type: object
    properties:
      departmentIndicator:
        $ref: 'definitions/DepartmentIndicator.yaml'
      effectiveDate:
        description: >
          The effective date for the Line Of Accounting (LOA) being fetched. Eg, the orders issue date or the Non-Temporary Storage (NTS) Move Task Order (MTO) approval date.
          Effective date is used to find "Active" TGET data by searching for the TACs and LOAs with begin and end dates containing this date.
          The 'Effective Date' is the date that can be either the orders issued date (For HHG shipments),
          MTO approval date (For NTS shipments), or even the current date for NTS
          shipments with no approval yet (Just providing a preview to the office
          users per customer request).
        type: string
        format: date
        example: '2023-01-01'
      tacCode:
        type: string
        minLength: 4
        maxLength: 4
        example: 'F8J1'
  SearchCustomersResult:
    type: object
    properties:
      page:
        type: integer
      perPage:
        type: integer
      totalCount:
        type: integer
      searchCustomers:
        $ref: '#/definitions/SearchCustomers'
  SearchCustomers:
    type: array
    items:
      $ref: '#/definitions/SearchCustomer'
  SearchCustomer:
    type: object
    properties:
      id:
        type: string
        format: uuid
      firstName:
        type: string
        example: John
        x-nullable: true
      lastName:
        type: string
        example: Doe
        x-nullable: true
      dodID:
        type: string
        x-nullable: true
      emplid:
        type: string
        x-nullable: true
      branch:
        type: string
      telephone:
        type: string
        format: telephone
        pattern: '^[2-9]\d{2}-\d{3}-\d{4}$'
        x-nullable: true
      personalEmail:
        type: string
        format: x-email
        example: personalEmail@email.com
        pattern: '^[a-zA-Z0-9._%+-]+@[a-zA-Z0-9.-]+\.[a-zA-Z]{2,}$'
        x-nullable: true
  Entitlements:
    properties:
      id:
        example: 571008b1-b0de-454d-b843-d71be9f02c04
        format: uuid
        type: string
      authorizedWeight:
        example: 2000
        type: integer
        x-formatting: weight
        x-nullable: true
      dependentsAuthorized:
        example: true
        type: boolean
        x-nullable: true
      gunSafe:
        type: boolean
        example: false
      nonTemporaryStorage:
        example: false
        type: boolean
        x-nullable: true
      privatelyOwnedVehicle:
        example: false
        type: boolean
        x-nullable: true
      proGearWeight:
        example: 2000
        type: integer
        x-formatting: weight
      proGearWeightSpouse:
        example: 500
        type: integer
        x-formatting: weight
      storageInTransit:
        example: 90
        type: integer
        x-nullable: true
      totalWeight:
        example: 500
        type: integer
        x-formatting: weight
      totalDependents:
        example: 2
        type: integer
      requiredMedicalEquipmentWeight:
        example: 500
        type: integer
        x-formatting: weight
      organizationalClothingAndIndividualEquipment:
        example: true
        type: boolean
      eTag:
        type: string
    type: object
  Error:
    properties:
      message:
        type: string
    required:
      - message
    type: object
  Grade:
    type: string
    x-nullable: true
    title: grade
    enum:
      - E_1
      - E_2
      - E_3
      - E_4
      - E_5
      - E_6
      - E_7
      - E_8
      - E_9
      - E_9_SPECIAL_SENIOR_ENLISTED
      - O_1_ACADEMY_GRADUATE
      - O_2
      - O_3
      - O_4
      - O_5
      - O_6
      - O_7
      - O_8
      - O_9
      - O_10
      - W_1
      - W_2
      - W_3
      - W_4
      - W_5
      - AVIATION_CADET
      - CIVILIAN_EMPLOYEE
      - ACADEMY_CADET
      - MIDSHIPMAN
    x-display-value:
      E_1: E-1
      E_2: E-2
      E_3: E-3
      E_4: E-4
      E_5: E-5
      E_6: E-6
      E_7: E-7
      E_8: E-8
      E_9: E-9
      E_9_SPECIAL_SENIOR_ENLISTED: E-9 (Special Senior Enlisted)
      O_1_ACADEMY_GRADUATE: O-1 or Service Academy Graduate
      O_2: O-2
      O_3: O-3
      O_4: O-4
      O_5: O-5
      O_6: O-6
      O_7: O-7
      O_8: O-8
      O_9: O-9
      O_10: O-10
      W_1: W-1
      W_2: W-2
      W_3: W-3
      W_4: W-4
      W_5: W-5
      AVIATION_CADET: Aviation Cadet
      CIVILIAN_EMPLOYEE: Civilian Employee
      ACADEMY_CADET: Service Academy Cadet
      MIDSHIPMAN: Midshipman
  Move:
    properties:
      id:
        example: 1f2270c7-7166-40ae-981e-b200ebdf3054
        format: uuid
        type: string
      serviceCounselingCompletedAt:
        format: date-time
        type: string
        x-nullable: true
      availableToPrimeAt:
        format: date-time
        type: string
        x-nullable: true
      approvedAt:
        format: date-time
        type: string
        x-nullable: true
      billableWeightsReviewedAt:
        format: date-time
        type: string
        x-nullable: true
      contractorId:
        type: string
        format: uuid
        x-nullable: true
      contractor:
        $ref: '#/definitions/Contractor'
      locator:
        type: string
        example: '1K43AR'
      ordersId:
        type: string
        format: uuid
        example: c56a4180-65aa-42ec-a945-5fd21dec0538
      orders:
        $ref: '#/definitions/Order'
      referenceId:
        example: 1001-3456
        type: string
        x-nullable: true
      status:
        $ref: '#/definitions/MoveStatus'
      excess_weight_qualified_at:
        type: string
        format: date-time
        description: Timestamp of when the estimated shipment weights of the move reached 90% of the weight allowance
        x-nullable: true
      excess_weight_acknowledged_at:
        type: string
        format: date-time
        description: Timestamp of when the TOO acknowledged the excess weight risk by either dismissing the alert or updating the max billable weight
        x-nullable: true
      tioRemarks:
        type: string
        example: approved additional weight
        x-nullable: true
      financialReviewFlag:
        type: boolean
        example: false
        description: This flag is set by office users if a move should be reviewed by a Financial Office
        x-nullable: false
        readOnly: true
      financialReviewRemarks:
        type: string
        example: Destination address is too far from duty location
        x-nullable: true
        readOnly: true
      closeoutOffice:
        $ref: 'definitions/TransportationOffice.yaml'
      closeoutOfficeId:
        type: string
        format: uuid
        description: The transportation office that will handle reviewing PPM Closeout documentation for Army and Air Force service members
        x-nullable: true
      approvalsRequestedAt:
        type: string
        format: date-time
        description: The time at which a move is sent back to the TOO becuase the prime added a new service item for approval
        x-nullable: true
      createdAt:
        type: string
        format: date-time
      submittedAt:
        type: string
        format: date-time
        x-nullable: true
      updatedAt:
        type: string
        format: date-time
      eTag:
        type: string
      shipmentGBLOC:
        $ref: '#/definitions/GBLOC'
      lockedByOfficeUserID:
        type: string
        format: uuid
        x-nullable: true
      lockedByOfficeUser:
        $ref: '#/definitions/LockedOfficeUser'
        x-nullable: true
      lockExpiresAt:
        type: string
        format: date-time
        x-nullable: true
      additionalDocuments:
        $ref: 'definitions/Document.yaml'
      SCAssignedUser:
        $ref: '#/definitions/AssignedOfficeUser'
      TOOAssignedUser:
        $ref: '#/definitions/AssignedOfficeUser'
      TIOAssignedUser:
        $ref: '#/definitions/AssignedOfficeUser'
  MoveHistory:
    properties:
      id:
        description: move ID
        example: 1f2270c7-7166-40ae-981e-b200ebdf3054
        format: uuid
        type: string
      historyRecords:
        description: A list of MoveAuditHistory's connected to the move.
        $ref: '#/definitions/MoveAuditHistories'
      locator:
        description: move locator
        type: string
        example: '1K43AR'
      referenceId:
        description: move referenceID
        example: 1001-3456
        type: string
        x-nullable: true
  MoveHistoryResult:
    type: object
    properties:
      page:
        type: integer
      perPage:
        type: integer
      totalCount:
        type: integer
      id:
        description: move ID
        example: 1f2270c7-7166-40ae-981e-b200ebdf3054
        format: uuid
        type: string
      historyRecords:
        description: A list of MoveAuditHistory's connected to the move.
        $ref: '#/definitions/MoveAuditHistories'
      locator:
        description: move locator
        type: string
        example: '1K43AR'
      referenceId:
        description: move referenceID
        example: 1001-3456
        type: string
        x-nullable: true
  MoveAuditHistories:
    type: array
    items:
      $ref: '#/definitions/MoveAuditHistory'
  MoveAuditHistory:
    properties:
      id:
        description: id from audity_history table
        example: 1f2270c7-7166-40ae-981e-b200ebdf3054
        format: uuid
        type: string
      schemaName:
        description: Database schema audited table for this event is in
        type: string
      tableName:
        description: name of database table that was changed
        type: string
      relId:
        description: relation OID. Table OID (object identifier). Changes with drop/create.
        type: integer
      objectId:
        description: id column for the tableName where the data was changed
        example: 1f2270c7-7166-40ae-981e-b200ebdf3054
        format: uuid
        type: string
        x-nullable: true
      sessionUserId:
        example: 1f2270c7-7166-40ae-981e-b200ebdf3054
        format: uuid
        type: string
        x-nullable: true
      sessionUserFirstName:
        example: foo
        type: string
        x-nullable: true
      sessionUserLastName:
        example: bar
        type: string
        x-nullable: true
      sessionUserEmail:
        example: foobar@example.com
        type: string
        x-nullable: true
      sessionUserTelephone:
        format: telephone
        type: string
        pattern: '^[2-9]\d{2}-\d{3}-\d{4}$'
        x-nullable: true
      context:
        type: array
        items:
          type: object
          additionalProperties:
            type: string
        x-nullable: true
      contextId:
        description: id column for the context table the record belongs to
        example: 1f2270c7-7166-40ae-981e-b200ebdf3054
        type: string
        x-nullable: true
      eventName:
        description: API endpoint name that was called to make the change
        type: string
        x-nullable: true
      actionTstampTx:
        description: Transaction start timestamp for tx in which audited event occurred
        type: string
        format: date-time
      actionTstampStm:
        description: Statement start timestamp for tx in which audited event occurred
        type: string
        format: date-time
      actionTstampClk:
        description: Wall clock time at which audited event's trigger call occurred
        type: string
        format: date-time
      transactionId:
        description: Identifier of transaction that made the change. May wrap, but unique paired with action_tstamp_tx.
        type: integer
        x-nullable: true
      action:
        description: Action type; I = insert, D = delete, U = update, T = truncate
        type: string
      oldValues:
        description: A list of (old/previous) MoveAuditHistoryItem's for a record before the change.
        type: object
        additionalProperties: true
        x-nullable: true
      changedValues:
        description: A list of (changed/updated) MoveAuditHistoryItem's for a record after the change.
        type: object
        additionalProperties: true
        x-nullable: true
      statementOnly:
        description: true if audit event is from an FOR EACH STATEMENT trigger, false for FOR EACH ROW'
        type: boolean
        example: false
  MoveAuditHistoryItems:
    type: array
    items:
      $ref: '#/definitions/MoveAuditHistoryItem'
  MoveAuditHistoryItem:
    properties:
      columnName:
        type: string
      columnValue:
        type: string
  MoveStatus:
    type: string
    enum:
      - DRAFT
      - NEEDS SERVICE COUNSELING
      - SERVICE COUNSELING COMPLETED
      - SUBMITTED
      - APPROVALS REQUESTED
      - APPROVED
      - CANCELED
  PPMStatus:
    type: string
    enum:
      - CANCELED
      - DRAFT
      - SUBMITTED
      - WAITING_ON_CUSTOMER
      - NEEDS_ADVANCE_APPROVAL
      - NEEDS_CLOSEOUT
      - CLOSEOUT_COMPLETE
      - COMPLETED
  DeptIndicator:
    type: string
    title: Dept. indicator
    x-nullable: true
    enum:
      - NAVY_AND_MARINES
      - ARMY
      - ARMY_CORPS_OF_ENGINEERS
      - AIR_AND_SPACE_FORCE
      - COAST_GUARD
      - OFFICE_OF_SECRETARY_OF_DEFENSE
    x-display-value:
      NAVY_AND_MARINES: 17 Navy and Marine Corps
      ARMY: 21 Army
      ARMY_CORPS_OF_ENGINEERS: 96 Army Corps of Engineers
      AIR_AND_SPACE_FORCE: 57 Air Force and Space Force
      COAST_GUARD: 70 Coast Guard
      OFFICE_OF_SECRETARY_OF_DEFENSE: 97 Office of the Secretary of Defense
  OrdersTypeDetail:
    type: string
    title: Orders type detail
    x-nullable: true
    enum:
      - HHG_PERMITTED
      - PCS_TDY
      - HHG_RESTRICTED_PROHIBITED
      - HHG_RESTRICTED_AREA
      - INSTRUCTION_20_WEEKS
      - HHG_PROHIBITED_20_WEEKS
      - DELAYED_APPROVAL
    x-display-value:
      HHG_PERMITTED: Shipment of HHG Permitted
      PCS_TDY: PCS with TDY Enroute
      HHG_RESTRICTED_PROHIBITED: Shipment of HHG Restricted or Prohibited
      HHG_RESTRICTED_AREA: HHG Restricted Area-HHG Prohibited
      INSTRUCTION_20_WEEKS: Course of Instruction 20 Weeks or More
      HHG_PROHIBITED_20_WEEKS: Shipment of HHG Prohibited but Authorized within 20 weeks
      DELAYED_APPROVAL: Delayed Approval 20 Weeks or More
  Order:
    properties:
      id:
        example: 1f2270c7-7166-40ae-981e-b200ebdf3054
        format: uuid
        type: string
      customerID:
        example: c56a4180-65aa-42ec-a945-5fd21dec0538
        format: uuid
        type: string
      customer:
        $ref: '#/definitions/Customer'
      moveCode:
        type: string
        example: 'H2XFJF'
      first_name:
        type: string
        example: John
        readOnly: true
      last_name:
        type: string
        example: Doe
        readOnly: true
      grade:
        $ref: '#/definitions/Grade'
      agency:
        $ref: 'definitions/Affiliation.yaml'
      entitlement:
        $ref: '#/definitions/Entitlements'
      destinationDutyLocation:
        $ref: 'definitions/DutyLocation.yaml'
      destinationDutyLocationGBLOC:
        $ref: '#/definitions/GBLOC'
      originDutyLocation:
        $ref: 'definitions/DutyLocation.yaml'
      originDutyLocationGBLOC:
        $ref: '#/definitions/GBLOC'
      moveTaskOrderID:
        example: c56a4180-65aa-42ec-a945-5fd21dec0538
        format: uuid
        type: string
      uploaded_order_id:
        example: c56a4180-65aa-42ec-a945-5fd21dec0538
        format: uuid
        type: string
      uploadedAmendedOrderID:
        example: c56a4180-65aa-42ec-a945-5fd21dec0538
        format: uuid
        type: string
        x-nullable: true
      amendedOrdersAcknowledgedAt:
        type: string
        format: date-time
        x-nullable: true
      order_number:
        type: string
        x-nullable: true
        example: '030-00362'
      order_type:
        $ref: 'definitions/OrdersType.yaml'
      order_type_detail:
        $ref: '#/definitions/OrdersTypeDetail'
        x-nullable: true
      date_issued:
        type: string
        format: date
        example: '2020-01-01'
      report_by_date:
        type: string
        format: date
        example: '2020-01-01'
      department_indicator:
        $ref: '#/definitions/DeptIndicator'
        x-nullable: true
      tac:
        type: string
        title: TAC
        example: 'F8J1'
        x-nullable: true
      sac:
        type: string
        title: SAC
        example: 'N002214CSW32Y9'
        x-nullable: true
      ntsTac:
        type: string
        title: NTS TAC
        example: 'F8J1'
        x-nullable: true
      ntsSac:
        type: string
        title: NTS SAC
        example: 'N002214CSW32Y9'
        x-nullable: true
      has_dependents:
        type: boolean
        example: false
        title: Are dependents included in your orders?
      spouse_has_pro_gear:
        type: boolean
        example: false
        title: Do you have a spouse who will need to move items related to their occupation (also known as spouse pro-gear)?
      supplyAndServicesCostEstimate:
        type: string
      packingAndShippingInstructions:
        type: string
      methodOfPayment:
        type: string
      naics:
        type: string
      orders_type:
        $ref: 'definitions/OrdersType.yaml'
      eTag:
        type: string
    type: object
  Location:
    type: object
    properties:
      label:
        type: string
        example: Label for display
      value:
        type: string
        example: Value for location
    required:
      - label
      - value
  Locations:
    type: array
    items:
      $ref: '#/definitions/Location'
  OrderBody:
    type: object
    properties:
      id:
        type: string
        format: uuid
  CreateOrders:
    type: object
    properties:
      serviceMemberId:
        type: string
        format: uuid
        example: c56a4180-65aa-42ec-a945-5fd21dec0538
      issueDate:
        type: string
        description: The date and time that these orders were cut.
        format: date
        title: Orders date
      reportByDate:
        type: string
        description: Report By Date
        format: date
        title: Report-by date
      ordersType:
        $ref: 'definitions/OrdersType.yaml'
      ordersTypeDetail:
        $ref: '#/definitions/OrdersTypeDetail'
      hasDependents:
        type: boolean
        title: Are dependents included in your orders?
      spouseHasProGear:
        type: boolean
        title: Do you have a spouse who will need to move items related to their occupation (also known as spouse pro-gear)?
      newDutyLocationId:
        type: string
        format: uuid
        example: c56a4180-65aa-42ec-a945-5fd21dec0538
      ordersNumber:
        type: string
        title: Orders Number
        x-nullable: true
        example: '030-00362'
      tac:
        type: string
        title: TAC
        example: 'F8J1'
        x-nullable: true
      sac:
        type: string
        title: SAC
        example: 'N002214CSW32Y9'
        x-nullable: true
      departmentIndicator:
        $ref: '#/definitions/DeptIndicator'
      grade:
        $ref: '#/definitions/Grade'
      originDutyLocationId:
        type: string
        format: uuid
        example: c56a4180-65aa-42ec-a945-5fd21dec0538
    required:
      - serviceMemberId
      - issueDate
      - reportByDate
      - ordersType
      - hasDependents
      - spouseHasProGear
      - newDutyLocationId
  CounselingUpdateOrderPayload:
    type: object
    properties:
      issueDate:
        type: string
        description: The date and time that these orders were cut.
        format: date
        example: '2018-04-26'
        title: Orders date
      reportByDate:
        type: string
        description: Report By Date
        format: date
        example: '2018-04-26'
        title: Report-by date
      ordersType:
        $ref: 'definitions/OrdersType.yaml'
      ordersTypeDetail:
        $ref: '#/definitions/OrdersTypeDetail'
      ordersNumber:
        type: string
        title: Orders Number
        x-nullable: true
        example: '030-00362'
      departmentIndicator:
        $ref: '#/definitions/DeptIndicator'
        x-nullable: true
      originDutyLocationId:
        type: string
        format: uuid
        example: c56a4180-65aa-42ec-a945-5fd21dec0538
      newDutyLocationId:
        type: string
        format: uuid
        example: c56a4180-65aa-42ec-a945-5fd21dec0538
      tac:
        type: string
        title: HHG TAC
        minLength: 4
        maxLength: 4
        example: 'F8J1'
        x-nullable: true
      sac:
        title: HHG SAC
        example: 'N002214CSW32Y9'
        $ref: definitions/NullableString.yaml
      ntsTac:
        title: NTS TAC
        minLength: 4
        maxLength: 4
        example: 'F8J1'
        $ref: definitions/NullableString.yaml
      ntsSac:
        title: NTS SAC
        example: 'N002214CSW32Y9'
        $ref: definitions/NullableString.yaml
      grade:
        $ref: '#/definitions/Grade'
    required:
      - issueDate
      - reportByDate
      - ordersType
      - originDutyLocationId
      - newDutyLocationId
  UpdateOrderPayload:
    type: object
    properties:
      issueDate:
        type: string
        description: The date and time that these orders were cut.
        format: date
        example: '2018-04-26'
        title: Orders date
      reportByDate:
        type: string
        description: Report By Date
        format: date
        example: '2018-04-26'
        title: Report-by date
      ordersType:
        $ref: 'definitions/OrdersType.yaml'
      ordersTypeDetail:
        $ref: '#/definitions/OrdersTypeDetail'
      originDutyLocationId:
        type: string
        format: uuid
        example: c56a4180-65aa-42ec-a945-5fd21dec0538
      newDutyLocationId:
        type: string
        format: uuid
        example: c56a4180-65aa-42ec-a945-5fd21dec0538
      ordersNumber:
        type: string
        title: Orders Number
        x-nullable: true
        example: '030-00362'
      tac:
        type: string
        title: HHG TAC
        minLength: 4
        maxLength: 4
        example: 'F8J1'
        x-nullable: true
      sac:
        title: HHG SAC
        example: 'N002214CSW32Y9'
        $ref: definitions/NullableString.yaml
      ntsTac:
        title: NTS TAC
        minLength: 4
        maxLength: 4
        example: 'F8J1'
        $ref: definitions/NullableString.yaml
      ntsSac:
        title: NTS SAC
        example: 'N002214CSW32Y9'
        $ref: definitions/NullableString.yaml
      departmentIndicator:
        $ref: '#/definitions/DeptIndicator'
        x-nullable: true
      ordersAcknowledgement:
        description: Confirmation that the new amended orders were reviewed after previously approving the original orders
        type: boolean
        x-nullable: true
      grade:
        $ref: '#/definitions/Grade'
    required:
      - issueDate
      - reportByDate
      - ordersType
      - newDutyLocationId
      - originDutyLocationId
  UpdateAllowancePayload:
    type: object
    properties:
      grade:
        $ref: '#/definitions/Grade'
      dependentsAuthorized:
        type: boolean
        x-nullable: true
      agency:
        $ref: 'definitions/Affiliation.yaml'
      proGearWeight:
        description: unit is in lbs
        example: 2000
        type: integer
        minimum: 0
        maximum: 2000
        x-formatting: weight
        x-nullable: true
      proGearWeightSpouse:
        description: unit is in lbs
        example: 500
        type: integer
        minimum: 0
        maximum: 500
        x-formatting: weight
        x-nullable: true
      requiredMedicalEquipmentWeight:
        description: unit is in lbs
        example: 2000
        type: integer
        minimum: 0
        x-formatting: weight
      organizationalClothingAndIndividualEquipment:
        description: only for Army
        type: boolean
        x-nullable: true
      storageInTransit:
        description: the number of storage in transit days that the customer is entitled to for a given shipment on their move
        type: integer
        minimum: 0
      gunSafe:
        description: True if user is entitled to move a gun safe (up to 500 lbs) as part of their move without it being charged against their weight allowance.
        type: boolean
        x-nullable: true
  UpdateBillableWeightPayload:
    type: object
    properties:
      authorizedWeight:
        description: unit is in lbs
        example: 2000
        minimum: 1
        type: integer
        x-formatting: weight
        x-nullable: true
  UpdateMaxBillableWeightAsTIOPayload:
    type: object
    properties:
      authorizedWeight:
        description: unit is in lbs
        example: 2000
        minimum: 1
        type: integer
        x-formatting: weight
        x-nullable: true
      tioRemarks:
        description: TIO remarks for updating the max billable weight
        example: Increasing max billable weight
        type: string
        minLength: 1
        x-nullable: true
    required:
      - authorizedWeight
      - tioRemarks
  CounselingUpdateAllowancePayload:
    type: object
    properties:
      grade:
        $ref: '#/definitions/Grade'
      dependentsAuthorized:
        type: boolean
        x-nullable: true
      agency:
        $ref: 'definitions/Affiliation.yaml'
      proGearWeight:
        minimum: 0
        maximum: 2000
        description: unit is in lbs
        example: 2000
        type: integer
        x-formatting: weight
        x-nullable: true
      proGearWeightSpouse:
        minimum: 0
        maximum: 500
        description: unit is in lbs
        example: 2000
        type: integer
        x-formatting: weight
        x-nullable: true
      requiredMedicalEquipmentWeight:
        minimum: 0
        description: unit is in lbs
        example: 2000
        type: integer
        x-formatting: weight
      organizationalClothingAndIndividualEquipment:
        description: only for Army
        type: boolean
        x-nullable: true
      storageInTransit:
        description: the number of storage in transit days that the customer is entitled to for a given shipment on their move
        type: integer
        minimum: 0
      gunSafe:
        description: True if user is entitled to move a gun safe (up to 500 lbs) as part of their move without it being charged against their weight allowance.
        type: boolean
        x-nullable: true
  MoveTaskOrder:
    description: The Move (MoveTaskOrder)
    properties:
      id:
        example: 1f2270c7-7166-40ae-981e-b200ebdf3054
        format: uuid
        type: string
      createdAt:
        format: date-time
        type: string
      orderID:
        example: c56a4180-65aa-42ec-a945-5fd21dec0538
        format: uuid
        type: string
      locator:
        type: string
        example: '1K43AR'
      referenceId:
        example: 1001-3456
        type: string
      serviceCounselingCompletedAt:
        format: date-time
        type: string
        x-nullable: true
      availableToPrimeAt:
        format: date-time
        type: string
        x-nullable: true
      approvedAt:
        format: date-time
        type: string
        x-nullable: true
      updatedAt:
        format: date-time
        type: string
      destinationAddress:
        $ref: 'definitions/Address.yaml'
      pickupAddress:
        $ref: 'definitions/Address.yaml'
      destinationDutyLocation:
        example: 1f2270c7-7166-40ae-981e-b200ebdf3054
        format: uuid
        type: string
      originDutyLocation:
        example: 1f2270c7-7166-40ae-981e-b200ebdf3054
        format: uuid
        type: string
      entitlements:
        $ref: '#/definitions/Entitlements'
      requestedPickupDate:
        format: date
        type: string
      tioRemarks:
        type: string
        example: approved additional weight
        x-nullable: true
      eTag:
        type: string
    type: object
  MoveTaskOrders:
    items:
      $ref: '#/definitions/MoveTaskOrder'
    type: array
  PaymentRequest:
    properties:
      proofOfServiceDocs:
        $ref: '#/definitions/ProofOfServiceDocs'
      id:
        example: c56a4180-65aa-42ec-a945-5fd21dec0538
        format: uuid
        readOnly: true
        type: string
      isFinal:
        default: false
        type: boolean
      moveTaskOrder:
        $ref: '#/definitions/Move'
      moveTaskOrderID:
        example: c56a4180-65aa-42ec-a945-5fd21dec0538
        format: uuid
        type: string
      rejectionReason:
        example: documentation was incomplete
        type: string
        x-nullable: true
      serviceItems:
        $ref: '#/definitions/PaymentServiceItems'
      status:
        $ref: '#/definitions/PaymentRequestStatus'
      paymentRequestNumber:
        example: 1234-5678-1
        readOnly: true
        type: string
      recalculationOfPaymentRequestID:
        example: c56a4180-65aa-42ec-a945-5fd21dec0538
        format: uuid
        type: string
        readOnly: true
        x-nullable: true
      eTag:
        type: string
      reviewedAt:
        format: date-time
        type: string
        x-nullable: true
      createdAt:
        format: date-time
        type: string
      sentToGexAt:
        format: date-time
        type: string
        x-nullable: true
      receivedByGexAt:
        format: date-time
        type: string
        x-nullable: true
      ediErrorType:
        description: Type of EDI reporting or causing the issue. Can be EDI 997, 824, and 858.
        type: string
        x-nullable: true
      ediErrorCode:
        description: Reported code from syncada for the EDI error encountered
        type: string
        x-nullable: true
      ediErrorDescription:
        description: The reason the services counselor has excluded or rejected the item.
        type: string
        x-nullable: true
      tppsInvoiceAmountPaidTotalMillicents:
        type: integer
        format: millients
        title: Total amount that TPPS paid for all service items on the payment request in millicents
        x-nullable: true
      tppsInvoiceSellerPaidDate:
        type: string
        format: date-time
        title: Date that TPPS paid HS for the payment request
        x-nullable: true
    type: object
  PaymentRequests:
    items:
      $ref: '#/definitions/PaymentRequest'
    type: array
  PaymentServiceItems:
    items:
      $ref: '#/definitions/PaymentServiceItem'
    type: array
  PaymentServiceItem:
    properties:
      id:
        example: c56a4180-65aa-42ec-a945-5fd21dec0538
        format: uuid
        readOnly: true
        type: string
      createdAt:
        format: date-time
        type: string
      paymentRequestID:
        example: c56a4180-65aa-42ec-a945-5fd21dec0538
        format: uuid
        type: string
      mtoServiceItemID:
        example: c56a4180-65aa-42ec-a945-5fd21dec0538
        format: uuid
        type: string
      mtoServiceItemCode:
        example: DLH
        type: string
      mtoServiceItemName:
        example: Move management
        type: string
      mtoShipmentType:
        $ref: 'definitions/MTOShipmentType.yaml'
      mtoShipmentID:
        type: string
        format: uuid
        example: c56a4180-65aa-42ec-a945-5fd21dec0538
        x-nullable: true
      status:
        $ref: 'definitions/PaymentServiceItemStatus.yaml'
      priceCents:
        type: integer
        format: cents
        title: Price of the service item in cents
        x-nullable: true
      rejectionReason:
        example: documentation was incomplete
        type: string
        x-nullable: true
      referenceID:
        example: 1234-5678-c56a4180
        readOnly: true
        format: string
      paymentServiceItemParams:
        $ref: 'definitions/PaymentServiceItemParams.yaml'
      eTag:
        type: string
      tppsInvoiceAmountPaidPerServiceItemMillicents:
        type: integer
        format: millicents
        title: Amount that TPPS paid for the individual service item in millicents
        x-nullable: true
    type: object
  PaymentRequestStatus:
    $ref: 'definitions/PaymentRequestStatus.yaml'
  ProofOfServiceDocs:
    items:
      $ref: '#/definitions/ProofOfServiceDoc'
    type: array
  ProofOfServiceDoc:
    properties:
      isWeightTicket:
        type: boolean
      uploads:
        items:
          $ref: 'definitions/Upload.yaml'
        type: array
  ShipmentsPaymentSITBalance:
    items:
      $ref: '#/definitions/ShipmentPaymentSITBalance'
    type: array
  ShipmentPaymentSITBalance:
    properties:
      shipmentID:
        type: string
        format: uuid
      totalSITDaysAuthorized:
        type: integer
      totalSITDaysRemaining:
        type: integer
      totalSITEndDate:
        type: string
        format: date
        x-nullable: true
      pendingSITDaysInvoiced:
        type: integer
      pendingBilledStartDate:
        type: string
        format: date
        x-nullable: true
      pendingBilledEndDate:
        type: string
        format: date
        x-nullable: true
      previouslyBilledDays:
        type: integer
        x-nullable: true
      previouslyBilledStartDate:
        type: string
        format: date
        x-nullable: true
      previouslyBilledEndDate:
        type: string
        format: date
        x-nullable: true
  UpdateShipment:
    type: object
    properties:
      shipmentType:
        $ref: 'definitions/MTOShipmentType.yaml'
      requestedPickupDate:
        format: date
        type: string
        x-nullable: true
      requestedDeliveryDate:
        format: date
        type: string
        x-nullable: true
      customerRemarks:
        type: string
        example: handle with care
        x-nullable: true
      counselorRemarks:
        type: string
        example: counselor approved
        x-nullable: true
      billableWeightCap:
        type: integer
        description: estimated weight of the shuttle service item provided by the prime
        example: 2500
        x-formatting: weight
        x-nullable: true
      billableWeightJustification:
        type: string
        example: more weight than expected
        x-nullable: true
      pickupAddress:
        allOf:
          - $ref: 'definitions/Address.yaml'
      destinationAddress:
        allOf:
          - $ref: 'definitions/Address.yaml'
      secondaryDeliveryAddress:
        allOf:
          - $ref: 'definitions/Address.yaml'
      secondaryPickupAddress:
        allOf:
          - $ref: 'definitions/Address.yaml'
      hasSecondaryPickupAddress:
        type: boolean
        x-nullable: true
        x-omitempty: false
      hasSecondaryDeliveryAddress:
        type: boolean
        x-nullable: true
        x-omitempty: false
      tertiaryDeliveryAddress:
        allOf:
          - $ref: 'definitions/Address.yaml'
      tertiaryPickupAddress:
        allOf:
          - $ref: 'definitions/Address.yaml'
      hasTertiaryPickupAddress:
        type: boolean
        x-nullable: true
        x-omitempty: false
      hasTertiaryDeliveryAddress:
        type: boolean
        x-nullable: true
        x-omitempty: false
      actualProGearWeight:
        type: integer
        x-nullable: true
        x-omitempty: false
      actualSpouseProGearWeight:
        type: integer
        x-nullable: true
        x-omitempty: false
      destinationType:
        $ref: 'definitions/DestinationType.yaml'
      agents:
        $ref: 'definitions/MTOAgents.yaml'
        x-nullable: true
      tacType:
        $ref: 'definitions/LOATypeNullable.yaml'
      sacType:
        $ref: 'definitions/LOATypeNullable.yaml'
      usesExternalVendor:
        type: boolean
        example: false
        x-nullable: true
      serviceOrderNumber:
        type: string
        x-nullable: true
      ntsRecordedWeight:
        description: The previously recorded weight for the NTS Shipment. Used for NTS Release to know what the previous primeActualWeight or billable weight was.
        example: 2000
        type: integer
        x-formatting: weight
        x-nullable: true
      storageFacility:
        x-nullable: true
        $ref: 'definitions/StorageFacility.yaml'
      ppmShipment:
        $ref: '#/definitions/UpdatePPMShipment'
      boatShipment:
        $ref: '#/definitions/UpdateBoatShipment'
      mobileHomeShipment:
        $ref: '#/definitions/UpdateMobileHomeShipment'
  UpdatePPMShipment:
    type: object
    properties:
      expectedDepartureDate:
        description: >
          Date the customer expects to move.
        format: date
        type: string
        x-nullable: true
      actualMoveDate:
        format: date
        type: string
        x-nullable: true
      pickupAddress:
        allOf:
          - $ref: 'definitions/Address.yaml'
      actualPickupPostalCode:
        description: >
          The actual postal code where the PPM shipment started. To be filled once the customer has moved the shipment.
        format: zip
        type: string
        title: ZIP
        example: '90210'
        pattern: ^(\d{5})$
        x-nullable: true
      secondaryPickupAddress:
        allOf:
          - $ref: 'definitions/Address.yaml'
      destinationAddress:
        allOf:
          - $ref: 'definitions/PPMDestinationAddress.yaml'
      actualDestinationPostalCode:
        description: >
          The actual postal code where the PPM shipment ended. To be filled once the customer has moved the shipment.
        format: zip
        type: string
        title: ZIP
        example: '90210'
        pattern: ^(\d{5})$
        x-nullable: true
      secondaryDestinationAddress:
        allOf:
          - $ref: 'definitions/Address.yaml'
      hasSecondaryPickupAddress:
        type: boolean
        x-nullable: true
        x-omitempty: false
      hasSecondaryDestinationAddress:
        type: boolean
        x-nullable: true
        x-omitempty: false
      tertiaryPickupAddress:
        allOf:
          - $ref: 'definitions/Address.yaml'
      tertiaryDestinationAddress:
        allOf:
          - $ref: 'definitions/Address.yaml'
      hasTertiaryPickupAddress:
        type: boolean
        x-nullable: true
        x-omitempty: false
      hasTertiaryDestinationAddress:
        type: boolean
        x-nullable: true
        x-omitempty: false
      w2Address:
        x-nullable: true
        $ref: 'definitions/Address.yaml'
      sitExpected:
        type: boolean
        x-nullable: true
      sitLocation:
        allOf:
          - $ref: 'definitions/SITLocationType.yaml'
          - x-nullable: true
      sitEstimatedWeight:
        type: integer
        example: 2000
        x-nullable: true
      sitEstimatedEntryDate:
        format: date
        type: string
        x-nullable: true
      sitEstimatedDepartureDate:
        format: date
        type: string
        x-nullable: true
      estimatedWeight:
        type: integer
        example: 4200
        x-nullable: true
      allowableWeight:
        description: The allowable weight of the PPM shipment goods being moved.
        type: integer
        minimum: 0
        example: 4300
        x-nullable: true
      hasProGear:
        description: >
          Indicates whether PPM shipment has pro gear.
        type: boolean
        x-nullable: true
      proGearWeight:
        type: integer
        x-nullable: true
      spouseProGearWeight:
        type: integer
        x-nullable: true
      hasRequestedAdvance:
        description: >
          Indicates whether an advance has been requested for the PPM shipment.
        type: boolean
        x-nullable: true
      hasReceivedAdvance:
        description: >
          Indicates whether an advance was received for the PPM shipment.
        type: boolean
        x-nullable: true
      advanceAmountRequested:
        description: >
          The amount request for an advance, or null if no advance is requested
        type: integer
        format: cents
        x-nullable: true
      advanceAmountReceived:
        description: >
          The amount received for an advance, or null if no advance is received
        type: integer
        format: cents
        x-nullable: true
      advanceStatus:
        $ref: 'definitions/PPMAdvanceStatus.yaml'
        x-nullable: true
      isActualExpenseReimbursement:
        description: Used for PPM shipments only. Denotes if this shipment uses the Actual Expense Reimbursement method.
        type: boolean
        example: false
        x-omitempty: false
        x-nullable: true
  UpdateBoatShipment:
    type: object
    properties:
      type:
        type: string
        enum:
          - HAUL_AWAY
          - TOW_AWAY
        x-nullable: true
      year:
        type: integer
        description: Year of the Boat
        x-nullable: true
      make:
        type: string
        description: Make of the Boat
        x-nullable: true
      model:
        type: string
        description: Model of the Boat
        x-nullable: true
      lengthInInches:
        type: integer
        description: Length of the Boat in inches
        x-nullable: true
      widthInInches:
        type: integer
        description: Width of the Boat in inches
        x-nullable: true
      heightInInches:
        type: integer
        description: Height of the Boat in inches
        x-nullable: true
      hasTrailer:
        type: boolean
        description: Does the boat have a trailer
        x-nullable: true
      isRoadworthy:
        type: boolean
        description: Is the trailer roadworthy
        x-nullable: true
  UpdateMobileHomeShipment:
    type: object
    properties:
      year:
        type: integer
        description: Year of the Boat
        x-nullable: true
      make:
        type: string
        description: Make of the Boat
        x-nullable: true
      model:
        type: string
        description: Model of the Boat
        x-nullable: true
      lengthInInches:
        type: integer
        description: Length of the Boat in inches
        x-nullable: true
      widthInInches:
        type: integer
        description: Width of the Boat in inches
        x-nullable: true
      heightInInches:
        type: integer
        description: Height of the Boat in inches
        x-nullable: true
  UpdateWeightTicket:
    type: object
    properties:
      emptyWeight:
        description: Weight of the vehicle when empty.
        type: integer
        minimum: 0
      fullWeight:
        description: The weight of the vehicle when full.
        type: integer
        minimum: 0
      ownsTrailer:
        description: Indicates if the customer used a trailer they own for the move.
        type: boolean
      trailerMeetsCriteria:
        description: Indicates if the trailer that the customer used meets all the criteria to be claimable.
        type: boolean
      status:
        $ref: 'definitions/PPMDocumentStatus.yaml'
      reason:
        description: The reason the services counselor has excluded or rejected the item.
        type: string
      adjustedNetWeight:
        description: Indicates the adjusted net weight of the vehicle
        type: integer
        minimum: 0
      netWeightRemarks:
        description: Remarks explaining any edits made to the net weight
        type: string
  UpdateMovingExpense:
    type: object
    properties:
      movingExpenseType:
        $ref: 'definitions/OmittableMovingExpenseType.yaml'
      description:
        description: A brief description of the expense.
        type: string
        x-nullable: true
        x-omitempty: false
      amount:
        description: The total amount of the expense as indicated on the receipt
        type: integer
      sitStartDate:
        description: The date the shipment entered storage, applicable for the `STORAGE` movingExpenseType only
        type: string
        format: date
      sitEndDate:
        description: The date the shipment exited storage, applicable for the `STORAGE` movingExpenseType only
        type: string
        format: date
      status:
        $ref: 'definitions/PPMDocumentStatus.yaml'
      reason:
        description: The reason the services counselor has excluded or rejected the item.
        type: string
      weightStored:
        description: The total weight stored in PPM SIT
        type: integer
      sitLocation:
        allOf:
          - $ref: 'definitions/SITLocationType.yaml'
          - x-nullable: true
      sitEstimatedCost:
        description: The estimated amount that the government will pay the service member to put their goods into storage. This estimated storage cost is separate from the estimated incentive.
        type: integer
        format: cents
        x-nullable: true
        x-omitempty: false
      sitReimburseableAmount:
        description: The amount of SIT that will be reimbursed
        type: integer
        format: cents
        x-nullable: true
        x-omitempty: false
  UpdateProGearWeightTicket:
    type: object
    properties:
      belongsToSelf:
        description: Indicates if this information is for the customer's own pro-gear, otherwise, it's the spouse's.
        type: boolean
      hasWeightTickets:
        description: Indicates if the user has a weight ticket for their pro-gear, otherwise they have a constructed weight.
        type: boolean
      weight:
        description: Weight of the pro-gear contained in the shipment.
        type: integer
        minimum: 0
      status:
        $ref: 'definitions/PPMDocumentStatus.yaml'
      reason:
        description: The reason the services counselor has excluded or rejected the item.
        type: string
  MTOShipments:
    items:
      $ref: 'definitions/MTOShipment.yaml'
    type: array
  CreateMTOShipment:
    type: object
    properties:
      moveTaskOrderID:
        description: The ID of the move this new shipment is for.
        example: 1f2270c7-7166-40ae-981e-b200ebdf3054
        format: uuid
        type: string
      requestedPickupDate:
        description: >
          The customer's preferred pickup date. Other dates, such as required delivery date and (outside MilMove) the
          pack date, are derived from this date.
        format: date
        type: string
        x-nullable: true
      requestedDeliveryDate:
        description: >
          The customer's preferred delivery date.
        format: date
        type: string
        x-nullable: true
      customerRemarks:
        description: |
          The customer can use the customer remarks field to inform the services counselor and the movers about any
          special circumstances for this shipment. Typical examples:
            * bulky or fragile items,
            * weapons,
            * access info for their address.
          Customer enters this information during onboarding. Optional field.
        type: string
        example: handle with care
        x-nullable: true
      counselorRemarks:
        description: |
          The counselor can use the counselor remarks field to inform the movers about any
          special circumstances for this shipment. Typical examples:
            * bulky or fragile items,
            * weapons,
            * access info for their address.
          Counselors enters this information when creating or editing an MTO Shipment. Optional field.
        type: string
        example: handle with care
        x-nullable: true
      agents:
        $ref: 'definitions/MTOAgents.yaml'
      mtoServiceItems:
        $ref: 'definitions/MTOServiceItems.yaml'
      pickupAddress:
        description: The address where the movers should pick up this shipment.
        allOf:
          - $ref: 'definitions/Address.yaml'
      destinationAddress:
        description: Where the movers should deliver this shipment.
        allOf:
          - $ref: 'definitions/Address.yaml'
      hasSecondaryPickupAddress:
        type: boolean
        x-nullable: true
        x-omitempty: false
      secondaryPickupAddress:
        description: The address where the movers should pick up this shipment.
        allOf:
          - $ref: 'definitions/Address.yaml'
      hasSecondaryDeliveryAddress:
        type: boolean
        x-nullable: true
        x-omitempty: false
      secondaryDeliveryAddress:
        description: Where the movers should deliver this shipment.
        allOf:
          - $ref: 'definitions/Address.yaml'
      hasTertiaryPickupAddress:
        type: boolean
        x-nullable: true
        x-omitempty: false
      tertiaryPickupAddress:
        description: The address where the movers should pick up this shipment.
        allOf:
          - $ref: 'definitions/Address.yaml'
      hasTertiaryDeliveryAddress:
        type: boolean
        x-nullable: true
        x-omitempty: false
      tertiaryDeliveryAddress:
        description: Where the movers should deliver this shipment.
        allOf:
          - $ref: 'definitions/Address.yaml'
      destinationType:
        $ref: 'definitions/DestinationType.yaml'
      shipmentType:
        $ref: 'definitions/MTOShipmentType.yaml'
      tacType:
        allOf:
          - $ref: 'definitions/LOAType.yaml'
          - x-nullable: true
      sacType:
        allOf:
          - $ref: 'definitions/LOAType.yaml'
          - x-nullable: true
      usesExternalVendor:
        type: boolean
        example: false
        x-nullable: true
      serviceOrderNumber:
        type: string
        x-nullable: true
      ntsRecordedWeight:
        description: The previously recorded weight for the NTS Shipment. Used for NTS Release to know what the previous primeActualWeight or billable weight was.
        example: 2000
        type: integer
        x-nullable: true
        x-formatting: weight
      storageFacility:
        x-nullable: true
        $ref: 'definitions/StorageFacility.yaml'
      mobileHomeShipment:
        $ref: '#/definitions/CreateMobileHomeShipment'
      ppmShipment:
        $ref: '#/definitions/CreatePPMShipment'
      boatShipment:
        $ref: '#/definitions/CreateBoatShipment'
    required:
      - moveTaskOrderID
      - shipmentType
  CreatePPMShipment:
    description: A personally procured move is a type of shipment that a service members moves themselves.
    properties:
      expectedDepartureDate:
        description: >
          Date the customer expects to move.
        format: date
        type: string
      pickupAddress:
        allOf:
          - $ref: 'definitions/Address.yaml'
      secondaryPickupAddress:
        allOf:
          - $ref: 'definitions/Address.yaml'
      tertiaryPickupAddress:
        allOf:
          - $ref: 'definitions/Address.yaml'
      destinationAddress:
        allOf:
          - $ref: 'definitions/PPMDestinationAddress.yaml'
      secondaryDestinationAddress:
        allOf:
          - $ref: 'definitions/Address.yaml'
      tertiaryDestinationAddress:
        allOf:
          - $ref: 'definitions/Address.yaml'
      hasSecondaryPickupAddress:
        type: boolean
        x-nullable: true
        x-omitempty: false
      hasTertiaryPickupAddress:
        type: boolean
        x-nullable: true
        x-omitempty: false
      hasSecondaryDestinationAddress:
        type: boolean
        x-nullable: true
        x-omitempty: false
      hasTertiaryDestinationAddress:
        type: boolean
        x-nullable: true
        x-omitempty: false
      sitExpected:
        type: boolean
      sitLocation:
        allOf:
          - $ref: 'definitions/SITLocationType.yaml'
          - x-nullable: true
      sitEstimatedWeight:
        type: integer
        example: 2000
        x-nullable: true
      sitEstimatedEntryDate:
        format: date
        type: string
        x-nullable: true
      sitEstimatedDepartureDate:
        format: date
        type: string
        x-nullable: true
      estimatedWeight:
        type: integer
        example: 4200
      hasProGear:
        description: >
          Indicates whether PPM shipment has pro gear.
        type: boolean
      proGearWeight:
        type: integer
        x-nullable: true
      spouseProGearWeight:
        type: integer
        x-nullable: true
      isActualExpenseReimbursement:
        description: Used for PPM shipments only. Denotes if this shipment uses the Actual Expense Reimbursement method.
        type: boolean
        example: false
        x-omitempty: false
        x-nullable: true
    required:
      - expectedDepartureDate
      - pickupAddress
      - destinationAddress
      - sitExpected
      - estimatedWeight
      - hasProGear
  CreateBoatShipment:
    description: Boat shipment information for the move.
    properties:
      type:
        type: string
        enum:
          - HAUL_AWAY
          - TOW_AWAY
      year:
        type: integer
        description: Year of the Boat
      make:
        type: string
        description: Make of the Boat
      model:
        type: string
        description: Model of the Boat
      lengthInInches:
        type: integer
        description: Length of the Boat in inches
      widthInInches:
        type: integer
        description: Width of the Boat in inches
      heightInInches:
        type: integer
        description: Height of the Boat in inches
      hasTrailer:
        type: boolean
        description: Does the boat have a trailer
      isRoadworthy:
        type: boolean
        description: Is the trailer roadworthy
        x-nullable: true
    required:
      - type
      - year
      - make
      - model
      - lengthInInches
      - widthInInches
      - heightInInches
      - hasTrailer
  CreateMobileHomeShipment:
    description: A mobile home shipment that the prime moves for a service member.
    properties:
      make:
        type: string
        description: Make of the Mobile Home
      model:
        type: string
        description: Model of the Mobile Home
      year:
        type: integer
        description: Year of the Mobile Home
      lengthInInches:
        type: integer
        description: Length of the Mobile Home in inches
      heightInInches:
        type: integer
        description: Height of the Mobile Home in inches
      widthInInches:
        type: integer
        description: Width of the Mobile Home in inches
    required:
      - make
      - model
      - year
      - lengthInInches
      - heightInInches
      - widthInInches
  RejectShipment:
    properties:
      rejectionReason:
        type: string
        example: MTO Shipment not good enough
    required:
      - rejectionReason
  RequestDiversion:
    properties:
      diversionReason:
        type: string
        example: Shipment route needs to change
    required:
      - diversionReason
  ApproveSITExtension:
    properties:
      approvedDays:
        description: Number of days approved for SIT extension
        type: integer
        example: 21
        minimum: 1
      requestReason:
        description: Reason from service counselor-provided picklist for SIT Duration Update
        example: 'AWAITING_COMPLETION_OF_RESIDENCE'
        type: string
        enum:
          - SERIOUS_ILLNESS_MEMBER
          - SERIOUS_ILLNESS_DEPENDENT
          - IMPENDING_ASSIGNEMENT
          - DIRECTED_TEMPORARY_DUTY
          - NONAVAILABILITY_OF_CIVILIAN_HOUSING
          - AWAITING_COMPLETION_OF_RESIDENCE
          - OTHER
      officeRemarks:
        description: Remarks from TOO about SIT approval
        type: string
        example: Approved for three weeks rather than requested 45 days
        x-nullable: true
    required:
      - approvedDays
  DenySITExtension:
    properties:
      officeRemarks:
        description: Remarks from TOO about SIT denial
        type: string
        example: Denied this extension as it does not match the criteria
        x-nullable: true
      convertToCustomerExpense:
        description: Whether or not to convert to members expense once SIT extension is denied.
        type: boolean
        example: false
    required:
      - officeRemarks
      - convertToCustomerExpense
  UpdateSITServiceItemCustomerExpense:
    properties:
      convertToCustomerExpense:
        example: true
        type: boolean
      customerExpenseReason:
        description: Reason the service item was rejected
        type: string
        example: Insufficent details provided
    required:
      - convertToCustomerExpense
      - customerExpenseReason
  CreateApprovedSITDurationUpdate:
    properties:
      requestReason:
        description: Reason from service counselor-provided picklist for SIT Duration Update
        example: 'AWAITING_COMPLETION_OF_RESIDENCE'
        type: string
        enum:
          - SERIOUS_ILLNESS_MEMBER
          - SERIOUS_ILLNESS_DEPENDENT
          - IMPENDING_ASSIGNEMENT
          - DIRECTED_TEMPORARY_DUTY
          - NONAVAILABILITY_OF_CIVILIAN_HOUSING
          - AWAITING_COMPLETION_OF_RESIDENCE
          - OTHER
      approvedDays:
        description: Number of days approved for SIT extension. This will match requested days saved to the SIT extension model.
        type: integer
        example: 21
      officeRemarks:
        description: Remarks from TOO about SIT Duration Update creation
        type: string
        example: Customer needs additional storage time as their new place of residence is not yet ready
        x-nullable: true
    required:
      - requestReason
      - approvedDays
  PatchMTOServiceItemStatusPayload:
    properties:
      status:
        description: Describes all statuses for a MTOServiceItem
        type: string
        enum:
          - SUBMITTED
          - APPROVED
          - REJECTED
      rejectionReason:
        description: Reason the service item was rejected
        type: string
        example: Insufficent details provided
        x-nullable: true
  MTOApprovalServiceItemCodes:
    description: MTO level service items to create when updating MTO status.
    properties:
      serviceCodeCS:
        example: true
        type: boolean
      serviceCodeMS:
        example: true
        type: boolean
    type: object
  TacValid:
    properties:
      isValid:
        example: true
        type: boolean
    required:
      - isValid
    type: object
  UpdatePaymentRequestStatusPayload:
    properties:
      rejectionReason:
        example: documentation was incomplete
        type: string
        x-nullable: true
      status:
        $ref: '#/definitions/PaymentRequestStatus'
      eTag:
        type: string
    type: object
  AvailableOfficeUsers:
    type: array
    items:
      $ref: '#/definitions/AvailableOfficeUser'
  AvailableOfficeUser:
    type: object
    properties:
      officeUserId:
        type: string
        format: uuid
        example: c56a4180-65aa-42ec-a945-5fd21dec0538
      lastName:
        type: string
      firstName:
        type: string
      hasSafetyPrivilege:
        type: boolean
  QueueMoves:
    type: array
    items:
      $ref: '#/definitions/QueueMove'
  QueueMove:
    type: object
    properties:
      id:
        type: string
        format: uuid
      customer:
        $ref: '#/definitions/Customer'
      status:
        $ref: '#/definitions/MoveStatus'
      locator:
        type: string
      submittedAt:
        format: date-time
        type: string
        x-nullable: true
      appearedInTooAt:
        format: date-time
        type: string
        x-nullable: true
      requestedMoveDate:
        format: date
        type: string
        x-nullable: true
      departmentIndicator:
        $ref: '#/definitions/DeptIndicator'
      shipmentsCount:
        type: integer
      originDutyLocation:
        $ref: 'definitions/DutyLocation.yaml'
      destinationDutyLocation:
        $ref: 'definitions/DutyLocation.yaml'
      originGBLOC:
        $ref: '#/definitions/GBLOC'
      ppmType:
        type: string
        enum: [FULL, PARTIAL]
        x-nullable: true
      closeoutInitiated:
        format: date-time
        type: string
        x-nullable: true
      closeoutLocation:
        type: string
        x-nullable: true
      orderType:
        type: string
        x-nullable: true
      lockedByOfficeUserID:
        type: string
        format: uuid
        x-nullable: true
      lockedByOfficeUser:
        $ref: '#/definitions/LockedOfficeUser'
        x-nullable: true
      lockExpiresAt:
        type: string
        format: date-time
        x-nullable: true
      ppmStatus:
        $ref: '#/definitions/PPMStatus'
        x-nullable: true
      counselingOffice:
        type: string
        x-nullable: true
      counselingOfficeID:
        type: string
        format: uuid
        x-nullable: true
      assignedTo:
        $ref: '#/definitions/AssignedOfficeUser'
        x-nullable: true
      availableOfficeUsers:
        $ref: '#/definitions/AvailableOfficeUsers'
      assignable:
        type: boolean
  QueueMovesResult:
    type: object
    properties:
      page:
        type: integer
      perPage:
        type: integer
      totalCount:
        type: integer
      queueMoves:
        $ref: '#/definitions/QueueMoves'
  ListPrimeMove:
    description: >
      An abbreviated definition for a move, without all the nested information (shipments, service items, etc). Used to
      fetch a list of moves more efficiently.
    type: object
    properties:
      id:
        example: 1f2270c7-7166-40ae-981e-b200ebdf3054
        format: uuid
        type: string
      moveCode:
        type: string
        example: 'HYXFJF'
        readOnly: true
      createdAt:
        format: date-time
        type: string
        readOnly: true
      orderID:
        example: c56a4180-65aa-42ec-a945-5fd21dec0538
        format: uuid
        type: string
      referenceId:
        example: 1001-3456
        type: string
      availableToPrimeAt:
        format: date-time
        type: string
        x-nullable: true
        readOnly: true
      approvedAt:
        format: date-time
        type: string
        x-nullable: true
        readOnly: true
      updatedAt:
        format: date-time
        type: string
        readOnly: true
      ppmType:
        type: string
        enum:
          - FULL
          - PARTIAL
      eTag:
        type: string
        readOnly: true
      orderType:
        type: string
  ListPrimeMoves:
    type: array
    items:
      $ref: '#/definitions/ListPrimeMove'
  ListPrimeMovesResult:
    type: object
    properties:
      page:
        type: integer
      perPage:
        type: integer
      totalCount:
        type: integer
      queueMoves:
        $ref: '#/definitions/ListPrimeMoves'
  QueuePaymentRequest:
    type: object
    properties:
      id:
        type: string
        format: uuid
      moveID:
        type: string
        format: uuid
      customer:
        $ref: '#/definitions/Customer'
      status:
        $ref: '#/definitions/QueuePaymentRequestStatus'
      age:
        type: number
        format: double
        description: Days since the payment request has been requested.  Decimal representation will allow more accurate sorting.
      submittedAt:
        type: string
        format: date-time
      locator:
        type: string
      departmentIndicator:
        $ref: '#/definitions/DeptIndicator'
      originGBLOC:
        $ref: '#/definitions/GBLOC'
      originDutyLocation:
        $ref: 'definitions/DutyLocation.yaml'
      orderType:
        type: string
        x-nullable: true
      lockedByOfficeUserID:
        type: string
        format: uuid
        x-nullable: true
      lockExpiresAt:
        type: string
        format: date-time
        x-nullable: true
      assignedTo:
        $ref: '#/definitions/AssignedOfficeUser'
        x-nullable: true
      availableOfficeUsers:
        $ref: '#/definitions/AvailableOfficeUsers'
      assignable:
        type: boolean
  QueuePaymentRequests:
    type: array
    items:
      $ref: '#/definitions/QueuePaymentRequest'
  QueuePaymentRequestsResult:
    type: object
    properties:
      page:
        type: integer
      perPage:
        type: integer
      totalCount:
        type: integer
      queuePaymentRequests:
        $ref: '#/definitions/QueuePaymentRequests'
  QueuePaymentRequestStatus:
    enum:
      - Payment requested
      - Reviewed
      - Rejected
      - Paid
    title: Queue Payment Request Status
    type: string
  SearchMoves:
    type: array
    items:
      $ref: '#/definitions/SearchMove'
  SearchMove:
    type: object
    properties:
      id:
        type: string
        format: uuid
      firstName:
        type: string
        example: John
        x-nullable: true
      lastName:
        type: string
        example: Doe
        x-nullable: true
      dodID:
        type: string
        example: 1234567890
        x-nullable: true
      paymentRequestCode:
        type: string
        example: 9551-6199-2
        x-nullable: true
      status:
        $ref: '#/definitions/MoveStatus'
      locator:
        type: string
      branch:
        type: string
      shipmentsCount:
        type: integer
      originDutyLocationPostalCode:
        format: zip
        type: string
        title: ZIP
        example: '90210'
        pattern: ^(\d{5})$
      destinationDutyLocationPostalCode:
        format: zip
        type: string
        title: ZIP
        example: '90210'
        pattern: ^(\d{5})$
      requestedPickupDate:
        type: string
        format: date
        x-nullable: true
      orderType:
        type: string
      requestedDeliveryDate:
        type: string
        format: date
        x-nullable: true
      originGBLOC:
        $ref: '#/definitions/GBLOC'
      destinationGBLOC:
        $ref: '#/definitions/GBLOC'
      lockedByOfficeUserID:
        type: string
        format: uuid
        x-nullable: true
      lockExpiresAt:
        type: string
        format: date-time
        x-nullable: true
      emplid:
        type: string
        x-nullable: true
  SearchMovesResult:
    type: object
    properties:
      page:
        type: integer
      perPage:
        type: integer
      totalCount:
        type: integer
      searchMoves:
        $ref: '#/definitions/SearchMoves'
  GBLOC:
    type: string
    enum:
      - AGFM
      - APAT
      - BGAC
      - BGNC
      - BKAS
      - CFMQ
      - CLPK
      - CNNQ
      - DMAT
      - GSAT
      - HAFC
      - HBAT
      - JEAT
      - JENQ
      - KKFA
      - LHNQ
      - LKNQ
      - MAPK
      - MAPS
      - MBFL
      - MLNQ
      - XXXX
  CreateCustomerSupportRemark:
    type: object
    description: >-
      A text remark written by an customer support user that is associated with a specific
      move.
    required:
      - content
      - officeUserID
    properties:
      content:
        example: This is a remark about a move.
        type: string
      officeUserID:
        example: 1f2270c7-7166-40ae-981e-b200ebdf3054
        format: uuid
        type: string
  UpdateCustomerSupportRemarkPayload:
    type: object
    description: >-
      A text remark update to an existing remark created by the current active user (the CSR).
    required:
      - content
    properties:
      content:
        example: This is a remark about a move.
        type: string
  EvaluationReportType:
    type: string
    enum:
      - SHIPMENT
      - COUNSELING
  EvaluationReportInspectionType:
    type: string
    enum:
      - DATA_REVIEW
      - PHYSICAL
      - VIRTUAL
    x-nullable: true
  EvaluationReportLocation:
    type: string
    enum:
      - ORIGIN
      - DESTINATION
      - OTHER
    x-nullable: true
  EvaluationReportOfficeUser:
    type: object
    readOnly: true
    description: The authoring office user for an evaluation report
    properties:
      id:
        example: 1f2270c7-7166-40ae-981e-b200ebdf3054
        format: uuid
        type: string
      firstName:
        type: string
      lastName:
        type: string
      email:
        type: string
        format: x-email
        pattern: '^[a-zA-Z0-9._%+-]+@[a-zA-Z0-9.-]+\.[a-zA-Z]{2,}$'
      phone:
        type: string
        format: telephone
        pattern: '^[2-9]\d{2}-\d{3}-\d{4}$'
  EvaluationReportList:
    type: array
    items:
      $ref: '#/definitions/EvaluationReport'
  EvaluationReport:
    type: object
    description: An evaluation report
    properties:
      id:
        example: 1f2270c7-7166-40ae-981e-b200ebdf3054
        format: uuid
        type: string
        readOnly: true
      moveID:
        example: 1f2270c7-7166-40ae-981e-b200ebdf3054
        format: uuid
        type: string
        readOnly: true
      shipmentID:
        example: 1f2270c7-7166-40ae-981e-b200ebdf3054
        format: uuid
        type: string
        x-nullable: true
        readOnly: true
      type:
        $ref: '#/definitions/EvaluationReportType'
      inspectionType:
        $ref: '#/definitions/EvaluationReportInspectionType'
        x-nullable: true
      inspectionDate:
        type: string
        format: date
        x-nullable: true
      officeUser:
        $ref: '#/definitions/EvaluationReportOfficeUser'
      location:
        $ref: '#/definitions/EvaluationReportLocation'
        x-nullable: true
      ReportViolations:
        $ref: '#/definitions/ReportViolations'
        x-nullable: true
      gsrAppeals:
        $ref: '#/definitions/GSRAppeals'
        x-nullable: true
      locationDescription:
        type: string
        example: 'Route 66 at crash inspection site 3'
        x-nullable: true
      observedShipmentDeliveryDate:
        type: string
        format: date
        x-nullable: true
      observedShipmentPhysicalPickupDate:
        type: string
        format: date
        x-nullable: true
      timeDepart:
        type: string
        x-nullable: true
        pattern: '^(0[0-9]|1[0-9]|2[0-3]):[0-5][0-9]$'
        example: '14:30'
      evalStart:
        type: string
        x-nullable: true
        pattern: '^(0[0-9]|1[0-9]|2[0-3]):[0-5][0-9]$'
        example: '15:00'
      evalEnd:
        type: string
        x-nullable: true
        pattern: '^(0[0-9]|1[0-9]|2[0-3]):[0-5][0-9]$'
        example: '18:00'
      violationsObserved:
        type: boolean
        x-nullable: true
      remarks:
        type: string
        x-nullable: true
      seriousIncident:
        type: boolean
        x-nullable: true
      seriousIncidentDesc:
        type: string
        x-nullable: true
      observedClaimsResponseDate:
        type: string
        format: date
        x-nullable: true
      observedPickupDate:
        type: string
        format: date
        x-nullable: true
      observedPickupSpreadStartDate:
        type: string
        format: date
        x-nullable: true
      observedPickupSpreadEndDate:
        type: string
        format: date
        x-nullable: true
      observedDeliveryDate:
        type: string
        format: date
        x-nullable: true
      moveReferenceID:
        type: string
        x-nullable: true
        readOnly: true
      eTag:
        type: string
      submittedAt:
        type: string
        format: date-time
        x-nullable: true
      createdAt:
        type: string
        format: date-time
        readOnly: true
      updatedAt:
        type: string
        format: date-time
        readOnly: true
  CreateEvaluationReport:
    type: object
    description: Minimal set of info needed to create a shipment evaluation report, which is just a shipment ID.
    properties:
      shipmentID:
        description: The shipment ID of the shipment to be evaluated in the report
        example: 01b9671e-b268-4906-967b-ba661a1d3933
        format: uuid
        type: string
  CreateViolationAppeal:
    type: object
    description: Appeal status and remarks left for a violation, created by a GSR user.
    properties:
      remarks:
        description: Remarks left by the GSR user
        example: These are my violation appeal remarks
        type: string
      appealStatus:
        description: The status of the appeal set by the GSR user
        example: These are my violation appeal remarks
        type: string
        enum: [sustained, rejected]
  PWSViolation:
    type: object
    description: A PWS violation for an evaluation report
    readOnly: true
    properties:
      id:
        example: 1f2270c7-7166-40ae-981e-b200ebdf3054
        format: uuid
        type: string
      displayOrder:
        example: 3
        type: integer
      paragraphNumber:
        example: 1.2.3.4.5
        type: string
      title:
        example: Customer Support
        type: string
      category:
        example: Pre-Move Services
        type: string
      subCategory:
        example: Weight Estimate
        type: string
      requirementSummary:
        example: Provide a single point of contact (POC)
        type: string
      requirementStatement:
        example: The contractor shall prepare and load property going into NTS in containers at residence for shipment to NTS.
        type: string
      isKpi:
        example: false
        type: boolean
      additionalDataElem:
        example: QAE Observed Delivery Date
        type: string
  PWSViolations:
    type: array
    items:
      $ref: '#/definitions/PWSViolation'
  AssociateReportViolations:
    type: object
    description: A list of PWS violation string ids to associate with an evaluation report
    properties:
      violations:
        type: array
        items:
          type: string
          format: uuid
  ReportViolation:
    type: object
    description: An object associating violations to evaluation reports
    properties:
      id:
        example: 1f2270c7-7166-40ae-981e-b200ebdf3054
        format: uuid
        type: string
      reportID:
        example: 1f2270c7-7166-40ae-981e-b200ebdf3054
        format: uuid
        type: string
      violationID:
        example: 1f2270c7-7166-40ae-981e-b200ebdf3054
        format: uuid
        type: string
      violation:
        $ref: '#/definitions/PWSViolation'
      gsrAppeals:
        $ref: '#/definitions/GSRAppeals'
        x-nullable: true
  ReportViolations:
    type: array
    items:
      $ref: '#/definitions/ReportViolation'
  GSRAppealStatusType:
    type: string
    enum:
      - SUSTAINED
      - REJECTED
  GSRAppeals:
    type: array
    items:
      $ref: '#/definitions/GSRAppeal'
  GSRAppeal:
    type: object
    description: An object associating appeals on violations and serious incidents
    properties:
      id:
        example: 1f2270c7-7166-40ae-981e-b200ebdf3054
        format: uuid
        type: string
      reportID:
        example: 1f2270c7-7166-40ae-981e-b200ebdf3054
        format: uuid
        type: string
      violationID:
        example: 1f2270c7-7166-40ae-981e-b200ebdf3054
        format: uuid
        type: string
      officeUserID:
        example: 1f2270c7-7166-40ae-981e-b200ebdf3054
        format: uuid
        type: string
      officeUser:
        $ref: '#/definitions/EvaluationReportOfficeUser'
      isSeriousIncident:
        type: boolean
        example: false
      appealStatus:
        $ref: '#/definitions/GSRAppealStatusType'
      remarks:
        type: string
        example: Office user remarks
      createdAt:
        type: string
        format: date-time
        readOnly: true
  TransportationOffices:
    type: array
    items:
      $ref: 'definitions/TransportationOffice.yaml'
  GBLOCs:
    type: array
    items:
      type: string
  MovePayload:
    type: object
    properties:
      id:
        type: string
        format: uuid
        example: c56a4180-65aa-42ec-a945-5fd21dec0538
      orders_id:
        type: string
        format: uuid
        example: c56a4180-65aa-42ec-a945-5fd21dec0538
      service_member_id:
        type: string
        format: uuid
        example: c56a4180-65aa-42ec-a945-5fd21dec0538
        readOnly: true
      locator:
        type: string
        example: '12432'
      status:
        $ref: '#/definitions/MoveStatus'
      created_at:
        type: string
        format: date-time
      updated_at:
        type: string
        format: date-time
      submitted_at:
        type: string
        format: date-time
        x-nullable: true
      mto_shipments:
        $ref: '#/definitions/MTOShipments'
      closeout_office:
        $ref: '#/definitions/TransportationOffice'
      cancel_reason:
        type: string
        example: Change of orders
        x-nullable: true
      eTag:
        type: string
      primeCounselingCompletedAt:
        format: date-time
        type: string
        readOnly: true
      additionalDocuments:
        $ref: 'definitions/Document.yaml'
    required:
      - id
      - orders_id
      - locator
      - created_at
      - updated_at
      - eTag
  IsDateWeekendHolidayInfo:
    type: object
    properties:
      country_code:
        type: string
      country_name:
        type: string
      date:
        type: string
        format: date
        example: '2018-09-25'
      is_weekend:
        type: boolean
      is_holiday:
        type: boolean
      details:
        type: string
    required:
      - country_code
      - country_name
      - date
      - is_weekend
      - is_holiday
  AssignOfficeUserBody:
    type: object
    properties:
      officeUserId:
        type: string
        format: uuid
      roleType:
        type: string
    required:
      - officeUserId
      - roleType
  AssignedOfficeUser:
    type: object
    properties:
      officeUserId:
        type: string
        format: uuid
        example: c56a4180-65aa-42ec-a945-5fd21dec0538
      firstName:
        type: string
      lastName:
        type: string
responses:
  InvalidRequest:
    description: The request payload is invalid
    schema:
      $ref: '#/definitions/Error'
  NotFound:
    description: The requested resource wasn't found
    schema:
      $ref: '#/definitions/Error'
  Conflict:
    description: Conflict error
    schema:
      $ref: '#/definitions/Error'
  PermissionDenied:
    description: The request was denied
    schema:
      $ref: '#/definitions/Error'
  ServerError:
    description: A server error occurred
    schema:
      $ref: '#/definitions/Error'
  PreconditionFailed:
    description: Precondition failed
    schema:
      $ref: '#/definitions/Error'
  UnprocessableEntity:
    description: The payload was unprocessable.
    schema:
      $ref: '#/definitions/ValidationError'<|MERGE_RESOLUTION|>--- conflicted
+++ resolved
@@ -3627,11 +3627,7 @@
         - in: query
           name: sort
           type: string
-<<<<<<< HEAD
-          enum: [lastName, locator, submittedAt, branch, status, dodID, emplid, age, originDutyLocation, assignedTo]
-=======
           enum: [customerName, locator, submittedAt, branch, status, dodID, emplid, age, originDutyLocation]
->>>>>>> a2c7a0ea
           description: field that results should be sorted by
         - in: query
           name: order
