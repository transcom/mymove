--- conflicted
+++ resolved
@@ -4109,13 +4109,10 @@
           type: string
           description: |
             user's actively logged in role.
-<<<<<<< HEAD
-=======
         - in: query
           name: orderType
           type: string
           description: order type
->>>>>>> 67820498
       responses:
         '200':
           description: Successfully returned all moves matching the criteria
