swagger: "2.0"
info:
  contact:
    email: milmove-developers@caci.com
  description:
    $ref: info/ghc_description.md
  license:
    name: MIT
    url: "https://opensource.org/licenses/MIT"
  title: MilMove GHC API
  version: 0.0.1
basePath: /ghc/v1
schemes:
  - http
tags:
  - name: queues
  - name: move
  - $ref: "tags/order.yaml"
  - name: moveTaskOrder
  - name: customer
  - name: mtoServiceItem
  - name: mtoShipment
  - name: shipment
  - name: mtoAgent
  - name: paymentServiceItem
  - name: ppm
  - name: tac
  - name: transportationOffice
paths:
<<<<<<< HEAD
  /requested-office-users:
      post:
        consumes:
          - application/json
        produces:
          - application/json
        summary: Create an Office User
        description: >
          Request the creation of and office user. An administrator will need to approve them after creation. Note on requirements:
          An identification method must be present. The following 2 fields have an "OR" requirement.
          - edipi
          - other_unique_id
          One of these two fields MUST be present to serve as identification for the office user being created. This logic is handled at the application level.
        operationId: createRequestedOfficeUser
        tags:
          - Office users
        parameters:
          - in: body
            name: officeUser
            description: Office User information
            schema:
              $ref: '#/definitions/OfficeUserCreate'
        responses:
          '201':
            description: successfully requested the creation of provided office user
            schema:
              $ref: '#/definitions/OfficeUser'
          '422':
            description: validation error
            schema:
              $ref: '#/definitions/ValidationError'
          '500':
            description: internal server error
  '/customer/{customerID}':
=======
  "/customer/{customerID}":
>>>>>>> eb89479f
    parameters:
      - description: ID of customer to use
        in: path
        name: customerID
        required: true
        type: string
        format: uuid
    get:
      produces:
        - application/json
      parameters: []
      responses:
        "200":
          description: Successfully retrieved information on an individual customer
          schema:
            $ref: "#/definitions/Customer"
        "400":
          $ref: "#/responses/InvalidRequest"
        "401":
          $ref: "#/responses/PermissionDenied"
        "403":
          $ref: "#/responses/PermissionDenied"
        "404":
          $ref: "#/responses/NotFound"
        "500":
          $ref: "#/responses/ServerError"
      tags:
        - customer
      description: Returns a given customer
      operationId: getCustomer
      summary: Returns a given customer
    patch:
      summary: Updates customer info
      description: Updates customer info by ID
      operationId: updateCustomer
      tags:
        - customer
      consumes:
        - application/json
      produces:
        - application/json
      parameters:
        - in: body
          name: body
          required: true
          schema:
            $ref: "#/definitions/UpdateCustomerPayload"
        - in: header
          name: If-Match
          type: string
          required: true
      responses:
        "200":
          description: updated instance of orders
          schema:
            $ref: "#/definitions/Customer"
        "400":
          $ref: "#/responses/InvalidRequest"
        "401":
          $ref: "#/responses/PermissionDenied"
        "403":
          $ref: "#/responses/PermissionDenied"
        "404":
          $ref: "#/responses/NotFound"
        "412":
          $ref: "#/responses/PreconditionFailed"
        "422":
          $ref: "#/responses/UnprocessableEntity"
        "500":
          $ref: "#/responses/ServerError"
      x-permissions:
        - update.customer
  "/move/{locator}":
    parameters:
      - description: Code used to identify a move in the system
        in: path
        name: locator
        required: true
        type: string
    get:
      produces:
        - application/json
      parameters: []
      responses:
        "200":
          description: Successfully retrieved the individual move
          schema:
            $ref: "#/definitions/Move"
        "400":
          $ref: "#/responses/InvalidRequest"
        "401":
          $ref: "#/responses/PermissionDenied"
        "403":
          $ref: "#/responses/PermissionDenied"
        "404":
          $ref: "#/responses/NotFound"
        "500":
          $ref: "#/responses/ServerError"
      tags:
        - move
      description: Returns a given move for a unique alphanumeric locator string
      summary: Returns a given move
      operationId: getMove
  "/move/{locator}/history":
    parameters:
      - description: Code used to identify a move in the system
        in: path
        name: locator
        required: true
        type: string
    get:
      produces:
        - application/json
      parameters:
        - in: query
          name: page
          type: integer
          description: requested page of results
        - in: query
          name: perPage
          type: integer
          description: results per page
      responses:
        "200":
          description: Successfully retrieved the individual move history
          schema:
            $ref: "#/definitions/MoveHistoryResult"
        "400":
          $ref: "#/responses/InvalidRequest"
        "401":
          $ref: "#/responses/PermissionDenied"
        "403":
          $ref: "#/responses/PermissionDenied"
        "404":
          $ref: "#/responses/NotFound"
        "500":
          $ref: "#/responses/ServerError"
      tags:
        - move
      description: Returns the history for a given move for a unique alphanumeric locator string
      summary: Returns the history of an identified move
      operationId: getMoveHistory
  "/moves/{moveID}/shipment-evaluation-reports-list":
    parameters:
      - description: Code used to identify a move in the system
        in: path
        name: moveID
        required: true
        type: string
        format: uuid
    get:
      produces:
        - application/json
      responses:
        "200":
          description: Successfully retrieved the move's evaluation reports
          schema:
            $ref: "#/definitions/EvaluationReportList"
        "400":
          $ref: "#/responses/InvalidRequest"
        "401":
          $ref: "#/responses/PermissionDenied"
        "403":
          $ref: "#/responses/PermissionDenied"
        "404":
          $ref: "#/responses/NotFound"
        "500":
          $ref: "#/responses/ServerError"
      tags:
        - move
      description: Returns shipment evaluation reports for the specified move that are visible to the current office user
      summary: Returns shipment evaluation reports for the specified move that are visible to the current office user
      operationId: getMoveShipmentEvaluationReportsList
  "/moves/{moveID}/counseling-evaluation-reports-list":
    parameters:
      - description: Code used to identify a move in the system
        in: path
        name: moveID
        required: true
        type: string
        format: uuid
    get:
      produces:
        - application/json
      responses:
        "200":
          description: Successfully retrieved the move's evaluation reports
          schema:
            $ref: "#/definitions/EvaluationReportList"
        "400":
          $ref: "#/responses/InvalidRequest"
        "401":
          $ref: "#/responses/PermissionDenied"
        "403":
          $ref: "#/responses/PermissionDenied"
        "404":
          $ref: "#/responses/NotFound"
        "500":
          $ref: "#/responses/ServerError"
      tags:
        - move
      description: Returns counseling evaluation reports for the specified move that are visible to the current office user
      summary: Returns counseling evaluation reports for the specified move that are visible to the current office user
      operationId: getMoveCounselingEvaluationReportsList
  "/counseling/orders/{orderID}":
    parameters:
      - description: ID of order to update
        in: path
        name: orderID
        required: true
        type: string
        format: uuid
    patch:
      summary: Updates an order (performed by a services counselor)
      description: All fields sent in this request will be set on the order referenced
      operationId: counselingUpdateOrder
      tags:
        - order
      consumes:
        - application/json
      produces:
        - application/json
      parameters:
        - in: body
          name: body
          required: true
          schema:
            $ref: "#/definitions/CounselingUpdateOrderPayload"
        - in: header
          name: If-Match
          type: string
          required: true
      responses:
        "200":
          description: updated instance of orders
          schema:
            $ref: "#/definitions/Order"
        "403":
          $ref: "#/responses/PermissionDenied"
        "404":
          $ref: "#/responses/NotFound"
        "412":
          $ref: "#/responses/PreconditionFailed"
        "422":
          $ref: "#/responses/UnprocessableEntity"
        "500":
          $ref: "#/responses/ServerError"
  "/orders/{orderID}":
    parameters:
      - description: ID of order to use
        in: path
        name: orderID
        required: true
        type: string
        format: uuid
    patch:
      summary: Updates an order
      description: All fields sent in this request will be set on the order referenced
      operationId: updateOrder
      tags:
        - order
      consumes:
        - application/json
      produces:
        - application/json
      parameters:
        - in: body
          name: body
          required: true
          schema:
            $ref: "#/definitions/UpdateOrderPayload"
        - in: header
          name: If-Match
          type: string
          required: true
      responses:
        "200":
          description: updated instance of orders
          schema:
            $ref: "#/definitions/Order"
        "400":
          $ref: "#/responses/InvalidRequest"
        "403":
          $ref: "#/responses/PermissionDenied"
        "404":
          $ref: "#/responses/NotFound"
        "409":
          $ref: "#/responses/Conflict"
        "412":
          $ref: "#/responses/PreconditionFailed"
        "422":
          $ref: "#/responses/UnprocessableEntity"
        "500":
          $ref: "#/responses/ServerError"
      x-permissions:
        - update.orders
    get:
      produces:
        - application/json
      parameters: []
      responses:
        "200":
          description: Successfully retrieved order
          schema:
            $ref: "#/definitions/Order"
        "400":
          $ref: "#/responses/InvalidRequest"
        "401":
          $ref: "#/responses/PermissionDenied"
        "403":
          $ref: "#/responses/PermissionDenied"
        "404":
          $ref: "#/responses/NotFound"
        "500":
          $ref: "#/responses/ServerError"
      tags:
        - order
      description: Gets an order
      operationId: getOrder
      summary: Gets an order by ID
  "/orders/{orderID}/allowances":
    parameters:
      - description: ID of order to use
        in: path
        name: orderID
        required: true
        type: string
        format: uuid
    patch:
      summary: Updates an allowance (Orders with Entitlements)
      description: All fields sent in this request will be set on the order referenced
      operationId: updateAllowance
      tags:
        - order
      consumes:
        - application/json
      produces:
        - application/json
      parameters:
        - in: body
          name: body
          required: true
          schema:
            $ref: "#/definitions/UpdateAllowancePayload"
        - in: header
          name: If-Match
          type: string
          required: true
      responses:
        "200":
          description: updated instance of allowance
          schema:
            $ref: "#/definitions/Order"
        "403":
          $ref: "#/responses/PermissionDenied"
        "404":
          $ref: "#/responses/NotFound"
        "412":
          $ref: "#/responses/PreconditionFailed"
        "422":
          $ref: "#/responses/UnprocessableEntity"
        "500":
          $ref: "#/responses/ServerError"
      x-permissions:
        - update.allowances
  "/orders/{orderID}/acknowledge-excess-weight-risk":
    parameters:
      - description: ID of order to use
        in: path
        name: orderID
        required: true
        type: string
        format: uuid
    post:
      summary: Saves the date and time a TOO acknowledged the excess weight risk by dismissing the alert
      description: Saves the date and time a TOO acknowledged the excess weight risk by dismissing the alert
      operationId: acknowledgeExcessWeightRisk
      tags:
        - order
      consumes:
        - application/json
      produces:
        - application/json
      parameters:
        - in: header
          name: If-Match
          type: string
          required: true
      responses:
        "200":
          description: updated Move
          schema:
            $ref: "#/definitions/Move"
        "403":
          $ref: "#/responses/PermissionDenied"
        "404":
          $ref: "#/responses/NotFound"
        "412":
          $ref: "#/responses/PreconditionFailed"
        "422":
          $ref: "#/responses/UnprocessableEntity"
        "500":
          $ref: "#/responses/ServerError"
      x-permissions:
        - update.excessWeightRisk
  "/orders/{orderID}/update-billable-weight":
    parameters:
      - description: ID of order to use
        in: path
        name: orderID
        required: true
        type: string
        format: uuid
    patch:
      summary: Updates the max billable weight
      description: Updates the DBAuthorizedWeight attribute for the Order Entitlements=
      operationId: updateBillableWeight
      tags:
        - order
      consumes:
        - application/json
      produces:
        - application/json
      parameters:
        - in: body
          name: body
          required: true
          schema:
            $ref: "#/definitions/UpdateBillableWeightPayload"
        - in: header
          name: If-Match
          type: string
          required: true
      responses:
        "200":
          description: updated Order
          schema:
            $ref: "#/definitions/Order"
        "403":
          $ref: "#/responses/PermissionDenied"
        "404":
          $ref: "#/responses/NotFound"
        "412":
          $ref: "#/responses/PreconditionFailed"
        "422":
          $ref: "#/responses/UnprocessableEntity"
        "500":
          $ref: "#/responses/ServerError"
      x-permissions:
        - update.billableWeight
  "/orders/{orderID}/update-max-billable-weight/tio":
    parameters:
      - description: ID of order to use
        in: path
        name: orderID
        required: true
        type: string
        format: uuid
    patch:
      summary: Updates the max billable weight with TIO remarks
      description: Updates the DBAuthorizedWeight attribute for the Order Entitlements and move TIO remarks
      operationId: updateMaxBillableWeightAsTIO
      tags:
        - order
      consumes:
        - application/json
      produces:
        - application/json
      parameters:
        - in: body
          name: body
          required: true
          schema:
            $ref: "#/definitions/UpdateMaxBillableWeightAsTIOPayload"
        - $ref: "parameters/ifMatch.yaml"
      responses:
        "200":
          description: updated Order
          schema:
            $ref: "#/definitions/Order"
        "403":
          $ref: "#/responses/PermissionDenied"
        "404":
          $ref: "#/responses/NotFound"
        "412":
          $ref: "#/responses/PreconditionFailed"
        "422":
          $ref: "#/responses/UnprocessableEntity"
        "500":
          $ref: "#/responses/ServerError"
      x-permissions:
        - update.maxBillableWeight
  "/counseling/orders/{orderID}/allowances":
    parameters:
      - description: ID of order to use
        in: path
        name: orderID
        required: true
        type: string
        format: uuid
    patch:
      summary: Updates an allowance (Orders with Entitlements)
      description: All fields sent in this request will be set on the order referenced
      operationId: counselingUpdateAllowance
      tags:
        - order
      consumes:
        - application/json
      produces:
        - application/json
      parameters:
        - in: body
          name: body
          required: true
          schema:
            $ref: "#/definitions/CounselingUpdateAllowancePayload"
        - in: header
          name: If-Match
          type: string
          required: true
      responses:
        "200":
          description: updated instance of allowance
          schema:
            $ref: "#/definitions/Order"
        "403":
          $ref: "#/responses/PermissionDenied"
        "404":
          $ref: "#/responses/NotFound"
        "412":
          $ref: "#/responses/PreconditionFailed"
        "422":
          $ref: "#/responses/UnprocessableEntity"
        "500":
          $ref: "#/responses/ServerError"
  "/move-task-orders/{moveTaskOrderID}":
    parameters:
      - description: ID of move to use
        in: path
        name: moveTaskOrderID
        required: true
        type: string
    get:
      produces:
        - application/json
      parameters: []
      responses:
        "200":
          description: Successfully retrieved move task order
          schema:
            $ref: "#/definitions/MoveTaskOrder"
        "400":
          $ref: "#/responses/InvalidRequest"
        "401":
          $ref: "#/responses/PermissionDenied"
        "403":
          $ref: "#/responses/PermissionDenied"
        "404":
          $ref: "#/responses/NotFound"
        "500":
          $ref: "#/responses/ServerError"
      tags:
        - moveTaskOrder
      description: Gets a move
      operationId: getMoveTaskOrder
      summary: Gets a move by ID
  "/move_task_orders/{moveTaskOrderID}/mto_service_items":
    parameters:
      - description: ID of move for mto service item to use
        in: path
        name: moveTaskOrderID
        required: true
        format: uuid
        type: string
    get:
      produces:
        - application/json
      parameters: []
      responses:
        "200":
          description: Successfully retrieved all line items for a move task order
          schema:
            $ref: "definitions/MTOServiceItems.yaml"
        "404":
          $ref: "#/responses/NotFound"
        "422":
          $ref: "#/responses/UnprocessableEntity"
        "500":
          $ref: "#/responses/ServerError"
      tags:
        - mtoServiceItem
      description: Gets all line items for a move
      operationId: listMTOServiceItems
      summary: Gets all line items for a move
  "/mto-shipments":
    post:
      summary: createMTOShipment
      description: |
        Creates a MTO shipment for the specified Move Task Order.
        Required fields include:
        * Shipment Type
        * Customer requested pick-up date
        * Pick-up Address
        * Delivery Address
        * Releasing / Receiving agents
        Optional fields include:
        * Delivery Address Type
        * Customer Remarks
        * Releasing / Receiving agents
        * An array of optional accessorial service item codes
      consumes:
        - application/json
      produces:
        - application/json
      operationId: createMTOShipment
      tags:
        - mtoShipment
      parameters:
        - in: body
          name: body
          schema:
            $ref: "#/definitions/CreateMTOShipment"
      responses:
        "200":
          description: Successfully created a MTO shipment.
          schema:
            $ref: "definitions/MTOShipment.yaml"
        "400":
          $ref: "#/responses/InvalidRequest"
        "404":
          $ref: "#/responses/NotFound"
        "422":
          $ref: "#/responses/UnprocessableEntity"
        "500":
          $ref: "#/responses/ServerError"
  "/move_task_orders/{moveTaskOrderID}/mto_shipments":
    parameters:
      - description: ID of move task order for mto shipment to use
        in: path
        name: moveTaskOrderID
        required: true
        format: uuid
        type: string
    get:
      produces:
        - application/json
      parameters: []
      responses:
        "200":
          description: Successfully retrieved all mto shipments for a move task order
          schema:
            $ref: "#/definitions/MTOShipments"
        "403":
          $ref: "#/responses/PermissionDenied"
        "404":
          $ref: "#/responses/NotFound"
        "422":
          $ref: "#/responses/UnprocessableEntity"
        "500":
          $ref: "#/responses/ServerError"
      tags:
        - mtoShipment
      description: Gets all shipments for a move task order
      operationId: listMTOShipments
      summary: Gets all shipments for a move task order
  "/shipments/{shipmentID}":
    get:
      summary: fetches a shipment by ID
      description: fetches a shipment by ID
      operationId: getShipment
      tags:
        - mtoShipment
      produces:
        - application/json
      parameters:
        - description: ID of the shipment to be fetched
          in: path
          name: shipmentID
          required: true
          format: uuid
          type: string
      responses:
        "200":
          description: Successfully fetched the shipment
          schema:
            $ref: "#/definitions/MTOShipment"
        "400":
          $ref: "#/responses/InvalidRequest"
        "403":
          $ref: "#/responses/PermissionDenied"
        "404":
          $ref: "#/responses/NotFound"
        "422":
          $ref: "#/responses/UnprocessableEntity"
        "500":
          $ref: "#/responses/ServerError"
    delete:
      summary: Soft deletes a shipment by ID
      description: Soft deletes a shipment by ID
      operationId: deleteShipment
      tags:
        - shipment
      produces:
        - application/json
      parameters:
        - description: ID of the shipment to be deleted
          in: path
          name: shipmentID
          required: true
          format: uuid
          type: string
      responses:
        "204":
          description: Successfully soft deleted the shipment
        "400":
          $ref: "#/responses/InvalidRequest"
        "403":
          $ref: "#/responses/PermissionDenied"
        "404":
          $ref: "#/responses/NotFound"
        "409":
          $ref: "#/responses/Conflict"
        "422":
          $ref: "#/responses/UnprocessableEntity"
        "500":
          $ref: "#/responses/ServerError"
  "/move_task_orders/{moveTaskOrderID}/mto_shipments/{shipmentID}":
    patch:
      summary: updateMTOShipment
      description: |
        Updates a specified MTO shipment.
        Required fields include:
        * MTO Shipment ID required in path
        * If-Match required in headers
        * No fields required in body
        Optional fields include:
        * New shipment status type
        * Shipment Type
        * Customer requested pick-up date
        * Pick-up Address
        * Delivery Address
        * Secondary Pick-up Address
        * SecondaryDelivery Address
        * Delivery Address Type
        * Customer Remarks
        * Counselor Remarks
        * Releasing / Receiving agents
        * Actual Pro Gear Weight
        * Actual Spouse Pro Gear Weight
      consumes:
        - application/json
      produces:
        - application/json
      operationId: updateMTOShipment
      tags:
        - mtoShipment
      parameters:
        - in: path
          name: moveTaskOrderID
          required: true
          format: uuid
          type: string
          description: ID of move task order for mto shipment to use
        - in: path
          name: shipmentID
          type: string
          format: uuid
          required: true
          description: UUID of the MTO Shipment to update
        - in: header
          name: If-Match
          type: string
          required: true
          description: >
            Optimistic locking is implemented via the `If-Match` header. If the ETag header does not match
            the value of the resource on the server, the server rejects the change with a `412 Precondition Failed` error.
        - in: body
          name: body
          schema:
            $ref: "#/definitions/UpdateShipment"
      responses:
        "200":
          description: Successfully updated the specified MTO shipment.
          schema:
            $ref: "definitions/MTOShipment.yaml"
        "400":
          $ref: "#/responses/InvalidRequest"
        "401":
          $ref: "#/responses/PermissionDenied"
        "403":
          $ref: "#/responses/PermissionDenied"
        "404":
          $ref: "#/responses/NotFound"
        "412":
          $ref: "#/responses/PreconditionFailed"
        "422":
          $ref: "#/responses/UnprocessableEntity"
        "500":
          $ref: "#/responses/ServerError"
  "/shipments/{shipmentID}/approve":
    parameters:
      - description: ID of the shipment
        in: path
        name: shipmentID
        required: true
        format: uuid
        type: string
    post:
      consumes:
        - application/json
      produces:
        - application/json
      parameters:
        - in: header
          name: If-Match
          type: string
          required: true
      responses:
        "200":
          description: Successfully approved the shipment
          schema:
            $ref: "definitions/MTOShipment.yaml"
        "403":
          $ref: "#/responses/PermissionDenied"
        "404":
          $ref: "#/responses/NotFound"
        "409":
          $ref: "#/responses/Conflict"
        "412":
          $ref: "#/responses/PreconditionFailed"
        "422":
          $ref: "#/responses/UnprocessableEntity"
        "500":
          $ref: "#/responses/ServerError"
      tags:
        - shipment
      description: Approves a shipment
      operationId: approveShipment
      summary: Approves a shipment
      x-permissions:
        - update.shipment
  "/shipments/{shipmentID}/request-diversion":
    parameters:
      - description: ID of the shipment
        in: path
        name: shipmentID
        required: true
        format: uuid
        type: string
    post:
      consumes:
        - application/json
      produces:
        - application/json
      parameters:
        - in: header
          name: If-Match
          type: string
          required: true
      responses:
        "200":
          description: Successfully requested the shipment diversion
          schema:
            $ref: "definitions/MTOShipment.yaml"
        "403":
          $ref: "#/responses/PermissionDenied"
        "404":
          $ref: "#/responses/NotFound"
        "409":
          $ref: "#/responses/Conflict"
        "412":
          $ref: "#/responses/PreconditionFailed"
        "422":
          $ref: "#/responses/UnprocessableEntity"
        "500":
          $ref: "#/responses/ServerError"
      tags:
        - shipment
      description: Requests a shipment diversion
      operationId: requestShipmentDiversion
      summary: Requests a shipment diversion
      x-permissions:
        - create.shipmentDiversionRequest
  "/shipments/{shipmentID}/approve-diversion":
    parameters:
      - description: ID of the shipment
        in: path
        name: shipmentID
        required: true
        format: uuid
        type: string
    post:
      consumes:
        - application/json
      produces:
        - application/json
      parameters:
        - in: header
          name: If-Match
          type: string
          required: true
      responses:
        "200":
          description: Successfully approved the shipment diversion
          schema:
            $ref: "definitions/MTOShipment.yaml"
        "403":
          $ref: "#/responses/PermissionDenied"
        "404":
          $ref: "#/responses/NotFound"
        "409":
          $ref: "#/responses/Conflict"
        "412":
          $ref: "#/responses/PreconditionFailed"
        "422":
          $ref: "#/responses/UnprocessableEntity"
        "500":
          $ref: "#/responses/ServerError"
      x-permissions:
        - update.shipment
      tags:
        - shipment
      description: Approves a shipment diversion
      operationId: approveShipmentDiversion
      summary: Approves a shipment diversion
  "/shipments/{shipmentID}/reject":
    parameters:
      - description: ID of the shipment
        in: path
        name: shipmentID
        required: true
        format: uuid
        type: string
    post:
      consumes:
        - application/json
      produces:
        - application/json
      parameters:
        - in: header
          name: If-Match
          type: string
          required: true
        - in: body
          name: body
          required: true
          schema:
            $ref: "#/definitions/RejectShipment"
      responses:
        "200":
          description: Successfully rejected the shipment
          schema:
            $ref: "definitions/MTOShipment.yaml"
        "403":
          $ref: "#/responses/PermissionDenied"
        "404":
          $ref: "#/responses/NotFound"
        "409":
          $ref: "#/responses/Conflict"
        "412":
          $ref: "#/responses/PreconditionFailed"
        "422":
          $ref: "#/responses/UnprocessableEntity"
        "500":
          $ref: "#/responses/ServerError"
      tags:
        - shipment
      description: rejects a shipment
      operationId: rejectShipment
      summary: rejects a shipment
  "/shipments/{shipmentID}/request-cancellation":
    parameters:
      - description: ID of the shipment
        in: path
        name: shipmentID
        required: true
        format: uuid
        type: string
    post:
      consumes:
        - application/json
      produces:
        - application/json
      parameters:
        - in: header
          name: If-Match
          type: string
          required: true
      responses:
        "200":
          description: Successfully requested the shipment cancellation
          schema:
            $ref: "definitions/MTOShipment.yaml"
        "403":
          $ref: "#/responses/PermissionDenied"
        "404":
          $ref: "#/responses/NotFound"
        "409":
          $ref: "#/responses/Conflict"
        "412":
          $ref: "#/responses/PreconditionFailed"
        "422":
          $ref: "#/responses/UnprocessableEntity"
        "500":
          $ref: "#/responses/ServerError"
      tags:
        - shipment
      description: Requests a shipment cancellation
      operationId: requestShipmentCancellation
      summary: Requests a shipment cancellation
      x-permissions:
        - create.shipmentCancellation
  "/shipments/{shipmentID}/request-reweigh":
    parameters:
      - description: ID of the shipment
        in: path
        name: shipmentID
        required: true
        format: uuid
        type: string
    post:
      consumes:
        - application/json
      produces:
        - application/json
      responses:
        "200":
          description: Successfully requested a reweigh of the shipment
          schema:
            $ref: "definitions/Reweigh.yaml"
        "403":
          $ref: "#/responses/PermissionDenied"
        "404":
          $ref: "#/responses/NotFound"
        "409":
          $ref: "#/responses/Conflict"
        "412":
          $ref: "#/responses/PreconditionFailed"
        "422":
          $ref: "#/responses/UnprocessableEntity"
        "500":
          $ref: "#/responses/ServerError"
      tags:
        - shipment
        - reweigh
      description: Requests a shipment reweigh
      operationId: requestShipmentReweigh
      summary: Requests a shipment reweigh
      x-permissions:
        - create.reweighRequest
  "/shipments/{shipmentID}/review-shipment-address-update":
    parameters:
      - description: ID of the shipment
        in: path
        name: shipmentID
        required: true
        format: uuid
        type: string
    patch:
      consumes:
        - application/json
      produces:
        - application/json
      parameters:
        - in: header
          name: If-Match
          type: string
          required: true
        - in: body
          name: body
          required: true
          schema:
            properties:
              status:
                type: string
                enum:
                  - REJECTED
                  - APPROVED
              officeRemarks:
                type: string
            required:
              - officeRemarks
              - status
      responses:
        "200":
          description: Successfully requested a shipment address update
          schema:
            $ref: "definitions/ShipmentAddressUpdate.yaml"
        "403":
          $ref: "#/responses/PermissionDenied"
        "404":
          $ref: "#/responses/NotFound"
        "409":
          $ref: "#/responses/Conflict"
        "412":
          $ref: "#/responses/PreconditionFailed"
        "422":
          $ref: "#/responses/UnprocessableEntity"
        "500":
          $ref: "#/responses/ServerError"
      tags:
        - shipment
      description:
        This endpoint is used to approve a address update request. Office remarks are required.
        Approving the address update will update the Destination Final Address of the associated service item
      operationId: reviewShipmentAddressUpdate
      summary: Allows TOO to review a shipment address update
  "/shipments/{shipmentID}/sit-extensions":
    post:
      summary: Create an approved SIT Duration Update
      description: TOO can creates an already-approved SIT Duration Update on behalf of a customer
      consumes:
        - application/json
      produces:
        - application/json
      operationId: createApprovedSITDurationUpdate
      tags:
        - shipment
        - sitExtension
      parameters:
        - description: ID of the shipment
          in: path
          name: shipmentID
          required: true
          format: uuid
          type: string
        - in: body
          name: body
          schema:
            $ref: "#/definitions/CreateApprovedSITDurationUpdate"
          required: true
        - in: header
          description: We want the shipment's eTag rather than the SIT Duration Update eTag as the SIT Duration Update is always associated with a shipment
          name: If-Match
          type: string
          required: true
      responses:
        "200":
          description: Successfully created a SIT Extension.
          schema:
            $ref: "definitions/MTOShipment.yaml"
        "400":
          $ref: "#/responses/InvalidRequest"
        "403":
          $ref: "#/responses/PermissionDenied"
        "404":
          $ref: "#/responses/NotFound"
        "422":
          $ref: "#/responses/UnprocessableEntity"
        "500":
          $ref: "#/responses/ServerError"
      x-permissions:
        - create.SITExtension
  "/shipments/{shipmentID}/sit-extensions/{sitExtensionID}/approve":
    parameters:
      - description: ID of the shipment
        in: path
        name: shipmentID
        required: true
        format: uuid
        type: string
      - description: ID of the SIT extension
        in: path
        name: sitExtensionID
        required: true
        format: uuid
        type: string
    patch:
      consumes:
        - application/json
      produces:
        - application/json
      parameters:
        - in: body
          name: body
          required: true
          schema:
            $ref: "#/definitions/ApproveSITExtension"
        - in: header
          description: We want the shipment's eTag rather than the SIT extension eTag as the SIT extension is always associated with a shipment
          name: If-Match
          type: string
          required: true
      responses:
        "200":
          description: Successfully approved a SIT extension
          schema:
            $ref: "definitions/MTOShipment.yaml"
        "403":
          $ref: "#/responses/PermissionDenied"
        "404":
          $ref: "#/responses/NotFound"
        "409":
          $ref: "#/responses/Conflict"
        "412":
          $ref: "#/responses/PreconditionFailed"
        "422":
          $ref: "#/responses/UnprocessableEntity"
        "500":
          $ref: "#/responses/ServerError"
      tags:
        - shipment
        - sitExtension
      description: Approves a SIT extension
      operationId: approveSITExtension
      summary: Approves a SIT extension
      x-permissions:
        - update.SITExtension
  "/shipments/{shipmentID}/sit-extensions/{sitExtensionID}/deny":
    parameters:
      - description: ID of the shipment
        in: path
        name: shipmentID
        required: true
        format: uuid
        type: string
      - description: ID of the SIT extension
        in: path
        name: sitExtensionID
        required: true
        format: uuid
        type: string
    patch:
      consumes:
        - application/json
      produces:
        - application/json
      parameters:
        - in: body
          name: body
          required: true
          schema:
            $ref: "#/definitions/DenySITExtension"
        - in: header
          name: If-Match
          type: string
          required: true
      responses:
        "200":
          description: Successfully denied a SIT extension
          schema:
            $ref: "definitions/MTOShipment.yaml"
        "403":
          $ref: "#/responses/PermissionDenied"
        "404":
          $ref: "#/responses/NotFound"
        "409":
          $ref: "#/responses/Conflict"
        "412":
          $ref: "#/responses/PreconditionFailed"
        "422":
          $ref: "#/responses/UnprocessableEntity"
        "500":
          $ref: "#/responses/ServerError"
      tags:
        - shipment
        - sitExtension
      description: Denies a SIT extension
      operationId: denySITExtension
      summary: Denies a SIT extension
      x-permissions:
        - update.SITExtension
  "/shipments/{shipmentID}/sit-service-item/convert-to-customer-expense":
    parameters:
      - description: ID of the shipment
        in: path
        name: shipmentID
        required: true
        format: uuid
        type: string
    patch:
      consumes:
        - application/json
      produces:
        - application/json
      parameters:
        - in: body
          name: body
          required: true
          schema:
            $ref: "#/definitions/UpdateSITServiceItemCustomerExpense"
        - in: header
          name: If-Match
          type: string
          required: true
      responses:
        "200":
          description: Successfully converted to customer expense
          schema:
            $ref: "definitions/MTOShipment.yaml"
        "403":
          $ref: "#/responses/PermissionDenied"
        "404":
          $ref: "#/responses/NotFound"
        "409":
          $ref: "#/responses/Conflict"
        "412":
          $ref: "#/responses/PreconditionFailed"
        "422":
          $ref: "#/responses/UnprocessableEntity"
        "500":
          $ref: "#/responses/ServerError"
      tags:
        - shipment
        - mtoServiceItem
      description: Converts a SIT to customer expense
      operationId: updateSITServiceItemCustomerExpense
      summary: Converts a SIT to customer expense
      x-permissions:
        - update.MTOServiceItem
  /shipments/{shipmentID}/ppm-documents:
    parameters:
      - description: ID of the shipment
        in: path
        name: shipmentID
        required: true
        format: uuid
        type: string
    get:
      summary: Gets all the PPM documents for a PPM shipment
      description: |
        Retrieves all of the documents and associated uploads for each ppm document type connected to a PPM shipment. This
        excludes any deleted PPM documents.
      operationId: getPPMDocuments
      tags:
        - ppm
      consumes:
        - application/json
      produces:
        - application/json
      responses:
        "200":
          description: All PPM documents and associated uploads for the specified PPM shipment.
          schema:
            $ref: "definitions/PPMDocuments.yaml"
        "401":
          $ref: "#/responses/PermissionDenied"
        "403":
          $ref: "#/responses/PermissionDenied"
        "422":
          $ref: "#/responses/UnprocessableEntity"
        "500":
          $ref: "#/responses/ServerError"
  /ppm-shipments/{ppmShipmentId}/weight-ticket/{weightTicketId}:
    parameters:
      - $ref: "parameters/ppmShipmentId.yaml"
      - $ref: "parameters/weightTicketId.yaml"
    patch:
      summary: Updates a weight ticket document
      description: |
        Updates a PPM shipment's weight ticket document with new information. Only some of the weight ticket document's
        fields are editable because some have to be set by the customer, e.g. vehicle description.
      operationId: updateWeightTicket
      tags:
        - ppm
      consumes:
        - application/json
      produces:
        - application/json
      parameters:
        - $ref: "parameters/ifMatch.yaml"
        - in: body
          name: updateWeightTicketPayload
          required: true
          schema:
            $ref: "#/definitions/UpdateWeightTicket"
      responses:
        "200":
          description: returns an updated weight ticket object
          schema:
            $ref: "definitions/WeightTicket.yaml"
        "400":
          $ref: "#/responses/InvalidRequest"
        "401":
          $ref: "#/responses/PermissionDenied"
        "403":
          $ref: "#/responses/PermissionDenied"
        "404":
          $ref: "#/responses/NotFound"
        "412":
          $ref: "#/responses/PreconditionFailed"
        "422":
          $ref: "#/responses/UnprocessableEntity"
        "500":
          $ref: "#/responses/ServerError"
  /ppm-shipments/{ppmShipmentId}/moving-expenses/{movingExpenseId}:
    parameters:
      - $ref: "parameters/ppmShipmentId.yaml"
      - $ref: "parameters/movingExpenseId.yaml"
    patch:
      summary: Updates the moving expense
      description: |
        Updates a PPM shipment's moving expense with new information. Only some of the moving expense's fields are
        editable because some have to be set by the customer, e.g. the description and the moving expense type.
      operationId: updateMovingExpense
      tags:
        - ppm
      consumes:
        - application/json
      produces:
        - application/json
      parameters:
        - $ref: "parameters/ifMatch.yaml"
        - in: body
          name: updateMovingExpense
          required: true
          schema:
            $ref: "#/definitions/UpdateMovingExpense"
      responses:
        "200":
          description: returns an updated moving expense object
          schema:
            $ref: "definitions/MovingExpense.yaml"
        "400":
          $ref: "#/responses/InvalidRequest"
        "401":
          $ref: "#/responses/PermissionDenied"
        "403":
          $ref: "#/responses/PermissionDenied"
        "404":
          $ref: "#/responses/NotFound"
        "412":
          $ref: "#/responses/PreconditionFailed"
        "422":
          $ref: "#/responses/UnprocessableEntity"
        "500":
          $ref: "#/responses/ServerError"
  ? /ppm-shipments/{ppmShipmentId}/pro-gear-weight-tickets/{proGearWeightTicketId}
  : parameters:
      - $ref: "parameters/ppmShipmentId.yaml"
      - $ref: "parameters/proGearWeightTicketId.yaml"
    patch:
      summary: Updates a pro-gear weight ticket
      description: |
        Updates a PPM shipment's pro-gear weight ticket with new information. Only some of the fields are editable
        because some have to be set by the customer, e.g. the description.
      operationId: updateProGearWeightTicket
      tags:
        - ppm
      consumes:
        - application/json
      produces:
        - application/json
      parameters:
        - $ref: "parameters/ifMatch.yaml"
        - in: body
          name: updateProGearWeightTicket
          required: true
          schema:
            $ref: "#/definitions/UpdateProGearWeightTicket"
      responses:
        "200":
          description: returns an updated pro-gear weight ticket object
          schema:
            $ref: "definitions/ProGearWeightTicket.yaml"
        "400":
          $ref: "#/responses/InvalidRequest"
        "401":
          $ref: "#/responses/PermissionDenied"
        "403":
          $ref: "#/responses/PermissionDenied"
        "404":
          $ref: "#/responses/NotFound"
        "412":
          $ref: "#/responses/PreconditionFailed"
        "422":
          $ref: "#/responses/UnprocessableEntity"
        "500":
          $ref: "#/responses/ServerError"
  /ppm-shipments/{ppmShipmentId}/aoa-packet:
    parameters:
      - description: the id for the ppmshipment with aoa to be downloaded
        in: path
        name: ppmShipmentId
        required: true
        type: string
    get:
      summary: Downloads AOA Packet form PPMShipment as a PDF
      description: |
        ### Functionality
        This endpoint downloads all uploaded move order documentation combined with the Shipment Summary Worksheet into a single PDF.
        ### Errors
        * The PPMShipment must have requested an AOA.
        * The PPMShipment AOA Request must have been approved.
      operationId: showAOAPacket
      tags:
        - ppm
      produces:
        - application/pdf
      responses:
        "200":
          headers:
            Content-Disposition:
              type: string
              description: File name to download
          description: AOA PDF
          schema:
            format: binary
            type: file
        "400":
          $ref: "#/responses/InvalidRequest"
        "403":
          $ref: "#/responses/PermissionDenied"
        "404":
          $ref: "#/responses/NotFound"
        "422":
          $ref: "#/responses/UnprocessableEntity"
        "500":
          $ref: "#/responses/ServerError"
  /ppm-shipments/{ppmShipmentId}/finish-document-review:
    parameters:
      - $ref: "parameters/ppmShipmentId.yaml"
    patch:
      summary: Updates a PPM shipment's status after document review
      description: |
        Updates a PPM shipment's status once documents have been reviewed. Status is updated depending on whether any documents have been rejected.
      operationId: finishDocumentReview
      tags:
        - ppm
      consumes:
        - application/json
      produces:
        - application/json
      parameters:
        - in: header
          name: If-Match
          type: string
          required: true
      responses:
        "200":
          description: Successfully finished document review
          schema:
            $ref: "definitions/PPMShipment.yaml"
        "400":
          $ref: "#/responses/InvalidRequest"
        "401":
          $ref: "#/responses/PermissionDenied"
        "403":
          $ref: "#/responses/PermissionDenied"
        "404":
          $ref: "#/responses/NotFound"
        "409":
          $ref: "#/responses/Conflict"
        "412":
          $ref: "#/responses/PreconditionFailed"
        "422":
          $ref: "#/responses/UnprocessableEntity"
        "500":
          $ref: "#/responses/ServerError"
      x-permissions:
        - update.shipment
  /ppm-shipments/{ppmShipmentId}/closeout:
    parameters:
      - $ref: "parameters/ppmShipmentId.yaml"
    get:
      summary: Get the closeout calcuations for the specified PPM shipment
      description: |
        Retrieves the closeout calculations for the specified PPM shipment.
      operationId: getPPMCloseout
      tags:
        - ppm
      produces:
        - application/json
      responses:
        "200":
          description: Returns closeout for the specified PPM shipment.
          schema:
            $ref: "definitions/PPMCloseout.yaml"
        "400":
          $ref: "#/responses/InvalidRequest"
        "403":
          $ref: "#/responses/PermissionDenied"
        "404":
          $ref: "#/responses/NotFound"
        "422":
          $ref: "#/responses/UnprocessableEntity"
        "500":
          $ref: "#/responses/ServerError"
  /ppm-shipments/{ppmShipmentId}/payment-packet:
    get:
      summary: Returns PPM payment packet
      description: Generates a PDF containing all user uploaded documentations for PPM. Contains SSW form, orders, weight and expense documentations.
      operationId: showPaymentPacket
      tags:
        - ppm
      parameters:
        - in: path
          name: ppmShipmentId
          type: string
          format: uuid
          required: true
          description: UUID of the ppmShipment
      produces:
        - application/pdf
      responses:
        "200":
          headers:
            Content-Disposition:
              type: string
              description: File name to download
          description: PPM Payment Packet PDF
          schema:
            format: binary
            type: file
        "400":
          description: invalid request
        "401":
          description: request requires user authentication
        "403":
          description: user is not authorized
        "404":
          description: ppm not found
        "500":
          description: internal server error
  "/move_task_orders/{moveTaskOrderID}/mto_shipments/{shipmentID}/mto-agents":
    parameters:
      - description: ID of move task order
        in: path
        name: moveTaskOrderID
        required: true
        format: uuid
        type: string
      - description: ID of the shipment
        in: path
        name: shipmentID
        required: true
        format: uuid
        type: string
    get:
      produces:
        - application/json
      parameters: []
      responses:
        "200":
          description: Successfully retrieved all agents for a move task order
          schema:
            $ref: "definitions/MTOAgents.yaml"
        "404":
          $ref: "#/responses/NotFound"
        "422":
          $ref: "#/responses/UnprocessableEntity"
        "500":
          $ref: "#/responses/ServerError"
      tags:
        - mtoAgent
      description: Fetches a list of agents associated with a move task order.
      operationId: fetchMTOAgentList
      summary: Fetch move task order agents.
  "/move-task-orders/{moveTaskOrderID}/service-items/{mtoServiceItemID}":
    parameters:
      - description: ID of move to use
        in: path
        name: moveTaskOrderID
        required: true
        type: string
      - description: ID of line item to use
        in: path
        name: mtoServiceItemID
        required: true
        type: string
    get:
      produces:
        - application/json
      parameters: []
      responses:
        "200":
          description: Successfully retrieved a line item for a move task order by ID
          schema:
            $ref: "definitions/MTOServiceItemSingle.yaml"
        "400":
          $ref: "#/responses/InvalidRequest"
        "401":
          $ref: "#/responses/PermissionDenied"
        "403":
          $ref: "#/responses/PermissionDenied"
        "404":
          $ref: "#/responses/NotFound"
        "500":
          $ref: "#/responses/ServerError"
      tags:
        - mtoServiceItem
      description: Gets a line item by ID for a move by ID
      operationId: getMTOServiceItem
      summary: Gets a line item by ID for a move by ID
  "/move-task-orders/{moveTaskOrderID}/service-items/{mtoServiceItemID}/status":
    parameters:
      - description: ID of move to use
        in: path
        name: moveTaskOrderID
        required: true
        type: string
      - description: ID of line item to use
        in: path
        name: mtoServiceItemID
        required: true
        type: string
    patch:
      consumes:
        - application/json
      produces:
        - application/json
      parameters:
        - in: body
          name: body
          required: true
          schema:
            $ref: "#/definitions/PatchMTOServiceItemStatusPayload"
        - in: header
          name: If-Match
          type: string
          required: true
      responses:
        "200":
          description: >-
            Successfully updated status for a line item for a move task order by
            ID
          schema:
            $ref: "definitions/MTOServiceItem.yaml"
        "400":
          $ref: "#/responses/InvalidRequest"
        "401":
          $ref: "#/responses/PermissionDenied"
        "403":
          $ref: "#/responses/PermissionDenied"
        "404":
          $ref: "#/responses/NotFound"
        "412":
          $ref: "#/responses/PreconditionFailed"
        "422":
          $ref: "#/responses/UnprocessableEntity"
        "500":
          $ref: "#/responses/ServerError"
      tags:
        - mtoServiceItem
      description: Changes the status of a line item for a move by ID
      operationId: updateMTOServiceItemStatus
      summary: Change the status of a line item for a move by ID
      x-permissions:
        - update.MTOServiceItem
  "/service-item/{mtoServiceItemID}/entry-date-update":
    parameters:
      - description: ID of the service item
        in: path
        name: mtoServiceItemID
        required: true
        type: string
    patch:
      consumes:
        - application/json
      produces:
        - application/json
      parameters:
        - in: body
          name: body
          required: true
          schema:
            $ref: "definitions/ServiceItemSitEntryDate.yaml"
      responses:
        "200":
          description: Successfully updated SIT entry date
          schema:
            $ref: "definitions/MTOServiceItemSingle.yaml"
        "400":
          $ref: "#/responses/InvalidRequest"
        "401":
          $ref: "#/responses/PermissionDenied"
        "403":
          $ref: "#/responses/PermissionDenied"
        "404":
          $ref: "#/responses/NotFound"
        "412":
          $ref: "#/responses/PreconditionFailed"
        "422":
          $ref: "#/responses/UnprocessableEntity"
        "500":
          $ref: "#/responses/ServerError"
      tags:
        - mtoServiceItem
      description: Locates the service item in the database and updates the SIT entry date for the selected service item and returns the service item
      operationId: updateServiceItemSitEntryDate
      summary: Updates a service item's SIT entry date by ID
  "/move-task-orders/{moveTaskOrderID}/status":
    patch:
      consumes:
        - application/json
      produces:
        - application/json
      parameters:
        - description: ID of move to use
          in: path
          name: moveTaskOrderID
          required: true
          type: string
        - in: header
          name: If-Match
          type: string
          required: true
        - in: body
          name: serviceItemCodes
          schema:
            $ref: "#/definitions/MTOApprovalServiceItemCodes"
          required: true
      responses:
        "200":
          description: Successfully updated move task order status
          schema:
            $ref: "#/definitions/Move"
        "400":
          $ref: "#/responses/InvalidRequest"
        "401":
          $ref: "#/responses/PermissionDenied"
        "403":
          $ref: "#/responses/PermissionDenied"
        "404":
          $ref: "#/responses/NotFound"
        "409":
          $ref: "#/responses/Conflict"
        "412":
          $ref: "#/responses/PreconditionFailed"
        "422":
          $ref: "#/responses/UnprocessableEntity"
        "500":
          $ref: "#/responses/ServerError"
      tags:
        - moveTaskOrder
      description: Changes move task order status to make it available to prime
      operationId: updateMoveTaskOrderStatus
      summary: Change the status of a move task order to make it available to prime
      x-permissions:
        - update.move
        - create.serviceItem
  "/move-task-orders/{moveTaskOrderID}/status/service-counseling-completed":
    patch:
      consumes:
        - application/json
      produces:
        - application/json
      parameters:
        - description: ID of move to use
          in: path
          name: moveTaskOrderID
          required: true
          type: string
        - in: header
          name: If-Match
          type: string
          required: true
      responses:
        "200":
          description: Successfully updated move task order status
          schema:
            $ref: "#/definitions/Move"
        "400":
          $ref: "#/responses/InvalidRequest"
        "401":
          $ref: "#/responses/PermissionDenied"
        "403":
          $ref: "#/responses/PermissionDenied"
        "404":
          $ref: "#/responses/NotFound"
        "409":
          $ref: "#/responses/Conflict"
        "412":
          $ref: "#/responses/PreconditionFailed"
        "422":
          $ref: "#/responses/UnprocessableEntity"
        "500":
          $ref: "#/responses/ServerError"
      tags:
        - moveTaskOrder
      description: Changes move (move task order) status to service counseling completed
      operationId: updateMTOStatusServiceCounselingCompleted
      summary: Changes move (move task order) status to service counseling completed
  ? "/move-task-orders/{moveTaskOrderID}/payment-service-items/{paymentServiceItemID}/status"
  : parameters:
      - description: ID of move to use
        in: path
        name: moveTaskOrderID
        required: true
        type: string
      - description: ID of payment service item to use
        in: path
        name: paymentServiceItemID
        required: true
        type: string
    patch:
      consumes:
        - application/json
      produces:
        - application/json
      parameters:
        - in: body
          name: body
          required: true
          schema:
            $ref: "#/definitions/PaymentServiceItem"
        - in: header
          name: If-Match
          type: string
          required: true
      responses:
        "200":
          description: >-
            Successfully updated status for a line item for a move task order by
            ID
          schema:
            $ref: "#/definitions/PaymentServiceItem"
        "400":
          $ref: "#/responses/InvalidRequest"
        "401":
          $ref: "#/responses/PermissionDenied"
        "403":
          $ref: "#/responses/PermissionDenied"
        "404":
          $ref: "#/responses/NotFound"
        "412":
          $ref: "#/responses/PreconditionFailed"
        "422":
          $ref: "#/responses/UnprocessableEntity"
        "500":
          $ref: "#/responses/ServerError"
      tags:
        - paymentServiceItem
      description: Changes the status of a line item for a move by ID
      operationId: updatePaymentServiceItemStatus
      summary: Change the status of a payment service item for a move by ID
      x-permissions:
        - update.paymentServiceItemStatus
  "/move-task-orders/{moveTaskOrderID}/billable-weights-reviewed-at":
    patch:
      consumes:
        - application/json
      produces:
        - application/json
      parameters:
        - description: ID of move to use
          in: path
          name: moveTaskOrderID
          required: true
          type: string
        - in: header
          name: If-Match
          type: string
          required: true
      responses:
        "200":
          description: Successfully updated move task order billableWeightsReviewedAt field
          schema:
            $ref: "#/definitions/Move"
        "400":
          $ref: "#/responses/InvalidRequest"
        "401":
          $ref: "#/responses/PermissionDenied"
        "403":
          $ref: "#/responses/PermissionDenied"
        "404":
          $ref: "#/responses/NotFound"
        "409":
          $ref: "#/responses/Conflict"
        "412":
          $ref: "#/responses/PreconditionFailed"
        "422":
          $ref: "#/responses/UnprocessableEntity"
        "500":
          $ref: "#/responses/ServerError"
      tags:
        - moveTaskOrder
      description: Changes move (move task order) billableWeightsReviewedAt field to a timestamp
      operationId: updateMTOReviewedBillableWeightsAt
  "/move-task-orders/{moveTaskOrderID}/tio-remarks":
    patch:
      consumes:
        - application/json
      produces:
        - application/json
      parameters:
        - description: ID of move to use
          in: path
          name: moveTaskOrderID
          required: true
          type: string
        - in: header
          name: If-Match
          type: string
          required: true
        - in: body
          name: body
          required: true
          schema:
            $ref: "#/definitions/Move"
      responses:
        "200":
          description: Successfully updated move task order tioRemarks field
          schema:
            $ref: "#/definitions/Move"
        "400":
          $ref: "#/responses/InvalidRequest"
        "401":
          $ref: "#/responses/PermissionDenied"
        "403":
          $ref: "#/responses/PermissionDenied"
        "404":
          $ref: "#/responses/NotFound"
        "409":
          $ref: "#/responses/Conflict"
        "412":
          $ref: "#/responses/PreconditionFailed"
        "422":
          $ref: "#/responses/UnprocessableEntity"
        "500":
          $ref: "#/responses/ServerError"
      tags:
        - moveTaskOrder
      description: Changes move (move task order) billableWeightsReviewedAt field to a timestamp
      operationId: updateMoveTIORemarks
  "/move-task-orders/{moveTaskOrderID}/entitlements":
    parameters:
      - description: ID of move to use
        in: path
        name: moveTaskOrderID
        required: true
        type: string
    get:
      produces:
        - application/json
      parameters: []
      tags:
        - moveTaskOrder
      responses:
        "200":
          description: Successfully retrieved entitlements
          schema:
            $ref: "#/definitions/Entitlements"
        "400":
          $ref: "#/responses/InvalidRequest"
        "401":
          $ref: "#/responses/PermissionDenied"
        "403":
          $ref: "#/responses/PermissionDenied"
        "404":
          $ref: "#/responses/NotFound"
        "500":
          $ref: "#/responses/ServerError"
      description: Gets entitlements
      operationId: getEntitlements
      summary: Gets entitlements for a move by ID
  "/payment-requests/{paymentRequestID}":
    parameters:
      - description: UUID of payment request
        format: uuid
        in: path
        name: paymentRequestID
        required: true
        type: string
    get:
      produces:
        - application/json
      parameters: []
      responses:
        "200":
          description: fetched instance of payment request
          schema:
            $ref: "#/definitions/PaymentRequest"
        "400":
          $ref: "#/responses/InvalidRequest"
        "401":
          $ref: "#/responses/PermissionDenied"
        "403":
          $ref: "#/responses/PermissionDenied"
        "404":
          $ref: "#/responses/NotFound"
        "500":
          $ref: "#/responses/ServerError"
      tags:
        - paymentRequests
      description: Fetches an instance of a payment request by id
      operationId: getPaymentRequest
      summary: Fetches a payment request by id
      x-permissions:
        - read.paymentRequest
  "/moves/{locator}/closeout-office":
    parameters:
      - description: move code to identify a move to update the PPM shipment's closeout office for Army and Air Force service members
        format: string
        in: path
        name: locator
        required: true
        type: string
    patch:
      description: Sets the transportation office closeout location for where the Move's PPM Shipment documentation will be reviewed by
      tags:
        - move
      operationId: updateCloseoutOffice
      x-permissions:
        - update.closeoutOffice
      summary: Updates a Move's PPM closeout office for Army and Air Force customers
      produces:
        - application/json
      consumes:
        - application/json
      parameters:
        - in: body
          name: body
          schema:
            properties:
              closeoutOfficeId:
                type: string
                format: uuid
            required:
              - closeoutOfficeId
        - in: header
          name: If-Match
          type: string
          required: true
      responses:
        "200":
          description: Successfully set the closeout office for the move
          schema:
            $ref: "#/definitions/Move"
        "400":
          $ref: "#/responses/InvalidRequest"
        "401":
          $ref: "#/responses/PermissionDenied"
        "403":
          $ref: "#/responses/PermissionDenied"
        "404":
          $ref: "#/responses/NotFound"
        "412":
          $ref: "#/responses/PreconditionFailed"
        "422":
          $ref: "#/responses/UnprocessableEntity"
        "500":
          $ref: "#/responses/ServerError"
  "/moves/{locator}/customer-support-remarks":
    parameters:
      - description: move code to identify a move for customer support remarks
        format: string
        in: path
        name: locator
        required: true
        type: string
    post:
      produces:
        - application/json
      consumes:
        - application/json
      parameters:
        - in: body
          name: body
          schema:
            $ref: "#/definitions/CreateCustomerSupportRemark"
      responses:
        "200":
          description: Successfully created customer support remark
          schema:
            $ref: "definitions/CustomerSupportRemark.yaml"
        "400":
          $ref: "#/responses/InvalidRequest"
        "404":
          $ref: "#/responses/NotFound"
        "422":
          $ref: "#/responses/UnprocessableEntity"
        "500":
          $ref: "#/responses/ServerError"
      tags:
        - customerSupportRemarks
      description: Creates a customer support remark for a move
      operationId: createCustomerSupportRemarkForMove
      summary: Creates a customer support remark for a move
    get:
      produces:
        - application/json
      parameters: []
      responses:
        "200":
          description: Successfully retrieved all line items for a move task order
          schema:
            $ref: "definitions/CustomerSupportRemarks.yaml"
        "403":
          $ref: "#/responses/PermissionDenied"
        "404":
          $ref: "#/responses/NotFound"
        "422":
          $ref: "#/responses/UnprocessableEntity"
        "500":
          $ref: "#/responses/ServerError"
      tags:
        - customerSupportRemarks
      description: Fetches customer support remarks for a move
      operationId: getCustomerSupportRemarksForMove
      summary: Fetches customer support remarks using the move code (locator).
  "/customer-support-remarks/{customerSupportRemarkID}":
    parameters:
      - in: path
        description: the customer support remark ID to be modified
        name: customerSupportRemarkID
        required: true
        type: string
        format: uuid
    patch:
      tags:
        - customerSupportRemarks
      description: Updates a customer support remark for a move
      operationId: updateCustomerSupportRemarkForMove
      summary: Updates a customer support remark for a move
      consumes:
        - application/json
      produces:
        - application/json
      parameters:
        - in: body
          name: body
          required: true
          schema:
            $ref: "#/definitions/UpdateCustomerSupportRemarkPayload"
      responses:
        "200":
          description: Successfully updated customer support remark
          schema:
            $ref: "definitions/CustomerSupportRemark.yaml"
        "400":
          $ref: "#/responses/InvalidRequest"
        "403":
          $ref: "#/responses/PermissionDenied"
        "404":
          $ref: "#/responses/NotFound"
        "422":
          $ref: "#/responses/UnprocessableEntity"
        "500":
          $ref: "#/responses/ServerError"
    delete:
      summary: Soft deletes a customer support remark by ID
      description: Soft deletes a customer support remark by ID
      operationId: deleteCustomerSupportRemark
      tags:
        - customerSupportRemarks
      produces:
        - application/json
      responses:
        "204":
          description: Successfully soft deleted the shipment
        "400":
          $ref: "#/responses/InvalidRequest"
        "403":
          $ref: "#/responses/PermissionDenied"
        "404":
          $ref: "#/responses/NotFound"
        "409":
          $ref: "#/responses/Conflict"
        "422":
          $ref: "#/responses/UnprocessableEntity"
        "500":
          $ref: "#/responses/ServerError"
  "/moves/{locator}/evaluation-reports":
    parameters:
      - in: path
        name: locator
        required: true
        type: string
    post:
      produces:
        - application/json
      consumes:
        - application/json
      parameters:
        - in: body
          name: body
          schema:
            $ref: "#/definitions/CreateEvaluationReport"
      responses:
        "200":
          description: Successfully created evaluation report
          schema:
            $ref: "#/definitions/EvaluationReport"
        "400":
          $ref: "#/responses/InvalidRequest"
        "404":
          $ref: "#/responses/NotFound"
        "422":
          $ref: "#/responses/UnprocessableEntity"
        "500":
          $ref: "#/responses/ServerError"
      x-permissions:
        - create.evaluationReport
      tags:
        - evaluationReports
      description: Creates an evaluation report
      operationId: createEvaluationReport
      summary: Creates an evaluation report
  "/evaluation-reports/{reportID}/download":
    parameters:
      - in: path
        description: the evaluation report ID to be downloaded
        name: reportID
        required: true
        type: string
        format: uuid
    get:
      summary: Downloads an evaluation report as a PDF
      description: Downloads an evaluation report as a PDF
      operationId: downloadEvaluationReport
      tags:
        - evaluationReports
      produces:
        - application/pdf
      responses:
        "200":
          headers:
            Content-Disposition:
              type: string
              description: File name to download
          description: Evaluation report PDF
          schema:
            format: binary
            type: file
        "403":
          $ref: "#/responses/PermissionDenied"
        "404":
          $ref: "#/responses/NotFound"
        "500":
          $ref: "#/responses/ServerError"
  "/evaluation-reports/{reportID}":
    parameters:
      - in: path
        description: the evaluation report ID to be modified
        name: reportID
        required: true
        type: string
        format: uuid
    get:
      summary: Gets an evaluation report by ID
      description: Gets an evaluation report by ID
      operationId: getEvaluationReport
      tags:
        - evaluationReports
      produces:
        - application/json
      responses:
        "200":
          description: Successfully got the report
          schema:
            $ref: "#/definitions/EvaluationReport"
        "400":
          $ref: "#/responses/InvalidRequest"
        "403":
          $ref: "#/responses/PermissionDenied"
        "404":
          $ref: "#/responses/NotFound"
        "500":
          $ref: "#/responses/ServerError"
    delete:
      summary: Deletes an evaluation report by ID
      description: Deletes an evaluation report by ID
      operationId: deleteEvaluationReport
      x-permissions:
        - delete.evaluationReport
      tags:
        - evaluationReports
      produces:
        - application/json
      responses:
        "204":
          description: Successfully deleted the report
        "400":
          $ref: "#/responses/InvalidRequest"
        "403":
          $ref: "#/responses/PermissionDenied"
        "404":
          $ref: "#/responses/NotFound"
        "409":
          $ref: "#/responses/Conflict"
        "422":
          $ref: "#/responses/UnprocessableEntity"
        "500":
          $ref: "#/responses/ServerError"
    put:
      summary: Saves an evaluation report as a draft
      description: Saves an evaluation report as a draft
      operationId: saveEvaluationReport
      x-permissions:
        - update.evaluationReport
      tags:
        - evaluationReports
      produces:
        - application/json
      consumes:
        - application/json
      parameters:
        - in: body
          name: body
          schema:
            $ref: "#/definitions/EvaluationReport"
        - in: header
          name: If-Match
          type: string
          required: true
          description: >
            Optimistic locking is implemented via the `If-Match` header. If the ETag header does not match
            the value of the resource on the server, the server rejects the change with a `412 Precondition Failed` error.
      responses:
        "204":
          description: Successfully saved the report
        "400":
          $ref: "#/responses/InvalidRequest"
        "403":
          $ref: "#/responses/PermissionDenied"
        "404":
          $ref: "#/responses/NotFound"
        "409":
          $ref: "#/responses/Conflict"
        "412":
          $ref: "#/responses/PreconditionFailed"
        "422":
          $ref: "#/responses/UnprocessableEntity"
        "500":
          $ref: "#/responses/ServerError"
  "/evaluation-reports/{reportID}/submit":
    parameters:
      - in: path
        description: the evaluation report ID to be modified
        name: reportID
        required: true
        type: string
        format: uuid
    post:
      summary: Submits an evaluation report
      description: Submits an evaluation report
      operationId: submitEvaluationReport
      tags:
        - evaluationReports
      produces:
        - application/json
      parameters:
        - in: header
          name: If-Match
          type: string
          required: true
          description: >
            Optimistic locking is implemented via the `If-Match` header. If the ETag header does not match
            the value of the resource on the server, the server rejects the change with a `412 Precondition Failed` error.
      responses:
        "204":
          description: Successfully submitted an evaluation report with the provided ID
        "403":
          $ref: "#/responses/PermissionDenied"
        "404":
          $ref: "#/responses/NotFound"
        "412":
          $ref: "#/responses/PreconditionFailed"
        "422":
          $ref: "#/responses/UnprocessableEntity"
        "500":
          $ref: "#/responses/ServerError"
      x-permissions:
        - update.evaluationReport
  "/pws-violations":
    get:
      summary: Fetch the possible PWS violations for an evaluation report
      description: Fetch the possible PWS violations for an evaluation report
      operationId: getPWSViolations
      tags:
        - pwsViolations
      produces:
        - application/json
      responses:
        "200":
          description: Successfully retrieved the PWS violations
          schema:
            $ref: "#/definitions/PWSViolations"
        "400":
          $ref: "#/responses/InvalidRequest"
        "403":
          $ref: "#/responses/PermissionDenied"
        "404":
          $ref: "#/responses/NotFound"
        "500":
          $ref: "#/responses/ServerError"
  "/report-violations/{reportID}":
    parameters:
      - in: path
        description: the evaluation report ID that has associated violations
        name: reportID
        required: true
        type: string
        format: uuid
    get:
      summary: Fetch the report violations for an evaluation report
      description: Fetch the report violations for an evaluation report
      operationId: getReportViolationsByReportID
      tags:
        - reportViolations
      produces:
        - application/json
      responses:
        "200":
          description: Successfully retrieved the report violations
          schema:
            $ref: "#/definitions/ReportViolations"
        "400":
          $ref: "#/responses/InvalidRequest"
        "403":
          $ref: "#/responses/PermissionDenied"
        "404":
          $ref: "#/responses/NotFound"
        "500":
          $ref: "#/responses/ServerError"
    post:
      summary: Associate violations with an evaluation report
      description: >-
        Associate violations with an evaluation report. This will overwrite any
        existing report-violations associations for the report and replace them
        with the newly provided ones.  An empty array will remove all violation
        associations for a given report.
      operationId: associateReportViolations
      tags:
        - reportViolations
      produces:
        - application/json
      consumes:
        - application/json
      parameters:
        - in: body
          name: body
          schema:
            $ref: "#/definitions/AssociateReportViolations"
      responses:
        "204":
          description: Successfully saved the report violations
        "400":
          $ref: "#/responses/InvalidRequest"
        "403":
          $ref: "#/responses/PermissionDenied"
        "404":
          $ref: "#/responses/NotFound"
        "409":
          $ref: "#/responses/Conflict"
        "422":
          $ref: "#/responses/UnprocessableEntity"
        "500":
          $ref: "#/responses/ServerError"
      x-permissions:
        - create.reportViolation
  "/moves/{locator}/payment-requests":
    parameters:
      - description: move code to identify a move for payment requests
        format: string
        in: path
        name: locator
        required: true
        type: string
    get:
      produces:
        - application/json
      parameters: []
      responses:
        "200":
          description: Successfully retrieved all line items for a move task order
          schema:
            $ref: "#/definitions/PaymentRequests"
        "403":
          $ref: "#/responses/PermissionDenied"
        "404":
          $ref: "#/responses/NotFound"
        "422":
          $ref: "#/responses/UnprocessableEntity"
        "500":
          $ref: "#/responses/ServerError"
      tags:
        - paymentRequests
      description: Fetches payment requests for a move
      operationId: getPaymentRequestsForMove
      summary: Fetches payment requests using the move code (locator).
      x-permissions:
        - read.paymentRequest
  "/moves/{moveID}/financial-review-flag":
    parameters:
      - description: ID of move to flag
        in: path
        name: moveID
        required: true
        type: string
        format: uuid
    post:
      summary: Flags a move for financial office review
      description: This sets a flag which indicates that the move should be reviewed by a fincancial office. For example, if the origin or destination address of a shipment is far from the duty location and may incur excess costs to the customer.
      operationId: setFinancialReviewFlag
      tags:
        - move
      consumes:
        - application/json
      produces:
        - application/json
      parameters:
        - in: header
          name: If-Match
          type: string
        - in: body
          name: body
          schema:
            required:
              - flagForReview
            properties:
              remarks:
                description: explanation of why the move is being flagged for financial review
                example: this address is way too far away
                type: string
                x-nullable: true
              flagForReview:
                description: boolean value representing whether we should flag a move for financial review
                example: false
                type: boolean
      responses:
        "200":
          description: updated Move
          schema:
            $ref: "#/definitions/Move"
        "403":
          $ref: "#/responses/PermissionDenied"
        "404":
          $ref: "#/responses/NotFound"
        "412":
          $ref: "#/responses/PreconditionFailed"
        "422":
          $ref: "#/responses/UnprocessableEntity"
        "500":
          $ref: "#/responses/ServerError"
      x-permissions:
        - update.financialReviewFlag
  "/payment-requests/{paymentRequestID}/shipments-payment-sit-balance":
    parameters:
      - description: payment request ID of the payment request with SIT service items being reviewed
        name: paymentRequestID
        type: string
        format: uuid
        in: path
        required: true
    get:
      produces:
        - application/json
      parameters: []
      responses:
        "200":
          description: Successfully retrieved shipments and their SIT days balance from all payment requests on the move
          schema:
            $ref: "#/definitions/ShipmentsPaymentSITBalance"
        "403":
          $ref: "#/responses/PermissionDenied"
        "404":
          $ref: "#/responses/NotFound"
        "422":
          $ref: "#/responses/UnprocessableEntity"
        "500":
          $ref: "#/responses/ServerError"
      tags:
        - paymentRequests
      description: Returns all shipment payment request SIT usage to support partial SIT invoicing
      operationId: getShipmentsPaymentSITBalance
      summary: Returns all shipment payment request SIT usage to support partial SIT invoicing
      x-permissions:
        - read.shipmentsPaymentSITBalance
  "/payment-requests/{paymentRequestID}/status":
    patch:
      consumes:
        - application/json
      produces:
        - application/json
      parameters:
        - description: UUID of payment request
          format: uuid
          in: path
          name: paymentRequestID
          required: true
          type: string
        - in: body
          name: body
          required: true
          schema:
            $ref: "#/definitions/UpdatePaymentRequestStatusPayload"
        - in: header
          name: If-Match
          type: string
          required: true
      responses:
        "200":
          description: updated payment request
          schema:
            $ref: "#/definitions/PaymentRequest"
        "400":
          $ref: "#/responses/InvalidRequest"
        "401":
          $ref: "#/responses/PermissionDenied"
        "403":
          $ref: "#/responses/PermissionDenied"
        "404":
          $ref: "#/responses/NotFound"
        "412":
          $ref: "#/responses/PreconditionFailed"
        "422":
          $ref: "#/responses/UnprocessableEntity"
        "500":
          $ref: "#/responses/ServerError"
      tags:
        - paymentRequests
      description: Updates status of a payment request by id
      operationId: updatePaymentRequestStatus
      summary: Updates status of a payment request by id
      x-permissions:
        - update.paymentRequest
  /documents/{documentId}:
    get:
      summary: Returns a document
      description: Returns a document and its uploads
      operationId: getDocument
      tags:
        - ghcDocuments
      parameters:
        - in: path
          name: documentId
          type: string
          format: uuid
          required: true
          description: UUID of the document to return
      responses:
        "200":
          description: the requested document
          schema:
            $ref: "definitions/Document.yaml"
        "400":
          $ref: "#/responses/InvalidRequest"
        "401":
          $ref: "#/responses/PermissionDenied"
        "403":
          $ref: "#/responses/PermissionDenied"
        "404":
          $ref: "#/responses/NotFound"
        "412":
          $ref: "#/responses/PreconditionFailed"
        "422":
          $ref: "#/responses/UnprocessableEntity"
        "500":
          $ref: "#/responses/ServerError"
  /queues/counseling:
    get:
      produces:
        - application/json
      summary: Gets queued list of all customer moves needing services counseling by GBLOC origin
      description: >
        An office services counselor user will be assigned a transportation office that will determine which moves are displayed in their queue based on the origin duty location.  GHC moves will show up here onced they have reached the NEEDS SERVICE COUNSELING status after submission from a customer or created on a customer's behalf.
      operationId: getServicesCounselingQueue
      tags:
        - queues
      parameters:
        - in: query
          name: page
          type: integer
          description: requested page number of paginated move results
        - in: query
          name: perPage
          type: integer
          description: maximum number of moves to show on each page of paginated results
        - in: query
          name: sort
          type: string
          enum:
            [
              lastName,
              dodID,
              branch,
              locator,
              status,
              requestedMoveDate,
              submittedAt,
              originGBLOC,
              originDutyLocation,
              destinationDutyLocation,
              ppmType,
              closeoutInitiated,
              closeoutLocation,
            ]
          description: field that results should be sorted by
        - in: query
          name: order
          type: string
          enum: [asc, desc]
          description: direction of sort order if applied
        - in: query
          name: branch
          type: string
          description: filters by the branch of the move's service member
        - in: query
          name: locator
          type: string
          description: filters to match the unique move code locator
        - in: query
          name: lastName
          type: string
          description: filters using a prefix match on the service member's last name
        - in: query
          name: dodID
          type: string
          description: filters to match the unique service member's DoD ID
        - in: query
          name: requestedMoveDate
          type: string
          description: filters the requested pickup date of a shipment on the move
        - in: query
          name: submittedAt
          type: string
          format: date-time
          description: Start of the submitted at date in the user's local time zone converted to UTC
        - in: query
          name: originGBLOC
          type: string
          description: filters the GBLOC of the service member's origin duty location
        - in: query
          name: originDutyLocation
          type: string
          description: filters the name of the origin duty location on the orders
        - in: query
          name: destinationDutyLocation
          type: string
          description: filters the name of the destination duty location on the orders
        - in: query
          name: status
          type: array
          description: filters the status of the move
          uniqueItems: true
          items:
            type: string
            enum:
              - NEEDS SERVICE COUNSELING
              - SERVICE COUNSELING COMPLETED
        - in: query
          name: needsPPMCloseout
          type: boolean
          description: Only used for Services Counseling queue. If true, show PPM moves that are ready for closeout. Otherwise, show all other moves.
        - in: query
          name: ppmType
          type: string
          enum:
            - FULL
            - PARTIAL
          description: filters PPM type
        - in: query
          name: closeoutInitiated
          type: string
          format: date-time
          description: Latest date that closeout was initiated on a PPM on the move
        - in: query
          name: closeoutLocation
          type: string
          description: closeout location
        - in: query
          name: orderType
          type: string
          description: order type
      responses:
        "200":
          description: Successfully returned all moves matching the criteria
          schema:
            $ref: "#/definitions/QueueMovesResult"
        "403":
          $ref: "#/responses/PermissionDenied"
        "500":
          $ref: "#/responses/ServerError"
  /queues/prime-moves:
    get:
      summary: getPrimeMovesQueue
      description: |
        Gets all moves that have been reviewed and approved by the TOO. The `since` parameter can be used to filter this
        list down to only the moves that have been updated since the provided timestamp. A move will be considered
        updated if the `updatedAt` timestamp on the move or on its orders, shipments, service items, or payment
        requests, is later than the provided date and time.

        **WIP**: Include what causes moves to leave this list. Currently, once the `availableToPrimeAt` timestamp has
        been set, that move will always appear in this list.
      operationId: listPrimeMoves
      tags:
        - queues
      produces:
        - application/json
      parameters:
        - in: query
          name: since
          type: string
          format: date-time
          description: Only return moves updated since this time. Formatted like "2021-07-23T18:30:47.116Z"
        - in: query
          name: page
          type: integer
          description: requested page of results
        - in: query
          name: perPage
          type: integer
          description: results per page
        - in: query
          name: id
          type: string
        - in: query
          name: moveCode
          type: string
        - in: query
          name: orderType
          type: string
          description: order type
      responses:
        "200":
          description: Successfully retrieved moves. A successful fetch might still return zero moves.
          schema:
            $ref: "#/definitions/ListPrimeMovesResult"
        "403":
          $ref: "#/responses/PermissionDenied"
        "500":
          $ref: "#/responses/ServerError"
  /queues/moves:
    get:
      produces:
        - application/json
      summary: Gets queued list of all customer moves by GBLOC origin
      description: >
        An office TOO user will be assigned a transportation office that will determine which moves are displayed in their queue based on the origin duty location.  GHC moves will show up here onced they have reached the submitted status sent by the customer and have move task orders, shipments, and service items to approve.
      operationId: getMovesQueue
      tags:
        - queues
      parameters:
        - in: query
          name: page
          type: integer
          description: requested page of results
        - in: query
          name: perPage
          type: integer
          description: results per page
        - in: query
          name: sort
          type: string
          enum:
            [
              lastName,
              dodID,
              branch,
              locator,
              status,
              originDutyLocation,
              destinationDutyLocation,
              requestedMoveDate,
              appearedInTooAt,
            ]
          description: field that results should be sorted by
        - in: query
          name: order
          type: string
          enum: [asc, desc]
          description: direction of sort order if applied
        - in: query
          name: branch
          type: string
        - in: query
          name: locator
          type: string
        - in: query
          name: lastName
          type: string
        - in: query
          name: dodID
          type: string
        - in: query
          name: originDutyLocation
          type: string
        - in: query
          name: destinationDutyLocation
          type: string
        - in: query
          name: appearedInTooAt
          type: string
          format: date-time
        - in: query
          name: requestedMoveDate
          type: string
          description: filters the requested pickup date of a shipment on the move
        - in: query
          name: status
          type: array
          description: Filtering for the status.
          uniqueItems: true
          items:
            type: string
            enum:
              - SUBMITTED
              - APPROVALS REQUESTED
              - APPROVED
        - in: query
          name: orderType
          type: string
          description: order type
      responses:
        "200":
          description: Successfully returned all moves matching the criteria
          schema:
            $ref: "#/definitions/QueueMovesResult"
        "403":
          $ref: "#/responses/PermissionDenied"
        "500":
          $ref: "#/responses/ServerError"
      x-permissions:
        - update.move
        - create.serviceItem
  /queues/payment-requests:
    get:
      produces:
        - application/json
      summary: Gets queued list of all payment requests by GBLOC origin
      description: >
        An office TIO user will be assigned a transportation office that will determine which payment requests are displayed in their queue based on the origin duty location.
      operationId: getPaymentRequestsQueue
      tags:
        - queues
      parameters:
        - in: query
          name: sort
          type: string
          enum:
            [
              lastName,
              locator,
              submittedAt,
              branch,
              status,
              dodID,
              age,
              originDutyLocation,
            ]
          description: field that results should be sorted by
        - in: query
          name: order
          type: string
          enum: [asc, desc]
          description: direction of sort order if applied
        - in: query
          name: page
          type: integer
          description: requested page of results
        - in: query
          name: perPage
          type: integer
          description: number of records to include per page
        - in: query
          name: submittedAt
          type: string
          format: date-time
          description: Start of the submitted at date in the user's local time zone converted to UTC
        - in: query
          name: branch
          type: string
        - in: query
          name: locator
          type: string
        - in: query
          name: lastName
          type: string
        - in: query
          name: dodID
          type: string
        - in: query
          name: destinationDutyLocation
          type: string
        - in: query
          name: originDutyLocation
          type: string
        - in: query
          name: status
          type: array
          description: Filtering for the status.
          uniqueItems: true
          items:
            type: string
            enum:
              - Payment requested
              - Reviewed
              - Rejected
              - Paid
              - Deprecated
              - Error
        - in: query
          name: orderType
          type: string
          description: order type
      responses:
        "200":
          description: Successfully returned all moves matching the criteria
          schema:
            $ref: "#/definitions/QueuePaymentRequestsResult"
        "403":
          $ref: "#/responses/PermissionDenied"
        "500":
          $ref: "#/responses/ServerError"
  /moves/search:
    post:
      produces:
        - application/json
      consumes:
        - application/json
      summary: Search moves by locator, DOD ID, or customer name
      description: >
        Search moves by locator, DOD ID, or customer name. Used by QAE and CSR users.
      operationId: searchMoves
      tags:
        - move
      parameters:
        - in: body
          name: body
          schema:
            properties:
              page:
                type: integer
                description: requested page of results
              perPage:
                type: integer
              locator:
                description: Move locator
                type: string
                minLength: 6
                maxLength: 6
                x-nullable: true
              dodID:
                description: DOD ID
                type: string
                minLength: 10
                maxLength: 10
                x-nullable: true
              customerName:
                description: Customer Name
                type: string
                minLength: 1
                x-nullable: true
              status:
                type: array
                description: Filtering for the status.
                uniqueItems: true
                items:
                  type: string
                  enum:
                    - DRAFT
                    - SUBMITTED
                    - APPROVALS REQUESTED
                    - APPROVED
                    - NEEDS SERVICE COUNSELING
                    - SERVICE COUNSELING COMPLETED
              originPostalCode:
                type: string
                x-nullable: true
              destinationPostalCode:
                type: string
                x-nullable: true
              branch:
                type: string
                x-nullable: true
              shipmentsCount:
                type: integer
                x-nullable: true
              pickupDate:
                type: string
                format: date-time
                x-nullable: true
              deliveryDate:
                type: string
                format: date-time
                x-nullable: true
              sort:
                type: string
                x-nullable: true
                enum:
                  [
                    customerName,
                    dodID,
                    branch,
                    locator,
                    status,
                    originPostalCode,
                    destinationPostalCode,
                    shipmentsCount,
                  ]
              order:
                type: string
                x-nullable: true
                enum: [asc, desc]
          description: field that results should be sorted by
      responses:
        "200":
          description: Successfully returned all moves matching the criteria
          schema:
            $ref: "#/definitions/SearchMovesResult"
        "403":
          $ref: "#/responses/PermissionDenied"
        "500":
          $ref: "#/responses/ServerError"
  "/tac/valid":
    get:
      summary: Validation of a TAC value
      description: Returns a boolean based on whether a tac value is valid or not
      operationId: tacValidation
      tags:
        - tac
        - order
      parameters:
        - in: query
          name: tac
          type: string
          required: true
          description: The tac value to validate
      responses:
        "200":
          description: Successfully retrieved validation status
          schema:
            $ref: "#/definitions/TacValid"
        "400":
          $ref: "#/responses/InvalidRequest"
        "401":
          $ref: "#/responses/PermissionDenied"
        "403":
          $ref: "#/responses/PermissionDenied"
        "404":
          $ref: "#/responses/NotFound"
        "500":
          $ref: "#/responses/ServerError"
  /transportation-offices:
    get:
      produces:
        - application/json
      summary: Returns the transportation offices matching the search query
      description: Returns the transportation offices matching the search query
      operationId: getTransportationOffices
      tags:
        - transportationOffice
      parameters:
        - in: query
          name: search
          type: string
          required: true
          minLength: 2
          description: Search string for transportation offices
      responses:
        "200":
          description: Successfully retrieved transportation offices
          schema:
            $ref: "#/definitions/TransportationOffices"
        "400":
          $ref: "#/responses/InvalidRequest"
        "401":
          $ref: "#/responses/PermissionDenied"
        "403":
          $ref: "#/responses/PermissionDenied"
        "404":
          $ref: "#/responses/NotFound"
        "500":
          $ref: "#/responses/ServerError"
definitions:
  ClientError:
    type: object
    properties:
      title:
        type: string
      detail:
        type: string
      instance:
        type: string
        format: uuid
    required:
      - title
      - detail
      - instance
  ValidationError:
    allOf:
      - $ref: "#/definitions/ClientError"
      - type: object
    properties:
      invalid_fields:
        type: object
        additionalProperties:
          type: string
    required:
      - invalid_fields
  BackupContact:
    type: object
    properties:
      name:
        type: string
      email:
        type: string
        format: x-email
        pattern: '^[a-zA-Z0-9._%+-]+@[a-zA-Z0-9.-]+\.[a-zA-Z]{2,}$'
      phone:
        type: string
        format: telephone
        pattern: '^[2-9]\d{2}-\d{3}-\d{4}$'
    required:
      - name
      - email
      - phone
  Contractor:
    properties:
      contractNumber:
        type: string
      id:
        format: uuid
        type: string
      name:
        type: string
      type:
        type: string
  Role:
    type: object
    properties:
      id:
        type: string
        format: uuid
        example: c56a4180-65aa-42ec-a945-5fd21dec0538
      roleType:
        type: string
        example: customer
      roleName:
        type: string
        example: Transportation Ordering Officer
      createdAt:
        type: string
        format: date-time
        readOnly: true
      updatedAt:
        type: string
        format: date-time
        readOnly: true
    required:
      - id
      - roleType
      - roleName
      - createdAt
      - updatedAt
  OfficeUser:
    type: object
    properties:
      id:
        type: string
        format: uuid
        example: c56a4180-65aa-42ec-a945-5fd21dec0538
      userId:
        type: string
        format: uuid
      firstName:
        type: string
      middleInitials:
        type: string
      lastName:
        type: string
      email:
        type: string
        format: x-email
        pattern: '^[a-zA-Z0-9._%+-]+@[a-zA-Z0-9.-]+\.[a-zA-Z]{2,}$'
      telephone:
        type: string
        format: telephone
        pattern: '^[2-9]\d{2}-\d{3}-\d{4}$'
      transportationOfficeId:
        type: string
        format: uuid
      active:
        type: boolean
      roles:
        type: array
        items:
          $ref: '#/definitions/Role'
      edipi:
        type: string
      otherUniqueId:
        type: string
      rejectionReason:
        type: string
      status:
        type: string
        enum:
          - APPROVED
          - REQUESTED
          - REJECTED
      createdAt:
        type: string
        format: date-time
        readOnly: true
      updatedAt:
        type: string
        format: date-time
        readOnly: true
    required:
      - id
      - firstName
      - middleInitials
      - lastName
      - email
      - telephone
      - transportationOfficeId
      - active
      - roles
      - edipi
      - otherUniqueId
      - rejectionReason
      - status
      - createdAt
      - updatedAt
  OfficeUserCreate:
    type: object
    properties:
      email:
        type: string
        example: 'user@userdomain.com'
        title: Email
        x-nullable: false
      edipi:
        type: string
        example: '1234567890'
        maxLength: 10
        title: EDIPI
        x-nullable: true
      otherUniqueId:
        type: string
        title: Office user identifier when EDIPI is not available
        x-nullable: true
      firstName:
        type: string
        title: First Name
        x-nullable: false
      middleInitials:
        type: string
        example: L.
        x-nullable: true
        title: Middle Initials
      lastName:
        type: string
        title: Last Name
        x-nullable: false
      telephone:
        type: string
        format: telephone
        pattern: '^[2-9]\d{2}-\d{3}-\d{4}$'
        example: 212-555-5555
        x-nullable: false
      transportationOfficeId:
        type: string
        format: uuid
        example: 'c56a4180-65aa-42ec-a945-5fd21dec0538'
        x-nullable: false
      roles:
        type: array
        items:
          $ref: '#/definitions/OfficeUserRole'
        x-nullable: false
    required:
      - firstName
      - lastName
      - email
      - telephone
      - transportationOfficeId
      - roles
  OfficeUserRole:
    type: object
    properties:
      name:
        type: string
        example: 'Transportation Ordering Officer'
        x-nullable: true
        title: name
      roleType:
        type: string
        example: 'transportation_ordering_officer'
        x-nullable: true
        title: roleType
  Customer:
    type: object
    properties:
      agency:
        type: string
        title: Agency customer is affilated with
      first_name:
        type: string
        example: John
      last_name:
        type: string
        example: Doe
      phone:
        type: string
        format: telephone
        pattern: '^[2-9]\d{2}-\d{3}-\d{4}$'
        x-nullable: true
      email:
        type: string
        format: x-email
        pattern: '^[a-zA-Z0-9._%+-]+@[a-zA-Z0-9.-]+\.[a-zA-Z]{2,}$'
        x-nullable: true
      suffix:
        type: string
        example: Jr.
        x-nullable: true
      middle_name:
        type: string
        example: David
        x-nullable: true
      current_address:
        $ref: "definitions/Address.yaml"
      backup_contact:
        $ref: "#/definitions/BackupContact"
      id:
        type: string
        format: uuid
        example: c56a4180-65aa-42ec-a945-5fd21dec0538
      dodID:
        type: string
      userID:
        type: string
        format: uuid
        example: c56a4180-65aa-42ec-a945-5fd21dec0538
      eTag:
        type: string
      phoneIsPreferred:
        type: boolean
      emailIsPreferred:
        type: boolean
      secondaryTelephone:
        type: string
        format: telephone
        pattern: '^[2-9]\d{2}-\d{3}-\d{4}$'
        x-nullable: true
      backupAddress:
        $ref: "definitions/Address.yaml"
  UpdateCustomerPayload:
    type: object
    properties:
      first_name:
        type: string
        example: John
      last_name:
        type: string
        example: Doe
      phone:
        type: string
        format: telephone
        pattern: '^[2-9]\d{2}-\d{3}-\d{4}$'
        x-nullable: true
      email:
        type: string
        format: x-email
        pattern: '^[a-zA-Z0-9._%+-]+@[a-zA-Z0-9.-]+\.[a-zA-Z]{2,}$'
        x-nullable: true
      suffix:
        type: string
        example: Jr.
        x-nullable: true
      middle_name:
        type: string
        example: David
        x-nullable: true
      current_address:
        allOf:
          - $ref: "definitions/Address.yaml"
      backup_contact:
        $ref: "#/definitions/BackupContact"
      phoneIsPreferred:
        type: boolean
      emailIsPreferred:
        type: boolean
      secondaryTelephone:
        type: string
        format: telephone
        pattern: '^[2-9]\d{2}-\d{3}-\d{4}$'
        x-nullable: true
      backupAddress:
        allOf:
          - $ref: "definitions/Address.yaml"
  Entitlements:
    properties:
      id:
        example: 571008b1-b0de-454d-b843-d71be9f02c04
        format: uuid
        type: string
      authorizedWeight:
        example: 2000
        type: integer
        x-formatting: weight
        x-nullable: true
      dependentsAuthorized:
        example: true
        type: boolean
        x-nullable: true
      nonTemporaryStorage:
        example: false
        type: boolean
        x-nullable: true
      privatelyOwnedVehicle:
        example: false
        type: boolean
        x-nullable: true
      proGearWeight:
        example: 2000
        type: integer
        x-formatting: weight
      proGearWeightSpouse:
        example: 500
        type: integer
        x-formatting: weight
      storageInTransit:
        example: 90
        type: integer
        x-nullable: true
      totalWeight:
        example: 500
        type: integer
        x-formatting: weight
      totalDependents:
        example: 2
        type: integer
      requiredMedicalEquipmentWeight:
        example: 500
        type: integer
        x-formatting: weight
      organizationalClothingAndIndividualEquipment:
        example: true
        type: boolean
      eTag:
        type: string
    type: object
  Error:
    properties:
      message:
        type: string
    required:
      - message
    type: object
  Grade:
    type: string
    x-nullable: true
    title: grade
    enum:
      - E_1
      - E_2
      - E_3
      - E_4
      - E_5
      - E_6
      - E_7
      - E_8
      - E_9
      - E_9_SPECIAL_SENIOR_ENLISTED
      - O_1_ACADEMY_GRADUATE
      - O_2
      - O_3
      - O_4
      - O_5
      - O_6
      - O_7
      - O_8
      - O_9
      - O_10
      - W_1
      - W_2
      - W_3
      - W_4
      - W_5
      - AVIATION_CADET
      - CIVILIAN_EMPLOYEE
      - ACADEMY_CADET
      - MIDSHIPMAN
    x-display-value:
      E_1: E-1
      E_2: E-2
      E_3: E-3
      E_4: E-4
      E_5: E-5
      E_6: E-6
      E_7: E-7
      E_8: E-8
      E_9: E-9
      E_9_SPECIAL_SENIOR_ENLISTED: E-9 (Special Senior Enlisted)
      O_1_ACADEMY_GRADUATE: O-1 or Service Academy Graduate
      O_2: O-2
      O_3: O-3
      O_4: O-4
      O_5: O-5
      O_6: O-6
      O_7: O-7
      O_8: O-8
      O_9: O-9
      O_10: O-10
      W_1: W-1
      W_2: W-2
      W_3: W-3
      W_4: W-4
      W_5: W-5
      AVIATION_CADET: Aviation Cadet
      CIVILIAN_EMPLOYEE: Civilian Employee
      ACADEMY_CADET: Service Academy Cadet
      MIDSHIPMAN: Midshipman
  Move:
    properties:
      id:
        example: 1f2270c7-7166-40ae-981e-b200ebdf3054
        format: uuid
        type: string
      serviceCounselingCompletedAt:
        format: date-time
        type: string
        x-nullable: true
      availableToPrimeAt:
        format: date-time
        type: string
        x-nullable: true
      billableWeightsReviewedAt:
        format: date-time
        type: string
        x-nullable: true
      contractorId:
        type: string
        format: uuid
        x-nullable: true
      contractor:
        $ref: "#/definitions/Contractor"
      locator:
        type: string
        example: "1K43AR"
      ordersId:
        type: string
        format: uuid
        example: c56a4180-65aa-42ec-a945-5fd21dec0538
      orders:
        $ref: "#/definitions/Order"
      referenceId:
        example: 1001-3456
        type: string
        x-nullable: true
      status:
        $ref: "#/definitions/MoveStatus"
      excess_weight_qualified_at:
        type: string
        format: date-time
        description: Timestamp of when the estimated shipment weights of the move reached 90% of the weight allowance
        x-nullable: true
      excess_weight_acknowledged_at:
        type: string
        format: date-time
        description: Timestamp of when the TOO acknowledged the excess weight risk by either dismissing the alert or updating the max billable weight
        x-nullable: true
      tioRemarks:
        type: string
        example: approved additional weight
        x-nullable: true
      financialReviewFlag:
        type: boolean
        example: false
        description: This flag is set by office users if a move should be reviewed by a Financial Office
        x-nullable: false
        readOnly: true
      financialReviewRemarks:
        type: string
        example: Destination address is too far from duty location
        x-nullable: true
        readOnly: true
      closeoutOffice:
        $ref: "definitions/TransportationOffice.yaml"
      closeoutOfficeId:
        type: string
        format: uuid
        description: The transportation office that will handle reviewing PPM Closeout documentation for Army and Air Force service members
        x-nullable: true
      approvalsRequestedAt:
        type: string
        format: date-time
        description: The time at which a move is sent back to the TOO becuase the prime added a new service item for approval
        x-nullable: true
      createdAt:
        type: string
        format: date-time
      submittedAt:
        type: string
        format: date-time
        x-nullable: true
      updatedAt:
        type: string
        format: date-time
      eTag:
        type: string
  MoveHistory:
    properties:
      id:
        description: move ID
        example: 1f2270c7-7166-40ae-981e-b200ebdf3054
        format: uuid
        type: string
      historyRecords:
        description: A list of MoveAuditHistory's connected to the move.
        $ref: "#/definitions/MoveAuditHistories"
      locator:
        description: move locator
        type: string
        example: "1K43AR"
      referenceId:
        description: move referenceID
        example: 1001-3456
        type: string
        x-nullable: true
  MoveHistoryResult:
    type: object
    properties:
      page:
        type: integer
      perPage:
        type: integer
      totalCount:
        type: integer
      id:
        description: move ID
        example: 1f2270c7-7166-40ae-981e-b200ebdf3054
        format: uuid
        type: string
      historyRecords:
        description: A list of MoveAuditHistory's connected to the move.
        $ref: "#/definitions/MoveAuditHistories"
      locator:
        description: move locator
        type: string
        example: "1K43AR"
      referenceId:
        description: move referenceID
        example: 1001-3456
        type: string
        x-nullable: true
  MoveAuditHistories:
    type: array
    items:
      $ref: "#/definitions/MoveAuditHistory"
  MoveAuditHistory:
    properties:
      id:
        description: id from audity_history table
        example: 1f2270c7-7166-40ae-981e-b200ebdf3054
        format: uuid
        type: string
      schemaName:
        description: Database schema audited table for this event is in
        type: string
      tableName:
        description: name of database table that was changed
        type: string
      relId:
        description: relation OID. Table OID (object identifier). Changes with drop/create.
        type: integer
      objectId:
        description: id column for the tableName where the data was changed
        example: 1f2270c7-7166-40ae-981e-b200ebdf3054
        format: uuid
        type: string
        x-nullable: true
      sessionUserId:
        example: 1f2270c7-7166-40ae-981e-b200ebdf3054
        format: uuid
        type: string
        x-nullable: true
      sessionUserFirstName:
        example: foo
        type: string
        x-nullable: true
      sessionUserLastName:
        example: bar
        type: string
        x-nullable: true
      sessionUserEmail:
        example: foobar@example.com
        type: string
        x-nullable: true
      sessionUserTelephone:
        format: telephone
        type: string
        pattern: '^[2-9]\d{2}-\d{3}-\d{4}$'
        x-nullable: true
      context:
        type: array
        items:
          type: object
          additionalProperties:
            type: string
        x-nullable: true
      contextId:
        description: id column for the context table the record belongs to
        example: 1f2270c7-7166-40ae-981e-b200ebdf3054
        type: string
        x-nullable: true
      eventName:
        description: API endpoint name that was called to make the change
        type: string
        x-nullable: true
      actionTstampTx:
        description: Transaction start timestamp for tx in which audited event occurred
        type: string
        format: date-time
      actionTstampStm:
        description: Statement start timestamp for tx in which audited event occurred
        type: string
        format: date-time
      actionTstampClk:
        description: Wall clock time at which audited event's trigger call occurred
        type: string
        format: date-time
      transactionId:
        description: Identifier of transaction that made the change. May wrap, but unique paired with action_tstamp_tx.
        type: integer
        x-nullable: true
      action:
        description: Action type; I = insert, D = delete, U = update, T = truncate
        type: string
      oldValues:
        description: A list of (old/previous) MoveAuditHistoryItem's for a record before the change.
        type: object
        additionalProperties: true
        x-nullable: true
      changedValues:
        description: A list of (changed/updated) MoveAuditHistoryItem's for a record after the change.
        type: object
        additionalProperties: true
        x-nullable: true
      statementOnly:
        description: true if audit event is from an FOR EACH STATEMENT trigger, false for FOR EACH ROW'
        type: boolean
        example: false
  MoveAuditHistoryItems:
    type: array
    items:
      $ref: "#/definitions/MoveAuditHistoryItem"
  MoveAuditHistoryItem:
    properties:
      columnName:
        type: string
      columnValue:
        type: string
  MoveStatus:
    type: string
    enum:
      - DRAFT
      - NEEDS SERVICE COUNSELING
      - SERVICE COUNSELING COMPLETED
      - SUBMITTED
      - APPROVALS REQUESTED
      - APPROVED
      - CANCELED
  DeptIndicator:
    type: string
    title: Dept. indicator
    x-nullable: true
    enum:
      - NAVY_AND_MARINES
      - ARMY
      - ARMY_CORPS_OF_ENGINEERS
      - AIR_AND_SPACE_FORCE
      - COAST_GUARD
      - OFFICE_OF_SECRETARY_OF_DEFENSE
    x-display-value:
      NAVY_AND_MARINES: 17 Navy and Marine Corps
      ARMY: 21 Army
      ARMY_CORPS_OF_ENGINEERS: 96 Army Corps of Engineers
      AIR_AND_SPACE_FORCE: 57 Air Force and Space Force
      COAST_GUARD: 70 Coast Guard
      OFFICE_OF_SECRETARY_OF_DEFENSE: 97 Office of the Secretary of Defense
  OrdersTypeDetail:
    type: string
    title: Orders type detail
    x-nullable: true
    enum:
      - HHG_PERMITTED
      - PCS_TDY
      - HHG_RESTRICTED_PROHIBITED
      - HHG_RESTRICTED_AREA
      - INSTRUCTION_20_WEEKS
      - HHG_PROHIBITED_20_WEEKS
      - DELAYED_APPROVAL
    x-display-value:
      HHG_PERMITTED: Shipment of HHG Permitted
      PCS_TDY: PCS with TDY Enroute
      HHG_RESTRICTED_PROHIBITED: Shipment of HHG Restricted or Prohibited
      HHG_RESTRICTED_AREA: HHG Restricted Area-HHG Prohibited
      INSTRUCTION_20_WEEKS: Course of Instruction 20 Weeks or More
      HHG_PROHIBITED_20_WEEKS: Shipment of HHG Prohibited but Authorized within 20 weeks
      DELAYED_APPROVAL: Delayed Approval 20 Weeks or More
  Order:
    properties:
      id:
        example: 1f2270c7-7166-40ae-981e-b200ebdf3054
        format: uuid
        type: string
      customerID:
        example: c56a4180-65aa-42ec-a945-5fd21dec0538
        format: uuid
        type: string
      customer:
        $ref: "#/definitions/Customer"
      moveCode:
        type: string
        example: "H2XFJF"
      first_name:
        type: string
        example: John
        readOnly: true
      last_name:
        type: string
        example: Doe
        readOnly: true
      grade:
        $ref: "#/definitions/Grade"
      agency:
        $ref: "definitions/Affiliation.yaml"
      entitlement:
        $ref: "#/definitions/Entitlements"
      destinationDutyLocation:
        $ref: "definitions/DutyLocation.yaml"
      originDutyLocation:
        $ref: "definitions/DutyLocation.yaml"
      originDutyLocationGBLOC:
        $ref: "#/definitions/GBLOC"
      moveTaskOrderID:
        example: c56a4180-65aa-42ec-a945-5fd21dec0538
        format: uuid
        type: string
      uploaded_order_id:
        example: c56a4180-65aa-42ec-a945-5fd21dec0538
        format: uuid
        type: string
      uploadedAmendedOrderID:
        example: c56a4180-65aa-42ec-a945-5fd21dec0538
        format: uuid
        type: string
        x-nullable: true
      amendedOrdersAcknowledgedAt:
        type: string
        format: date-time
        x-nullable: true
      order_number:
        type: string
        x-nullable: true
        example: "030-00362"
      order_type:
        $ref: "definitions/OrdersType.yaml"
      order_type_detail:
        $ref: "#/definitions/OrdersTypeDetail"
        x-nullable: true
      date_issued:
        type: string
        format: date
        example: "2020-01-01"
      report_by_date:
        type: string
        format: date
        example: "2020-01-01"
      department_indicator:
        $ref: "#/definitions/DeptIndicator"
        x-nullable: true
      tac:
        type: string
        title: TAC
        example: "F8J1"
        x-nullable: true
      sac:
        type: string
        title: SAC
        example: "N002214CSW32Y9"
        x-nullable: true
      ntsTac:
        type: string
        title: NTS TAC
        example: "F8J1"
        x-nullable: true
      ntsSac:
        type: string
        title: NTS SAC
        example: "N002214CSW32Y9"
        x-nullable: true
      has_dependents:
        type: boolean
        example: false
        title: Are dependents included in your orders?
      spouse_has_pro_gear:
        type: boolean
        example: false
        title: Do you have a spouse who will need to move items related to their occupation (also known as spouse pro-gear)?
      supplyAndServicesCostEstimate:
        type: string
      packingAndShippingInstructions:
        type: string
      methodOfPayment:
        type: string
      naics:
        type: string
      eTag:
        type: string
    type: object
  CounselingUpdateOrderPayload:
    type: object
    properties:
      issueDate:
        type: string
        description: The date and time that these orders were cut.
        format: date
        example: "2018-04-26"
        title: Orders date
      reportByDate:
        type: string
        description: Report By Date
        format: date
        example: "2018-04-26"
        title: Report-by date
      ordersType:
        $ref: "definitions/OrdersType.yaml"
      ordersTypeDetail:
        $ref: "#/definitions/OrdersTypeDetail"
      ordersNumber:
        type: string
        title: Orders Number
        x-nullable: true
        example: "030-00362"
      departmentIndicator:
        $ref: "#/definitions/DeptIndicator"
        x-nullable: true
      originDutyLocationId:
        type: string
        format: uuid
        example: c56a4180-65aa-42ec-a945-5fd21dec0538
      newDutyLocationId:
        type: string
        format: uuid
        example: c56a4180-65aa-42ec-a945-5fd21dec0538
      tac:
        type: string
        title: HHG TAC
        minLength: 4
        maxLength: 4
        example: "F8J1"
        x-nullable: true
      sac:
        title: HHG SAC
        example: "N002214CSW32Y9"
        $ref: definitions/NullableString.yaml
      ntsTac:
        title: NTS TAC
        minLength: 4
        maxLength: 4
        example: "F8J1"
        $ref: definitions/NullableString.yaml
      ntsSac:
        title: NTS SAC
        example: "N002214CSW32Y9"
        $ref: definitions/NullableString.yaml
      grade:
        $ref: "#/definitions/Grade"
    required:
      - issueDate
      - reportByDate
      - ordersType
      - originDutyLocationId
      - newDutyLocationId
  UpdateOrderPayload:
    type: object
    properties:
      issueDate:
        type: string
        description: The date and time that these orders were cut.
        format: date
        example: "2018-04-26"
        title: Orders date
      reportByDate:
        type: string
        description: Report By Date
        format: date
        example: "2018-04-26"
        title: Report-by date
      ordersType:
        $ref: "definitions/OrdersType.yaml"
      ordersTypeDetail:
        $ref: "#/definitions/OrdersTypeDetail"
      originDutyLocationId:
        type: string
        format: uuid
        example: c56a4180-65aa-42ec-a945-5fd21dec0538
      newDutyLocationId:
        type: string
        format: uuid
        example: c56a4180-65aa-42ec-a945-5fd21dec0538
      ordersNumber:
        type: string
        title: Orders Number
        x-nullable: true
        example: "030-00362"
      tac:
        type: string
        title: HHG TAC
        minLength: 4
        maxLength: 4
        example: "F8J1"
        x-nullable: true
      sac:
        title: HHG SAC
        example: "N002214CSW32Y9"
        $ref: definitions/NullableString.yaml
      ntsTac:
        title: NTS TAC
        minLength: 4
        maxLength: 4
        example: "F8J1"
        $ref: definitions/NullableString.yaml
      ntsSac:
        title: NTS SAC
        example: "N002214CSW32Y9"
        $ref: definitions/NullableString.yaml
      departmentIndicator:
        $ref: "#/definitions/DeptIndicator"
        x-nullable: true
      ordersAcknowledgement:
        description: Confirmation that the new amended orders were reviewed after previously approving the original orders
        type: boolean
        x-nullable: true
      grade:
        $ref: "#/definitions/Grade"
    required:
      - issueDate
      - reportByDate
      - ordersType
      - newDutyLocationId
      - originDutyLocationId
  UpdateAllowancePayload:
    type: object
    properties:
      grade:
        $ref: "#/definitions/Grade"
      dependentsAuthorized:
        type: boolean
        x-nullable: true
      agency:
        $ref: "definitions/Affiliation.yaml"
      proGearWeight:
        description: unit is in lbs
        example: 2000
        type: integer
        minimum: 0
        maximum: 2000
        x-formatting: weight
        x-nullable: true
      proGearWeightSpouse:
        description: unit is in lbs
        example: 500
        type: integer
        minimum: 0
        maximum: 500
        x-formatting: weight
        x-nullable: true
      requiredMedicalEquipmentWeight:
        description: unit is in lbs
        example: 2000
        type: integer
        minimum: 0
        x-formatting: weight
      organizationalClothingAndIndividualEquipment:
        description: only for Army
        type: boolean
        x-nullable: true
      storageInTransit:
        description: the number of storage in transit days that the customer is entitled to for a given shipment on their move
        type: integer
        minimum: 0
  UpdateBillableWeightPayload:
    type: object
    properties:
      authorizedWeight:
        description: unit is in lbs
        example: 2000
        minimum: 1
        type: integer
        x-formatting: weight
        x-nullable: true
  UpdateMaxBillableWeightAsTIOPayload:
    type: object
    properties:
      authorizedWeight:
        description: unit is in lbs
        example: 2000
        minimum: 1
        type: integer
        x-formatting: weight
        x-nullable: true
      tioRemarks:
        description: TIO remarks for updating the max billable weight
        example: Increasing max billable weight
        type: string
        minLength: 1
        x-nullable: true
    required:
      - authorizedWeight
      - tioRemarks
  CounselingUpdateAllowancePayload:
    type: object
    properties:
      grade:
        $ref: "#/definitions/Grade"
      dependentsAuthorized:
        type: boolean
        x-nullable: true
      agency:
        $ref: "definitions/Affiliation.yaml"
      proGearWeight:
        minimum: 0
        maximum: 2000
        description: unit is in lbs
        example: 2000
        type: integer
        x-formatting: weight
        x-nullable: true
      proGearWeightSpouse:
        minimum: 0
        maximum: 500
        description: unit is in lbs
        example: 2000
        type: integer
        x-formatting: weight
        x-nullable: true
      requiredMedicalEquipmentWeight:
        minimum: 0
        description: unit is in lbs
        example: 2000
        type: integer
        x-formatting: weight
      organizationalClothingAndIndividualEquipment:
        description: only for Army
        type: boolean
        x-nullable: true
      storageInTransit:
        description: the number of storage in transit days that the customer is entitled to for a given shipment on their move
        type: integer
        minimum: 0
  MoveTaskOrder:
    description: The Move (MoveTaskOrder)
    properties:
      id:
        example: 1f2270c7-7166-40ae-981e-b200ebdf3054
        format: uuid
        type: string
      createdAt:
        format: date-time
        type: string
      orderID:
        example: c56a4180-65aa-42ec-a945-5fd21dec0538
        format: uuid
        type: string
      locator:
        type: string
        example: "1K43AR"
      referenceId:
        example: 1001-3456
        type: string
      serviceCounselingCompletedAt:
        format: date-time
        type: string
        x-nullable: true
      availableToPrimeAt:
        format: date-time
        type: string
        x-nullable: true
      updatedAt:
        format: date-time
        type: string
      destinationAddress:
        $ref: "definitions/Address.yaml"
      pickupAddress:
        $ref: "definitions/Address.yaml"
      destinationDutyLocation:
        example: 1f2270c7-7166-40ae-981e-b200ebdf3054
        format: uuid
        type: string
      originDutyLocation:
        example: 1f2270c7-7166-40ae-981e-b200ebdf3054
        format: uuid
        type: string
      entitlements:
        $ref: "#/definitions/Entitlements"
      requestedPickupDate:
        format: date
        type: string
      tioRemarks:
        type: string
        example: approved additional weight
        x-nullable: true
      eTag:
        type: string
    type: object
  MoveTaskOrders:
    items:
      $ref: "#/definitions/MoveTaskOrder"
    type: array
  PaymentRequest:
    properties:
      proofOfServiceDocs:
        $ref: "#/definitions/ProofOfServiceDocs"
      id:
        example: c56a4180-65aa-42ec-a945-5fd21dec0538
        format: uuid
        readOnly: true
        type: string
      isFinal:
        default: false
        type: boolean
      moveTaskOrder:
        $ref: "#/definitions/Move"
      moveTaskOrderID:
        example: c56a4180-65aa-42ec-a945-5fd21dec0538
        format: uuid
        type: string
      rejectionReason:
        example: documentation was incomplete
        type: string
        x-nullable: true
      serviceItems:
        $ref: "#/definitions/PaymentServiceItems"
      status:
        $ref: "#/definitions/PaymentRequestStatus"
      paymentRequestNumber:
        example: 1234-5678-1
        readOnly: true
        type: string
      recalculationOfPaymentRequestID:
        example: c56a4180-65aa-42ec-a945-5fd21dec0538
        format: uuid
        type: string
        readOnly: true
        x-nullable: true
      eTag:
        type: string
      reviewedAt:
        format: date-time
        type: string
        x-nullable: true
      createdAt:
        format: date-time
        type: string
    type: object
  PaymentRequests:
    items:
      $ref: "#/definitions/PaymentRequest"
    type: array
  PaymentServiceItems:
    items:
      $ref: "#/definitions/PaymentServiceItem"
    type: array
  PaymentServiceItem:
    properties:
      id:
        example: c56a4180-65aa-42ec-a945-5fd21dec0538
        format: uuid
        readOnly: true
        type: string
      createdAt:
        format: date-time
        type: string
      paymentRequestID:
        example: c56a4180-65aa-42ec-a945-5fd21dec0538
        format: uuid
        type: string
      mtoServiceItemID:
        example: c56a4180-65aa-42ec-a945-5fd21dec0538
        format: uuid
        type: string
      mtoServiceItemCode:
        example: DLH
        type: string
      mtoServiceItemName:
        example: Move management
        type: string
      mtoShipmentType:
        $ref: "definitions/MTOShipmentType.yaml"
      mtoShipmentID:
        type: string
        format: uuid
        example: c56a4180-65aa-42ec-a945-5fd21dec0538
        x-nullable: true
      status:
        $ref: "definitions/PaymentServiceItemStatus.yaml"
      priceCents:
        type: integer
        format: cents
        title: Price of the service item in cents
        x-nullable: true
      rejectionReason:
        example: documentation was incomplete
        type: string
        x-nullable: true
      referenceID:
        example: 1234-5678-c56a4180
        readOnly: true
        format: string
      paymentServiceItemParams:
        $ref: "definitions/PaymentServiceItemParams.yaml"
      eTag:
        type: string
    type: object
  PaymentRequestStatus:
    $ref: "definitions/PaymentRequestStatus.yaml"
  ProofOfServiceDocs:
    items:
      $ref: "#/definitions/ProofOfServiceDoc"
    type: array
  ProofOfServiceDoc:
    properties:
      isWeightTicket:
        type: boolean
      uploads:
        items:
          $ref: "definitions/Upload.yaml"
        type: array
  ShipmentsPaymentSITBalance:
    items:
      $ref: "#/definitions/ShipmentPaymentSITBalance"
    type: array
  ShipmentPaymentSITBalance:
    properties:
      shipmentID:
        type: string
        format: uuid
      totalSITDaysAuthorized:
        type: integer
      totalSITDaysRemaining:
        type: integer
      totalSITEndDate:
        type: string
        format: date
        x-nullable: true
      pendingSITDaysInvoiced:
        type: integer
      pendingBilledStartDate:
        type: string
        format: date
        x-nullable: true
      pendingBilledEndDate:
        type: string
        format: date
        x-nullable: true
      previouslyBilledDays:
        type: integer
        x-nullable: true
      previouslyBilledStartDate:
        type: string
        format: date
        x-nullable: true
      previouslyBilledEndDate:
        type: string
        format: date
        x-nullable: true
  UpdateShipment:
    type: object
    properties:
      shipmentType:
        $ref: "definitions/MTOShipmentType.yaml"
      requestedPickupDate:
        format: date
        type: string
        x-nullable: true
      requestedDeliveryDate:
        format: date
        type: string
        x-nullable: true
      customerRemarks:
        type: string
        example: handle with care
        x-nullable: true
      counselorRemarks:
        type: string
        example: counselor approved
        x-nullable: true
      billableWeightCap:
        type: integer
        description: estimated weight of the shuttle service item provided by the prime
        example: 2500
        x-formatting: weight
        x-nullable: true
      billableWeightJustification:
        type: string
        example: more weight than expected
        x-nullable: true
      pickupAddress:
        allOf:
          - $ref: "definitions/Address.yaml"
      destinationAddress:
        allOf:
          - $ref: "definitions/Address.yaml"
      secondaryDeliveryAddress:
        allOf:
          - $ref: "definitions/Address.yaml"
      secondaryPickupAddress:
        allOf:
          - $ref: "definitions/Address.yaml"
      hasSecondaryPickupAddress:
        type: boolean
        x-nullable: true
        x-omitempty: false
      hasSecondaryDeliveryAddress:
        type: boolean
        x-nullable: true
        x-omitempty: false
      actualProGearWeight:
        type: integer
        x-nullable: true
        x-omitempty: false
      actualSpouseProGearWeight:
        type: integer
        x-nullable: true
        x-omitempty: false
      destinationType:
        $ref: "definitions/DestinationType.yaml"
      agents:
        $ref: "definitions/MTOAgents.yaml"
        x-nullable: true
      tacType:
        $ref: "definitions/LOATypeNullable.yaml"
      sacType:
        $ref: "definitions/LOATypeNullable.yaml"
      usesExternalVendor:
        type: boolean
        example: false
        x-nullable: true
      serviceOrderNumber:
        type: string
        x-nullable: true
      ntsRecordedWeight:
        description: The previously recorded weight for the NTS Shipment. Used for NTS Release to know what the previous primeActualWeight or billable weight was.
        example: 2000
        type: integer
        x-formatting: weight
        x-nullable: true
      storageFacility:
        x-nullable: true
        $ref: "definitions/StorageFacility.yaml"
      ppmShipment:
        $ref: "#/definitions/UpdatePPMShipment"
  UpdatePPMShipment:
    type: object
    properties:
      expectedDepartureDate:
        description: >
          Date the customer expects to move.
        format: date
        type: string
        x-nullable: true
      actualMoveDate:
        format: date
        type: string
        x-nullable: true
      pickupPostalCode:
        description: zip code
        format: zip
        type: string
        title: ZIP
        example: "90210"
        pattern: ^(\d{5})$
        x-nullable: true
      secondaryPickupPostalCode:
        format: zip
        type: string
        title: ZIP
        example: "90210"
        pattern: ^(\d{5})$
        x-nullable: true
      destinationPostalCode:
        format: zip
        type: string
        title: ZIP
        example: "90210"
        pattern: ^(\d{5})$
        x-nullable: true
      secondaryDestinationPostalCode:
        format: zip
        type: string
        title: ZIP
        example: "90210"
        pattern: ^(\d{5})$
        x-nullable: true
      w2Address:
        x-nullable: true
        $ref: "definitions/Address.yaml"
      sitExpected:
        type: boolean
        x-nullable: true
      sitLocation:
        allOf:
          - $ref: "definitions/SITLocationType.yaml"
          - x-nullable: true
      sitEstimatedWeight:
        type: integer
        example: 2000
        x-nullable: true
      sitEstimatedEntryDate:
        format: date
        type: string
        x-nullable: true
      sitEstimatedDepartureDate:
        format: date
        type: string
        x-nullable: true
      estimatedWeight:
        type: integer
        example: 4200
        x-nullable: true
      hasProGear:
        description: >
          Indicates whether PPM shipment has pro gear.
        type: boolean
        x-nullable: true
      proGearWeight:
        type: integer
        x-nullable: true
      spouseProGearWeight:
        type: integer
        x-nullable: true
      hasRequestedAdvance:
        description: >
          Indicates whether an advance has been requested for the PPM shipment.
        type: boolean
        x-nullable: true
      advanceAmountRequested:
        description: >
          The amount request for an advance, or null if no advance is requested
        type: integer
        format: cents
        x-nullable: true
      advanceStatus:
        $ref: "definitions/PPMAdvanceStatus.yaml"
        x-nullable: true
  UpdateWeightTicket:
    type: object
    properties:
      emptyWeight:
        description: Weight of the vehicle when empty.
        type: integer
        minimum: 0
      fullWeight:
        description: The weight of the vehicle when full.
        type: integer
        minimum: 0
      ownsTrailer:
        description: Indicates if the customer used a trailer they own for the move.
        type: boolean
      trailerMeetsCriteria:
        description: Indicates if the trailer that the customer used meets all the criteria to be claimable.
        type: boolean
      status:
        $ref: "definitions/PPMDocumentStatus.yaml"
      reason:
        description: The reason the services counselor has excluded or rejected the item.
        type: string
      adjustedNetWeight:
        description: Indicates the adjusted net weight of the vehicle
        type: integer
        minimum: 0
      netWeightRemarks:
        description: Remarks explaining any edits made to the net weight
        type: string
      allowableWeight:
        description: Indicates the maximum reimbursable weight of the shipment
        type: integer
        minimum: 0
  UpdateMovingExpense:
    type: object
    properties:
      amount:
        description: The total amount of the expense as indicated on the receipt
        type: integer
      sitStartDate:
        description: The date the shipment entered storage, applicable for the `STORAGE` movingExpenseType only
        type: string
        format: date
      sitEndDate:
        description: The date the shipment exited storage, applicable for the `STORAGE` movingExpenseType only
        type: string
        format: date
      status:
        $ref: "definitions/PPMDocumentStatus.yaml"
      reason:
        description: The reason the services counselor has excluded or rejected the item.
        type: string
  UpdateProGearWeightTicket:
    type: object
    properties:
      belongsToSelf:
        description: Indicates if this information is for the customer's own pro-gear, otherwise, it's the spouse's.
        type: boolean
      hasWeightTickets:
        description: Indicates if the user has a weight ticket for their pro-gear, otherwise they have a constructed weight.
        type: boolean
      weight:
        description: Weight of the pro-gear contained in the shipment.
        type: integer
        minimum: 0
      status:
        $ref: "definitions/PPMDocumentStatus.yaml"
      reason:
        description: The reason the services counselor has excluded or rejected the item.
        type: string
  MTOShipments:
    items:
      $ref: "definitions/MTOShipment.yaml"
    type: array
  CreateMTOShipment:
    type: object
    properties:
      moveTaskOrderID:
        description: The ID of the move this new shipment is for.
        example: 1f2270c7-7166-40ae-981e-b200ebdf3054
        format: uuid
        type: string
      requestedPickupDate:
        description: >
          The customer's preferred pickup date. Other dates, such as required delivery date and (outside MilMove) the
          pack date, are derived from this date.
        format: date
        type: string
        x-nullable: true
      requestedDeliveryDate:
        description: >
          The customer's preferred delivery date.
        format: date
        type: string
        x-nullable: true
      customerRemarks:
        description: |
          The customer can use the customer remarks field to inform the services counselor and the movers about any
          special circumstances for this shipment. Typical examples:
            * bulky or fragile items,
            * weapons,
            * access info for their address.
          Customer enters this information during onboarding. Optional field.
        type: string
        example: handle with care
        x-nullable: true
      counselorRemarks:
        description: |
          The counselor can use the counselor remarks field to inform the movers about any
          special circumstances for this shipment. Typical examples:
            * bulky or fragile items,
            * weapons,
            * access info for their address.
          Counselors enters this information when creating or editing an MTO Shipment. Optional field.
        type: string
        example: handle with care
        x-nullable: true
      agents:
        $ref: "definitions/MTOAgents.yaml"
      mtoServiceItems:
        $ref: "definitions/MTOServiceItems.yaml"
      pickupAddress:
        description: The address where the movers should pick up this shipment.
        allOf:
          - $ref: "definitions/Address.yaml"
      destinationAddress:
        description: Where the movers should deliver this shipment.
        allOf:
          - $ref: "definitions/Address.yaml"
      destinationType:
        $ref: "definitions/DestinationType.yaml"
      shipmentType:
        $ref: "definitions/MTOShipmentType.yaml"
      tacType:
        allOf:
          - $ref: "definitions/LOAType.yaml"
          - x-nullable: true
      sacType:
        allOf:
          - $ref: "definitions/LOAType.yaml"
          - x-nullable: true
      usesExternalVendor:
        type: boolean
        example: false
        x-nullable: true
      serviceOrderNumber:
        type: string
        x-nullable: true
      ntsRecordedWeight:
        description: The previously recorded weight for the NTS Shipment. Used for NTS Release to know what the previous primeActualWeight or billable weight was.
        example: 2000
        type: integer
        x-nullable: true
        x-formatting: weight
      storageFacility:
        x-nullable: true
        $ref: "definitions/StorageFacility.yaml"
      ppmShipment:
        $ref: "#/definitions/CreatePPMShipment"
    required:
      - moveTaskOrderID
      - shipmentType
  CreatePPMShipment:
    description: A personally procured move is a type of shipment that a service members moves themselves.
    properties:
      expectedDepartureDate:
        description: >
          Date the customer expects to move.
        format: date
        type: string
      pickupPostalCode:
        description: zip code
        format: zip
        type: string
        title: ZIP
        example: "90210"
        pattern: ^(\d{5})$
      secondaryPickupPostalCode:
        format: zip
        type: string
        title: ZIP
        example: "90210"
        pattern: ^(\d{5})$
        x-nullable: true
      destinationPostalCode:
        format: zip
        type: string
        title: ZIP
        example: "90210"
        pattern: ^(\d{5})$
      secondaryDestinationPostalCode:
        format: zip
        type: string
        title: ZIP
        example: "90210"
        pattern: ^(\d{5})$
        x-nullable: true
      sitExpected:
        type: boolean
      sitLocation:
        allOf:
          - $ref: "definitions/SITLocationType.yaml"
          - x-nullable: true
      sitEstimatedWeight:
        type: integer
        example: 2000
        x-nullable: true
      sitEstimatedEntryDate:
        format: date
        type: string
        x-nullable: true
      sitEstimatedDepartureDate:
        format: date
        type: string
        x-nullable: true
      estimatedWeight:
        type: integer
        example: 4200
      hasProGear:
        description: >
          Indicates whether PPM shipment has pro gear.
        type: boolean
      proGearWeight:
        type: integer
        x-nullable: true
      spouseProGearWeight:
        type: integer
        x-nullable: true
    required:
      - expectedDepartureDate
      - pickupPostalCode
      - destinationPostalCode
      - sitExpected
      - estimatedWeight
      - hasProGear
  RejectShipment:
    properties:
      rejectionReason:
        type: string
        example: MTO Shipment not good enough
    required:
      - rejectionReason
  ApproveSITExtension:
    properties:
      approvedDays:
        description: Number of days approved for SIT extension
        type: integer
        example: 21
        minimum: 1
      requestReason:
        description: Reason from service counselor-provided picklist for SIT Duration Update
        example: "AWAITING_COMPLETION_OF_RESIDENCE"
        type: string
        enum:
          - SERIOUS_ILLNESS_MEMBER
          - SERIOUS_ILLNESS_DEPENDENT
          - IMPENDING_ASSIGNEMENT
          - DIRECTED_TEMPORARY_DUTY
          - NONAVAILABILITY_OF_CIVILIAN_HOUSING
          - AWAITING_COMPLETION_OF_RESIDENCE
          - OTHER
      officeRemarks:
        description: Remarks from TOO about SIT approval
        type: string
        example: Approved for three weeks rather than requested 45 days
        x-nullable: true
    required:
      - approvedDays
  DenySITExtension:
    properties:
      officeRemarks:
        description: Remarks from TOO about SIT denial
        type: string
        example: Denied this extension as it does not match the criteria
        x-nullable: true
      convertToCustomerExpense:
        description: Whether or not to convert to members expense once SIT extension is denied.
        type: boolean
        example: false
    required:
      - officeRemarks
      - convertToCustomerExpense
  UpdateSITServiceItemCustomerExpense:
    properties:
      convertToCustomerExpense:
        example: true
        type: boolean
      customerExpenseReason:
        description: Reason the service item was rejected
        type: string
        example: Insufficent details provided
    required:
      - convertToCustomerExpense
      - customerExpenseReason
  CreateApprovedSITDurationUpdate:
    properties:
      requestReason:
        description: Reason from service counselor-provided picklist for SIT Duration Update
        example: "AWAITING_COMPLETION_OF_RESIDENCE"
        type: string
        enum:
          - SERIOUS_ILLNESS_MEMBER
          - SERIOUS_ILLNESS_DEPENDENT
          - IMPENDING_ASSIGNEMENT
          - DIRECTED_TEMPORARY_DUTY
          - NONAVAILABILITY_OF_CIVILIAN_HOUSING
          - AWAITING_COMPLETION_OF_RESIDENCE
          - OTHER
      approvedDays:
        description: Number of days approved for SIT extension. This will match requested days saved to the SIT extension model.
        type: integer
        example: 21
      officeRemarks:
        description: Remarks from TOO about SIT Duration Update creation
        type: string
        example: Customer needs additional storage time as their new place of residence is not yet ready
        x-nullable: true
    required:
      - requestReason
      - approvedDays
  PatchMTOServiceItemStatusPayload:
    properties:
      status:
        description: Describes all statuses for a MTOServiceItem
        type: string
        enum:
          - SUBMITTED
          - APPROVED
          - REJECTED
      rejectionReason:
        description: Reason the service item was rejected
        type: string
        example: Insufficent details provided
        x-nullable: true
  MTOApprovalServiceItemCodes:
    description: MTO level service items to create when updating MTO status.
    properties:
      serviceCodeCS:
        example: true
        type: boolean
      serviceCodeMS:
        example: true
        type: boolean
    type: object
  TacValid:
    properties:
      isValid:
        example: true
        type: boolean
    required:
      - isValid
    type: object
  UpdatePaymentRequestStatusPayload:
    properties:
      rejectionReason:
        example: documentation was incomplete
        type: string
        x-nullable: true
      status:
        $ref: "#/definitions/PaymentRequestStatus"
      eTag:
        type: string
    type: object
  QueueMoves:
    type: array
    items:
      $ref: "#/definitions/QueueMove"
  QueueMove:
    type: object
    properties:
      id:
        type: string
        format: uuid
      customer:
        $ref: "#/definitions/Customer"
      status:
        $ref: "#/definitions/MoveStatus"
      locator:
        type: string
      submittedAt:
        format: date-time
        type: string
        x-nullable: true
      appearedInTooAt:
        format: date-time
        type: string
        x-nullable: true
      requestedMoveDate:
        format: date
        type: string
        x-nullable: true
      departmentIndicator:
        $ref: "#/definitions/DeptIndicator"
      shipmentsCount:
        type: integer
      originDutyLocation:
        $ref: "definitions/DutyLocation.yaml"
      destinationDutyLocation:
        $ref: "definitions/DutyLocation.yaml"
      originGBLOC:
        $ref: "#/definitions/GBLOC"
      ppmType:
        type: string
        enum: [FULL, PARTIAL]
        x-nullable: true
      closeoutInitiated:
        format: date-time
        type: string
        x-nullable: true
      closeoutLocation:
        type: string
        x-nullable: true
      orderType:
        type: string
        x-nullable: true
  QueueMovesResult:
    type: object
    properties:
      page:
        type: integer
      perPage:
        type: integer
      totalCount:
        type: integer
      queueMoves:
        $ref: "#/definitions/QueueMoves"
  ListPrimeMove:
    description: >
      An abbreviated definition for a move, without all the nested information (shipments, service items, etc). Used to
      fetch a list of moves more efficiently.
    type: object
    properties:
      id:
        example: 1f2270c7-7166-40ae-981e-b200ebdf3054
        format: uuid
        type: string
      moveCode:
        type: string
        example: "HYXFJF"
        readOnly: true
      createdAt:
        format: date-time
        type: string
        readOnly: true
      orderID:
        example: c56a4180-65aa-42ec-a945-5fd21dec0538
        format: uuid
        type: string
      referenceId:
        example: 1001-3456
        type: string
      availableToPrimeAt:
        format: date-time
        type: string
        x-nullable: true
        readOnly: true
      updatedAt:
        format: date-time
        type: string
        readOnly: true
      ppmType:
        type: string
        enum:
          - FULL
          - PARTIAL
      eTag:
        type: string
        readOnly: true
      orderType:
        type: string
  ListPrimeMoves:
    type: array
    items:
      $ref: "#/definitions/ListPrimeMove"
  ListPrimeMovesResult:
    type: object
    properties:
      page:
        type: integer
      perPage:
        type: integer
      totalCount:
        type: integer
      queueMoves:
        $ref: "#/definitions/ListPrimeMoves"
  QueuePaymentRequest:
    type: object
    properties:
      id:
        type: string
        format: uuid
      moveID:
        type: string
        format: uuid
      customer:
        $ref: "#/definitions/Customer"
      status:
        $ref: "#/definitions/QueuePaymentRequestStatus"
      age:
        type: number
        format: double
        description: Days since the payment request has been requested.  Decimal representation will allow more accurate sorting.
      submittedAt:
        type: string
        format: date-time
      locator:
        type: string
      departmentIndicator:
        $ref: "#/definitions/DeptIndicator"
      originGBLOC:
        $ref: "#/definitions/GBLOC"
      originDutyLocation:
        $ref: "definitions/DutyLocation.yaml"
      orderType:
        type: string
        x-nullable: true
  QueuePaymentRequests:
    type: array
    items:
      $ref: "#/definitions/QueuePaymentRequest"
  QueuePaymentRequestsResult:
    type: object
    properties:
      page:
        type: integer
      perPage:
        type: integer
      totalCount:
        type: integer
      queuePaymentRequests:
        $ref: "#/definitions/QueuePaymentRequests"
  QueuePaymentRequestStatus:
    enum:
      - Payment requested
      - Reviewed
      - Rejected
      - Paid
    title: Queue Payment Request Status
    type: string
  SearchMoves:
    type: array
    items:
      $ref: "#/definitions/SearchMove"
  SearchMove:
    type: object
    properties:
      id:
        type: string
        format: uuid
      firstName:
        type: string
        example: John
        x-nullable: true
      lastName:
        type: string
        example: Doe
        x-nullable: true
      dodID:
        type: string
        example: 1234567890
        x-nullable: true
      status:
        $ref: "#/definitions/MoveStatus"
      locator:
        type: string
      branch:
        type: string
      shipmentsCount:
        type: integer
      originDutyLocationPostalCode:
        format: zip
        type: string
        title: ZIP
        example: "90210"
        pattern: ^(\d{5})$
      destinationDutyLocationPostalCode:
        format: zip
        type: string
        title: ZIP
        example: "90210"
        pattern: ^(\d{5})$
      orderType:
        type: string
      requestedPickupDate:
        type: string
        format: date
        x-nullable: true
      requestedDeliveryDate:
        type: string
        format: date
        x-nullable: true
      originGBLOC:
        $ref: "#/definitions/GBLOC"
      destinationGBLOC:
        $ref: "#/definitions/GBLOC"
  SearchMovesResult:
    type: object
    properties:
      page:
        type: integer
      perPage:
        type: integer
      totalCount:
        type: integer
      searchMoves:
        $ref: "#/definitions/SearchMoves"
  GBLOC:
    type: string
    enum:
      - AGFM
      - APAT
      - BGAC
      - BGNC
      - BKAS
      - CFMQ
      - CLPK
      - CNNQ
      - DMAT
      - GSAT
      - HAFC
      - HBAT
      - JEAT
      - JENQ
      - KKFA
      - LHNQ
      - LKNQ
      - MAPK
      - MAPS
      - MBFL
      - MLNQ
      - XXXX
  CreateCustomerSupportRemark:
    type: object
    description: >-
      A text remark written by an customer support user that is associated with a specific
      move.
    required:
      - content
      - officeUserID
    properties:
      content:
        example: This is a remark about a move.
        type: string
      officeUserID:
        example: 1f2270c7-7166-40ae-981e-b200ebdf3054
        format: uuid
        type: string
  UpdateCustomerSupportRemarkPayload:
    type: object
    description: >-
      A text remark update to an existing remark created by the current active user (the CSR).
    required:
      - content
    properties:
      content:
        example: This is a remark about a move.
        type: string
  EvaluationReportType:
    type: string
    enum:
      - SHIPMENT
      - COUNSELING
  EvaluationReportInspectionType:
    type: string
    enum:
      - DATA_REVIEW
      - PHYSICAL
      - VIRTUAL
    x-nullable: true
  EvaluationReportLocation:
    type: string
    enum:
      - ORIGIN
      - DESTINATION
      - OTHER
    x-nullable: true
  EvaluationReportOfficeUser:
    type: object
    readOnly: true
    description: The authoring office user for an evaluation report
    properties:
      id:
        example: 1f2270c7-7166-40ae-981e-b200ebdf3054
        format: uuid
        type: string
      firstName:
        type: string
      lastName:
        type: string
      email:
        type: string
        format: x-email
        pattern: '^[a-zA-Z0-9._%+-]+@[a-zA-Z0-9.-]+\.[a-zA-Z]{2,}$'
      phone:
        type: string
        format: telephone
        pattern: '^[2-9]\d{2}-\d{3}-\d{4}$'
  EvaluationReportList:
    type: array
    items:
      $ref: "#/definitions/EvaluationReport"
  EvaluationReport:
    type: object
    description: An evaluation report
    properties:
      id:
        example: 1f2270c7-7166-40ae-981e-b200ebdf3054
        format: uuid
        type: string
        readOnly: true
      moveID:
        example: 1f2270c7-7166-40ae-981e-b200ebdf3054
        format: uuid
        type: string
        readOnly: true
      shipmentID:
        example: 1f2270c7-7166-40ae-981e-b200ebdf3054
        format: uuid
        type: string
        x-nullable: true
        readOnly: true
      type:
        $ref: "#/definitions/EvaluationReportType"
      inspectionType:
        $ref: "#/definitions/EvaluationReportInspectionType"
        x-nullable: true
      inspectionDate:
        type: string
        format: date
        x-nullable: true
      officeUser:
        $ref: "#/definitions/EvaluationReportOfficeUser"
      location:
        $ref: "#/definitions/EvaluationReportLocation"
        x-nullable: true
      ReportViolations:
        $ref: "#/definitions/ReportViolations"
        x-nullable: true
      locationDescription:
        type: string
        example: "Route 66 at crash inspection site 3"
        x-nullable: true
      observedShipmentDeliveryDate:
        type: string
        format: date
        x-nullable: true
      observedShipmentPhysicalPickupDate:
        type: string
        format: date
        x-nullable: true
      timeDepart:
        type: string
        x-nullable: true
        pattern: "^(0[0-9]|1[0-9]|2[0-3]):[0-5][0-9]$"
        example: "14:30"
      evalStart:
        type: string
        x-nullable: true
        pattern: "^(0[0-9]|1[0-9]|2[0-3]):[0-5][0-9]$"
        example: "15:00"
      evalEnd:
        type: string
        x-nullable: true
        pattern: "^(0[0-9]|1[0-9]|2[0-3]):[0-5][0-9]$"
        example: "18:00"
      violationsObserved:
        type: boolean
        x-nullable: true
      remarks:
        type: string
        x-nullable: true
      seriousIncident:
        type: boolean
        x-nullable: true
      seriousIncidentDesc:
        type: string
        x-nullable: true
      observedClaimsResponseDate:
        type: string
        format: date
        x-nullable: true
      observedPickupDate:
        type: string
        format: date
        x-nullable: true
      observedPickupSpreadStartDate:
        type: string
        format: date
        x-nullable: true
      observedPickupSpreadEndDate:
        type: string
        format: date
        x-nullable: true
      observedDeliveryDate:
        type: string
        format: date
        x-nullable: true
      moveReferenceID:
        type: string
        x-nullable: true
        readOnly: true
      eTag:
        type: string
      submittedAt:
        type: string
        format: date-time
        x-nullable: true
      createdAt:
        type: string
        format: date-time
        readOnly: true
      updatedAt:
        type: string
        format: date-time
        readOnly: true
  CreateEvaluationReport:
    type: object
    description: Minimal set of info needed to create a shipment evaluation report, which is just a shipment ID.
    properties:
      shipmentID:
        description: The shipment ID of the shipment to be evaluated in the report
        example: 01b9671e-b268-4906-967b-ba661a1d3933
        format: uuid
        type: string
  PWSViolation:
    type: object
    description: A PWS violation for an evaluation report
    readOnly: true
    properties:
      id:
        example: 1f2270c7-7166-40ae-981e-b200ebdf3054
        format: uuid
        type: string
      displayOrder:
        example: 3
        type: integer
      paragraphNumber:
        example: 1.2.3.4.5
        type: string
      title:
        example: Customer Support
        type: string
      category:
        example: Pre-Move Services
        type: string
      subCategory:
        example: Weight Estimate
        type: string
      requirementSummary:
        example: Provide a single point of contact (POC)
        type: string
      requirementStatement:
        example: The contractor shall prepare and load property going into NTS in containers at residence for shipment to NTS.
        type: string
      isKpi:
        example: false
        type: boolean
      additionalDataElem:
        example: QAE Observed Delivery Date
        type: string
  PWSViolations:
    type: array
    items:
      $ref: "#/definitions/PWSViolation"
  AssociateReportViolations:
    type: object
    description: A list of PWS violation string ids to associate with an evaluation report
    properties:
      violations:
        type: array
        items:
          type: string
          format: uuid
  ReportViolation:
    type: object
    description: An object associating violations to evaluation reports
    properties:
      id:
        example: 1f2270c7-7166-40ae-981e-b200ebdf3054
        format: uuid
        type: string
      reportID:
        example: 1f2270c7-7166-40ae-981e-b200ebdf3054
        format: uuid
        type: string
      # report:
      #   $ref: '#/definitions/EvaluationReport'
      violationID:
        example: 1f2270c7-7166-40ae-981e-b200ebdf3054
        format: uuid
        type: string
      violation:
        $ref: "#/definitions/PWSViolation"
  ReportViolations:
    type: array
    items:
      $ref: "#/definitions/ReportViolation"
  TransportationOffices:
    type: array
    items:
      $ref: "definitions/TransportationOffice.yaml"
responses:
  InvalidRequest:
    description: The request payload is invalid
    schema:
      $ref: "#/definitions/Error"
  NotFound:
    description: The requested resource wasn't found
    schema:
      $ref: "#/definitions/Error"
  Conflict:
    description: Conflict error
    schema:
      $ref: "#/definitions/Error"
  PermissionDenied:
    description: The request was denied
    schema:
      $ref: "#/definitions/Error"
  ServerError:
    description: A server error occurred
    schema:
      $ref: "#/definitions/Error"
  PreconditionFailed:
    description: Precondition failed
    schema:
      $ref: "#/definitions/Error"
  UnprocessableEntity:
    description: The payload was unprocessable.
    schema:
      $ref: "#/definitions/ValidationError"<|MERGE_RESOLUTION|>--- conflicted
+++ resolved
@@ -27,7 +27,6 @@
   - name: tac
   - name: transportationOffice
 paths:
-<<<<<<< HEAD
   /requested-office-users:
       post:
         consumes:
@@ -61,10 +60,7 @@
               $ref: '#/definitions/ValidationError'
           '500':
             description: internal server error
-  '/customer/{customerID}':
-=======
   "/customer/{customerID}":
->>>>>>> eb89479f
     parameters:
       - description: ID of customer to use
         in: path
