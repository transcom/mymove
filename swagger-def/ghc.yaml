--- conflicted
+++ resolved
@@ -646,8 +646,6 @@
           $ref: "#/responses/UnprocessableEntity"
         "500":
           $ref: "#/responses/ServerError"
-<<<<<<< HEAD
-=======
       x-permissions:
         - update.excessWeightRisk
   "/orders/{orderID}/acknowledge-excess-unaccompanied-baggage-weight-risk":
@@ -688,7 +686,6 @@
           $ref: "#/responses/UnprocessableEntity"
         "500":
           $ref: "#/responses/ServerError"
->>>>>>> 13764bce
       x-permissions:
         - update.excessWeightRisk
   "/orders/{orderID}/update-billable-weight":
@@ -5047,14 +5044,11 @@
       adminRestrictedWeightLocation:
         type: boolean
         example: false
-<<<<<<< HEAD
-=======
       weightRestriction:
         type: integer
         example: 1500
         x-formatting: weight
         x-nullable: true
->>>>>>> 13764bce
       nonTemporaryStorage:
         example: false
         type: boolean
@@ -5109,10 +5103,6 @@
         example: 3
         x-nullable: true
         description: Indicates the number of dependents of the age twelve or older for a move. This is only present on OCONUS moves.
-      weightRestriction:
-        type: integer
-        example: 1500
-        description: The amount of weight in pounds that the move is restricted to for a particular location.
       eTag:
         type: string
     type: object
@@ -5230,8 +5220,6 @@
         x-nullable: true
       status:
         $ref: "#/definitions/MoveStatus"
-<<<<<<< HEAD
-=======
       excessUnaccompaniedBaggageWeightQualifiedAt:
         type: string
         format: date-time
@@ -5242,7 +5230,6 @@
         format: date-time
         description: Timestamp of when the TOO acknowledged the excess unaccompanied baggage weight risk by either dismissing the alert or updating the max billable weight
         x-nullable: true
->>>>>>> 13764bce
       excess_weight_qualified_at:
         type: string
         format: date-time
@@ -5940,11 +5927,8 @@
       weightRestriction:
         example: 1500
         type: integer
-<<<<<<< HEAD
-=======
         x-nullable: true
         description: Indicates the weight restriction for the move to a particular location.
->>>>>>> 13764bce
   UpdateBillableWeightPayload:
     type: object
     properties:
@@ -6044,14 +6028,8 @@
       weightRestriction:
         example: 1500
         type: integer
-<<<<<<< HEAD
-        description: unit is in lbs
-        x-formatting: weight
-        x-nullable: true
-=======
         x-nullable: true
         description: Indicates the weight restriction for a move to a particular location.
->>>>>>> 13764bce
   MoveTaskOrder:
     description: The Move (MoveTaskOrder)
     properties:
