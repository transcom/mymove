--- conflicted
+++ resolved
@@ -3435,8 +3435,6 @@
           $ref: '#/responses/NotFound'
         '500':
           $ref: '#/responses/ServerError'
-<<<<<<< HEAD
-=======
   /uploads:
     post:
       summary: Create a new upload
@@ -3475,7 +3473,6 @@
           description: payload is too large
         '500':
           description: server error
->>>>>>> c407d377
 definitions:
   ClientError:
     type: object
