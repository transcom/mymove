--- conflicted
+++ resolved
@@ -4464,15 +4464,11 @@
         type: string
         format: date-time
         readOnly: true
-<<<<<<< HEAD
-  CreateEvaluationReport:
-=======
       updatedAt:
         type: string
         format: date-time
         readOnly: true
-  CreateShipmentEvaluationReport:
->>>>>>> 1c7eb667
+  CreateEvaluationReport:
     type: object
     description: Minimal set of info needed to create a shipment evaluation report, which is just a shipment ID.
     properties:
