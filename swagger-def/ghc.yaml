--- conflicted
+++ resolved
@@ -8296,13 +8296,10 @@
         type: string
         description: comma‑separated list of shipment dates (YYYY‑MM‑DD)
         x-nullable: true
-<<<<<<< HEAD
       closeoutInitiatedDates:
         type: string
         description: comma‑separated list of PPM shipment closeout initiated dates (YYYY‑MM‑DD)
         x-nullable: true
-=======
->>>>>>> eefd7419
       departmentIndicator:
         $ref: '#/definitions/DeptIndicator'
       shipmentsCount:
