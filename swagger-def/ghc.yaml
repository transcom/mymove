--- conflicted
+++ resolved
@@ -3628,11 +3628,7 @@
         - in: query
           name: sort
           type: string
-<<<<<<< HEAD
           enum: [customerName, locator, submittedAt, branch, status, dodID, emplid, age, originDutyLocation, assignedTo]
-=======
-          enum: [lastName, locator, submittedAt, branch, status, dodID, emplid, age, originDutyLocation, assignedTo]
->>>>>>> d5780fad
           description: field that results should be sorted by
         - in: query
           name: order
