--- conflicted
+++ resolved
@@ -4867,13 +4867,10 @@
         example: 3
         x-nullable: true
         description: Indicates the number of dependents of the age twelve or older for a move. This is only present on OCONUS moves.
-<<<<<<< HEAD
       ubAllowance:
         example: 500
         type: integer
         x-nullable: true
-=======
->>>>>>> 2ab1e083
       eTag:
         type: string
     type: object
@@ -5677,13 +5674,10 @@
         example: 3
         x-nullable: true
         description: Indicates the number of dependents of the age twelve or older for a move. This is only present on OCONUS moves.
-<<<<<<< HEAD
       ubAllowance:
         example: 500
         type: integer
         x-nullable: true
-=======
->>>>>>> 2ab1e083
   UpdateBillableWeightPayload:
     type: object
     properties:
@@ -5772,13 +5766,10 @@
         example: 3
         x-nullable: true
         description: Indicates the number of dependents of the age twelve or older for a move. This is only present on OCONUS moves.
-<<<<<<< HEAD
       ubAllowance:
         example: 500
         type: integer
         x-nullable: true
-=======
->>>>>>> 2ab1e083
   MoveTaskOrder:
     description: The Move (MoveTaskOrder)
     properties:
