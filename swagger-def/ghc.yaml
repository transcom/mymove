swagger: "2.0"
info:
  contact:
    email: milmove-developers@caci.com
  description:
    $ref: info/ghc_description.md
  license:
    name: MIT
    url: "https://opensource.org/licenses/MIT"
  title: MilMove GHC API
  version: 0.0.1
basePath: /ghc/v1
schemes:
  - http
tags:
  - name: queues
  - name: move
  - $ref: "tags/order.yaml"
  - name: moveTaskOrder
  - name: customer
  - name: mtoServiceItem
  - name: mtoShipment
  - name: shipment
  - name: mtoAgent
  - name: paymentServiceItem
  - name: ppm
  - name: tac
  - name: transportationOffice
  - name: addresses
  - name: uploads
  - name: paymentRequests
  - name: reServiceItems
paths:
  "/customer":
    post:
      summary: Creates a customer with Okta option
      description: Creates a customer with option to also create an Okta profile account based on the office user's input when completing the UI form and submitting.
      operationId: createCustomerWithOktaOption
      tags:
        - customer
      consumes:
        - application/json
      produces:
        - application/json
      parameters:
        - in: body
          name: body
          required: true
          schema:
            $ref: "#/definitions/CreateCustomerPayload"
      responses:
        "200":
          description: successfully created the customer
          schema:
            $ref: "#/definitions/CreatedCustomer"
        "400":
          $ref: "#/responses/InvalidRequest"
        "401":
          $ref: "#/responses/PermissionDenied"
        "403":
          $ref: "#/responses/PermissionDenied"
        "404":
          $ref: "#/responses/NotFound"
        "409":
          $ref: "#/responses/Conflict"
        "412":
          $ref: "#/responses/PreconditionFailed"
        "422":
          $ref: "#/responses/UnprocessableEntity"
        "500":
          $ref: "#/responses/ServerError"
  /open/requested-office-users:
    post:
      consumes:
        - application/json
      produces:
        - application/json
      summary: Create an Office User
      description: >
        This endpoint is publicly accessible as it is utilized for individuals who do not have an office account to request the creation of an office account.

        Request the creation of an office user. An administrator will need to approve them after creation. Note on requirements:
        An identification method must be present. The following 2 fields have an "OR" requirement.
        - edipi
        - other_unique_id
        One of these two fields MUST be present to serve as identification for the office user being created. This logic is handled at the application level.
      operationId: createRequestedOfficeUser
      tags:
        - officeUsers
      parameters:
        - in: body
          name: officeUser
          description: Office User information
          schema:
            $ref: "#/definitions/OfficeUserCreate"
      responses:
        "201":
          description: successfully requested the creation of provided office user
          schema:
            $ref: "#/definitions/OfficeUser"
        "422":
          description: validation error
          schema:
            $ref: "#/definitions/ValidationError"
        "500":
          description: internal server error
  "/customer/{customerID}":
    parameters:
      - description: ID of customer to use
        in: path
        name: customerID
        required: true
        type: string
        format: uuid
    get:
      produces:
        - application/json
      parameters: []
      responses:
        "200":
          description: Successfully retrieved information on an individual customer
          schema:
            $ref: "#/definitions/Customer"
        "400":
          $ref: "#/responses/InvalidRequest"
        "401":
          $ref: "#/responses/PermissionDenied"
        "403":
          $ref: "#/responses/PermissionDenied"
        "404":
          $ref: "#/responses/NotFound"
        "500":
          $ref: "#/responses/ServerError"
      tags:
        - customer
      description: Returns a given customer
      operationId: getCustomer
      summary: Returns a given customer
    patch:
      summary: Updates customer info
      description: Updates customer info by ID
      operationId: updateCustomer
      tags:
        - customer
      consumes:
        - application/json
      produces:
        - application/json
      parameters:
        - in: body
          name: body
          required: true
          schema:
            $ref: "#/definitions/UpdateCustomerPayload"
        - in: header
          name: If-Match
          type: string
          required: true
      responses:
        "200":
          description: updated instance of orders
          schema:
            $ref: "#/definitions/Customer"
        "400":
          $ref: "#/responses/InvalidRequest"
        "401":
          $ref: "#/responses/PermissionDenied"
        "403":
          $ref: "#/responses/PermissionDenied"
        "404":
          $ref: "#/responses/NotFound"
        "412":
          $ref: "#/responses/PreconditionFailed"
        "422":
          $ref: "#/responses/UnprocessableEntity"
        "500":
          $ref: "#/responses/ServerError"
      x-permissions:
        - update.customer
  /customer/search:
    post:
      produces:
        - application/json
      consumes:
        - application/json
      summary: Search customers by DOD ID or customer name
      description: >
        Search customers by DOD ID or customer name. Used by services counselors to locate profiles to update, find attached moves, and to create new moves.
      operationId: searchCustomers
      tags:
        - customer
      parameters:
        - in: body
          name: body
          schema:
            properties:
              page:
                type: integer
                description: requested page of results
              perPage:
                type: integer
              edipi:
                description: DOD ID
                type: string
                minLength: 10
                maxLength: 10
                x-nullable: true
              emplid:
                description: EMPLID
                type: string
                minLength: 7
                maxLength: 7
                x-nullable: true
              branch:
                description: Branch
                type: string
                minLength: 1
              customerName:
                description: Customer Name
                type: string
                minLength: 1
                x-nullable: true
              sort:
                type: string
                x-nullable: true
                enum:
                  [
                    customerName,
                    edipi,
                    emplid,
                    branch,
                    personalEmail,
                    telephone,
                  ]
              order:
                type: string
                x-nullable: true
                enum: [asc, desc]
          description: field that results should be sorted by
      responses:
        "200":
          description: Successfully returned all customers matching the criteria
          schema:
            $ref: "#/definitions/SearchCustomersResult"
        "403":
          $ref: "#/responses/PermissionDenied"
        "500":
          $ref: "#/responses/ServerError"
  "/move/{locator}":
    parameters:
      - description: Code used to identify a move in the system
        in: path
        name: locator
        required: true
        type: string
    get:
      produces:
        - application/json
      parameters: []
      responses:
        "200":
          description: Successfully retrieved the individual move
          schema:
            $ref: "#/definitions/Move"
        "400":
          $ref: "#/responses/InvalidRequest"
        "401":
          $ref: "#/responses/PermissionDenied"
        "403":
          $ref: "#/responses/PermissionDenied"
        "404":
          $ref: "#/responses/NotFound"
        "500":
          $ref: "#/responses/ServerError"
      tags:
        - move
      description: Returns a given move for a unique alphanumeric locator string
      summary: Returns a given move
      operationId: getMove
  "/move/{locator}/history":
    parameters:
      - description: Code used to identify a move in the system
        in: path
        name: locator
        required: true
        type: string
    get:
      produces:
        - application/json
      parameters:
        - in: query
          name: page
          type: integer
          description: requested page of results
        - in: query
          name: perPage
          type: integer
          description: results per page
      responses:
        "200":
          description: Successfully retrieved the individual move history
          schema:
            $ref: "#/definitions/MoveHistoryResult"
        "400":
          $ref: "#/responses/InvalidRequest"
        "401":
          $ref: "#/responses/PermissionDenied"
        "403":
          $ref: "#/responses/PermissionDenied"
        "404":
          $ref: "#/responses/NotFound"
        "500":
          $ref: "#/responses/ServerError"
      tags:
        - move
      description: Returns the history for a given move for a unique alphanumeric locator string
      summary: Returns the history of an identified move
      operationId: getMoveHistory
  "/moves/{moveID}/shipment-evaluation-reports-list":
    parameters:
      - description: Code used to identify a move in the system
        in: path
        name: moveID
        required: true
        type: string
        format: uuid
    get:
      produces:
        - application/json
      responses:
        "200":
          description: Successfully retrieved the move's evaluation reports
          schema:
            $ref: "#/definitions/EvaluationReportList"
        "400":
          $ref: "#/responses/InvalidRequest"
        "401":
          $ref: "#/responses/PermissionDenied"
        "403":
          $ref: "#/responses/PermissionDenied"
        "404":
          $ref: "#/responses/NotFound"
        "500":
          $ref: "#/responses/ServerError"
      tags:
        - move
      description: Returns shipment evaluation reports for the specified move that are visible to the current office user
      summary: Returns shipment evaluation reports for the specified move that are visible to the current office user
      operationId: getMoveShipmentEvaluationReportsList
  "/moves/{moveID}/counseling-evaluation-reports-list":
    parameters:
      - description: Code used to identify a move in the system
        in: path
        name: moveID
        required: true
        type: string
        format: uuid
    get:
      produces:
        - application/json
      responses:
        "200":
          description: Successfully retrieved the move's evaluation reports
          schema:
            $ref: "#/definitions/EvaluationReportList"
        "400":
          $ref: "#/responses/InvalidRequest"
        "401":
          $ref: "#/responses/PermissionDenied"
        "403":
          $ref: "#/responses/PermissionDenied"
        "404":
          $ref: "#/responses/NotFound"
        "500":
          $ref: "#/responses/ServerError"
      tags:
        - move
      description: Returns counseling evaluation reports for the specified move that are visible to the current office user
      summary: Returns counseling evaluation reports for the specified move that are visible to the current office user
      operationId: getMoveCounselingEvaluationReportsList
  "/moves/{moveID}/cancel":
    parameters:
      - description: ID of the move
        in: path
        name: moveID
        required: true
        format: uuid
        type: string
    post:
      consumes:
        - application/json
      produces:
        - application/json
      parameters: []
      responses:
        "200":
          description: Successfully canceled move
          schema:
            $ref: "#/definitions/Move"
        "403":
          $ref: "#/responses/PermissionDenied"
        "404":
          $ref: "#/responses/NotFound"
        "409":
          $ref: "#/responses/Conflict"
        "412":
          $ref: "#/responses/PreconditionFailed"
        "422":
          $ref: "#/responses/UnprocessableEntity"
        "500":
          $ref: "#/responses/ServerError"
      tags:
        - move
      description: cancels a move
      operationId: moveCanceler
      summary: Cancels a move
      x-permissions:
        - update.cancelMoveFlag
  "/counseling/orders/{orderID}":
    parameters:
      - description: ID of order to update
        in: path
        name: orderID
        required: true
        type: string
        format: uuid
    patch:
      summary: Updates an order (performed by a services counselor)
      description: All fields sent in this request will be set on the order referenced
      operationId: counselingUpdateOrder
      tags:
        - order
      consumes:
        - application/json
      produces:
        - application/json
      parameters:
        - in: body
          name: body
          required: true
          schema:
            $ref: "#/definitions/CounselingUpdateOrderPayload"
        - in: header
          name: If-Match
          type: string
          required: true
      responses:
        "200":
          description: updated instance of orders
          schema:
            $ref: "#/definitions/Order"
        "403":
          $ref: "#/responses/PermissionDenied"
        "404":
          $ref: "#/responses/NotFound"
        "412":
          $ref: "#/responses/PreconditionFailed"
        "422":
          $ref: "#/responses/UnprocessableEntity"
        "500":
          $ref: "#/responses/ServerError"
  "/orders":
    post:
      summary: Creates an orders model for a logged-in user
      description: Creates an instance of orders tied to a service member, which allow for creation of a move and an entitlement. Orders are required before the creation of a move
      operationId: createOrder
      tags:
        - order
      consumes:
        - application/json
      produces:
        - application/json
      parameters:
        - in: body
          name: createOrders
          schema:
            $ref: "#/definitions/CreateOrders"
      responses:
        "200":
          description: created instance of orders
          schema:
            $ref: "#/definitions/Order"
        "400":
          description: invalid request
        "401":
          description: request requires user authentication
        "403":
          description: user is not authorized
        "422":
          $ref: "#/responses/UnprocessableEntity"
        "500":
          description: internal server error
  "/orders/{orderID}":
    parameters:
      - description: ID of order to use
        in: path
        name: orderID
        required: true
        type: string
        format: uuid
    patch:
      summary: Updates an order
      description: All fields sent in this request will be set on the order referenced
      operationId: updateOrder
      tags:
        - order
      consumes:
        - application/json
      produces:
        - application/json
      parameters:
        - in: body
          name: body
          required: true
          schema:
            $ref: "#/definitions/UpdateOrderPayload"
        - in: header
          name: If-Match
          type: string
          required: true
      responses:
        "200":
          description: updated instance of orders
          schema:
            $ref: "#/definitions/Order"
        "400":
          $ref: "#/responses/InvalidRequest"
        "403":
          $ref: "#/responses/PermissionDenied"
        "404":
          $ref: "#/responses/NotFound"
        "409":
          $ref: "#/responses/Conflict"
        "412":
          $ref: "#/responses/PreconditionFailed"
        "422":
          $ref: "#/responses/UnprocessableEntity"
        "500":
          $ref: "#/responses/ServerError"
      x-permissions:
        - update.orders
    get:
      produces:
        - application/json
      parameters: []
      responses:
        "200":
          description: Successfully retrieved order
          schema:
            $ref: "#/definitions/Order"
        "400":
          $ref: "#/responses/InvalidRequest"
        "401":
          $ref: "#/responses/PermissionDenied"
        "403":
          $ref: "#/responses/PermissionDenied"
        "404":
          $ref: "#/responses/NotFound"
        "500":
          $ref: "#/responses/ServerError"
      tags:
        - order
      description: Gets an order
      operationId: getOrder
      summary: Gets an order by ID
  "/orders/{orderID}/allowances":
    parameters:
      - description: ID of order to use
        in: path
        name: orderID
        required: true
        type: string
        format: uuid
    patch:
      summary: Updates an allowance (Orders with Entitlements)
      description: All fields sent in this request will be set on the order referenced
      operationId: updateAllowance
      tags:
        - order
      consumes:
        - application/json
      produces:
        - application/json
      parameters:
        - in: body
          name: body
          required: true
          schema:
            $ref: "#/definitions/UpdateAllowancePayload"
        - in: header
          name: If-Match
          type: string
          required: true
      responses:
        "200":
          description: updated instance of allowance
          schema:
            $ref: "#/definitions/Order"
        "403":
          $ref: "#/responses/PermissionDenied"
        "404":
          $ref: "#/responses/NotFound"
        "412":
          $ref: "#/responses/PreconditionFailed"
        "422":
          $ref: "#/responses/UnprocessableEntity"
        "500":
          $ref: "#/responses/ServerError"
      x-permissions:
        - update.allowances
  "/orders/{orderID}/acknowledge-excess-weight-risk":
    parameters:
      - description: ID of order to use
        in: path
        name: orderID
        required: true
        type: string
        format: uuid
    post:
      summary: Saves the date and time a TOO acknowledged the excess weight risk by dismissing the alert
      description: Saves the date and time a TOO acknowledged the excess weight risk by dismissing the alert
      operationId: acknowledgeExcessWeightRisk
      tags:
        - order
      consumes:
        - application/json
      produces:
        - application/json
      parameters:
        - in: header
          name: If-Match
          type: string
          required: true
      responses:
        "200":
          description: updated Move
          schema:
            $ref: "#/definitions/Move"
        "403":
          $ref: "#/responses/PermissionDenied"
        "404":
          $ref: "#/responses/NotFound"
        "412":
          $ref: "#/responses/PreconditionFailed"
        "422":
          $ref: "#/responses/UnprocessableEntity"
        "500":
          $ref: "#/responses/ServerError"
      x-permissions:
        - update.excessWeightRisk
  "/orders/{orderID}/acknowledge-excess-unaccompanied-baggage-weight-risk":
    parameters:
      - description: ID of order to use
        in: path
        name: orderID
        required: true
        type: string
        format: uuid
    post:
      summary: Saves the date and time a TOO acknowledged the excess unaccompanied baggage weight risk by dismissing the alert
      description: Saves the date and time a TOO acknowledged the excess unaccompanied baggage weight risk by dismissing the alert
      operationId: acknowledgeExcessUnaccompaniedBaggageWeightRisk
      tags:
        - order
      consumes:
        - application/json
      produces:
        - application/json
      parameters:
        - in: header
          name: If-Match
          type: string
          required: true
      responses:
        "200":
          description: updated Move
          schema:
            $ref: "#/definitions/Move"
        "403":
          $ref: "#/responses/PermissionDenied"
        "404":
          $ref: "#/responses/NotFound"
        "412":
          $ref: "#/responses/PreconditionFailed"
        "422":
          $ref: "#/responses/UnprocessableEntity"
        "500":
          $ref: "#/responses/ServerError"
      x-permissions:
        - update.excessWeightRisk
  "/orders/{orderID}/update-billable-weight":
    parameters:
      - description: ID of order to use
        in: path
        name: orderID
        required: true
        type: string
        format: uuid
    patch:
      summary: Updates the max billable weight
      description: Updates the DBAuthorizedWeight attribute for the Order Entitlements=
      operationId: updateBillableWeight
      tags:
        - order
      consumes:
        - application/json
      produces:
        - application/json
      parameters:
        - in: body
          name: body
          required: true
          schema:
            $ref: "#/definitions/UpdateBillableWeightPayload"
        - in: header
          name: If-Match
          type: string
          required: true
      responses:
        "200":
          description: updated Order
          schema:
            $ref: "#/definitions/Order"
        "403":
          $ref: "#/responses/PermissionDenied"
        "404":
          $ref: "#/responses/NotFound"
        "412":
          $ref: "#/responses/PreconditionFailed"
        "422":
          $ref: "#/responses/UnprocessableEntity"
        "500":
          $ref: "#/responses/ServerError"
      x-permissions:
        - update.billableWeight
  "/orders/{orderID}/update-max-billable-weight/tio":
    parameters:
      - description: ID of order to use
        in: path
        name: orderID
        required: true
        type: string
        format: uuid
    patch:
      summary: Updates the max billable weight with TIO remarks
      description: Updates the DBAuthorizedWeight attribute for the Order Entitlements and move TIO remarks
      operationId: updateMaxBillableWeightAsTIO
      tags:
        - order
      consumes:
        - application/json
      produces:
        - application/json
      parameters:
        - in: body
          name: body
          required: true
          schema:
            $ref: "#/definitions/UpdateMaxBillableWeightAsTIOPayload"
        - $ref: "parameters/ifMatch.yaml"
      responses:
        "200":
          description: updated Order
          schema:
            $ref: "#/definitions/Order"
        "403":
          $ref: "#/responses/PermissionDenied"
        "404":
          $ref: "#/responses/NotFound"
        "412":
          $ref: "#/responses/PreconditionFailed"
        "422":
          $ref: "#/responses/UnprocessableEntity"
        "500":
          $ref: "#/responses/ServerError"
      x-permissions:
        - update.maxBillableWeight
  /orders/{orderID}/upload_amended_orders:
    post:
      summary: Create an amended order for a given order
      description: Create an amended order for a given order
      operationId: uploadAmendedOrders
      tags:
        - order
      consumes:
        - multipart/form-data
      parameters:
        - in: path
          name: orderID
          type: string
          format: uuid
          required: true
          description: UUID of the order
        - in: formData
          name: file
          type: file
          description: The file to upload.
          required: true
      responses:
        "201":
          description: created upload
          schema:
            $ref: "definitions/Upload.yaml"
        "400":
          description: invalid request
          schema:
            $ref: "#/definitions/InvalidRequestResponsePayload"
        "403":
          description: not authorized
        "404":
          description: not found
        "413":
          description: payload is too large
        "500":
          description: server error
  "/counseling/orders/{orderID}/allowances":
    parameters:
      - description: ID of order to use
        in: path
        name: orderID
        required: true
        type: string
        format: uuid
    patch:
      summary: Updates an allowance (Orders with Entitlements)
      description: All fields sent in this request will be set on the order referenced
      operationId: counselingUpdateAllowance
      tags:
        - order
      consumes:
        - application/json
      produces:
        - application/json
      parameters:
        - in: body
          name: body
          required: true
          schema:
            $ref: "#/definitions/CounselingUpdateAllowancePayload"
        - in: header
          name: If-Match
          type: string
          required: true
      responses:
        "200":
          description: updated instance of allowance
          schema:
            $ref: "#/definitions/Order"
        "403":
          $ref: "#/responses/PermissionDenied"
        "404":
          $ref: "#/responses/NotFound"
        "412":
          $ref: "#/responses/PreconditionFailed"
        "422":
          $ref: "#/responses/UnprocessableEntity"
        "500":
          $ref: "#/responses/ServerError"
  "/move-task-orders/{moveTaskOrderID}":
    parameters:
      - description: ID of move to use
        in: path
        name: moveTaskOrderID
        required: true
        type: string
    get:
      produces:
        - application/json
      parameters: []
      responses:
        "200":
          description: Successfully retrieved move task order
          schema:
            $ref: "#/definitions/MoveTaskOrder"
        "400":
          $ref: "#/responses/InvalidRequest"
        "401":
          $ref: "#/responses/PermissionDenied"
        "403":
          $ref: "#/responses/PermissionDenied"
        "404":
          $ref: "#/responses/NotFound"
        "500":
          $ref: "#/responses/ServerError"
      tags:
        - moveTaskOrder
      description: Gets a move
      operationId: getMoveTaskOrder
      summary: Gets a move by ID
  "/move_task_orders/{moveTaskOrderID}/mto_service_items":
    parameters:
      - description: ID of move for mto service item to use
        in: path
        name: moveTaskOrderID
        required: true
        format: uuid
        type: string
    get:
      produces:
        - application/json
      parameters: []
      responses:
        "200":
          description: Successfully retrieved all line items for a move task order
          schema:
            $ref: "definitions/MTOServiceItems.yaml"
        "404":
          $ref: "#/responses/NotFound"
        "422":
          $ref: "#/responses/UnprocessableEntity"
        "500":
          $ref: "#/responses/ServerError"
      tags:
        - mtoServiceItem
      description: Gets all line items for a move
      operationId: listMTOServiceItems
      summary: Gets all line items for a move
  "/mto-shipments":
    post:
      summary: createMTOShipment
      description: |
        Creates a MTO shipment for the specified Move Task Order.
        Required fields include:
        * Shipment Type
        * Customer requested pick-up date
        * Pick-up Address
        * Delivery Address
        * Releasing / Receiving agents
        Optional fields include:
        * Delivery Address Type
        * Customer Remarks
        * Releasing / Receiving agents
        * An array of optional accessorial service item codes
      consumes:
        - application/json
      produces:
        - application/json
      operationId: createMTOShipment
      tags:
        - mtoShipment
      parameters:
        - in: body
          name: body
          schema:
            $ref: "#/definitions/CreateMTOShipment"
      responses:
        "200":
          description: Successfully created a MTO shipment.
          schema:
            $ref: "definitions/MTOShipment.yaml"
        "400":
          $ref: "#/responses/InvalidRequest"
        "404":
          $ref: "#/responses/NotFound"
        "422":
          $ref: "#/responses/UnprocessableEntity"
        "500":
          $ref: "#/responses/ServerError"
  "/move_task_orders/{moveTaskOrderID}/mto_shipments":
    parameters:
      - description: ID of move task order for mto shipment to use
        in: path
        name: moveTaskOrderID
        required: true
        format: uuid
        type: string
    get:
      produces:
        - application/json
      parameters: []
      responses:
        "200":
          description: Successfully retrieved all mto shipments for a move task order
          schema:
            $ref: "#/definitions/MTOShipments"
        "403":
          $ref: "#/responses/PermissionDenied"
        "404":
          $ref: "#/responses/NotFound"
        "422":
          $ref: "#/responses/UnprocessableEntity"
        "500":
          $ref: "#/responses/ServerError"
      tags:
        - mtoShipment
      description: Gets all shipments for a move task order
      operationId: listMTOShipments
      summary: Gets all shipments for a move task order
  "/shipments/{shipmentID}":
    get:
      summary: fetches a shipment by ID
      description: fetches a shipment by ID
      operationId: getShipment
      tags:
        - mtoShipment
      produces:
        - application/json
      parameters:
        - description: ID of the shipment to be fetched
          in: path
          name: shipmentID
          required: true
          format: uuid
          type: string
      responses:
        "200":
          description: Successfully fetched the shipment
          schema:
            $ref: "#/definitions/MTOShipment"
        "400":
          $ref: "#/responses/InvalidRequest"
        "403":
          $ref: "#/responses/PermissionDenied"
        "404":
          $ref: "#/responses/NotFound"
        "422":
          $ref: "#/responses/UnprocessableEntity"
        "500":
          $ref: "#/responses/ServerError"
    delete:
      summary: Soft deletes a shipment by ID
      description: Soft deletes a shipment by ID
      operationId: deleteShipment
      tags:
        - shipment
      produces:
        - application/json
      parameters:
        - description: ID of the shipment to be deleted
          in: path
          name: shipmentID
          required: true
          format: uuid
          type: string
      responses:
        "204":
          description: Successfully soft deleted the shipment
        "400":
          $ref: "#/responses/InvalidRequest"
        "403":
          $ref: "#/responses/PermissionDenied"
        "404":
          $ref: "#/responses/NotFound"
        "409":
          $ref: "#/responses/Conflict"
        "422":
          $ref: "#/responses/UnprocessableEntity"
        "500":
          $ref: "#/responses/ServerError"
  "/move_task_orders/{moveTaskOrderID}/mto_shipments/{shipmentID}":
    patch:
      summary: updateMTOShipment
      description: |
        Updates a specified MTO shipment.
        Required fields include:
        * MTO Shipment ID required in path
        * If-Match required in headers
        * No fields required in body
        Optional fields include:
        * New shipment status type
        * Shipment Type
        * Customer requested pick-up date
        * Pick-up Address
        * Delivery Address
        * Secondary Pick-up Address
        * SecondaryDelivery Address
        * Delivery Address Type
        * Customer Remarks
        * Counselor Remarks
        * Releasing / Receiving agents
        * Actual Pro Gear Weight
        * Actual Spouse Pro Gear Weight
        * Location of the POE/POD
      consumes:
        - application/json
      produces:
        - application/json
      operationId: updateMTOShipment
      tags:
        - mtoShipment
      parameters:
        - in: path
          name: moveTaskOrderID
          required: true
          format: uuid
          type: string
          description: ID of move task order for mto shipment to use
        - in: path
          name: shipmentID
          type: string
          format: uuid
          required: true
          description: UUID of the MTO Shipment to update
        - in: header
          name: If-Match
          type: string
          required: true
          description: >
            Optimistic locking is implemented via the `If-Match` header. If the ETag header does not match
            the value of the resource on the server, the server rejects the change with a `412 Precondition Failed` error.
        - in: body
          name: body
          schema:
            $ref: "#/definitions/UpdateShipment"
      responses:
        "200":
          description: Successfully updated the specified MTO shipment.
          schema:
            $ref: "definitions/MTOShipment.yaml"
        "400":
          $ref: "#/responses/InvalidRequest"
        "401":
          $ref: "#/responses/PermissionDenied"
        "403":
          $ref: "#/responses/PermissionDenied"
        "404":
          $ref: "#/responses/NotFound"
        "412":
          $ref: "#/responses/PreconditionFailed"
        "422":
          $ref: "#/responses/UnprocessableEntity"
        "500":
          $ref: "#/responses/ServerError"
  '/shipments/approve':
    post:
      consumes:
        - application/json
      produces:
        - application/json
      parameters:
        - in: body
          name: body
          required: true
          schema:
            $ref: '#/definitions/ApproveShipments'
      responses:
        '200':
          description: Successfully approved the shipments
          schema:
            type: array
            items:
              $ref: 'definitions/MTOShipment.yaml'
        '403':
          $ref: '#/responses/PermissionDenied'
        '404':
          $ref: '#/responses/NotFound'
        '409':
          $ref: '#/responses/Conflict'
        '412':
          $ref: '#/responses/PreconditionFailed'
        '422':
          $ref: '#/responses/UnprocessableEntity'
        '500':
          $ref: '#/responses/ServerError'
      tags:
        - shipment
      description: Approves multiple shipments in one request
      operationId: approveShipments
      summary: Approves multiple shipments at once
      x-permissions:
        - update.shipment
  "/shipments/{shipmentID}/approve":
    parameters:
      - description: ID of the shipment
        in: path
        name: shipmentID
        required: true
        format: uuid
        type: string
    post:
      consumes:
        - application/json
      produces:
        - application/json
      parameters:
        - in: header
          name: If-Match
          type: string
          required: true
      responses:
        "200":
          description: Successfully approved the shipment
          schema:
            $ref: "definitions/MTOShipment.yaml"
        "403":
          $ref: "#/responses/PermissionDenied"
        "404":
          $ref: "#/responses/NotFound"
        "409":
          $ref: "#/responses/Conflict"
        "412":
          $ref: "#/responses/PreconditionFailed"
        "422":
          $ref: "#/responses/UnprocessableEntity"
        "500":
          $ref: "#/responses/ServerError"
      tags:
        - shipment
      description: Approves a shipment
      operationId: approveShipment
      summary: Approves a shipment
      x-permissions:
        - update.shipment
  "/shipments/{shipmentID}/request-diversion":
    parameters:
      - description: ID of the shipment
        in: path
        name: shipmentID
        required: true
        format: uuid
        type: string
    post:
      consumes:
        - application/json
      produces:
        - application/json
      parameters:
        - in: header
          name: If-Match
          type: string
          required: true
        - in: body
          name: body
          required: true
          schema:
            $ref: "#/definitions/RequestDiversion"
      responses:
        "200":
          description: Successfully requested the shipment diversion
          schema:
            $ref: "definitions/MTOShipment.yaml"
        "403":
          $ref: "#/responses/PermissionDenied"
        "404":
          $ref: "#/responses/NotFound"
        "409":
          $ref: "#/responses/Conflict"
        "412":
          $ref: "#/responses/PreconditionFailed"
        "422":
          $ref: "#/responses/UnprocessableEntity"
        "500":
          $ref: "#/responses/ServerError"
      tags:
        - shipment
      description: Requests a shipment diversion
      operationId: requestShipmentDiversion
      summary: Requests a shipment diversion
      x-permissions:
        - create.shipmentDiversionRequest
  "/shipments/{shipmentID}/approve-diversion":
    parameters:
      - description: ID of the shipment
        in: path
        name: shipmentID
        required: true
        format: uuid
        type: string
    post:
      consumes:
        - application/json
      produces:
        - application/json
      parameters:
        - in: header
          name: If-Match
          type: string
          required: true
      responses:
        "200":
          description: Successfully approved the shipment diversion
          schema:
            $ref: "definitions/MTOShipment.yaml"
        "403":
          $ref: "#/responses/PermissionDenied"
        "404":
          $ref: "#/responses/NotFound"
        "409":
          $ref: "#/responses/Conflict"
        "412":
          $ref: "#/responses/PreconditionFailed"
        "422":
          $ref: "#/responses/UnprocessableEntity"
        "500":
          $ref: "#/responses/ServerError"
      x-permissions:
        - update.shipment
      tags:
        - shipment
      description: Approves a shipment diversion
      operationId: approveShipmentDiversion
      summary: Approves a shipment diversion
  "/shipments/{shipmentID}/reject":
    parameters:
      - description: ID of the shipment
        in: path
        name: shipmentID
        required: true
        format: uuid
        type: string
    post:
      consumes:
        - application/json
      produces:
        - application/json
      parameters:
        - in: header
          name: If-Match
          type: string
          required: true
        - in: body
          name: body
          required: true
          schema:
            $ref: "#/definitions/RejectShipment"
      responses:
        "200":
          description: Successfully rejected the shipment
          schema:
            $ref: "definitions/MTOShipment.yaml"
        "403":
          $ref: "#/responses/PermissionDenied"
        "404":
          $ref: "#/responses/NotFound"
        "409":
          $ref: "#/responses/Conflict"
        "412":
          $ref: "#/responses/PreconditionFailed"
        "422":
          $ref: "#/responses/UnprocessableEntity"
        "500":
          $ref: "#/responses/ServerError"
      tags:
        - shipment
      description: rejects a shipment
      operationId: rejectShipment
      summary: rejects a shipment
  "/shipments/{shipmentID}/request-cancellation":
    parameters:
      - description: ID of the shipment
        in: path
        name: shipmentID
        required: true
        format: uuid
        type: string
    post:
      consumes:
        - application/json
      produces:
        - application/json
      parameters:
        - in: header
          name: If-Match
          type: string
          required: true
      responses:
        "200":
          description: Successfully requested the shipment cancellation
          schema:
            $ref: "definitions/MTOShipment.yaml"
        "403":
          $ref: "#/responses/PermissionDenied"
        "404":
          $ref: "#/responses/NotFound"
        "409":
          $ref: "#/responses/Conflict"
        "412":
          $ref: "#/responses/PreconditionFailed"
        "422":
          $ref: "#/responses/UnprocessableEntity"
        "500":
          $ref: "#/responses/ServerError"
      tags:
        - shipment
      description: Requests a shipment cancellation
      operationId: requestShipmentCancellation
      summary: Requests a shipment cancellation
      x-permissions:
        - create.shipmentCancellation
  "/shipments/{shipmentID}/request-reweigh":
    parameters:
      - description: ID of the shipment
        in: path
        name: shipmentID
        required: true
        format: uuid
        type: string
    post:
      consumes:
        - application/json
      produces:
        - application/json
      responses:
        "200":
          description: Successfully requested a reweigh of the shipment
          schema:
            $ref: "definitions/Reweigh.yaml"
        "403":
          $ref: "#/responses/PermissionDenied"
        "404":
          $ref: "#/responses/NotFound"
        "409":
          $ref: "#/responses/Conflict"
        "412":
          $ref: "#/responses/PreconditionFailed"
        "422":
          $ref: "#/responses/UnprocessableEntity"
        "500":
          $ref: "#/responses/ServerError"
      tags:
        - shipment
        - reweigh
      description: Requests a shipment reweigh
      operationId: requestShipmentReweigh
      summary: Requests a shipment reweigh
      x-permissions:
        - create.reweighRequest
  "/shipments/{shipmentID}/review-shipment-address-update":
    parameters:
      - description: ID of the shipment
        in: path
        name: shipmentID
        required: true
        format: uuid
        type: string
    patch:
      consumes:
        - application/json
      produces:
        - application/json
      parameters:
        - in: header
          name: If-Match
          type: string
          required: true
        - in: body
          name: body
          required: true
          schema:
            properties:
              status:
                type: string
                enum:
                  - REJECTED
                  - APPROVED
              officeRemarks:
                type: string
            required:
              - officeRemarks
              - status
      responses:
        "200":
          description: Successfully requested a shipment address update
          schema:
            $ref: "definitions/ShipmentAddressUpdate.yaml"
        "403":
          $ref: "#/responses/PermissionDenied"
        "404":
          $ref: "#/responses/NotFound"
        "409":
          $ref: "#/responses/Conflict"
        "412":
          $ref: "#/responses/PreconditionFailed"
        "422":
          $ref: "#/responses/UnprocessableEntity"
        "500":
          $ref: "#/responses/ServerError"
      tags:
        - shipment
      description:
        This endpoint is used to approve a address update request. Office remarks are required.
        Approving the address update will update the Destination Final Address of the associated service item
      operationId: reviewShipmentAddressUpdate
      summary: Allows TOO to review a shipment address update
  "/shipments/{shipmentID}/sit-extensions":
    post:
      summary: Create an approved SIT Duration Update
      description: TOO can creates an already-approved SIT Duration Update on behalf of a customer
      consumes:
        - application/json
      produces:
        - application/json
      operationId: createApprovedSITDurationUpdate
      tags:
        - shipment
        - sitExtension
      parameters:
        - description: ID of the shipment
          in: path
          name: shipmentID
          required: true
          format: uuid
          type: string
        - in: body
          name: body
          schema:
            $ref: "#/definitions/CreateApprovedSITDurationUpdate"
          required: true
        - in: header
          description: We want the shipment's eTag rather than the SIT Duration Update eTag as the SIT Duration Update is always associated with a shipment
          name: If-Match
          type: string
          required: true
      responses:
        "200":
          description: Successfully created a SIT Extension.
          schema:
            $ref: "definitions/MTOShipment.yaml"
        "400":
          $ref: "#/responses/InvalidRequest"
        "403":
          $ref: "#/responses/PermissionDenied"
        "404":
          $ref: "#/responses/NotFound"
        "422":
          $ref: "#/responses/UnprocessableEntity"
        "500":
          $ref: "#/responses/ServerError"
      x-permissions:
        - create.SITExtension
  "/shipments/{shipmentID}/sit-extensions/{sitExtensionID}/approve":
    parameters:
      - description: ID of the shipment
        in: path
        name: shipmentID
        required: true
        format: uuid
        type: string
      - description: ID of the SIT extension
        in: path
        name: sitExtensionID
        required: true
        format: uuid
        type: string
    patch:
      consumes:
        - application/json
      produces:
        - application/json
      parameters:
        - in: body
          name: body
          required: true
          schema:
            $ref: "#/definitions/ApproveSITExtension"
        - in: header
          description: We want the shipment's eTag rather than the SIT extension eTag as the SIT extension is always associated with a shipment
          name: If-Match
          type: string
          required: true
      responses:
        "200":
          description: Successfully approved a SIT extension
          schema:
            $ref: "definitions/MTOShipment.yaml"
        "403":
          $ref: "#/responses/PermissionDenied"
        "404":
          $ref: "#/responses/NotFound"
        "409":
          $ref: "#/responses/Conflict"
        "412":
          $ref: "#/responses/PreconditionFailed"
        "422":
          $ref: "#/responses/UnprocessableEntity"
        "500":
          $ref: "#/responses/ServerError"
      tags:
        - shipment
        - sitExtension
      description: Approves a SIT extension
      operationId: approveSITExtension
      summary: Approves a SIT extension
      x-permissions:
        - update.SITExtension
  "/shipments/{shipmentID}/sit-extensions/{sitExtensionID}/deny":
    parameters:
      - description: ID of the shipment
        in: path
        name: shipmentID
        required: true
        format: uuid
        type: string
      - description: ID of the SIT extension
        in: path
        name: sitExtensionID
        required: true
        format: uuid
        type: string
    patch:
      consumes:
        - application/json
      produces:
        - application/json
      parameters:
        - in: body
          name: body
          required: true
          schema:
            $ref: "#/definitions/DenySITExtension"
        - in: header
          name: If-Match
          type: string
          required: true
      responses:
        "200":
          description: Successfully denied a SIT extension
          schema:
            $ref: "definitions/MTOShipment.yaml"
        "403":
          $ref: "#/responses/PermissionDenied"
        "404":
          $ref: "#/responses/NotFound"
        "409":
          $ref: "#/responses/Conflict"
        "412":
          $ref: "#/responses/PreconditionFailed"
        "422":
          $ref: "#/responses/UnprocessableEntity"
        "500":
          $ref: "#/responses/ServerError"
      tags:
        - shipment
        - sitExtension
      description: Denies a SIT extension
      operationId: denySITExtension
      summary: Denies a SIT extension
      x-permissions:
        - update.SITExtension
  "/shipments/{shipmentID}/sit-service-item/convert-to-customer-expense":
    parameters:
      - description: ID of the shipment
        in: path
        name: shipmentID
        required: true
        format: uuid
        type: string
    patch:
      consumes:
        - application/json
      produces:
        - application/json
      parameters:
        - in: body
          name: body
          required: true
          schema:
            $ref: "#/definitions/UpdateSITServiceItemCustomerExpense"
        - in: header
          name: If-Match
          type: string
          required: true
      responses:
        "200":
          description: Successfully converted to customer expense
          schema:
            $ref: "definitions/MTOShipment.yaml"
        "403":
          $ref: "#/responses/PermissionDenied"
        "404":
          $ref: "#/responses/NotFound"
        "409":
          $ref: "#/responses/Conflict"
        "412":
          $ref: "#/responses/PreconditionFailed"
        "422":
          $ref: "#/responses/UnprocessableEntity"
        "500":
          $ref: "#/responses/ServerError"
      tags:
        - shipment
        - mtoServiceItem
      description: Converts a SIT to customer expense
      operationId: updateSITServiceItemCustomerExpense
      summary: Converts a SIT to customer expense
      x-permissions:
        - update.MTOServiceItem
  /shipments/{shipmentID}/ppm-documents:
    parameters:
      - description: ID of the shipment
        in: path
        name: shipmentID
        required: true
        format: uuid
        type: string
    get:
      summary: Gets all the PPM documents for a PPM shipment
      description: |
        Retrieves all of the documents and associated uploads for each ppm document type connected to a PPM shipment. This
        excludes any deleted PPM documents.
      operationId: getPPMDocuments
      tags:
        - ppm
      consumes:
        - application/json
      produces:
        - application/json
      responses:
        "200":
          description: All PPM documents and associated uploads for the specified PPM shipment.
          schema:
            $ref: "definitions/PPMDocuments.yaml"
        "401":
          $ref: "#/responses/PermissionDenied"
        "403":
          $ref: "#/responses/PermissionDenied"
        "422":
          $ref: "#/responses/UnprocessableEntity"
        "500":
          $ref: "#/responses/ServerError"
  /ppm-shipments/{ppmShipmentId}/weight-ticket/{weightTicketId}:
    parameters:
      - $ref: "parameters/ppmShipmentId.yaml"
      - $ref: "parameters/weightTicketId.yaml"
    patch:
      summary: Updates a weight ticket document
      description: |
        Updates a PPM shipment's weight ticket document with new information. Only some of the weight ticket document's
        fields are editable because some have to be set by the customer, e.g. vehicle description.
      operationId: updateWeightTicket
      tags:
        - ppm
      consumes:
        - application/json
      produces:
        - application/json
      parameters:
        - $ref: "parameters/ifMatch.yaml"
        - in: body
          name: updateWeightTicketPayload
          required: true
          schema:
            $ref: "#/definitions/UpdateWeightTicket"
      responses:
        "200":
          description: returns an updated weight ticket object
          schema:
            $ref: "definitions/WeightTicket.yaml"
        "400":
          $ref: "#/responses/InvalidRequest"
        "401":
          $ref: "#/responses/PermissionDenied"
        "403":
          $ref: "#/responses/PermissionDenied"
        "404":
          $ref: "#/responses/NotFound"
        "412":
          $ref: "#/responses/PreconditionFailed"
        "422":
          $ref: "#/responses/UnprocessableEntity"
        "500":
          $ref: "#/responses/ServerError"
  /ppm-shipments/{ppmShipmentId}/moving-expenses/{movingExpenseId}:
    parameters:
      - $ref: "parameters/ppmShipmentId.yaml"
      - $ref: "parameters/movingExpenseId.yaml"
    patch:
      summary: Updates the moving expense
      description: |
        Updates a PPM shipment's moving expense with new information. Only some of the moving expense's fields are
        editable because some have to be set by the customer, e.g. the description and the moving expense type.
      operationId: updateMovingExpense
      tags:
        - ppm
      consumes:
        - application/json
      produces:
        - application/json
      parameters:
        - $ref: "parameters/ifMatch.yaml"
        - in: body
          name: updateMovingExpense
          required: true
          schema:
            $ref: "#/definitions/UpdateMovingExpense"
      responses:
        "200":
          description: returns an updated moving expense object
          schema:
            $ref: "definitions/MovingExpense.yaml"
        "400":
          $ref: "#/responses/InvalidRequest"
        "401":
          $ref: "#/responses/PermissionDenied"
        "403":
          $ref: "#/responses/PermissionDenied"
        "404":
          $ref: "#/responses/NotFound"
        "412":
          $ref: "#/responses/PreconditionFailed"
        "422":
          $ref: "#/responses/UnprocessableEntity"
        "500":
          $ref: "#/responses/ServerError"
  ? /ppm-shipments/{ppmShipmentId}/pro-gear-weight-tickets/{proGearWeightTicketId}
  : parameters:
      - $ref: "parameters/ppmShipmentId.yaml"
      - $ref: "parameters/proGearWeightTicketId.yaml"
    patch:
      summary: Updates a pro-gear weight ticket
      description: |
        Updates a PPM shipment's pro-gear weight ticket with new information. Only some of the fields are editable
        because some have to be set by the customer, e.g. the description.
      operationId: updateProGearWeightTicket
      tags:
        - ppm
      consumes:
        - application/json
      produces:
        - application/json
      parameters:
        - $ref: "parameters/ifMatch.yaml"
        - in: body
          name: updateProGearWeightTicket
          required: true
          schema:
            $ref: "#/definitions/UpdateProGearWeightTicket"
      responses:
        "200":
          description: returns an updated pro-gear weight ticket object
          schema:
            $ref: "definitions/ProGearWeightTicket.yaml"
        "400":
          $ref: "#/responses/InvalidRequest"
        "401":
          $ref: "#/responses/PermissionDenied"
        "403":
          $ref: "#/responses/PermissionDenied"
        "404":
          $ref: "#/responses/NotFound"
        "412":
          $ref: "#/responses/PreconditionFailed"
        "422":
          $ref: "#/responses/UnprocessableEntity"
        "500":
          $ref: "#/responses/ServerError"
  /ppm-shipments/{ppmShipmentId}/aoa-packet:
    parameters:
      - description: the id for the ppmshipment with aoa to be downloaded
        in: path
        name: ppmShipmentId
        required: true
        type: string
    get:
      summary: Downloads AOA Packet form PPMShipment as a PDF
      description: |
        ### Functionality
        This endpoint downloads all uploaded move order documentation combined with the Shipment Summary Worksheet into a single PDF.
        ### Errors
        * The PPMShipment must have requested an AOA.
        * The PPMShipment AOA Request must have been approved.
      operationId: showAOAPacket
      tags:
        - ppm
      produces:
        - application/pdf
      responses:
        "200":
          headers:
            Content-Disposition:
              type: string
              description: File name to download
          description: AOA PDF
          schema:
            format: binary
            type: file
        "400":
          $ref: "#/responses/InvalidRequest"
        "403":
          $ref: "#/responses/PermissionDenied"
        "404":
          $ref: "#/responses/NotFound"
        "422":
          $ref: "#/responses/UnprocessableEntity"
        "500":
          $ref: "#/responses/ServerError"
  /ppm-shipments/{ppmShipmentId}/finish-document-review:
    parameters:
      - $ref: "parameters/ppmShipmentId.yaml"
    patch:
      summary: Updates a PPM shipment's status after document review
      description: |
        Updates a PPM shipment's status once documents have been reviewed. Status is updated depending on whether any documents have been rejected.
      operationId: finishDocumentReview
      tags:
        - ppm
      consumes:
        - application/json
      produces:
        - application/json
      parameters:
        - in: header
          name: If-Match
          type: string
          required: true
      responses:
        "200":
          description: Successfully finished document review
          schema:
            $ref: "definitions/PPMShipment.yaml"
        "400":
          $ref: "#/responses/InvalidRequest"
        "401":
          $ref: "#/responses/PermissionDenied"
        "403":
          $ref: "#/responses/PermissionDenied"
        "404":
          $ref: "#/responses/NotFound"
        "409":
          $ref: "#/responses/Conflict"
        "412":
          $ref: "#/responses/PreconditionFailed"
        "422":
          $ref: "#/responses/UnprocessableEntity"
        "500":
          $ref: "#/responses/ServerError"
      x-permissions:
        - update.shipment
  /ppm-shipments/{ppmShipmentId}/ppm-sit:
    patch:
      summary: Updates a PPM shipment's SIT values
      description: |
        Updates a PPM shipment's SIT values
      operationId: updatePPMSIT
      tags:
        - ppm
      consumes:
        - application/json
      produces:
        - application/json
      parameters:
        - $ref: "parameters/ppmShipmentId.yaml"
        - in: header
          name: If-Match
          type: string
          required: true
        - in: body
          name: body
          schema:
            $ref: "definitions/PPMShipmentSIT.yaml"
      responses:
        "200":
          description: Successfully finished PPM SIT update
          schema:
            $ref: "definitions/PPMShipment.yaml"
        "400":
          $ref: "#/responses/InvalidRequest"
        "403":
          $ref: "#/responses/PermissionDenied"
        "404":
          $ref: "#/responses/NotFound"
        "412":
          $ref: "#/responses/PreconditionFailed"
        "422":
          $ref: "#/responses/UnprocessableEntity"
        "500":
          $ref: "#/responses/ServerError"
  /ppm-shipments/{ppmShipmentId}/closeout:
    parameters:
      - $ref: "parameters/ppmShipmentId.yaml"
    get:
      summary: Get the closeout calcuations for the specified PPM shipment
      description: |
        Retrieves the closeout calculations for the specified PPM shipment.
      operationId: getPPMCloseout
      tags:
        - ppm
      produces:
        - application/json
      responses:
        "200":
          description: Returns closeout for the specified PPM shipment.
          schema:
            $ref: "definitions/PPMCloseout.yaml"
        "400":
          $ref: "#/responses/InvalidRequest"
        "403":
          $ref: "#/responses/PermissionDenied"
        "404":
          $ref: "#/responses/NotFound"
        "422":
          $ref: "#/responses/UnprocessableEntity"
        "500":
          $ref: "#/responses/ServerError"
  /ppm-shipments/{ppmShipmentId}/actual-weight:
    parameters:
      - $ref: "parameters/ppmShipmentId.yaml"
    get:
      summary: Get the actual weight for a PPM shipment
      description: |
        Retrieves the actual weight for the specified PPM shipment.
      operationId: getPPMActualWeight
      tags:
        - ppm
      produces:
        - application/json
      responses:
        "200":
          description: Returns actual weight for the specified PPM shipment.
          schema:
            $ref: "definitions/PPMActualWeight.yaml"
        "400":
          $ref: "#/responses/InvalidRequest"
        "403":
          $ref: "#/responses/PermissionDenied"
        "404":
          $ref: "#/responses/NotFound"
        "422":
          $ref: "#/responses/UnprocessableEntity"
        "500":
          $ref: "#/responses/ServerError"
  /ppm-shipments/{ppmShipmentId}/sit_location/{sitLocation}/sit-estimated-cost:
    parameters:
      - $ref: "parameters/ppmShipmentId.yaml"
      - in: path
        format: string
        description: location of sit
        name: sitLocation
        required: true
        type: string
        enum:
          - ORIGIN
          - DESTINATION
      - in: query
        format: date-time
        description: Date entered into SIT
        name: sitEntryDate
        required: true
        type: string
      - in: query
        format: date-time
        description: Date departed SIT
        name: sitDepartureDate
        required: true
        type: string
      - in: query
        description: Weight stored in SIT
        name: weightStored
        required: true
        type: integer
        minimum: 0
    get:
      summary: Get the SIT estimated cost for a PPM shipment
      description: |
        Calculates and returns the SIT estimated cost for the specified PPM shipment.
      operationId: getPPMSITEstimatedCost
      tags:
        - ppm
      produces:
        - application/json
      responses:
        "200":
          description: Calculates and returns the SIT estimated cost for the specified PPM shipment.
          schema:
            $ref: "definitions/PPMSITEstimatedCost.yaml"
        "400":
          $ref: "#/responses/InvalidRequest"
        "403":
          $ref: "#/responses/PermissionDenied"
        "404":
          $ref: "#/responses/NotFound"
        "422":
          $ref: "#/responses/UnprocessableEntity"
        "500":
          $ref: "#/responses/ServerError"
  /ppm-shipments/{ppmShipmentId}/payment-packet:
    get:
      summary: Returns PPM payment packet
      description: Generates a PDF containing all user uploaded documentations for PPM. Contains SSW form, orders, weight and expense documentations.
      operationId: showPaymentPacket
      tags:
        - ppm
      parameters:
        - in: path
          name: ppmShipmentId
          type: string
          format: uuid
          required: true
          description: UUID of the ppmShipment
      produces:
        - application/pdf
      responses:
        "200":
          headers:
            Content-Disposition:
              type: string
              description: File name to download
          description: PPM Payment Packet PDF
          schema:
            format: binary
            type: file
        "400":
          description: invalid request
        "401":
          description: request requires user authentication
        "403":
          description: user is not authorized
        "404":
          description: ppm not found
        "500":
          description: internal server error
  "/move_task_orders/{moveTaskOrderID}/mto_shipments/{shipmentID}/mto-agents":
    parameters:
      - description: ID of move task order
        in: path
        name: moveTaskOrderID
        required: true
        format: uuid
        type: string
      - description: ID of the shipment
        in: path
        name: shipmentID
        required: true
        format: uuid
        type: string
    get:
      produces:
        - application/json
      parameters: []
      responses:
        "200":
          description: Successfully retrieved all agents for a move task order
          schema:
            $ref: "definitions/MTOAgents.yaml"
        "404":
          $ref: "#/responses/NotFound"
        "422":
          $ref: "#/responses/UnprocessableEntity"
        "500":
          $ref: "#/responses/ServerError"
      tags:
        - mtoAgent
      description: Fetches a list of agents associated with a move task order.
      operationId: fetchMTOAgentList
      summary: Fetch move task order agents.
  "/move-task-orders/{moveTaskOrderID}/service-items/{mtoServiceItemID}":
    parameters:
      - description: ID of move to use
        in: path
        name: moveTaskOrderID
        required: true
        type: string
      - description: ID of line item to use
        in: path
        name: mtoServiceItemID
        required: true
        type: string
    get:
      produces:
        - application/json
      parameters: []
      responses:
        "200":
          description: Successfully retrieved a line item for a move task order by ID
          schema:
            $ref: "definitions/MTOServiceItemSingle.yaml"
        "400":
          $ref: "#/responses/InvalidRequest"
        "401":
          $ref: "#/responses/PermissionDenied"
        "403":
          $ref: "#/responses/PermissionDenied"
        "404":
          $ref: "#/responses/NotFound"
        "500":
          $ref: "#/responses/ServerError"
      tags:
        - mtoServiceItem
      description: Gets a line item by ID for a move by ID
      operationId: getMTOServiceItem
      summary: Gets a line item by ID for a move by ID
  "/move-task-orders/{moveTaskOrderID}/service-items/{mtoServiceItemID}/status":
    parameters:
      - description: ID of move to use
        in: path
        name: moveTaskOrderID
        required: true
        type: string
      - description: ID of line item to use
        in: path
        name: mtoServiceItemID
        required: true
        type: string
    patch:
      consumes:
        - application/json
      produces:
        - application/json
      parameters:
        - in: body
          name: body
          required: true
          schema:
            $ref: "#/definitions/PatchMTOServiceItemStatusPayload"
        - in: header
          name: If-Match
          type: string
          required: true
      responses:
        "200":
          description: >-
            Successfully updated status for a line item for a move task order by
            ID
          schema:
            $ref: "definitions/MTOServiceItem.yaml"
        "400":
          $ref: "#/responses/InvalidRequest"
        "401":
          $ref: "#/responses/PermissionDenied"
        "403":
          $ref: "#/responses/PermissionDenied"
        "404":
          $ref: "#/responses/NotFound"
        "412":
          $ref: "#/responses/PreconditionFailed"
        "422":
          $ref: "#/responses/UnprocessableEntity"
        "500":
          $ref: "#/responses/ServerError"
      tags:
        - mtoServiceItem
      description: Changes the status of a line item for a move by ID
      operationId: updateMTOServiceItemStatus
      summary: Change the status of a line item for a move by ID
      x-permissions:
        - update.MTOServiceItem
  "/service-item/{mtoServiceItemID}/entry-date-update":
    parameters:
      - description: ID of the service item
        in: path
        name: mtoServiceItemID
        required: true
        type: string
    patch:
      consumes:
        - application/json
      produces:
        - application/json
      parameters:
        - in: body
          name: body
          required: true
          schema:
            $ref: "definitions/ServiceItemSitEntryDate.yaml"
      responses:
        "200":
          description: Successfully updated SIT entry date
          schema:
            $ref: "definitions/MTOServiceItemSingle.yaml"
        "400":
          $ref: "#/responses/InvalidRequest"
        "401":
          $ref: "#/responses/PermissionDenied"
        "403":
          $ref: "#/responses/PermissionDenied"
        "404":
          $ref: "#/responses/NotFound"
        "412":
          $ref: "#/responses/PreconditionFailed"
        "422":
          $ref: "#/responses/UnprocessableEntity"
        "500":
          $ref: "#/responses/ServerError"
      tags:
        - mtoServiceItem
      description: Locates the service item in the database and updates the SIT entry date for the selected service item and returns the service item
      operationId: updateServiceItemSitEntryDate
      summary: Updates a service item's SIT entry date by ID
  "/move-task-orders/{moveTaskOrderID}/status":
    patch:
      consumes:
        - application/json
      produces:
        - application/json
      parameters:
        - description: ID of move to use
          in: path
          name: moveTaskOrderID
          required: true
          type: string
        - in: header
          name: If-Match
          type: string
          required: true
        - in: body
          name: serviceItemCodes
          schema:
            $ref: "#/definitions/MTOApprovalServiceItemCodes"
          required: true
      responses:
        "200":
          description: Successfully updated move task order status
          schema:
            $ref: "#/definitions/Move"
        "400":
          $ref: "#/responses/InvalidRequest"
        "401":
          $ref: "#/responses/PermissionDenied"
        "403":
          $ref: "#/responses/PermissionDenied"
        "404":
          $ref: "#/responses/NotFound"
        "409":
          $ref: "#/responses/Conflict"
        "412":
          $ref: "#/responses/PreconditionFailed"
        "422":
          $ref: "#/responses/UnprocessableEntity"
        "500":
          $ref: "#/responses/ServerError"
      tags:
        - moveTaskOrder
      description: Changes move task order status
      operationId: updateMoveTaskOrderStatus
      summary: Change the status of a move task order
      x-permissions:
        - update.move
        - create.serviceItem
  "/move-task-orders/{moveTaskOrderID}/status/service-counseling-completed":
    patch:
      consumes:
        - application/json
      produces:
        - application/json
      parameters:
        - description: ID of move to use
          in: path
          name: moveTaskOrderID
          required: true
          type: string
        - in: header
          name: If-Match
          type: string
          required: true
      responses:
        "200":
          description: Successfully updated move task order status
          schema:
            $ref: "#/definitions/Move"
        "400":
          $ref: "#/responses/InvalidRequest"
        "401":
          $ref: "#/responses/PermissionDenied"
        "403":
          $ref: "#/responses/PermissionDenied"
        "404":
          $ref: "#/responses/NotFound"
        "409":
          $ref: "#/responses/Conflict"
        "412":
          $ref: "#/responses/PreconditionFailed"
        "422":
          $ref: "#/responses/UnprocessableEntity"
        "500":
          $ref: "#/responses/ServerError"
      tags:
        - moveTaskOrder
      description: Changes move (move task order) status to service counseling completed
      operationId: updateMTOStatusServiceCounselingCompleted
      summary: Changes move (move task order) status to service counseling completed
  ? "/move-task-orders/{moveTaskOrderID}/payment-service-items/{paymentServiceItemID}/status"
  : parameters:
      - description: ID of move to use
        in: path
        name: moveTaskOrderID
        required: true
        type: string
      - description: ID of payment service item to use
        in: path
        name: paymentServiceItemID
        required: true
        type: string
    patch:
      consumes:
        - application/json
      produces:
        - application/json
      parameters:
        - in: body
          name: body
          required: true
          schema:
            $ref: "#/definitions/PaymentServiceItem"
        - in: header
          name: If-Match
          type: string
          required: true
      responses:
        "200":
          description: >-
            Successfully updated status for a line item for a move task order by
            ID
          schema:
            $ref: "#/definitions/PaymentServiceItem"
        "400":
          $ref: "#/responses/InvalidRequest"
        "401":
          $ref: "#/responses/PermissionDenied"
        "403":
          $ref: "#/responses/PermissionDenied"
        "404":
          $ref: "#/responses/NotFound"
        "412":
          $ref: "#/responses/PreconditionFailed"
        "422":
          $ref: "#/responses/UnprocessableEntity"
        "500":
          $ref: "#/responses/ServerError"
      tags:
        - paymentServiceItem
      description: Changes the status of a line item for a move by ID
      operationId: updatePaymentServiceItemStatus
      summary: Change the status of a payment service item for a move by ID
      x-permissions:
        - update.paymentServiceItemStatus
  "/move-task-orders/{moveTaskOrderID}/billable-weights-reviewed-at":
    patch:
      consumes:
        - application/json
      produces:
        - application/json
      parameters:
        - description: ID of move to use
          in: path
          name: moveTaskOrderID
          required: true
          type: string
        - in: header
          name: If-Match
          type: string
          required: true
      responses:
        "200":
          description: Successfully updated move task order billableWeightsReviewedAt field
          schema:
            $ref: "#/definitions/Move"
        "400":
          $ref: "#/responses/InvalidRequest"
        "401":
          $ref: "#/responses/PermissionDenied"
        "403":
          $ref: "#/responses/PermissionDenied"
        "404":
          $ref: "#/responses/NotFound"
        "409":
          $ref: "#/responses/Conflict"
        "412":
          $ref: "#/responses/PreconditionFailed"
        "422":
          $ref: "#/responses/UnprocessableEntity"
        "500":
          $ref: "#/responses/ServerError"
      tags:
        - moveTaskOrder
      description: Changes move (move task order) billableWeightsReviewedAt field to a timestamp
      operationId: updateMTOReviewedBillableWeightsAt
  "/move-task-orders/{moveTaskOrderID}/tio-remarks":
    patch:
      consumes:
        - application/json
      produces:
        - application/json
      parameters:
        - description: ID of move to use
          in: path
          name: moveTaskOrderID
          required: true
          type: string
        - in: header
          name: If-Match
          type: string
          required: true
        - in: body
          name: body
          required: true
          schema:
            $ref: "#/definitions/Move"
      responses:
        "200":
          description: Successfully updated move task order tioRemarks field
          schema:
            $ref: "#/definitions/Move"
        "400":
          $ref: "#/responses/InvalidRequest"
        "401":
          $ref: "#/responses/PermissionDenied"
        "403":
          $ref: "#/responses/PermissionDenied"
        "404":
          $ref: "#/responses/NotFound"
        "409":
          $ref: "#/responses/Conflict"
        "412":
          $ref: "#/responses/PreconditionFailed"
        "422":
          $ref: "#/responses/UnprocessableEntity"
        "500":
          $ref: "#/responses/ServerError"
      tags:
        - moveTaskOrder
      description: Changes move (move task order) billableWeightsReviewedAt field to a timestamp
      operationId: updateMoveTIORemarks
  "/move-task-orders/{moveTaskOrderID}/entitlements":
    parameters:
      - description: ID of move to use
        in: path
        name: moveTaskOrderID
        required: true
        type: string
    get:
      produces:
        - application/json
      parameters: []
      tags:
        - moveTaskOrder
      responses:
        "200":
          description: Successfully retrieved entitlements
          schema:
            $ref: "#/definitions/Entitlements"
        "400":
          $ref: "#/responses/InvalidRequest"
        "401":
          $ref: "#/responses/PermissionDenied"
        "403":
          $ref: "#/responses/PermissionDenied"
        "404":
          $ref: "#/responses/NotFound"
        "500":
          $ref: "#/responses/ServerError"
      description: Gets entitlements
      operationId: getEntitlements
      summary: Gets entitlements for a move by ID
  "/payment-requests/{paymentRequestID}":
    parameters:
      - description: UUID of payment request
        format: uuid
        in: path
        name: paymentRequestID
        required: true
        type: string
    get:
      produces:
        - application/json
      parameters: []
      responses:
        "200":
          description: fetched instance of payment request
          schema:
            $ref: "#/definitions/PaymentRequest"
        "400":
          $ref: "#/responses/InvalidRequest"
        "401":
          $ref: "#/responses/PermissionDenied"
        "403":
          $ref: "#/responses/PermissionDenied"
        "404":
          $ref: "#/responses/NotFound"
        "500":
          $ref: "#/responses/ServerError"
      tags:
        - paymentRequests
      description: Fetches an instance of a payment request by id
      operationId: getPaymentRequest
      summary: Fetches a payment request by id
      x-permissions:
        - read.paymentRequest
  "/moves/{locator}/closeout-office":
    parameters:
      - description: move code to identify a move to update the PPM shipment's closeout office for Army and Air Force service members
        format: string
        in: path
        name: locator
        required: true
        type: string
    patch:
      description: Sets the transportation office closeout location for where the Move's PPM Shipment documentation will be reviewed by
      tags:
        - move
      operationId: updateCloseoutOffice
      x-permissions:
        - update.closeoutOffice
      summary: Updates a Move's PPM closeout office for Army and Air Force customers
      produces:
        - application/json
      consumes:
        - application/json
      parameters:
        - in: body
          name: body
          schema:
            properties:
              closeoutOfficeId:
                type: string
                format: uuid
            required:
              - closeoutOfficeId
        - in: header
          name: If-Match
          type: string
          required: true
      responses:
        "200":
          description: Successfully set the closeout office for the move
          schema:
            $ref: "#/definitions/Move"
        "400":
          $ref: "#/responses/InvalidRequest"
        "401":
          $ref: "#/responses/PermissionDenied"
        "403":
          $ref: "#/responses/PermissionDenied"
        "404":
          $ref: "#/responses/NotFound"
        "412":
          $ref: "#/responses/PreconditionFailed"
        "422":
          $ref: "#/responses/UnprocessableEntity"
        "500":
          $ref: "#/responses/ServerError"
  "/moves/{locator}/customer-support-remarks":
    parameters:
      - description: move code to identify a move for customer support remarks
        format: string
        in: path
        name: locator
        required: true
        type: string
    post:
      produces:
        - application/json
      consumes:
        - application/json
      parameters:
        - in: body
          name: body
          schema:
            $ref: "#/definitions/CreateCustomerSupportRemark"
      responses:
        "200":
          description: Successfully created customer support remark
          schema:
            $ref: "definitions/CustomerSupportRemark.yaml"
        "400":
          $ref: "#/responses/InvalidRequest"
        "404":
          $ref: "#/responses/NotFound"
        "422":
          $ref: "#/responses/UnprocessableEntity"
        "500":
          $ref: "#/responses/ServerError"
      tags:
        - customerSupportRemarks
      description: Creates a customer support remark for a move
      operationId: createCustomerSupportRemarkForMove
      summary: Creates a customer support remark for a move
    get:
      produces:
        - application/json
      parameters: []
      responses:
        "200":
          description: Successfully retrieved all line items for a move task order
          schema:
            $ref: "definitions/CustomerSupportRemarks.yaml"
        "403":
          $ref: "#/responses/PermissionDenied"
        "404":
          $ref: "#/responses/NotFound"
        "422":
          $ref: "#/responses/UnprocessableEntity"
        "500":
          $ref: "#/responses/ServerError"
      tags:
        - customerSupportRemarks
      description: Fetches customer support remarks for a move
      operationId: getCustomerSupportRemarksForMove
      summary: Fetches customer support remarks using the move code (locator).
  "/customer-support-remarks/{customerSupportRemarkID}":
    parameters:
      - in: path
        description: the customer support remark ID to be modified
        name: customerSupportRemarkID
        required: true
        type: string
        format: uuid
    patch:
      tags:
        - customerSupportRemarks
      description: Updates a customer support remark for a move
      operationId: updateCustomerSupportRemarkForMove
      summary: Updates a customer support remark for a move
      consumes:
        - application/json
      produces:
        - application/json
      parameters:
        - in: body
          name: body
          required: true
          schema:
            $ref: "#/definitions/UpdateCustomerSupportRemarkPayload"
      responses:
        "200":
          description: Successfully updated customer support remark
          schema:
            $ref: "definitions/CustomerSupportRemark.yaml"
        "400":
          $ref: "#/responses/InvalidRequest"
        "403":
          $ref: "#/responses/PermissionDenied"
        "404":
          $ref: "#/responses/NotFound"
        "422":
          $ref: "#/responses/UnprocessableEntity"
        "500":
          $ref: "#/responses/ServerError"
    delete:
      summary: Soft deletes a customer support remark by ID
      description: Soft deletes a customer support remark by ID
      operationId: deleteCustomerSupportRemark
      tags:
        - customerSupportRemarks
      produces:
        - application/json
      responses:
        "204":
          description: Successfully soft deleted the shipment
        "400":
          $ref: "#/responses/InvalidRequest"
        "403":
          $ref: "#/responses/PermissionDenied"
        "404":
          $ref: "#/responses/NotFound"
        "409":
          $ref: "#/responses/Conflict"
        "422":
          $ref: "#/responses/UnprocessableEntity"
        "500":
          $ref: "#/responses/ServerError"
  "/moves/{locator}/evaluation-reports":
    parameters:
      - in: path
        name: locator
        required: true
        type: string
    post:
      produces:
        - application/json
      consumes:
        - application/json
      parameters:
        - in: body
          name: body
          schema:
            $ref: "#/definitions/CreateEvaluationReport"
      responses:
        "200":
          description: Successfully created evaluation report
          schema:
            $ref: "#/definitions/EvaluationReport"
        "400":
          $ref: "#/responses/InvalidRequest"
        "404":
          $ref: "#/responses/NotFound"
        "422":
          $ref: "#/responses/UnprocessableEntity"
        "500":
          $ref: "#/responses/ServerError"
      x-permissions:
        - create.evaluationReport
      tags:
        - evaluationReports
      description: Creates an evaluation report
      operationId: createEvaluationReport
      summary: Creates an evaluation report
  "/evaluation-reports/{reportID}/download":
    parameters:
      - in: path
        description: the evaluation report ID to be downloaded
        name: reportID
        required: true
        type: string
        format: uuid
    get:
      summary: Downloads an evaluation report as a PDF
      description: Downloads an evaluation report as a PDF
      operationId: downloadEvaluationReport
      tags:
        - evaluationReports
      produces:
        - application/pdf
      responses:
        "200":
          headers:
            Content-Disposition:
              type: string
              description: File name to download
          description: Evaluation report PDF
          schema:
            format: binary
            type: file
        "403":
          $ref: "#/responses/PermissionDenied"
        "404":
          $ref: "#/responses/NotFound"
        "500":
          $ref: "#/responses/ServerError"
  "/evaluation-reports/{reportID}":
    parameters:
      - in: path
        description: the evaluation report ID to be modified
        name: reportID
        required: true
        type: string
        format: uuid
    get:
      summary: Gets an evaluation report by ID
      description: Gets an evaluation report by ID
      operationId: getEvaluationReport
      tags:
        - evaluationReports
      produces:
        - application/json
      responses:
        "200":
          description: Successfully got the report
          schema:
            $ref: "#/definitions/EvaluationReport"
        "400":
          $ref: "#/responses/InvalidRequest"
        "403":
          $ref: "#/responses/PermissionDenied"
        "404":
          $ref: "#/responses/NotFound"
        "500":
          $ref: "#/responses/ServerError"
    delete:
      summary: Deletes an evaluation report by ID
      description: Deletes an evaluation report by ID
      operationId: deleteEvaluationReport
      x-permissions:
        - delete.evaluationReport
      tags:
        - evaluationReports
      produces:
        - application/json
      responses:
        "204":
          description: Successfully deleted the report
        "400":
          $ref: "#/responses/InvalidRequest"
        "403":
          $ref: "#/responses/PermissionDenied"
        "404":
          $ref: "#/responses/NotFound"
        "409":
          $ref: "#/responses/Conflict"
        "422":
          $ref: "#/responses/UnprocessableEntity"
        "500":
          $ref: "#/responses/ServerError"
    put:
      summary: Saves an evaluation report as a draft
      description: Saves an evaluation report as a draft
      operationId: saveEvaluationReport
      x-permissions:
        - update.evaluationReport
      tags:
        - evaluationReports
      produces:
        - application/json
      consumes:
        - application/json
      parameters:
        - in: body
          name: body
          schema:
            $ref: "#/definitions/EvaluationReport"
        - in: header
          name: If-Match
          type: string
          required: true
          description: >
            Optimistic locking is implemented via the `If-Match` header. If the ETag header does not match
            the value of the resource on the server, the server rejects the change with a `412 Precondition Failed` error.
      responses:
        "204":
          description: Successfully saved the report
        "400":
          $ref: "#/responses/InvalidRequest"
        "403":
          $ref: "#/responses/PermissionDenied"
        "404":
          $ref: "#/responses/NotFound"
        "409":
          $ref: "#/responses/Conflict"
        "412":
          $ref: "#/responses/PreconditionFailed"
        "422":
          $ref: "#/responses/UnprocessableEntity"
        "500":
          $ref: "#/responses/ServerError"
  "/evaluation-reports/{reportID}/submit":
    parameters:
      - in: path
        description: the evaluation report ID to be modified
        name: reportID
        required: true
        type: string
        format: uuid
    post:
      summary: Submits an evaluation report
      description: Submits an evaluation report
      operationId: submitEvaluationReport
      tags:
        - evaluationReports
      produces:
        - application/json
      parameters:
        - in: header
          name: If-Match
          type: string
          required: true
          description: >
            Optimistic locking is implemented via the `If-Match` header. If the ETag header does not match
            the value of the resource on the server, the server rejects the change with a `412 Precondition Failed` error.
      responses:
        "204":
          description: Successfully submitted an evaluation report with the provided ID
        "403":
          $ref: "#/responses/PermissionDenied"
        "404":
          $ref: "#/responses/NotFound"
        "412":
          $ref: "#/responses/PreconditionFailed"
        "422":
          $ref: "#/responses/UnprocessableEntity"
        "500":
          $ref: "#/responses/ServerError"
      x-permissions:
        - update.evaluationReport
  "/evaluation-reports/{reportID}/appeal/add":
    parameters:
      - in: path
        description: the evaluation report ID
        name: reportID
        required: true
        type: string
        format: uuid
    post:
      summary: Adds an appeal to a serious incident on an evaluation report
      description: Adds an appeal to a serious incident on an evaluation report
      operationId: addAppealToSeriousIncident
      tags:
        - evaluationReports
      produces:
        - application/json
      consumes:
        - application/json
      parameters:
        - in: body
          name: body
          schema:
            $ref: "#/definitions/CreateAppeal"
      responses:
        "204":
          description: Successfully added an appeal to a serious incident
        "403":
          $ref: "#/responses/PermissionDenied"
        "404":
          $ref: "#/responses/NotFound"
        "412":
          $ref: "#/responses/PreconditionFailed"
        "422":
          $ref: "#/responses/UnprocessableEntity"
        "500":
          $ref: "#/responses/ServerError"
      x-permissions:
        - update.evaluationReport
  "/evaluation-reports/{reportID}/{reportViolationID}/appeal/add":
    parameters:
      - in: path
        description: the evaluation report ID
        name: reportID
        required: true
        type: string
        format: uuid
      - in: path
        description: the report violation ID
        name: reportViolationID
        required: true
        type: string
        format: uuid
    post:
      summary: Adds an appeal to a violation
      description: Adds an appeal to a violation
      operationId: addAppealToViolation
      tags:
        - evaluationReports
      produces:
        - application/json
      consumes:
        - application/json
      parameters:
        - in: body
          name: body
          schema:
            $ref: "#/definitions/CreateAppeal"
      responses:
        "204":
          description: Successfully added an appeal to a violation
        "403":
          $ref: "#/responses/PermissionDenied"
        "404":
          $ref: "#/responses/NotFound"
        "412":
          $ref: "#/responses/PreconditionFailed"
        "422":
          $ref: "#/responses/UnprocessableEntity"
        "500":
          $ref: "#/responses/ServerError"
      x-permissions:
        - update.evaluationReport
  "/pws-violations":
    get:
      summary: Fetch the possible PWS violations for an evaluation report
      description: Fetch the possible PWS violations for an evaluation report
      operationId: getPWSViolations
      tags:
        - pwsViolations
      produces:
        - application/json
      responses:
        "200":
          description: Successfully retrieved the PWS violations
          schema:
            $ref: "#/definitions/PWSViolations"
        "400":
          $ref: "#/responses/InvalidRequest"
        "403":
          $ref: "#/responses/PermissionDenied"
        "404":
          $ref: "#/responses/NotFound"
        "500":
          $ref: "#/responses/ServerError"
  "/report-violations/{reportID}":
    parameters:
      - in: path
        description: the evaluation report ID that has associated violations
        name: reportID
        required: true
        type: string
        format: uuid
    get:
      summary: Fetch the report violations for an evaluation report
      description: Fetch the report violations for an evaluation report
      operationId: getReportViolationsByReportID
      tags:
        - reportViolations
      produces:
        - application/json
      responses:
        "200":
          description: Successfully retrieved the report violations
          schema:
            $ref: "#/definitions/ReportViolations"
        "400":
          $ref: "#/responses/InvalidRequest"
        "403":
          $ref: "#/responses/PermissionDenied"
        "404":
          $ref: "#/responses/NotFound"
        "500":
          $ref: "#/responses/ServerError"
    post:
      summary: Associate violations with an evaluation report
      description: >-
        Associate violations with an evaluation report. This will overwrite any
        existing report-violations associations for the report and replace them
        with the newly provided ones.  An empty array will remove all violation
        associations for a given report.
      operationId: associateReportViolations
      tags:
        - reportViolations
      produces:
        - application/json
      consumes:
        - application/json
      parameters:
        - in: body
          name: body
          schema:
            $ref: "#/definitions/AssociateReportViolations"
      responses:
        "204":
          description: Successfully saved the report violations
        "400":
          $ref: "#/responses/InvalidRequest"
        "403":
          $ref: "#/responses/PermissionDenied"
        "404":
          $ref: "#/responses/NotFound"
        "409":
          $ref: "#/responses/Conflict"
        "422":
          $ref: "#/responses/UnprocessableEntity"
        "500":
          $ref: "#/responses/ServerError"
      x-permissions:
        - create.reportViolation
  "/moves/{locator}/payment-requests":
    parameters:
      - description: move code to identify a move for payment requests
        format: string
        in: path
        name: locator
        required: true
        type: string
    get:
      produces:
        - application/json
      parameters: []
      responses:
        "200":
          description: Successfully retrieved all line items for a move task order
          schema:
            $ref: "#/definitions/PaymentRequests"
        "403":
          $ref: "#/responses/PermissionDenied"
        "404":
          $ref: "#/responses/NotFound"
        "422":
          $ref: "#/responses/UnprocessableEntity"
        "500":
          $ref: "#/responses/ServerError"
      tags:
        - paymentRequests
      description: Fetches payment requests for a move
      operationId: getPaymentRequestsForMove
      summary: Fetches payment requests using the move code (locator).
      x-permissions:
        - read.paymentRequest
  "/moves/{moveID}/financial-review-flag":
    parameters:
      - description: ID of move to flag
        in: path
        name: moveID
        required: true
        type: string
        format: uuid
    post:
      summary: Flags a move for financial office review
      description: This sets a flag which indicates that the move should be reviewed by a fincancial office. For example, if the origin or delivery address of a shipment is far from the duty location and may incur excess costs to the customer.
      operationId: setFinancialReviewFlag
      tags:
        - move
      consumes:
        - application/json
      produces:
        - application/json
      parameters:
        - in: header
          name: If-Match
          type: string
        - in: body
          name: body
          schema:
            required:
              - flagForReview
            properties:
              remarks:
                description: explanation of why the move is being flagged for financial review
                example: this address is way too far away
                type: string
                x-nullable: true
              flagForReview:
                description: boolean value representing whether we should flag a move for financial review
                example: false
                type: boolean
      responses:
        "200":
          description: updated Move
          schema:
            $ref: "#/definitions/Move"
        "403":
          $ref: "#/responses/PermissionDenied"
        "404":
          $ref: "#/responses/NotFound"
        "412":
          $ref: "#/responses/PreconditionFailed"
        "422":
          $ref: "#/responses/UnprocessableEntity"
        "500":
          $ref: "#/responses/ServerError"
      x-permissions:
        - update.financialReviewFlag
  /moves/{moveID}/uploadAdditionalDocuments:
    patch:
      summary: Patch the additional documents for a given move
      description: Customers will on occaision need the ability to upload additional supporting documents, for a variety of reasons. This does not include amended order.
      operationId: uploadAdditionalDocuments
      tags:
        - move
      consumes:
        - multipart/form-data
      parameters:
        - in: path
          name: moveID
          type: string
          format: uuid
          required: true
          description: UUID of the order
        - in: formData
          name: file
          type: file
          description: The file to upload.
          required: true
      responses:
        "201":
          description: created upload
          schema:
            $ref: "definitions/Upload.yaml"
        "400":
          description: invalid request
          schema:
            $ref: "#/definitions/InvalidRequestResponsePayload"
        "403":
          description: not authorized
        "404":
          description: not found
        "413":
          description: payload is too large
        "500":
          description: server error
      x-permissions:
        - create.supportingDocuments
  "/payment-requests/{paymentRequestID}/shipments-payment-sit-balance":
    parameters:
      - description: payment request ID of the payment request with SIT service items being reviewed
        name: paymentRequestID
        type: string
        format: uuid
        in: path
        required: true
    get:
      produces:
        - application/json
      parameters: []
      responses:
        "200":
          description: Successfully retrieved shipments and their SIT days balance from all payment requests on the move
          schema:
            $ref: "#/definitions/ShipmentsPaymentSITBalance"
        "403":
          $ref: "#/responses/PermissionDenied"
        "404":
          $ref: "#/responses/NotFound"
        "422":
          $ref: "#/responses/UnprocessableEntity"
        "500":
          $ref: "#/responses/ServerError"
      tags:
        - paymentRequests
      description: Returns all shipment payment request SIT usage to support partial SIT invoicing
      operationId: getShipmentsPaymentSITBalance
      summary: Returns all shipment payment request SIT usage to support partial SIT invoicing
      x-permissions:
        - read.shipmentsPaymentSITBalance
  "/payment-requests/{paymentRequestID}/status":
    patch:
      consumes:
        - application/json
      produces:
        - application/json
      parameters:
        - description: UUID of payment request
          format: uuid
          in: path
          name: paymentRequestID
          required: true
          type: string
        - in: body
          name: body
          required: true
          schema:
            $ref: "#/definitions/UpdatePaymentRequestStatusPayload"
        - in: header
          name: If-Match
          type: string
          required: true
      responses:
        "200":
          description: updated payment request
          schema:
            $ref: "#/definitions/PaymentRequest"
        "400":
          $ref: "#/responses/InvalidRequest"
        "401":
          $ref: "#/responses/PermissionDenied"
        "403":
          $ref: "#/responses/PermissionDenied"
        "404":
          $ref: "#/responses/NotFound"
        "412":
          $ref: "#/responses/PreconditionFailed"
        "422":
          $ref: "#/responses/UnprocessableEntity"
        "500":
          $ref: "#/responses/ServerError"
      tags:
        - paymentRequests
      description: Updates status of a payment request by id
      operationId: updatePaymentRequestStatus
      summary: Updates status of a payment request by id
      x-permissions:
        - update.paymentRequest
  "/payment-requests/{paymentRequestID}/bulkDownload":
    parameters:
      - description: the id for the payment-request with files to be downloaded
        in: path
        name: paymentRequestID
        required: true
        type: string
    get:
      summary: Downloads all Payment Request documents as a PDF
      description: |
        This endpoint downloads all uploaded payment request documentation combined into a single PDF.
      operationId: bulkDownload
      tags:
        - paymentRequests
      produces:
        - application/pdf
      responses:
        "200":
          headers:
            Content-Disposition:
              type: string
              description: File name to download
          description: Payment Request Files PDF
          schema:
            format: binary
            type: file
        "400":
          $ref: "#/responses/InvalidRequest"
        "500":
          $ref: "#/responses/ServerError"
  /documents/{documentId}:
    get:
      summary: Returns a document
      description: Returns a document and its uploads
      operationId: getDocument
      tags:
        - ghcDocuments
      parameters:
        - in: path
          name: documentId
          type: string
          format: uuid
          required: true
          description: UUID of the document to return
      responses:
        "200":
          description: the requested document
          schema:
            $ref: "definitions/Document.yaml"
        "400":
          $ref: "#/responses/InvalidRequest"
        "401":
          $ref: "#/responses/PermissionDenied"
        "403":
          $ref: "#/responses/PermissionDenied"
        "404":
          $ref: "#/responses/NotFound"
        "412":
          $ref: "#/responses/PreconditionFailed"
        "422":
          $ref: "#/responses/UnprocessableEntity"
        "500":
          $ref: "#/responses/ServerError"
  /documents:
    post:
      summary: Create a new document
      description: Documents represent a physical artifact such as a scanned document or a PDF file
      operationId: createDocument
      tags:
        - ghcDocuments
      parameters:
        - in: body
          name: documentPayload
          required: true
          schema:
            $ref: "#/definitions/PostDocumentPayload"
      responses:
        "201":
          description: created document
          schema:
            $ref: "definitions/Document.yaml"
        "400":
          description: invalid request
        "403":
          $ref: "#/responses/PermissionDenied"
        "500":
          description: server error
  /queues/counseling:
    get:
      produces:
        - application/json
      summary: Gets queued list of all customer moves needing services counseling by GBLOC origin
      description: >
        An office services counselor user will be assigned a transportation office that will determine which moves are displayed in their queue based on the origin duty location.  GHC moves will show up here onced they have reached the NEEDS SERVICE COUNSELING status after submission from a customer or created on a customer's behalf.
      operationId: getServicesCounselingQueue
      tags:
        - queues
      parameters:
        - in: query
          name: page
          type: integer
          description: requested page number of paginated move results
        - in: query
          name: perPage
          type: integer
          description: maximum number of moves to show on each page of paginated results
        - in: query
          name: sort
          type: string
          enum:
            [
              customerName,
              edipi,
              emplid,
              branch,
              locator,
              status,
              requestedMoveDate,
              submittedAt,
              originGBLOC,
              originDutyLocation,
              destinationDutyLocation,
              ppmType,
              closeoutInitiated,
              closeoutLocation,
              ppmStatus,
              counselingOffice,
              assignedTo,
            ]
          description: field that results should be sorted by
        - in: query
          name: order
          type: string
          enum: [asc, desc]
          description: direction of sort order if applied
        - in: query
          name: branch
          type: string
          description: filters by the branch of the move's service member
        - in: query
          name: locator
          type: string
          description: filters to match the unique move code locator
        - in: query
          name: customerName
          type: string
          description: filters using a prefix match on the service member's last name
        - in: query
          name: counselingOffice
          type: string
          description: filters using a counselingOffice name of the move
        - in: query
          name: edipi
          type: string
          description: filters to match the unique service member's DoD ID
        - in: query
          name: emplid
          type: string
          description: filters to match the unique service member's EMPLID
        - in: query
          name: requestedMoveDate
          type: string
          description: filters the requested pickup date of a shipment on the move
        - in: query
          name: submittedAt
          type: string
          format: date-time
          description: Start of the submitted at date in the user's local time zone converted to UTC
        - in: query
          name: originGBLOC
          type: string
          description: filters the GBLOC of the service member's origin duty location
        - in: query
          name: originDutyLocation
          type: array
          uniqueItems: true
          collectionFormat: multi
          items:
            type: string
          description: filters the name of the origin duty location on the orders
        - in: query
          name: destinationDutyLocation
          type: string
          description: filters the name of the destination duty location on the orders
        - in: query
          name: status
          type: array
          description: filters the status of the move
          uniqueItems: true
          items:
            type: string
            enum:
              - NEEDS SERVICE COUNSELING
              - SERVICE COUNSELING COMPLETED
        - in: query
          name: needsPPMCloseout
          type: boolean
          description: Only used for Services Counseling queue. If true, show PPM moves that are ready for closeout. Otherwise, show all other moves.
        - in: query
          name: ppmType
          type: string
          enum:
            - FULL
            - PARTIAL
          description: filters PPM type
        - in: query
          name: closeoutInitiated
          type: string
          format: date-time
          description: Latest date that closeout was initiated on a PPM on the move
        - in: query
          name: closeoutLocation
          type: string
          description: closeout location
        - in: query
          name: orderType
          type: string
          description: order type
        - in: query
          name: ppmStatus
          type: string
          enum:
            - WAITING_ON_CUSTOMER
            - NEEDS_CLOSEOUT
          description: filters the status of the PPM shipment
        - in: query
          name: viewAsGBLOC
          type: string
          description: |
            Used to return a queue for a GBLOC other than the default of the current user. Requires the HQ role or a secondary transportation office assignment. The parameter is ignored if the requesting user does not have the necessary role or assignment.
        - in: query
          name: assignedTo
          type: string
          description: |
            Used to illustrate which user is assigned to this payment request.
        - in: query
          name: activeRole
          type: string
          description: user's actively logged in role
      responses:
        "200":
          description: Successfully returned all moves matching the criteria
          schema:
            $ref: "#/definitions/QueueMovesResult"
        "403":
          $ref: "#/responses/PermissionDenied"
        "500":
          $ref: "#/responses/ServerError"
  /queues/bulk-assignment:
    get:
      produces:
        - application/json
      summary: Gets data for bulk assignment modal
      description: >
        Supervisor office users are able to bulk assign moves. This endpoint returns the relevant data to them; the current workload of the office users that work under them, and the moves that are available to be assigned
      operationId: getBulkAssignmentData
      tags:
        - queues
      parameters:
        - in: query
          name: queueType
          type: string
          description: A string corresponding to the queue type
          enum:
            - COUNSELING
            - CLOSEOUT
            - TASK_ORDER
            - PAYMENT_REQUEST
      responses:
        "200":
          description: Successfully returned bulk assignment data
          schema:
            $ref: "#/definitions/BulkAssignmentData"
        "401":
          $ref: "#/responses/PermissionDenied"
        "404":
          $ref: "#/responses/NotFound"
        "500":
          $ref: "#/responses/ServerError"
  /queues/counseling/origin-list:
    get:
      produces:
        - application/json
      summary: Gets queued list of all moves origin locations in the counselors queue
      description: >
        An office services counselor user will be assigned a transportation office that will determine which moves are displayed in their queue based on the origin duty location. This pulls the availalble origin duty locations.
      operationId: getServicesCounselingOriginList
      tags:
        - queues
      parameters:
        - in: query
          name: needsPPMCloseout
          type: boolean
          description: Only used for Services Counseling queue. If true, show PPM moves origin locations that are ready for closeout. Otherwise, show all other moves origin locations.
        - in: query
          name: viewAsGBLOC
          type: string
          description: Used to return an origins list for a GBLOC other than the default of the current user. Requires the HQ role or a secondary transportation office assignment. The parameter is ignored if the requesting user does not have the necessary role or assignment.
      responses:
        "200":
          description: Successfully returned all moves matching the criteria
          schema:
            $ref: "#/definitions/Locations"
        "403":
          $ref: "#/responses/PermissionDenied"
        "500":
          $ref: "#/responses/ServerError"
  /queues/prime-moves:
    get:
      summary: getPrimeMovesQueue
      description: |
        Gets all moves that have been reviewed and approved by the TOO. The `since` parameter can be used to filter this
        list down to only the moves that have been updated since the provided timestamp. A move will be considered
        updated if the `updatedAt` timestamp on the move or on its orders, shipments, service items, or payment
        requests, is later than the provided date and time.

        **WIP**: Include what causes moves to leave this list. Currently, once the `availableToPrimeAt` timestamp has
        been set, that move will always appear in this list.
      operationId: listPrimeMoves
      tags:
        - queues
      produces:
        - application/json
      parameters:
        - in: query
          name: since
          type: string
          format: date-time
          description: Only return moves updated since this time. Formatted like "2021-07-23T18:30:47.116Z"
        - in: query
          name: page
          type: integer
          description: requested page of results
        - in: query
          name: perPage
          type: integer
          description: results per page
        - in: query
          name: id
          type: string
        - in: query
          name: moveCode
          type: string
        - in: query
          name: orderType
          type: string
          description: order type
      responses:
        "200":
          description: Successfully retrieved moves. A successful fetch might still return zero moves.
          schema:
            $ref: "#/definitions/ListPrimeMovesResult"
        "403":
          $ref: "#/responses/PermissionDenied"
        "500":
          $ref: "#/responses/ServerError"
  /queues/moves:
    get:
      produces:
        - application/json
      summary: Gets queued list of all customer moves by GBLOC origin
      description: >
        An office TOO user will be assigned a transportation office that will determine which moves are displayed in their queue based on the origin duty location.  GHC moves will show up here onced they have reached the submitted status sent by the customer and have move task orders, shipments, and service items to approve.
      operationId: getMovesQueue
      tags:
        - queues
      parameters:
        - in: query
          name: page
          type: integer
          description: requested page of results
        - in: query
          name: perPage
          type: integer
          description: results per page
        - in: query
          name: sort
          type: string
          enum:
            [
              customerName,
              edipi,
              emplid,
              branch,
              locator,
              status,
              originDutyLocation,
              destinationDutyLocation,
              requestedMoveDate,
              appearedInTooAt,
              assignedTo,
              counselingOffice,
            ]
          description: field that results should be sorted by
        - in: query
          name: order
          type: string
          enum: [asc, desc]
          description: direction of sort order if applied
        - in: query
          name: branch
          type: string
        - in: query
          name: locator
          type: string
        - in: query
          name: customerName
          type: string
        - in: query
          name: edipi
          type: string
        - in: query
          name: emplid
          type: string
        - in: query
          name: originDutyLocation
          type: array
          uniqueItems: true
          collectionFormat: multi
          items:
            type: string
        - in: query
          name: destinationDutyLocation
          type: string
        - in: query
          name: appearedInTooAt
          type: string
          format: date-time
        - in: query
          name: requestedMoveDate
          type: string
          description: filters the requested pickup date of a shipment on the move
        - in: query
          name: status
          type: array
          description: Filtering for the status.
          uniqueItems: true
          items:
            type: string
            enum:
              - SUBMITTED
              - SERVICE COUNSELING COMPLETED
              - APPROVALS REQUESTED
        - in: query
          name: orderType
          type: string
          description: order type
        - in: query
          name: viewAsGBLOC
          type: string
          description: |
            Used to return a queue for a GBLOC other than the default of the current user. Requires the HQ role or a secondary transportation office assignment. The parameter is ignored if the requesting user does not have the necessary role or assignment.
        - in: query
          name: assignedTo
          type: string
          description: |
            Used to illustrate which user is assigned to this move.
        - in: query
          name: counselingOffice
          type: string
          description: filters using a counselingOffice name of the move
        - in: query
          name: activeRole
          type: string
          description: user's actively logged in role
      responses:
        "200":
<<<<<<< HEAD
          description: Successfully returned all moves matching the criteria
          schema:
            $ref: '#/definitions/QueueMovesResult'
        '403':
          $ref: '#/responses/PermissionDenied'
        '500':
          $ref: '#/responses/ServerError'
  /queues/destination-requests:
=======
          description: Successfully retrieved moves. A successful fetch might still return zero moves.
          schema:
            $ref: "#/definitions/ListPrimeMovesResult"
        "403":
          $ref: "#/responses/PermissionDenied"
        "500":
          $ref: "#/responses/ServerError"
  /queues/moves:
>>>>>>> 4e3c114e
    get:
      produces:
        - application/json
      summary: Gets queued list of all customer moves by GBLOC that have both CONUS & OCONUS destination requests (destination SIT, destination shuttle, address requests)
      description: >
        A TOO will view this queue when they have destination requests tied to their GBLOC. This includes unapproved destination SIT service items, destination shuttle service items and destination address requests that are not yet approved by the TOO.
      operationId: getDestinationRequestsQueue
      tags:
        - queues
      parameters:
        - in: query
          name: page
          type: integer
          description: requested page of results
        - in: query
          name: perPage
          type: integer
          description: results per page
        - in: query
          name: sort
          type: string
          enum:
            [
              customerName,
              edipi,
              emplid,
              branch,
              locator,
              status,
              originDutyLocation,
              destinationDutyLocation,
              requestedMoveDate,
              appearedInTooAt,
              assignedTo,
              counselingOffice,
            ]
          description: field that results should be sorted by
        - in: query
          name: order
          type: string
          enum: [asc, desc]
          description: direction of sort order if applied
        - in: query
          name: branch
          type: string
        - in: query
          name: locator
          type: string
        - in: query
          name: customerName
          type: string
        - in: query
          name: edipi
          type: string
        - in: query
          name: emplid
          type: string
        - in: query
          name: originDutyLocation
          type: array
          uniqueItems: true
          collectionFormat: multi
          items:
            type: string
        - in: query
          name: destinationDutyLocation
          type: string
        - in: query
          name: appearedInTooAt
          type: string
          format: date-time
        - in: query
          name: requestedMoveDate
          type: string
          description: filters the requested pickup date of a shipment on the move
        - in: query
          name: status
          type: array
          description: Filtering for the status.
          uniqueItems: true
          items:
            type: string
            enum:
              - SUBMITTED
              - SERVICE COUNSELING COMPLETED
              - APPROVALS REQUESTED
        - in: query
          name: assignedTo
          type: string
          description: |
            Used to illustrate which user is assigned to this move.
        - in: query
          name: counselingOffice
          type: string
          description: filters using a counselingOffice name of the move
        - in: query
          name: activeRole
          type: string
          description: user's actively logged in role
      responses:
        "200":
          description: Successfully returned all moves matching the criteria
          schema:
            $ref: "#/definitions/QueueMovesResult"
        "403":
          $ref: "#/responses/PermissionDenied"
        "500":
          $ref: "#/responses/ServerError"
  /queues/payment-requests:
    get:
      produces:
        - application/json
      summary: Gets queued list of all payment requests by GBLOC origin
      description: >
        An office TIO user will be assigned a transportation office that will determine which payment requests are displayed in their queue based on the origin duty location.
      operationId: getPaymentRequestsQueue
      tags:
        - queues
      parameters:
        - in: query
          name: sort
          type: string
          enum:
            [
              customerName,
              locator,
              submittedAt,
              branch,
              status,
              edipi,
              emplid,
              age,
              originDutyLocation,
              assignedTo,
              counselingOffice,
            ]
          description: field that results should be sorted by
        - in: query
          name: order
          type: string
          enum: [asc, desc]
          description: direction of sort order if applied
        - in: query
          name: page
          type: integer
          description: requested page of results
        - in: query
          name: perPage
          type: integer
          description: number of records to include per page
        - in: query
          name: submittedAt
          type: string
          format: date-time
          description: Start of the submitted at date in the user's local time zone converted to UTC
        - in: query
          name: branch
          type: string
        - in: query
          name: locator
          type: string
        - in: query
          name: customerName
          type: string
        - in: query
          name: edipi
          type: string
        - in: query
          name: emplid
          type: string
        - in: query
          name: destinationDutyLocation
          type: string
        - in: query
          name: originDutyLocation
          type: string
        - in: query
          name: assignedTo
          type: string
          description: |
            Used to illustrate which user is assigned to this payment request.
        - in: query
          name: counselingOffice
          type: string
          description: filters using a counselingOffice name of the move
        - in: query
          name: status
          type: array
          description: Filtering for the status.
          uniqueItems: true
          items:
            type: string
            enum:
              - PENDING
              - REVIEWED
              - REVIEWED_AND_ALL_SERVICE_ITEMS_REJECTED
              - PAID
              - DEPRECATED
              - EDI_ERROR
        - in: query
          name: orderType
          type: string
          description: order type
        - in: query
          name: viewAsGBLOC
          type: string
          description: |
            Used to return a queue for a GBLOC other than the default of the current user. Requires the HQ role or a secondary transportation office assignment. The parameter is ignored if the requesting user does not have the necessary role or assignment.
        - in: query
          name: activeRole
          type: string
          description: user's actively logged in role
      responses:
        "200":
          description: Successfully returned all moves matching the criteria
          schema:
            $ref: "#/definitions/QueuePaymentRequestsResult"
        "403":
          $ref: "#/responses/PermissionDenied"
        "500":
          $ref: "#/responses/ServerError"
  /moves/search:
    post:
      produces:
        - application/json
      consumes:
        - application/json
      summary: Search moves by locator, DOD ID, or customer name
      description: >
        Search moves by locator, DOD ID, or customer name. Used by QAE and CSR users.
      operationId: searchMoves
      tags:
        - move
      parameters:
        - in: body
          name: body
          schema:
            properties:
              page:
                type: integer
                description: requested page of results
              perPage:
                type: integer
              locator:
                description: Move locator
                type: string
                minLength: 6
                maxLength: 6
                x-nullable: true
              edipi:
                description: DOD ID
                type: string
                minLength: 10
                maxLength: 10
                x-nullable: true
              emplid:
                description: EMPLID
                type: string
                minLength: 7
                maxLength: 7
                x-nullable: true
              customerName:
                description: Customer Name
                type: string
                minLength: 1
                x-nullable: true
              paymentRequestCode:
                type: string
                example: 9551-6199-2
                x-nullable: true
              status:
                type: array
                description: Filtering for the status.
                uniqueItems: true
                items:
                  type: string
                  enum:
                    - DRAFT
                    - SUBMITTED
                    - APPROVALS REQUESTED
                    - APPROVED
                    - NEEDS SERVICE COUNSELING
                    - SERVICE COUNSELING COMPLETED
                    - CANCELED
              originPostalCode:
                type: string
                x-nullable: true
              destinationPostalCode:
                type: string
                x-nullable: true
              branch:
                type: string
                x-nullable: true
              shipmentsCount:
                type: integer
                x-nullable: true
              pickupDate:
                type: string
                format: date-time
                x-nullable: true
              deliveryDate:
                type: string
                format: date-time
                x-nullable: true
              sort:
                type: string
                x-nullable: true
                enum:
                  [
                    customerName,
                    edipi,
                    emplid,
                    branch,
                    locator,
                    status,
                    originPostalCode,
                    destinationPostalCode,
                    shipmentsCount,
                  ]
              order:
                type: string
                x-nullable: true
                enum: [asc, desc]
          description: field that results should be sorted by
      responses:
        "200":
          description: Successfully returned all moves matching the criteria
          schema:
            $ref: "#/definitions/SearchMovesResult"
        "403":
          $ref: "#/responses/PermissionDenied"
        "500":
          $ref: "#/responses/ServerError"
  "/tac/valid":
    get:
      summary: Validation of a TAC value
      description: Returns a boolean based on whether a tac value is valid or not
      operationId: tacValidation
      tags:
        - tac
        - order
      parameters:
        - in: query
          name: tac
          type: string
          required: true
          description: The tac value to validate
      responses:
        "200":
          description: Successfully retrieved validation status
          schema:
            $ref: "#/definitions/TacValid"
        "400":
          $ref: "#/responses/InvalidRequest"
        "401":
          $ref: "#/responses/PermissionDenied"
        "403":
          $ref: "#/responses/PermissionDenied"
        "404":
          $ref: "#/responses/NotFound"
        "500":
          $ref: "#/responses/ServerError"
  /lines-of-accounting:
    post:
      summary: "Fetch line of accounting"
      description: >
        Fetches a line of accounting based on provided service member affiliation, effective date, and Transportation Accounting Code (TAC).
        It uses these parameters to filter the correct Line of Accounting for the provided TAC. It does this by filtering
        through both TAC and LOAs based on the provided code and effective date. The 'Effective Date' is the date
        that can be either the orders issued date (For HHG shipments), MTO approval date (For NTS shipments),
        or even the current date for NTS shipments with no approval yet (Just providing a preview to the office users per customer request).
        Effective date is used to find "Active" TGET data by searching for the TACs and LOAs with begin and end dates containing this date.
      operationId: requestLineOfAccounting
      tags:
        - linesOfAccounting
      consumes:
        - "application/json"
      produces:
        - "application/json"
      parameters:
        - in: "body"
          name: "body"
          description: "Service member affiliation, effective date, and TAC code."
          required: true
          schema:
            $ref: "#/definitions/FetchLineOfAccountingPayload"
      responses:
        "200":
          description: "Successfully retrieved line of accounting"
          schema:
            $ref: "definitions/LineOfAccounting.yaml"
        "400":
          $ref: "#/responses/InvalidRequest"
        "401":
          $ref: "#/responses/PermissionDenied"
        "403":
          $ref: "#/responses/PermissionDenied"
        "404":
          $ref: "#/responses/NotFound"
        "422":
          $ref: "#/responses/UnprocessableEntity"
        "500":
          $ref: "#/responses/ServerError"
  /transportation-offices:
    get:
      produces:
        - application/json
      summary: Returns the transportation offices matching the search query that is enabled for PPM closeout
      description: Returns the transportation offices matching the search query that is enabled for PPM closeout
      operationId: getTransportationOffices
      tags:
        - transportationOffice
      parameters:
        - in: query
          name: search
          type: string
          required: true
          minLength: 2
          description: Search string for transportation offices
      responses:
        "200":
          description: Successfully retrieved transportation offices
          schema:
            $ref: "#/definitions/TransportationOffices"
        "400":
          $ref: "#/responses/InvalidRequest"
        "401":
          $ref: "#/responses/PermissionDenied"
        "403":
          $ref: "#/responses/PermissionDenied"
        "404":
          $ref: "#/responses/NotFound"
        "500":
          $ref: "#/responses/ServerError"
  /open/transportation-offices:
    get:
      produces:
        - application/json
      summary: Returns the transportation offices matching the search query
      description: This endpoint is publicly accessible as it is utilized to access transportation office information without having an office account.Returns the transportation offices matching the search query.
      operationId: getTransportationOfficesOpen
      tags:
        - transportationOffice
      parameters:
        - in: query
          name: search
          type: string
          required: true
          minLength: 2
          description: Search string for transportation offices
      responses:
        "200":
          description: Successfully retrieved transportation offices
          schema:
            $ref: "#/definitions/TransportationOffices"
        "400":
          $ref: "#/responses/InvalidRequest"
        "401":
          $ref: "#/responses/PermissionDenied"
        "403":
          $ref: "#/responses/PermissionDenied"
        "404":
          $ref: "#/responses/NotFound"
        "500":
          $ref: "#/responses/ServerError"
  /transportation-offices/gblocs:
    get:
      produces:
        - application/json
      summary: Returns a list of distinct GBLOCs that exist in the transportation offices table
      description: Returns a list of distinct GBLOCs that exist in the transportation offices table
      operationId: getTransportationOfficesGBLOCs
      tags:
        - transportationOffice
      responses:
        "200":
          description: Successfully retrieved transportation offices
          schema:
            $ref: "#/definitions/GBLOCs"
        "400":
          $ref: "#/responses/InvalidRequest"
        "401":
          $ref: "#/responses/PermissionDenied"
        "403":
          $ref: "#/responses/PermissionDenied"
        "404":
          $ref: "#/responses/NotFound"
        "500":
          $ref: "#/responses/ServerError"
  /addresses/zip-city-lookup/{search}:
    get:
      summary: Returns city, state, postal code, and county associated with the specified full/partial postal code or city and state string
      description: Find by API using full/partial postal code or city name that returns an us_post_region_cities json object containing city, state, county and postal code.
      operationId: getLocationByZipCityState
      tags:
        - addresses
      parameters:
        - in: path
          name: search
          type: string
          required: true
      responses:
        "200":
          description: the requested list of city, state, county, and postal code matches
          schema:
            $ref: "#/definitions/VLocations"
        "400":
          $ref: "#/responses/InvalidRequest"
        "403":
          $ref: "#/responses/PermissionDenied"
        "404":
          $ref: "#/responses/NotFound"
        "500":
          $ref: "#/responses/ServerError"
  /transportation_offices/{dutyLocationId}/counseling_offices/{serviceMemberId}:
    get:
      summary: Returns the counseling locations in the GBLOC matching the duty location
      description: Returns the counseling locations matching the GBLOC from the selected duty location
      operationId: showCounselingOffices
      tags:
        - transportationOffice
      parameters:
        - in: path
          name: dutyLocationId
          format: uuid
          type: string
          required: true
          description: UUID of the duty location
        - in: path
          name: serviceMemberId
          format: uuid
          type: string
          required: true
          description: UUID of the service member, some counseling offices are branch specific
      produces:
        - application/json
      responses:
        '200':
          description: Successfully retrieved counseling offices
          schema:
            $ref: '#/definitions/CounselingOffices'
        '400':
          $ref: '#/responses/InvalidRequest'
        '403':
          $ref: '#/responses/PermissionDenied'
        '404':
          $ref: '#/responses/NotFound'
        '500':
          description: internal server error
  /uploads:
    post:
      summary: Create a new upload
      description: Uploads represent a single digital file, such as a JPEG or PDF. Currently, office application uploads are only for Services Counselors to upload files for orders, but this may be expanded in the future.
      operationId: createUpload
      tags:
        - uploads
      consumes:
        - multipart/form-data
      produces:
        - application/json
      parameters:
        - in: query
          name: documentId
          type: string
          format: uuid
          required: false
          description: UUID of the document to add an upload to
        - in: formData
          name: file
          type: file
          description: The file to upload.
          required: true
      responses:
        "201":
          description: created upload
          schema:
            $ref: "definitions/Upload.yaml"
        "400":
          description: invalid request
        "403":
          description: not authorized
        "404":
          description: not found
        "413":
          description: payload is too large
        "500":
          description: server error
  /re-service-items:
    get:
      summary: Returns all ReServiceItems (Service Code, Service Name, Market, Shipment Type, Auto Approved)
      description: Get ReServiceItems
      produces:
        - application/json
      operationId: getAllReServiceItems
      tags:
        - reServiceItems
      responses:
        "200":
          description: Successfully retrieved all ReServiceItems.
          schema:
            $ref: "#/definitions/ReServiceItems"
        "400":
          $ref: "#/responses/InvalidRequest"
        "401":
          $ref: "#/responses/PermissionDenied"
        "404":
          $ref: "#/responses/NotFound"
        "500":
          $ref: "#/responses/ServerError"
  /uploads/{uploadID}:
    delete:
      summary: Deletes an upload
      description: Uploads represent a single digital file, such as a JPEG or PDF.
      operationId: deleteUpload
      tags:
        - uploads
      parameters:
        - in: path
          name: uploadID
          type: string
          format: uuid
          required: true
          description: UUID of the upload to be deleted
        - in: query
          name: orderID
          type: string
          format: uuid
          description: ID of the order that the upload belongs to
      responses:
        "204":
          description: deleted
        "400":
          description: invalid request
          schema:
            $ref: "#/definitions/InvalidRequestResponsePayload"
        "403":
          description: not authorized
        "404":
          description: not found
        "500":
          description: server error
  /uploads/get/:
    get:
      produces:
        - application/json
      parameters: []
      responses:
        "200":
          description: Successfully retrieved upload
          schema:
            $ref: "definitions/Upload.yaml"
        "400":
          $ref: "#/responses/InvalidRequest"
        "401":
          $ref: "#/responses/PermissionDenied"
        "403":
          $ref: "#/responses/PermissionDenied"
        "404":
          $ref: "#/responses/NotFound"
        "500":
          $ref: "#/responses/ServerError"
      tags:
        - uploads
      description: Gets an upload
      operationId: getUpload
      summary: Gets an upload by ID
  /uploads/{uploadID}/update:
    patch:
      summary: Update an existing upload. This is only needed currently for updating the image rotation.
      description: Uploads represent a single digital file, such as a JPEG or PDF. The rotation is relevant to how it is displayed on the page.
      operationId: updateUpload
      tags:
        - uploads
      consumes:
        - application/json
      produces:
        - application/json
      parameters:
        - in: path
          name: uploadID
          type: string
          format: uuid
          required: true
          description: UUID of the upload to be updated
        - in: body
          name: body
          required: true
          schema:
            properties:
              rotation:
                type: integer
                description: The rotation of the image
                minimum: 0
                maximum: 3
      responses:
        "201":
          description: updated upload
          schema:
            $ref: "definitions/Upload.yaml"
        "400":
          description: invalid request
        "403":
          description: not authorized
        "404":
          description: not found
        "413":
          description: payload is too large
        "500":
          description: server error
  /uploads/{uploadID}/status:
    get:
      summary: Returns status of an upload
      description: Returns status of an upload based on antivirus run
      operationId: getUploadStatus
      produces:
        - text/event-stream
      tags:
        - uploads
      parameters:
        - in: path
          name: uploadID
          type: string
          format: uuid
          required: true
          description: UUID of the upload to return status of
      responses:
        '200':
          description: the requested upload status
          schema:
            type: string
            enum:
              - INFECTED
              - CLEAN
              - PROCESSING
            readOnly: true
        '400':
          description: invalid request
          schema:
            $ref: '#/definitions/InvalidRequestResponsePayload'
        '403':
          description: not authorized
        '404':
          description: not found
        '500':
          description: server error
  /application_parameters/{parameterName}:
    get:
      summary: Searches for an application parameter by name, returns nil if not found
      description: Searches for an application parameter by name, returns nil if not found
      operationId: getParam
      tags:
        - application_parameters
      parameters:
        - in: path
          name: parameterName
          type: string
          format: string
          required: true
          description: Parameter Name
      responses:
        "200":
          description: Application Parameters
          schema:
            $ref: "#/definitions/ApplicationParameters"
        "400":
          description: invalid request
        "401":
          description: request requires user authentication
        "500":
          description: server error
  /calendar/{countryCode}/is-weekend-holiday/{date}:
    get:
      summary: Validate  move date selection
      description: |
        Utility API to determine if input date falls on weekend and/or holiday.
      produces:
        - application/json
      operationId: isDateWeekendHoliday
      tags:
        - calendar
      parameters:
        - description: country code for context of date
          in: path
          name: countryCode
          required: true
          type: string
          enum:
            - US
        - description: input date to determine if weekend/holiday for given country.
          in: path
          name: date
          required: true
          type: string
          format: date
      responses:
        "200":
          description: Successfully determine if given date is weekend and/or holiday for given country.
          schema:
            $ref: "#/definitions/IsDateWeekendHolidayInfo"
        "400":
          $ref: "#/responses/InvalidRequest"
        "401":
          $ref: "#/responses/PermissionDenied"
        "404":
          $ref: "#/responses/NotFound"
        "500":
          $ref: "#/responses/ServerError"
  /moves/{moveID}/assignOfficeUser:
    parameters:
      - description: ID of the move
        in: path
        name: moveID
        required: true
        format: uuid
        type: string
    patch:
      consumes:
        - application/json
      produces:
        - application/json
      parameters:
        - in: body
          name: body
          required: true
          schema:
            $ref: "#/definitions/AssignOfficeUserBody"
      responses:
        "200":
          description: Successfully assigned office user to the move
          schema:
            $ref: "#/definitions/Move"
        "404":
          $ref: "#/responses/NotFound"
        "500":
          $ref: "#/responses/ServerError"
      tags:
        - move
      description: assigns either a services counselor, task ordering officer, or task invoicing officer to the move
      operationId: updateAssignedOfficeUser
  /moves/{moveID}/unassignOfficeUser:
    parameters:
      - description: ID of the move
        in: path
        name: moveID
        required: true
        format: uuid
        type: string
      - in: body
        name: body
        schema:
          properties:
            roleType:
              type: string
          required:
            - roleType
    patch:
      consumes:
        - application/json
      produces:
        - application/json
      responses:
        "200":
          description: Successfully unassigned office user from the move
          schema:
            $ref: "#/definitions/Move"
        "500":
          $ref: "#/responses/ServerError"
      tags:
        - move
      description: unassigns either a services counselor, task ordering officer, or task invoicing officer from the move
      operationId: deleteAssignedOfficeUser
  /moves/{officeUserID}/CheckForLockedMovesAndUnlock:
    parameters:
      - description: ID of the move's officer
        in: path
        name: officeUserID
        required: true
        format: uuid
        type: string
    patch:
      consumes:
        - application/json
      produces:
        - application/json
      responses:
        "200":
          description: Successfully unlocked officer's move(s).
          schema:
            type: object
            properties:
              successMessage:
                type: string
                example: OK
        "500":
          $ref: "#/responses/ServerError"
      tags:
        - move
      description: >-
        Finds and unlocks any locked moves by an office user
      operationId: checkForLockedMovesAndUnlock
definitions:
  ApplicationParameters:
    type: object
    properties:
      validationCode:
        type: string
        format: string
        x-nullable: true
      parameterName:
        type: string
        format: string
        x-nullable: true
      parameterValue:
        type: string
        format: string
        x-nullable: true
  PostDocumentPayload:
    type: object
    properties:
      service_member_id:
        type: string
        format: uuid
        title: The service member this document belongs to
  InvalidRequestResponsePayload:
    type: object
    properties:
      errors:
        type: object
        additionalProperties:
          type: string
  ClientError:
    type: object
    properties:
      title:
        type: string
      detail:
        type: string
      instance:
        type: string
        format: uuid
    required:
      - title
      - detail
      - instance
  ValidationError:
    allOf:
      - $ref: "#/definitions/ClientError"
      - type: object
    properties:
      invalid_fields:
        type: object
        additionalProperties:
          type: string
    required:
      - invalid_fields
  BackupContact:
    type: object
    properties:
      name:
        type: string
      email:
        type: string
        format: x-email
        example: backupContact@mail.com
      phone:
        type: string
        format: telephone
        pattern: '^[2-9]\d{2}-\d{3}-\d{4}$'
    required:
      - name
      - email
      - phone
  Contractor:
    properties:
      contractNumber:
        type: string
      id:
        format: uuid
        type: string
      name:
        type: string
      type:
        type: string
  Role:
    type: object
    properties:
      id:
        type: string
        format: uuid
        example: c56a4180-65aa-42ec-a945-5fd21dec0538
      roleType:
        type: string
        example: customer
      roleName:
        type: string
        example: Task Ordering Officer
      createdAt:
        type: string
        format: date-time
        readOnly: true
      updatedAt:
        type: string
        format: date-time
        readOnly: true
    required:
      - id
      - roleType
      - roleName
      - createdAt
      - updatedAt
  OfficeUser:
    type: object
    properties:
      id:
        type: string
        format: uuid
        example: c56a4180-65aa-42ec-a945-5fd21dec0538
      userId:
        type: string
        format: uuid
      firstName:
        type: string
      middleInitials:
        type: string
      lastName:
        type: string
      email:
        type: string
        format: x-email
        pattern: '^[a-zA-Z0-9._%+-]+@[a-zA-Z0-9.-]+\.[a-zA-Z]{2,}$'
      telephone:
        type: string
        format: telephone
        pattern: '^[2-9]\d{2}-\d{3}-\d{4}$'
      transportationOfficeId:
        type: string
        format: uuid
      transportationOffice:
        $ref: "definitions/TransportationOffice.yaml"
      transportationOfficeAssignments:
        type: array
        items:
          $ref: "definitions/TransportationOfficeAssignment.yaml"
      active:
        type: boolean
      roles:
        type: array
        items:
          $ref: "#/definitions/Role"
      edipi:
        type: string
      otherUniqueId:
        type: string
      rejectionReason:
        type: string
      status:
        type: string
        enum:
          - APPROVED
          - REQUESTED
          - REJECTED
      createdAt:
        type: string
        format: date-time
        readOnly: true
      updatedAt:
        type: string
        format: date-time
        readOnly: true
    required:
      - id
      - firstName
      - middleInitials
      - lastName
      - email
      - telephone
      - transportationOfficeId
      - active
      - roles
      - edipi
      - otherUniqueId
      - rejectionReason
      - status
      - createdAt
      - updatedAt
  LockedOfficeUser:
    type: object
    properties:
      firstName:
        type: string
      lastName:
        type: string
      transportationOfficeId:
        type: string
        format: uuid
      transportationOffice:
        $ref: "definitions/TransportationOffice.yaml"
  OfficeUserCreate:
    type: object
    properties:
      email:
        type: string
        example: "user@userdomain.com"
        title: Email
        x-nullable: false
      edipi:
        type: string
        example: "1234567890"
        maxLength: 10
        title: EDIPI
        x-nullable: true
      otherUniqueId:
        type: string
        title: Office user identifier when EDIPI is not available
        x-nullable: true
      firstName:
        type: string
        title: First Name
        x-nullable: false
      middleInitials:
        type: string
        example: L.
        x-nullable: true
        title: Middle Initials
      lastName:
        type: string
        title: Last Name
        x-nullable: false
      telephone:
        type: string
        format: telephone
        pattern: '^[2-9]\d{2}-\d{3}-\d{4}$'
        example: 212-555-5555
        x-nullable: false
      transportationOfficeId:
        type: string
        format: uuid
        example: "c56a4180-65aa-42ec-a945-5fd21dec0538"
        x-nullable: false
      roles:
        type: array
        items:
          $ref: "#/definitions/OfficeUserRole"
        x-nullable: false
    required:
      - firstName
      - lastName
      - email
      - telephone
      - transportationOfficeId
      - roles
  OfficeUserRole:
    type: object
    properties:
      name:
        type: string
        example: "Task Ordering Officer"
        x-nullable: true
        title: name
      roleType:
        type: string
        example: "task_ordering_officer"
        x-nullable: true
        title: roleType
  Customer:
    type: object
    properties:
      agency:
        type: string
        title: Agency customer is affilated with
      first_name:
        type: string
        example: John
      last_name:
        type: string
        example: Doe
      phone:
        type: string
        format: telephone
        pattern: '^[2-9]\d{2}-\d{3}-\d{4}$'
        x-nullable: true
      email:
        type: string
        format: x-email
        pattern: '^[a-zA-Z0-9._%+-]+@[a-zA-Z0-9.-]+\.[a-zA-Z]{2,}$'
        x-nullable: true
      suffix:
        type: string
        example: Jr.
        x-nullable: true
      middle_name:
        type: string
        example: David
        x-nullable: true
      current_address:
        $ref: "definitions/Address.yaml"
      backup_contact:
        $ref: "#/definitions/BackupContact"
      id:
        type: string
        format: uuid
        example: c56a4180-65aa-42ec-a945-5fd21dec0538
      edipi:
        type: string
      userID:
        type: string
        format: uuid
        example: c56a4180-65aa-42ec-a945-5fd21dec0538
      eTag:
        type: string
      phoneIsPreferred:
        type: boolean
      emailIsPreferred:
        type: boolean
      secondaryTelephone:
        type: string
        format: telephone
        pattern: '^[2-9]\d{2}-\d{3}-\d{4}$|^$'
        x-nullable: true
      backupAddress:
        $ref: "definitions/Address.yaml"
      cacValidated:
        type: boolean
        x-nullable: true
      emplid:
        type: string
        x-nullable: true
  CreatedCustomer:
    type: object
    properties:
      affiliation:
        type: string
        title: Branch of service customer is affilated with
      firstName:
        type: string
        example: John
      lastName:
        type: string
        example: Doe
      telephone:
        type: string
        format: telephone
        pattern: '^[2-9]\d{2}-\d{3}-\d{4}$'
        x-nullable: true
      personalEmail:
        type: string
        format: x-email
        pattern: '^[a-zA-Z0-9._%+-]+@[a-zA-Z0-9.-]+\.[a-zA-Z]{2,}$'
      suffix:
        type: string
        example: Jr.
        x-nullable: true
      middleName:
        type: string
        example: David
        x-nullable: true
      residentialAddress:
        $ref: "definitions/Address.yaml"
      backupContact:
        $ref: "#/definitions/BackupContact"
      id:
        type: string
        format: uuid
        example: c56a4180-65aa-42ec-a945-5fd21dec0538
      edipi:
        type: string
        x-nullable: true
      userID:
        type: string
        format: uuid
        example: c56a4180-65aa-42ec-a945-5fd21dec0538
      oktaID:
        type: string
      oktaEmail:
        type: string
      phoneIsPreferred:
        type: boolean
      emailIsPreferred:
        type: boolean
      secondaryTelephone:
        type: string
        format: telephone
        pattern: '^[2-9]\d{2}-\d{3}-\d{4}$'
        x-nullable: true
      backupAddress:
        $ref: "definitions/Address.yaml"
      cacValidated:
        type: boolean
  UpdateCustomerPayload:
    type: object
    properties:
      first_name:
        type: string
        example: John
      last_name:
        type: string
        example: Doe
      phone:
        type: string
        format: telephone
        pattern: '^[2-9]\d{2}-\d{3}-\d{4}$'
        x-nullable: true
      email:
        type: string
        format: x-email
        pattern: '^[a-zA-Z0-9._%+-]+@[a-zA-Z0-9.-]+\.[a-zA-Z]{2,}$'
        x-nullable: true
      suffix:
        type: string
        example: Jr.
        x-nullable: true
      middle_name:
        type: string
        example: David
        x-nullable: true
      current_address:
        allOf:
          - $ref: "definitions/Address.yaml"
      backup_contact:
        $ref: "#/definitions/BackupContact"
      phoneIsPreferred:
        type: boolean
      emailIsPreferred:
        type: boolean
      secondaryTelephone:
        type: string
        format: telephone
        pattern: '^[2-9]\d{2}-\d{3}-\d{4}$|^$'
        x-nullable: true
      backupAddress:
        allOf:
          - $ref: "definitions/Address.yaml"
      cac_validated:
        type: boolean
  CreateCustomerPayload:
    type: object
    properties:
      affiliation:
        $ref: "definitions/Affiliation.yaml"
      edipi:
        type: string
        example: "1234567890"
        maxLength: 10
        x-nullable: false
      emplid:
        type: string
        example: "9485155"
        maxLength: 7
        x-nullable: true
      firstName:
        type: string
        example: John
      middleName:
        type: string
        example: David
        x-nullable: true
      lastName:
        type: string
        example: Doe
      suffix:
        type: string
        example: Jr.
        x-nullable: true
      telephone:
        type: string
        format: telephone
        pattern: '^[2-9]\d{2}-\d{3}-\d{4}$'
        x-nullable: true
      secondaryTelephone:
        type: string
        format: telephone
        pattern: '^[2-9]\d{2}-\d{3}-\d{4}$'
        x-nullable: true
      personalEmail:
        type: string
        format: x-email
        example: personalEmail@email.com
        pattern: '^[a-zA-Z0-9._%+-]+@[a-zA-Z0-9.-]+\.[a-zA-Z]{2,}$'
      phoneIsPreferred:
        type: boolean
      emailIsPreferred:
        type: boolean
      residentialAddress:
        allOf:
          - $ref: "definitions/Address.yaml"
      backupContact:
        $ref: "#/definitions/BackupContact"
      backupMailingAddress:
        allOf:
          - $ref: "definitions/Address.yaml"
      createOktaAccount:
        type: boolean
      cacUser:
        type: boolean
  FetchLineOfAccountingPayload:
    type: object
    properties:
      departmentIndicator:
        $ref: "definitions/DepartmentIndicator.yaml"
      effectiveDate:
        description: >
          The effective date for the Line Of Accounting (LOA) being fetched. Eg, the orders issue date or the Non-Temporary Storage (NTS) Move Task Order (MTO) approval date.
          Effective date is used to find "Active" TGET data by searching for the TACs and LOAs with begin and end dates containing this date.
          The 'Effective Date' is the date that can be either the orders issued date (For HHG shipments),
          MTO approval date (For NTS shipments), or even the current date for NTS
          shipments with no approval yet (Just providing a preview to the office
          users per customer request).
        type: string
        format: date
        example: "2023-01-01"
      tacCode:
        type: string
        minLength: 4
        maxLength: 4
        example: "F8J1"
  SearchCustomersResult:
    type: object
    properties:
      page:
        type: integer
      perPage:
        type: integer
      totalCount:
        type: integer
      searchCustomers:
        $ref: "#/definitions/SearchCustomers"
  SearchCustomers:
    type: array
    items:
      $ref: "#/definitions/SearchCustomer"
  SearchCustomer:
    type: object
    properties:
      id:
        type: string
        format: uuid
      firstName:
        type: string
        example: John
        x-nullable: true
      lastName:
        type: string
        example: Doe
        x-nullable: true
      edipi:
        type: string
        x-nullable: true
      emplid:
        type: string
        x-nullable: true
      branch:
        type: string
      telephone:
        type: string
        format: telephone
        pattern: '^[2-9]\d{2}-\d{3}-\d{4}$'
        x-nullable: true
      personalEmail:
        type: string
        format: x-email
        example: personalEmail@email.com
        pattern: '^[a-zA-Z0-9._%+-]+@[a-zA-Z0-9.-]+\.[a-zA-Z]{2,}$'
        x-nullable: true
  Entitlements:
    properties:
      id:
        example: 571008b1-b0de-454d-b843-d71be9f02c04
        format: uuid
        type: string
      authorizedWeight:
        example: 2000
        type: integer
        x-formatting: weight
        x-nullable: true
      dependentsAuthorized:
        example: true
        type: boolean
        x-nullable: true
      gunSafe:
        type: boolean
        example: false
      weightRestriction:
        type: integer
        example: 1500
        x-formatting: weight
        x-nullable: true
      nonTemporaryStorage:
        example: false
        type: boolean
        x-nullable: true
      privatelyOwnedVehicle:
        example: false
        type: boolean
        x-nullable: true
      proGearWeight:
        example: 2000
        type: integer
        x-formatting: weight
      proGearWeightSpouse:
        example: 500
        type: integer
        x-formatting: weight
      storageInTransit:
        example: 90
        type: integer
        x-nullable: true
      totalWeight:
        example: 500
        type: integer
        x-formatting: weight
      totalDependents:
        example: 2
        type: integer
      requiredMedicalEquipmentWeight:
        example: 500
        type: integer
        x-formatting: weight
      organizationalClothingAndIndividualEquipment:
        example: true
        type: boolean
      accompaniedTour:
        type: boolean
        example: true
        x-nullable: true
        description: Indicates if the move entitlement allows dependents to travel to the new Permanent Duty Station (PDS). This is only present on OCONUS moves.
      unaccompaniedBaggageAllowance:
        type: integer
        example: 3
        x-nullable: true
        description: The amount of weight in pounds that the move is entitled for shipment types of Unaccompanied Baggage.
      dependentsUnderTwelve:
        type: integer
        example: 5
        x-nullable: true
        description: Indicates the number of dependents under the age of twelve for a move. This is only present on OCONUS moves.
      dependentsTwelveAndOver:
        type: integer
        example: 3
        x-nullable: true
        description: Indicates the number of dependents of the age twelve or older for a move. This is only present on OCONUS moves.
      eTag:
        type: string
    type: object
  Error:
    properties:
      message:
        type: string
    required:
      - message
    type: object
  Grade:
    type: string
    x-nullable: true
    title: grade
    enum:
      - E_1
      - E_2
      - E_3
      - E_4
      - E_5
      - E_6
      - E_7
      - E_8
      - E_9
      - E_9_SPECIAL_SENIOR_ENLISTED
      - O_1_ACADEMY_GRADUATE
      - O_2
      - O_3
      - O_4
      - O_5
      - O_6
      - O_7
      - O_8
      - O_9
      - O_10
      - W_1
      - W_2
      - W_3
      - W_4
      - W_5
      - AVIATION_CADET
      - CIVILIAN_EMPLOYEE
      - ACADEMY_CADET
      - MIDSHIPMAN
    x-display-value:
      E_1: E-1
      E_2: E-2
      E_3: E-3
      E_4: E-4
      E_5: E-5
      E_6: E-6
      E_7: E-7
      E_8: E-8
      E_9: E-9
      E_9_SPECIAL_SENIOR_ENLISTED: E-9 (Special Senior Enlisted)
      O_1_ACADEMY_GRADUATE: O-1 or Service Academy Graduate
      O_2: O-2
      O_3: O-3
      O_4: O-4
      O_5: O-5
      O_6: O-6
      O_7: O-7
      O_8: O-8
      O_9: O-9
      O_10: O-10
      W_1: W-1
      W_2: W-2
      W_3: W-3
      W_4: W-4
      W_5: W-5
      AVIATION_CADET: Aviation Cadet
      CIVILIAN_EMPLOYEE: Civilian Employee
      ACADEMY_CADET: Service Academy Cadet
      MIDSHIPMAN: Midshipman
  Move:
    properties:
      id:
        example: 1f2270c7-7166-40ae-981e-b200ebdf3054
        format: uuid
        type: string
      serviceCounselingCompletedAt:
        format: date-time
        type: string
        x-nullable: true
      availableToPrimeAt:
        format: date-time
        type: string
        x-nullable: true
      approvedAt:
        format: date-time
        type: string
        x-nullable: true
      billableWeightsReviewedAt:
        format: date-time
        type: string
        x-nullable: true
      contractorId:
        type: string
        format: uuid
        x-nullable: true
      contractor:
        $ref: "#/definitions/Contractor"
      locator:
        type: string
        example: "1K43AR"
      ordersId:
        type: string
        format: uuid
        example: c56a4180-65aa-42ec-a945-5fd21dec0538
      orders:
        $ref: "#/definitions/Order"
      referenceId:
        example: 1001-3456
        type: string
        x-nullable: true
      status:
        $ref: "#/definitions/MoveStatus"
      excessUnaccompaniedBaggageWeightQualifiedAt:
        type: string
        format: date-time
        description: Timestamp of when the sum of estimated or actual unaccompanied baggage shipment weights of the move reached 90% of the weight allowance
        x-nullable: true
      excessUnaccompaniedBaggageWeightAcknowledgedAt:
        type: string
        format: date-time
        description: Timestamp of when the TOO acknowledged the excess unaccompanied baggage weight risk by either dismissing the alert or updating the max billable weight
        x-nullable: true
      excess_weight_qualified_at:
        type: string
        format: date-time
        description: Timestamp of when the estimated shipment weights of the move reached 90% of the weight allowance
        x-nullable: true
      excess_weight_acknowledged_at:
        type: string
        format: date-time
        description: Timestamp of when the TOO acknowledged the excess weight risk by either dismissing the alert or updating the max billable weight
        x-nullable: true
      tioRemarks:
        type: string
        example: approved additional weight
        x-nullable: true
      financialReviewFlag:
        type: boolean
        example: false
        description: This flag is set by office users if a move should be reviewed by a Financial Office
        x-nullable: false
        readOnly: true
      financialReviewRemarks:
        type: string
        example: Delivery Address is too far from duty location
        x-nullable: true
        readOnly: true
      closeoutOffice:
        $ref: "definitions/TransportationOffice.yaml"
      closeoutOfficeId:
        type: string
        format: uuid
        description: The transportation office that will handle reviewing PPM Closeout documentation for Army and Air Force service members
        x-nullable: true
      counselingOffice:
        $ref: "definitions/TransportationOffice.yaml"
      counselingOfficeId:
        type: string
        format: uuid
        description: The transportation office that will handle services counseling for this move
        x-nullable: true
      approvalsRequestedAt:
        type: string
        format: date-time
        description: The time at which a move is sent back to the TOO becuase the prime added a new service item for approval
        x-nullable: true
      createdAt:
        type: string
        format: date-time
      submittedAt:
        type: string
        format: date-time
        x-nullable: true
      updatedAt:
        type: string
        format: date-time
      eTag:
        type: string
      shipmentGBLOC:
        $ref: "#/definitions/GBLOC"
      lockedByOfficeUserID:
        type: string
        format: uuid
        x-nullable: true
      lockedByOfficeUser:
        $ref: "#/definitions/LockedOfficeUser"
        x-nullable: true
      lockExpiresAt:
        type: string
        format: date-time
        x-nullable: true
      additionalDocuments:
        $ref: "definitions/Document.yaml"
      SCAssignedUser:
        $ref: "#/definitions/AssignedOfficeUser"
      TOOAssignedUser:
        $ref: "#/definitions/AssignedOfficeUser"
      TIOAssignedUser:
        $ref: "#/definitions/AssignedOfficeUser"
  MoveHistory:
    properties:
      id:
        description: move ID
        example: 1f2270c7-7166-40ae-981e-b200ebdf3054
        format: uuid
        type: string
      historyRecords:
        description: A list of MoveAuditHistory's connected to the move.
        $ref: "#/definitions/MoveAuditHistories"
      locator:
        description: move locator
        type: string
        example: "1K43AR"
      referenceId:
        description: move referenceID
        example: 1001-3456
        type: string
        x-nullable: true
  MoveHistoryResult:
    type: object
    properties:
      page:
        type: integer
      perPage:
        type: integer
      totalCount:
        type: integer
      id:
        description: move ID
        example: 1f2270c7-7166-40ae-981e-b200ebdf3054
        format: uuid
        type: string
      historyRecords:
        description: A list of MoveAuditHistory's connected to the move.
        $ref: "#/definitions/MoveAuditHistories"
      locator:
        description: move locator
        type: string
        example: "1K43AR"
      referenceId:
        description: move referenceID
        example: 1001-3456
        type: string
        x-nullable: true
  MoveAuditHistories:
    type: array
    items:
      $ref: "#/definitions/MoveAuditHistory"
  MoveAuditHistory:
    properties:
      id:
        description: id from audity_history table
        example: 1f2270c7-7166-40ae-981e-b200ebdf3054
        format: uuid
        type: string
      schemaName:
        description: Database schema audited table for this event is in
        type: string
      tableName:
        description: name of database table that was changed
        type: string
      relId:
        description: relation OID. Table OID (object identifier). Changes with drop/create.
        type: integer
      objectId:
        description: id column for the tableName where the data was changed
        example: 1f2270c7-7166-40ae-981e-b200ebdf3054
        format: uuid
        type: string
        x-nullable: true
      sessionUserId:
        example: 1f2270c7-7166-40ae-981e-b200ebdf3054
        format: uuid
        type: string
        x-nullable: true
      sessionUserFirstName:
        example: foo
        type: string
        x-nullable: true
      sessionUserLastName:
        example: bar
        type: string
        x-nullable: true
      sessionUserEmail:
        example: foobar@example.com
        type: string
        x-nullable: true
      sessionUserTelephone:
        format: telephone
        type: string
        pattern: '^[2-9]\d{2}-\d{3}-\d{4}$'
        x-nullable: true
      context:
        type: array
        items:
          type: object
          additionalProperties:
            type: string
        x-nullable: true
      contextId:
        description: id column for the context table the record belongs to
        example: 1f2270c7-7166-40ae-981e-b200ebdf3054
        type: string
        x-nullable: true
      eventName:
        description: API endpoint name that was called to make the change
        type: string
        x-nullable: true
      actionTstampTx:
        description: Transaction start timestamp for tx in which audited event occurred
        type: string
        format: date-time
      actionTstampStm:
        description: Statement start timestamp for tx in which audited event occurred
        type: string
        format: date-time
      actionTstampClk:
        description: Wall clock time at which audited event's trigger call occurred
        type: string
        format: date-time
      transactionId:
        description: Identifier of transaction that made the change. May wrap, but unique paired with action_tstamp_tx.
        type: integer
        x-nullable: true
      action:
        description: Action type; I = insert, D = delete, U = update, T = truncate
        type: string
      oldValues:
        description: A list of (old/previous) MoveAuditHistoryItem's for a record before the change.
        type: object
        additionalProperties: true
        x-nullable: true
      changedValues:
        description: A list of (changed/updated) MoveAuditHistoryItem's for a record after the change.
        type: object
        additionalProperties: true
        x-nullable: true
      statementOnly:
        description: true if audit event is from an FOR EACH STATEMENT trigger, false for FOR EACH ROW'
        type: boolean
        example: false
  MoveAuditHistoryItems:
    type: array
    items:
      $ref: "#/definitions/MoveAuditHistoryItem"
  MoveAuditHistoryItem:
    properties:
      columnName:
        type: string
      columnValue:
        type: string
  MoveStatus:
    type: string
    enum:
      - DRAFT
      - NEEDS SERVICE COUNSELING
      - SERVICE COUNSELING COMPLETED
      - SUBMITTED
      - APPROVALS REQUESTED
      - APPROVED
      - CANCELED
  PPMStatus:
    type: string
    enum:
      - CANCELED
      - DRAFT
      - SUBMITTED
      - WAITING_ON_CUSTOMER
      - NEEDS_ADVANCE_APPROVAL
      - NEEDS_CLOSEOUT
      - CLOSEOUT_COMPLETE
      - COMPLETED
  DeptIndicator:
    type: string
    title: Dept. indicator
    x-nullable: true
    enum:
      - NAVY_AND_MARINES
      - ARMY
      - ARMY_CORPS_OF_ENGINEERS
      - AIR_AND_SPACE_FORCE
      - COAST_GUARD
      - OFFICE_OF_SECRETARY_OF_DEFENSE
    x-display-value:
      NAVY_AND_MARINES: 17 Navy and Marine Corps
      ARMY: 21 Army
      ARMY_CORPS_OF_ENGINEERS: 96 Army Corps of Engineers
      AIR_AND_SPACE_FORCE: 57 Air Force and Space Force
      COAST_GUARD: 70 Coast Guard
      OFFICE_OF_SECRETARY_OF_DEFENSE: 97 Office of the Secretary of Defense
  OrdersTypeDetail:
    type: string
    title: Orders type detail
    x-nullable: true
    enum:
      - HHG_PERMITTED
      - PCS_TDY
      - HHG_RESTRICTED_PROHIBITED
      - HHG_RESTRICTED_AREA
      - INSTRUCTION_20_WEEKS
      - HHG_PROHIBITED_20_WEEKS
      - DELAYED_APPROVAL
    x-display-value:
      HHG_PERMITTED: Shipment of HHG Permitted
      PCS_TDY: PCS with TDY Enroute
      HHG_RESTRICTED_PROHIBITED: Shipment of HHG Restricted or Prohibited
      HHG_RESTRICTED_AREA: HHG Restricted Area-HHG Prohibited
      INSTRUCTION_20_WEEKS: Course of Instruction 20 Weeks or More
      HHG_PROHIBITED_20_WEEKS: Shipment of HHG Prohibited but Authorized within 20 weeks
      DELAYED_APPROVAL: Delayed Approval 20 Weeks or More
  Order:
    properties:
      id:
        example: 1f2270c7-7166-40ae-981e-b200ebdf3054
        format: uuid
        type: string
      customerID:
        example: c56a4180-65aa-42ec-a945-5fd21dec0538
        format: uuid
        type: string
      customer:
        $ref: "#/definitions/Customer"
      moveCode:
        type: string
        example: "H2XFJF"
      first_name:
        type: string
        example: John
        readOnly: true
      last_name:
        type: string
        example: Doe
        readOnly: true
      grade:
        $ref: "#/definitions/Grade"
      agency:
        $ref: "definitions/Affiliation.yaml"
      entitlement:
        $ref: "#/definitions/Entitlements"
      destinationDutyLocation:
        $ref: "definitions/DutyLocation.yaml"
      destinationDutyLocationGBLOC:
        $ref: "#/definitions/GBLOC"
      originDutyLocation:
        $ref: "definitions/DutyLocation.yaml"
      originDutyLocationGBLOC:
        $ref: "#/definitions/GBLOC"
      moveTaskOrderID:
        example: c56a4180-65aa-42ec-a945-5fd21dec0538
        format: uuid
        type: string
      uploaded_order_id:
        example: c56a4180-65aa-42ec-a945-5fd21dec0538
        format: uuid
        type: string
      uploadedAmendedOrderID:
        example: c56a4180-65aa-42ec-a945-5fd21dec0538
        format: uuid
        type: string
        x-nullable: true
      amendedOrdersAcknowledgedAt:
        type: string
        format: date-time
        x-nullable: true
      order_number:
        type: string
        x-nullable: true
        example: "030-00362"
      order_type:
        $ref: "definitions/OrdersType.yaml"
      order_type_detail:
        $ref: "#/definitions/OrdersTypeDetail"
        x-nullable: true
      date_issued:
        type: string
        format: date
        example: "2020-01-01"
      report_by_date:
        type: string
        format: date
        example: "2020-01-01"
      department_indicator:
        $ref: "#/definitions/DeptIndicator"
        x-nullable: true
      tac:
        type: string
        title: TAC
        example: "F8J1"
        x-nullable: true
      sac:
        type: string
        title: SAC
        example: "N002214CSW32Y9"
        x-nullable: true
      ntsTac:
        type: string
        title: NTS TAC
        example: "F8J1"
        x-nullable: true
      ntsSac:
        type: string
        title: NTS SAC
        example: "N002214CSW32Y9"
        x-nullable: true
      has_dependents:
        type: boolean
        example: false
        title: Are dependents included in your orders?
      spouse_has_pro_gear:
        type: boolean
        example: false
        title: Do you have a spouse who will need to move items related to their occupation (also known as spouse pro-gear)?
      supplyAndServicesCostEstimate:
        type: string
      packingAndShippingInstructions:
        type: string
      methodOfPayment:
        type: string
      naics:
        type: string
      orders_type:
        $ref: "definitions/OrdersType.yaml"
      eTag:
        type: string
    type: object
  Location:
    type: object
    properties:
      label:
        type: string
        example: Label for display
      value:
        type: string
        example: Value for location
    required:
      - label
      - value
  Locations:
    type: array
    items:
      $ref: "#/definitions/Location"
  OrderBody:
    type: object
    properties:
      id:
        type: string
        format: uuid
  CreateOrders:
    type: object
    properties:
      serviceMemberId:
        type: string
        format: uuid
        example: c56a4180-65aa-42ec-a945-5fd21dec0538
      issueDate:
        type: string
        description: The date and time that these orders were cut.
        format: date
        title: Orders date
      reportByDate:
        type: string
        description: Report By Date
        format: date
        title: Report-by date
      ordersType:
        $ref: "definitions/OrdersType.yaml"
      ordersTypeDetail:
        $ref: "#/definitions/OrdersTypeDetail"
      hasDependents:
        type: boolean
        title: Are dependents included in your orders?
      spouseHasProGear:
        type: boolean
        title: Do you have a spouse who will need to move items related to their occupation (also known as spouse pro-gear)?
      newDutyLocationId:
        type: string
        format: uuid
        example: c56a4180-65aa-42ec-a945-5fd21dec0538
      counselingOfficeId:
        type: string
        format: uuid
        example: cf1addea-a4f9-4173-8506-2bb82a064cb7
        x-nullable: true
      ordersNumber:
        type: string
        title: Orders Number
        x-nullable: true
        example: "030-00362"
      tac:
        type: string
        title: TAC
        example: "F8J1"
        x-nullable: true
      sac:
        type: string
        title: SAC
        example: "N002214CSW32Y9"
        x-nullable: true
      departmentIndicator:
        $ref: "#/definitions/DeptIndicator"
      grade:
        $ref: "#/definitions/Grade"
      originDutyLocationId:
        type: string
        format: uuid
        example: c56a4180-65aa-42ec-a945-5fd21dec0538
      accompaniedTour:
        type: boolean
        example: true
        x-nullable: true
        description: Indicates if the move entitlement allows dependents to travel to the new Permanent Duty Station (PDS). This is only present on OCONUS moves.
      dependentsUnderTwelve:
        type: integer
        example: 5
        x-nullable: true
        description: Indicates the number of dependents under the age of twelve for a move. This is only present on OCONUS moves.
      dependentsTwelveAndOver:
        type: integer
        example: 3
        x-nullable: true
        description: Indicates the number of dependents of the age twelve or older for a move. This is only present on OCONUS moves.
    required:
      - serviceMemberId
      - issueDate
      - reportByDate
      - ordersType
      - hasDependents
      - spouseHasProGear
      - newDutyLocationId
  CounselingUpdateOrderPayload:
    type: object
    properties:
      issueDate:
        type: string
        description: The date and time that these orders were cut.
        format: date
        example: "2018-04-26"
        title: Orders date
      reportByDate:
        type: string
        description: Report By Date
        format: date
        example: "2018-04-26"
        title: Report-by date
      ordersType:
        $ref: "definitions/OrdersType.yaml"
      ordersTypeDetail:
        $ref: "#/definitions/OrdersTypeDetail"
      ordersNumber:
        type: string
        title: Orders Number
        x-nullable: true
        example: "030-00362"
      departmentIndicator:
        $ref: "#/definitions/DeptIndicator"
        x-nullable: true
      originDutyLocationId:
        type: string
        format: uuid
        example: c56a4180-65aa-42ec-a945-5fd21dec0538
      newDutyLocationId:
        type: string
        format: uuid
        example: c56a4180-65aa-42ec-a945-5fd21dec0538
      tac:
        type: string
        title: HHG TAC
        minLength: 4
        maxLength: 4
        example: "F8J1"
        x-nullable: true
      sac:
        title: HHG SAC
        example: "N002214CSW32Y9"
        $ref: definitions/NullableString.yaml
      ntsTac:
        title: NTS TAC
        minLength: 4
        maxLength: 4
        example: "F8J1"
        $ref: definitions/NullableString.yaml
      ntsSac:
        title: NTS SAC
        example: "N002214CSW32Y9"
        $ref: definitions/NullableString.yaml
      grade:
        $ref: "#/definitions/Grade"
      hasDependents:
        type: boolean
        title: Are dependents included in your orders?
        x-nullable: true
    required:
      - issueDate
      - reportByDate
      - ordersType
      - originDutyLocationId
      - newDutyLocationId
  UpdateOrderPayload:
    type: object
    properties:
      issueDate:
        type: string
        description: The date and time that these orders were cut.
        format: date
        example: "2018-04-26"
        title: Orders date
      reportByDate:
        type: string
        description: Report By Date
        format: date
        example: "2018-04-26"
        title: Report-by date
      ordersType:
        $ref: "definitions/OrdersType.yaml"
      ordersTypeDetail:
        $ref: "#/definitions/OrdersTypeDetail"
      originDutyLocationId:
        type: string
        format: uuid
        example: c56a4180-65aa-42ec-a945-5fd21dec0538
      newDutyLocationId:
        type: string
        format: uuid
        example: c56a4180-65aa-42ec-a945-5fd21dec0538
      ordersNumber:
        type: string
        title: Orders Number
        x-nullable: true
        example: "030-00362"
      tac:
        type: string
        title: HHG TAC
        minLength: 4
        maxLength: 4
        example: "F8J1"
        x-nullable: true
      sac:
        title: HHG SAC
        example: "N002214CSW32Y9"
        $ref: definitions/NullableString.yaml
      ntsTac:
        title: NTS TAC
        minLength: 4
        maxLength: 4
        example: "F8J1"
        $ref: definitions/NullableString.yaml
      ntsSac:
        title: NTS SAC
        example: "N002214CSW32Y9"
        $ref: definitions/NullableString.yaml
      departmentIndicator:
        $ref: "#/definitions/DeptIndicator"
        x-nullable: true
      ordersAcknowledgement:
        description: Confirmation that the new amended orders were reviewed after previously approving the original orders
        type: boolean
        x-nullable: true
      grade:
        $ref: "#/definitions/Grade"
    required:
      - issueDate
      - reportByDate
      - ordersType
      - newDutyLocationId
      - originDutyLocationId
  UpdateAllowancePayload:
    type: object
    properties:
      grade:
        $ref: "#/definitions/Grade"
      dependentsAuthorized:
        type: boolean
        x-nullable: true
      agency:
        $ref: "definitions/Affiliation.yaml"
      proGearWeight:
        description: unit is in lbs
        example: 2000
        type: integer
        minimum: 0
        maximum: 2000
        x-formatting: weight
        x-nullable: true
      proGearWeightSpouse:
        description: unit is in lbs
        example: 500
        type: integer
        minimum: 0
        maximum: 500
        x-formatting: weight
        x-nullable: true
      requiredMedicalEquipmentWeight:
        description: unit is in lbs
        example: 2000
        type: integer
        minimum: 0
        x-formatting: weight
      organizationalClothingAndIndividualEquipment:
        description: only for Army
        type: boolean
        x-nullable: true
      storageInTransit:
        description: the number of storage in transit days that the customer is entitled to for a given shipment on their move
        type: integer
        minimum: 0
      gunSafe:
        description: True if user is entitled to move a gun safe (up to 500 lbs) as part of their move without it being charged against their weight allowance.
        type: boolean
        x-nullable: true
      accompaniedTour:
        type: boolean
        example: true
        x-nullable: true
        description: Indicates if the move entitlement allows dependents to travel to the new Permanent Duty Station (PDS). This is only present on OCONUS moves.
      dependentsUnderTwelve:
        type: integer
        example: 5
        x-nullable: true
        description: Indicates the number of dependents under the age of twelve for a move. This is only present on OCONUS moves.
      dependentsTwelveAndOver:
        type: integer
        example: 3
        x-nullable: true
        description: Indicates the number of dependents of the age twelve or older for a move. This is only present on OCONUS moves.
      ubAllowance:
        example: 500
        type: integer
        x-nullable: true
      weightRestriction:
        example: 1500
        type: integer
        x-nullable: true
        description: Indicates the weight restriction for the move to a particular location.
  UpdateBillableWeightPayload:
    type: object
    properties:
      authorizedWeight:
        description: unit is in lbs
        example: 2000
        minimum: 1
        type: integer
        x-formatting: weight
        x-nullable: true
  UpdateMaxBillableWeightAsTIOPayload:
    type: object
    properties:
      authorizedWeight:
        description: unit is in lbs
        example: 2000
        minimum: 1
        type: integer
        x-formatting: weight
        x-nullable: true
      tioRemarks:
        description: TIO remarks for updating the max billable weight
        example: Increasing max billable weight
        type: string
        minLength: 1
        x-nullable: true
    required:
      - authorizedWeight
      - tioRemarks
  CounselingUpdateAllowancePayload:
    type: object
    properties:
      grade:
        $ref: "#/definitions/Grade"
      dependentsAuthorized:
        type: boolean
        x-nullable: true
      agency:
        $ref: "definitions/Affiliation.yaml"
      proGearWeight:
        minimum: 0
        maximum: 2000
        description: unit is in lbs
        example: 2000
        type: integer
        x-formatting: weight
        x-nullable: true
      proGearWeightSpouse:
        minimum: 0
        maximum: 500
        description: unit is in lbs
        example: 2000
        type: integer
        x-formatting: weight
        x-nullable: true
      requiredMedicalEquipmentWeight:
        minimum: 0
        description: unit is in lbs
        example: 2000
        type: integer
        x-formatting: weight
      organizationalClothingAndIndividualEquipment:
        description: only for Army
        type: boolean
        x-nullable: true
      storageInTransit:
        description: the number of storage in transit days that the customer is entitled to for a given shipment on their move
        type: integer
        minimum: 0
      gunSafe:
        description: True if user is entitled to move a gun safe (up to 500 lbs) as part of their move without it being charged against their weight allowance.
        type: boolean
        x-nullable: true
      accompaniedTour:
        type: boolean
        example: true
        x-nullable: true
        description: Indicates if the move entitlement allows dependents to travel to the new Permanent Duty Station (PDS). This is only present on OCONUS moves.
      dependentsUnderTwelve:
        type: integer
        example: 5
        x-nullable: true
        description: Indicates the number of dependents under the age of twelve for a move. This is only present on OCONUS moves.
      dependentsTwelveAndOver:
        type: integer
        example: 3
        x-nullable: true
        description: Indicates the number of dependents of the age twelve or older for a move. This is only present on OCONUS moves.
      ubAllowance:
        example: 500
        type: integer
        x-nullable: true
      weightRestriction:
        example: 1500
        type: integer
        x-nullable: true
        description: Indicates the weight restriction for a move to a particular location.
  MoveTaskOrder:
    description: The Move (MoveTaskOrder)
    properties:
      id:
        example: 1f2270c7-7166-40ae-981e-b200ebdf3054
        format: uuid
        type: string
      createdAt:
        format: date-time
        type: string
      orderID:
        example: c56a4180-65aa-42ec-a945-5fd21dec0538
        format: uuid
        type: string
      locator:
        type: string
        example: "1K43AR"
      referenceId:
        example: 1001-3456
        type: string
      serviceCounselingCompletedAt:
        format: date-time
        type: string
        x-nullable: true
      availableToPrimeAt:
        format: date-time
        type: string
        x-nullable: true
      approvedAt:
        format: date-time
        type: string
        x-nullable: true
      updatedAt:
        format: date-time
        type: string
      destinationAddress:
        $ref: "definitions/Address.yaml"
      pickupAddress:
        $ref: "definitions/Address.yaml"
      destinationDutyLocation:
        example: 1f2270c7-7166-40ae-981e-b200ebdf3054
        format: uuid
        type: string
      originDutyLocation:
        example: 1f2270c7-7166-40ae-981e-b200ebdf3054
        format: uuid
        type: string
      entitlements:
        $ref: "#/definitions/Entitlements"
      requestedPickupDate:
        format: date
        type: string
      tioRemarks:
        type: string
        example: approved additional weight
        x-nullable: true
      eTag:
        type: string
    type: object
  MoveTaskOrders:
    items:
      $ref: "#/definitions/MoveTaskOrder"
    type: array
  PaymentRequest:
    properties:
      proofOfServiceDocs:
        $ref: "#/definitions/ProofOfServiceDocs"
      id:
        example: c56a4180-65aa-42ec-a945-5fd21dec0538
        format: uuid
        readOnly: true
        type: string
      isFinal:
        default: false
        type: boolean
      moveTaskOrder:
        $ref: "#/definitions/Move"
      moveTaskOrderID:
        example: c56a4180-65aa-42ec-a945-5fd21dec0538
        format: uuid
        type: string
      rejectionReason:
        example: documentation was incomplete
        type: string
        x-nullable: true
      serviceItems:
        $ref: "#/definitions/PaymentServiceItems"
      status:
        $ref: "#/definitions/PaymentRequestStatus"
      paymentRequestNumber:
        example: 1234-5678-1
        readOnly: true
        type: string
      recalculationOfPaymentRequestID:
        example: c56a4180-65aa-42ec-a945-5fd21dec0538
        format: uuid
        type: string
        readOnly: true
        x-nullable: true
      eTag:
        type: string
      reviewedAt:
        format: date-time
        type: string
        x-nullable: true
      createdAt:
        format: date-time
        type: string
      sentToGexAt:
        format: date-time
        type: string
        x-nullable: true
      receivedByGexAt:
        format: date-time
        type: string
        x-nullable: true
      ediErrorType:
        description: Type of EDI reporting or causing the issue. Can be EDI 997, 824, and 858.
        type: string
        x-nullable: true
      ediErrorCode:
        description: Reported code from syncada for the EDI error encountered
        type: string
        x-nullable: true
      ediErrorDescription:
        description: The reason the services counselor has excluded or rejected the item.
        type: string
        x-nullable: true
      tppsInvoiceAmountPaidTotalMillicents:
        type: integer
        format: millients
        title: Total amount that TPPS paid for all service items on the payment request in millicents
        x-nullable: true
      tppsInvoiceSellerPaidDate:
        type: string
        format: date-time
        title: Date that TPPS paid HS for the payment request
        x-nullable: true
    type: object
  PaymentRequests:
    items:
      $ref: "#/definitions/PaymentRequest"
    type: array
  PaymentServiceItems:
    items:
      $ref: "#/definitions/PaymentServiceItem"
    type: array
  PaymentServiceItem:
    properties:
      id:
        example: c56a4180-65aa-42ec-a945-5fd21dec0538
        format: uuid
        readOnly: true
        type: string
      createdAt:
        format: date-time
        type: string
      paymentRequestID:
        example: c56a4180-65aa-42ec-a945-5fd21dec0538
        format: uuid
        type: string
      mtoServiceItemID:
        example: c56a4180-65aa-42ec-a945-5fd21dec0538
        format: uuid
        type: string
      mtoServiceItemCode:
        example: DLH
        type: string
      mtoServiceItemName:
        example: Move management
        type: string
      mtoShipmentType:
        $ref: "definitions/MTOShipmentType.yaml"
      mtoShipmentID:
        type: string
        format: uuid
        example: c56a4180-65aa-42ec-a945-5fd21dec0538
        x-nullable: true
      status:
        $ref: "definitions/PaymentServiceItemStatus.yaml"
      priceCents:
        type: integer
        format: cents
        title: Price of the service item in cents
        x-nullable: true
      rejectionReason:
        example: documentation was incomplete
        type: string
        x-nullable: true
      referenceID:
        example: 1234-5678-c56a4180
        readOnly: true
        format: string
      paymentServiceItemParams:
        $ref: "definitions/PaymentServiceItemParams.yaml"
      eTag:
        type: string
      tppsInvoiceAmountPaidPerServiceItemMillicents:
        type: integer
        format: millicents
        title: Amount that TPPS paid for the individual service item in millicents
        x-nullable: true
    type: object
  PaymentRequestStatus:
    $ref: "definitions/PaymentRequestStatus.yaml"
  ProofOfServiceDocs:
    items:
      $ref: "#/definitions/ProofOfServiceDoc"
    type: array
  ProofOfServiceDoc:
    properties:
      isWeightTicket:
        type: boolean
      uploads:
        items:
          $ref: "definitions/Upload.yaml"
        type: array
  ShipmentsPaymentSITBalance:
    items:
      $ref: "#/definitions/ShipmentPaymentSITBalance"
    type: array
  ShipmentPaymentSITBalance:
    properties:
      shipmentID:
        type: string
        format: uuid
      totalSITDaysAuthorized:
        type: integer
      totalSITDaysRemaining:
        type: integer
      totalSITEndDate:
        type: string
        format: date
        x-nullable: true
      pendingSITDaysInvoiced:
        type: integer
      pendingBilledStartDate:
        type: string
        format: date
        x-nullable: true
      pendingBilledEndDate:
        type: string
        format: date
        x-nullable: true
      previouslyBilledDays:
        type: integer
        x-nullable: true
      previouslyBilledStartDate:
        type: string
        format: date
        x-nullable: true
      previouslyBilledEndDate:
        type: string
        format: date
        x-nullable: true
  UpdateShipment:
    type: object
    properties:
      shipmentType:
        $ref: "definitions/MTOShipmentType.yaml"
      requestedPickupDate:
        format: date
        type: string
        x-nullable: true
      requestedDeliveryDate:
        format: date
        type: string
        x-nullable: true
      customerRemarks:
        type: string
        example: handle with care
        x-nullable: true
      counselorRemarks:
        type: string
        example: counselor approved
        x-nullable: true
      billableWeightCap:
        type: integer
        description: estimated weight of the shuttle service item provided by the prime
        example: 2500
        x-formatting: weight
        x-nullable: true
      billableWeightJustification:
        type: string
        example: more weight than expected
        x-nullable: true
      pickupAddress:
        allOf:
          - $ref: "definitions/Address.yaml"
      destinationAddress:
        allOf:
          - $ref: "definitions/Address.yaml"
      secondaryDeliveryAddress:
        allOf:
          - $ref: "definitions/Address.yaml"
      secondaryPickupAddress:
        allOf:
          - $ref: "definitions/Address.yaml"
      hasSecondaryPickupAddress:
        type: boolean
        x-nullable: true
        x-omitempty: false
      hasSecondaryDeliveryAddress:
        type: boolean
        x-nullable: true
        x-omitempty: false
      tertiaryDeliveryAddress:
        allOf:
          - $ref: "definitions/Address.yaml"
      tertiaryPickupAddress:
        allOf:
          - $ref: "definitions/Address.yaml"
      hasTertiaryPickupAddress:
        type: boolean
        x-nullable: true
        x-omitempty: false
      hasTertiaryDeliveryAddress:
        type: boolean
        x-nullable: true
        x-omitempty: false
      actualProGearWeight:
        type: integer
        x-nullable: true
        x-omitempty: false
      actualSpouseProGearWeight:
        type: integer
        x-nullable: true
        x-omitempty: false
      destinationType:
        $ref: "definitions/DestinationType.yaml"
      agents:
        $ref: "definitions/MTOAgents.yaml"
        x-nullable: true
      tacType:
        $ref: "definitions/LOATypeNullable.yaml"
      sacType:
        $ref: "definitions/LOATypeNullable.yaml"
      usesExternalVendor:
        type: boolean
        example: false
        x-nullable: true
      serviceOrderNumber:
        type: string
        x-nullable: true
      ntsRecordedWeight:
        description: The previously recorded weight for the NTS Shipment. Used for NTS Release to know what the previous primeActualWeight or billable weight was.
        example: 2000
        type: integer
        x-formatting: weight
        x-nullable: true
      storageFacility:
        x-nullable: true
        $ref: "definitions/StorageFacility.yaml"
      ppmShipment:
        $ref: "#/definitions/UpdatePPMShipment"
      boatShipment:
        $ref: "#/definitions/UpdateBoatShipment"
      mobileHomeShipment:
        $ref: "#/definitions/UpdateMobileHomeShipment"
  UpdatePPMShipment:
    type: object
    properties:
      expectedDepartureDate:
        description: >
          Date the customer expects to move.
        format: date
        type: string
        x-nullable: true
      actualMoveDate:
        format: date
        type: string
        x-nullable: true
      pickupAddress:
        allOf:
          - $ref: "definitions/Address.yaml"
      actualPickupPostalCode:
        description: >
          The actual postal code where the PPM shipment started. To be filled once the customer has moved the shipment.
        format: zip
        type: string
        title: ZIP
        example: "90210"
        pattern: ^(\d{5})$
        x-nullable: true
      secondaryPickupAddress:
        allOf:
          - $ref: "definitions/Address.yaml"
      destinationAddress:
        allOf:
          - $ref: "definitions/PPMDestinationAddress.yaml"
      actualDestinationPostalCode:
        description: >
          The actual postal code where the PPM shipment ended. To be filled once the customer has moved the shipment.
        format: zip
        type: string
        title: ZIP
        example: "90210"
        pattern: ^(\d{5})$
        x-nullable: true
      secondaryDestinationAddress:
        allOf:
          - $ref: "definitions/Address.yaml"
      hasSecondaryPickupAddress:
        type: boolean
        x-nullable: true
        x-omitempty: false
      hasSecondaryDestinationAddress:
        type: boolean
        x-nullable: true
        x-omitempty: false
      tertiaryPickupAddress:
        allOf:
          - $ref: "definitions/Address.yaml"
      tertiaryDestinationAddress:
        allOf:
          - $ref: "definitions/Address.yaml"
      hasTertiaryPickupAddress:
        type: boolean
        x-nullable: true
        x-omitempty: false
      hasTertiaryDestinationAddress:
        type: boolean
        x-nullable: true
        x-omitempty: false
      w2Address:
        x-nullable: true
        $ref: "definitions/Address.yaml"
      sitExpected:
        type: boolean
        x-nullable: true
      sitLocation:
        allOf:
          - $ref: "definitions/SITLocationType.yaml"
          - x-nullable: true
      sitEstimatedWeight:
        type: integer
        example: 2000
        x-nullable: true
      sitEstimatedEntryDate:
        format: date
        type: string
        x-nullable: true
      sitEstimatedDepartureDate:
        format: date
        type: string
        x-nullable: true
      estimatedWeight:
        type: integer
        example: 4200
        x-nullable: true
      allowableWeight:
        description: The allowable weight of the PPM shipment goods being moved.
        type: integer
        minimum: 0
        example: 4300
        x-nullable: true
      hasProGear:
        description: >
          Indicates whether PPM shipment has pro gear.
        type: boolean
        x-nullable: true
      proGearWeight:
        type: integer
        x-nullable: true
      spouseProGearWeight:
        type: integer
        x-nullable: true
      hasRequestedAdvance:
        description: >
          Indicates whether an advance has been requested for the PPM shipment.
        type: boolean
        x-nullable: true
      hasReceivedAdvance:
        description: >
          Indicates whether an advance was received for the PPM shipment.
        type: boolean
        x-nullable: true
      advanceAmountRequested:
        description: >
          The amount request for an advance, or null if no advance is requested
        type: integer
        format: cents
        x-nullable: true
      advanceAmountReceived:
        description: >
          The amount received for an advance, or null if no advance is received
        type: integer
        format: cents
        x-nullable: true
      advanceStatus:
        $ref: "definitions/PPMAdvanceStatus.yaml"
        x-nullable: true
      isActualExpenseReimbursement:
        description: Used for PPM shipments only. Denotes if this shipment uses the Actual Expense Reimbursement method.
        type: boolean
        example: false
        x-omitempty: false
        x-nullable: true
  UpdateBoatShipment:
    type: object
    properties:
      type:
        type: string
        enum:
          - HAUL_AWAY
          - TOW_AWAY
        x-nullable: true
      year:
        type: integer
        description: Year of the Boat
        x-nullable: true
      make:
        type: string
        description: Make of the Boat
        x-nullable: true
      model:
        type: string
        description: Model of the Boat
        x-nullable: true
      lengthInInches:
        type: integer
        description: Length of the Boat in inches
        x-nullable: true
      widthInInches:
        type: integer
        description: Width of the Boat in inches
        x-nullable: true
      heightInInches:
        type: integer
        description: Height of the Boat in inches
        x-nullable: true
      hasTrailer:
        type: boolean
        description: Does the boat have a trailer
        x-nullable: true
      isRoadworthy:
        type: boolean
        description: Is the trailer roadworthy
        x-nullable: true
  UpdateMobileHomeShipment:
    type: object
    properties:
      year:
        type: integer
        description: Year of the Boat
        x-nullable: true
      make:
        type: string
        description: Make of the Boat
        x-nullable: true
      model:
        type: string
        description: Model of the Boat
        x-nullable: true
      lengthInInches:
        type: integer
        description: Length of the Boat in inches
        x-nullable: true
      widthInInches:
        type: integer
        description: Width of the Boat in inches
        x-nullable: true
      heightInInches:
        type: integer
        description: Height of the Boat in inches
        x-nullable: true
  UpdateWeightTicket:
    type: object
    properties:
      emptyWeight:
        description: Weight of the vehicle when empty.
        type: integer
        minimum: 0
      fullWeight:
        description: The weight of the vehicle when full.
        type: integer
        minimum: 0
      ownsTrailer:
        description: Indicates if the customer used a trailer they own for the move.
        type: boolean
      trailerMeetsCriteria:
        description: Indicates if the trailer that the customer used meets all the criteria to be claimable.
        type: boolean
      status:
        $ref: "definitions/PPMDocumentStatus.yaml"
      reason:
        description: The reason the services counselor has excluded or rejected the item.
        type: string
      adjustedNetWeight:
        description: Indicates the adjusted net weight of the vehicle
        type: integer
        minimum: 0
      netWeightRemarks:
        description: Remarks explaining any edits made to the net weight
        type: string
  UpdateMovingExpense:
    type: object
    properties:
      movingExpenseType:
        $ref: "definitions/OmittableMovingExpenseType.yaml"
      description:
        description: A brief description of the expense.
        type: string
        x-nullable: true
        x-omitempty: false
      amount:
        description: The total amount of the expense as indicated on the receipt
        type: integer
      sitStartDate:
        description: The date the shipment entered storage, applicable for the `STORAGE` movingExpenseType only
        type: string
        format: date
      sitEndDate:
        description: The date the shipment exited storage, applicable for the `STORAGE` movingExpenseType only
        type: string
        format: date
      status:
        $ref: "definitions/PPMDocumentStatus.yaml"
      reason:
        description: The reason the services counselor has excluded or rejected the item.
        type: string
      weightStored:
        description: The total weight stored in PPM SIT
        type: integer
      sitLocation:
        allOf:
          - $ref: "definitions/SITLocationType.yaml"
          - x-nullable: true
      sitEstimatedCost:
        description: The estimated amount that the government will pay the service member to put their goods into storage. This estimated storage cost is separate from the estimated incentive.
        type: integer
        format: cents
        x-nullable: true
        x-omitempty: false
      sitReimburseableAmount:
        description: The amount of SIT that will be reimbursed
        type: integer
        format: cents
        x-nullable: true
        x-omitempty: false
  UpdateProGearWeightTicket:
    type: object
    properties:
      belongsToSelf:
        description: Indicates if this information is for the customer's own pro-gear, otherwise, it's the spouse's.
        type: boolean
      hasWeightTickets:
        description: Indicates if the user has a weight ticket for their pro-gear, otherwise they have a constructed weight.
        type: boolean
      weight:
        description: Weight of the pro-gear contained in the shipment.
        type: integer
        minimum: 0
      status:
        $ref: "definitions/PPMDocumentStatus.yaml"
      reason:
        description: The reason the services counselor has excluded or rejected the item.
        type: string
  ApproveShipments:
    type: object
    properties:
      approveShipments:
        type: array
        items:
          type: object
          properties:
            shipmentID:
              type: string
              format: uuid
            eTag:
              type: string
          required:
            - shipmentID
            - eTag
    required:
      - approveShipments
  MTOShipments:
    items:
      $ref: "definitions/MTOShipment.yaml"
    type: array
  CreateMTOShipment:
    type: object
    properties:
      moveTaskOrderID:
        description: The ID of the move this new shipment is for.
        example: 1f2270c7-7166-40ae-981e-b200ebdf3054
        format: uuid
        type: string
      requestedPickupDate:
        description: >
          The customer's preferred pickup date. Other dates, such as required delivery date and (outside MilMove) the
          pack date, are derived from this date.
        format: date
        type: string
        x-nullable: true
      requestedDeliveryDate:
        description: >
          The customer's preferred delivery date.
        format: date
        type: string
        x-nullable: true
      customerRemarks:
        description: |
          The customer can use the customer remarks field to inform the services counselor and the movers about any
          special circumstances for this shipment. Typical examples:
            * bulky or fragile items,
            * weapons,
            * access info for their address.
          Customer enters this information during onboarding. Optional field.
        type: string
        example: handle with care
        x-nullable: true
      counselorRemarks:
        description: |
          The counselor can use the counselor remarks field to inform the movers about any
          special circumstances for this shipment. Typical examples:
            * bulky or fragile items,
            * weapons,
            * access info for their address.
          Counselors enters this information when creating or editing an MTO Shipment. Optional field.
        type: string
        example: handle with care
        x-nullable: true
      agents:
        $ref: "definitions/MTOAgents.yaml"
      mtoServiceItems:
        $ref: "definitions/MTOServiceItems.yaml"
      pickupAddress:
        description: The address where the movers should pick up this shipment.
        allOf:
          - $ref: "definitions/Address.yaml"
      destinationAddress:
        description: Where the movers should deliver this shipment.
        allOf:
          - $ref: "definitions/Address.yaml"
      hasSecondaryPickupAddress:
        type: boolean
        x-nullable: true
        x-omitempty: false
      secondaryPickupAddress:
        description: The address where the movers should pick up this shipment.
        allOf:
          - $ref: "definitions/Address.yaml"
      hasSecondaryDeliveryAddress:
        type: boolean
        x-nullable: true
        x-omitempty: false
      secondaryDeliveryAddress:
        description: Where the movers should deliver this shipment.
        allOf:
          - $ref: "definitions/Address.yaml"
      hasTertiaryPickupAddress:
        type: boolean
        x-nullable: true
        x-omitempty: false
      tertiaryPickupAddress:
        description: The address where the movers should pick up this shipment.
        allOf:
          - $ref: "definitions/Address.yaml"
      hasTertiaryDeliveryAddress:
        type: boolean
        x-nullable: true
        x-omitempty: false
      tertiaryDeliveryAddress:
        description: Where the movers should deliver this shipment.
        allOf:
          - $ref: "definitions/Address.yaml"
      destinationType:
        $ref: "definitions/DestinationType.yaml"
      shipmentType:
        $ref: "definitions/MTOShipmentType.yaml"
      tacType:
        allOf:
          - $ref: "definitions/LOAType.yaml"
          - x-nullable: true
      sacType:
        allOf:
          - $ref: "definitions/LOAType.yaml"
          - x-nullable: true
      usesExternalVendor:
        type: boolean
        example: false
        x-nullable: true
      serviceOrderNumber:
        type: string
        x-nullable: true
      ntsRecordedWeight:
        description: The previously recorded weight for the NTS Shipment. Used for NTS Release to know what the previous primeActualWeight or billable weight was.
        example: 2000
        type: integer
        x-nullable: true
        x-formatting: weight
      storageFacility:
        x-nullable: true
        $ref: "definitions/StorageFacility.yaml"
      mobileHomeShipment:
        $ref: "#/definitions/CreateMobileHomeShipment"
      ppmShipment:
        $ref: "#/definitions/CreatePPMShipment"
      boatShipment:
        $ref: "#/definitions/CreateBoatShipment"
    required:
      - moveTaskOrderID
      - shipmentType
  CreatePPMShipment:
    description: A personally procured move is a type of shipment that a service members moves themselves.
    properties:
      expectedDepartureDate:
        description: >
          Date the customer expects to move.
        format: date
        type: string
      pickupAddress:
        allOf:
          - $ref: "definitions/Address.yaml"
      secondaryPickupAddress:
        allOf:
          - $ref: "definitions/Address.yaml"
      tertiaryPickupAddress:
        allOf:
          - $ref: "definitions/Address.yaml"
      destinationAddress:
        allOf:
          - $ref: "definitions/PPMDestinationAddress.yaml"
      secondaryDestinationAddress:
        allOf:
          - $ref: "definitions/Address.yaml"
      tertiaryDestinationAddress:
        allOf:
          - $ref: "definitions/Address.yaml"
      hasSecondaryPickupAddress:
        type: boolean
        x-nullable: true
        x-omitempty: false
      hasTertiaryPickupAddress:
        type: boolean
        x-nullable: true
        x-omitempty: false
      hasSecondaryDestinationAddress:
        type: boolean
        x-nullable: true
        x-omitempty: false
      hasTertiaryDestinationAddress:
        type: boolean
        x-nullable: true
        x-omitempty: false
      sitExpected:
        type: boolean
      sitLocation:
        allOf:
          - $ref: "definitions/SITLocationType.yaml"
          - x-nullable: true
      sitEstimatedWeight:
        type: integer
        example: 2000
        x-nullable: true
      sitEstimatedEntryDate:
        format: date
        type: string
        x-nullable: true
      sitEstimatedDepartureDate:
        format: date
        type: string
        x-nullable: true
      estimatedWeight:
        type: integer
        example: 4200
      hasProGear:
        description: >
          Indicates whether PPM shipment has pro gear.
        type: boolean
      proGearWeight:
        type: integer
        x-nullable: true
      spouseProGearWeight:
        type: integer
        x-nullable: true
      isActualExpenseReimbursement:
        description: Used for PPM shipments only. Denotes if this shipment uses the Actual Expense Reimbursement method.
        type: boolean
        example: false
        x-omitempty: false
        x-nullable: true
    required:
      - expectedDepartureDate
      - pickupAddress
      - destinationAddress
      - sitExpected
      - estimatedWeight
      - hasProGear
  CreateBoatShipment:
    description: Boat shipment information for the move.
    properties:
      type:
        type: string
        enum:
          - HAUL_AWAY
          - TOW_AWAY
      year:
        type: integer
        description: Year of the Boat
      make:
        type: string
        description: Make of the Boat
      model:
        type: string
        description: Model of the Boat
      lengthInInches:
        type: integer
        description: Length of the Boat in inches
      widthInInches:
        type: integer
        description: Width of the Boat in inches
      heightInInches:
        type: integer
        description: Height of the Boat in inches
      hasTrailer:
        type: boolean
        description: Does the boat have a trailer
      isRoadworthy:
        type: boolean
        description: Is the trailer roadworthy
        x-nullable: true
    required:
      - type
      - year
      - make
      - model
      - lengthInInches
      - widthInInches
      - heightInInches
      - hasTrailer
  CreateMobileHomeShipment:
    description: A mobile home shipment that the prime moves for a service member.
    properties:
      make:
        type: string
        description: Make of the Mobile Home
      model:
        type: string
        description: Model of the Mobile Home
      year:
        type: integer
        description: Year of the Mobile Home
      lengthInInches:
        type: integer
        description: Length of the Mobile Home in inches
      heightInInches:
        type: integer
        description: Height of the Mobile Home in inches
      widthInInches:
        type: integer
        description: Width of the Mobile Home in inches
    required:
      - make
      - model
      - year
      - lengthInInches
      - heightInInches
      - widthInInches
  RejectShipment:
    properties:
      rejectionReason:
        type: string
        example: MTO Shipment not good enough
    required:
      - rejectionReason
  RequestDiversion:
    properties:
      diversionReason:
        type: string
        example: Shipment route needs to change
    required:
      - diversionReason
  ApproveSITExtension:
    properties:
      approvedDays:
        description: Number of days approved for SIT extension
        type: integer
        example: 21
        minimum: 1
      requestReason:
        description: Reason from service counselor-provided picklist for SIT Duration Update
        example: "AWAITING_COMPLETION_OF_RESIDENCE"
        type: string
        enum:
          - SERIOUS_ILLNESS_MEMBER
          - SERIOUS_ILLNESS_DEPENDENT
          - IMPENDING_ASSIGNEMENT
          - DIRECTED_TEMPORARY_DUTY
          - NONAVAILABILITY_OF_CIVILIAN_HOUSING
          - AWAITING_COMPLETION_OF_RESIDENCE
          - OTHER
      officeRemarks:
        description: Remarks from TOO about SIT approval
        type: string
        example: Approved for three weeks rather than requested 45 days
        x-nullable: true
    required:
      - approvedDays
  DenySITExtension:
    properties:
      officeRemarks:
        description: Remarks from TOO about SIT denial
        type: string
        example: Denied this extension as it does not match the criteria
        x-nullable: true
      convertToCustomerExpense:
        description: Whether or not to convert to members expense once SIT extension is denied.
        type: boolean
        example: false
    required:
      - officeRemarks
      - convertToCustomerExpense
  UpdateSITServiceItemCustomerExpense:
    properties:
      convertToCustomerExpense:
        example: true
        type: boolean
      customerExpenseReason:
        description: Reason the service item was rejected
        type: string
        example: Insufficent details provided
    required:
      - convertToCustomerExpense
      - customerExpenseReason
  CreateApprovedSITDurationUpdate:
    properties:
      requestReason:
        description: Reason from service counselor-provided picklist for SIT Duration Update
        example: "AWAITING_COMPLETION_OF_RESIDENCE"
        type: string
        enum:
          - SERIOUS_ILLNESS_MEMBER
          - SERIOUS_ILLNESS_DEPENDENT
          - IMPENDING_ASSIGNEMENT
          - DIRECTED_TEMPORARY_DUTY
          - NONAVAILABILITY_OF_CIVILIAN_HOUSING
          - AWAITING_COMPLETION_OF_RESIDENCE
          - OTHER
      approvedDays:
        description: Number of days approved for SIT extension. This will match requested days saved to the SIT extension model.
        type: integer
        example: 21
      officeRemarks:
        description: Remarks from TOO about SIT Duration Update creation
        type: string
        example: Customer needs additional storage time as their new place of residence is not yet ready
        x-nullable: true
    required:
      - requestReason
      - approvedDays
  PatchMTOServiceItemStatusPayload:
    properties:
      status:
        description: Describes all statuses for a MTOServiceItem
        type: string
        enum:
          - SUBMITTED
          - APPROVED
          - REJECTED
      rejectionReason:
        description: Reason the service item was rejected
        type: string
        example: Insufficent details provided
        x-nullable: true
  MTOApprovalServiceItemCodes:
    description: MTO level service items to create when updating MTO status.
    properties:
      serviceCodeCS:
        example: true
        type: boolean
      serviceCodeMS:
        example: true
        type: boolean
    type: object
  TacValid:
    properties:
      isValid:
        example: true
        type: boolean
    required:
      - isValid
    type: object
  UpdatePaymentRequestStatusPayload:
    properties:
      rejectionReason:
        example: documentation was incomplete
        type: string
        x-nullable: true
      status:
        $ref: "#/definitions/PaymentRequestStatus"
      eTag:
        type: string
    type: object
  BulkAssignmentMoveIDs:
    type: array
    items:
      $ref: "#/definitions/BulkAssignmentMoveID"
  BulkAssignmentMoveID:
    type: string
    format: uuid
    example: c56a4180-65aa-42ec-a945-5fd21dec0538
  AvailableOfficeUsers:
    type: array
    items:
      $ref: "#/definitions/AvailableOfficeUser"
  AvailableOfficeUser:
    type: object
    properties:
      officeUserId:
        type: string
        format: uuid
        example: c56a4180-65aa-42ec-a945-5fd21dec0538
      lastName:
        type: string
      firstName:
        type: string
      hasSafetyPrivilege:
        type: boolean
      workload:
        type: integer
        x-omitempty: false
  BulkAssignmentData:
    type: object
    properties:
      availableOfficeUsers:
        $ref: "#/definitions/AvailableOfficeUsers"
      bulkAssignmentMoveIDs:
        $ref: "#/definitions/BulkAssignmentMoveIDs"
  QueueMoves:
    type: array
    items:
      $ref: "#/definitions/QueueMove"
  QueueMove:
    type: object
    properties:
      id:
        type: string
        format: uuid
      customer:
        $ref: "#/definitions/Customer"
      status:
        $ref: "#/definitions/MoveStatus"
      locator:
        type: string
      submittedAt:
        format: date-time
        type: string
        x-nullable: true
      appearedInTooAt:
        format: date-time
        type: string
        x-nullable: true
      requestedMoveDate:
        format: date
        type: string
        x-nullable: true
      departmentIndicator:
        $ref: "#/definitions/DeptIndicator"
      shipmentsCount:
        type: integer
      originDutyLocation:
        $ref: "definitions/DutyLocation.yaml"
      destinationDutyLocation:
        $ref: "definitions/DutyLocation.yaml"
      originGBLOC:
        $ref: "#/definitions/GBLOC"
      ppmType:
        type: string
        enum: [FULL, PARTIAL]
        x-nullable: true
      closeoutInitiated:
        format: date-time
        type: string
        x-nullable: true
      closeoutLocation:
        type: string
        x-nullable: true
      orderType:
        type: string
        x-nullable: true
      lockedByOfficeUserID:
        type: string
        format: uuid
        x-nullable: true
      lockedByOfficeUser:
        $ref: "#/definitions/LockedOfficeUser"
        x-nullable: true
      lockExpiresAt:
        type: string
        format: date-time
        x-nullable: true
      ppmStatus:
        $ref: "#/definitions/PPMStatus"
        x-nullable: true
      counselingOffice:
        type: string
        x-nullable: true
      counselingOfficeID:
        type: string
        format: uuid
        x-nullable: true
      assignedTo:
        $ref: "#/definitions/AssignedOfficeUser"
        x-nullable: true
      availableOfficeUsers:
        $ref: "#/definitions/AvailableOfficeUsers"
      assignable:
        type: boolean
  QueueMovesResult:
    type: object
    properties:
      page:
        type: integer
      perPage:
        type: integer
      totalCount:
        type: integer
      queueMoves:
        $ref: "#/definitions/QueueMoves"
  ListPrimeMove:
    description: >
      An abbreviated definition for a move, without all the nested information (shipments, service items, etc). Used to
      fetch a list of moves more efficiently.
    type: object
    properties:
      id:
        example: 1f2270c7-7166-40ae-981e-b200ebdf3054
        format: uuid
        type: string
      moveCode:
        type: string
        example: "HYXFJF"
        readOnly: true
      createdAt:
        format: date-time
        type: string
        readOnly: true
      orderID:
        example: c56a4180-65aa-42ec-a945-5fd21dec0538
        format: uuid
        type: string
      destinationGBLOC:
        example: "AGFM"
        type: string
      destinationPostalCode:
        example: "90210"
        type: string
      referenceId:
        example: 1001-3456
        type: string
      availableToPrimeAt:
        format: date-time
        type: string
        x-nullable: true
        readOnly: true
      approvedAt:
        format: date-time
        type: string
        x-nullable: true
        readOnly: true
      updatedAt:
        format: date-time
        type: string
        readOnly: true
      ppmType:
        type: string
        enum:
          - FULL
          - PARTIAL
      eTag:
        type: string
        readOnly: true
      orderType:
        type: string
  ListPrimeMoves:
    type: array
    items:
      $ref: "#/definitions/ListPrimeMove"
  ListPrimeMovesResult:
    type: object
    properties:
      page:
        type: integer
      perPage:
        type: integer
      totalCount:
        type: integer
      queueMoves:
        $ref: "#/definitions/ListPrimeMoves"
  QueuePaymentRequest:
    type: object
    properties:
      id:
        type: string
        format: uuid
      moveID:
        type: string
        format: uuid
      customer:
        $ref: "#/definitions/Customer"
      status:
        $ref: "#/definitions/QueuePaymentRequestStatus"
      age:
        type: number
        format: double
        description: Days since the payment request has been requested.  Decimal representation will allow more accurate sorting.
      submittedAt:
        type: string
        format: date-time
      locator:
        type: string
      departmentIndicator:
        $ref: "#/definitions/DeptIndicator"
      originGBLOC:
        $ref: "#/definitions/GBLOC"
      originDutyLocation:
        $ref: "definitions/DutyLocation.yaml"
      orderType:
        type: string
        x-nullable: true
      lockedByOfficeUserID:
        type: string
        format: uuid
        x-nullable: true
      lockExpiresAt:
        type: string
        format: date-time
        x-nullable: true
      assignedTo:
        $ref: "#/definitions/AssignedOfficeUser"
        x-nullable: true
      availableOfficeUsers:
        $ref: "#/definitions/AvailableOfficeUsers"
      assignable:
        type: boolean
      counselingOffice:
        type: string
        x-nullable: true
  QueuePaymentRequests:
    type: array
    items:
      $ref: "#/definitions/QueuePaymentRequest"
  QueuePaymentRequestsResult:
    type: object
    properties:
      page:
        type: integer
      perPage:
        type: integer
      totalCount:
        type: integer
      queuePaymentRequests:
        $ref: "#/definitions/QueuePaymentRequests"
  QueuePaymentRequestStatus:
    enum:
      - Payment requested
      - Reviewed
      - Rejected
      - Paid
    title: Queue Payment Request Status
    type: string
  SearchMoves:
    type: array
    items:
      $ref: "#/definitions/SearchMove"
  SearchMove:
    type: object
    properties:
      id:
        type: string
        format: uuid
      firstName:
        type: string
        example: John
        x-nullable: true
      lastName:
        type: string
        example: Doe
        x-nullable: true
      edipi:
        type: string
        example: 1234567890
        x-nullable: true
      paymentRequestCode:
        type: string
        example: 9551-6199-2
        x-nullable: true
      status:
        $ref: "#/definitions/MoveStatus"
      locator:
        type: string
      branch:
        type: string
      shipmentsCount:
        type: integer
      originDutyLocationPostalCode:
        format: zip
        type: string
        title: ZIP
        example: "90210"
        pattern: ^(\d{5})$
      destinationPostalCode:
        format: zip
        type: string
        title: ZIP
        example: "90210"
        pattern: ^(\d{5})$
      requestedPickupDate:
        type: string
        format: date
        x-nullable: true
      orderType:
        type: string
      requestedDeliveryDate:
        type: string
        format: date
        x-nullable: true
      originGBLOC:
        $ref: "#/definitions/GBLOC"
      destinationGBLOC:
        $ref: "#/definitions/GBLOC"
      lockedByOfficeUserID:
        type: string
        format: uuid
        x-nullable: true
      lockExpiresAt:
        type: string
        format: date-time
        x-nullable: true
      emplid:
        type: string
        x-nullable: true
  SearchMovesResult:
    type: object
    properties:
      page:
        type: integer
      perPage:
        type: integer
      totalCount:
        type: integer
      searchMoves:
        $ref: "#/definitions/SearchMoves"
  GBLOC:
    type: string
    enum:
      - AGFM
      - APAT
      - BGAC
      - BGNC
      - BKAS
      - CFMQ
      - CLPK
      - CNNQ
      - DMAT
      - GSAT
      - HAFC
      - HBAT
      - JEAT
      - JENQ
      - KKFA
      - LHNQ
      - LKNQ
      - MAPK
      - MAPS
      - MBFL
      - MLNQ
      - XXXX
  CreateCustomerSupportRemark:
    type: object
    description: >-
      A text remark written by an customer support user that is associated with a specific
      move.
    required:
      - content
      - officeUserID
    properties:
      content:
        example: This is a remark about a move.
        type: string
      officeUserID:
        example: 1f2270c7-7166-40ae-981e-b200ebdf3054
        format: uuid
        type: string
  UpdateCustomerSupportRemarkPayload:
    type: object
    description: >-
      A text remark update to an existing remark created by the current active user (the CSR).
    required:
      - content
    properties:
      content:
        example: This is a remark about a move.
        type: string
  EvaluationReportType:
    type: string
    enum:
      - SHIPMENT
      - COUNSELING
  EvaluationReportInspectionType:
    type: string
    enum:
      - DATA_REVIEW
      - PHYSICAL
      - VIRTUAL
    x-nullable: true
  EvaluationReportLocation:
    type: string
    enum:
      - ORIGIN
      - DESTINATION
      - OTHER
    x-nullable: true
  EvaluationReportOfficeUser:
    type: object
    readOnly: true
    description: The authoring office user for an evaluation report
    properties:
      id:
        example: 1f2270c7-7166-40ae-981e-b200ebdf3054
        format: uuid
        type: string
      firstName:
        type: string
      lastName:
        type: string
      email:
        type: string
        format: x-email
        pattern: '^[a-zA-Z0-9._%+-]+@[a-zA-Z0-9.-]+\.[a-zA-Z]{2,}$'
      phone:
        type: string
        format: telephone
        pattern: '^[2-9]\d{2}-\d{3}-\d{4}$'
  EvaluationReportList:
    type: array
    items:
      $ref: "#/definitions/EvaluationReport"
  EvaluationReport:
    type: object
    description: An evaluation report
    properties:
      id:
        example: 1f2270c7-7166-40ae-981e-b200ebdf3054
        format: uuid
        type: string
        readOnly: true
      moveID:
        example: 1f2270c7-7166-40ae-981e-b200ebdf3054
        format: uuid
        type: string
        readOnly: true
      shipmentID:
        example: 1f2270c7-7166-40ae-981e-b200ebdf3054
        format: uuid
        type: string
        x-nullable: true
        readOnly: true
      type:
        $ref: "#/definitions/EvaluationReportType"
      inspectionType:
        $ref: "#/definitions/EvaluationReportInspectionType"
        x-nullable: true
      inspectionDate:
        type: string
        format: date
        x-nullable: true
      officeUser:
        $ref: "#/definitions/EvaluationReportOfficeUser"
      location:
        $ref: "#/definitions/EvaluationReportLocation"
        x-nullable: true
      reportViolations:
        $ref: "#/definitions/ReportViolations"
        x-nullable: true
      gsrAppeals:
        $ref: "#/definitions/GSRAppeals"
        x-nullable: true
      locationDescription:
        type: string
        example: "Route 66 at crash inspection site 3"
        x-nullable: true
      observedShipmentDeliveryDate:
        type: string
        format: date
        x-nullable: true
      observedShipmentPhysicalPickupDate:
        type: string
        format: date
        x-nullable: true
      timeDepart:
        type: string
        x-nullable: true
        pattern: "^(0[0-9]|1[0-9]|2[0-3]):[0-5][0-9]$"
        example: "14:30"
      evalStart:
        type: string
        x-nullable: true
        pattern: "^(0[0-9]|1[0-9]|2[0-3]):[0-5][0-9]$"
        example: "15:00"
      evalEnd:
        type: string
        x-nullable: true
        pattern: "^(0[0-9]|1[0-9]|2[0-3]):[0-5][0-9]$"
        example: "18:00"
      violationsObserved:
        type: boolean
        x-nullable: true
      remarks:
        type: string
        x-nullable: true
      seriousIncident:
        type: boolean
        x-nullable: true
      seriousIncidentDesc:
        type: string
        x-nullable: true
      observedClaimsResponseDate:
        type: string
        format: date
        x-nullable: true
      observedPickupDate:
        type: string
        format: date
        x-nullable: true
      observedPickupSpreadStartDate:
        type: string
        format: date
        x-nullable: true
      observedPickupSpreadEndDate:
        type: string
        format: date
        x-nullable: true
      observedDeliveryDate:
        type: string
        format: date
        x-nullable: true
      moveReferenceID:
        type: string
        x-nullable: true
        readOnly: true
      eTag:
        type: string
      submittedAt:
        type: string
        format: date-time
        x-nullable: true
      createdAt:
        type: string
        format: date-time
        readOnly: true
      updatedAt:
        type: string
        format: date-time
        readOnly: true
  CreateEvaluationReport:
    type: object
    description: Minimal set of info needed to create a shipment evaluation report, which is just a shipment ID.
    properties:
      shipmentID:
        description: The shipment ID of the shipment to be evaluated in the report
        example: 01b9671e-b268-4906-967b-ba661a1d3933
        format: uuid
        type: string
  CreateAppeal:
    type: object
    description: Appeal status and remarks left for a violation, created by a GSR user.
    properties:
      remarks:
        description: Remarks left by the GSR user
        example: These are my violation appeal remarks
        type: string
      appealStatus:
        description: The status of the appeal set by the GSR user
        example: These are my violation appeal remarks
        type: string
        enum: [sustained, rejected]
  PWSViolation:
    type: object
    description: A PWS violation for an evaluation report
    readOnly: true
    properties:
      id:
        example: 1f2270c7-7166-40ae-981e-b200ebdf3054
        format: uuid
        type: string
      displayOrder:
        example: 3
        type: integer
      paragraphNumber:
        example: 1.2.3.4.5
        type: string
      title:
        example: Customer Support
        type: string
      category:
        example: Pre-Move Services
        type: string
      subCategory:
        example: Weight Estimate
        type: string
      requirementSummary:
        example: Provide a single point of contact (POC)
        type: string
      requirementStatement:
        example: The contractor shall prepare and load property going into NTS in containers at residence for shipment to NTS.
        type: string
      isKpi:
        example: false
        type: boolean
      additionalDataElem:
        example: QAE Observed Delivery Date
        type: string
  PWSViolations:
    type: array
    items:
      $ref: "#/definitions/PWSViolation"
  AssociateReportViolations:
    type: object
    description: A list of PWS violation string ids to associate with an evaluation report
    properties:
      violations:
        type: array
        items:
          type: string
          format: uuid
  ReportViolation:
    type: object
    description: An object associating violations to evaluation reports
    properties:
      id:
        example: 1f2270c7-7166-40ae-981e-b200ebdf3054
        format: uuid
        type: string
      reportID:
        example: 1f2270c7-7166-40ae-981e-b200ebdf3054
        format: uuid
        type: string
      violationID:
        example: 1f2270c7-7166-40ae-981e-b200ebdf3054
        format: uuid
        type: string
      violation:
        $ref: "#/definitions/PWSViolation"
      gsrAppeals:
        $ref: "#/definitions/GSRAppeals"
        x-nullable: true
  ReportViolations:
    type: array
    items:
      $ref: "#/definitions/ReportViolation"
  GSRAppealStatusType:
    type: string
    enum:
      - SUSTAINED
      - REJECTED
  GSRAppeals:
    type: array
    items:
      $ref: "#/definitions/GSRAppeal"
  GSRAppeal:
    type: object
    description: An object associating appeals on violations and serious incidents
    properties:
      id:
        example: 1f2270c7-7166-40ae-981e-b200ebdf3054
        format: uuid
        type: string
      reportID:
        example: 1f2270c7-7166-40ae-981e-b200ebdf3054
        format: uuid
        type: string
      violationID:
        example: 1f2270c7-7166-40ae-981e-b200ebdf3054
        format: uuid
        type: string
      officeUserID:
        example: 1f2270c7-7166-40ae-981e-b200ebdf3054
        format: uuid
        type: string
      officeUser:
        $ref: "#/definitions/EvaluationReportOfficeUser"
      isSeriousIncident:
        type: boolean
        example: false
      appealStatus:
        $ref: "#/definitions/GSRAppealStatusType"
      remarks:
        type: string
        example: Office user remarks
      createdAt:
        type: string
        format: date-time
        readOnly: true
  ReServiceItems:
    type: array
    items:
      $ref: "definitions/ReServiceItem.yaml"
  TransportationOffices:
    type: array
    items:
      $ref: "definitions/TransportationOffice.yaml"
  VLocations:
    type: array
    items:
      $ref: "definitions/VLocation.yaml"
  GBLOCs:
    type: array
    items:
      type: string
  CounselingOffices:
    type: array
    items:
      $ref: "#/definitions/CounselingOffice"
  CounselingOffice:
    type: object
    properties:
      id:
        type: string
        format: uuid
        example: c56a4180-65aa-42ec-a945-5fd21dec0538
      name:
        type: string
        example: Fort Bragg North Station
    required:
      - id
      - name
  MovePayload:
    type: object
    properties:
      id:
        type: string
        format: uuid
        example: c56a4180-65aa-42ec-a945-5fd21dec0538
      orders_id:
        type: string
        format: uuid
        example: c56a4180-65aa-42ec-a945-5fd21dec0538
      service_member_id:
        type: string
        format: uuid
        example: c56a4180-65aa-42ec-a945-5fd21dec0538
        readOnly: true
      locator:
        type: string
        example: "12432"
      status:
        $ref: "#/definitions/MoveStatus"
      created_at:
        type: string
        format: date-time
      updated_at:
        type: string
        format: date-time
      submitted_at:
        type: string
        format: date-time
        x-nullable: true
      mto_shipments:
        $ref: "#/definitions/MTOShipments"
      closeout_office:
        $ref: "#/definitions/TransportationOffice"
      cancel_reason:
        type: string
        example: Change of orders
        x-nullable: true
      eTag:
        type: string
      primeCounselingCompletedAt:
        format: date-time
        type: string
        readOnly: true
      additionalDocuments:
        $ref: "definitions/Document.yaml"
    required:
      - id
      - orders_id
      - locator
      - created_at
      - updated_at
      - eTag
  IsDateWeekendHolidayInfo:
    type: object
    properties:
      country_code:
        type: string
      country_name:
        type: string
      date:
        type: string
        format: date
        example: "2018-09-25"
      is_weekend:
        type: boolean
      is_holiday:
        type: boolean
      details:
        type: string
    required:
      - country_code
      - country_name
      - date
      - is_weekend
      - is_holiday
  AssignOfficeUserBody:
    type: object
    properties:
      officeUserId:
        type: string
        format: uuid
      roleType:
        type: string
    required:
      - officeUserId
      - roleType
  AssignedOfficeUser:
    type: object
    properties:
      officeUserId:
        type: string
        format: uuid
        example: c56a4180-65aa-42ec-a945-5fd21dec0538
      firstName:
        type: string
      lastName:
        type: string
responses:
  InvalidRequest:
    description: The request payload is invalid
    schema:
      $ref: "#/definitions/Error"
  NotFound:
    description: The requested resource wasn't found
    schema:
      $ref: "#/definitions/Error"
  Conflict:
    description: Conflict error
    schema:
      $ref: "#/definitions/Error"
  PermissionDenied:
    description: The request was denied
    schema:
      $ref: "#/definitions/Error"
  ServerError:
    description: A server error occurred
    schema:
      $ref: "#/definitions/Error"
  PreconditionFailed:
    description: Precondition failed
    schema:
      $ref: "#/definitions/Error"
  UnprocessableEntity:
    description: The payload was unprocessable.
    schema:
      $ref: "#/definitions/ValidationError"<|MERGE_RESOLUTION|>--- conflicted
+++ resolved
@@ -1467,8 +1467,8 @@
           $ref: "#/responses/ServerError"
       tags:
         - shipment
-      description:
-        This endpoint is used to approve a address update request. Office remarks are required.
+        - shipment_address_updates
+      description: This endpoint is used to approve a address update request. Office remarks are required.
         Approving the address update will update the Destination Final Address of the associated service item
       operationId: reviewShipmentAddressUpdate
       summary: Allows TOO to review a shipment address update
@@ -3782,7 +3782,6 @@
           description: user's actively logged in role
       responses:
         "200":
-<<<<<<< HEAD
           description: Successfully returned all moves matching the criteria
           schema:
             $ref: '#/definitions/QueueMovesResult'
@@ -3791,16 +3790,6 @@
         '500':
           $ref: '#/responses/ServerError'
   /queues/destination-requests:
-=======
-          description: Successfully retrieved moves. A successful fetch might still return zero moves.
-          schema:
-            $ref: "#/definitions/ListPrimeMovesResult"
-        "403":
-          $ref: "#/responses/PermissionDenied"
-        "500":
-          $ref: "#/responses/ServerError"
-  /queues/moves:
->>>>>>> 4e3c114e
     get:
       produces:
         - application/json
@@ -3896,19 +3885,15 @@
           name: counselingOffice
           type: string
           description: filters using a counselingOffice name of the move
-        - in: query
-          name: activeRole
-          type: string
-          description: user's actively logged in role
-      responses:
-        "200":
+      responses:
+        '200':
           description: Successfully returned all moves matching the criteria
           schema:
-            $ref: "#/definitions/QueueMovesResult"
-        "403":
-          $ref: "#/responses/PermissionDenied"
-        "500":
-          $ref: "#/responses/ServerError"
+            $ref: '#/definitions/QueueMovesResult'
+        '403':
+          $ref: '#/responses/PermissionDenied'
+        '500':
+          $ref: '#/responses/ServerError'
   /queues/payment-requests:
     get:
       produces:
@@ -6032,7 +6017,7 @@
         example: "N002214CSW32Y9"
         $ref: definitions/NullableString.yaml
       grade:
-        $ref: "#/definitions/Grade"
+        $ref: '#/definitions/Grade'
       hasDependents:
         type: boolean
         title: Are dependents included in your orders?
