--- conflicted
+++ resolved
@@ -1106,7 +1106,6 @@
         "200":
           description: Successfully updated the specified MTO shipment.
           schema:
-<<<<<<< HEAD
             $ref: "definitions/MTOShipment.yaml"
         "400":
           $ref: "#/responses/InvalidRequest"
@@ -1122,23 +1121,6 @@
           $ref: "#/responses/UnprocessableEntity"
         "500":
           $ref: "#/responses/ServerError"
-  "/shipments/{shipmentID}/approve":
-=======
-            $ref: 'definitions/MTOShipment.yaml'
-        '400':
-          $ref: '#/responses/InvalidRequest'
-        '401':
-          $ref: '#/responses/PermissionDenied'
-        '403':
-          $ref: '#/responses/PermissionDenied'
-        '404':
-          $ref: '#/responses/NotFound'
-        '412':
-          $ref: '#/responses/PreconditionFailed'
-        '422':
-          $ref: '#/responses/UnprocessableEntity'
-        '500':
-          $ref: '#/responses/ServerError'
   '/shipments/approve':
     post:
       consumes:
@@ -1177,8 +1159,7 @@
       summary: Approves multiple shipments at once
       x-permissions:
         - update.shipment
-  '/shipments/{shipmentID}/approve':
->>>>>>> d58c3d73
+  "/shipments/{shipmentID}/approve":
     parameters:
       - description: ID of the shipment
         in: path
