swagger: '2.0'
info:
  contact:
    email: milmove-developers@caci.com
  description:
    $ref: info/ghc_description.md
  license:
    name: MIT
    url: 'https://opensource.org/licenses/MIT'
  title: MilMove GHC API
  version: 0.0.1
basePath: /ghc/v1
schemes:
  - http
tags:
  - name: queues
  - name: move
  - $ref: 'tags/order.yaml'
  - name: moveTaskOrder
  - name: customer
  - name: mtoServiceItem
  - name: mtoShipment
  - name: shipment
  - name: mtoAgent
  - name: paymentServiceItem
  - name: ppm
  - name: tac
  - name: transportationOffice
  - name: uploads
  - name: paymentRequests
paths:
  '/customer':
    post:
      summary: Creates a customer with Okta option
      description: Creates a customer with option to also create an Okta profile account based on the office user's input when completing the UI form and submitting.
      operationId: createCustomerWithOktaOption
      tags:
        - customer
      consumes:
        - application/json
      produces:
        - application/json
      parameters:
        - in: body
          name: body
          required: true
          schema:
            $ref: '#/definitions/CreateCustomerPayload'
      responses:
        '200':
          description: successfully created the customer
          schema:
            $ref: '#/definitions/CreatedCustomer'
        '400':
          $ref: '#/responses/InvalidRequest'
        '401':
          $ref: '#/responses/PermissionDenied'
        '403':
          $ref: '#/responses/PermissionDenied'
        '404':
          $ref: '#/responses/NotFound'
        '412':
          $ref: '#/responses/PreconditionFailed'
        '422':
          $ref: '#/responses/UnprocessableEntity'
        '500':
          $ref: '#/responses/ServerError'
  /open/requested-office-users:
      post:
        consumes:
          - application/json
        produces:
          - application/json
        summary: Create an Office User
        description: >
          This endpoint is publicly accessible as it is utilized for individuals who do not have an office account to request the creation of an office account.

          Request the creation of an office user. An administrator will need to approve them after creation. Note on requirements:
          An identification method must be present. The following 2 fields have an "OR" requirement.
          - edipi
          - other_unique_id
          One of these two fields MUST be present to serve as identification for the office user being created. This logic is handled at the application level.
        operationId: createRequestedOfficeUser
        tags:
          - officeUsers
        parameters:
          - in: body
            name: officeUser
            description: Office User information
            schema:
              $ref: '#/definitions/OfficeUserCreate'
        responses:
          '201':
            description: successfully requested the creation of provided office user
            schema:
              $ref: '#/definitions/OfficeUser'
          '422':
            description: validation error
            schema:
              $ref: '#/definitions/ValidationError'
          '500':
            description: internal server error
  '/customer/{customerID}':
    parameters:
      - description: ID of customer to use
        in: path
        name: customerID
        required: true
        type: string
        format: uuid
    get:
      produces:
        - application/json
      parameters: []
      responses:
        '200':
          description: Successfully retrieved information on an individual customer
          schema:
            $ref: '#/definitions/Customer'
        '400':
          $ref: '#/responses/InvalidRequest'
        '401':
          $ref: '#/responses/PermissionDenied'
        '403':
          $ref: '#/responses/PermissionDenied'
        '404':
          $ref: '#/responses/NotFound'
        '500':
          $ref: '#/responses/ServerError'
      tags:
        - customer
      description: Returns a given customer
      operationId: getCustomer
      summary: Returns a given customer
    patch:
      summary: Updates customer info
      description: Updates customer info by ID
      operationId: updateCustomer
      tags:
        - customer
      consumes:
        - application/json
      produces:
        - application/json
      parameters:
        - in: body
          name: body
          required: true
          schema:
            $ref: '#/definitions/UpdateCustomerPayload'
        - in: header
          name: If-Match
          type: string
          required: true
      responses:
        '200':
          description: updated instance of orders
          schema:
            $ref: '#/definitions/Customer'
        '400':
          $ref: '#/responses/InvalidRequest'
        '401':
          $ref: '#/responses/PermissionDenied'
        '403':
          $ref: '#/responses/PermissionDenied'
        '404':
          $ref: '#/responses/NotFound'
        '412':
          $ref: '#/responses/PreconditionFailed'
        '422':
          $ref: '#/responses/UnprocessableEntity'
        '500':
          $ref: '#/responses/ServerError'
      x-permissions:
        - update.customer
  /customer/search:
    post:
      produces:
        - application/json
      consumes:
        - application/json
      summary: Search customers by DOD ID or customer name
      description: >
        Search customers by DOD ID or customer name. Used by services counselors to locate profiles to update, find attached moves, and to create new moves.
      operationId: searchCustomers
      tags:
        - customer
      parameters:
        - in: body
          name: body
          schema:
            properties:
              page:
                type: integer
                description: requested page of results
              perPage:
                type: integer
              dodID:
                description: DOD ID
                type: string
                minLength: 10
                maxLength: 10
                x-nullable: true
              branch:
                description: Branch
                type: string
                minLength: 1
              customerName:
                description: Customer Name
                type: string
                minLength: 1
                x-nullable: true
              sort:
                type: string
                x-nullable: true
                enum:
                  [
                    customerName,
                    dodID,
                    branch,
                    personalEmail,
                    telephone,
                  ]
              order:
                type: string
                x-nullable: true
                enum: [asc, desc]
          description: field that results should be sorted by
      responses:
        '200':
          description: Successfully returned all customers matching the criteria
          schema:
            $ref: '#/definitions/SearchCustomersResult'
        '403':
          $ref: '#/responses/PermissionDenied'
        '500':
          $ref: '#/responses/ServerError'
  '/move/{locator}':
    parameters:
      - description: Code used to identify a move in the system
        in: path
        name: locator
        required: true
        type: string
    get:
      produces:
        - application/json
      parameters: []
      responses:
        '200':
          description: Successfully retrieved the individual move
          schema:
            $ref: '#/definitions/Move'
        '400':
          $ref: '#/responses/InvalidRequest'
        '401':
          $ref: '#/responses/PermissionDenied'
        '403':
          $ref: '#/responses/PermissionDenied'
        '404':
          $ref: '#/responses/NotFound'
        '500':
          $ref: '#/responses/ServerError'
      tags:
        - move
      description: Returns a given move for a unique alphanumeric locator string
      summary: Returns a given move
      operationId: getMove
  '/move/{locator}/history':
    parameters:
      - description: Code used to identify a move in the system
        in: path
        name: locator
        required: true
        type: string
    get:
      produces:
        - application/json
      parameters:
        - in: query
          name: page
          type: integer
          description: requested page of results
        - in: query
          name: perPage
          type: integer
          description: results per page
      responses:
        '200':
          description: Successfully retrieved the individual move history
          schema:
            $ref: '#/definitions/MoveHistoryResult'
        '400':
          $ref: '#/responses/InvalidRequest'
        '401':
          $ref: '#/responses/PermissionDenied'
        '403':
          $ref: '#/responses/PermissionDenied'
        '404':
          $ref: '#/responses/NotFound'
        '500':
          $ref: '#/responses/ServerError'
      tags:
        - move
      description: Returns the history for a given move for a unique alphanumeric locator string
      summary: Returns the history of an identified move
      operationId: getMoveHistory
  '/moves/{moveID}/shipment-evaluation-reports-list':
    parameters:
      - description: Code used to identify a move in the system
        in: path
        name: moveID
        required: true
        type: string
        format: uuid
    get:
      produces:
        - application/json
      responses:
        '200':
          description: Successfully retrieved the move's evaluation reports
          schema:
            $ref: '#/definitions/EvaluationReportList'
        '400':
          $ref: '#/responses/InvalidRequest'
        '401':
          $ref: '#/responses/PermissionDenied'
        '403':
          $ref: '#/responses/PermissionDenied'
        '404':
          $ref: '#/responses/NotFound'
        '500':
          $ref: '#/responses/ServerError'
      tags:
        - move
      description: Returns shipment evaluation reports for the specified move that are visible to the current office user
      summary: Returns shipment evaluation reports for the specified move that are visible to the current office user
      operationId: getMoveShipmentEvaluationReportsList
  '/moves/{moveID}/counseling-evaluation-reports-list':
    parameters:
      - description: Code used to identify a move in the system
        in: path
        name: moveID
        required: true
        type: string
        format: uuid
    get:
      produces:
        - application/json
      responses:
        '200':
          description: Successfully retrieved the move's evaluation reports
          schema:
            $ref: '#/definitions/EvaluationReportList'
        '400':
          $ref: '#/responses/InvalidRequest'
        '401':
          $ref: '#/responses/PermissionDenied'
        '403':
          $ref: '#/responses/PermissionDenied'
        '404':
          $ref: '#/responses/NotFound'
        '500':
          $ref: '#/responses/ServerError'
      tags:
        - move
      description: Returns counseling evaluation reports for the specified move that are visible to the current office user
      summary: Returns counseling evaluation reports for the specified move that are visible to the current office user
      operationId: getMoveCounselingEvaluationReportsList
  '/counseling/orders/{orderID}':
    parameters:
      - description: ID of order to update
        in: path
        name: orderID
        required: true
        type: string
        format: uuid
    patch:
      summary: Updates an order (performed by a services counselor)
      description: All fields sent in this request will be set on the order referenced
      operationId: counselingUpdateOrder
      tags:
        - order
      consumes:
        - application/json
      produces:
        - application/json
      parameters:
        - in: body
          name: body
          required: true
          schema:
            $ref: '#/definitions/CounselingUpdateOrderPayload'
        - in: header
          name: If-Match
          type: string
          required: true
      responses:
        '200':
          description: updated instance of orders
          schema:
            $ref: '#/definitions/Order'
        '403':
          $ref: '#/responses/PermissionDenied'
        '404':
          $ref: '#/responses/NotFound'
        '412':
          $ref: '#/responses/PreconditionFailed'
        '422':
          $ref: '#/responses/UnprocessableEntity'
        '500':
          $ref: '#/responses/ServerError'
  '/orders':
    post:
      summary: Creates an orders model for a logged-in user
      description: Creates an instance of orders tied to a service member, which allow for creation of a move and an entitlement. Orders are required before the creation of a move
      operationId: createOrder
      tags:
        - order
      consumes:
        - application/json
      produces:
        - application/json
      parameters:
        - in: body
          name: createOrders
          schema:
            $ref: '#/definitions/CreateOrders'
      responses:
        '200':
          description: created instance of orders
          schema:
            $ref: '#/definitions/Order'
        '400':
          description: invalid request
        '401':
          description: request requires user authentication
        '403':
          description: user is not authorized
        '422':
          $ref: '#/responses/UnprocessableEntity'
        '500':
          description: internal server error
  '/orders/{orderID}':
    parameters:
      - description: ID of order to use
        in: path
        name: orderID
        required: true
        type: string
        format: uuid
    patch:
      summary: Updates an order
      description: All fields sent in this request will be set on the order referenced
      operationId: updateOrder
      tags:
        - order
      consumes:
        - application/json
      produces:
        - application/json
      parameters:
        - in: body
          name: body
          required: true
          schema:
            $ref: '#/definitions/UpdateOrderPayload'
        - in: header
          name: If-Match
          type: string
          required: true
      responses:
        '200':
          description: updated instance of orders
          schema:
            $ref: '#/definitions/Order'
        '400':
          $ref: '#/responses/InvalidRequest'
        '403':
          $ref: '#/responses/PermissionDenied'
        '404':
          $ref: '#/responses/NotFound'
        '409':
          $ref: '#/responses/Conflict'
        '412':
          $ref: '#/responses/PreconditionFailed'
        '422':
          $ref: '#/responses/UnprocessableEntity'
        '500':
          $ref: '#/responses/ServerError'
      x-permissions:
        - update.orders
    get:
      produces:
        - application/json
      parameters: []
      responses:
        '200':
          description: Successfully retrieved order
          schema:
            $ref: '#/definitions/Order'
        '400':
          $ref: '#/responses/InvalidRequest'
        '401':
          $ref: '#/responses/PermissionDenied'
        '403':
          $ref: '#/responses/PermissionDenied'
        '404':
          $ref: '#/responses/NotFound'
        '500':
          $ref: '#/responses/ServerError'
      tags:
        - order
      description: Gets an order
      operationId: getOrder
      summary: Gets an order by ID
  '/orders/{orderID}/allowances':
    parameters:
      - description: ID of order to use
        in: path
        name: orderID
        required: true
        type: string
        format: uuid
    patch:
      summary: Updates an allowance (Orders with Entitlements)
      description: All fields sent in this request will be set on the order referenced
      operationId: updateAllowance
      tags:
        - order
      consumes:
        - application/json
      produces:
        - application/json
      parameters:
        - in: body
          name: body
          required: true
          schema:
            $ref: '#/definitions/UpdateAllowancePayload'
        - in: header
          name: If-Match
          type: string
          required: true
      responses:
        '200':
          description: updated instance of allowance
          schema:
            $ref: '#/definitions/Order'
        '403':
          $ref: '#/responses/PermissionDenied'
        '404':
          $ref: '#/responses/NotFound'
        '412':
          $ref: '#/responses/PreconditionFailed'
        '422':
          $ref: '#/responses/UnprocessableEntity'
        '500':
          $ref: '#/responses/ServerError'
      x-permissions:
        - update.allowances
  '/orders/{orderID}/acknowledge-excess-weight-risk':
    parameters:
      - description: ID of order to use
        in: path
        name: orderID
        required: true
        type: string
        format: uuid
    post:
      summary: Saves the date and time a TOO acknowledged the excess weight risk by dismissing the alert
      description: Saves the date and time a TOO acknowledged the excess weight risk by dismissing the alert
      operationId: acknowledgeExcessWeightRisk
      tags:
        - order
      consumes:
        - application/json
      produces:
        - application/json
      parameters:
        - in: header
          name: If-Match
          type: string
          required: true
      responses:
        '200':
          description: updated Move
          schema:
            $ref: '#/definitions/Move'
        '403':
          $ref: '#/responses/PermissionDenied'
        '404':
          $ref: '#/responses/NotFound'
        '412':
          $ref: '#/responses/PreconditionFailed'
        '422':
          $ref: '#/responses/UnprocessableEntity'
        '500':
          $ref: '#/responses/ServerError'
      x-permissions:
        - update.excessWeightRisk
  '/orders/{orderID}/update-billable-weight':
    parameters:
      - description: ID of order to use
        in: path
        name: orderID
        required: true
        type: string
        format: uuid
    patch:
      summary: Updates the max billable weight
      description: Updates the DBAuthorizedWeight attribute for the Order Entitlements=
      operationId: updateBillableWeight
      tags:
        - order
      consumes:
        - application/json
      produces:
        - application/json
      parameters:
        - in: body
          name: body
          required: true
          schema:
            $ref: '#/definitions/UpdateBillableWeightPayload'
        - in: header
          name: If-Match
          type: string
          required: true
      responses:
        '200':
          description: updated Order
          schema:
            $ref: '#/definitions/Order'
        '403':
          $ref: '#/responses/PermissionDenied'
        '404':
          $ref: '#/responses/NotFound'
        '412':
          $ref: '#/responses/PreconditionFailed'
        '422':
          $ref: '#/responses/UnprocessableEntity'
        '500':
          $ref: '#/responses/ServerError'
      x-permissions:
        - update.billableWeight
  '/orders/{orderID}/update-max-billable-weight/tio':
    parameters:
      - description: ID of order to use
        in: path
        name: orderID
        required: true
        type: string
        format: uuid
    patch:
      summary: Updates the max billable weight with TIO remarks
      description: Updates the DBAuthorizedWeight attribute for the Order Entitlements and move TIO remarks
      operationId: updateMaxBillableWeightAsTIO
      tags:
        - order
      consumes:
        - application/json
      produces:
        - application/json
      parameters:
        - in: body
          name: body
          required: true
          schema:
            $ref: '#/definitions/UpdateMaxBillableWeightAsTIOPayload'
        - $ref: 'parameters/ifMatch.yaml'
      responses:
        '200':
          description: updated Order
          schema:
            $ref: '#/definitions/Order'
        '403':
          $ref: '#/responses/PermissionDenied'
        '404':
          $ref: '#/responses/NotFound'
        '412':
          $ref: '#/responses/PreconditionFailed'
        '422':
          $ref: '#/responses/UnprocessableEntity'
        '500':
          $ref: '#/responses/ServerError'
      x-permissions:
        - update.maxBillableWeight
  '/counseling/orders/{orderID}/allowances':
    parameters:
      - description: ID of order to use
        in: path
        name: orderID
        required: true
        type: string
        format: uuid
    patch:
      summary: Updates an allowance (Orders with Entitlements)
      description: All fields sent in this request will be set on the order referenced
      operationId: counselingUpdateAllowance
      tags:
        - order
      consumes:
        - application/json
      produces:
        - application/json
      parameters:
        - in: body
          name: body
          required: true
          schema:
            $ref: '#/definitions/CounselingUpdateAllowancePayload'
        - in: header
          name: If-Match
          type: string
          required: true
      responses:
        '200':
          description: updated instance of allowance
          schema:
            $ref: '#/definitions/Order'
        '403':
          $ref: '#/responses/PermissionDenied'
        '404':
          $ref: '#/responses/NotFound'
        '412':
          $ref: '#/responses/PreconditionFailed'
        '422':
          $ref: '#/responses/UnprocessableEntity'
        '500':
          $ref: '#/responses/ServerError'
  '/move-task-orders/{moveTaskOrderID}':
    parameters:
      - description: ID of move to use
        in: path
        name: moveTaskOrderID
        required: true
        type: string
    get:
      produces:
        - application/json
      parameters: []
      responses:
        '200':
          description: Successfully retrieved move task order
          schema:
            $ref: '#/definitions/MoveTaskOrder'
        '400':
          $ref: '#/responses/InvalidRequest'
        '401':
          $ref: '#/responses/PermissionDenied'
        '403':
          $ref: '#/responses/PermissionDenied'
        '404':
          $ref: '#/responses/NotFound'
        '500':
          $ref: '#/responses/ServerError'
      tags:
        - moveTaskOrder
      description: Gets a move
      operationId: getMoveTaskOrder
      summary: Gets a move by ID
  '/move_task_orders/{moveTaskOrderID}/mto_service_items':
    parameters:
      - description: ID of move for mto service item to use
        in: path
        name: moveTaskOrderID
        required: true
        format: uuid
        type: string
    get:
      produces:
        - application/json
      parameters: []
      responses:
        '200':
          description: Successfully retrieved all line items for a move task order
          schema:
            $ref: 'definitions/MTOServiceItems.yaml'
        '404':
          $ref: '#/responses/NotFound'
        '422':
          $ref: '#/responses/UnprocessableEntity'
        '500':
          $ref: '#/responses/ServerError'
      tags:
        - mtoServiceItem
      description: Gets all line items for a move
      operationId: listMTOServiceItems
      summary: Gets all line items for a move
  '/mto-shipments':
    post:
      summary: createMTOShipment
      description: |
        Creates a MTO shipment for the specified Move Task Order.
        Required fields include:
        * Shipment Type
        * Customer requested pick-up date
        * Pick-up Address
        * Delivery Address
        * Releasing / Receiving agents
        Optional fields include:
        * Delivery Address Type
        * Customer Remarks
        * Releasing / Receiving agents
        * An array of optional accessorial service item codes
      consumes:
        - application/json
      produces:
        - application/json
      operationId: createMTOShipment
      tags:
        - mtoShipment
      parameters:
        - in: body
          name: body
          schema:
            $ref: '#/definitions/CreateMTOShipment'
      responses:
        '200':
          description: Successfully created a MTO shipment.
          schema:
            $ref: 'definitions/MTOShipment.yaml'
        '400':
          $ref: '#/responses/InvalidRequest'
        '404':
          $ref: '#/responses/NotFound'
        '422':
          $ref: '#/responses/UnprocessableEntity'
        '500':
          $ref: '#/responses/ServerError'
  '/move_task_orders/{moveTaskOrderID}/mto_shipments':
    parameters:
      - description: ID of move task order for mto shipment to use
        in: path
        name: moveTaskOrderID
        required: true
        format: uuid
        type: string
    get:
      produces:
        - application/json
      parameters: []
      responses:
        '200':
          description: Successfully retrieved all mto shipments for a move task order
          schema:
            $ref: '#/definitions/MTOShipments'
        '403':
          $ref: '#/responses/PermissionDenied'
        '404':
          $ref: '#/responses/NotFound'
        '422':
          $ref: '#/responses/UnprocessableEntity'
        '500':
          $ref: '#/responses/ServerError'
      tags:
        - mtoShipment
      description: Gets all shipments for a move task order
      operationId: listMTOShipments
      summary: Gets all shipments for a move task order
  '/shipments/{shipmentID}':
    get:
      summary: fetches a shipment by ID
      description: fetches a shipment by ID
      operationId: getShipment
      tags:
        - mtoShipment
      produces:
        - application/json
      parameters:
        - description: ID of the shipment to be fetched
          in: path
          name: shipmentID
          required: true
          format: uuid
          type: string
      responses:
        '200':
          description: Successfully fetched the shipment
          schema:
            $ref: '#/definitions/MTOShipment'
        '400':
          $ref: '#/responses/InvalidRequest'
        '403':
          $ref: '#/responses/PermissionDenied'
        '404':
          $ref: '#/responses/NotFound'
        '422':
          $ref: '#/responses/UnprocessableEntity'
        '500':
          $ref: '#/responses/ServerError'
    delete:
      summary: Soft deletes a shipment by ID
      description: Soft deletes a shipment by ID
      operationId: deleteShipment
      tags:
        - shipment
      produces:
        - application/json
      parameters:
        - description: ID of the shipment to be deleted
          in: path
          name: shipmentID
          required: true
          format: uuid
          type: string
      responses:
        '204':
          description: Successfully soft deleted the shipment
        '400':
          $ref: '#/responses/InvalidRequest'
        '403':
          $ref: '#/responses/PermissionDenied'
        '404':
          $ref: '#/responses/NotFound'
        '409':
          $ref: '#/responses/Conflict'
        '422':
          $ref: '#/responses/UnprocessableEntity'
        '500':
          $ref: '#/responses/ServerError'
  '/move_task_orders/{moveTaskOrderID}/mto_shipments/{shipmentID}':
    patch:
      summary: updateMTOShipment
      description: |
        Updates a specified MTO shipment.
        Required fields include:
        * MTO Shipment ID required in path
        * If-Match required in headers
        * No fields required in body
        Optional fields include:
        * New shipment status type
        * Shipment Type
        * Customer requested pick-up date
        * Pick-up Address
        * Delivery Address
        * Secondary Pick-up Address
        * SecondaryDelivery Address
        * Delivery Address Type
        * Customer Remarks
        * Counselor Remarks
        * Releasing / Receiving agents
        * Actual Pro Gear Weight
        * Actual Spouse Pro Gear Weight
      consumes:
        - application/json
      produces:
        - application/json
      operationId: updateMTOShipment
      tags:
        - mtoShipment
      parameters:
        - in: path
          name: moveTaskOrderID
          required: true
          format: uuid
          type: string
          description: ID of move task order for mto shipment to use
        - in: path
          name: shipmentID
          type: string
          format: uuid
          required: true
          description: UUID of the MTO Shipment to update
        - in: header
          name: If-Match
          type: string
          required: true
          description: >
            Optimistic locking is implemented via the `If-Match` header. If the ETag header does not match
            the value of the resource on the server, the server rejects the change with a `412 Precondition Failed` error.
        - in: body
          name: body
          schema:
            $ref: '#/definitions/UpdateShipment'
      responses:
        '200':
          description: Successfully updated the specified MTO shipment.
          schema:
            $ref: 'definitions/MTOShipment.yaml'
        '400':
          $ref: '#/responses/InvalidRequest'
        '401':
          $ref: '#/responses/PermissionDenied'
        '403':
          $ref: '#/responses/PermissionDenied'
        '404':
          $ref: '#/responses/NotFound'
        '412':
          $ref: '#/responses/PreconditionFailed'
        '422':
          $ref: '#/responses/UnprocessableEntity'
        '500':
          $ref: '#/responses/ServerError'
  '/shipments/{shipmentID}/approve':
    parameters:
      - description: ID of the shipment
        in: path
        name: shipmentID
        required: true
        format: uuid
        type: string
    post:
      consumes:
        - application/json
      produces:
        - application/json
      parameters:
        - in: header
          name: If-Match
          type: string
          required: true
      responses:
        '200':
          description: Successfully approved the shipment
          schema:
            $ref: 'definitions/MTOShipment.yaml'
        '403':
          $ref: '#/responses/PermissionDenied'
        '404':
          $ref: '#/responses/NotFound'
        '409':
          $ref: '#/responses/Conflict'
        '412':
          $ref: '#/responses/PreconditionFailed'
        '422':
          $ref: '#/responses/UnprocessableEntity'
        '500':
          $ref: '#/responses/ServerError'
      tags:
        - shipment
      description: Approves a shipment
      operationId: approveShipment
      summary: Approves a shipment
      x-permissions:
        - update.shipment
  '/shipments/{shipmentID}/request-diversion':
    parameters:
      - description: ID of the shipment
        in: path
        name: shipmentID
        required: true
        format: uuid
        type: string
    post:
      consumes:
        - application/json
      produces:
        - application/json
      parameters:
        - in: header
          name: If-Match
          type: string
          required: true
      responses:
        '200':
          description: Successfully requested the shipment diversion
          schema:
            $ref: 'definitions/MTOShipment.yaml'
        '403':
          $ref: '#/responses/PermissionDenied'
        '404':
          $ref: '#/responses/NotFound'
        '409':
          $ref: '#/responses/Conflict'
        '412':
          $ref: '#/responses/PreconditionFailed'
        '422':
          $ref: '#/responses/UnprocessableEntity'
        '500':
          $ref: '#/responses/ServerError'
      tags:
        - shipment
      description: Requests a shipment diversion
      operationId: requestShipmentDiversion
      summary: Requests a shipment diversion
      x-permissions:
        - create.shipmentDiversionRequest
  '/shipments/{shipmentID}/approve-diversion':
    parameters:
      - description: ID of the shipment
        in: path
        name: shipmentID
        required: true
        format: uuid
        type: string
    post:
      consumes:
        - application/json
      produces:
        - application/json
      parameters:
        - in: header
          name: If-Match
          type: string
          required: true
      responses:
        '200':
          description: Successfully approved the shipment diversion
          schema:
            $ref: 'definitions/MTOShipment.yaml'
        '403':
          $ref: '#/responses/PermissionDenied'
        '404':
          $ref: '#/responses/NotFound'
        '409':
          $ref: '#/responses/Conflict'
        '412':
          $ref: '#/responses/PreconditionFailed'
        '422':
          $ref: '#/responses/UnprocessableEntity'
        '500':
          $ref: '#/responses/ServerError'
      x-permissions:
        - update.shipment
      tags:
        - shipment
      description: Approves a shipment diversion
      operationId: approveShipmentDiversion
      summary: Approves a shipment diversion
  '/shipments/{shipmentID}/reject':
    parameters:
      - description: ID of the shipment
        in: path
        name: shipmentID
        required: true
        format: uuid
        type: string
    post:
      consumes:
        - application/json
      produces:
        - application/json
      parameters:
        - in: header
          name: If-Match
          type: string
          required: true
        - in: body
          name: body
          required: true
          schema:
            $ref: '#/definitions/RejectShipment'
      responses:
        '200':
          description: Successfully rejected the shipment
          schema:
            $ref: 'definitions/MTOShipment.yaml'
        '403':
          $ref: '#/responses/PermissionDenied'
        '404':
          $ref: '#/responses/NotFound'
        '409':
          $ref: '#/responses/Conflict'
        '412':
          $ref: '#/responses/PreconditionFailed'
        '422':
          $ref: '#/responses/UnprocessableEntity'
        '500':
          $ref: '#/responses/ServerError'
      tags:
        - shipment
      description: rejects a shipment
      operationId: rejectShipment
      summary: rejects a shipment
  '/shipments/{shipmentID}/request-cancellation':
    parameters:
      - description: ID of the shipment
        in: path
        name: shipmentID
        required: true
        format: uuid
        type: string
    post:
      consumes:
        - application/json
      produces:
        - application/json
      parameters:
        - in: header
          name: If-Match
          type: string
          required: true
      responses:
        '200':
          description: Successfully requested the shipment cancellation
          schema:
            $ref: 'definitions/MTOShipment.yaml'
        '403':
          $ref: '#/responses/PermissionDenied'
        '404':
          $ref: '#/responses/NotFound'
        '409':
          $ref: '#/responses/Conflict'
        '412':
          $ref: '#/responses/PreconditionFailed'
        '422':
          $ref: '#/responses/UnprocessableEntity'
        '500':
          $ref: '#/responses/ServerError'
      tags:
        - shipment
      description: Requests a shipment cancellation
      operationId: requestShipmentCancellation
      summary: Requests a shipment cancellation
      x-permissions:
        - create.shipmentCancellation
  '/shipments/{shipmentID}/request-reweigh':
    parameters:
      - description: ID of the shipment
        in: path
        name: shipmentID
        required: true
        format: uuid
        type: string
    post:
      consumes:
        - application/json
      produces:
        - application/json
      responses:
        '200':
          description: Successfully requested a reweigh of the shipment
          schema:
            $ref: 'definitions/Reweigh.yaml'
        '403':
          $ref: '#/responses/PermissionDenied'
        '404':
          $ref: '#/responses/NotFound'
        '409':
          $ref: '#/responses/Conflict'
        '412':
          $ref: '#/responses/PreconditionFailed'
        '422':
          $ref: '#/responses/UnprocessableEntity'
        '500':
          $ref: '#/responses/ServerError'
      tags:
        - shipment
        - reweigh
      description: Requests a shipment reweigh
      operationId: requestShipmentReweigh
      summary: Requests a shipment reweigh
      x-permissions:
        - create.reweighRequest
  '/shipments/{shipmentID}/review-shipment-address-update':
    parameters:
      - description: ID of the shipment
        in: path
        name: shipmentID
        required: true
        format: uuid
        type: string
    patch:
      consumes:
        - application/json
      produces:
        - application/json
      parameters:
        - in: header
          name: If-Match
          type: string
          required: true
        - in: body
          name: body
          required: true
          schema:
            properties:
              status:
                type: string
                enum:
                  - REJECTED
                  - APPROVED
              officeRemarks:
                type: string
            required:
              - officeRemarks
              - status
      responses:
        '200':
          description: Successfully requested a shipment address update
          schema:
            $ref: 'definitions/ShipmentAddressUpdate.yaml'
        '403':
          $ref: '#/responses/PermissionDenied'
        '404':
          $ref: '#/responses/NotFound'
        '409':
          $ref: '#/responses/Conflict'
        '412':
          $ref: '#/responses/PreconditionFailed'
        '422':
          $ref: '#/responses/UnprocessableEntity'
        '500':
          $ref: '#/responses/ServerError'
      tags:
        - shipment
      description: This endpoint is used to approve a address update request. Office remarks are required.
        Approving the address update will update the Destination Final Address of the associated service item
      operationId: reviewShipmentAddressUpdate
      summary: Allows TOO to review a shipment address update
  '/shipments/{shipmentID}/sit-extensions':
    post:
      summary: Create an approved SIT Duration Update
      description: TOO can creates an already-approved SIT Duration Update on behalf of a customer
      consumes:
        - application/json
      produces:
        - application/json
      operationId: createApprovedSITDurationUpdate
      tags:
        - shipment
        - sitExtension
      parameters:
        - description: ID of the shipment
          in: path
          name: shipmentID
          required: true
          format: uuid
          type: string
        - in: body
          name: body
          schema:
            $ref: '#/definitions/CreateApprovedSITDurationUpdate'
          required: true
        - in: header
          description: We want the shipment's eTag rather than the SIT Duration Update eTag as the SIT Duration Update is always associated with a shipment
          name: If-Match
          type: string
          required: true
      responses:
        '200':
          description: Successfully created a SIT Extension.
          schema:
            $ref: 'definitions/MTOShipment.yaml'
        '400':
          $ref: '#/responses/InvalidRequest'
        '403':
          $ref: '#/responses/PermissionDenied'
        '404':
          $ref: '#/responses/NotFound'
        '422':
          $ref: '#/responses/UnprocessableEntity'
        '500':
          $ref: '#/responses/ServerError'
      x-permissions:
        - create.SITExtension
  '/shipments/{shipmentID}/sit-extensions/{sitExtensionID}/approve':
    parameters:
      - description: ID of the shipment
        in: path
        name: shipmentID
        required: true
        format: uuid
        type: string
      - description: ID of the SIT extension
        in: path
        name: sitExtensionID
        required: true
        format: uuid
        type: string
    patch:
      consumes:
        - application/json
      produces:
        - application/json
      parameters:
        - in: body
          name: body
          required: true
          schema:
            $ref: '#/definitions/ApproveSITExtension'
        - in: header
          description: We want the shipment's eTag rather than the SIT extension eTag as the SIT extension is always associated with a shipment
          name: If-Match
          type: string
          required: true
      responses:
        '200':
          description: Successfully approved a SIT extension
          schema:
            $ref: 'definitions/MTOShipment.yaml'
        '403':
          $ref: '#/responses/PermissionDenied'
        '404':
          $ref: '#/responses/NotFound'
        '409':
          $ref: '#/responses/Conflict'
        '412':
          $ref: '#/responses/PreconditionFailed'
        '422':
          $ref: '#/responses/UnprocessableEntity'
        '500':
          $ref: '#/responses/ServerError'
      tags:
        - shipment
        - sitExtension
      description: Approves a SIT extension
      operationId: approveSITExtension
      summary: Approves a SIT extension
      x-permissions:
        - update.SITExtension
  '/shipments/{shipmentID}/sit-extensions/{sitExtensionID}/deny':
    parameters:
      - description: ID of the shipment
        in: path
        name: shipmentID
        required: true
        format: uuid
        type: string
      - description: ID of the SIT extension
        in: path
        name: sitExtensionID
        required: true
        format: uuid
        type: string
    patch:
      consumes:
        - application/json
      produces:
        - application/json
      parameters:
        - in: body
          name: body
          required: true
          schema:
            $ref: '#/definitions/DenySITExtension'
        - in: header
          name: If-Match
          type: string
          required: true
      responses:
        '200':
          description: Successfully denied a SIT extension
          schema:
            $ref: 'definitions/MTOShipment.yaml'
        '403':
          $ref: '#/responses/PermissionDenied'
        '404':
          $ref: '#/responses/NotFound'
        '409':
          $ref: '#/responses/Conflict'
        '412':
          $ref: '#/responses/PreconditionFailed'
        '422':
          $ref: '#/responses/UnprocessableEntity'
        '500':
          $ref: '#/responses/ServerError'
      tags:
        - shipment
        - sitExtension
      description: Denies a SIT extension
      operationId: denySITExtension
      summary: Denies a SIT extension
      x-permissions:
        - update.SITExtension
  '/shipments/{shipmentID}/sit-service-item/convert-to-customer-expense':
    parameters:
      - description: ID of the shipment
        in: path
        name: shipmentID
        required: true
        format: uuid
        type: string
    patch:
      consumes:
        - application/json
      produces:
        - application/json
      parameters:
        - in: body
          name: body
          required: true
          schema:
            $ref: '#/definitions/UpdateSITServiceItemCustomerExpense'
        - in: header
          name: If-Match
          type: string
          required: true
      responses:
        '200':
          description: Successfully converted to customer expense
          schema:
            $ref: 'definitions/MTOShipment.yaml'
        '403':
          $ref: '#/responses/PermissionDenied'
        '404':
          $ref: '#/responses/NotFound'
        '409':
          $ref: '#/responses/Conflict'
        '412':
          $ref: '#/responses/PreconditionFailed'
        '422':
          $ref: '#/responses/UnprocessableEntity'
        '500':
          $ref: '#/responses/ServerError'
      tags:
        - shipment
        - mtoServiceItem
      description: Converts a SIT to customer expense
      operationId: updateSITServiceItemCustomerExpense
      summary: Converts a SIT to customer expense
      x-permissions:
        - update.MTOServiceItem
  /shipments/{shipmentID}/ppm-documents:
    parameters:
      - description: ID of the shipment
        in: path
        name: shipmentID
        required: true
        format: uuid
        type: string
    get:
      summary: Gets all the PPM documents for a PPM shipment
      description: |
        Retrieves all of the documents and associated uploads for each ppm document type connected to a PPM shipment. This
        excludes any deleted PPM documents.
      operationId: getPPMDocuments
      tags:
        - ppm
      consumes:
        - application/json
      produces:
        - application/json
      responses:
        '200':
          description: All PPM documents and associated uploads for the specified PPM shipment.
          schema:
            $ref: 'definitions/PPMDocuments.yaml'
        '401':
          $ref: '#/responses/PermissionDenied'
        '403':
          $ref: '#/responses/PermissionDenied'
        '422':
          $ref: '#/responses/UnprocessableEntity'
        '500':
          $ref: '#/responses/ServerError'
  /ppm-shipments/{ppmShipmentId}/weight-ticket/{weightTicketId}:
    parameters:
      - $ref: 'parameters/ppmShipmentId.yaml'
      - $ref: 'parameters/weightTicketId.yaml'
    patch:
      summary: Updates a weight ticket document
      description: |
        Updates a PPM shipment's weight ticket document with new information. Only some of the weight ticket document's
        fields are editable because some have to be set by the customer, e.g. vehicle description.
      operationId: updateWeightTicket
      tags:
        - ppm
      consumes:
        - application/json
      produces:
        - application/json
      parameters:
        - $ref: 'parameters/ifMatch.yaml'
        - in: body
          name: updateWeightTicketPayload
          required: true
          schema:
            $ref: '#/definitions/UpdateWeightTicket'
      responses:
        '200':
          description: returns an updated weight ticket object
          schema:
            $ref: 'definitions/WeightTicket.yaml'
        '400':
          $ref: '#/responses/InvalidRequest'
        '401':
          $ref: '#/responses/PermissionDenied'
        '403':
          $ref: '#/responses/PermissionDenied'
        '404':
          $ref: '#/responses/NotFound'
        '412':
          $ref: '#/responses/PreconditionFailed'
        '422':
          $ref: '#/responses/UnprocessableEntity'
        '500':
          $ref: '#/responses/ServerError'
  /ppm-shipments/{ppmShipmentId}/moving-expenses/{movingExpenseId}:
    parameters:
      - $ref: 'parameters/ppmShipmentId.yaml'
      - $ref: 'parameters/movingExpenseId.yaml'
    patch:
      summary: Updates the moving expense
      description: |
        Updates a PPM shipment's moving expense with new information. Only some of the moving expense's fields are
        editable because some have to be set by the customer, e.g. the description and the moving expense type.
      operationId: updateMovingExpense
      tags:
        - ppm
      consumes:
        - application/json
      produces:
        - application/json
      parameters:
        - $ref: 'parameters/ifMatch.yaml'
        - in: body
          name: updateMovingExpense
          required: true
          schema:
            $ref: '#/definitions/UpdateMovingExpense'
      responses:
        '200':
          description: returns an updated moving expense object
          schema:
            $ref: 'definitions/MovingExpense.yaml'
        '400':
          $ref: '#/responses/InvalidRequest'
        '401':
          $ref: '#/responses/PermissionDenied'
        '403':
          $ref: '#/responses/PermissionDenied'
        '404':
          $ref: '#/responses/NotFound'
        '412':
          $ref: '#/responses/PreconditionFailed'
        '422':
          $ref: '#/responses/UnprocessableEntity'
        '500':
          $ref: '#/responses/ServerError'
  /ppm-shipments/{ppmShipmentId}/pro-gear-weight-tickets/{proGearWeightTicketId}:
    parameters:
      - $ref: 'parameters/ppmShipmentId.yaml'
      - $ref: 'parameters/proGearWeightTicketId.yaml'
    patch:
      summary: Updates a pro-gear weight ticket
      description: |
        Updates a PPM shipment's pro-gear weight ticket with new information. Only some of the fields are editable
        because some have to be set by the customer, e.g. the description.
      operationId: updateProGearWeightTicket
      tags:
        - ppm
      consumes:
        - application/json
      produces:
        - application/json
      parameters:
        - $ref: 'parameters/ifMatch.yaml'
        - in: body
          name: updateProGearWeightTicket
          required: true
          schema:
            $ref: '#/definitions/UpdateProGearWeightTicket'
      responses:
        '200':
          description: returns an updated pro-gear weight ticket object
          schema:
            $ref: 'definitions/ProGearWeightTicket.yaml'
        '400':
          $ref: '#/responses/InvalidRequest'
        '401':
          $ref: '#/responses/PermissionDenied'
        '403':
          $ref: '#/responses/PermissionDenied'
        '404':
          $ref: '#/responses/NotFound'
        '412':
          $ref: '#/responses/PreconditionFailed'
        '422':
          $ref: '#/responses/UnprocessableEntity'
        '500':
          $ref: '#/responses/ServerError'
  /ppm-shipments/{ppmShipmentId}/aoa-packet:
    parameters:
      - description: the id for the ppmshipment with aoa to be downloaded
        in: path
        name: ppmShipmentId
        required: true
        type: string
    get:
      summary: Downloads AOA Packet form PPMShipment as a PDF
      description: |
        ### Functionality
        This endpoint downloads all uploaded move order documentation combined with the Shipment Summary Worksheet into a single PDF.
        ### Errors
        * The PPMShipment must have requested an AOA.
        * The PPMShipment AOA Request must have been approved.
      operationId: showAOAPacket
      tags:
        - ppm
      produces:
        - application/pdf
      responses:
        '200':
          headers:
            Content-Disposition:
              type: string
              description: File name to download
          description: AOA PDF
          schema:
            format: binary
            type: file
        '400':
          $ref: '#/responses/InvalidRequest'
        '403':
          $ref: '#/responses/PermissionDenied'
        '404':
          $ref: '#/responses/NotFound'
        '422':
          $ref: '#/responses/UnprocessableEntity'
        '500':
          $ref: '#/responses/ServerError'
  /ppm-shipments/{ppmShipmentId}/finish-document-review:
    parameters:
      - $ref: 'parameters/ppmShipmentId.yaml'
    patch:
      summary: Updates a PPM shipment's status after document review
      description: |
        Updates a PPM shipment's status once documents have been reviewed. Status is updated depending on whether any documents have been rejected.
      operationId: finishDocumentReview
      tags:
        - ppm
      consumes:
        - application/json
      produces:
        - application/json
      parameters:
        - in: header
          name: If-Match
          type: string
          required: true
      responses:
        '200':
          description: Successfully finished document review
          schema:
            $ref: 'definitions/PPMShipment.yaml'
        '400':
          $ref: '#/responses/InvalidRequest'
        '401':
          $ref: '#/responses/PermissionDenied'
        '403':
          $ref: '#/responses/PermissionDenied'
        '404':
          $ref: '#/responses/NotFound'
        '409':
          $ref: '#/responses/Conflict'
        '412':
          $ref: '#/responses/PreconditionFailed'
        '422':
          $ref: '#/responses/UnprocessableEntity'
        '500':
          $ref: '#/responses/ServerError'
      x-permissions:
        - update.shipment
  /ppm-shipments/{ppmShipmentId}/closeout:
    parameters:
      - $ref: 'parameters/ppmShipmentId.yaml'
    get:
      summary: Get the closeout calcuations for the specified PPM shipment
      description: |
        Retrieves the closeout calculations for the specified PPM shipment.
      operationId: getPPMCloseout
      tags:
        - ppm
      produces:
        - application/json
      responses:
        '200':
          description: Returns closeout for the specified PPM shipment.
          schema:
            $ref: 'definitions/PPMCloseout.yaml'
        '400':
          $ref: '#/responses/InvalidRequest'
        '403':
          $ref: '#/responses/PermissionDenied'
        '404':
          $ref: '#/responses/NotFound'
        '422':
          $ref: '#/responses/UnprocessableEntity'
        '500':
          $ref: '#/responses/ServerError'
  /ppm-shipments/{ppmShipmentId}/actual-weight:
    parameters:
      - $ref: 'parameters/ppmShipmentId.yaml'
    get:
      summary: Get the actual weight for a PPM shipment
      description: |
        Retrieves the actual weight for the specified PPM shipment.
      operationId: getPPMActualWeight
      tags:
        - ppm
      produces:
        - application/json
      responses:
        '200':
          description: Returns actual weight for the specified PPM shipment.
          schema:
            $ref: 'definitions/PPMActualWeight.yaml'
        '400':
          $ref: '#/responses/InvalidRequest'
        '403':
          $ref: '#/responses/PermissionDenied'
        '404':
          $ref: '#/responses/NotFound'
        '422':
          $ref: '#/responses/UnprocessableEntity'
        '500':
          $ref: '#/responses/ServerError'
  /ppm-shipments/{ppmShipmentId}/payment-packet:
    get:
      summary: Returns PPM payment packet
      description: Generates a PDF containing all user uploaded documentations for PPM. Contains SSW form, orders, weight and expense documentations.
      operationId: showPaymentPacket
      tags:
        - ppm
      parameters:
        - in: path
          name: ppmShipmentId
          type: string
          format: uuid
          required: true
          description: UUID of the ppmShipment
      produces:
        - application/pdf
      responses:
        '200':
          headers:
            Content-Disposition:
              type: string
              description: File name to download
          description: PPM Payment Packet PDF
          schema:
            format: binary
            type: file
        '400':
          description: invalid request
        '401':
          description: request requires user authentication
        '403':
          description: user is not authorized
        '404':
          description: ppm not found
        '500':
          description: internal server error
  '/move_task_orders/{moveTaskOrderID}/mto_shipments/{shipmentID}/mto-agents':
    parameters:
      - description: ID of move task order
        in: path
        name: moveTaskOrderID
        required: true
        format: uuid
        type: string
      - description: ID of the shipment
        in: path
        name: shipmentID
        required: true
        format: uuid
        type: string
    get:
      produces:
        - application/json
      parameters: []
      responses:
        '200':
          description: Successfully retrieved all agents for a move task order
          schema:
            $ref: 'definitions/MTOAgents.yaml'
        '404':
          $ref: '#/responses/NotFound'
        '422':
          $ref: '#/responses/UnprocessableEntity'
        '500':
          $ref: '#/responses/ServerError'
      tags:
        - mtoAgent
      description: Fetches a list of agents associated with a move task order.
      operationId: fetchMTOAgentList
      summary: Fetch move task order agents.
  '/move-task-orders/{moveTaskOrderID}/service-items/{mtoServiceItemID}':
    parameters:
      - description: ID of move to use
        in: path
        name: moveTaskOrderID
        required: true
        type: string
      - description: ID of line item to use
        in: path
        name: mtoServiceItemID
        required: true
        type: string
    get:
      produces:
        - application/json
      parameters: []
      responses:
        '200':
          description: Successfully retrieved a line item for a move task order by ID
          schema:
            $ref: 'definitions/MTOServiceItemSingle.yaml'
        '400':
          $ref: '#/responses/InvalidRequest'
        '401':
          $ref: '#/responses/PermissionDenied'
        '403':
          $ref: '#/responses/PermissionDenied'
        '404':
          $ref: '#/responses/NotFound'
        '500':
          $ref: '#/responses/ServerError'
      tags:
        - mtoServiceItem
      description: Gets a line item by ID for a move by ID
      operationId: getMTOServiceItem
      summary: Gets a line item by ID for a move by ID
  '/move-task-orders/{moveTaskOrderID}/service-items/{mtoServiceItemID}/status':
    parameters:
      - description: ID of move to use
        in: path
        name: moveTaskOrderID
        required: true
        type: string
      - description: ID of line item to use
        in: path
        name: mtoServiceItemID
        required: true
        type: string
    patch:
      consumes:
        - application/json
      produces:
        - application/json
      parameters:
        - in: body
          name: body
          required: true
          schema:
            $ref: '#/definitions/PatchMTOServiceItemStatusPayload'
        - in: header
          name: If-Match
          type: string
          required: true
      responses:
        '200':
          description: >-
            Successfully updated status for a line item for a move task order by
            ID
          schema:
            $ref: 'definitions/MTOServiceItem.yaml'
        '400':
          $ref: '#/responses/InvalidRequest'
        '401':
          $ref: '#/responses/PermissionDenied'
        '403':
          $ref: '#/responses/PermissionDenied'
        '404':
          $ref: '#/responses/NotFound'
        '412':
          $ref: '#/responses/PreconditionFailed'
        '422':
          $ref: '#/responses/UnprocessableEntity'
        '500':
          $ref: '#/responses/ServerError'
      tags:
        - mtoServiceItem
      description: Changes the status of a line item for a move by ID
      operationId: updateMTOServiceItemStatus
      summary: Change the status of a line item for a move by ID
      x-permissions:
        - update.MTOServiceItem
  '/service-item/{mtoServiceItemID}/entry-date-update':
    parameters:
      - description: ID of the service item
        in: path
        name: mtoServiceItemID
        required: true
        type: string
    patch:
      consumes:
        - application/json
      produces:
        - application/json
      parameters:
        - in: body
          name: body
          required: true
          schema:
            $ref: 'definitions/ServiceItemSitEntryDate.yaml'
      responses:
        '200':
          description: Successfully updated SIT entry date
          schema:
            $ref: 'definitions/MTOServiceItemSingle.yaml'
        '400':
          $ref: '#/responses/InvalidRequest'
        '401':
          $ref: '#/responses/PermissionDenied'
        '403':
          $ref: '#/responses/PermissionDenied'
        '404':
          $ref: '#/responses/NotFound'
        '412':
          $ref: '#/responses/PreconditionFailed'
        '422':
          $ref: '#/responses/UnprocessableEntity'
        '500':
          $ref: '#/responses/ServerError'
      tags:
        - mtoServiceItem
      description: Locates the service item in the database and updates the SIT entry date for the selected service item and returns the service item
      operationId: updateServiceItemSitEntryDate
      summary: Updates a service item's SIT entry date by ID
  '/move-task-orders/{moveTaskOrderID}/status':
    patch:
      consumes:
        - application/json
      produces:
        - application/json
      parameters:
        - description: ID of move to use
          in: path
          name: moveTaskOrderID
          required: true
          type: string
        - in: header
          name: If-Match
          type: string
          required: true
        - in: body
          name: serviceItemCodes
          schema:
            $ref: '#/definitions/MTOApprovalServiceItemCodes'
          required: true
      responses:
        '200':
          description: Successfully updated move task order status
          schema:
            $ref: '#/definitions/Move'
        '400':
          $ref: '#/responses/InvalidRequest'
        '401':
          $ref: '#/responses/PermissionDenied'
        '403':
          $ref: '#/responses/PermissionDenied'
        '404':
          $ref: '#/responses/NotFound'
        '409':
          $ref: '#/responses/Conflict'
        '412':
          $ref: '#/responses/PreconditionFailed'
        '422':
          $ref: '#/responses/UnprocessableEntity'
        '500':
          $ref: '#/responses/ServerError'
      tags:
        - moveTaskOrder
      description: Changes move task order status to make it available to prime
      operationId: updateMoveTaskOrderStatus
      summary: Change the status of a move task order to make it available to prime
      x-permissions:
        - update.move
        - create.serviceItem
  '/move-task-orders/{moveTaskOrderID}/status/service-counseling-completed':
    patch:
      consumes:
        - application/json
      produces:
        - application/json
      parameters:
        - description: ID of move to use
          in: path
          name: moveTaskOrderID
          required: true
          type: string
        - in: header
          name: If-Match
          type: string
          required: true
      responses:
        '200':
          description: Successfully updated move task order status
          schema:
            $ref: '#/definitions/Move'
        '400':
          $ref: '#/responses/InvalidRequest'
        '401':
          $ref: '#/responses/PermissionDenied'
        '403':
          $ref: '#/responses/PermissionDenied'
        '404':
          $ref: '#/responses/NotFound'
        '409':
          $ref: '#/responses/Conflict'
        '412':
          $ref: '#/responses/PreconditionFailed'
        '422':
          $ref: '#/responses/UnprocessableEntity'
        '500':
          $ref: '#/responses/ServerError'
      tags:
        - moveTaskOrder
      description: Changes move (move task order) status to service counseling completed
      operationId: updateMTOStatusServiceCounselingCompleted
      summary: Changes move (move task order) status to service counseling completed
  '/move-task-orders/{moveTaskOrderID}/payment-service-items/{paymentServiceItemID}/status':
    parameters:
      - description: ID of move to use
        in: path
        name: moveTaskOrderID
        required: true
        type: string
      - description: ID of payment service item to use
        in: path
        name: paymentServiceItemID
        required: true
        type: string
    patch:
      consumes:
        - application/json
      produces:
        - application/json
      parameters:
        - in: body
          name: body
          required: true
          schema:
            $ref: '#/definitions/PaymentServiceItem'
        - in: header
          name: If-Match
          type: string
          required: true
      responses:
        '200':
          description: >-
            Successfully updated status for a line item for a move task order by
            ID
          schema:
            $ref: '#/definitions/PaymentServiceItem'
        '400':
          $ref: '#/responses/InvalidRequest'
        '401':
          $ref: '#/responses/PermissionDenied'
        '403':
          $ref: '#/responses/PermissionDenied'
        '404':
          $ref: '#/responses/NotFound'
        '412':
          $ref: '#/responses/PreconditionFailed'
        '422':
          $ref: '#/responses/UnprocessableEntity'
        '500':
          $ref: '#/responses/ServerError'
      tags:
        - paymentServiceItem
      description: Changes the status of a line item for a move by ID
      operationId: updatePaymentServiceItemStatus
      summary: Change the status of a payment service item for a move by ID
      x-permissions:
        - update.paymentServiceItemStatus
  '/move-task-orders/{moveTaskOrderID}/billable-weights-reviewed-at':
    patch:
      consumes:
        - application/json
      produces:
        - application/json
      parameters:
        - description: ID of move to use
          in: path
          name: moveTaskOrderID
          required: true
          type: string
        - in: header
          name: If-Match
          type: string
          required: true
      responses:
        '200':
          description: Successfully updated move task order billableWeightsReviewedAt field
          schema:
            $ref: '#/definitions/Move'
        '400':
          $ref: '#/responses/InvalidRequest'
        '401':
          $ref: '#/responses/PermissionDenied'
        '403':
          $ref: '#/responses/PermissionDenied'
        '404':
          $ref: '#/responses/NotFound'
        '409':
          $ref: '#/responses/Conflict'
        '412':
          $ref: '#/responses/PreconditionFailed'
        '422':
          $ref: '#/responses/UnprocessableEntity'
        '500':
          $ref: '#/responses/ServerError'
      tags:
        - moveTaskOrder
      description: Changes move (move task order) billableWeightsReviewedAt field to a timestamp
      operationId: updateMTOReviewedBillableWeightsAt
  '/move-task-orders/{moveTaskOrderID}/tio-remarks':
    patch:
      consumes:
        - application/json
      produces:
        - application/json
      parameters:
        - description: ID of move to use
          in: path
          name: moveTaskOrderID
          required: true
          type: string
        - in: header
          name: If-Match
          type: string
          required: true
        - in: body
          name: body
          required: true
          schema:
            $ref: '#/definitions/Move'
      responses:
        '200':
          description: Successfully updated move task order tioRemarks field
          schema:
            $ref: '#/definitions/Move'
        '400':
          $ref: '#/responses/InvalidRequest'
        '401':
          $ref: '#/responses/PermissionDenied'
        '403':
          $ref: '#/responses/PermissionDenied'
        '404':
          $ref: '#/responses/NotFound'
        '409':
          $ref: '#/responses/Conflict'
        '412':
          $ref: '#/responses/PreconditionFailed'
        '422':
          $ref: '#/responses/UnprocessableEntity'
        '500':
          $ref: '#/responses/ServerError'
      tags:
        - moveTaskOrder
      description: Changes move (move task order) billableWeightsReviewedAt field to a timestamp
      operationId: updateMoveTIORemarks
  '/move-task-orders/{moveTaskOrderID}/entitlements':
    parameters:
      - description: ID of move to use
        in: path
        name: moveTaskOrderID
        required: true
        type: string
    get:
      produces:
        - application/json
      parameters: []
      tags:
        - moveTaskOrder
      responses:
        '200':
          description: Successfully retrieved entitlements
          schema:
            $ref: '#/definitions/Entitlements'
        '400':
          $ref: '#/responses/InvalidRequest'
        '401':
          $ref: '#/responses/PermissionDenied'
        '403':
          $ref: '#/responses/PermissionDenied'
        '404':
          $ref: '#/responses/NotFound'
        '500':
          $ref: '#/responses/ServerError'
      description: Gets entitlements
      operationId: getEntitlements
      summary: Gets entitlements for a move by ID
  '/payment-requests/{paymentRequestID}':
    parameters:
      - description: UUID of payment request
        format: uuid
        in: path
        name: paymentRequestID
        required: true
        type: string
    get:
      produces:
        - application/json
      parameters: []
      responses:
        '200':
          description: fetched instance of payment request
          schema:
            $ref: '#/definitions/PaymentRequest'
        '400':
          $ref: '#/responses/InvalidRequest'
        '401':
          $ref: '#/responses/PermissionDenied'
        '403':
          $ref: '#/responses/PermissionDenied'
        '404':
          $ref: '#/responses/NotFound'
        '500':
          $ref: '#/responses/ServerError'
      tags:
        - paymentRequests
      description: Fetches an instance of a payment request by id
      operationId: getPaymentRequest
      summary: Fetches a payment request by id
      x-permissions:
        - read.paymentRequest
  '/moves/{locator}/closeout-office':
    parameters:
      - description: move code to identify a move to update the PPM shipment's closeout office for Army and Air Force service members
        format: string
        in: path
        name: locator
        required: true
        type: string
    patch:
      description: Sets the transportation office closeout location for where the Move's PPM Shipment documentation will be reviewed by
      tags:
        - move
      operationId: updateCloseoutOffice
      x-permissions:
        - update.closeoutOffice
      summary: Updates a Move's PPM closeout office for Army and Air Force customers
      produces:
        - application/json
      consumes:
        - application/json
      parameters:
        - in: body
          name: body
          schema:
            properties:
              closeoutOfficeId:
                type: string
                format: uuid
            required:
              - closeoutOfficeId
        - in: header
          name: If-Match
          type: string
          required: true
      responses:
        '200':
          description: Successfully set the closeout office for the move
          schema:
            $ref: '#/definitions/Move'
        '400':
          $ref: '#/responses/InvalidRequest'
        '401':
          $ref: '#/responses/PermissionDenied'
        '403':
          $ref: '#/responses/PermissionDenied'
        '404':
          $ref: '#/responses/NotFound'
        '412':
          $ref: '#/responses/PreconditionFailed'
        '422':
          $ref: '#/responses/UnprocessableEntity'
        '500':
          $ref: '#/responses/ServerError'
  '/moves/{locator}/customer-support-remarks':
    parameters:
      - description: move code to identify a move for customer support remarks
        format: string
        in: path
        name: locator
        required: true
        type: string
    post:
      produces:
        - application/json
      consumes:
        - application/json
      parameters:
        - in: body
          name: body
          schema:
            $ref: '#/definitions/CreateCustomerSupportRemark'
      responses:
        '200':
          description: Successfully created customer support remark
          schema:
            $ref: 'definitions/CustomerSupportRemark.yaml'
        '400':
          $ref: '#/responses/InvalidRequest'
        '404':
          $ref: '#/responses/NotFound'
        '422':
          $ref: '#/responses/UnprocessableEntity'
        '500':
          $ref: '#/responses/ServerError'
      tags:
        - customerSupportRemarks
      description: Creates a customer support remark for a move
      operationId: createCustomerSupportRemarkForMove
      summary: Creates a customer support remark for a move
    get:
      produces:
        - application/json
      parameters: []
      responses:
        '200':
          description: Successfully retrieved all line items for a move task order
          schema:
            $ref: 'definitions/CustomerSupportRemarks.yaml'
        '403':
          $ref: '#/responses/PermissionDenied'
        '404':
          $ref: '#/responses/NotFound'
        '422':
          $ref: '#/responses/UnprocessableEntity'
        '500':
          $ref: '#/responses/ServerError'
      tags:
        - customerSupportRemarks
      description: Fetches customer support remarks for a move
      operationId: getCustomerSupportRemarksForMove
      summary: Fetches customer support remarks using the move code (locator).
  '/customer-support-remarks/{customerSupportRemarkID}':
    parameters:
      - in: path
        description: the customer support remark ID to be modified
        name: customerSupportRemarkID
        required: true
        type: string
        format: uuid
    patch:
      tags:
        - customerSupportRemarks
      description: Updates a customer support remark for a move
      operationId: updateCustomerSupportRemarkForMove
      summary: Updates a customer support remark for a move
      consumes:
        - application/json
      produces:
        - application/json
      parameters:
        - in: body
          name: body
          required: true
          schema:
            $ref: '#/definitions/UpdateCustomerSupportRemarkPayload'
      responses:
        '200':
          description: Successfully updated customer support remark
          schema:
            $ref: 'definitions/CustomerSupportRemark.yaml'
        '400':
          $ref: '#/responses/InvalidRequest'
        '403':
          $ref: '#/responses/PermissionDenied'
        '404':
          $ref: '#/responses/NotFound'
        '422':
          $ref: '#/responses/UnprocessableEntity'
        '500':
          $ref: '#/responses/ServerError'
    delete:
      summary: Soft deletes a customer support remark by ID
      description: Soft deletes a customer support remark by ID
      operationId: deleteCustomerSupportRemark
      tags:
        - customerSupportRemarks
      produces:
        - application/json
      responses:
        '204':
          description: Successfully soft deleted the shipment
        '400':
          $ref: '#/responses/InvalidRequest'
        '403':
          $ref: '#/responses/PermissionDenied'
        '404':
          $ref: '#/responses/NotFound'
        '409':
          $ref: '#/responses/Conflict'
        '422':
          $ref: '#/responses/UnprocessableEntity'
        '500':
          $ref: '#/responses/ServerError'
  '/moves/{locator}/evaluation-reports':
    parameters:
      - in: path
        name: locator
        required: true
        type: string
    post:
      produces:
        - application/json
      consumes:
        - application/json
      parameters:
        - in: body
          name: body
          schema:
            $ref: '#/definitions/CreateEvaluationReport'
      responses:
        '200':
          description: Successfully created evaluation report
          schema:
            $ref: '#/definitions/EvaluationReport'
        '400':
          $ref: '#/responses/InvalidRequest'
        '404':
          $ref: '#/responses/NotFound'
        '422':
          $ref: '#/responses/UnprocessableEntity'
        '500':
          $ref: '#/responses/ServerError'
      x-permissions:
        - create.evaluationReport
      tags:
        - evaluationReports
      description: Creates an evaluation report
      operationId: createEvaluationReport
      summary: Creates an evaluation report
  '/evaluation-reports/{reportID}/download':
    parameters:
      - in: path
        description: the evaluation report ID to be downloaded
        name: reportID
        required: true
        type: string
        format: uuid
    get:
      summary: Downloads an evaluation report as a PDF
      description: Downloads an evaluation report as a PDF
      operationId: downloadEvaluationReport
      tags:
        - evaluationReports
      produces:
        - application/pdf
      responses:
        '200':
          headers:
            Content-Disposition:
              type: string
              description: File name to download
          description: Evaluation report PDF
          schema:
            format: binary
            type: file
        '403':
          $ref: '#/responses/PermissionDenied'
        '404':
          $ref: '#/responses/NotFound'
        '500':
          $ref: '#/responses/ServerError'
  '/evaluation-reports/{reportID}':
    parameters:
      - in: path
        description: the evaluation report ID to be modified
        name: reportID
        required: true
        type: string
        format: uuid
    get:
      summary: Gets an evaluation report by ID
      description: Gets an evaluation report by ID
      operationId: getEvaluationReport
      tags:
        - evaluationReports
      produces:
        - application/json
      responses:
        '200':
          description: Successfully got the report
          schema:
            $ref: '#/definitions/EvaluationReport'
        '400':
          $ref: '#/responses/InvalidRequest'
        '403':
          $ref: '#/responses/PermissionDenied'
        '404':
          $ref: '#/responses/NotFound'
        '500':
          $ref: '#/responses/ServerError'
    delete:
      summary: Deletes an evaluation report by ID
      description: Deletes an evaluation report by ID
      operationId: deleteEvaluationReport
      x-permissions:
        - delete.evaluationReport
      tags:
        - evaluationReports
      produces:
        - application/json
      responses:
        '204':
          description: Successfully deleted the report
        '400':
          $ref: '#/responses/InvalidRequest'
        '403':
          $ref: '#/responses/PermissionDenied'
        '404':
          $ref: '#/responses/NotFound'
        '409':
          $ref: '#/responses/Conflict'
        '422':
          $ref: '#/responses/UnprocessableEntity'
        '500':
          $ref: '#/responses/ServerError'
    put:
      summary: Saves an evaluation report as a draft
      description: Saves an evaluation report as a draft
      operationId: saveEvaluationReport
      x-permissions:
        - update.evaluationReport
      tags:
        - evaluationReports
      produces:
        - application/json
      consumes:
        - application/json
      parameters:
        - in: body
          name: body
          schema:
            $ref: '#/definitions/EvaluationReport'
        - in: header
          name: If-Match
          type: string
          required: true
          description: >
            Optimistic locking is implemented via the `If-Match` header. If the ETag header does not match
            the value of the resource on the server, the server rejects the change with a `412 Precondition Failed` error.
      responses:
        '204':
          description: Successfully saved the report
        '400':
          $ref: '#/responses/InvalidRequest'
        '403':
          $ref: '#/responses/PermissionDenied'
        '404':
          $ref: '#/responses/NotFound'
        '409':
          $ref: '#/responses/Conflict'
        '412':
          $ref: '#/responses/PreconditionFailed'
        '422':
          $ref: '#/responses/UnprocessableEntity'
        '500':
          $ref: '#/responses/ServerError'
  '/evaluation-reports/{reportID}/submit':
    parameters:
      - in: path
        description: the evaluation report ID to be modified
        name: reportID
        required: true
        type: string
        format: uuid
    post:
      summary: Submits an evaluation report
      description: Submits an evaluation report
      operationId: submitEvaluationReport
      tags:
        - evaluationReports
      produces:
        - application/json
      parameters:
        - in: header
          name: If-Match
          type: string
          required: true
          description: >
            Optimistic locking is implemented via the `If-Match` header. If the ETag header does not match
            the value of the resource on the server, the server rejects the change with a `412 Precondition Failed` error.
      responses:
        '204':
          description: Successfully submitted an evaluation report with the provided ID
        '403':
          $ref: '#/responses/PermissionDenied'
        '404':
          $ref: '#/responses/NotFound'
        '412':
          $ref: '#/responses/PreconditionFailed'
        '422':
          $ref: '#/responses/UnprocessableEntity'
        '500':
          $ref: '#/responses/ServerError'
      x-permissions:
        - update.evaluationReport
  '/pws-violations':
    get:
      summary: Fetch the possible PWS violations for an evaluation report
      description: Fetch the possible PWS violations for an evaluation report
      operationId: getPWSViolations
      tags:
        - pwsViolations
      produces:
        - application/json
      responses:
        '200':
          description: Successfully retrieved the PWS violations
          schema:
            $ref: '#/definitions/PWSViolations'
        '400':
          $ref: '#/responses/InvalidRequest'
        '403':
          $ref: '#/responses/PermissionDenied'
        '404':
          $ref: '#/responses/NotFound'
        '500':
          $ref: '#/responses/ServerError'
  '/report-violations/{reportID}':
    parameters:
      - in: path
        description: the evaluation report ID that has associated violations
        name: reportID
        required: true
        type: string
        format: uuid
    get:
      summary: Fetch the report violations for an evaluation report
      description: Fetch the report violations for an evaluation report
      operationId: getReportViolationsByReportID
      tags:
        - reportViolations
      produces:
        - application/json
      responses:
        '200':
          description: Successfully retrieved the report violations
          schema:
            $ref: '#/definitions/ReportViolations'
        '400':
          $ref: '#/responses/InvalidRequest'
        '403':
          $ref: '#/responses/PermissionDenied'
        '404':
          $ref: '#/responses/NotFound'
        '500':
          $ref: '#/responses/ServerError'
    post:
      summary: Associate violations with an evaluation report
      description: >-
        Associate violations with an evaluation report. This will overwrite any
        existing report-violations associations for the report and replace them
        with the newly provided ones.  An empty array will remove all violation
        associations for a given report.
      operationId: associateReportViolations
      tags:
        - reportViolations
      produces:
        - application/json
      consumes:
        - application/json
      parameters:
        - in: body
          name: body
          schema:
            $ref: '#/definitions/AssociateReportViolations'
      responses:
        '204':
          description: Successfully saved the report violations
        '400':
          $ref: '#/responses/InvalidRequest'
        '403':
          $ref: '#/responses/PermissionDenied'
        '404':
          $ref: '#/responses/NotFound'
        '409':
          $ref: '#/responses/Conflict'
        '422':
          $ref: '#/responses/UnprocessableEntity'
        '500':
          $ref: '#/responses/ServerError'
      x-permissions:
        - create.reportViolation
  '/moves/{locator}/payment-requests':
    parameters:
      - description: move code to identify a move for payment requests
        format: string
        in: path
        name: locator
        required: true
        type: string
    get:
      produces:
        - application/json
      parameters: []
      responses:
        '200':
          description: Successfully retrieved all line items for a move task order
          schema:
            $ref: '#/definitions/PaymentRequests'
        '403':
          $ref: '#/responses/PermissionDenied'
        '404':
          $ref: '#/responses/NotFound'
        '422':
          $ref: '#/responses/UnprocessableEntity'
        '500':
          $ref: '#/responses/ServerError'
      tags:
        - paymentRequests
      description: Fetches payment requests for a move
      operationId: getPaymentRequestsForMove
      summary: Fetches payment requests using the move code (locator).
      x-permissions:
        - read.paymentRequest
  '/moves/{moveID}/financial-review-flag':
    parameters:
      - description: ID of move to flag
        in: path
        name: moveID
        required: true
        type: string
        format: uuid
    post:
      summary: Flags a move for financial office review
      description: This sets a flag which indicates that the move should be reviewed by a fincancial office. For example, if the origin or destination address of a shipment is far from the duty location and may incur excess costs to the customer.
      operationId: setFinancialReviewFlag
      tags:
        - move
      consumes:
        - application/json
      produces:
        - application/json
      parameters:
        - in: header
          name: If-Match
          type: string
        - in: body
          name: body
          schema:
            required:
              - flagForReview
            properties:
              remarks:
                description: explanation of why the move is being flagged for financial review
                example: this address is way too far away
                type: string
                x-nullable: true
              flagForReview:
                description: boolean value representing whether we should flag a move for financial review
                example: false
                type: boolean
      responses:
        '200':
          description: updated Move
          schema:
            $ref: '#/definitions/Move'
        '403':
          $ref: '#/responses/PermissionDenied'
        '404':
          $ref: '#/responses/NotFound'
        '412':
          $ref: '#/responses/PreconditionFailed'
        '422':
          $ref: '#/responses/UnprocessableEntity'
        '500':
          $ref: '#/responses/ServerError'
      x-permissions:
        - update.financialReviewFlag
  '/payment-requests/{paymentRequestID}/shipments-payment-sit-balance':
    parameters:
      - description: payment request ID of the payment request with SIT service items being reviewed
        name: paymentRequestID
        type: string
        format: uuid
        in: path
        required: true
    get:
      produces:
        - application/json
      parameters: []
      responses:
        '200':
          description: Successfully retrieved shipments and their SIT days balance from all payment requests on the move
          schema:
            $ref: '#/definitions/ShipmentsPaymentSITBalance'
        '403':
          $ref: '#/responses/PermissionDenied'
        '404':
          $ref: '#/responses/NotFound'
        '422':
          $ref: '#/responses/UnprocessableEntity'
        '500':
          $ref: '#/responses/ServerError'
      tags:
        - paymentRequests
      description: Returns all shipment payment request SIT usage to support partial SIT invoicing
      operationId: getShipmentsPaymentSITBalance
      summary: Returns all shipment payment request SIT usage to support partial SIT invoicing
      x-permissions:
        - read.shipmentsPaymentSITBalance
  '/payment-requests/{paymentRequestID}/status':
    patch:
      consumes:
        - application/json
      produces:
        - application/json
      parameters:
        - description: UUID of payment request
          format: uuid
          in: path
          name: paymentRequestID
          required: true
          type: string
        - in: body
          name: body
          required: true
          schema:
            $ref: '#/definitions/UpdatePaymentRequestStatusPayload'
        - in: header
          name: If-Match
          type: string
          required: true
      responses:
        '200':
          description: updated payment request
          schema:
            $ref: '#/definitions/PaymentRequest'
        '400':
          $ref: '#/responses/InvalidRequest'
        '401':
          $ref: '#/responses/PermissionDenied'
        '403':
          $ref: '#/responses/PermissionDenied'
        '404':
          $ref: '#/responses/NotFound'
        '412':
          $ref: '#/responses/PreconditionFailed'
        '422':
          $ref: '#/responses/UnprocessableEntity'
        '500':
          $ref: '#/responses/ServerError'
      tags:
        - paymentRequests
      description: Updates status of a payment request by id
      operationId: updatePaymentRequestStatus
      summary: Updates status of a payment request by id
      x-permissions:
        - update.paymentRequest
  /documents/{documentId}:
    get:
      summary: Returns a document
      description: Returns a document and its uploads
      operationId: getDocument
      tags:
        - ghcDocuments
      parameters:
        - in: path
          name: documentId
          type: string
          format: uuid
          required: true
          description: UUID of the document to return
      responses:
        '200':
          description: the requested document
          schema:
            $ref: 'definitions/Document.yaml'
        '400':
          $ref: '#/responses/InvalidRequest'
        '401':
          $ref: '#/responses/PermissionDenied'
        '403':
          $ref: '#/responses/PermissionDenied'
        '404':
          $ref: '#/responses/NotFound'
        '412':
          $ref: '#/responses/PreconditionFailed'
        '422':
          $ref: '#/responses/UnprocessableEntity'
        '500':
          $ref: '#/responses/ServerError'
  /queues/counseling:
    get:
      produces:
        - application/json
      summary: Gets queued list of all customer moves needing services counseling by GBLOC origin
      description: >
        An office services counselor user will be assigned a transportation office that will determine which moves are displayed in their queue based on the origin duty location.  GHC moves will show up here onced they have reached the NEEDS SERVICE COUNSELING status after submission from a customer or created on a customer's behalf.
      operationId: getServicesCounselingQueue
      tags:
        - queues
      parameters:
        - in: query
          name: page
          type: integer
          description: requested page number of paginated move results
        - in: query
          name: perPage
          type: integer
          description: maximum number of moves to show on each page of paginated results
        - in: query
          name: sort
          type: string
          enum:
            [
              lastName,
              dodID,
              branch,
              locator,
              status,
              requestedMoveDate,
              submittedAt,
              originGBLOC,
              originDutyLocation,
              destinationDutyLocation,
              ppmType,
              closeoutInitiated,
              closeoutLocation,
            ]
          description: field that results should be sorted by
        - in: query
          name: order
          type: string
          enum: [asc, desc]
          description: direction of sort order if applied
        - in: query
          name: branch
          type: string
          description: filters by the branch of the move's service member
        - in: query
          name: locator
          type: string
          description: filters to match the unique move code locator
        - in: query
          name: lastName
          type: string
          description: filters using a prefix match on the service member's last name
        - in: query
          name: dodID
          type: string
          description: filters to match the unique service member's DoD ID
        - in: query
          name: requestedMoveDate
          type: string
          description: filters the requested pickup date of a shipment on the move
        - in: query
          name: submittedAt
          type: string
          format: date-time
          description: Start of the submitted at date in the user's local time zone converted to UTC
        - in: query
          name: originGBLOC
          type: string
          description: filters the GBLOC of the service member's origin duty location
        - in: query
          name: originDutyLocation
          type: string
          description: filters the name of the origin duty location on the orders
        - in: query
          name: destinationDutyLocation
          type: string
          description: filters the name of the destination duty location on the orders
        - in: query
          name: status
          type: array
          description: filters the status of the move
          uniqueItems: true
          items:
            type: string
            enum:
              - NEEDS SERVICE COUNSELING
              - SERVICE COUNSELING COMPLETED
        - in: query
          name: needsPPMCloseout
          type: boolean
          description: Only used for Services Counseling queue. If true, show PPM moves that are ready for closeout. Otherwise, show all other moves.
        - in: query
          name: ppmType
          type: string
          enum:
            - FULL
            - PARTIAL
          description: filters PPM type
        - in: query
          name: closeoutInitiated
          type: string
          format: date-time
          description: Latest date that closeout was initiated on a PPM on the move
        - in: query
          name: closeoutLocation
          type: string
          description: closeout location
        - in: query
          name: orderType
          type: string
          description: order type
      responses:
        '200':
          description: Successfully returned all moves matching the criteria
          schema:
            $ref: '#/definitions/QueueMovesResult'
        '403':
          $ref: '#/responses/PermissionDenied'
        '500':
          $ref: '#/responses/ServerError'
  /queues/prime-moves:
    get:
      summary: getPrimeMovesQueue
      description: |
        Gets all moves that have been reviewed and approved by the TOO. The `since` parameter can be used to filter this
        list down to only the moves that have been updated since the provided timestamp. A move will be considered
        updated if the `updatedAt` timestamp on the move or on its orders, shipments, service items, or payment
        requests, is later than the provided date and time.

        **WIP**: Include what causes moves to leave this list. Currently, once the `availableToPrimeAt` timestamp has
        been set, that move will always appear in this list.
      operationId: listPrimeMoves
      tags:
        - queues
      produces:
        - application/json
      parameters:
        - in: query
          name: since
          type: string
          format: date-time
          description: Only return moves updated since this time. Formatted like "2021-07-23T18:30:47.116Z"
        - in: query
          name: page
          type: integer
          description: requested page of results
        - in: query
          name: perPage
          type: integer
          description: results per page
        - in: query
          name: id
          type: string
        - in: query
          name: moveCode
          type: string
        - in: query
          name: orderType
          type: string
          description: order type
      responses:
        '200':
          description: Successfully retrieved moves. A successful fetch might still return zero moves.
          schema:
            $ref: '#/definitions/ListPrimeMovesResult'
        '403':
          $ref: '#/responses/PermissionDenied'
        '500':
          $ref: '#/responses/ServerError'
  /queues/moves:
    get:
      produces:
        - application/json
      summary: Gets queued list of all customer moves by GBLOC origin
      description: >
        An office TOO user will be assigned a transportation office that will determine which moves are displayed in their queue based on the origin duty location.  GHC moves will show up here onced they have reached the submitted status sent by the customer and have move task orders, shipments, and service items to approve.
      operationId: getMovesQueue
      tags:
        - queues
      parameters:
        - in: query
          name: page
          type: integer
          description: requested page of results
        - in: query
          name: perPage
          type: integer
          description: results per page
        - in: query
          name: sort
          type: string
          enum:
            [
              lastName,
              dodID,
              branch,
              locator,
              status,
              originDutyLocation,
              destinationDutyLocation,
              requestedMoveDate,
              appearedInTooAt,
            ]
          description: field that results should be sorted by
        - in: query
          name: order
          type: string
          enum: [asc, desc]
          description: direction of sort order if applied
        - in: query
          name: branch
          type: string
        - in: query
          name: locator
          type: string
        - in: query
          name: lastName
          type: string
        - in: query
          name: dodID
          type: string
        - in: query
          name: originDutyLocation
          type: string
        - in: query
          name: destinationDutyLocation
          type: string
        - in: query
          name: appearedInTooAt
          type: string
          format: date-time
        - in: query
          name: requestedMoveDate
          type: string
          description: filters the requested pickup date of a shipment on the move
        - in: query
          name: status
          type: array
          description: Filtering for the status.
          uniqueItems: true
          items:
            type: string
            enum:
              - SUBMITTED
              - APPROVALS REQUESTED
              - APPROVED
        - in: query
          name: orderType
          type: string
          description: order type
      responses:
        '200':
          description: Successfully returned all moves matching the criteria
          schema:
            $ref: '#/definitions/QueueMovesResult'
        '403':
          $ref: '#/responses/PermissionDenied'
        '500':
          $ref: '#/responses/ServerError'
      x-permissions:
        - update.move
        - create.serviceItem
  /queues/payment-requests:
    get:
      produces:
        - application/json
      summary: Gets queued list of all payment requests by GBLOC origin
      description: >
        An office TIO user will be assigned a transportation office that will determine which payment requests are displayed in their queue based on the origin duty location.
      operationId: getPaymentRequestsQueue
      tags:
        - queues
      parameters:
        - in: query
          name: sort
          type: string
          enum: [lastName, locator, submittedAt, branch, status, dodID, age, originDutyLocation]
          description: field that results should be sorted by
        - in: query
          name: order
          type: string
          enum: [asc, desc]
          description: direction of sort order if applied
        - in: query
          name: page
          type: integer
          description: requested page of results
        - in: query
          name: perPage
          type: integer
          description: number of records to include per page
        - in: query
          name: submittedAt
          type: string
          format: date-time
          description: Start of the submitted at date in the user's local time zone converted to UTC
        - in: query
          name: branch
          type: string
        - in: query
          name: locator
          type: string
        - in: query
          name: lastName
          type: string
        - in: query
          name: dodID
          type: string
        - in: query
          name: destinationDutyLocation
          type: string
        - in: query
          name: originDutyLocation
          type: string
        - in: query
          name: status
          type: array
          description: Filtering for the status.
          uniqueItems: true
          items:
            type: string
            enum:
              - PENDING
              - REVIEWED
              - REVIEWED_AND_ALL_SERVICE_ITEMS_REJECTED
              - PAID
              - DEPRECATED
              - EDI_ERROR
        - in: query
          name: orderType
          type: string
          description: order type
      responses:
        '200':
          description: Successfully returned all moves matching the criteria
          schema:
            $ref: '#/definitions/QueuePaymentRequestsResult'
        '403':
          $ref: '#/responses/PermissionDenied'
        '500':
          $ref: '#/responses/ServerError'
  /moves/search:
    post:
      produces:
        - application/json
      consumes:
        - application/json
      summary: Search moves by locator, DOD ID, or customer name
      description: >
        Search moves by locator, DOD ID, or customer name. Used by QAE and CSR users.
      operationId: searchMoves
      tags:
        - move
      parameters:
        - in: body
          name: body
          schema:
            properties:
              page:
                type: integer
                description: requested page of results
              perPage:
                type: integer
              locator:
                description: Move locator
                type: string
                minLength: 6
                maxLength: 6
                x-nullable: true
              dodID:
                description: DOD ID
                type: string
                minLength: 10
                maxLength: 10
                x-nullable: true
              customerName:
                description: Customer Name
                type: string
                minLength: 1
                x-nullable: true
              status:
                type: array
                description: Filtering for the status.
                uniqueItems: true
                items:
                  type: string
                  enum:
                    - DRAFT
                    - SUBMITTED
                    - APPROVALS REQUESTED
                    - APPROVED
                    - NEEDS SERVICE COUNSELING
                    - SERVICE COUNSELING COMPLETED
              originPostalCode:
                type: string
                x-nullable: true
              destinationPostalCode:
                type: string
                x-nullable: true
              branch:
                type: string
                x-nullable: true
              shipmentsCount:
                type: integer
                x-nullable: true
              pickupDate:
                type: string
                format: date-time
                x-nullable: true
              deliveryDate:
                type: string
                format: date-time
                x-nullable: true
              sort:
                type: string
                x-nullable: true
                enum:
                  [
                    customerName,
                    dodID,
                    branch,
                    locator,
                    status,
                    originPostalCode,
                    destinationPostalCode,
                    shipmentsCount,
                  ]
              order:
                type: string
                x-nullable: true
                enum: [asc, desc]
          description: field that results should be sorted by
      responses:
        '200':
          description: Successfully returned all moves matching the criteria
          schema:
            $ref: '#/definitions/SearchMovesResult'
        '403':
          $ref: '#/responses/PermissionDenied'
        '500':
          $ref: '#/responses/ServerError'
  '/tac/valid':
    get:
      summary: Validation of a TAC value
      description: Returns a boolean based on whether a tac value is valid or not
      operationId: tacValidation
      tags:
        - tac
        - order
      parameters:
        - in: query
          name: tac
          type: string
          required: true
          description: The tac value to validate
      responses:
        '200':
          description: Successfully retrieved validation status
          schema:
            $ref: '#/definitions/TacValid'
        '400':
          $ref: '#/responses/InvalidRequest'
        '401':
          $ref: '#/responses/PermissionDenied'
        '403':
          $ref: '#/responses/PermissionDenied'
        '404':
          $ref: '#/responses/NotFound'
        '500':
          $ref: '#/responses/ServerError'
  /transportation-offices:
    get:
      produces:
        - application/json
      summary: Returns the transportation offices matching the search query
      description: Returns the transportation offices matching the search query
      operationId: getTransportationOffices
      tags:
        - transportationOffice
      parameters:
        - in: query
          name: search
          type: string
          required: true
          minLength: 2
          description: Search string for transportation offices
      responses:
        '200':
          description: Successfully retrieved transportation offices
          schema:
            $ref: '#/definitions/TransportationOffices'
        '400':
          $ref: '#/responses/InvalidRequest'
        '401':
          $ref: '#/responses/PermissionDenied'
        '403':
          $ref: '#/responses/PermissionDenied'
        '404':
          $ref: '#/responses/NotFound'
        '500':
          $ref: '#/responses/ServerError'
  /open/transportation-offices:
    get:
      produces:
        - application/json
      summary: Returns the transportation offices matching the search query
      description: This endpoint is publicly accessible as it is utilized to access transportation office information without having an office account.Returns the transportation offices matching the search query.
      operationId: getTransportationOfficesOpen
      tags:
        - transportationOffice
      parameters:
        - in: query
          name: search
          type: string
          required: true
          minLength: 2
          description: Search string for transportation offices
      responses:
        '200':
          description: Successfully retrieved transportation offices
          schema:
            $ref: '#/definitions/TransportationOffices'
        '400':
          $ref: '#/responses/InvalidRequest'
        '401':
          $ref: '#/responses/PermissionDenied'
        '403':
          $ref: '#/responses/PermissionDenied'
        '404':
          $ref: '#/responses/NotFound'
        '500':
          $ref: '#/responses/ServerError'
  /uploads:
    post:
      summary: Create a new upload
      description: Uploads represent a single digital file, such as a JPEG or PDF. Currently, office application uploads are only for Services Counselors to upload files for orders, but this may be expanded in the future.
      operationId: createUpload
      tags:
        - uploads
      consumes:
        - multipart/form-data
      produces:
        - application/json
      parameters:
        - in: query
          name: documentId
          type: string
          format: uuid
          required: false
          description: UUID of the document to add an upload to
        - in: formData
          name: file
          type: file
          description: The file to upload.
          required: true
      responses:
        '201':
          description: created upload
          schema:
            $ref: 'definitions/Upload.yaml'
        '400':
          description: invalid request
        '403':
          description: not authorized
        '404':
          description: not found
        '413':
          description: payload is too large
        '500':
          description: server error
definitions:
  ClientError:
    type: object
    properties:
      title:
        type: string
      detail:
        type: string
      instance:
        type: string
        format: uuid
    required:
      - title
      - detail
      - instance
  ValidationError:
    allOf:
      - $ref: '#/definitions/ClientError'
      - type: object
    properties:
      invalid_fields:
        type: object
        additionalProperties:
          type: string
    required:
      - invalid_fields
  BackupContact:
    type: object
    properties:
      name:
        type: string
      email:
        type: string
        format: x-email
        example: backupContact@mail.com
      phone:
        type: string
        format: telephone
        pattern: '^[2-9]\d{2}-\d{3}-\d{4}$'
    required:
      - name
      - email
      - phone
  Contractor:
    properties:
      contractNumber:
        type: string
      id:
        format: uuid
        type: string
      name:
        type: string
      type:
        type: string
  Role:
    type: object
    properties:
      id:
        type: string
        format: uuid
        example: c56a4180-65aa-42ec-a945-5fd21dec0538
      roleType:
        type: string
        example: customer
      roleName:
        type: string
        example: Transportation Ordering Officer
      createdAt:
        type: string
        format: date-time
        readOnly: true
      updatedAt:
        type: string
        format: date-time
        readOnly: true
    required:
      - id
      - roleType
      - roleName
      - createdAt
      - updatedAt
  OfficeUser:
    type: object
    properties:
      id:
        type: string
        format: uuid
        example: c56a4180-65aa-42ec-a945-5fd21dec0538
      userId:
        type: string
        format: uuid
      firstName:
        type: string
      middleInitials:
        type: string
      lastName:
        type: string
      email:
        type: string
        format: x-email
        pattern: '^[a-zA-Z0-9._%+-]+@[a-zA-Z0-9.-]+\.[a-zA-Z]{2,}$'
      telephone:
        type: string
        format: telephone
        pattern: '^[2-9]\d{2}-\d{3}-\d{4}$'
      transportationOfficeId:
        type: string
        format: uuid
      active:
        type: boolean
      roles:
        type: array
        items:
          $ref: '#/definitions/Role'
      edipi:
        type: string
      otherUniqueId:
        type: string
      rejectionReason:
        type: string
      status:
        type: string
        enum:
          - APPROVED
          - REQUESTED
          - REJECTED
      createdAt:
        type: string
        format: date-time
        readOnly: true
      updatedAt:
        type: string
        format: date-time
        readOnly: true
    required:
      - id
      - firstName
      - middleInitials
      - lastName
      - email
      - telephone
      - transportationOfficeId
      - active
      - roles
      - edipi
      - otherUniqueId
      - rejectionReason
      - status
      - createdAt
      - updatedAt
  OfficeUserCreate:
    type: object
    properties:
      email:
        type: string
        example: 'user@userdomain.com'
        title: Email
        x-nullable: false
      edipi:
        type: string
        example: '1234567890'
        maxLength: 10
        title: EDIPI
        x-nullable: true
      otherUniqueId:
        type: string
        title: Office user identifier when EDIPI is not available
        x-nullable: true
      firstName:
        type: string
        title: First Name
        x-nullable: false
      middleInitials:
        type: string
        example: L.
        x-nullable: true
        title: Middle Initials
      lastName:
        type: string
        title: Last Name
        x-nullable: false
      telephone:
        type: string
        format: telephone
        pattern: '^[2-9]\d{2}-\d{3}-\d{4}$'
        example: 212-555-5555
        x-nullable: false
      transportationOfficeId:
        type: string
        format: uuid
        example: 'c56a4180-65aa-42ec-a945-5fd21dec0538'
        x-nullable: false
      roles:
        type: array
        items:
          $ref: '#/definitions/OfficeUserRole'
        x-nullable: false
    required:
      - firstName
      - lastName
      - email
      - telephone
      - transportationOfficeId
      - roles
  OfficeUserRole:
    type: object
    properties:
      name:
        type: string
        example: 'Transportation Ordering Officer'
        x-nullable: true
        title: name
      roleType:
        type: string
        example: 'transportation_ordering_officer'
        x-nullable: true
        title: roleType
  Customer:
    type: object
    properties:
      agency:
        type: string
        title: Agency customer is affilated with
      first_name:
        type: string
        example: John
      last_name:
        type: string
        example: Doe
      phone:
        type: string
        format: telephone
        pattern: '^[2-9]\d{2}-\d{3}-\d{4}$'
        x-nullable: true
      email:
        type: string
        format: x-email
        pattern: '^[a-zA-Z0-9._%+-]+@[a-zA-Z0-9.-]+\.[a-zA-Z]{2,}$'
        x-nullable: true
      suffix:
        type: string
        example: Jr.
        x-nullable: true
      middle_name:
        type: string
        example: David
        x-nullable: true
      current_address:
        $ref: 'definitions/Address.yaml'
      backup_contact:
        $ref: '#/definitions/BackupContact'
      id:
        type: string
        format: uuid
        example: c56a4180-65aa-42ec-a945-5fd21dec0538
      dodID:
        type: string
      userID:
        type: string
        format: uuid
        example: c56a4180-65aa-42ec-a945-5fd21dec0538
      eTag:
        type: string
      phoneIsPreferred:
        type: boolean
      emailIsPreferred:
        type: boolean
      secondaryTelephone:
        type: string
        format: telephone
        pattern: '^[2-9]\d{2}-\d{3}-\d{4}$|^$'
        x-nullable: true
      backupAddress:
        $ref: 'definitions/Address.yaml'
      cacValidated:
        type: boolean
  CreatedCustomer:
    type: object
    properties:
      affiliation:
        type: string
        title: Branch of service customer is affilated with
      firstName:
        type: string
        example: John
      lastName:
        type: string
        example: Doe
      telephone:
        type: string
        format: telephone
        pattern: '^[2-9]\d{2}-\d{3}-\d{4}$'
        x-nullable: true
      personalEmail:
        type: string
        format: x-email
        pattern: '^[a-zA-Z0-9._%+-]+@[a-zA-Z0-9.-]+\.[a-zA-Z]{2,}$'
      suffix:
        type: string
        example: Jr.
        x-nullable: true
      middleName:
        type: string
        example: David
        x-nullable: true
      residentialAddress:
        $ref: 'definitions/Address.yaml'
      backupContact:
        $ref: '#/definitions/BackupContact'
      id:
        type: string
        format: uuid
        example: c56a4180-65aa-42ec-a945-5fd21dec0538
      edipi:
        type: string
        x-nullable: true
      userID:
        type: string
        format: uuid
        example: c56a4180-65aa-42ec-a945-5fd21dec0538
      oktaID:
        type: string
      oktaEmail:
        type: string
      phoneIsPreferred:
        type: boolean
      emailIsPreferred:
        type: boolean
      secondaryTelephone:
        type: string
        format: telephone
        pattern: '^[2-9]\d{2}-\d{3}-\d{4}$'
        x-nullable: true
      backupAddress:
        $ref: 'definitions/Address.yaml'
      cacValidated:
        type: boolean
  UpdateCustomerPayload:
    type: object
    properties:
      first_name:
        type: string
        example: John
      last_name:
        type: string
        example: Doe
      phone:
        type: string
        format: telephone
        pattern: '^[2-9]\d{2}-\d{3}-\d{4}$'
        x-nullable: true
      email:
        type: string
        format: x-email
        pattern: '^[a-zA-Z0-9._%+-]+@[a-zA-Z0-9.-]+\.[a-zA-Z]{2,}$'
        x-nullable: true
      suffix:
        type: string
        example: Jr.
        x-nullable: true
      middle_name:
        type: string
        example: David
        x-nullable: true
      current_address:
        allOf:
          - $ref: 'definitions/Address.yaml'
      backup_contact:
        $ref: '#/definitions/BackupContact'
      phoneIsPreferred:
        type: boolean
      emailIsPreferred:
        type: boolean
      secondaryTelephone:
        type: string
        format: telephone
        pattern: '^[2-9]\d{2}-\d{3}-\d{4}$|^$'
        x-nullable: true
      backupAddress:
        allOf:
          - $ref: 'definitions/Address.yaml'
      cac_validated:
        type: boolean
  CreateCustomerPayload:
    type: object
    properties:
      affiliation:
        $ref: 'definitions/Affiliation.yaml'
      edipi:
        type: string
        example: John
        x-nullable: true
      firstName:
        type: string
        example: John
      middleName:
        type: string
        example: David
        x-nullable: true
      lastName:
        type: string
        example: Doe
      suffix:
        type: string
        example: Jr.
        x-nullable: true
      telephone:
        type: string
        format: telephone
        pattern: '^[2-9]\d{2}-\d{3}-\d{4}$'
        x-nullable: true
      secondaryTelephone:
        type: string
        format: telephone
        pattern: '^[2-9]\d{2}-\d{3}-\d{4}$'
        x-nullable: true
      personalEmail:
        type: string
        format: x-email
        example: personalEmail@email.com
        pattern: '^[a-zA-Z0-9._%+-]+@[a-zA-Z0-9.-]+\.[a-zA-Z]{2,}$'
      phoneIsPreferred:
        type: boolean
      emailIsPreferred:
        type: boolean
      residentialAddress:
        allOf:
          - $ref: 'definitions/Address.yaml'
      backupContact:
        $ref: '#/definitions/BackupContact'
      backupMailingAddress:
        allOf:
          - $ref: 'definitions/Address.yaml'
      createOktaAccount:
        type: boolean
      cacUser:
        type: boolean
  SearchCustomersResult:
    type: object
    properties:
      page:
        type: integer
      perPage:
        type: integer
      totalCount:
        type: integer
      searchCustomers:
        $ref: '#/definitions/SearchCustomers'
  SearchCustomers:
    type: array
    items:
      $ref: '#/definitions/SearchCustomer'
  SearchCustomer:
    type: object
    properties:
      id:
        type: string
        format: uuid
      firstName:
        type: string
        example: John
        x-nullable: true
      lastName:
        type: string
        example: Doe
        x-nullable: true
      dodID:
        type: string
<<<<<<< HEAD
        example: 1234567890
=======
>>>>>>> bbd32957
        x-nullable: true
      branch:
        type: string
      telephone:
        type: string
        format: telephone
        pattern: '^[2-9]\d{2}-\d{3}-\d{4}$'
        x-nullable: true
      personalEmail:
        type: string
        format: x-email
        example: personalEmail@email.com
        pattern: '^[a-zA-Z0-9._%+-]+@[a-zA-Z0-9.-]+\.[a-zA-Z]{2,}$'
  Entitlements:
    properties:
      id:
        example: 571008b1-b0de-454d-b843-d71be9f02c04
        format: uuid
        type: string
      authorizedWeight:
        example: 2000
        type: integer
        x-formatting: weight
        x-nullable: true
      dependentsAuthorized:
        example: true
        type: boolean
        x-nullable: true
      gunSafe:
        type: boolean
        example: false
      nonTemporaryStorage:
        example: false
        type: boolean
        x-nullable: true
      privatelyOwnedVehicle:
        example: false
        type: boolean
        x-nullable: true
      proGearWeight:
        example: 2000
        type: integer
        x-formatting: weight
      proGearWeightSpouse:
        example: 500
        type: integer
        x-formatting: weight
      storageInTransit:
        example: 90
        type: integer
        x-nullable: true
      totalWeight:
        example: 500
        type: integer
        x-formatting: weight
      totalDependents:
        example: 2
        type: integer
      requiredMedicalEquipmentWeight:
        example: 500
        type: integer
        x-formatting: weight
      organizationalClothingAndIndividualEquipment:
        example: true
        type: boolean
      eTag:
        type: string
    type: object
  Error:
    properties:
      message:
        type: string
    required:
      - message
    type: object
  Grade:
    type: string
    x-nullable: true
    title: grade
    enum:
      - E_1
      - E_2
      - E_3
      - E_4
      - E_5
      - E_6
      - E_7
      - E_8
      - E_9
      - E_9_SPECIAL_SENIOR_ENLISTED
      - O_1_ACADEMY_GRADUATE
      - O_2
      - O_3
      - O_4
      - O_5
      - O_6
      - O_7
      - O_8
      - O_9
      - O_10
      - W_1
      - W_2
      - W_3
      - W_4
      - W_5
      - AVIATION_CADET
      - CIVILIAN_EMPLOYEE
      - ACADEMY_CADET
      - MIDSHIPMAN
    x-display-value:
      E_1: E-1
      E_2: E-2
      E_3: E-3
      E_4: E-4
      E_5: E-5
      E_6: E-6
      E_7: E-7
      E_8: E-8
      E_9: E-9
      E_9_SPECIAL_SENIOR_ENLISTED: E-9 (Special Senior Enlisted)
      O_1_ACADEMY_GRADUATE: O-1 or Service Academy Graduate
      O_2: O-2
      O_3: O-3
      O_4: O-4
      O_5: O-5
      O_6: O-6
      O_7: O-7
      O_8: O-8
      O_9: O-9
      O_10: O-10
      W_1: W-1
      W_2: W-2
      W_3: W-3
      W_4: W-4
      W_5: W-5
      AVIATION_CADET: Aviation Cadet
      CIVILIAN_EMPLOYEE: Civilian Employee
      ACADEMY_CADET: Service Academy Cadet
      MIDSHIPMAN: Midshipman
  Move:
    properties:
      id:
        example: 1f2270c7-7166-40ae-981e-b200ebdf3054
        format: uuid
        type: string
      serviceCounselingCompletedAt:
        format: date-time
        type: string
        x-nullable: true
      availableToPrimeAt:
        format: date-time
        type: string
        x-nullable: true
      billableWeightsReviewedAt:
        format: date-time
        type: string
        x-nullable: true
      contractorId:
        type: string
        format: uuid
        x-nullable: true
      contractor:
        $ref: '#/definitions/Contractor'
      locator:
        type: string
        example: '1K43AR'
      ordersId:
        type: string
        format: uuid
        example: c56a4180-65aa-42ec-a945-5fd21dec0538
      orders:
        $ref: '#/definitions/Order'
      referenceId:
        example: 1001-3456
        type: string
        x-nullable: true
      status:
        $ref: '#/definitions/MoveStatus'
      excess_weight_qualified_at:
        type: string
        format: date-time
        description: Timestamp of when the estimated shipment weights of the move reached 90% of the weight allowance
        x-nullable: true
      excess_weight_acknowledged_at:
        type: string
        format: date-time
        description: Timestamp of when the TOO acknowledged the excess weight risk by either dismissing the alert or updating the max billable weight
        x-nullable: true
      tioRemarks:
        type: string
        example: approved additional weight
        x-nullable: true
      financialReviewFlag:
        type: boolean
        example: false
        description: This flag is set by office users if a move should be reviewed by a Financial Office
        x-nullable: false
        readOnly: true
      financialReviewRemarks:
        type: string
        example: Destination address is too far from duty location
        x-nullable: true
        readOnly: true
      closeoutOffice:
        $ref: 'definitions/TransportationOffice.yaml'
      closeoutOfficeId:
        type: string
        format: uuid
        description: The transportation office that will handle reviewing PPM Closeout documentation for Army and Air Force service members
        x-nullable: true
      approvalsRequestedAt:
        type: string
        format: date-time
        description: The time at which a move is sent back to the TOO becuase the prime added a new service item for approval
        x-nullable: true
      createdAt:
        type: string
        format: date-time
      submittedAt:
        type: string
        format: date-time
        x-nullable: true
      updatedAt:
        type: string
        format: date-time
      eTag:
        type: string
      shipmentGBLOC:
        $ref: '#/definitions/GBLOC'
  MoveHistory:
    properties:
      id:
        description: move ID
        example: 1f2270c7-7166-40ae-981e-b200ebdf3054
        format: uuid
        type: string
      historyRecords:
        description: A list of MoveAuditHistory's connected to the move.
        $ref: '#/definitions/MoveAuditHistories'
      locator:
        description: move locator
        type: string
        example: '1K43AR'
      referenceId:
        description: move referenceID
        example: 1001-3456
        type: string
        x-nullable: true
  MoveHistoryResult:
    type: object
    properties:
      page:
        type: integer
      perPage:
        type: integer
      totalCount:
        type: integer
      id:
        description: move ID
        example: 1f2270c7-7166-40ae-981e-b200ebdf3054
        format: uuid
        type: string
      historyRecords:
        description: A list of MoveAuditHistory's connected to the move.
        $ref: '#/definitions/MoveAuditHistories'
      locator:
        description: move locator
        type: string
        example: '1K43AR'
      referenceId:
        description: move referenceID
        example: 1001-3456
        type: string
        x-nullable: true
  MoveAuditHistories:
    type: array
    items:
      $ref: '#/definitions/MoveAuditHistory'
  MoveAuditHistory:
    properties:
      id:
        description: id from audity_history table
        example: 1f2270c7-7166-40ae-981e-b200ebdf3054
        format: uuid
        type: string
      schemaName:
        description: Database schema audited table for this event is in
        type: string
      tableName:
        description: name of database table that was changed
        type: string
      relId:
        description: relation OID. Table OID (object identifier). Changes with drop/create.
        type: integer
      objectId:
        description: id column for the tableName where the data was changed
        example: 1f2270c7-7166-40ae-981e-b200ebdf3054
        format: uuid
        type: string
        x-nullable: true
      sessionUserId:
        example: 1f2270c7-7166-40ae-981e-b200ebdf3054
        format: uuid
        type: string
        x-nullable: true
      sessionUserFirstName:
        example: foo
        type: string
        x-nullable: true
      sessionUserLastName:
        example: bar
        type: string
        x-nullable: true
      sessionUserEmail:
        example: foobar@example.com
        type: string
        x-nullable: true
      sessionUserTelephone:
        format: telephone
        type: string
        pattern: '^[2-9]\d{2}-\d{3}-\d{4}$'
        x-nullable: true
      context:
        type: array
        items:
          type: object
          additionalProperties:
            type: string
        x-nullable: true
      contextId:
        description: id column for the context table the record belongs to
        example: 1f2270c7-7166-40ae-981e-b200ebdf3054
        type: string
        x-nullable: true
      eventName:
        description: API endpoint name that was called to make the change
        type: string
        x-nullable: true
      actionTstampTx:
        description: Transaction start timestamp for tx in which audited event occurred
        type: string
        format: date-time
      actionTstampStm:
        description: Statement start timestamp for tx in which audited event occurred
        type: string
        format: date-time
      actionTstampClk:
        description: Wall clock time at which audited event's trigger call occurred
        type: string
        format: date-time
      transactionId:
        description: Identifier of transaction that made the change. May wrap, but unique paired with action_tstamp_tx.
        type: integer
        x-nullable: true
      action:
        description: Action type; I = insert, D = delete, U = update, T = truncate
        type: string
      oldValues:
        description: A list of (old/previous) MoveAuditHistoryItem's for a record before the change.
        type: object
        additionalProperties: true
        x-nullable: true
      changedValues:
        description: A list of (changed/updated) MoveAuditHistoryItem's for a record after the change.
        type: object
        additionalProperties: true
        x-nullable: true
      statementOnly:
        description: true if audit event is from an FOR EACH STATEMENT trigger, false for FOR EACH ROW'
        type: boolean
        example: false
  MoveAuditHistoryItems:
    type: array
    items:
      $ref: '#/definitions/MoveAuditHistoryItem'
  MoveAuditHistoryItem:
    properties:
      columnName:
        type: string
      columnValue:
        type: string
  MoveStatus:
    type: string
    enum:
      - DRAFT
      - NEEDS SERVICE COUNSELING
      - SERVICE COUNSELING COMPLETED
      - SUBMITTED
      - APPROVALS REQUESTED
      - APPROVED
      - CANCELED
  DeptIndicator:
    type: string
    title: Dept. indicator
    x-nullable: true
    enum:
      - NAVY_AND_MARINES
      - ARMY
      - ARMY_CORPS_OF_ENGINEERS
      - AIR_AND_SPACE_FORCE
      - COAST_GUARD
      - OFFICE_OF_SECRETARY_OF_DEFENSE
    x-display-value:
      NAVY_AND_MARINES: 17 Navy and Marine Corps
      ARMY: 21 Army
      ARMY_CORPS_OF_ENGINEERS: 96 Army Corps of Engineers
      AIR_AND_SPACE_FORCE: 57 Air Force and Space Force
      COAST_GUARD: 70 Coast Guard
      OFFICE_OF_SECRETARY_OF_DEFENSE: 97 Office of the Secretary of Defense
  OrdersTypeDetail:
    type: string
    title: Orders type detail
    x-nullable: true
    enum:
      - HHG_PERMITTED
      - PCS_TDY
      - HHG_RESTRICTED_PROHIBITED
      - HHG_RESTRICTED_AREA
      - INSTRUCTION_20_WEEKS
      - HHG_PROHIBITED_20_WEEKS
      - DELAYED_APPROVAL
    x-display-value:
      HHG_PERMITTED: Shipment of HHG Permitted
      PCS_TDY: PCS with TDY Enroute
      HHG_RESTRICTED_PROHIBITED: Shipment of HHG Restricted or Prohibited
      HHG_RESTRICTED_AREA: HHG Restricted Area-HHG Prohibited
      INSTRUCTION_20_WEEKS: Course of Instruction 20 Weeks or More
      HHG_PROHIBITED_20_WEEKS: Shipment of HHG Prohibited but Authorized within 20 weeks
      DELAYED_APPROVAL: Delayed Approval 20 Weeks or More
  Order:
    properties:
      id:
        example: 1f2270c7-7166-40ae-981e-b200ebdf3054
        format: uuid
        type: string
      customerID:
        example: c56a4180-65aa-42ec-a945-5fd21dec0538
        format: uuid
        type: string
      customer:
        $ref: '#/definitions/Customer'
      moveCode:
        type: string
        example: 'H2XFJF'
      first_name:
        type: string
        example: John
        readOnly: true
      last_name:
        type: string
        example: Doe
        readOnly: true
      grade:
        $ref: '#/definitions/Grade'
      agency:
        $ref: 'definitions/Affiliation.yaml'
      entitlement:
        $ref: '#/definitions/Entitlements'
      destinationDutyLocation:
        $ref: 'definitions/DutyLocation.yaml'
      originDutyLocation:
        $ref: 'definitions/DutyLocation.yaml'
      originDutyLocationGBLOC:
        $ref: '#/definitions/GBLOC'
      moveTaskOrderID:
        example: c56a4180-65aa-42ec-a945-5fd21dec0538
        format: uuid
        type: string
      uploaded_order_id:
        example: c56a4180-65aa-42ec-a945-5fd21dec0538
        format: uuid
        type: string
      uploadedAmendedOrderID:
        example: c56a4180-65aa-42ec-a945-5fd21dec0538
        format: uuid
        type: string
        x-nullable: true
      amendedOrdersAcknowledgedAt:
        type: string
        format: date-time
        x-nullable: true
      order_number:
        type: string
        x-nullable: true
        example: '030-00362'
      order_type:
        $ref: 'definitions/OrdersType.yaml'
      order_type_detail:
        $ref: '#/definitions/OrdersTypeDetail'
        x-nullable: true
      date_issued:
        type: string
        format: date
        example: '2020-01-01'
      report_by_date:
        type: string
        format: date
        example: '2020-01-01'
      department_indicator:
        $ref: '#/definitions/DeptIndicator'
        x-nullable: true
      tac:
        type: string
        title: TAC
        example: 'F8J1'
        x-nullable: true
      sac:
        type: string
        title: SAC
        example: 'N002214CSW32Y9'
        x-nullable: true
      ntsTac:
        type: string
        title: NTS TAC
        example: 'F8J1'
        x-nullable: true
      ntsSac:
        type: string
        title: NTS SAC
        example: 'N002214CSW32Y9'
        x-nullable: true
      has_dependents:
        type: boolean
        example: false
        title: Are dependents included in your orders?
      spouse_has_pro_gear:
        type: boolean
        example: false
        title: Do you have a spouse who will need to move items related to their occupation (also known as spouse pro-gear)?
      supplyAndServicesCostEstimate:
        type: string
      packingAndShippingInstructions:
        type: string
      methodOfPayment:
        type: string
      naics:
        type: string
      eTag:
        type: string
    type: object
  OrderBody:
    type: object
    properties:
      id:
        type: string
        format: uuid
  CreateOrders:
    type: object
    properties:
      serviceMemberId:
        type: string
        format: uuid
        example: c56a4180-65aa-42ec-a945-5fd21dec0538
      issueDate:
        type: string
        description: The date and time that these orders were cut.
        format: date
        title: Orders date
      reportByDate:
        type: string
        description: Report By Date
        format: date
        title: Report-by date
      ordersType:
        $ref: 'definitions/OrdersType.yaml'
      ordersTypeDetail:
        $ref: '#/definitions/OrdersTypeDetail'
      hasDependents:
        type: boolean
        title: Are dependents included in your orders?
      spouseHasProGear:
        type: boolean
        title: Do you have a spouse who will need to move items related to their occupation (also known as spouse pro-gear)?
      newDutyLocationId:
        type: string
        format: uuid
        example: c56a4180-65aa-42ec-a945-5fd21dec0538
      ordersNumber:
        type: string
        title: Orders Number
        x-nullable: true
        example: '030-00362'
      tac:
        type: string
        title: TAC
        example: 'F8J1'
        x-nullable: true
      sac:
        type: string
        title: SAC
        example: 'N002214CSW32Y9'
        x-nullable: true
      departmentIndicator:
        $ref: '#/definitions/DeptIndicator'
      grade:
        $ref: '#/definitions/Grade'
      originDutyLocationId:
        type: string
        format: uuid
        example: c56a4180-65aa-42ec-a945-5fd21dec0538
    required:
      - serviceMemberId
      - issueDate
      - reportByDate
      - ordersType
      - hasDependents
      - spouseHasProGear
      - newDutyLocationId
  CounselingUpdateOrderPayload:
    type: object
    properties:
      issueDate:
        type: string
        description: The date and time that these orders were cut.
        format: date
        example: '2018-04-26'
        title: Orders date
      reportByDate:
        type: string
        description: Report By Date
        format: date
        example: '2018-04-26'
        title: Report-by date
      ordersType:
        $ref: 'definitions/OrdersType.yaml'
      ordersTypeDetail:
        $ref: '#/definitions/OrdersTypeDetail'
      ordersNumber:
        type: string
        title: Orders Number
        x-nullable: true
        example: '030-00362'
      departmentIndicator:
        $ref: '#/definitions/DeptIndicator'
        x-nullable: true
      originDutyLocationId:
        type: string
        format: uuid
        example: c56a4180-65aa-42ec-a945-5fd21dec0538
      newDutyLocationId:
        type: string
        format: uuid
        example: c56a4180-65aa-42ec-a945-5fd21dec0538
      tac:
        type: string
        title: HHG TAC
        minLength: 4
        maxLength: 4
        example: 'F8J1'
        x-nullable: true
      sac:
        title: HHG SAC
        example: 'N002214CSW32Y9'
        $ref: definitions/NullableString.yaml
      ntsTac:
        title: NTS TAC
        minLength: 4
        maxLength: 4
        example: 'F8J1'
        $ref: definitions/NullableString.yaml
      ntsSac:
        title: NTS SAC
        example: 'N002214CSW32Y9'
        $ref: definitions/NullableString.yaml
      grade:
        $ref: '#/definitions/Grade'
    required:
      - issueDate
      - reportByDate
      - ordersType
      - originDutyLocationId
      - newDutyLocationId
  UpdateOrderPayload:
    type: object
    properties:
      issueDate:
        type: string
        description: The date and time that these orders were cut.
        format: date
        example: '2018-04-26'
        title: Orders date
      reportByDate:
        type: string
        description: Report By Date
        format: date
        example: '2018-04-26'
        title: Report-by date
      ordersType:
        $ref: 'definitions/OrdersType.yaml'
      ordersTypeDetail:
        $ref: '#/definitions/OrdersTypeDetail'
      originDutyLocationId:
        type: string
        format: uuid
        example: c56a4180-65aa-42ec-a945-5fd21dec0538
      newDutyLocationId:
        type: string
        format: uuid
        example: c56a4180-65aa-42ec-a945-5fd21dec0538
      ordersNumber:
        type: string
        title: Orders Number
        x-nullable: true
        example: '030-00362'
      tac:
        type: string
        title: HHG TAC
        minLength: 4
        maxLength: 4
        example: 'F8J1'
        x-nullable: true
      sac:
        title: HHG SAC
        example: 'N002214CSW32Y9'
        $ref: definitions/NullableString.yaml
      ntsTac:
        title: NTS TAC
        minLength: 4
        maxLength: 4
        example: 'F8J1'
        $ref: definitions/NullableString.yaml
      ntsSac:
        title: NTS SAC
        example: 'N002214CSW32Y9'
        $ref: definitions/NullableString.yaml
      departmentIndicator:
        $ref: '#/definitions/DeptIndicator'
        x-nullable: true
      ordersAcknowledgement:
        description: Confirmation that the new amended orders were reviewed after previously approving the original orders
        type: boolean
        x-nullable: true
      grade:
        $ref: '#/definitions/Grade'
    required:
      - issueDate
      - reportByDate
      - ordersType
      - newDutyLocationId
      - originDutyLocationId
  UpdateAllowancePayload:
    type: object
    properties:
      grade:
        $ref: '#/definitions/Grade'
      dependentsAuthorized:
        type: boolean
        x-nullable: true
      agency:
        $ref: 'definitions/Affiliation.yaml'
      proGearWeight:
        description: unit is in lbs
        example: 2000
        type: integer
        minimum: 0
        maximum: 2000
        x-formatting: weight
        x-nullable: true
      proGearWeightSpouse:
        description: unit is in lbs
        example: 500
        type: integer
        minimum: 0
        maximum: 500
        x-formatting: weight
        x-nullable: true
      requiredMedicalEquipmentWeight:
        description: unit is in lbs
        example: 2000
        type: integer
        minimum: 0
        x-formatting: weight
      organizationalClothingAndIndividualEquipment:
        description: only for Army
        type: boolean
        x-nullable: true
      storageInTransit:
        description: the number of storage in transit days that the customer is entitled to for a given shipment on their move
        type: integer
        minimum: 0
      gunSafe:
        description: True if user is entitled to move a gun safe (up to 500 lbs) as part of their move without it being charged against their weight allowance.
        type: boolean
        x-nullable: true
  UpdateBillableWeightPayload:
    type: object
    properties:
      authorizedWeight:
        description: unit is in lbs
        example: 2000
        minimum: 1
        type: integer
        x-formatting: weight
        x-nullable: true
  UpdateMaxBillableWeightAsTIOPayload:
    type: object
    properties:
      authorizedWeight:
        description: unit is in lbs
        example: 2000
        minimum: 1
        type: integer
        x-formatting: weight
        x-nullable: true
      tioRemarks:
        description: TIO remarks for updating the max billable weight
        example: Increasing max billable weight
        type: string
        minLength: 1
        x-nullable: true
    required:
      - authorizedWeight
      - tioRemarks
  CounselingUpdateAllowancePayload:
    type: object
    properties:
      grade:
        $ref: '#/definitions/Grade'
      dependentsAuthorized:
        type: boolean
        x-nullable: true
      agency:
        $ref: 'definitions/Affiliation.yaml'
      proGearWeight:
        minimum: 0
        maximum: 2000
        description: unit is in lbs
        example: 2000
        type: integer
        x-formatting: weight
        x-nullable: true
      proGearWeightSpouse:
        minimum: 0
        maximum: 500
        description: unit is in lbs
        example: 2000
        type: integer
        x-formatting: weight
        x-nullable: true
      requiredMedicalEquipmentWeight:
        minimum: 0
        description: unit is in lbs
        example: 2000
        type: integer
        x-formatting: weight
      organizationalClothingAndIndividualEquipment:
        description: only for Army
        type: boolean
        x-nullable: true
      storageInTransit:
        description: the number of storage in transit days that the customer is entitled to for a given shipment on their move
        type: integer
        minimum: 0
      gunSafe:
        description: True if user is entitled to move a gun safe (up to 500 lbs) as part of their move without it being charged against their weight allowance.
        type: boolean
        x-nullable: true
  MoveTaskOrder:
    description: The Move (MoveTaskOrder)
    properties:
      id:
        example: 1f2270c7-7166-40ae-981e-b200ebdf3054
        format: uuid
        type: string
      createdAt:
        format: date-time
        type: string
      orderID:
        example: c56a4180-65aa-42ec-a945-5fd21dec0538
        format: uuid
        type: string
      locator:
        type: string
        example: '1K43AR'
      referenceId:
        example: 1001-3456
        type: string
      serviceCounselingCompletedAt:
        format: date-time
        type: string
        x-nullable: true
      availableToPrimeAt:
        format: date-time
        type: string
        x-nullable: true
      updatedAt:
        format: date-time
        type: string
      destinationAddress:
        $ref: 'definitions/Address.yaml'
      pickupAddress:
        $ref: 'definitions/Address.yaml'
      destinationDutyLocation:
        example: 1f2270c7-7166-40ae-981e-b200ebdf3054
        format: uuid
        type: string
      originDutyLocation:
        example: 1f2270c7-7166-40ae-981e-b200ebdf3054
        format: uuid
        type: string
      entitlements:
        $ref: '#/definitions/Entitlements'
      requestedPickupDate:
        format: date
        type: string
      tioRemarks:
        type: string
        example: approved additional weight
        x-nullable: true
      eTag:
        type: string
    type: object
  MoveTaskOrders:
    items:
      $ref: '#/definitions/MoveTaskOrder'
    type: array
  PaymentRequest:
    properties:
      proofOfServiceDocs:
        $ref: '#/definitions/ProofOfServiceDocs'
      id:
        example: c56a4180-65aa-42ec-a945-5fd21dec0538
        format: uuid
        readOnly: true
        type: string
      isFinal:
        default: false
        type: boolean
      moveTaskOrder:
        $ref: '#/definitions/Move'
      moveTaskOrderID:
        example: c56a4180-65aa-42ec-a945-5fd21dec0538
        format: uuid
        type: string
      rejectionReason:
        example: documentation was incomplete
        type: string
        x-nullable: true
      serviceItems:
        $ref: '#/definitions/PaymentServiceItems'
      status:
        $ref: '#/definitions/PaymentRequestStatus'
      paymentRequestNumber:
        example: 1234-5678-1
        readOnly: true
        type: string
      recalculationOfPaymentRequestID:
        example: c56a4180-65aa-42ec-a945-5fd21dec0538
        format: uuid
        type: string
        readOnly: true
        x-nullable: true
      eTag:
        type: string
      reviewedAt:
        format: date-time
        type: string
        x-nullable: true
      createdAt:
        format: date-time
        type: string
    type: object
  PaymentRequests:
    items:
      $ref: '#/definitions/PaymentRequest'
    type: array
  PaymentServiceItems:
    items:
      $ref: '#/definitions/PaymentServiceItem'
    type: array
  PaymentServiceItem:
    properties:
      id:
        example: c56a4180-65aa-42ec-a945-5fd21dec0538
        format: uuid
        readOnly: true
        type: string
      createdAt:
        format: date-time
        type: string
      paymentRequestID:
        example: c56a4180-65aa-42ec-a945-5fd21dec0538
        format: uuid
        type: string
      mtoServiceItemID:
        example: c56a4180-65aa-42ec-a945-5fd21dec0538
        format: uuid
        type: string
      mtoServiceItemCode:
        example: DLH
        type: string
      mtoServiceItemName:
        example: Move management
        type: string
      mtoShipmentType:
        $ref: 'definitions/MTOShipmentType.yaml'
      mtoShipmentID:
        type: string
        format: uuid
        example: c56a4180-65aa-42ec-a945-5fd21dec0538
        x-nullable: true
      status:
        $ref: 'definitions/PaymentServiceItemStatus.yaml'
      priceCents:
        type: integer
        format: cents
        title: Price of the service item in cents
        x-nullable: true
      rejectionReason:
        example: documentation was incomplete
        type: string
        x-nullable: true
      referenceID:
        example: 1234-5678-c56a4180
        readOnly: true
        format: string
      paymentServiceItemParams:
        $ref: 'definitions/PaymentServiceItemParams.yaml'
      eTag:
        type: string
    type: object
  PaymentRequestStatus:
    $ref: 'definitions/PaymentRequestStatus.yaml'
  ProofOfServiceDocs:
    items:
      $ref: '#/definitions/ProofOfServiceDoc'
    type: array
  ProofOfServiceDoc:
    properties:
      isWeightTicket:
        type: boolean
      uploads:
        items:
          $ref: 'definitions/Upload.yaml'
        type: array
  ShipmentsPaymentSITBalance:
    items:
      $ref: '#/definitions/ShipmentPaymentSITBalance'
    type: array
  ShipmentPaymentSITBalance:
    properties:
      shipmentID:
        type: string
        format: uuid
      totalSITDaysAuthorized:
        type: integer
      totalSITDaysRemaining:
        type: integer
      totalSITEndDate:
        type: string
        format: date
        x-nullable: true
      pendingSITDaysInvoiced:
        type: integer
      pendingBilledStartDate:
        type: string
        format: date
        x-nullable: true
      pendingBilledEndDate:
        type: string
        format: date
        x-nullable: true
      previouslyBilledDays:
        type: integer
        x-nullable: true
      previouslyBilledStartDate:
        type: string
        format: date
        x-nullable: true
      previouslyBilledEndDate:
        type: string
        format: date
        x-nullable: true
  UpdateShipment:
    type: object
    properties:
      shipmentType:
        $ref: 'definitions/MTOShipmentType.yaml'
      requestedPickupDate:
        format: date
        type: string
        x-nullable: true
      requestedDeliveryDate:
        format: date
        type: string
        x-nullable: true
      customerRemarks:
        type: string
        example: handle with care
        x-nullable: true
      counselorRemarks:
        type: string
        example: counselor approved
        x-nullable: true
      billableWeightCap:
        type: integer
        description: estimated weight of the shuttle service item provided by the prime
        example: 2500
        x-formatting: weight
        x-nullable: true
      billableWeightJustification:
        type: string
        example: more weight than expected
        x-nullable: true
      pickupAddress:
        allOf:
          - $ref: 'definitions/Address.yaml'
      destinationAddress:
        allOf:
          - $ref: 'definitions/Address.yaml'
      secondaryDeliveryAddress:
        allOf:
          - $ref: 'definitions/Address.yaml'
      secondaryPickupAddress:
        allOf:
          - $ref: 'definitions/Address.yaml'
      hasSecondaryPickupAddress:
        type: boolean
        x-nullable: true
        x-omitempty: false
      hasSecondaryDeliveryAddress:
        type: boolean
        x-nullable: true
        x-omitempty: false
      actualProGearWeight:
        type: integer
        x-nullable: true
        x-omitempty: false
      actualSpouseProGearWeight:
        type: integer
        x-nullable: true
        x-omitempty: false
      destinationType:
        $ref: 'definitions/DestinationType.yaml'
      agents:
        $ref: 'definitions/MTOAgents.yaml'
        x-nullable: true
      tacType:
        $ref: 'definitions/LOATypeNullable.yaml'
      sacType:
        $ref: 'definitions/LOATypeNullable.yaml'
      usesExternalVendor:
        type: boolean
        example: false
        x-nullable: true
      serviceOrderNumber:
        type: string
        x-nullable: true
      ntsRecordedWeight:
        description: The previously recorded weight for the NTS Shipment. Used for NTS Release to know what the previous primeActualWeight or billable weight was.
        example: 2000
        type: integer
        x-formatting: weight
        x-nullable: true
      storageFacility:
        x-nullable: true
        $ref: 'definitions/StorageFacility.yaml'
      ppmShipment:
        $ref: '#/definitions/UpdatePPMShipment'
  UpdatePPMShipment:
    type: object
    properties:
      expectedDepartureDate:
        description: >
          Date the customer expects to move.
        format: date
        type: string
        x-nullable: true
      actualMoveDate:
        format: date
        type: string
        x-nullable: true
      pickupAddress:
        allOf:
          - $ref: 'definitions/Address.yaml'
      secondaryPickupAddress:
        allOf:
          - $ref: 'definitions/Address.yaml'
      destinationAddress:
        allOf:
          - $ref: 'definitions/Address.yaml'
      secondaryDestinationAddress:
        allOf:
          - $ref: 'definitions/Address.yaml'
      hasSecondaryPickupAddress:
        type: boolean
        x-nullable: true
        x-omitempty: false
      hasSecondaryDestinationAddress:
        type: boolean
        x-nullable: true
        x-omitempty: false
      w2Address:
        x-nullable: true
        $ref: 'definitions/Address.yaml'
      sitExpected:
        type: boolean
        x-nullable: true
      sitLocation:
        allOf:
          - $ref: 'definitions/SITLocationType.yaml'
          - x-nullable: true
      sitEstimatedWeight:
        type: integer
        example: 2000
        x-nullable: true
      sitEstimatedEntryDate:
        format: date
        type: string
        x-nullable: true
      sitEstimatedDepartureDate:
        format: date
        type: string
        x-nullable: true
      estimatedWeight:
        type: integer
        example: 4200
        x-nullable: true
      hasProGear:
        description: >
          Indicates whether PPM shipment has pro gear.
        type: boolean
        x-nullable: true
      proGearWeight:
        type: integer
        x-nullable: true
      spouseProGearWeight:
        type: integer
        x-nullable: true
      hasRequestedAdvance:
        description: >
          Indicates whether an advance has been requested for the PPM shipment.
        type: boolean
        x-nullable: true
      advanceAmountRequested:
        description: >
          The amount request for an advance, or null if no advance is requested
        type: integer
        format: cents
        x-nullable: true
      advanceStatus:
        $ref: 'definitions/PPMAdvanceStatus.yaml'
        x-nullable: true
  UpdateWeightTicket:
    type: object
    properties:
      emptyWeight:
        description: Weight of the vehicle when empty.
        type: integer
        minimum: 0
      fullWeight:
        description: The weight of the vehicle when full.
        type: integer
        minimum: 0
      ownsTrailer:
        description: Indicates if the customer used a trailer they own for the move.
        type: boolean
      trailerMeetsCriteria:
        description: Indicates if the trailer that the customer used meets all the criteria to be claimable.
        type: boolean
      status:
        $ref: 'definitions/PPMDocumentStatus.yaml'
      reason:
        description: The reason the services counselor has excluded or rejected the item.
        type: string
      adjustedNetWeight:
        description: Indicates the adjusted net weight of the vehicle
        type: integer
        minimum: 0
      netWeightRemarks:
        description: Remarks explaining any edits made to the net weight
        type: string
      allowableWeight:
        description: Indicates the maximum reimbursable weight of the shipment
        type: integer
        minimum: 0
  UpdateMovingExpense:
    type: object
    properties:
      amount:
        description: The total amount of the expense as indicated on the receipt
        type: integer
      sitStartDate:
        description: The date the shipment entered storage, applicable for the `STORAGE` movingExpenseType only
        type: string
        format: date
      sitEndDate:
        description: The date the shipment exited storage, applicable for the `STORAGE` movingExpenseType only
        type: string
        format: date
      status:
        $ref: 'definitions/PPMDocumentStatus.yaml'
      reason:
        description: The reason the services counselor has excluded or rejected the item.
        type: string
  UpdateProGearWeightTicket:
    type: object
    properties:
      belongsToSelf:
        description: Indicates if this information is for the customer's own pro-gear, otherwise, it's the spouse's.
        type: boolean
      hasWeightTickets:
        description: Indicates if the user has a weight ticket for their pro-gear, otherwise they have a constructed weight.
        type: boolean
      weight:
        description: Weight of the pro-gear contained in the shipment.
        type: integer
        minimum: 0
      status:
        $ref: 'definitions/PPMDocumentStatus.yaml'
      reason:
        description: The reason the services counselor has excluded or rejected the item.
        type: string
  MTOShipments:
    items:
      $ref: 'definitions/MTOShipment.yaml'
    type: array
  CreateMTOShipment:
    type: object
    properties:
      moveTaskOrderID:
        description: The ID of the move this new shipment is for.
        example: 1f2270c7-7166-40ae-981e-b200ebdf3054
        format: uuid
        type: string
      requestedPickupDate:
        description: >
          The customer's preferred pickup date. Other dates, such as required delivery date and (outside MilMove) the
          pack date, are derived from this date.
        format: date
        type: string
        x-nullable: true
      requestedDeliveryDate:
        description: >
          The customer's preferred delivery date.
        format: date
        type: string
        x-nullable: true
      customerRemarks:
        description: |
          The customer can use the customer remarks field to inform the services counselor and the movers about any
          special circumstances for this shipment. Typical examples:
            * bulky or fragile items,
            * weapons,
            * access info for their address.
          Customer enters this information during onboarding. Optional field.
        type: string
        example: handle with care
        x-nullable: true
      counselorRemarks:
        description: |
          The counselor can use the counselor remarks field to inform the movers about any
          special circumstances for this shipment. Typical examples:
            * bulky or fragile items,
            * weapons,
            * access info for their address.
          Counselors enters this information when creating or editing an MTO Shipment. Optional field.
        type: string
        example: handle with care
        x-nullable: true
      agents:
        $ref: 'definitions/MTOAgents.yaml'
      mtoServiceItems:
        $ref: 'definitions/MTOServiceItems.yaml'
      pickupAddress:
        description: The address where the movers should pick up this shipment.
        allOf:
          - $ref: 'definitions/Address.yaml'
      destinationAddress:
        description: Where the movers should deliver this shipment.
        allOf:
          - $ref: 'definitions/Address.yaml'
      destinationType:
        $ref: 'definitions/DestinationType.yaml'
      shipmentType:
        $ref: 'definitions/MTOShipmentType.yaml'
      tacType:
        allOf:
          - $ref: 'definitions/LOAType.yaml'
          - x-nullable: true
      sacType:
        allOf:
          - $ref: 'definitions/LOAType.yaml'
          - x-nullable: true
      usesExternalVendor:
        type: boolean
        example: false
        x-nullable: true
      serviceOrderNumber:
        type: string
        x-nullable: true
      ntsRecordedWeight:
        description: The previously recorded weight for the NTS Shipment. Used for NTS Release to know what the previous primeActualWeight or billable weight was.
        example: 2000
        type: integer
        x-nullable: true
        x-formatting: weight
      storageFacility:
        x-nullable: true
        $ref: 'definitions/StorageFacility.yaml'
      ppmShipment:
        $ref: '#/definitions/CreatePPMShipment'
    required:
      - moveTaskOrderID
      - shipmentType
  CreatePPMShipment:
    description: A personally procured move is a type of shipment that a service members moves themselves.
    properties:
      expectedDepartureDate:
        description: >
          Date the customer expects to move.
        format: date
        type: string
      pickupAddress:
        allOf:
          - $ref: 'definitions/Address.yaml'
      destinationAddress:
        allOf:
          - $ref: 'definitions/Address.yaml'
      secondaryDestinationAddress:
        allOf:
          - $ref: 'definitions/Address.yaml'
      secondaryPickupAddress:
        allOf:
          - $ref: 'definitions/Address.yaml'
      hasSecondaryPickupAddress:
        type: boolean
        x-nullable: true
        x-omitempty: false
      hasSecondaryDestinationAddress:
        type: boolean
        x-nullable: true
        x-omitempty: false
      sitExpected:
        type: boolean
      sitLocation:
        allOf:
          - $ref: 'definitions/SITLocationType.yaml'
          - x-nullable: true
      sitEstimatedWeight:
        type: integer
        example: 2000
        x-nullable: true
      sitEstimatedEntryDate:
        format: date
        type: string
        x-nullable: true
      sitEstimatedDepartureDate:
        format: date
        type: string
        x-nullable: true
      estimatedWeight:
        type: integer
        example: 4200
      hasProGear:
        description: >
          Indicates whether PPM shipment has pro gear.
        type: boolean
      proGearWeight:
        type: integer
        x-nullable: true
      spouseProGearWeight:
        type: integer
        x-nullable: true
    required:
      - expectedDepartureDate
      - pickupAddress
      - destinationAddress
      - sitExpected
      - estimatedWeight
      - hasProGear
  RejectShipment:
    properties:
      rejectionReason:
        type: string
        example: MTO Shipment not good enough
    required:
      - rejectionReason
  ApproveSITExtension:
    properties:
      approvedDays:
        description: Number of days approved for SIT extension
        type: integer
        example: 21
        minimum: 1
      requestReason:
        description: Reason from service counselor-provided picklist for SIT Duration Update
        example: 'AWAITING_COMPLETION_OF_RESIDENCE'
        type: string
        enum:
          - SERIOUS_ILLNESS_MEMBER
          - SERIOUS_ILLNESS_DEPENDENT
          - IMPENDING_ASSIGNEMENT
          - DIRECTED_TEMPORARY_DUTY
          - NONAVAILABILITY_OF_CIVILIAN_HOUSING
          - AWAITING_COMPLETION_OF_RESIDENCE
          - OTHER
      officeRemarks:
        description: Remarks from TOO about SIT approval
        type: string
        example: Approved for three weeks rather than requested 45 days
        x-nullable: true
    required:
      - approvedDays
  DenySITExtension:
    properties:
      officeRemarks:
        description: Remarks from TOO about SIT denial
        type: string
        example: Denied this extension as it does not match the criteria
        x-nullable: true
      convertToCustomerExpense:
        description: Whether or not to convert to members expense once SIT extension is denied.
        type: boolean
        example: false
    required:
      - officeRemarks
      - convertToCustomerExpense
  UpdateSITServiceItemCustomerExpense:
    properties:
      convertToCustomerExpense:
        example: true
        type: boolean
      customerExpenseReason:
        description: Reason the service item was rejected
        type: string
        example: Insufficent details provided
    required:
      - convertToCustomerExpense
      - customerExpenseReason
  CreateApprovedSITDurationUpdate:
    properties:
      requestReason:
        description: Reason from service counselor-provided picklist for SIT Duration Update
        example: 'AWAITING_COMPLETION_OF_RESIDENCE'
        type: string
        enum:
          - SERIOUS_ILLNESS_MEMBER
          - SERIOUS_ILLNESS_DEPENDENT
          - IMPENDING_ASSIGNEMENT
          - DIRECTED_TEMPORARY_DUTY
          - NONAVAILABILITY_OF_CIVILIAN_HOUSING
          - AWAITING_COMPLETION_OF_RESIDENCE
          - OTHER
      approvedDays:
        description: Number of days approved for SIT extension. This will match requested days saved to the SIT extension model.
        type: integer
        example: 21
      officeRemarks:
        description: Remarks from TOO about SIT Duration Update creation
        type: string
        example: Customer needs additional storage time as their new place of residence is not yet ready
        x-nullable: true
    required:
      - requestReason
      - approvedDays
  PatchMTOServiceItemStatusPayload:
    properties:
      status:
        description: Describes all statuses for a MTOServiceItem
        type: string
        enum:
          - SUBMITTED
          - APPROVED
          - REJECTED
      rejectionReason:
        description: Reason the service item was rejected
        type: string
        example: Insufficent details provided
        x-nullable: true
  MTOApprovalServiceItemCodes:
    description: MTO level service items to create when updating MTO status.
    properties:
      serviceCodeCS:
        example: true
        type: boolean
      serviceCodeMS:
        example: true
        type: boolean
    type: object
  TacValid:
    properties:
      isValid:
        example: true
        type: boolean
    required:
      - isValid
    type: object
  UpdatePaymentRequestStatusPayload:
    properties:
      rejectionReason:
        example: documentation was incomplete
        type: string
        x-nullable: true
      status:
        $ref: '#/definitions/PaymentRequestStatus'
      eTag:
        type: string
    type: object
  QueueMoves:
    type: array
    items:
      $ref: '#/definitions/QueueMove'
  QueueMove:
    type: object
    properties:
      id:
        type: string
        format: uuid
      customer:
        $ref: '#/definitions/Customer'
      status:
        $ref: '#/definitions/MoveStatus'
      locator:
        type: string
      submittedAt:
        format: date-time
        type: string
        x-nullable: true
      appearedInTooAt:
        format: date-time
        type: string
        x-nullable: true
      requestedMoveDate:
        format: date
        type: string
        x-nullable: true
      departmentIndicator:
        $ref: '#/definitions/DeptIndicator'
      shipmentsCount:
        type: integer
      originDutyLocation:
        $ref: 'definitions/DutyLocation.yaml'
      destinationDutyLocation:
        $ref: 'definitions/DutyLocation.yaml'
      originGBLOC:
        $ref: '#/definitions/GBLOC'
      ppmType:
        type: string
        enum: [FULL, PARTIAL]
        x-nullable: true
      closeoutInitiated:
        format: date-time
        type: string
        x-nullable: true
      closeoutLocation:
        type: string
        x-nullable: true
      orderType:
        type: string
        x-nullable: true
  QueueMovesResult:
    type: object
    properties:
      page:
        type: integer
      perPage:
        type: integer
      totalCount:
        type: integer
      queueMoves:
        $ref: '#/definitions/QueueMoves'
  ListPrimeMove:
    description: >
      An abbreviated definition for a move, without all the nested information (shipments, service items, etc). Used to
      fetch a list of moves more efficiently.
    type: object
    properties:
      id:
        example: 1f2270c7-7166-40ae-981e-b200ebdf3054
        format: uuid
        type: string
      moveCode:
        type: string
        example: 'HYXFJF'
        readOnly: true
      createdAt:
        format: date-time
        type: string
        readOnly: true
      orderID:
        example: c56a4180-65aa-42ec-a945-5fd21dec0538
        format: uuid
        type: string
      referenceId:
        example: 1001-3456
        type: string
      availableToPrimeAt:
        format: date-time
        type: string
        x-nullable: true
        readOnly: true
      updatedAt:
        format: date-time
        type: string
        readOnly: true
      ppmType:
        type: string
        enum:
          - FULL
          - PARTIAL
      eTag:
        type: string
        readOnly: true
      orderType:
        type: string
  ListPrimeMoves:
    type: array
    items:
      $ref: '#/definitions/ListPrimeMove'
  ListPrimeMovesResult:
    type: object
    properties:
      page:
        type: integer
      perPage:
        type: integer
      totalCount:
        type: integer
      queueMoves:
        $ref: '#/definitions/ListPrimeMoves'
  QueuePaymentRequest:
    type: object
    properties:
      id:
        type: string
        format: uuid
      moveID:
        type: string
        format: uuid
      customer:
        $ref: '#/definitions/Customer'
      status:
        $ref: '#/definitions/QueuePaymentRequestStatus'
      age:
        type: number
        format: double
        description: Days since the payment request has been requested.  Decimal representation will allow more accurate sorting.
      submittedAt:
        type: string
        format: date-time
      locator:
        type: string
      departmentIndicator:
        $ref: '#/definitions/DeptIndicator'
      originGBLOC:
        $ref: '#/definitions/GBLOC'
      originDutyLocation:
        $ref: 'definitions/DutyLocation.yaml'
      orderType:
        type: string
        x-nullable: true
  QueuePaymentRequests:
    type: array
    items:
      $ref: '#/definitions/QueuePaymentRequest'
  QueuePaymentRequestsResult:
    type: object
    properties:
      page:
        type: integer
      perPage:
        type: integer
      totalCount:
        type: integer
      queuePaymentRequests:
        $ref: '#/definitions/QueuePaymentRequests'
  QueuePaymentRequestStatus:
    enum:
      - Payment requested
      - Reviewed
      - Rejected
      - Paid
    title: Queue Payment Request Status
    type: string
  SearchMoves:
    type: array
    items:
      $ref: '#/definitions/SearchMove'
  SearchMove:
    type: object
    properties:
      id:
        type: string
        format: uuid
      firstName:
        type: string
        example: John
        x-nullable: true
      lastName:
        type: string
        example: Doe
        x-nullable: true
      dodID:
        type: string
        example: 1234567890
        x-nullable: true
      status:
        $ref: '#/definitions/MoveStatus'
      locator:
        type: string
      branch:
        type: string
      shipmentsCount:
        type: integer
      originDutyLocationPostalCode:
        format: zip
        type: string
        title: ZIP
        example: '90210'
        pattern: ^(\d{5})$
      destinationDutyLocationPostalCode:
        format: zip
        type: string
        title: ZIP
        example: '90210'
        pattern: ^(\d{5})$
      requestedPickupDate:
        type: string
        format: date
        x-nullable: true
      requestedDeliveryDate:
        type: string
        format: date
        x-nullable: true
      originGBLOC:
        $ref: '#/definitions/GBLOC'
      destinationGBLOC:
        $ref: '#/definitions/GBLOC'
      orderType:
        type: string
  SearchMovesResult:
    type: object
    properties:
      page:
        type: integer
      perPage:
        type: integer
      totalCount:
        type: integer
      searchMoves:
        $ref: '#/definitions/SearchMoves'
  GBLOC:
    type: string
    enum:
      - AGFM
      - APAT
      - BGAC
      - BGNC
      - BKAS
      - CFMQ
      - CLPK
      - CNNQ
      - DMAT
      - GSAT
      - HAFC
      - HBAT
      - JEAT
      - JENQ
      - KKFA
      - LHNQ
      - LKNQ
      - MAPK
      - MAPS
      - MBFL
      - MLNQ
      - XXXX
  CreateCustomerSupportRemark:
    type: object
    description: >-
      A text remark written by an customer support user that is associated with a specific
      move.
    required:
      - content
      - officeUserID
    properties:
      content:
        example: This is a remark about a move.
        type: string
      officeUserID:
        example: 1f2270c7-7166-40ae-981e-b200ebdf3054
        format: uuid
        type: string
  UpdateCustomerSupportRemarkPayload:
    type: object
    description: >-
      A text remark update to an existing remark created by the current active user (the CSR).
    required:
      - content
    properties:
      content:
        example: This is a remark about a move.
        type: string
  EvaluationReportType:
    type: string
    enum:
      - SHIPMENT
      - COUNSELING
  EvaluationReportInspectionType:
    type: string
    enum:
      - DATA_REVIEW
      - PHYSICAL
      - VIRTUAL
    x-nullable: true
  EvaluationReportLocation:
    type: string
    enum:
      - ORIGIN
      - DESTINATION
      - OTHER
    x-nullable: true
  EvaluationReportOfficeUser:
    type: object
    readOnly: true
    description: The authoring office user for an evaluation report
    properties:
      id:
        example: 1f2270c7-7166-40ae-981e-b200ebdf3054
        format: uuid
        type: string
      firstName:
        type: string
      lastName:
        type: string
      email:
        type: string
        format: x-email
        pattern: '^[a-zA-Z0-9._%+-]+@[a-zA-Z0-9.-]+\.[a-zA-Z]{2,}$'
      phone:
        type: string
        format: telephone
        pattern: '^[2-9]\d{2}-\d{3}-\d{4}$'
  EvaluationReportList:
    type: array
    items:
      $ref: '#/definitions/EvaluationReport'
  EvaluationReport:
    type: object
    description: An evaluation report
    properties:
      id:
        example: 1f2270c7-7166-40ae-981e-b200ebdf3054
        format: uuid
        type: string
        readOnly: true
      moveID:
        example: 1f2270c7-7166-40ae-981e-b200ebdf3054
        format: uuid
        type: string
        readOnly: true
      shipmentID:
        example: 1f2270c7-7166-40ae-981e-b200ebdf3054
        format: uuid
        type: string
        x-nullable: true
        readOnly: true
      type:
        $ref: '#/definitions/EvaluationReportType'
      inspectionType:
        $ref: '#/definitions/EvaluationReportInspectionType'
        x-nullable: true
      inspectionDate:
        type: string
        format: date
        x-nullable: true
      officeUser:
        $ref: '#/definitions/EvaluationReportOfficeUser'
      location:
        $ref: '#/definitions/EvaluationReportLocation'
        x-nullable: true
      ReportViolations:
        $ref: '#/definitions/ReportViolations'
        x-nullable: true
      locationDescription:
        type: string
        example: 'Route 66 at crash inspection site 3'
        x-nullable: true
      observedShipmentDeliveryDate:
        type: string
        format: date
        x-nullable: true
      observedShipmentPhysicalPickupDate:
        type: string
        format: date
        x-nullable: true
      timeDepart:
        type: string
        x-nullable: true
        pattern: '^(0[0-9]|1[0-9]|2[0-3]):[0-5][0-9]$'
        example: '14:30'
      evalStart:
        type: string
        x-nullable: true
        pattern: '^(0[0-9]|1[0-9]|2[0-3]):[0-5][0-9]$'
        example: '15:00'
      evalEnd:
        type: string
        x-nullable: true
        pattern: '^(0[0-9]|1[0-9]|2[0-3]):[0-5][0-9]$'
        example: '18:00'
      violationsObserved:
        type: boolean
        x-nullable: true
      remarks:
        type: string
        x-nullable: true
      seriousIncident:
        type: boolean
        x-nullable: true
      seriousIncidentDesc:
        type: string
        x-nullable: true
      observedClaimsResponseDate:
        type: string
        format: date
        x-nullable: true
      observedPickupDate:
        type: string
        format: date
        x-nullable: true
      observedPickupSpreadStartDate:
        type: string
        format: date
        x-nullable: true
      observedPickupSpreadEndDate:
        type: string
        format: date
        x-nullable: true
      observedDeliveryDate:
        type: string
        format: date
        x-nullable: true
      moveReferenceID:
        type: string
        x-nullable: true
        readOnly: true
      eTag:
        type: string
      submittedAt:
        type: string
        format: date-time
        x-nullable: true
      createdAt:
        type: string
        format: date-time
        readOnly: true
      updatedAt:
        type: string
        format: date-time
        readOnly: true
  CreateEvaluationReport:
    type: object
    description: Minimal set of info needed to create a shipment evaluation report, which is just a shipment ID.
    properties:
      shipmentID:
        description: The shipment ID of the shipment to be evaluated in the report
        example: 01b9671e-b268-4906-967b-ba661a1d3933
        format: uuid
        type: string
  PWSViolation:
    type: object
    description: A PWS violation for an evaluation report
    readOnly: true
    properties:
      id:
        example: 1f2270c7-7166-40ae-981e-b200ebdf3054
        format: uuid
        type: string
      displayOrder:
        example: 3
        type: integer
      paragraphNumber:
        example: 1.2.3.4.5
        type: string
      title:
        example: Customer Support
        type: string
      category:
        example: Pre-Move Services
        type: string
      subCategory:
        example: Weight Estimate
        type: string
      requirementSummary:
        example: Provide a single point of contact (POC)
        type: string
      requirementStatement:
        example: The contractor shall prepare and load property going into NTS in containers at residence for shipment to NTS.
        type: string
      isKpi:
        example: false
        type: boolean
      additionalDataElem:
        example: QAE Observed Delivery Date
        type: string
  PWSViolations:
    type: array
    items:
      $ref: '#/definitions/PWSViolation'
  AssociateReportViolations:
    type: object
    description: A list of PWS violation string ids to associate with an evaluation report
    properties:
      violations:
        type: array
        items:
          type: string
          format: uuid
  ReportViolation:
    type: object
    description: An object associating violations to evaluation reports
    properties:
      id:
        example: 1f2270c7-7166-40ae-981e-b200ebdf3054
        format: uuid
        type: string
      reportID:
        example: 1f2270c7-7166-40ae-981e-b200ebdf3054
        format: uuid
        type: string
      # report:
      #   $ref: '#/definitions/EvaluationReport'
      violationID:
        example: 1f2270c7-7166-40ae-981e-b200ebdf3054
        format: uuid
        type: string
      violation:
        $ref: '#/definitions/PWSViolation'
  ReportViolations:
    type: array
    items:
      $ref: '#/definitions/ReportViolation'
  TransportationOffices:
    type: array
    items:
      $ref: 'definitions/TransportationOffice.yaml'
responses:
  InvalidRequest:
    description: The request payload is invalid
    schema:
      $ref: '#/definitions/Error'
  NotFound:
    description: The requested resource wasn't found
    schema:
      $ref: '#/definitions/Error'
  Conflict:
    description: Conflict error
    schema:
      $ref: '#/definitions/Error'
  PermissionDenied:
    description: The request was denied
    schema:
      $ref: '#/definitions/Error'
  ServerError:
    description: A server error occurred
    schema:
      $ref: '#/definitions/Error'
  PreconditionFailed:
    description: Precondition failed
    schema:
      $ref: '#/definitions/Error'
  UnprocessableEntity:
    description: The payload was unprocessable.
    schema:
      $ref: '#/definitions/ValidationError'<|MERGE_RESOLUTION|>--- conflicted
+++ resolved
@@ -4003,10 +4003,6 @@
         x-nullable: true
       dodID:
         type: string
-<<<<<<< HEAD
-        example: 1234567890
-=======
->>>>>>> bbd32957
         x-nullable: true
       branch:
         type: string
