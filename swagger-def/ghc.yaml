swagger: '2.0'
info:
  contact:
    email: milmove-developers@caci.com
  description:
    $ref: info/ghc_description.md
  license:
    name: MIT
    url: 'https://opensource.org/licenses/MIT'
  title: MilMove GHC API
  version: 0.0.1
basePath: /ghc/v1
schemes:
  - http
tags:
  - name: queues
  - name: move
  - $ref: 'tags/order.yaml'
  - name: moveTaskOrder
  - name: customer
  - name: mtoServiceItem
  - name: mtoShipment
  - name: shipment
  - name: mtoAgent
  - name: paymentServiceItem
  - name: ppm
  - name: tac
  - name: transportationOffice
  - name: addresses
  - name: uploads
  - name: paymentRequests
  - name: reServiceItems
paths:
  '/customer':
    post:
      summary: Creates a customer with Okta option
      description: Creates a customer with option to also create an Okta profile account based on the office user's input when completing the UI form and submitting.
      operationId: createCustomerWithOktaOption
      tags:
        - customer
      consumes:
        - application/json
      produces:
        - application/json
      parameters:
        - in: body
          name: body
          required: true
          schema:
            $ref: '#/definitions/CreateCustomerPayload'
      responses:
        '200':
          description: successfully created the customer
          schema:
            $ref: '#/definitions/CreatedCustomer'
        '400':
          $ref: '#/responses/InvalidRequest'
        '401':
          $ref: '#/responses/PermissionDenied'
        '403':
          $ref: '#/responses/PermissionDenied'
        '404':
          $ref: '#/responses/NotFound'
        '409':
          $ref: '#/responses/Conflict'
        '412':
          $ref: '#/responses/PreconditionFailed'
        '422':
          $ref: '#/responses/UnprocessableEntity'
        '500':
          $ref: '#/responses/ServerError'
  /open/requested-office-users:
    post:
      consumes:
        - application/json
      produces:
        - application/json
      summary: Create an Office User
      description: >
        This endpoint is publicly accessible as it is utilized for individuals who do not have an office account to request the creation of an office account.

        Request the creation of an office user. An administrator will need to approve them after creation. Note on requirements:
        An identification method must be present. The following 2 fields have an "OR" requirement.
        - edipi
        - other_unique_id
        One of these two fields MUST be present to serve as identification for the office user being created. This logic is handled at the application level.
      operationId: createRequestedOfficeUser
      tags:
        - officeUsers
      parameters:
        - in: body
          name: officeUser
          description: Office User information
          schema:
            $ref: '#/definitions/OfficeUserCreate'
      responses:
        '201':
          description: successfully requested the creation of provided office user
          schema:
            $ref: '#/definitions/OfficeUser'
        '422':
          description: validation error
          schema:
            $ref: '#/definitions/ValidationError'
        '500':
          description: internal server error
  '/customer/{customerID}':
    parameters:
      - description: ID of customer to use
        in: path
        name: customerID
        required: true
        type: string
        format: uuid
    get:
      produces:
        - application/json
      parameters: []
      responses:
        '200':
          description: Successfully retrieved information on an individual customer
          schema:
            $ref: '#/definitions/Customer'
        '400':
          $ref: '#/responses/InvalidRequest'
        '401':
          $ref: '#/responses/PermissionDenied'
        '403':
          $ref: '#/responses/PermissionDenied'
        '404':
          $ref: '#/responses/NotFound'
        '500':
          $ref: '#/responses/ServerError'
      tags:
        - customer
      description: Returns a given customer
      operationId: getCustomer
      summary: Returns a given customer
    patch:
      summary: Updates customer info
      description: Updates customer info by ID
      operationId: updateCustomer
      tags:
        - customer
      consumes:
        - application/json
      produces:
        - application/json
      parameters:
        - in: body
          name: body
          required: true
          schema:
            $ref: '#/definitions/UpdateCustomerPayload'
        - in: header
          name: If-Match
          type: string
          required: true
      responses:
        '200':
          description: updated instance of orders
          schema:
            $ref: '#/definitions/Customer'
        '400':
          $ref: '#/responses/InvalidRequest'
        '401':
          $ref: '#/responses/PermissionDenied'
        '403':
          $ref: '#/responses/PermissionDenied'
        '404':
          $ref: '#/responses/NotFound'
        '412':
          $ref: '#/responses/PreconditionFailed'
        '422':
          $ref: '#/responses/UnprocessableEntity'
        '500':
          $ref: '#/responses/ServerError'
      x-permissions:
        - update.customer
  /customer/search:
    post:
      produces:
        - application/json
      consumes:
        - application/json
      summary: Search customers by DOD ID or customer name
      description: >
        Search customers by DOD ID or customer name. Used by services counselors to locate profiles to update, find attached moves, and to create new moves.
      operationId: searchCustomers
      tags:
        - customer
      parameters:
        - in: body
          name: body
          schema:
            properties:
              page:
                type: integer
                description: requested page of results
              perPage:
                type: integer
              edipi:
                description: DOD ID
                type: string
                minLength: 10
                maxLength: 10
                x-nullable: true
              emplid:
                description: EMPLID
                type: string
                minLength: 7
                maxLength: 7
                x-nullable: true
              branch:
                description: Branch
                type: string
                minLength: 1
              customerName:
                description: Customer Name
                type: string
                minLength: 1
                x-nullable: true
              sort:
                type: string
                x-nullable: true
                enum: [customerName, edipi, emplid, branch, personalEmail, telephone]
              order:
                type: string
                x-nullable: true
                enum: [asc, desc]
          description: field that results should be sorted by
      responses:
        '200':
          description: Successfully returned all customers matching the criteria
          schema:
            $ref: '#/definitions/SearchCustomersResult'
        '403':
          $ref: '#/responses/PermissionDenied'
        '500':
          $ref: '#/responses/ServerError'
  '/move/{locator}':
    parameters:
      - description: Code used to identify a move in the system
        in: path
        name: locator
        required: true
        type: string
    get:
      produces:
        - application/json
      parameters: []
      responses:
        '200':
          description: Successfully retrieved the individual move
          schema:
            $ref: '#/definitions/Move'
        '400':
          $ref: '#/responses/InvalidRequest'
        '401':
          $ref: '#/responses/PermissionDenied'
        '403':
          $ref: '#/responses/PermissionDenied'
        '404':
          $ref: '#/responses/NotFound'
        '500':
          $ref: '#/responses/ServerError'
      tags:
        - move
      description: Returns a given move for a unique alphanumeric locator string
      summary: Returns a given move
      operationId: getMove
  '/move/{locator}/history':
    parameters:
      - description: Code used to identify a move in the system
        in: path
        name: locator
        required: true
        type: string
    get:
      produces:
        - application/json
      parameters:
        - in: query
          name: page
          type: integer
          description: requested page of results
        - in: query
          name: perPage
          type: integer
          description: results per page
      responses:
        '200':
          description: Successfully retrieved the individual move history
          schema:
            $ref: '#/definitions/MoveHistoryResult'
        '400':
          $ref: '#/responses/InvalidRequest'
        '401':
          $ref: '#/responses/PermissionDenied'
        '403':
          $ref: '#/responses/PermissionDenied'
        '404':
          $ref: '#/responses/NotFound'
        '500':
          $ref: '#/responses/ServerError'
      tags:
        - move
      description: Returns the history for a given move for a unique alphanumeric locator string
      summary: Returns the history of an identified move
      operationId: getMoveHistory
  '/moves/{moveID}/shipment-evaluation-reports-list':
    parameters:
      - description: Code used to identify a move in the system
        in: path
        name: moveID
        required: true
        type: string
        format: uuid
    get:
      produces:
        - application/json
      responses:
        '200':
          description: Successfully retrieved the move's evaluation reports
          schema:
            $ref: '#/definitions/EvaluationReportList'
        '400':
          $ref: '#/responses/InvalidRequest'
        '401':
          $ref: '#/responses/PermissionDenied'
        '403':
          $ref: '#/responses/PermissionDenied'
        '404':
          $ref: '#/responses/NotFound'
        '500':
          $ref: '#/responses/ServerError'
      tags:
        - move
      description: Returns shipment evaluation reports for the specified move that are visible to the current office user
      summary: Returns shipment evaluation reports for the specified move that are visible to the current office user
      operationId: getMoveShipmentEvaluationReportsList
  '/moves/{moveID}/counseling-evaluation-reports-list':
    parameters:
      - description: Code used to identify a move in the system
        in: path
        name: moveID
        required: true
        type: string
        format: uuid
    get:
      produces:
        - application/json
      responses:
        '200':
          description: Successfully retrieved the move's evaluation reports
          schema:
            $ref: '#/definitions/EvaluationReportList'
        '400':
          $ref: '#/responses/InvalidRequest'
        '401':
          $ref: '#/responses/PermissionDenied'
        '403':
          $ref: '#/responses/PermissionDenied'
        '404':
          $ref: '#/responses/NotFound'
        '500':
          $ref: '#/responses/ServerError'
      tags:
        - move
      description: Returns counseling evaluation reports for the specified move that are visible to the current office user
      summary: Returns counseling evaluation reports for the specified move that are visible to the current office user
      operationId: getMoveCounselingEvaluationReportsList
  '/moves/{moveID}/cancel':
    parameters:
      - description: ID of the move
        in: path
        name: moveID
        required: true
        format: uuid
        type: string
    post:
      consumes:
        - application/json
      produces:
        - application/json
      parameters: []
      responses:
        '200':
          description: Successfully canceled move
          schema:
            $ref: '#/definitions/Move'
        '403':
          $ref: '#/responses/PermissionDenied'
        '404':
          $ref: '#/responses/NotFound'
        '409':
          $ref: '#/responses/Conflict'
        '412':
          $ref: '#/responses/PreconditionFailed'
        '422':
          $ref: '#/responses/UnprocessableEntity'
        '500':
          $ref: '#/responses/ServerError'
      tags:
        - move
      description: cancels a move
      operationId: moveCanceler
      summary: Cancels a move
      x-permissions:
        - update.cancelMoveFlag
  '/counseling/orders/{orderID}':
    parameters:
      - description: ID of order to update
        in: path
        name: orderID
        required: true
        type: string
        format: uuid
    patch:
      summary: Updates an order (performed by a services counselor)
      description: All fields sent in this request will be set on the order referenced
      operationId: counselingUpdateOrder
      tags:
        - order
      consumes:
        - application/json
      produces:
        - application/json
      parameters:
        - in: body
          name: body
          required: true
          schema:
            $ref: '#/definitions/CounselingUpdateOrderPayload'
        - in: header
          name: If-Match
          type: string
          required: true
      responses:
        '200':
          description: updated instance of orders
          schema:
            $ref: '#/definitions/Order'
        '403':
          $ref: '#/responses/PermissionDenied'
        '404':
          $ref: '#/responses/NotFound'
        '412':
          $ref: '#/responses/PreconditionFailed'
        '422':
          $ref: '#/responses/UnprocessableEntity'
        '500':
          $ref: '#/responses/ServerError'
  '/orders':
    post:
      summary: Creates an orders model for a logged-in user
      description: Creates an instance of orders tied to a service member, which allow for creation of a move and an entitlement. Orders are required before the creation of a move
      operationId: createOrder
      tags:
        - order
      consumes:
        - application/json
      produces:
        - application/json
      parameters:
        - in: body
          name: createOrders
          schema:
            $ref: '#/definitions/CreateOrders'
      responses:
        '200':
          description: created instance of orders
          schema:
            $ref: '#/definitions/Order'
        '400':
          description: invalid request
        '401':
          description: request requires user authentication
        '403':
          description: user is not authorized
        '422':
          $ref: '#/responses/UnprocessableEntity'
        '500':
          description: internal server error
  '/orders/{orderID}':
    parameters:
      - description: ID of order to use
        in: path
        name: orderID
        required: true
        type: string
        format: uuid
    patch:
      summary: Updates an order
      description: All fields sent in this request will be set on the order referenced
      operationId: updateOrder
      tags:
        - order
      consumes:
        - application/json
      produces:
        - application/json
      parameters:
        - in: body
          name: body
          required: true
          schema:
            $ref: '#/definitions/UpdateOrderPayload'
        - in: header
          name: If-Match
          type: string
          required: true
      responses:
        '200':
          description: updated instance of orders
          schema:
            $ref: '#/definitions/Order'
        '400':
          $ref: '#/responses/InvalidRequest'
        '403':
          $ref: '#/responses/PermissionDenied'
        '404':
          $ref: '#/responses/NotFound'
        '409':
          $ref: '#/responses/Conflict'
        '412':
          $ref: '#/responses/PreconditionFailed'
        '422':
          $ref: '#/responses/UnprocessableEntity'
        '500':
          $ref: '#/responses/ServerError'
      x-permissions:
        - update.orders
    get:
      produces:
        - application/json
      parameters: []
      responses:
        '200':
          description: Successfully retrieved order
          schema:
            $ref: '#/definitions/Order'
        '400':
          $ref: '#/responses/InvalidRequest'
        '401':
          $ref: '#/responses/PermissionDenied'
        '403':
          $ref: '#/responses/PermissionDenied'
        '404':
          $ref: '#/responses/NotFound'
        '500':
          $ref: '#/responses/ServerError'
      tags:
        - order
      description: Gets an order
      operationId: getOrder
      summary: Gets an order by ID
  '/orders/{orderID}/allowances':
    parameters:
      - description: ID of order to use
        in: path
        name: orderID
        required: true
        type: string
        format: uuid
    patch:
      summary: Updates an allowance (Orders with Entitlements)
      description: All fields sent in this request will be set on the order referenced
      operationId: updateAllowance
      tags:
        - order
      consumes:
        - application/json
      produces:
        - application/json
      parameters:
        - in: body
          name: body
          required: true
          schema:
            $ref: '#/definitions/UpdateAllowancePayload'
        - in: header
          name: If-Match
          type: string
          required: true
      responses:
        '200':
          description: updated instance of allowance
          schema:
            $ref: '#/definitions/Order'
        '403':
          $ref: '#/responses/PermissionDenied'
        '404':
          $ref: '#/responses/NotFound'
        '412':
          $ref: '#/responses/PreconditionFailed'
        '422':
          $ref: '#/responses/UnprocessableEntity'
        '500':
          $ref: '#/responses/ServerError'
      x-permissions:
        - update.allowances
  '/orders/{orderID}/acknowledge-excess-weight-risk':
    parameters:
      - description: ID of order to use
        in: path
        name: orderID
        required: true
        type: string
        format: uuid
    post:
      summary: Saves the date and time a TOO acknowledged the excess weight risk by dismissing the alert
      description: Saves the date and time a TOO acknowledged the excess weight risk by dismissing the alert
      operationId: acknowledgeExcessWeightRisk
      tags:
        - order
      consumes:
        - application/json
      produces:
        - application/json
      parameters:
        - in: header
          name: If-Match
          type: string
          required: true
      responses:
        '200':
          description: updated Move
          schema:
            $ref: '#/definitions/Move'
        '403':
          $ref: '#/responses/PermissionDenied'
        '404':
          $ref: '#/responses/NotFound'
        '412':
          $ref: '#/responses/PreconditionFailed'
        '422':
          $ref: '#/responses/UnprocessableEntity'
        '500':
          $ref: '#/responses/ServerError'
      x-permissions:
        - update.excessWeightRisk
  '/orders/{orderID}/update-billable-weight':
    parameters:
      - description: ID of order to use
        in: path
        name: orderID
        required: true
        type: string
        format: uuid
    patch:
      summary: Updates the max billable weight
      description: Updates the DBAuthorizedWeight attribute for the Order Entitlements=
      operationId: updateBillableWeight
      tags:
        - order
      consumes:
        - application/json
      produces:
        - application/json
      parameters:
        - in: body
          name: body
          required: true
          schema:
            $ref: '#/definitions/UpdateBillableWeightPayload'
        - in: header
          name: If-Match
          type: string
          required: true
      responses:
        '200':
          description: updated Order
          schema:
            $ref: '#/definitions/Order'
        '403':
          $ref: '#/responses/PermissionDenied'
        '404':
          $ref: '#/responses/NotFound'
        '412':
          $ref: '#/responses/PreconditionFailed'
        '422':
          $ref: '#/responses/UnprocessableEntity'
        '500':
          $ref: '#/responses/ServerError'
      x-permissions:
        - update.billableWeight
  '/orders/{orderID}/update-max-billable-weight/tio':
    parameters:
      - description: ID of order to use
        in: path
        name: orderID
        required: true
        type: string
        format: uuid
    patch:
      summary: Updates the max billable weight with TIO remarks
      description: Updates the DBAuthorizedWeight attribute for the Order Entitlements and move TIO remarks
      operationId: updateMaxBillableWeightAsTIO
      tags:
        - order
      consumes:
        - application/json
      produces:
        - application/json
      parameters:
        - in: body
          name: body
          required: true
          schema:
            $ref: '#/definitions/UpdateMaxBillableWeightAsTIOPayload'
        - $ref: 'parameters/ifMatch.yaml'
      responses:
        '200':
          description: updated Order
          schema:
            $ref: '#/definitions/Order'
        '403':
          $ref: '#/responses/PermissionDenied'
        '404':
          $ref: '#/responses/NotFound'
        '412':
          $ref: '#/responses/PreconditionFailed'
        '422':
          $ref: '#/responses/UnprocessableEntity'
        '500':
          $ref: '#/responses/ServerError'
      x-permissions:
        - update.maxBillableWeight
  /orders/{orderID}/upload_amended_orders:
    post:
      summary: Create an amended order for a given order
      description: Create an amended order for a given order
      operationId: uploadAmendedOrders
      tags:
        - order
      consumes:
        - multipart/form-data
      parameters:
        - in: path
          name: orderID
          type: string
          format: uuid
          required: true
          description: UUID of the order
        - in: formData
          name: file
          type: file
          description: The file to upload.
          required: true
      responses:
        '201':
          description: created upload
          schema:
            $ref: 'definitions/Upload.yaml'
        '400':
          description: invalid request
          schema:
            $ref: '#/definitions/InvalidRequestResponsePayload'
        '403':
          description: not authorized
        '404':
          description: not found
        '413':
          description: payload is too large
        '500':
          description: server error
  '/counseling/orders/{orderID}/allowances':
    parameters:
      - description: ID of order to use
        in: path
        name: orderID
        required: true
        type: string
        format: uuid
    patch:
      summary: Updates an allowance (Orders with Entitlements)
      description: All fields sent in this request will be set on the order referenced
      operationId: counselingUpdateAllowance
      tags:
        - order
      consumes:
        - application/json
      produces:
        - application/json
      parameters:
        - in: body
          name: body
          required: true
          schema:
            $ref: '#/definitions/CounselingUpdateAllowancePayload'
        - in: header
          name: If-Match
          type: string
          required: true
      responses:
        '200':
          description: updated instance of allowance
          schema:
            $ref: '#/definitions/Order'
        '403':
          $ref: '#/responses/PermissionDenied'
        '404':
          $ref: '#/responses/NotFound'
        '412':
          $ref: '#/responses/PreconditionFailed'
        '422':
          $ref: '#/responses/UnprocessableEntity'
        '500':
          $ref: '#/responses/ServerError'
  '/move-task-orders/{moveTaskOrderID}':
    parameters:
      - description: ID of move to use
        in: path
        name: moveTaskOrderID
        required: true
        type: string
    get:
      produces:
        - application/json
      parameters: []
      responses:
        '200':
          description: Successfully retrieved move task order
          schema:
            $ref: '#/definitions/MoveTaskOrder'
        '400':
          $ref: '#/responses/InvalidRequest'
        '401':
          $ref: '#/responses/PermissionDenied'
        '403':
          $ref: '#/responses/PermissionDenied'
        '404':
          $ref: '#/responses/NotFound'
        '500':
          $ref: '#/responses/ServerError'
      tags:
        - moveTaskOrder
      description: Gets a move
      operationId: getMoveTaskOrder
      summary: Gets a move by ID
  '/move_task_orders/{moveTaskOrderID}/mto_service_items':
    parameters:
      - description: ID of move for mto service item to use
        in: path
        name: moveTaskOrderID
        required: true
        format: uuid
        type: string
    get:
      produces:
        - application/json
      parameters: []
      responses:
        '200':
          description: Successfully retrieved all line items for a move task order
          schema:
            $ref: 'definitions/MTOServiceItems.yaml'
        '404':
          $ref: '#/responses/NotFound'
        '422':
          $ref: '#/responses/UnprocessableEntity'
        '500':
          $ref: '#/responses/ServerError'
      tags:
        - mtoServiceItem
      description: Gets all line items for a move
      operationId: listMTOServiceItems
      summary: Gets all line items for a move
  '/mto-shipments':
    post:
      summary: createMTOShipment
      description: |
        Creates a MTO shipment for the specified Move Task Order.
        Required fields include:
        * Shipment Type
        * Customer requested pick-up date
        * Pick-up Address
        * Delivery Address
        * Releasing / Receiving agents
        Optional fields include:
        * Delivery Address Type
        * Customer Remarks
        * Releasing / Receiving agents
        * An array of optional accessorial service item codes
      consumes:
        - application/json
      produces:
        - application/json
      operationId: createMTOShipment
      tags:
        - mtoShipment
      parameters:
        - in: body
          name: body
          schema:
            $ref: '#/definitions/CreateMTOShipment'
      responses:
        '200':
          description: Successfully created a MTO shipment.
          schema:
            $ref: 'definitions/MTOShipment.yaml'
        '400':
          $ref: '#/responses/InvalidRequest'
        '404':
          $ref: '#/responses/NotFound'
        '422':
          $ref: '#/responses/UnprocessableEntity'
        '500':
          $ref: '#/responses/ServerError'
  '/move_task_orders/{moveTaskOrderID}/mto_shipments':
    parameters:
      - description: ID of move task order for mto shipment to use
        in: path
        name: moveTaskOrderID
        required: true
        format: uuid
        type: string
    get:
      produces:
        - application/json
      parameters: []
      responses:
        '200':
          description: Successfully retrieved all mto shipments for a move task order
          schema:
            $ref: '#/definitions/MTOShipments'
        '403':
          $ref: '#/responses/PermissionDenied'
        '404':
          $ref: '#/responses/NotFound'
        '422':
          $ref: '#/responses/UnprocessableEntity'
        '500':
          $ref: '#/responses/ServerError'
      tags:
        - mtoShipment
      description: Gets all shipments for a move task order
      operationId: listMTOShipments
      summary: Gets all shipments for a move task order
  '/shipments/{shipmentID}':
    get:
      summary: fetches a shipment by ID
      description: fetches a shipment by ID
      operationId: getShipment
      tags:
        - mtoShipment
      produces:
        - application/json
      parameters:
        - description: ID of the shipment to be fetched
          in: path
          name: shipmentID
          required: true
          format: uuid
          type: string
      responses:
        '200':
          description: Successfully fetched the shipment
          schema:
            $ref: '#/definitions/MTOShipment'
        '400':
          $ref: '#/responses/InvalidRequest'
        '403':
          $ref: '#/responses/PermissionDenied'
        '404':
          $ref: '#/responses/NotFound'
        '422':
          $ref: '#/responses/UnprocessableEntity'
        '500':
          $ref: '#/responses/ServerError'
    delete:
      summary: Soft deletes a shipment by ID
      description: Soft deletes a shipment by ID
      operationId: deleteShipment
      tags:
        - shipment
      produces:
        - application/json
      parameters:
        - description: ID of the shipment to be deleted
          in: path
          name: shipmentID
          required: true
          format: uuid
          type: string
      responses:
        '204':
          description: Successfully soft deleted the shipment
        '400':
          $ref: '#/responses/InvalidRequest'
        '403':
          $ref: '#/responses/PermissionDenied'
        '404':
          $ref: '#/responses/NotFound'
        '409':
          $ref: '#/responses/Conflict'
        '422':
          $ref: '#/responses/UnprocessableEntity'
        '500':
          $ref: '#/responses/ServerError'
  '/move_task_orders/{moveTaskOrderID}/mto_shipments/{shipmentID}':
    patch:
      summary: updateMTOShipment
      description: |
        Updates a specified MTO shipment.
        Required fields include:
        * MTO Shipment ID required in path
        * If-Match required in headers
        * No fields required in body
        Optional fields include:
        * New shipment status type
        * Shipment Type
        * Customer requested pick-up date
        * Pick-up Address
        * Delivery Address
        * Secondary Pick-up Address
        * SecondaryDelivery Address
        * Delivery Address Type
        * Customer Remarks
        * Counselor Remarks
        * Releasing / Receiving agents
        * Actual Pro Gear Weight
        * Actual Spouse Pro Gear Weight
      consumes:
        - application/json
      produces:
        - application/json
      operationId: updateMTOShipment
      tags:
        - mtoShipment
      parameters:
        - in: path
          name: moveTaskOrderID
          required: true
          format: uuid
          type: string
          description: ID of move task order for mto shipment to use
        - in: path
          name: shipmentID
          type: string
          format: uuid
          required: true
          description: UUID of the MTO Shipment to update
        - in: header
          name: If-Match
          type: string
          required: true
          description: >
            Optimistic locking is implemented via the `If-Match` header. If the ETag header does not match
            the value of the resource on the server, the server rejects the change with a `412 Precondition Failed` error.
        - in: body
          name: body
          schema:
            $ref: '#/definitions/UpdateShipment'
      responses:
        '200':
          description: Successfully updated the specified MTO shipment.
          schema:
            $ref: 'definitions/MTOShipment.yaml'
        '400':
          $ref: '#/responses/InvalidRequest'
        '401':
          $ref: '#/responses/PermissionDenied'
        '403':
          $ref: '#/responses/PermissionDenied'
        '404':
          $ref: '#/responses/NotFound'
        '412':
          $ref: '#/responses/PreconditionFailed'
        '422':
          $ref: '#/responses/UnprocessableEntity'
        '500':
          $ref: '#/responses/ServerError'
  '/shipments/{shipmentID}/approve':
    parameters:
      - description: ID of the shipment
        in: path
        name: shipmentID
        required: true
        format: uuid
        type: string
    post:
      consumes:
        - application/json
      produces:
        - application/json
      parameters:
        - in: header
          name: If-Match
          type: string
          required: true
      responses:
        '200':
          description: Successfully approved the shipment
          schema:
            $ref: 'definitions/MTOShipment.yaml'
        '403':
          $ref: '#/responses/PermissionDenied'
        '404':
          $ref: '#/responses/NotFound'
        '409':
          $ref: '#/responses/Conflict'
        '412':
          $ref: '#/responses/PreconditionFailed'
        '422':
          $ref: '#/responses/UnprocessableEntity'
        '500':
          $ref: '#/responses/ServerError'
      tags:
        - shipment
      description: Approves a shipment
      operationId: approveShipment
      summary: Approves a shipment
      x-permissions:
        - update.shipment
  '/shipments/{shipmentID}/request-diversion':
    parameters:
      - description: ID of the shipment
        in: path
        name: shipmentID
        required: true
        format: uuid
        type: string
    post:
      consumes:
        - application/json
      produces:
        - application/json
      parameters:
        - in: header
          name: If-Match
          type: string
          required: true
        - in: body
          name: body
          required: true
          schema:
            $ref: '#/definitions/RequestDiversion'
      responses:
        '200':
          description: Successfully requested the shipment diversion
          schema:
            $ref: 'definitions/MTOShipment.yaml'
        '403':
          $ref: '#/responses/PermissionDenied'
        '404':
          $ref: '#/responses/NotFound'
        '409':
          $ref: '#/responses/Conflict'
        '412':
          $ref: '#/responses/PreconditionFailed'
        '422':
          $ref: '#/responses/UnprocessableEntity'
        '500':
          $ref: '#/responses/ServerError'
      tags:
        - shipment
      description: Requests a shipment diversion
      operationId: requestShipmentDiversion
      summary: Requests a shipment diversion
      x-permissions:
        - create.shipmentDiversionRequest
  '/shipments/{shipmentID}/approve-diversion':
    parameters:
      - description: ID of the shipment
        in: path
        name: shipmentID
        required: true
        format: uuid
        type: string
    post:
      consumes:
        - application/json
      produces:
        - application/json
      parameters:
        - in: header
          name: If-Match
          type: string
          required: true
      responses:
        '200':
          description: Successfully approved the shipment diversion
          schema:
            $ref: 'definitions/MTOShipment.yaml'
        '403':
          $ref: '#/responses/PermissionDenied'
        '404':
          $ref: '#/responses/NotFound'
        '409':
          $ref: '#/responses/Conflict'
        '412':
          $ref: '#/responses/PreconditionFailed'
        '422':
          $ref: '#/responses/UnprocessableEntity'
        '500':
          $ref: '#/responses/ServerError'
      x-permissions:
        - update.shipment
      tags:
        - shipment
      description: Approves a shipment diversion
      operationId: approveShipmentDiversion
      summary: Approves a shipment diversion
  '/shipments/{shipmentID}/reject':
    parameters:
      - description: ID of the shipment
        in: path
        name: shipmentID
        required: true
        format: uuid
        type: string
    post:
      consumes:
        - application/json
      produces:
        - application/json
      parameters:
        - in: header
          name: If-Match
          type: string
          required: true
        - in: body
          name: body
          required: true
          schema:
            $ref: '#/definitions/RejectShipment'
      responses:
        '200':
          description: Successfully rejected the shipment
          schema:
            $ref: 'definitions/MTOShipment.yaml'
        '403':
          $ref: '#/responses/PermissionDenied'
        '404':
          $ref: '#/responses/NotFound'
        '409':
          $ref: '#/responses/Conflict'
        '412':
          $ref: '#/responses/PreconditionFailed'
        '422':
          $ref: '#/responses/UnprocessableEntity'
        '500':
          $ref: '#/responses/ServerError'
      tags:
        - shipment
      description: rejects a shipment
      operationId: rejectShipment
      summary: rejects a shipment
  '/shipments/{shipmentID}/request-cancellation':
    parameters:
      - description: ID of the shipment
        in: path
        name: shipmentID
        required: true
        format: uuid
        type: string
    post:
      consumes:
        - application/json
      produces:
        - application/json
      parameters:
        - in: header
          name: If-Match
          type: string
          required: true
      responses:
        '200':
          description: Successfully requested the shipment cancellation
          schema:
            $ref: 'definitions/MTOShipment.yaml'
        '403':
          $ref: '#/responses/PermissionDenied'
        '404':
          $ref: '#/responses/NotFound'
        '409':
          $ref: '#/responses/Conflict'
        '412':
          $ref: '#/responses/PreconditionFailed'
        '422':
          $ref: '#/responses/UnprocessableEntity'
        '500':
          $ref: '#/responses/ServerError'
      tags:
        - shipment
      description: Requests a shipment cancellation
      operationId: requestShipmentCancellation
      summary: Requests a shipment cancellation
      x-permissions:
        - create.shipmentCancellation
  '/shipments/{shipmentID}/request-reweigh':
    parameters:
      - description: ID of the shipment
        in: path
        name: shipmentID
        required: true
        format: uuid
        type: string
    post:
      consumes:
        - application/json
      produces:
        - application/json
      responses:
        '200':
          description: Successfully requested a reweigh of the shipment
          schema:
            $ref: 'definitions/Reweigh.yaml'
        '403':
          $ref: '#/responses/PermissionDenied'
        '404':
          $ref: '#/responses/NotFound'
        '409':
          $ref: '#/responses/Conflict'
        '412':
          $ref: '#/responses/PreconditionFailed'
        '422':
          $ref: '#/responses/UnprocessableEntity'
        '500':
          $ref: '#/responses/ServerError'
      tags:
        - shipment
        - reweigh
      description: Requests a shipment reweigh
      operationId: requestShipmentReweigh
      summary: Requests a shipment reweigh
      x-permissions:
        - create.reweighRequest
  '/shipments/{shipmentID}/review-shipment-address-update':
    parameters:
      - description: ID of the shipment
        in: path
        name: shipmentID
        required: true
        format: uuid
        type: string
    patch:
      consumes:
        - application/json
      produces:
        - application/json
      parameters:
        - in: header
          name: If-Match
          type: string
          required: true
        - in: body
          name: body
          required: true
          schema:
            properties:
              status:
                type: string
                enum:
                  - REJECTED
                  - APPROVED
              officeRemarks:
                type: string
            required:
              - officeRemarks
              - status
      responses:
        '200':
          description: Successfully requested a shipment address update
          schema:
            $ref: 'definitions/ShipmentAddressUpdate.yaml'
        '403':
          $ref: '#/responses/PermissionDenied'
        '404':
          $ref: '#/responses/NotFound'
        '409':
          $ref: '#/responses/Conflict'
        '412':
          $ref: '#/responses/PreconditionFailed'
        '422':
          $ref: '#/responses/UnprocessableEntity'
        '500':
          $ref: '#/responses/ServerError'
      tags:
        - shipment
      description: This endpoint is used to approve a address update request. Office remarks are required.
        Approving the address update will update the Destination Final Address of the associated service item
      operationId: reviewShipmentAddressUpdate
      summary: Allows TOO to review a shipment address update
  '/shipments/{shipmentID}/sit-extensions':
    post:
      summary: Create an approved SIT Duration Update
      description: TOO can creates an already-approved SIT Duration Update on behalf of a customer
      consumes:
        - application/json
      produces:
        - application/json
      operationId: createApprovedSITDurationUpdate
      tags:
        - shipment
        - sitExtension
      parameters:
        - description: ID of the shipment
          in: path
          name: shipmentID
          required: true
          format: uuid
          type: string
        - in: body
          name: body
          schema:
            $ref: '#/definitions/CreateApprovedSITDurationUpdate'
          required: true
        - in: header
          description: We want the shipment's eTag rather than the SIT Duration Update eTag as the SIT Duration Update is always associated with a shipment
          name: If-Match
          type: string
          required: true
      responses:
        '200':
          description: Successfully created a SIT Extension.
          schema:
            $ref: 'definitions/MTOShipment.yaml'
        '400':
          $ref: '#/responses/InvalidRequest'
        '403':
          $ref: '#/responses/PermissionDenied'
        '404':
          $ref: '#/responses/NotFound'
        '422':
          $ref: '#/responses/UnprocessableEntity'
        '500':
          $ref: '#/responses/ServerError'
      x-permissions:
        - create.SITExtension
  '/shipments/{shipmentID}/sit-extensions/{sitExtensionID}/approve':
    parameters:
      - description: ID of the shipment
        in: path
        name: shipmentID
        required: true
        format: uuid
        type: string
      - description: ID of the SIT extension
        in: path
        name: sitExtensionID
        required: true
        format: uuid
        type: string
    patch:
      consumes:
        - application/json
      produces:
        - application/json
      parameters:
        - in: body
          name: body
          required: true
          schema:
            $ref: '#/definitions/ApproveSITExtension'
        - in: header
          description: We want the shipment's eTag rather than the SIT extension eTag as the SIT extension is always associated with a shipment
          name: If-Match
          type: string
          required: true
      responses:
        '200':
          description: Successfully approved a SIT extension
          schema:
            $ref: 'definitions/MTOShipment.yaml'
        '403':
          $ref: '#/responses/PermissionDenied'
        '404':
          $ref: '#/responses/NotFound'
        '409':
          $ref: '#/responses/Conflict'
        '412':
          $ref: '#/responses/PreconditionFailed'
        '422':
          $ref: '#/responses/UnprocessableEntity'
        '500':
          $ref: '#/responses/ServerError'
      tags:
        - shipment
        - sitExtension
      description: Approves a SIT extension
      operationId: approveSITExtension
      summary: Approves a SIT extension
      x-permissions:
        - update.SITExtension
  '/shipments/{shipmentID}/sit-extensions/{sitExtensionID}/deny':
    parameters:
      - description: ID of the shipment
        in: path
        name: shipmentID
        required: true
        format: uuid
        type: string
      - description: ID of the SIT extension
        in: path
        name: sitExtensionID
        required: true
        format: uuid
        type: string
    patch:
      consumes:
        - application/json
      produces:
        - application/json
      parameters:
        - in: body
          name: body
          required: true
          schema:
            $ref: '#/definitions/DenySITExtension'
        - in: header
          name: If-Match
          type: string
          required: true
      responses:
        '200':
          description: Successfully denied a SIT extension
          schema:
            $ref: 'definitions/MTOShipment.yaml'
        '403':
          $ref: '#/responses/PermissionDenied'
        '404':
          $ref: '#/responses/NotFound'
        '409':
          $ref: '#/responses/Conflict'
        '412':
          $ref: '#/responses/PreconditionFailed'
        '422':
          $ref: '#/responses/UnprocessableEntity'
        '500':
          $ref: '#/responses/ServerError'
      tags:
        - shipment
        - sitExtension
      description: Denies a SIT extension
      operationId: denySITExtension
      summary: Denies a SIT extension
      x-permissions:
        - update.SITExtension
  '/shipments/{shipmentID}/sit-service-item/convert-to-customer-expense':
    parameters:
      - description: ID of the shipment
        in: path
        name: shipmentID
        required: true
        format: uuid
        type: string
    patch:
      consumes:
        - application/json
      produces:
        - application/json
      parameters:
        - in: body
          name: body
          required: true
          schema:
            $ref: '#/definitions/UpdateSITServiceItemCustomerExpense'
        - in: header
          name: If-Match
          type: string
          required: true
      responses:
        '200':
          description: Successfully converted to customer expense
          schema:
            $ref: 'definitions/MTOShipment.yaml'
        '403':
          $ref: '#/responses/PermissionDenied'
        '404':
          $ref: '#/responses/NotFound'
        '409':
          $ref: '#/responses/Conflict'
        '412':
          $ref: '#/responses/PreconditionFailed'
        '422':
          $ref: '#/responses/UnprocessableEntity'
        '500':
          $ref: '#/responses/ServerError'
      tags:
        - shipment
        - mtoServiceItem
      description: Converts a SIT to customer expense
      operationId: updateSITServiceItemCustomerExpense
      summary: Converts a SIT to customer expense
      x-permissions:
        - update.MTOServiceItem
  /shipments/{shipmentID}/ppm-documents:
    parameters:
      - description: ID of the shipment
        in: path
        name: shipmentID
        required: true
        format: uuid
        type: string
    get:
      summary: Gets all the PPM documents for a PPM shipment
      description: |
        Retrieves all of the documents and associated uploads for each ppm document type connected to a PPM shipment. This
        excludes any deleted PPM documents.
      operationId: getPPMDocuments
      tags:
        - ppm
      consumes:
        - application/json
      produces:
        - application/json
      responses:
        '200':
          description: All PPM documents and associated uploads for the specified PPM shipment.
          schema:
            $ref: 'definitions/PPMDocuments.yaml'
        '401':
          $ref: '#/responses/PermissionDenied'
        '403':
          $ref: '#/responses/PermissionDenied'
        '422':
          $ref: '#/responses/UnprocessableEntity'
        '500':
          $ref: '#/responses/ServerError'
  /ppm-shipments/{ppmShipmentId}/weight-ticket/{weightTicketId}:
    parameters:
      - $ref: 'parameters/ppmShipmentId.yaml'
      - $ref: 'parameters/weightTicketId.yaml'
    patch:
      summary: Updates a weight ticket document
      description: |
        Updates a PPM shipment's weight ticket document with new information. Only some of the weight ticket document's
        fields are editable because some have to be set by the customer, e.g. vehicle description.
      operationId: updateWeightTicket
      tags:
        - ppm
      consumes:
        - application/json
      produces:
        - application/json
      parameters:
        - $ref: 'parameters/ifMatch.yaml'
        - in: body
          name: updateWeightTicketPayload
          required: true
          schema:
            $ref: '#/definitions/UpdateWeightTicket'
      responses:
        '200':
          description: returns an updated weight ticket object
          schema:
            $ref: 'definitions/WeightTicket.yaml'
        '400':
          $ref: '#/responses/InvalidRequest'
        '401':
          $ref: '#/responses/PermissionDenied'
        '403':
          $ref: '#/responses/PermissionDenied'
        '404':
          $ref: '#/responses/NotFound'
        '412':
          $ref: '#/responses/PreconditionFailed'
        '422':
          $ref: '#/responses/UnprocessableEntity'
        '500':
          $ref: '#/responses/ServerError'
  /ppm-shipments/{ppmShipmentId}/moving-expenses/{movingExpenseId}:
    parameters:
      - $ref: 'parameters/ppmShipmentId.yaml'
      - $ref: 'parameters/movingExpenseId.yaml'
    patch:
      summary: Updates the moving expense
      description: |
        Updates a PPM shipment's moving expense with new information. Only some of the moving expense's fields are
        editable because some have to be set by the customer, e.g. the description and the moving expense type.
      operationId: updateMovingExpense
      tags:
        - ppm
      consumes:
        - application/json
      produces:
        - application/json
      parameters:
        - $ref: 'parameters/ifMatch.yaml'
        - in: body
          name: updateMovingExpense
          required: true
          schema:
            $ref: '#/definitions/UpdateMovingExpense'
      responses:
        '200':
          description: returns an updated moving expense object
          schema:
            $ref: 'definitions/MovingExpense.yaml'
        '400':
          $ref: '#/responses/InvalidRequest'
        '401':
          $ref: '#/responses/PermissionDenied'
        '403':
          $ref: '#/responses/PermissionDenied'
        '404':
          $ref: '#/responses/NotFound'
        '412':
          $ref: '#/responses/PreconditionFailed'
        '422':
          $ref: '#/responses/UnprocessableEntity'
        '500':
          $ref: '#/responses/ServerError'
  /ppm-shipments/{ppmShipmentId}/pro-gear-weight-tickets/{proGearWeightTicketId}:
    parameters:
      - $ref: 'parameters/ppmShipmentId.yaml'
      - $ref: 'parameters/proGearWeightTicketId.yaml'
    patch:
      summary: Updates a pro-gear weight ticket
      description: |
        Updates a PPM shipment's pro-gear weight ticket with new information. Only some of the fields are editable
        because some have to be set by the customer, e.g. the description.
      operationId: updateProGearWeightTicket
      tags:
        - ppm
      consumes:
        - application/json
      produces:
        - application/json
      parameters:
        - $ref: 'parameters/ifMatch.yaml'
        - in: body
          name: updateProGearWeightTicket
          required: true
          schema:
            $ref: '#/definitions/UpdateProGearWeightTicket'
      responses:
        '200':
          description: returns an updated pro-gear weight ticket object
          schema:
            $ref: 'definitions/ProGearWeightTicket.yaml'
        '400':
          $ref: '#/responses/InvalidRequest'
        '401':
          $ref: '#/responses/PermissionDenied'
        '403':
          $ref: '#/responses/PermissionDenied'
        '404':
          $ref: '#/responses/NotFound'
        '412':
          $ref: '#/responses/PreconditionFailed'
        '422':
          $ref: '#/responses/UnprocessableEntity'
        '500':
          $ref: '#/responses/ServerError'
  /ppm-shipments/{ppmShipmentId}/aoa-packet:
    parameters:
      - description: the id for the ppmshipment with aoa to be downloaded
        in: path
        name: ppmShipmentId
        required: true
        type: string
    get:
      summary: Downloads AOA Packet form PPMShipment as a PDF
      description: |
        ### Functionality
        This endpoint downloads all uploaded move order documentation combined with the Shipment Summary Worksheet into a single PDF.
        ### Errors
        * The PPMShipment must have requested an AOA.
        * The PPMShipment AOA Request must have been approved.
      operationId: showAOAPacket
      tags:
        - ppm
      produces:
        - application/pdf
      responses:
        '200':
          headers:
            Content-Disposition:
              type: string
              description: File name to download
          description: AOA PDF
          schema:
            format: binary
            type: file
        '400':
          $ref: '#/responses/InvalidRequest'
        '403':
          $ref: '#/responses/PermissionDenied'
        '404':
          $ref: '#/responses/NotFound'
        '422':
          $ref: '#/responses/UnprocessableEntity'
        '500':
          $ref: '#/responses/ServerError'
  /ppm-shipments/{ppmShipmentId}/finish-document-review:
    parameters:
      - $ref: 'parameters/ppmShipmentId.yaml'
    patch:
      summary: Updates a PPM shipment's status after document review
      description: |
        Updates a PPM shipment's status once documents have been reviewed. Status is updated depending on whether any documents have been rejected.
      operationId: finishDocumentReview
      tags:
        - ppm
      consumes:
        - application/json
      produces:
        - application/json
      parameters:
        - in: header
          name: If-Match
          type: string
          required: true
      responses:
        '200':
          description: Successfully finished document review
          schema:
            $ref: 'definitions/PPMShipment.yaml'
        '400':
          $ref: '#/responses/InvalidRequest'
        '401':
          $ref: '#/responses/PermissionDenied'
        '403':
          $ref: '#/responses/PermissionDenied'
        '404':
          $ref: '#/responses/NotFound'
        '409':
          $ref: '#/responses/Conflict'
        '412':
          $ref: '#/responses/PreconditionFailed'
        '422':
          $ref: '#/responses/UnprocessableEntity'
        '500':
          $ref: '#/responses/ServerError'
      x-permissions:
        - update.shipment
  /ppm-shipments/{ppmShipmentId}/ppm-sit:
    patch:
      summary: Updates a PPM shipment's SIT values
      description: |
        Updates a PPM shipment's SIT values
      operationId: updatePPMSIT
      tags:
        - ppm
      consumes:
        - application/json
      produces:
        - application/json
      parameters:
        - $ref: 'parameters/ppmShipmentId.yaml'
        - in: header
          name: If-Match
          type: string
          required: true
        - in: body
          name: body
          schema:
            $ref: 'definitions/PPMShipmentSIT.yaml'
      responses:
        '200':
          description: Successfully finished PPM SIT update
          schema:
            $ref: 'definitions/PPMShipment.yaml'
        '400':
          $ref: '#/responses/InvalidRequest'
        '403':
          $ref: '#/responses/PermissionDenied'
        '404':
          $ref: '#/responses/NotFound'
        '412':
          $ref: '#/responses/PreconditionFailed'
        '422':
          $ref: '#/responses/UnprocessableEntity'
        '500':
          $ref: '#/responses/ServerError'
  /ppm-shipments/{ppmShipmentId}/closeout:
    parameters:
      - $ref: 'parameters/ppmShipmentId.yaml'
    get:
      summary: Get the closeout calcuations for the specified PPM shipment
      description: |
        Retrieves the closeout calculations for the specified PPM shipment.
      operationId: getPPMCloseout
      tags:
        - ppm
      produces:
        - application/json
      responses:
        '200':
          description: Returns closeout for the specified PPM shipment.
          schema:
            $ref: 'definitions/PPMCloseout.yaml'
        '400':
          $ref: '#/responses/InvalidRequest'
        '403':
          $ref: '#/responses/PermissionDenied'
        '404':
          $ref: '#/responses/NotFound'
        '422':
          $ref: '#/responses/UnprocessableEntity'
        '500':
          $ref: '#/responses/ServerError'
  /ppm-shipments/{ppmShipmentId}/actual-weight:
    parameters:
      - $ref: 'parameters/ppmShipmentId.yaml'
    get:
      summary: Get the actual weight for a PPM shipment
      description: |
        Retrieves the actual weight for the specified PPM shipment.
      operationId: getPPMActualWeight
      tags:
        - ppm
      produces:
        - application/json
      responses:
        '200':
          description: Returns actual weight for the specified PPM shipment.
          schema:
            $ref: 'definitions/PPMActualWeight.yaml'
        '400':
          $ref: '#/responses/InvalidRequest'
        '403':
          $ref: '#/responses/PermissionDenied'
        '404':
          $ref: '#/responses/NotFound'
        '422':
          $ref: '#/responses/UnprocessableEntity'
        '500':
          $ref: '#/responses/ServerError'
  /ppm-shipments/{ppmShipmentId}/sit_location/{sitLocation}/sit-estimated-cost:
    parameters:
      - $ref: 'parameters/ppmShipmentId.yaml'
      - in: path
        format: string
        description: location of sit
        name: sitLocation
        required: true
        type: string
        enum:
          - ORIGIN
          - DESTINATION
      - in: query
        format: date-time
        description: Date entered into SIT
        name: sitEntryDate
        required: true
        type: string
      - in: query
        format: date-time
        description: Date departed SIT
        name: sitDepartureDate
        required: true
        type: string
      - in: query
        description: Weight stored in SIT
        name: weightStored
        required: true
        type: integer
        minimum: 0
    get:
      summary: Get the SIT estimated cost for a PPM shipment
      description: |
        Calculates and returns the SIT estimated cost for the specified PPM shipment.
      operationId: getPPMSITEstimatedCost
      tags:
        - ppm
      produces:
        - application/json
      responses:
        '200':
          description: Calculates and returns the SIT estimated cost for the specified PPM shipment.
          schema:
            $ref: 'definitions/PPMSITEstimatedCost.yaml'
        '400':
          $ref: '#/responses/InvalidRequest'
        '403':
          $ref: '#/responses/PermissionDenied'
        '404':
          $ref: '#/responses/NotFound'
        '422':
          $ref: '#/responses/UnprocessableEntity'
        '500':
          $ref: '#/responses/ServerError'
  /ppm-shipments/{ppmShipmentId}/payment-packet:
    get:
      summary: Returns PPM payment packet
      description: Generates a PDF containing all user uploaded documentations for PPM. Contains SSW form, orders, weight and expense documentations.
      operationId: showPaymentPacket
      tags:
        - ppm
      parameters:
        - in: path
          name: ppmShipmentId
          type: string
          format: uuid
          required: true
          description: UUID of the ppmShipment
      produces:
        - application/pdf
      responses:
        '200':
          headers:
            Content-Disposition:
              type: string
              description: File name to download
          description: PPM Payment Packet PDF
          schema:
            format: binary
            type: file
        '400':
          description: invalid request
        '401':
          description: request requires user authentication
        '403':
          description: user is not authorized
        '404':
          description: ppm not found
        '500':
          description: internal server error
  '/move_task_orders/{moveTaskOrderID}/mto_shipments/{shipmentID}/mto-agents':
    parameters:
      - description: ID of move task order
        in: path
        name: moveTaskOrderID
        required: true
        format: uuid
        type: string
      - description: ID of the shipment
        in: path
        name: shipmentID
        required: true
        format: uuid
        type: string
    get:
      produces:
        - application/json
      parameters: []
      responses:
        '200':
          description: Successfully retrieved all agents for a move task order
          schema:
            $ref: 'definitions/MTOAgents.yaml'
        '404':
          $ref: '#/responses/NotFound'
        '422':
          $ref: '#/responses/UnprocessableEntity'
        '500':
          $ref: '#/responses/ServerError'
      tags:
        - mtoAgent
      description: Fetches a list of agents associated with a move task order.
      operationId: fetchMTOAgentList
      summary: Fetch move task order agents.
  '/move-task-orders/{moveTaskOrderID}/service-items/{mtoServiceItemID}':
    parameters:
      - description: ID of move to use
        in: path
        name: moveTaskOrderID
        required: true
        type: string
      - description: ID of line item to use
        in: path
        name: mtoServiceItemID
        required: true
        type: string
    get:
      produces:
        - application/json
      parameters: []
      responses:
        '200':
          description: Successfully retrieved a line item for a move task order by ID
          schema:
            $ref: 'definitions/MTOServiceItemSingle.yaml'
        '400':
          $ref: '#/responses/InvalidRequest'
        '401':
          $ref: '#/responses/PermissionDenied'
        '403':
          $ref: '#/responses/PermissionDenied'
        '404':
          $ref: '#/responses/NotFound'
        '500':
          $ref: '#/responses/ServerError'
      tags:
        - mtoServiceItem
      description: Gets a line item by ID for a move by ID
      operationId: getMTOServiceItem
      summary: Gets a line item by ID for a move by ID
  '/move-task-orders/{moveTaskOrderID}/service-items/{mtoServiceItemID}/status':
    parameters:
      - description: ID of move to use
        in: path
        name: moveTaskOrderID
        required: true
        type: string
      - description: ID of line item to use
        in: path
        name: mtoServiceItemID
        required: true
        type: string
    patch:
      consumes:
        - application/json
      produces:
        - application/json
      parameters:
        - in: body
          name: body
          required: true
          schema:
            $ref: '#/definitions/PatchMTOServiceItemStatusPayload'
        - in: header
          name: If-Match
          type: string
          required: true
      responses:
        '200':
          description: >-
            Successfully updated status for a line item for a move task order by
            ID
          schema:
            $ref: 'definitions/MTOServiceItem.yaml'
        '400':
          $ref: '#/responses/InvalidRequest'
        '401':
          $ref: '#/responses/PermissionDenied'
        '403':
          $ref: '#/responses/PermissionDenied'
        '404':
          $ref: '#/responses/NotFound'
        '412':
          $ref: '#/responses/PreconditionFailed'
        '422':
          $ref: '#/responses/UnprocessableEntity'
        '500':
          $ref: '#/responses/ServerError'
      tags:
        - mtoServiceItem
      description: Changes the status of a line item for a move by ID
      operationId: updateMTOServiceItemStatus
      summary: Change the status of a line item for a move by ID
      x-permissions:
        - update.MTOServiceItem
  '/service-item/{mtoServiceItemID}/entry-date-update':
    parameters:
      - description: ID of the service item
        in: path
        name: mtoServiceItemID
        required: true
        type: string
    patch:
      consumes:
        - application/json
      produces:
        - application/json
      parameters:
        - in: body
          name: body
          required: true
          schema:
            $ref: 'definitions/ServiceItemSitEntryDate.yaml'
      responses:
        '200':
          description: Successfully updated SIT entry date
          schema:
            $ref: 'definitions/MTOServiceItemSingle.yaml'
        '400':
          $ref: '#/responses/InvalidRequest'
        '401':
          $ref: '#/responses/PermissionDenied'
        '403':
          $ref: '#/responses/PermissionDenied'
        '404':
          $ref: '#/responses/NotFound'
        '412':
          $ref: '#/responses/PreconditionFailed'
        '422':
          $ref: '#/responses/UnprocessableEntity'
        '500':
          $ref: '#/responses/ServerError'
      tags:
        - mtoServiceItem
      description: Locates the service item in the database and updates the SIT entry date for the selected service item and returns the service item
      operationId: updateServiceItemSitEntryDate
      summary: Updates a service item's SIT entry date by ID
  '/move-task-orders/{moveTaskOrderID}/status':
    patch:
      consumes:
        - application/json
      produces:
        - application/json
      parameters:
        - description: ID of move to use
          in: path
          name: moveTaskOrderID
          required: true
          type: string
        - in: header
          name: If-Match
          type: string
          required: true
        - in: body
          name: serviceItemCodes
          schema:
            $ref: '#/definitions/MTOApprovalServiceItemCodes'
          required: true
      responses:
        '200':
          description: Successfully updated move task order status
          schema:
            $ref: '#/definitions/Move'
        '400':
          $ref: '#/responses/InvalidRequest'
        '401':
          $ref: '#/responses/PermissionDenied'
        '403':
          $ref: '#/responses/PermissionDenied'
        '404':
          $ref: '#/responses/NotFound'
        '409':
          $ref: '#/responses/Conflict'
        '412':
          $ref: '#/responses/PreconditionFailed'
        '422':
          $ref: '#/responses/UnprocessableEntity'
        '500':
          $ref: '#/responses/ServerError'
      tags:
        - moveTaskOrder
      description: Changes move task order status to make it available to prime
      operationId: updateMoveTaskOrderStatus
      summary: Change the status of a move task order to make it available to prime
      x-permissions:
        - update.move
        - create.serviceItem
  '/move-task-orders/{moveTaskOrderID}/status/service-counseling-completed':
    patch:
      consumes:
        - application/json
      produces:
        - application/json
      parameters:
        - description: ID of move to use
          in: path
          name: moveTaskOrderID
          required: true
          type: string
        - in: header
          name: If-Match
          type: string
          required: true
      responses:
        '200':
          description: Successfully updated move task order status
          schema:
            $ref: '#/definitions/Move'
        '400':
          $ref: '#/responses/InvalidRequest'
        '401':
          $ref: '#/responses/PermissionDenied'
        '403':
          $ref: '#/responses/PermissionDenied'
        '404':
          $ref: '#/responses/NotFound'
        '409':
          $ref: '#/responses/Conflict'
        '412':
          $ref: '#/responses/PreconditionFailed'
        '422':
          $ref: '#/responses/UnprocessableEntity'
        '500':
          $ref: '#/responses/ServerError'
      tags:
        - moveTaskOrder
      description: Changes move (move task order) status to service counseling completed
      operationId: updateMTOStatusServiceCounselingCompleted
      summary: Changes move (move task order) status to service counseling completed
  '/move-task-orders/{moveTaskOrderID}/payment-service-items/{paymentServiceItemID}/status':
    parameters:
      - description: ID of move to use
        in: path
        name: moveTaskOrderID
        required: true
        type: string
      - description: ID of payment service item to use
        in: path
        name: paymentServiceItemID
        required: true
        type: string
    patch:
      consumes:
        - application/json
      produces:
        - application/json
      parameters:
        - in: body
          name: body
          required: true
          schema:
            $ref: '#/definitions/PaymentServiceItem'
        - in: header
          name: If-Match
          type: string
          required: true
      responses:
        '200':
          description: >-
            Successfully updated status for a line item for a move task order by
            ID
          schema:
            $ref: '#/definitions/PaymentServiceItem'
        '400':
          $ref: '#/responses/InvalidRequest'
        '401':
          $ref: '#/responses/PermissionDenied'
        '403':
          $ref: '#/responses/PermissionDenied'
        '404':
          $ref: '#/responses/NotFound'
        '412':
          $ref: '#/responses/PreconditionFailed'
        '422':
          $ref: '#/responses/UnprocessableEntity'
        '500':
          $ref: '#/responses/ServerError'
      tags:
        - paymentServiceItem
      description: Changes the status of a line item for a move by ID
      operationId: updatePaymentServiceItemStatus
      summary: Change the status of a payment service item for a move by ID
      x-permissions:
        - update.paymentServiceItemStatus
  '/move-task-orders/{moveTaskOrderID}/billable-weights-reviewed-at':
    patch:
      consumes:
        - application/json
      produces:
        - application/json
      parameters:
        - description: ID of move to use
          in: path
          name: moveTaskOrderID
          required: true
          type: string
        - in: header
          name: If-Match
          type: string
          required: true
      responses:
        '200':
          description: Successfully updated move task order billableWeightsReviewedAt field
          schema:
            $ref: '#/definitions/Move'
        '400':
          $ref: '#/responses/InvalidRequest'
        '401':
          $ref: '#/responses/PermissionDenied'
        '403':
          $ref: '#/responses/PermissionDenied'
        '404':
          $ref: '#/responses/NotFound'
        '409':
          $ref: '#/responses/Conflict'
        '412':
          $ref: '#/responses/PreconditionFailed'
        '422':
          $ref: '#/responses/UnprocessableEntity'
        '500':
          $ref: '#/responses/ServerError'
      tags:
        - moveTaskOrder
      description: Changes move (move task order) billableWeightsReviewedAt field to a timestamp
      operationId: updateMTOReviewedBillableWeightsAt
  '/move-task-orders/{moveTaskOrderID}/tio-remarks':
    patch:
      consumes:
        - application/json
      produces:
        - application/json
      parameters:
        - description: ID of move to use
          in: path
          name: moveTaskOrderID
          required: true
          type: string
        - in: header
          name: If-Match
          type: string
          required: true
        - in: body
          name: body
          required: true
          schema:
            $ref: '#/definitions/Move'
      responses:
        '200':
          description: Successfully updated move task order tioRemarks field
          schema:
            $ref: '#/definitions/Move'
        '400':
          $ref: '#/responses/InvalidRequest'
        '401':
          $ref: '#/responses/PermissionDenied'
        '403':
          $ref: '#/responses/PermissionDenied'
        '404':
          $ref: '#/responses/NotFound'
        '409':
          $ref: '#/responses/Conflict'
        '412':
          $ref: '#/responses/PreconditionFailed'
        '422':
          $ref: '#/responses/UnprocessableEntity'
        '500':
          $ref: '#/responses/ServerError'
      tags:
        - moveTaskOrder
      description: Changes move (move task order) billableWeightsReviewedAt field to a timestamp
      operationId: updateMoveTIORemarks
  '/move-task-orders/{moveTaskOrderID}/entitlements':
    parameters:
      - description: ID of move to use
        in: path
        name: moveTaskOrderID
        required: true
        type: string
    get:
      produces:
        - application/json
      parameters: []
      tags:
        - moveTaskOrder
      responses:
        '200':
          description: Successfully retrieved entitlements
          schema:
            $ref: '#/definitions/Entitlements'
        '400':
          $ref: '#/responses/InvalidRequest'
        '401':
          $ref: '#/responses/PermissionDenied'
        '403':
          $ref: '#/responses/PermissionDenied'
        '404':
          $ref: '#/responses/NotFound'
        '500':
          $ref: '#/responses/ServerError'
      description: Gets entitlements
      operationId: getEntitlements
      summary: Gets entitlements for a move by ID
  '/payment-requests/{paymentRequestID}':
    parameters:
      - description: UUID of payment request
        format: uuid
        in: path
        name: paymentRequestID
        required: true
        type: string
    get:
      produces:
        - application/json
      parameters: []
      responses:
        '200':
          description: fetched instance of payment request
          schema:
            $ref: '#/definitions/PaymentRequest'
        '400':
          $ref: '#/responses/InvalidRequest'
        '401':
          $ref: '#/responses/PermissionDenied'
        '403':
          $ref: '#/responses/PermissionDenied'
        '404':
          $ref: '#/responses/NotFound'
        '500':
          $ref: '#/responses/ServerError'
      tags:
        - paymentRequests
      description: Fetches an instance of a payment request by id
      operationId: getPaymentRequest
      summary: Fetches a payment request by id
      x-permissions:
        - read.paymentRequest
  '/moves/{locator}/closeout-office':
    parameters:
      - description: move code to identify a move to update the PPM shipment's closeout office for Army and Air Force service members
        format: string
        in: path
        name: locator
        required: true
        type: string
    patch:
      description: Sets the transportation office closeout location for where the Move's PPM Shipment documentation will be reviewed by
      tags:
        - move
      operationId: updateCloseoutOffice
      x-permissions:
        - update.closeoutOffice
      summary: Updates a Move's PPM closeout office for Army and Air Force customers
      produces:
        - application/json
      consumes:
        - application/json
      parameters:
        - in: body
          name: body
          schema:
            properties:
              closeoutOfficeId:
                type: string
                format: uuid
            required:
              - closeoutOfficeId
        - in: header
          name: If-Match
          type: string
          required: true
      responses:
        '200':
          description: Successfully set the closeout office for the move
          schema:
            $ref: '#/definitions/Move'
        '400':
          $ref: '#/responses/InvalidRequest'
        '401':
          $ref: '#/responses/PermissionDenied'
        '403':
          $ref: '#/responses/PermissionDenied'
        '404':
          $ref: '#/responses/NotFound'
        '412':
          $ref: '#/responses/PreconditionFailed'
        '422':
          $ref: '#/responses/UnprocessableEntity'
        '500':
          $ref: '#/responses/ServerError'
  '/moves/{locator}/customer-support-remarks':
    parameters:
      - description: move code to identify a move for customer support remarks
        format: string
        in: path
        name: locator
        required: true
        type: string
    post:
      produces:
        - application/json
      consumes:
        - application/json
      parameters:
        - in: body
          name: body
          schema:
            $ref: '#/definitions/CreateCustomerSupportRemark'
      responses:
        '200':
          description: Successfully created customer support remark
          schema:
            $ref: 'definitions/CustomerSupportRemark.yaml'
        '400':
          $ref: '#/responses/InvalidRequest'
        '404':
          $ref: '#/responses/NotFound'
        '422':
          $ref: '#/responses/UnprocessableEntity'
        '500':
          $ref: '#/responses/ServerError'
      tags:
        - customerSupportRemarks
      description: Creates a customer support remark for a move
      operationId: createCustomerSupportRemarkForMove
      summary: Creates a customer support remark for a move
    get:
      produces:
        - application/json
      parameters: []
      responses:
        '200':
          description: Successfully retrieved all line items for a move task order
          schema:
            $ref: 'definitions/CustomerSupportRemarks.yaml'
        '403':
          $ref: '#/responses/PermissionDenied'
        '404':
          $ref: '#/responses/NotFound'
        '422':
          $ref: '#/responses/UnprocessableEntity'
        '500':
          $ref: '#/responses/ServerError'
      tags:
        - customerSupportRemarks
      description: Fetches customer support remarks for a move
      operationId: getCustomerSupportRemarksForMove
      summary: Fetches customer support remarks using the move code (locator).
  '/customer-support-remarks/{customerSupportRemarkID}':
    parameters:
      - in: path
        description: the customer support remark ID to be modified
        name: customerSupportRemarkID
        required: true
        type: string
        format: uuid
    patch:
      tags:
        - customerSupportRemarks
      description: Updates a customer support remark for a move
      operationId: updateCustomerSupportRemarkForMove
      summary: Updates a customer support remark for a move
      consumes:
        - application/json
      produces:
        - application/json
      parameters:
        - in: body
          name: body
          required: true
          schema:
            $ref: '#/definitions/UpdateCustomerSupportRemarkPayload'
      responses:
        '200':
          description: Successfully updated customer support remark
          schema:
            $ref: 'definitions/CustomerSupportRemark.yaml'
        '400':
          $ref: '#/responses/InvalidRequest'
        '403':
          $ref: '#/responses/PermissionDenied'
        '404':
          $ref: '#/responses/NotFound'
        '422':
          $ref: '#/responses/UnprocessableEntity'
        '500':
          $ref: '#/responses/ServerError'
    delete:
      summary: Soft deletes a customer support remark by ID
      description: Soft deletes a customer support remark by ID
      operationId: deleteCustomerSupportRemark
      tags:
        - customerSupportRemarks
      produces:
        - application/json
      responses:
        '204':
          description: Successfully soft deleted the shipment
        '400':
          $ref: '#/responses/InvalidRequest'
        '403':
          $ref: '#/responses/PermissionDenied'
        '404':
          $ref: '#/responses/NotFound'
        '409':
          $ref: '#/responses/Conflict'
        '422':
          $ref: '#/responses/UnprocessableEntity'
        '500':
          $ref: '#/responses/ServerError'
  '/moves/{locator}/evaluation-reports':
    parameters:
      - in: path
        name: locator
        required: true
        type: string
    post:
      produces:
        - application/json
      consumes:
        - application/json
      parameters:
        - in: body
          name: body
          schema:
            $ref: '#/definitions/CreateEvaluationReport'
      responses:
        '200':
          description: Successfully created evaluation report
          schema:
            $ref: '#/definitions/EvaluationReport'
        '400':
          $ref: '#/responses/InvalidRequest'
        '404':
          $ref: '#/responses/NotFound'
        '422':
          $ref: '#/responses/UnprocessableEntity'
        '500':
          $ref: '#/responses/ServerError'
      x-permissions:
        - create.evaluationReport
      tags:
        - evaluationReports
      description: Creates an evaluation report
      operationId: createEvaluationReport
      summary: Creates an evaluation report
  '/evaluation-reports/{reportID}/download':
    parameters:
      - in: path
        description: the evaluation report ID to be downloaded
        name: reportID
        required: true
        type: string
        format: uuid
    get:
      summary: Downloads an evaluation report as a PDF
      description: Downloads an evaluation report as a PDF
      operationId: downloadEvaluationReport
      tags:
        - evaluationReports
      produces:
        - application/pdf
      responses:
        '200':
          headers:
            Content-Disposition:
              type: string
              description: File name to download
          description: Evaluation report PDF
          schema:
            format: binary
            type: file
        '403':
          $ref: '#/responses/PermissionDenied'
        '404':
          $ref: '#/responses/NotFound'
        '500':
          $ref: '#/responses/ServerError'
  '/evaluation-reports/{reportID}':
    parameters:
      - in: path
        description: the evaluation report ID to be modified
        name: reportID
        required: true
        type: string
        format: uuid
    get:
      summary: Gets an evaluation report by ID
      description: Gets an evaluation report by ID
      operationId: getEvaluationReport
      tags:
        - evaluationReports
      produces:
        - application/json
      responses:
        '200':
          description: Successfully got the report
          schema:
            $ref: '#/definitions/EvaluationReport'
        '400':
          $ref: '#/responses/InvalidRequest'
        '403':
          $ref: '#/responses/PermissionDenied'
        '404':
          $ref: '#/responses/NotFound'
        '500':
          $ref: '#/responses/ServerError'
    delete:
      summary: Deletes an evaluation report by ID
      description: Deletes an evaluation report by ID
      operationId: deleteEvaluationReport
      x-permissions:
        - delete.evaluationReport
      tags:
        - evaluationReports
      produces:
        - application/json
      responses:
        '204':
          description: Successfully deleted the report
        '400':
          $ref: '#/responses/InvalidRequest'
        '403':
          $ref: '#/responses/PermissionDenied'
        '404':
          $ref: '#/responses/NotFound'
        '409':
          $ref: '#/responses/Conflict'
        '422':
          $ref: '#/responses/UnprocessableEntity'
        '500':
          $ref: '#/responses/ServerError'
    put:
      summary: Saves an evaluation report as a draft
      description: Saves an evaluation report as a draft
      operationId: saveEvaluationReport
      x-permissions:
        - update.evaluationReport
      tags:
        - evaluationReports
      produces:
        - application/json
      consumes:
        - application/json
      parameters:
        - in: body
          name: body
          schema:
            $ref: '#/definitions/EvaluationReport'
        - in: header
          name: If-Match
          type: string
          required: true
          description: >
            Optimistic locking is implemented via the `If-Match` header. If the ETag header does not match
            the value of the resource on the server, the server rejects the change with a `412 Precondition Failed` error.
      responses:
        '204':
          description: Successfully saved the report
        '400':
          $ref: '#/responses/InvalidRequest'
        '403':
          $ref: '#/responses/PermissionDenied'
        '404':
          $ref: '#/responses/NotFound'
        '409':
          $ref: '#/responses/Conflict'
        '412':
          $ref: '#/responses/PreconditionFailed'
        '422':
          $ref: '#/responses/UnprocessableEntity'
        '500':
          $ref: '#/responses/ServerError'
  '/evaluation-reports/{reportID}/submit':
    parameters:
      - in: path
        description: the evaluation report ID to be modified
        name: reportID
        required: true
        type: string
        format: uuid
    post:
      summary: Submits an evaluation report
      description: Submits an evaluation report
      operationId: submitEvaluationReport
      tags:
        - evaluationReports
      produces:
        - application/json
      parameters:
        - in: header
          name: If-Match
          type: string
          required: true
          description: >
            Optimistic locking is implemented via the `If-Match` header. If the ETag header does not match
            the value of the resource on the server, the server rejects the change with a `412 Precondition Failed` error.
      responses:
        '204':
          description: Successfully submitted an evaluation report with the provided ID
        '403':
          $ref: '#/responses/PermissionDenied'
        '404':
          $ref: '#/responses/NotFound'
        '412':
          $ref: '#/responses/PreconditionFailed'
        '422':
          $ref: '#/responses/UnprocessableEntity'
        '500':
          $ref: '#/responses/ServerError'
      x-permissions:
        - update.evaluationReport
  '/evaluation-reports/{reportID}/appeal/add':
    parameters:
      - in: path
        description: the evaluation report ID
        name: reportID
        required: true
        type: string
        format: uuid
    post:
      summary: Adds an appeal to a serious incident on an evaluation report
      description: Adds an appeal to a serious incident on an evaluation report
      operationId: addAppealToSeriousIncident
      tags:
        - evaluationReports
      produces:
        - application/json
      consumes:
        - application/json
      parameters:
        - in: body
          name: body
          schema:
            $ref: '#/definitions/CreateAppeal'
      responses:
        '204':
          description: Successfully added an appeal to a serious incident
        '403':
          $ref: '#/responses/PermissionDenied'
        '404':
          $ref: '#/responses/NotFound'
        '412':
          $ref: '#/responses/PreconditionFailed'
        '422':
          $ref: '#/responses/UnprocessableEntity'
        '500':
          $ref: '#/responses/ServerError'
      x-permissions:
        - update.evaluationReport
  '/evaluation-reports/{reportID}/{reportViolationID}/appeal/add':
    parameters:
      - in: path
        description: the evaluation report ID
        name: reportID
        required: true
        type: string
        format: uuid
      - in: path
        description: the report violation ID
        name: reportViolationID
        required: true
        type: string
        format: uuid
    post:
      summary: Adds an appeal to a violation
      description: Adds an appeal to a violation
      operationId: addAppealToViolation
      tags:
        - evaluationReports
      produces:
        - application/json
      consumes:
        - application/json
      parameters:
        - in: body
          name: body
          schema:
            $ref: '#/definitions/CreateAppeal'
      responses:
        '204':
          description: Successfully added an appeal to a violation
        '403':
          $ref: '#/responses/PermissionDenied'
        '404':
          $ref: '#/responses/NotFound'
        '412':
          $ref: '#/responses/PreconditionFailed'
        '422':
          $ref: '#/responses/UnprocessableEntity'
        '500':
          $ref: '#/responses/ServerError'
      x-permissions:
        - update.evaluationReport
  '/pws-violations':
    get:
      summary: Fetch the possible PWS violations for an evaluation report
      description: Fetch the possible PWS violations for an evaluation report
      operationId: getPWSViolations
      tags:
        - pwsViolations
      produces:
        - application/json
      responses:
        '200':
          description: Successfully retrieved the PWS violations
          schema:
            $ref: '#/definitions/PWSViolations'
        '400':
          $ref: '#/responses/InvalidRequest'
        '403':
          $ref: '#/responses/PermissionDenied'
        '404':
          $ref: '#/responses/NotFound'
        '500':
          $ref: '#/responses/ServerError'
  '/report-violations/{reportID}':
    parameters:
      - in: path
        description: the evaluation report ID that has associated violations
        name: reportID
        required: true
        type: string
        format: uuid
    get:
      summary: Fetch the report violations for an evaluation report
      description: Fetch the report violations for an evaluation report
      operationId: getReportViolationsByReportID
      tags:
        - reportViolations
      produces:
        - application/json
      responses:
        '200':
          description: Successfully retrieved the report violations
          schema:
            $ref: '#/definitions/ReportViolations'
        '400':
          $ref: '#/responses/InvalidRequest'
        '403':
          $ref: '#/responses/PermissionDenied'
        '404':
          $ref: '#/responses/NotFound'
        '500':
          $ref: '#/responses/ServerError'
    post:
      summary: Associate violations with an evaluation report
      description: >-
        Associate violations with an evaluation report. This will overwrite any
        existing report-violations associations for the report and replace them
        with the newly provided ones.  An empty array will remove all violation
        associations for a given report.
      operationId: associateReportViolations
      tags:
        - reportViolations
      produces:
        - application/json
      consumes:
        - application/json
      parameters:
        - in: body
          name: body
          schema:
            $ref: '#/definitions/AssociateReportViolations'
      responses:
        '204':
          description: Successfully saved the report violations
        '400':
          $ref: '#/responses/InvalidRequest'
        '403':
          $ref: '#/responses/PermissionDenied'
        '404':
          $ref: '#/responses/NotFound'
        '409':
          $ref: '#/responses/Conflict'
        '422':
          $ref: '#/responses/UnprocessableEntity'
        '500':
          $ref: '#/responses/ServerError'
      x-permissions:
        - create.reportViolation
  '/moves/{locator}/payment-requests':
    parameters:
      - description: move code to identify a move for payment requests
        format: string
        in: path
        name: locator
        required: true
        type: string
    get:
      produces:
        - application/json
      parameters: []
      responses:
        '200':
          description: Successfully retrieved all line items for a move task order
          schema:
            $ref: '#/definitions/PaymentRequests'
        '403':
          $ref: '#/responses/PermissionDenied'
        '404':
          $ref: '#/responses/NotFound'
        '422':
          $ref: '#/responses/UnprocessableEntity'
        '500':
          $ref: '#/responses/ServerError'
      tags:
        - paymentRequests
      description: Fetches payment requests for a move
      operationId: getPaymentRequestsForMove
      summary: Fetches payment requests using the move code (locator).
      x-permissions:
        - read.paymentRequest
  '/moves/{moveID}/financial-review-flag':
    parameters:
      - description: ID of move to flag
        in: path
        name: moveID
        required: true
        type: string
        format: uuid
    post:
      summary: Flags a move for financial office review
      description: This sets a flag which indicates that the move should be reviewed by a fincancial office. For example, if the origin or destination address of a shipment is far from the duty location and may incur excess costs to the customer.
      operationId: setFinancialReviewFlag
      tags:
        - move
      consumes:
        - application/json
      produces:
        - application/json
      parameters:
        - in: header
          name: If-Match
          type: string
        - in: body
          name: body
          schema:
            required:
              - flagForReview
            properties:
              remarks:
                description: explanation of why the move is being flagged for financial review
                example: this address is way too far away
                type: string
                x-nullable: true
              flagForReview:
                description: boolean value representing whether we should flag a move for financial review
                example: false
                type: boolean
      responses:
        '200':
          description: updated Move
          schema:
            $ref: '#/definitions/Move'
        '403':
          $ref: '#/responses/PermissionDenied'
        '404':
          $ref: '#/responses/NotFound'
        '412':
          $ref: '#/responses/PreconditionFailed'
        '422':
          $ref: '#/responses/UnprocessableEntity'
        '500':
          $ref: '#/responses/ServerError'
      x-permissions:
        - update.financialReviewFlag
  /moves/{moveID}/uploadAdditionalDocuments:
    patch:
      summary: Patch the additional documents for a given move
      description: Customers will on occaision need the ability to upload additional supporting documents, for a variety of reasons. This does not include amended order.
      operationId: uploadAdditionalDocuments
      tags:
        - move
      consumes:
        - multipart/form-data
      parameters:
        - in: path
          name: moveID
          type: string
          format: uuid
          required: true
          description: UUID of the order
        - in: formData
          name: file
          type: file
          description: The file to upload.
          required: true
      responses:
        '201':
          description: created upload
          schema:
            $ref: 'definitions/Upload.yaml'
        '400':
          description: invalid request
          schema:
            $ref: '#/definitions/InvalidRequestResponsePayload'
        '403':
          description: not authorized
        '404':
          description: not found
        '413':
          description: payload is too large
        '500':
          description: server error
      x-permissions:
        - create.supportingDocuments
  '/payment-requests/{paymentRequestID}/shipments-payment-sit-balance':
    parameters:
      - description: payment request ID of the payment request with SIT service items being reviewed
        name: paymentRequestID
        type: string
        format: uuid
        in: path
        required: true
    get:
      produces:
        - application/json
      parameters: []
      responses:
        '200':
          description: Successfully retrieved shipments and their SIT days balance from all payment requests on the move
          schema:
            $ref: '#/definitions/ShipmentsPaymentSITBalance'
        '403':
          $ref: '#/responses/PermissionDenied'
        '404':
          $ref: '#/responses/NotFound'
        '422':
          $ref: '#/responses/UnprocessableEntity'
        '500':
          $ref: '#/responses/ServerError'
      tags:
        - paymentRequests
      description: Returns all shipment payment request SIT usage to support partial SIT invoicing
      operationId: getShipmentsPaymentSITBalance
      summary: Returns all shipment payment request SIT usage to support partial SIT invoicing
      x-permissions:
        - read.shipmentsPaymentSITBalance
  '/payment-requests/{paymentRequestID}/status':
    patch:
      consumes:
        - application/json
      produces:
        - application/json
      parameters:
        - description: UUID of payment request
          format: uuid
          in: path
          name: paymentRequestID
          required: true
          type: string
        - in: body
          name: body
          required: true
          schema:
            $ref: '#/definitions/UpdatePaymentRequestStatusPayload'
        - in: header
          name: If-Match
          type: string
          required: true
      responses:
        '200':
          description: updated payment request
          schema:
            $ref: '#/definitions/PaymentRequest'
        '400':
          $ref: '#/responses/InvalidRequest'
        '401':
          $ref: '#/responses/PermissionDenied'
        '403':
          $ref: '#/responses/PermissionDenied'
        '404':
          $ref: '#/responses/NotFound'
        '412':
          $ref: '#/responses/PreconditionFailed'
        '422':
          $ref: '#/responses/UnprocessableEntity'
        '500':
          $ref: '#/responses/ServerError'
      tags:
        - paymentRequests
      description: Updates status of a payment request by id
      operationId: updatePaymentRequestStatus
      summary: Updates status of a payment request by id
      x-permissions:
        - update.paymentRequest
  '/payment-requests/{paymentRequestID}/bulkDownload':
    parameters:
      - description: the id for the payment-request with files to be downloaded
        in: path
        name: paymentRequestID
        required: true
        type: string
    get:
      summary: Downloads all Payment Request documents as a PDF
      description: |
        This endpoint downloads all uploaded payment request documentation combined into a single PDF.
      operationId: bulkDownload
      tags:
        - paymentRequests
      produces:
        - application/pdf
      responses:
        '200':
          headers:
            Content-Disposition:
              type: string
              description: File name to download
          description: Payment Request Files PDF
          schema:
            format: binary
            type: file
        '400':
          $ref: '#/responses/InvalidRequest'
        '500':
          $ref: '#/responses/ServerError'
  /documents/{documentId}:
    get:
      summary: Returns a document
      description: Returns a document and its uploads
      operationId: getDocument
      tags:
        - ghcDocuments
      parameters:
        - in: path
          name: documentId
          type: string
          format: uuid
          required: true
          description: UUID of the document to return
      responses:
        '200':
          description: the requested document
          schema:
            $ref: 'definitions/Document.yaml'
        '400':
          $ref: '#/responses/InvalidRequest'
        '401':
          $ref: '#/responses/PermissionDenied'
        '403':
          $ref: '#/responses/PermissionDenied'
        '404':
          $ref: '#/responses/NotFound'
        '412':
          $ref: '#/responses/PreconditionFailed'
        '422':
          $ref: '#/responses/UnprocessableEntity'
        '500':
          $ref: '#/responses/ServerError'
  /documents:
    post:
      summary: Create a new document
      description: Documents represent a physical artifact such as a scanned document or a PDF file
      operationId: createDocument
      tags:
        - ghcDocuments
      parameters:
        - in: body
          name: documentPayload
          required: true
          schema:
            $ref: '#/definitions/PostDocumentPayload'
      responses:
        '201':
          description: created document
          schema:
            $ref: 'definitions/Document.yaml'
        '400':
          description: invalid request
        '403':
          $ref: '#/responses/PermissionDenied'
        '500':
          description: server error
  /queues/counseling:
    get:
      produces:
        - application/json
      summary: Gets queued list of all customer moves needing services counseling by GBLOC origin
      description: >
        An office services counselor user will be assigned a transportation office that will determine which moves are displayed in their queue based on the origin duty location.  GHC moves will show up here onced they have reached the NEEDS SERVICE COUNSELING status after submission from a customer or created on a customer's behalf.
      operationId: getServicesCounselingQueue
      tags:
        - queues
      parameters:
        - in: query
          name: page
          type: integer
          description: requested page number of paginated move results
        - in: query
          name: perPage
          type: integer
          description: maximum number of moves to show on each page of paginated results
        - in: query
          name: sort
          type: string
          enum:
            [
              customerName,
              edipi,
              emplid,
              branch,
              locator,
              status,
              requestedMoveDate,
              submittedAt,
              originGBLOC,
              originDutyLocation,
              destinationDutyLocation,
              ppmType,
              closeoutInitiated,
              closeoutLocation,
              ppmStatus,
              counselingOffice,
              assignedTo,
            ]
          description: field that results should be sorted by
        - in: query
          name: order
          type: string
          enum: [asc, desc]
          description: direction of sort order if applied
        - in: query
          name: branch
          type: string
          description: filters by the branch of the move's service member
        - in: query
          name: locator
          type: string
          description: filters to match the unique move code locator
        - in: query
          name: customerName
          type: string
          description: filters using a prefix match on the service member's last name
        - in: query
          name: counselingOffice
          type: string
          description: filters using a counselingOffice name of the move
        - in: query
          name: edipi
          type: string
          description: filters to match the unique service member's DoD ID
        - in: query
          name: emplid
          type: string
          description: filters to match the unique service member's EMPLID
        - in: query
          name: requestedMoveDate
          type: string
          description: filters the requested pickup date of a shipment on the move
        - in: query
          name: submittedAt
          type: string
          format: date-time
          description: Start of the submitted at date in the user's local time zone converted to UTC
        - in: query
          name: originGBLOC
          type: string
          description: filters the GBLOC of the service member's origin duty location
        - in: query
          name: originDutyLocation
          type: array
          uniqueItems: true
          collectionFormat: multi
          items:
            type: string
          description: filters the name of the origin duty location on the orders
        - in: query
          name: destinationDutyLocation
          type: string
          description: filters the name of the destination duty location on the orders
        - in: query
          name: status
          type: array
          description: filters the status of the move
          uniqueItems: true
          items:
            type: string
            enum:
              - NEEDS SERVICE COUNSELING
              - SERVICE COUNSELING COMPLETED
        - in: query
          name: needsPPMCloseout
          type: boolean
          description: Only used for Services Counseling queue. If true, show PPM moves that are ready for closeout. Otherwise, show all other moves.
        - in: query
          name: ppmType
          type: string
          enum:
            - FULL
            - PARTIAL
          description: filters PPM type
        - in: query
          name: closeoutInitiated
          type: string
          format: date-time
          description: Latest date that closeout was initiated on a PPM on the move
        - in: query
          name: closeoutLocation
          type: string
          description: closeout location
        - in: query
          name: orderType
          type: string
          description: order type
        - in: query
          name: ppmStatus
          type: string
          enum:
            - WAITING_ON_CUSTOMER
            - NEEDS_CLOSEOUT
          description: filters the status of the PPM shipment
        - in: query
          name: viewAsGBLOC
          type: string
          description: |
            Used to return a queue for a GBLOC other than the default of the current user. Requires the HQ role. The parameter is ignored if the requesting user does not have the necessary role.
        - in: query
          name: assignedTo
          type: string
          description: |
            Used to illustrate which user is assigned to this payment request.
      responses:
        '200':
          description: Successfully returned all moves matching the criteria
          schema:
            $ref: '#/definitions/QueueMovesResult'
        '403':
          $ref: '#/responses/PermissionDenied'
        '500':
          $ref: '#/responses/ServerError'
  /queues/counseling/origin-list:
    get:
      produces:
        - application/json
      summary: Gets queued list of all moves origin locations in the counselors queue
      description: >
        An office services counselor user will be assigned a transportation office that will determine which moves are displayed in their queue based on the origin duty location. This pulls the availalble origin duty locations.
      operationId: getServicesCounselingOriginList
      tags:
        - queues
      parameters:
        - in: query
          name: needsPPMCloseout
          type: boolean
          description: Only used for Services Counseling queue. If true, show PPM moves origin locations that are ready for closeout. Otherwise, show all other moves origin locations.
      responses:
        '200':
          description: Successfully returned all moves matching the criteria
          schema:
            $ref: '#/definitions/Locations'
        '403':
          $ref: '#/responses/PermissionDenied'
        '500':
          $ref: '#/responses/ServerError'
  /queues/prime-moves:
    get:
      summary: getPrimeMovesQueue
      description: |
        Gets all moves that have been reviewed and approved by the TOO. The `since` parameter can be used to filter this
        list down to only the moves that have been updated since the provided timestamp. A move will be considered
        updated if the `updatedAt` timestamp on the move or on its orders, shipments, service items, or payment
        requests, is later than the provided date and time.

        **WIP**: Include what causes moves to leave this list. Currently, once the `availableToPrimeAt` timestamp has
        been set, that move will always appear in this list.
      operationId: listPrimeMoves
      tags:
        - queues
      produces:
        - application/json
      parameters:
        - in: query
          name: since
          type: string
          format: date-time
          description: Only return moves updated since this time. Formatted like "2021-07-23T18:30:47.116Z"
        - in: query
          name: page
          type: integer
          description: requested page of results
        - in: query
          name: perPage
          type: integer
          description: results per page
        - in: query
          name: id
          type: string
        - in: query
          name: moveCode
          type: string
        - in: query
          name: orderType
          type: string
          description: order type
      responses:
        '200':
          description: Successfully retrieved moves. A successful fetch might still return zero moves.
          schema:
            $ref: '#/definitions/ListPrimeMovesResult'
        '403':
          $ref: '#/responses/PermissionDenied'
        '500':
          $ref: '#/responses/ServerError'
  /queues/moves:
    get:
      produces:
        - application/json
      summary: Gets queued list of all customer moves by GBLOC origin
      description: >
        An office TOO user will be assigned a transportation office that will determine which moves are displayed in their queue based on the origin duty location.  GHC moves will show up here onced they have reached the submitted status sent by the customer and have move task orders, shipments, and service items to approve.
      operationId: getMovesQueue
      tags:
        - queues
      parameters:
        - in: query
          name: page
          type: integer
          description: requested page of results
        - in: query
          name: perPage
          type: integer
          description: results per page
        - in: query
          name: sort
          type: string
          enum:
            [
              customerName,
              edipi,
              emplid,
              branch,
              locator,
              status,
              originDutyLocation,
              destinationDutyLocation,
              requestedMoveDate,
              appearedInTooAt,
              assignedTo,
              counselingOffice,
            ]
          description: field that results should be sorted by
        - in: query
          name: order
          type: string
          enum: [asc, desc]
          description: direction of sort order if applied
        - in: query
          name: branch
          type: string
        - in: query
          name: locator
          type: string
        - in: query
          name: customerName
          type: string
        - in: query
          name: edipi
          type: string
        - in: query
          name: emplid
          type: string
        - in: query
          name: originDutyLocation
          type: array
          uniqueItems: true
          collectionFormat: multi
          items:
            type: string
        - in: query
          name: destinationDutyLocation
          type: string
        - in: query
          name: appearedInTooAt
          type: string
          format: date-time
        - in: query
          name: requestedMoveDate
          type: string
          description: filters the requested pickup date of a shipment on the move
        - in: query
          name: status
          type: array
          description: Filtering for the status.
          uniqueItems: true
          items:
            type: string
            enum:
              - SUBMITTED
              - SERVICE COUNSELING COMPLETED
              - APPROVALS REQUESTED
        - in: query
          name: orderType
          type: string
          description: order type
        - in: query
          name: viewAsGBLOC
          type: string
          description: |
            Used to return a queue for a GBLOC other than the default of the current user. Requires the HQ role. The parameter is ignored if the requesting user does not have the necessary role.
        - in: query
          name: assignedTo
          type: string
          description: |
            Used to illustrate which user is assigned to this move.
        - in: query
          name: counselingOffice
          type: string
          description: filters using a counselingOffice name of the move
      responses:
        '200':
          description: Successfully returned all moves matching the criteria
          schema:
            $ref: '#/definitions/QueueMovesResult'
        '403':
          $ref: '#/responses/PermissionDenied'
        '500':
          $ref: '#/responses/ServerError'
  /queues/payment-requests:
    get:
      produces:
        - application/json
      summary: Gets queued list of all payment requests by GBLOC origin
      description: >
        An office TIO user will be assigned a transportation office that will determine which payment requests are displayed in their queue based on the origin duty location.
      operationId: getPaymentRequestsQueue
      tags:
        - queues
      parameters:
        - in: query
          name: sort
          type: string
          enum: [customerName, locator, submittedAt, branch, status, edipi, emplid, age, originDutyLocation, assignedTo]
          description: field that results should be sorted by
        - in: query
          name: order
          type: string
          enum: [asc, desc]
          description: direction of sort order if applied
        - in: query
          name: page
          type: integer
          description: requested page of results
        - in: query
          name: perPage
          type: integer
          description: number of records to include per page
        - in: query
          name: submittedAt
          type: string
          format: date-time
          description: Start of the submitted at date in the user's local time zone converted to UTC
        - in: query
          name: branch
          type: string
        - in: query
          name: locator
          type: string
        - in: query
          name: customerName
          type: string
        - in: query
          name: edipi
          type: string
        - in: query
          name: emplid
          type: string
        - in: query
          name: destinationDutyLocation
          type: string
        - in: query
          name: originDutyLocation
          type: string
        - in: query
          name: assignedTo
          type: string
          description: |
            Used to illustrate which user is assigned to this payment request.
        - in: query
          name: status
          type: array
          description: Filtering for the status.
          uniqueItems: true
          items:
            type: string
            enum:
              - PENDING
              - REVIEWED
              - REVIEWED_AND_ALL_SERVICE_ITEMS_REJECTED
              - PAID
              - DEPRECATED
              - EDI_ERROR
        - in: query
          name: orderType
          type: string
          description: order type
        - in: query
          name: viewAsGBLOC
          type: string
          description: |
            Used to return a queue for a GBLOC other than the default of the current user. Requires the HQ role. The parameter is ignored if the requesting user does not have the necessary role.
      responses:
        '200':
          description: Successfully returned all moves matching the criteria
          schema:
            $ref: '#/definitions/QueuePaymentRequestsResult'
        '403':
          $ref: '#/responses/PermissionDenied'
        '500':
          $ref: '#/responses/ServerError'
  /moves/search:
    post:
      produces:
        - application/json
      consumes:
        - application/json
      summary: Search moves by locator, DOD ID, or customer name
      description: >
        Search moves by locator, DOD ID, or customer name. Used by QAE and CSR users.
      operationId: searchMoves
      tags:
        - move
      parameters:
        - in: body
          name: body
          schema:
            properties:
              page:
                type: integer
                description: requested page of results
              perPage:
                type: integer
              locator:
                description: Move locator
                type: string
                minLength: 6
                maxLength: 6
                x-nullable: true
              edipi:
                description: DOD ID
                type: string
                minLength: 10
                maxLength: 10
                x-nullable: true
              emplid:
                description: EMPLID
                type: string
                minLength: 7
                maxLength: 7
                x-nullable: true
              customerName:
                description: Customer Name
                type: string
                minLength: 1
                x-nullable: true
              paymentRequestCode:
                type: string
                example: 9551-6199-2
                x-nullable: true
              status:
                type: array
                description: Filtering for the status.
                uniqueItems: true
                items:
                  type: string
                  enum:
                    - DRAFT
                    - SUBMITTED
                    - APPROVALS REQUESTED
                    - APPROVED
                    - NEEDS SERVICE COUNSELING
                    - SERVICE COUNSELING COMPLETED
                    - CANCELED
              originPostalCode:
                type: string
                x-nullable: true
              destinationPostalCode:
                type: string
                x-nullable: true
              branch:
                type: string
                x-nullable: true
              shipmentsCount:
                type: integer
                x-nullable: true
              pickupDate:
                type: string
                format: date-time
                x-nullable: true
              deliveryDate:
                type: string
                format: date-time
                x-nullable: true
              sort:
                type: string
                x-nullable: true
                enum:
                  [
                    customerName,
                    edipi,
                    emplid,
                    branch,
                    locator,
                    status,
                    originPostalCode,
                    destinationPostalCode,
                    shipmentsCount,
                  ]
              order:
                type: string
                x-nullable: true
                enum: [asc, desc]
          description: field that results should be sorted by
      responses:
        '200':
          description: Successfully returned all moves matching the criteria
          schema:
            $ref: '#/definitions/SearchMovesResult'
        '403':
          $ref: '#/responses/PermissionDenied'
        '500':
          $ref: '#/responses/ServerError'
  '/tac/valid':
    get:
      summary: Validation of a TAC value
      description: Returns a boolean based on whether a tac value is valid or not
      operationId: tacValidation
      tags:
        - tac
        - order
      parameters:
        - in: query
          name: tac
          type: string
          required: true
          description: The tac value to validate
      responses:
        '200':
          description: Successfully retrieved validation status
          schema:
            $ref: '#/definitions/TacValid'
        '400':
          $ref: '#/responses/InvalidRequest'
        '401':
          $ref: '#/responses/PermissionDenied'
        '403':
          $ref: '#/responses/PermissionDenied'
        '404':
          $ref: '#/responses/NotFound'
        '500':
          $ref: '#/responses/ServerError'
  /lines-of-accounting:
    post:
      summary: 'Fetch line of accounting'
      description: >
        Fetches a line of accounting based on provided service member affiliation, effective date, and Transportation Accounting Code (TAC).
        It uses these parameters to filter the correct Line of Accounting for the provided TAC. It does this by filtering
        through both TAC and LOAs based on the provided code and effective date. The 'Effective Date' is the date
        that can be either the orders issued date (For HHG shipments), MTO approval date (For NTS shipments),
        or even the current date for NTS shipments with no approval yet (Just providing a preview to the office users per customer request).
        Effective date is used to find "Active" TGET data by searching for the TACs and LOAs with begin and end dates containing this date.
      operationId: requestLineOfAccounting
      tags:
        - linesOfAccounting
      consumes:
        - 'application/json'
      produces:
        - 'application/json'
      parameters:
        - in: 'body'
          name: 'body'
          description: 'Service member affiliation, effective date, and TAC code.'
          required: true
          schema:
            $ref: '#/definitions/FetchLineOfAccountingPayload'
      responses:
        '200':
          description: 'Successfully retrieved line of accounting'
          schema:
            $ref: 'definitions/LineOfAccounting.yaml'
        '400':
          $ref: '#/responses/InvalidRequest'
        '401':
          $ref: '#/responses/PermissionDenied'
        '403':
          $ref: '#/responses/PermissionDenied'
        '404':
          $ref: '#/responses/NotFound'
        '422':
          $ref: '#/responses/UnprocessableEntity'
        '500':
          $ref: '#/responses/ServerError'
  /transportation-offices:
    get:
      produces:
        - application/json
      summary: Returns the transportation offices matching the search query that is enabled for PPM closeout
      description: Returns the transportation offices matching the search query that is enabled for PPM closeout
      operationId: getTransportationOffices
      tags:
        - transportationOffice
      parameters:
        - in: query
          name: search
          type: string
          required: true
          minLength: 2
          description: Search string for transportation offices
      responses:
        '200':
          description: Successfully retrieved transportation offices
          schema:
            $ref: '#/definitions/TransportationOffices'
        '400':
          $ref: '#/responses/InvalidRequest'
        '401':
          $ref: '#/responses/PermissionDenied'
        '403':
          $ref: '#/responses/PermissionDenied'
        '404':
          $ref: '#/responses/NotFound'
        '500':
          $ref: '#/responses/ServerError'
  /open/transportation-offices:
    get:
      produces:
        - application/json
      summary: Returns the transportation offices matching the search query
      description: This endpoint is publicly accessible as it is utilized to access transportation office information without having an office account.Returns the transportation offices matching the search query.
      operationId: getTransportationOfficesOpen
      tags:
        - transportationOffice
      parameters:
        - in: query
          name: search
          type: string
          required: true
          minLength: 2
          description: Search string for transportation offices
      responses:
        '200':
          description: Successfully retrieved transportation offices
          schema:
            $ref: '#/definitions/TransportationOffices'
        '400':
          $ref: '#/responses/InvalidRequest'
        '401':
          $ref: '#/responses/PermissionDenied'
        '403':
          $ref: '#/responses/PermissionDenied'
        '404':
          $ref: '#/responses/NotFound'
        '500':
          $ref: '#/responses/ServerError'
  /transportation-offices/gblocs:
    get:
      produces:
        - application/json
      summary: Returns a list of distinct GBLOCs that exist in the transportation offices table
      description: Returns a list of distinct GBLOCs that exist in the transportation offices table
      operationId: getTransportationOfficesGBLOCs
      tags:
        - transportationOffice
      responses:
        '200':
          description: Successfully retrieved transportation offices
          schema:
            $ref: '#/definitions/GBLOCs'
        '400':
          $ref: '#/responses/InvalidRequest'
        '401':
          $ref: '#/responses/PermissionDenied'
        '403':
          $ref: '#/responses/PermissionDenied'
        '404':
          $ref: '#/responses/NotFound'
        '500':
          $ref: '#/responses/ServerError'
  /addresses/zip_city_lookup/{search}:
    get:
      summary: Returns City, State, Postal Code, and County associated with the specified full/partial Postal Code or City and State string
      description: Find by API using full/partial Postal Code or City name that returns an us_post_region_cities json object containing city, state, county and postal code.
      operationId: getLocationByZipCityState
      tags:
        - addresses
      parameters:
      - in: path
        name: search
        type: string
        required: true
      responses:
        "200":
          description: the requested list of city, state, county, and postal code matches
          schema:
            $ref: "#/definitions/VLocations"
        "400":
          description: invalid request
        "403":
          description: not authorized
        "404":
          description: not found
        "500":
          description: server error
  /uploads:
    post:
      summary: Create a new upload
      description: Uploads represent a single digital file, such as a JPEG or PDF. Currently, office application uploads are only for Services Counselors to upload files for orders, but this may be expanded in the future.
      operationId: createUpload
      tags:
        - uploads
      consumes:
        - multipart/form-data
      produces:
        - application/json
      parameters:
        - in: query
          name: documentId
          type: string
          format: uuid
          required: false
          description: UUID of the document to add an upload to
        - in: formData
          name: file
          type: file
          description: The file to upload.
          required: true
      responses:
        '201':
          description: created upload
          schema:
            $ref: 'definitions/Upload.yaml'
        '400':
          description: invalid request
        '403':
          description: not authorized
        '404':
          description: not found
        '413':
          description: payload is too large
        '500':
          description: server error
  /re-service-items:
    get:
      summary: Returns all ReServiceItems (Service Code, Service Name, Market, Shipment Type, Auto Approved)
      description: Get ReServiceItems
      produces:
        - application/json
      operationId: getAllReServiceItems
      tags:
        - reServiceItems
      responses:
        '200':
          description: Successfully retrieved all ReServiceItems.
          schema:
            $ref: '#/definitions/ReServiceItems'
        '400':
          $ref: '#/responses/InvalidRequest'
        '401':
          $ref: '#/responses/PermissionDenied'
        '404':
          $ref: '#/responses/NotFound'
        '500':
          $ref: '#/responses/ServerError'
  /uploads/{uploadID}:
    delete:
      summary: Deletes an upload
      description: Uploads represent a single digital file, such as a JPEG or PDF.
      operationId: deleteUpload
      tags:
        - uploads
      parameters:
        - in: path
          name: uploadID
          type: string
          format: uuid
          required: true
          description: UUID of the upload to be deleted
        - in: query
          name: orderID
          type: string
          format: uuid
          description: ID of the order that the upload belongs to
      responses:
        '204':
          description: deleted
        '400':
          description: invalid request
          schema:
            $ref: '#/definitions/InvalidRequestResponsePayload'
        '403':
          description: not authorized
        '404':
          description: not found
        '500':
          description: server error
  /uploads/get/:
    get:
      produces:
        - application/json
      parameters: []
      responses:
        '200':
          description: Successfully retrieved upload
          schema:
            $ref: 'definitions/Upload.yaml'
        '400':
          $ref: '#/responses/InvalidRequest'
        '401':
          $ref: '#/responses/PermissionDenied'
        '403':
          $ref: '#/responses/PermissionDenied'
        '404':
          $ref: '#/responses/NotFound'
        '500':
          $ref: '#/responses/ServerError'
      tags:
        - uploads
      description: Gets an upload
      operationId: getUpload
      summary: Gets an upload by ID
  /uploads/{uploadID}/update:
    patch:
      summary: Update an existing upload. This is only needed currently for updating the image rotation.
      description: Uploads represent a single digital file, such as a JPEG or PDF. The rotation is relevant to how it is displayed on the page.
      operationId: updateUpload
      tags:
        - uploads
      consumes:
        - application/json
      produces:
        - application/json
      parameters:
        - in: path
          name: uploadID
          type: string
          format: uuid
          required: true
          description: UUID of the upload to be updated
        - in: body
          name: body
          required: true
          schema:
            properties:
              rotation:
                type: integer
                description: The rotation of the image
                minimum: 0
                maximum: 3
      responses:
        '201':
          description: updated upload
          schema:
            $ref: 'definitions/Upload.yaml'
        '400':
          description: invalid request
        '403':
          description: not authorized
        '404':
          description: not found
        '413':
          description: payload is too large
        '500':
          description: server error
  /application_parameters/{parameterName}:
    get:
      summary: Searches for an application parameter by name, returns nil if not found
      description: Searches for an application parameter by name, returns nil if not found
      operationId: getParam
      tags:
        - application_parameters
      parameters:
        - in: path
          name: parameterName
          type: string
          format: string
          required: true
          description: Parameter Name
      responses:
        '200':
          description: Application Parameters
          schema:
            $ref: '#/definitions/ApplicationParameters'
        '400':
          description: invalid request
        '401':
          description: request requires user authentication
        '500':
          description: server error
  /calendar/{countryCode}/is-weekend-holiday/{date}:
    get:
      summary: Validate  move date selection
      description: |
        Utility API to determine if input date falls on weekend and/or holiday.
      produces:
        - application/json
      operationId: isDateWeekendHoliday
      tags:
        - calendar
      parameters:
        - description: country code for context of date
          in: path
          name: countryCode
          required: true
          type: string
          enum:
            - US
        - description: input date to determine if weekend/holiday for given country.
          in: path
          name: date
          required: true
          type: string
          format: date
      responses:
        '200':
          description: Successfully determine if given date is weekend and/or holiday for given country.
          schema:
            $ref: '#/definitions/IsDateWeekendHolidayInfo'
        '400':
          $ref: '#/responses/InvalidRequest'
        '401':
          $ref: '#/responses/PermissionDenied'
        '404':
          $ref: '#/responses/NotFound'
        '500':
          $ref: '#/responses/ServerError'
  /moves/{moveID}/assignOfficeUser:
    parameters:
      - description: ID of the move
        in: path
        name: moveID
        required: true
        format: uuid
        type: string
    patch:
      consumes:
        - application/json
      produces:
        - application/json
      parameters:
        - in: body
          name: body
          required: true
          schema:
            $ref: '#/definitions/AssignOfficeUserBody'
      responses:
        '200':
          description: Successfully assigned office user to the move
          schema:
            $ref: '#/definitions/Move'
        '404':
          $ref: '#/responses/NotFound'
        '500':
          $ref: '#/responses/ServerError'
      tags:
        - move
      description: assigns either a services counselor, task ordering officer, or task invoicing officer to the move
      operationId: updateAssignedOfficeUser
  /moves/{moveID}/unassignOfficeUser:
    parameters:
      - description: ID of the move
        in: path
        name: moveID
        required: true
        format: uuid
        type: string
      - in: body
        name: body
        schema:
          properties:
            roleType:
              type: string
          required:
            - roleType
    patch:
      consumes:
        - application/json
      produces:
        - application/json
      responses:
        '200':
          description: Successfully unassigned office user from the move
          schema:
            $ref: '#/definitions/Move'
        '500':
          $ref: '#/responses/ServerError'
      tags:
        - move
      description: unassigns either a services counselor, task ordering officer, or task invoicing officer from the move
      operationId: deleteAssignedOfficeUser
definitions:
  ApplicationParameters:
    type: object
    properties:
      validationCode:
        type: string
        format: string
        x-nullable: true
      parameterName:
        type: string
        format: string
        x-nullable: true
      parameterValue:
        type: string
        format: string
        x-nullable: true
  PostDocumentPayload:
    type: object
    properties:
      service_member_id:
        type: string
        format: uuid
        title: The service member this document belongs to
  InvalidRequestResponsePayload:
    type: object
    properties:
      errors:
        type: object
        additionalProperties:
          type: string
  ClientError:
    type: object
    properties:
      title:
        type: string
      detail:
        type: string
      instance:
        type: string
        format: uuid
    required:
      - title
      - detail
      - instance
  ValidationError:
    allOf:
      - $ref: '#/definitions/ClientError'
      - type: object
    properties:
      invalid_fields:
        type: object
        additionalProperties:
          type: string
    required:
      - invalid_fields
  BackupContact:
    type: object
    properties:
      name:
        type: string
      email:
        type: string
        format: x-email
        example: backupContact@mail.com
      phone:
        type: string
        format: telephone
        pattern: '^[2-9]\d{2}-\d{3}-\d{4}$'
    required:
      - name
      - email
      - phone
  Contractor:
    properties:
      contractNumber:
        type: string
      id:
        format: uuid
        type: string
      name:
        type: string
      type:
        type: string
  Role:
    type: object
    properties:
      id:
        type: string
        format: uuid
        example: c56a4180-65aa-42ec-a945-5fd21dec0538
      roleType:
        type: string
        example: customer
      roleName:
        type: string
        example: Task Ordering Officer
      createdAt:
        type: string
        format: date-time
        readOnly: true
      updatedAt:
        type: string
        format: date-time
        readOnly: true
    required:
      - id
      - roleType
      - roleName
      - createdAt
      - updatedAt
  OfficeUser:
    type: object
    properties:
      id:
        type: string
        format: uuid
        example: c56a4180-65aa-42ec-a945-5fd21dec0538
      userId:
        type: string
        format: uuid
      firstName:
        type: string
      middleInitials:
        type: string
      lastName:
        type: string
      email:
        type: string
        format: x-email
        pattern: '^[a-zA-Z0-9._%+-]+@[a-zA-Z0-9.-]+\.[a-zA-Z]{2,}$'
      telephone:
        type: string
        format: telephone
        pattern: '^[2-9]\d{2}-\d{3}-\d{4}$'
      transportationOfficeId:
        type: string
        format: uuid
      transportationOffice:
        $ref: 'definitions/TransportationOffice.yaml'
      transportationOfficeAssignments:
        type: array
        items:
          $ref: 'definitions/TransportationOfficeAssignment.yaml'
      active:
        type: boolean
      roles:
        type: array
        items:
          $ref: '#/definitions/Role'
      edipi:
        type: string
      otherUniqueId:
        type: string
      rejectionReason:
        type: string
      status:
        type: string
        enum:
          - APPROVED
          - REQUESTED
          - REJECTED
      createdAt:
        type: string
        format: date-time
        readOnly: true
      updatedAt:
        type: string
        format: date-time
        readOnly: true
    required:
      - id
      - firstName
      - middleInitials
      - lastName
      - email
      - telephone
      - transportationOfficeId
      - active
      - roles
      - edipi
      - otherUniqueId
      - rejectionReason
      - status
      - createdAt
      - updatedAt
  LockedOfficeUser:
    type: object
    properties:
      firstName:
        type: string
      lastName:
        type: string
      transportationOfficeId:
        type: string
        format: uuid
      transportationOffice:
        $ref: 'definitions/TransportationOffice.yaml'
  OfficeUserCreate:
    type: object
    properties:
      email:
        type: string
        example: 'user@userdomain.com'
        title: Email
        x-nullable: false
      edipi:
        type: string
        example: '1234567890'
        maxLength: 10
        title: EDIPI
        x-nullable: true
      otherUniqueId:
        type: string
        title: Office user identifier when EDIPI is not available
        x-nullable: true
      firstName:
        type: string
        title: First Name
        x-nullable: false
      middleInitials:
        type: string
        example: L.
        x-nullable: true
        title: Middle Initials
      lastName:
        type: string
        title: Last Name
        x-nullable: false
      telephone:
        type: string
        format: telephone
        pattern: '^[2-9]\d{2}-\d{3}-\d{4}$'
        example: 212-555-5555
        x-nullable: false
      transportationOfficeId:
        type: string
        format: uuid
        example: 'c56a4180-65aa-42ec-a945-5fd21dec0538'
        x-nullable: false
      roles:
        type: array
        items:
          $ref: '#/definitions/OfficeUserRole'
        x-nullable: false
    required:
      - firstName
      - lastName
      - email
      - telephone
      - transportationOfficeId
      - roles
  OfficeUserRole:
    type: object
    properties:
      name:
        type: string
        example: 'Task Ordering Officer'
        x-nullable: true
        title: name
      roleType:
        type: string
        example: 'task_ordering_officer'
        x-nullable: true
        title: roleType
  Customer:
    type: object
    properties:
      agency:
        type: string
        title: Agency customer is affilated with
      first_name:
        type: string
        example: John
      last_name:
        type: string
        example: Doe
      phone:
        type: string
        format: telephone
        pattern: '^[2-9]\d{2}-\d{3}-\d{4}$'
        x-nullable: true
      email:
        type: string
        format: x-email
        pattern: '^[a-zA-Z0-9._%+-]+@[a-zA-Z0-9.-]+\.[a-zA-Z]{2,}$'
        x-nullable: true
      suffix:
        type: string
        example: Jr.
        x-nullable: true
      middle_name:
        type: string
        example: David
        x-nullable: true
      current_address:
        $ref: 'definitions/Address.yaml'
      backup_contact:
        $ref: '#/definitions/BackupContact'
      id:
        type: string
        format: uuid
        example: c56a4180-65aa-42ec-a945-5fd21dec0538
      edipi:
        type: string
      userID:
        type: string
        format: uuid
        example: c56a4180-65aa-42ec-a945-5fd21dec0538
      eTag:
        type: string
      phoneIsPreferred:
        type: boolean
      emailIsPreferred:
        type: boolean
      secondaryTelephone:
        type: string
        format: telephone
        pattern: '^[2-9]\d{2}-\d{3}-\d{4}$|^$'
        x-nullable: true
      backupAddress:
        $ref: 'definitions/Address.yaml'
      cacValidated:
        type: boolean
        x-nullable: true
      emplid:
        type: string
        x-nullable: true
  CreatedCustomer:
    type: object
    properties:
      affiliation:
        type: string
        title: Branch of service customer is affilated with
      firstName:
        type: string
        example: John
      lastName:
        type: string
        example: Doe
      telephone:
        type: string
        format: telephone
        pattern: '^[2-9]\d{2}-\d{3}-\d{4}$'
        x-nullable: true
      personalEmail:
        type: string
        format: x-email
        pattern: '^[a-zA-Z0-9._%+-]+@[a-zA-Z0-9.-]+\.[a-zA-Z]{2,}$'
      suffix:
        type: string
        example: Jr.
        x-nullable: true
      middleName:
        type: string
        example: David
        x-nullable: true
      residentialAddress:
        $ref: 'definitions/Address.yaml'
      backupContact:
        $ref: '#/definitions/BackupContact'
      id:
        type: string
        format: uuid
        example: c56a4180-65aa-42ec-a945-5fd21dec0538
      edipi:
        type: string
        x-nullable: true
      userID:
        type: string
        format: uuid
        example: c56a4180-65aa-42ec-a945-5fd21dec0538
      oktaID:
        type: string
      oktaEmail:
        type: string
      phoneIsPreferred:
        type: boolean
      emailIsPreferred:
        type: boolean
      secondaryTelephone:
        type: string
        format: telephone
        pattern: '^[2-9]\d{2}-\d{3}-\d{4}$'
        x-nullable: true
      backupAddress:
        $ref: 'definitions/Address.yaml'
      cacValidated:
        type: boolean
  UpdateCustomerPayload:
    type: object
    properties:
      first_name:
        type: string
        example: John
      last_name:
        type: string
        example: Doe
      phone:
        type: string
        format: telephone
        pattern: '^[2-9]\d{2}-\d{3}-\d{4}$'
        x-nullable: true
      email:
        type: string
        format: x-email
        pattern: '^[a-zA-Z0-9._%+-]+@[a-zA-Z0-9.-]+\.[a-zA-Z]{2,}$'
        x-nullable: true
      suffix:
        type: string
        example: Jr.
        x-nullable: true
      middle_name:
        type: string
        example: David
        x-nullable: true
      current_address:
        allOf:
          - $ref: 'definitions/Address.yaml'
      backup_contact:
        $ref: '#/definitions/BackupContact'
      phoneIsPreferred:
        type: boolean
      emailIsPreferred:
        type: boolean
      secondaryTelephone:
        type: string
        format: telephone
        pattern: '^[2-9]\d{2}-\d{3}-\d{4}$|^$'
        x-nullable: true
      backupAddress:
        allOf:
          - $ref: 'definitions/Address.yaml'
      cac_validated:
        type: boolean
  CreateCustomerPayload:
    type: object
    properties:
      affiliation:
        $ref: 'definitions/Affiliation.yaml'
      edipi:
        type: string
        example: '1234567890'
        maxLength: 10
        x-nullable: false
      emplid:
        type: string
        example: '9485155'
        maxLength: 7
        x-nullable: true
      firstName:
        type: string
        example: John
      middleName:
        type: string
        example: David
        x-nullable: true
      lastName:
        type: string
        example: Doe
      suffix:
        type: string
        example: Jr.
        x-nullable: true
      telephone:
        type: string
        format: telephone
        pattern: '^[2-9]\d{2}-\d{3}-\d{4}$'
        x-nullable: true
      secondaryTelephone:
        type: string
        format: telephone
        pattern: '^[2-9]\d{2}-\d{3}-\d{4}$'
        x-nullable: true
      personalEmail:
        type: string
        format: x-email
        example: personalEmail@email.com
        pattern: '^[a-zA-Z0-9._%+-]+@[a-zA-Z0-9.-]+\.[a-zA-Z]{2,}$'
      phoneIsPreferred:
        type: boolean
      emailIsPreferred:
        type: boolean
      residentialAddress:
        allOf:
          - $ref: 'definitions/Address.yaml'
      backupContact:
        $ref: '#/definitions/BackupContact'
      backupMailingAddress:
        allOf:
          - $ref: 'definitions/Address.yaml'
      createOktaAccount:
        type: boolean
      cacUser:
        type: boolean
  FetchLineOfAccountingPayload:
    type: object
    properties:
      departmentIndicator:
        $ref: 'definitions/DepartmentIndicator.yaml'
      effectiveDate:
        description: >
          The effective date for the Line Of Accounting (LOA) being fetched. Eg, the orders issue date or the Non-Temporary Storage (NTS) Move Task Order (MTO) approval date.
          Effective date is used to find "Active" TGET data by searching for the TACs and LOAs with begin and end dates containing this date.
          The 'Effective Date' is the date that can be either the orders issued date (For HHG shipments),
          MTO approval date (For NTS shipments), or even the current date for NTS
          shipments with no approval yet (Just providing a preview to the office
          users per customer request).
        type: string
        format: date
        example: '2023-01-01'
      tacCode:
        type: string
        minLength: 4
        maxLength: 4
        example: 'F8J1'
  SearchCustomersResult:
    type: object
    properties:
      page:
        type: integer
      perPage:
        type: integer
      totalCount:
        type: integer
      searchCustomers:
        $ref: '#/definitions/SearchCustomers'
  SearchCustomers:
    type: array
    items:
      $ref: '#/definitions/SearchCustomer'
  SearchCustomer:
    type: object
    properties:
      id:
        type: string
        format: uuid
      firstName:
        type: string
        example: John
        x-nullable: true
      lastName:
        type: string
        example: Doe
        x-nullable: true
      edipi:
        type: string
        x-nullable: true
      emplid:
        type: string
        x-nullable: true
      branch:
        type: string
      telephone:
        type: string
        format: telephone
        pattern: '^[2-9]\d{2}-\d{3}-\d{4}$'
        x-nullable: true
      personalEmail:
        type: string
        format: x-email
        example: personalEmail@email.com
        pattern: '^[a-zA-Z0-9._%+-]+@[a-zA-Z0-9.-]+\.[a-zA-Z]{2,}$'
        x-nullable: true
  Entitlements:
    properties:
      id:
        example: 571008b1-b0de-454d-b843-d71be9f02c04
        format: uuid
        type: string
      authorizedWeight:
        example: 2000
        type: integer
        x-formatting: weight
        x-nullable: true
      dependentsAuthorized:
        example: true
        type: boolean
        x-nullable: true
      gunSafe:
        type: boolean
        example: false
      nonTemporaryStorage:
        example: false
        type: boolean
        x-nullable: true
      privatelyOwnedVehicle:
        example: false
        type: boolean
        x-nullable: true
      proGearWeight:
        example: 2000
        type: integer
        x-formatting: weight
      proGearWeightSpouse:
        example: 500
        type: integer
        x-formatting: weight
      storageInTransit:
        example: 90
        type: integer
        x-nullable: true
      totalWeight:
        example: 500
        type: integer
        x-formatting: weight
      totalDependents:
        example: 2
        type: integer
      requiredMedicalEquipmentWeight:
        example: 500
        type: integer
        x-formatting: weight
      organizationalClothingAndIndividualEquipment:
        example: true
        type: boolean
      accompaniedTour:
        type: boolean
        example: true
        x-nullable: true
        description: Indicates if the move entitlement allows dependents to travel to the new Permanent Duty Station (PDS). This is only present on OCONUS moves.
      unaccompaniedBaggageAllowance:
        type: integer
        example: 3
        x-nullable: true
        description: The amount of weight in pounds that the move is entitled for shipment types of Unaccompanied Baggage.
      dependentsUnderTwelve:
        type: integer
        example: 5
        x-nullable: true
        description: Indicates the number of dependents under the age of twelve for a move. This is only present on OCONUS moves.
      dependentsTwelveAndOver:
        type: integer
        example: 3
        x-nullable: true
        description: Indicates the number of dependents of the age twelve or older for a move. This is only present on OCONUS moves.
      eTag:
        type: string
    type: object
  Error:
    properties:
      message:
        type: string
    required:
      - message
    type: object
  Grade:
    type: string
    x-nullable: true
    title: grade
    enum:
      - E_1
      - E_2
      - E_3
      - E_4
      - E_5
      - E_6
      - E_7
      - E_8
      - E_9
      - E_9_SPECIAL_SENIOR_ENLISTED
      - O_1_ACADEMY_GRADUATE
      - O_2
      - O_3
      - O_4
      - O_5
      - O_6
      - O_7
      - O_8
      - O_9
      - O_10
      - W_1
      - W_2
      - W_3
      - W_4
      - W_5
      - AVIATION_CADET
      - CIVILIAN_EMPLOYEE
      - ACADEMY_CADET
      - MIDSHIPMAN
    x-display-value:
      E_1: E-1
      E_2: E-2
      E_3: E-3
      E_4: E-4
      E_5: E-5
      E_6: E-6
      E_7: E-7
      E_8: E-8
      E_9: E-9
      E_9_SPECIAL_SENIOR_ENLISTED: E-9 (Special Senior Enlisted)
      O_1_ACADEMY_GRADUATE: O-1 or Service Academy Graduate
      O_2: O-2
      O_3: O-3
      O_4: O-4
      O_5: O-5
      O_6: O-6
      O_7: O-7
      O_8: O-8
      O_9: O-9
      O_10: O-10
      W_1: W-1
      W_2: W-2
      W_3: W-3
      W_4: W-4
      W_5: W-5
      AVIATION_CADET: Aviation Cadet
      CIVILIAN_EMPLOYEE: Civilian Employee
      ACADEMY_CADET: Service Academy Cadet
      MIDSHIPMAN: Midshipman
  Move:
    properties:
      id:
        example: 1f2270c7-7166-40ae-981e-b200ebdf3054
        format: uuid
        type: string
      serviceCounselingCompletedAt:
        format: date-time
        type: string
        x-nullable: true
      availableToPrimeAt:
        format: date-time
        type: string
        x-nullable: true
      approvedAt:
        format: date-time
        type: string
        x-nullable: true
      billableWeightsReviewedAt:
        format: date-time
        type: string
        x-nullable: true
      contractorId:
        type: string
        format: uuid
        x-nullable: true
      contractor:
        $ref: '#/definitions/Contractor'
      locator:
        type: string
        example: '1K43AR'
      ordersId:
        type: string
        format: uuid
        example: c56a4180-65aa-42ec-a945-5fd21dec0538
      orders:
        $ref: '#/definitions/Order'
      referenceId:
        example: 1001-3456
        type: string
        x-nullable: true
      status:
        $ref: '#/definitions/MoveStatus'
      excess_weight_qualified_at:
        type: string
        format: date-time
        description: Timestamp of when the estimated shipment weights of the move reached 90% of the weight allowance
        x-nullable: true
      excess_weight_acknowledged_at:
        type: string
        format: date-time
        description: Timestamp of when the TOO acknowledged the excess weight risk by either dismissing the alert or updating the max billable weight
        x-nullable: true
      tioRemarks:
        type: string
        example: approved additional weight
        x-nullable: true
      financialReviewFlag:
        type: boolean
        example: false
        description: This flag is set by office users if a move should be reviewed by a Financial Office
        x-nullable: false
        readOnly: true
      financialReviewRemarks:
        type: string
        example: Destination address is too far from duty location
        x-nullable: true
        readOnly: true
      closeoutOffice:
        $ref: 'definitions/TransportationOffice.yaml'
      closeoutOfficeId:
        type: string
        format: uuid
        description: The transportation office that will handle reviewing PPM Closeout documentation for Army and Air Force service members
        x-nullable: true
      approvalsRequestedAt:
        type: string
        format: date-time
        description: The time at which a move is sent back to the TOO becuase the prime added a new service item for approval
        x-nullable: true
      createdAt:
        type: string
        format: date-time
      submittedAt:
        type: string
        format: date-time
        x-nullable: true
      updatedAt:
        type: string
        format: date-time
      eTag:
        type: string
      shipmentGBLOC:
        $ref: '#/definitions/GBLOC'
      lockedByOfficeUserID:
        type: string
        format: uuid
        x-nullable: true
      lockedByOfficeUser:
        $ref: '#/definitions/LockedOfficeUser'
        x-nullable: true
      lockExpiresAt:
        type: string
        format: date-time
        x-nullable: true
      additionalDocuments:
        $ref: 'definitions/Document.yaml'
      SCAssignedUser:
        $ref: '#/definitions/AssignedOfficeUser'
      TOOAssignedUser:
        $ref: '#/definitions/AssignedOfficeUser'
      TIOAssignedUser:
        $ref: '#/definitions/AssignedOfficeUser'
  MoveHistory:
    properties:
      id:
        description: move ID
        example: 1f2270c7-7166-40ae-981e-b200ebdf3054
        format: uuid
        type: string
      historyRecords:
        description: A list of MoveAuditHistory's connected to the move.
        $ref: '#/definitions/MoveAuditHistories'
      locator:
        description: move locator
        type: string
        example: '1K43AR'
      referenceId:
        description: move referenceID
        example: 1001-3456
        type: string
        x-nullable: true
  MoveHistoryResult:
    type: object
    properties:
      page:
        type: integer
      perPage:
        type: integer
      totalCount:
        type: integer
      id:
        description: move ID
        example: 1f2270c7-7166-40ae-981e-b200ebdf3054
        format: uuid
        type: string
      historyRecords:
        description: A list of MoveAuditHistory's connected to the move.
        $ref: '#/definitions/MoveAuditHistories'
      locator:
        description: move locator
        type: string
        example: '1K43AR'
      referenceId:
        description: move referenceID
        example: 1001-3456
        type: string
        x-nullable: true
  MoveAuditHistories:
    type: array
    items:
      $ref: '#/definitions/MoveAuditHistory'
  MoveAuditHistory:
    properties:
      id:
        description: id from audity_history table
        example: 1f2270c7-7166-40ae-981e-b200ebdf3054
        format: uuid
        type: string
      schemaName:
        description: Database schema audited table for this event is in
        type: string
      tableName:
        description: name of database table that was changed
        type: string
      relId:
        description: relation OID. Table OID (object identifier). Changes with drop/create.
        type: integer
      objectId:
        description: id column for the tableName where the data was changed
        example: 1f2270c7-7166-40ae-981e-b200ebdf3054
        format: uuid
        type: string
        x-nullable: true
      sessionUserId:
        example: 1f2270c7-7166-40ae-981e-b200ebdf3054
        format: uuid
        type: string
        x-nullable: true
      sessionUserFirstName:
        example: foo
        type: string
        x-nullable: true
      sessionUserLastName:
        example: bar
        type: string
        x-nullable: true
      sessionUserEmail:
        example: foobar@example.com
        type: string
        x-nullable: true
      sessionUserTelephone:
        format: telephone
        type: string
        pattern: '^[2-9]\d{2}-\d{3}-\d{4}$'
        x-nullable: true
      context:
        type: array
        items:
          type: object
          additionalProperties:
            type: string
        x-nullable: true
      contextId:
        description: id column for the context table the record belongs to
        example: 1f2270c7-7166-40ae-981e-b200ebdf3054
        type: string
        x-nullable: true
      eventName:
        description: API endpoint name that was called to make the change
        type: string
        x-nullable: true
      actionTstampTx:
        description: Transaction start timestamp for tx in which audited event occurred
        type: string
        format: date-time
      actionTstampStm:
        description: Statement start timestamp for tx in which audited event occurred
        type: string
        format: date-time
      actionTstampClk:
        description: Wall clock time at which audited event's trigger call occurred
        type: string
        format: date-time
      transactionId:
        description: Identifier of transaction that made the change. May wrap, but unique paired with action_tstamp_tx.
        type: integer
        x-nullable: true
      action:
        description: Action type; I = insert, D = delete, U = update, T = truncate
        type: string
      oldValues:
        description: A list of (old/previous) MoveAuditHistoryItem's for a record before the change.
        type: object
        additionalProperties: true
        x-nullable: true
      changedValues:
        description: A list of (changed/updated) MoveAuditHistoryItem's for a record after the change.
        type: object
        additionalProperties: true
        x-nullable: true
      statementOnly:
        description: true if audit event is from an FOR EACH STATEMENT trigger, false for FOR EACH ROW'
        type: boolean
        example: false
  MoveAuditHistoryItems:
    type: array
    items:
      $ref: '#/definitions/MoveAuditHistoryItem'
  MoveAuditHistoryItem:
    properties:
      columnName:
        type: string
      columnValue:
        type: string
  MoveStatus:
    type: string
    enum:
      - DRAFT
      - NEEDS SERVICE COUNSELING
      - SERVICE COUNSELING COMPLETED
      - SUBMITTED
      - APPROVALS REQUESTED
      - APPROVED
      - CANCELED
  PPMStatus:
    type: string
    enum:
      - CANCELED
      - DRAFT
      - SUBMITTED
      - WAITING_ON_CUSTOMER
      - NEEDS_ADVANCE_APPROVAL
      - NEEDS_CLOSEOUT
      - CLOSEOUT_COMPLETE
      - COMPLETED
  DeptIndicator:
    type: string
    title: Dept. indicator
    x-nullable: true
    enum:
      - NAVY_AND_MARINES
      - ARMY
      - ARMY_CORPS_OF_ENGINEERS
      - AIR_AND_SPACE_FORCE
      - COAST_GUARD
      - OFFICE_OF_SECRETARY_OF_DEFENSE
    x-display-value:
      NAVY_AND_MARINES: 17 Navy and Marine Corps
      ARMY: 21 Army
      ARMY_CORPS_OF_ENGINEERS: 96 Army Corps of Engineers
      AIR_AND_SPACE_FORCE: 57 Air Force and Space Force
      COAST_GUARD: 70 Coast Guard
      OFFICE_OF_SECRETARY_OF_DEFENSE: 97 Office of the Secretary of Defense
  OrdersTypeDetail:
    type: string
    title: Orders type detail
    x-nullable: true
    enum:
      - HHG_PERMITTED
      - PCS_TDY
      - HHG_RESTRICTED_PROHIBITED
      - HHG_RESTRICTED_AREA
      - INSTRUCTION_20_WEEKS
      - HHG_PROHIBITED_20_WEEKS
      - DELAYED_APPROVAL
    x-display-value:
      HHG_PERMITTED: Shipment of HHG Permitted
      PCS_TDY: PCS with TDY Enroute
      HHG_RESTRICTED_PROHIBITED: Shipment of HHG Restricted or Prohibited
      HHG_RESTRICTED_AREA: HHG Restricted Area-HHG Prohibited
      INSTRUCTION_20_WEEKS: Course of Instruction 20 Weeks or More
      HHG_PROHIBITED_20_WEEKS: Shipment of HHG Prohibited but Authorized within 20 weeks
      DELAYED_APPROVAL: Delayed Approval 20 Weeks or More
  Order:
    properties:
      id:
        example: 1f2270c7-7166-40ae-981e-b200ebdf3054
        format: uuid
        type: string
      customerID:
        example: c56a4180-65aa-42ec-a945-5fd21dec0538
        format: uuid
        type: string
      customer:
        $ref: '#/definitions/Customer'
      moveCode:
        type: string
        example: 'H2XFJF'
      first_name:
        type: string
        example: John
        readOnly: true
      last_name:
        type: string
        example: Doe
        readOnly: true
      grade:
        $ref: '#/definitions/Grade'
      agency:
        $ref: 'definitions/Affiliation.yaml'
      entitlement:
        $ref: '#/definitions/Entitlements'
      destinationDutyLocation:
        $ref: 'definitions/DutyLocation.yaml'
      destinationDutyLocationGBLOC:
        $ref: '#/definitions/GBLOC'
      originDutyLocation:
        $ref: 'definitions/DutyLocation.yaml'
      originDutyLocationGBLOC:
        $ref: '#/definitions/GBLOC'
      moveTaskOrderID:
        example: c56a4180-65aa-42ec-a945-5fd21dec0538
        format: uuid
        type: string
      uploaded_order_id:
        example: c56a4180-65aa-42ec-a945-5fd21dec0538
        format: uuid
        type: string
      uploadedAmendedOrderID:
        example: c56a4180-65aa-42ec-a945-5fd21dec0538
        format: uuid
        type: string
        x-nullable: true
      amendedOrdersAcknowledgedAt:
        type: string
        format: date-time
        x-nullable: true
      order_number:
        type: string
        x-nullable: true
        example: '030-00362'
      order_type:
        $ref: 'definitions/OrdersType.yaml'
      order_type_detail:
        $ref: '#/definitions/OrdersTypeDetail'
        x-nullable: true
      date_issued:
        type: string
        format: date
        example: '2020-01-01'
      report_by_date:
        type: string
        format: date
        example: '2020-01-01'
      department_indicator:
        $ref: '#/definitions/DeptIndicator'
        x-nullable: true
      tac:
        type: string
        title: TAC
        example: 'F8J1'
        x-nullable: true
      sac:
        type: string
        title: SAC
        example: 'N002214CSW32Y9'
        x-nullable: true
      ntsTac:
        type: string
        title: NTS TAC
        example: 'F8J1'
        x-nullable: true
      ntsSac:
        type: string
        title: NTS SAC
        example: 'N002214CSW32Y9'
        x-nullable: true
      has_dependents:
        type: boolean
        example: false
        title: Are dependents included in your orders?
      spouse_has_pro_gear:
        type: boolean
        example: false
        title: Do you have a spouse who will need to move items related to their occupation (also known as spouse pro-gear)?
      supplyAndServicesCostEstimate:
        type: string
      packingAndShippingInstructions:
        type: string
      methodOfPayment:
        type: string
      naics:
        type: string
      orders_type:
        $ref: 'definitions/OrdersType.yaml'
      eTag:
        type: string
    type: object
  Location:
    type: object
    properties:
      label:
        type: string
        example: Label for display
      value:
        type: string
        example: Value for location
    required:
      - label
      - value
  Locations:
    type: array
    items:
      $ref: '#/definitions/Location'
  OrderBody:
    type: object
    properties:
      id:
        type: string
        format: uuid
  CreateOrders:
    type: object
    properties:
      serviceMemberId:
        type: string
        format: uuid
        example: c56a4180-65aa-42ec-a945-5fd21dec0538
      issueDate:
        type: string
        description: The date and time that these orders were cut.
        format: date
        title: Orders date
      reportByDate:
        type: string
        description: Report By Date
        format: date
        title: Report-by date
      ordersType:
        $ref: 'definitions/OrdersType.yaml'
      ordersTypeDetail:
        $ref: '#/definitions/OrdersTypeDetail'
      hasDependents:
        type: boolean
        title: Are dependents included in your orders?
      spouseHasProGear:
        type: boolean
        title: Do you have a spouse who will need to move items related to their occupation (also known as spouse pro-gear)?
      newDutyLocationId:
        type: string
        format: uuid
        example: c56a4180-65aa-42ec-a945-5fd21dec0538
      ordersNumber:
        type: string
        title: Orders Number
        x-nullable: true
        example: '030-00362'
      tac:
        type: string
        title: TAC
        example: 'F8J1'
        x-nullable: true
      sac:
        type: string
        title: SAC
        example: 'N002214CSW32Y9'
        x-nullable: true
      departmentIndicator:
        $ref: '#/definitions/DeptIndicator'
      grade:
        $ref: '#/definitions/Grade'
      originDutyLocationId:
        type: string
        format: uuid
        example: c56a4180-65aa-42ec-a945-5fd21dec0538
      accompaniedTour:
        type: boolean
        example: true
        x-nullable: true
        description: Indicates if the move entitlement allows dependents to travel to the new Permanent Duty Station (PDS). This is only present on OCONUS moves.
      dependentsUnderTwelve:
        type: integer
        example: 5
        x-nullable: true
        description: Indicates the number of dependents under the age of twelve for a move. This is only present on OCONUS moves.
      dependentsTwelveAndOver:
        type: integer
        example: 3
        x-nullable: true
        description: Indicates the number of dependents of the age twelve or older for a move. This is only present on OCONUS moves.
    required:
      - serviceMemberId
      - issueDate
      - reportByDate
      - ordersType
      - hasDependents
      - spouseHasProGear
      - newDutyLocationId
  CounselingUpdateOrderPayload:
    type: object
    properties:
      issueDate:
        type: string
        description: The date and time that these orders were cut.
        format: date
        example: '2018-04-26'
        title: Orders date
      reportByDate:
        type: string
        description: Report By Date
        format: date
        example: '2018-04-26'
        title: Report-by date
      ordersType:
        $ref: 'definitions/OrdersType.yaml'
      ordersTypeDetail:
        $ref: '#/definitions/OrdersTypeDetail'
      ordersNumber:
        type: string
        title: Orders Number
        x-nullable: true
        example: '030-00362'
      departmentIndicator:
        $ref: '#/definitions/DeptIndicator'
        x-nullable: true
      originDutyLocationId:
        type: string
        format: uuid
        example: c56a4180-65aa-42ec-a945-5fd21dec0538
      newDutyLocationId:
        type: string
        format: uuid
        example: c56a4180-65aa-42ec-a945-5fd21dec0538
      tac:
        type: string
        title: HHG TAC
        minLength: 4
        maxLength: 4
        example: 'F8J1'
        x-nullable: true
      sac:
        title: HHG SAC
        example: 'N002214CSW32Y9'
        $ref: definitions/NullableString.yaml
      ntsTac:
        title: NTS TAC
        minLength: 4
        maxLength: 4
        example: 'F8J1'
        $ref: definitions/NullableString.yaml
      ntsSac:
        title: NTS SAC
        example: 'N002214CSW32Y9'
        $ref: definitions/NullableString.yaml
      grade:
        $ref: '#/definitions/Grade'
    required:
      - issueDate
      - reportByDate
      - ordersType
      - originDutyLocationId
      - newDutyLocationId
  UpdateOrderPayload:
    type: object
    properties:
      issueDate:
        type: string
        description: The date and time that these orders were cut.
        format: date
        example: '2018-04-26'
        title: Orders date
      reportByDate:
        type: string
        description: Report By Date
        format: date
        example: '2018-04-26'
        title: Report-by date
      ordersType:
        $ref: 'definitions/OrdersType.yaml'
      ordersTypeDetail:
        $ref: '#/definitions/OrdersTypeDetail'
      originDutyLocationId:
        type: string
        format: uuid
        example: c56a4180-65aa-42ec-a945-5fd21dec0538
      newDutyLocationId:
        type: string
        format: uuid
        example: c56a4180-65aa-42ec-a945-5fd21dec0538
      ordersNumber:
        type: string
        title: Orders Number
        x-nullable: true
        example: '030-00362'
      tac:
        type: string
        title: HHG TAC
        minLength: 4
        maxLength: 4
        example: 'F8J1'
        x-nullable: true
      sac:
        title: HHG SAC
        example: 'N002214CSW32Y9'
        $ref: definitions/NullableString.yaml
      ntsTac:
        title: NTS TAC
        minLength: 4
        maxLength: 4
        example: 'F8J1'
        $ref: definitions/NullableString.yaml
      ntsSac:
        title: NTS SAC
        example: 'N002214CSW32Y9'
        $ref: definitions/NullableString.yaml
      departmentIndicator:
        $ref: '#/definitions/DeptIndicator'
        x-nullable: true
      ordersAcknowledgement:
        description: Confirmation that the new amended orders were reviewed after previously approving the original orders
        type: boolean
        x-nullable: true
      grade:
        $ref: '#/definitions/Grade'
    required:
      - issueDate
      - reportByDate
      - ordersType
      - newDutyLocationId
      - originDutyLocationId
  UpdateAllowancePayload:
    type: object
    properties:
      grade:
        $ref: '#/definitions/Grade'
      dependentsAuthorized:
        type: boolean
        x-nullable: true
      agency:
        $ref: 'definitions/Affiliation.yaml'
      proGearWeight:
        description: unit is in lbs
        example: 2000
        type: integer
        minimum: 0
        maximum: 2000
        x-formatting: weight
        x-nullable: true
      proGearWeightSpouse:
        description: unit is in lbs
        example: 500
        type: integer
        minimum: 0
        maximum: 500
        x-formatting: weight
        x-nullable: true
      requiredMedicalEquipmentWeight:
        description: unit is in lbs
        example: 2000
        type: integer
        minimum: 0
        x-formatting: weight
      organizationalClothingAndIndividualEquipment:
        description: only for Army
        type: boolean
        x-nullable: true
      storageInTransit:
        description: the number of storage in transit days that the customer is entitled to for a given shipment on their move
        type: integer
        minimum: 0
      gunSafe:
        description: True if user is entitled to move a gun safe (up to 500 lbs) as part of their move without it being charged against their weight allowance.
        type: boolean
        x-nullable: true
      accompaniedTour:
        type: boolean
        example: true
        x-nullable: true
        description: Indicates if the move entitlement allows dependents to travel to the new Permanent Duty Station (PDS). This is only present on OCONUS moves.
      dependentsUnderTwelve:
        type: integer
        example: 5
        x-nullable: true
        description: Indicates the number of dependents under the age of twelve for a move. This is only present on OCONUS moves.
      dependentsTwelveAndOver:
        type: integer
        example: 3
        x-nullable: true
        description: Indicates the number of dependents of the age twelve or older for a move. This is only present on OCONUS moves.
      ubAllowance:
        example: 500
        type: integer
        x-nullable: true
  UpdateBillableWeightPayload:
    type: object
    properties:
      authorizedWeight:
        description: unit is in lbs
        example: 2000
        minimum: 1
        type: integer
        x-formatting: weight
        x-nullable: true
  UpdateMaxBillableWeightAsTIOPayload:
    type: object
    properties:
      authorizedWeight:
        description: unit is in lbs
        example: 2000
        minimum: 1
        type: integer
        x-formatting: weight
        x-nullable: true
      tioRemarks:
        description: TIO remarks for updating the max billable weight
        example: Increasing max billable weight
        type: string
        minLength: 1
        x-nullable: true
    required:
      - authorizedWeight
      - tioRemarks
  CounselingUpdateAllowancePayload:
    type: object
    properties:
      grade:
        $ref: '#/definitions/Grade'
      dependentsAuthorized:
        type: boolean
        x-nullable: true
      agency:
        $ref: 'definitions/Affiliation.yaml'
      proGearWeight:
        minimum: 0
        maximum: 2000
        description: unit is in lbs
        example: 2000
        type: integer
        x-formatting: weight
        x-nullable: true
      proGearWeightSpouse:
        minimum: 0
        maximum: 500
        description: unit is in lbs
        example: 2000
        type: integer
        x-formatting: weight
        x-nullable: true
      requiredMedicalEquipmentWeight:
        minimum: 0
        description: unit is in lbs
        example: 2000
        type: integer
        x-formatting: weight
      organizationalClothingAndIndividualEquipment:
        description: only for Army
        type: boolean
        x-nullable: true
      storageInTransit:
        description: the number of storage in transit days that the customer is entitled to for a given shipment on their move
        type: integer
        minimum: 0
      gunSafe:
        description: True if user is entitled to move a gun safe (up to 500 lbs) as part of their move without it being charged against their weight allowance.
        type: boolean
        x-nullable: true
      accompaniedTour:
        type: boolean
        example: true
        x-nullable: true
        description: Indicates if the move entitlement allows dependents to travel to the new Permanent Duty Station (PDS). This is only present on OCONUS moves.
      dependentsUnderTwelve:
        type: integer
        example: 5
        x-nullable: true
        description: Indicates the number of dependents under the age of twelve for a move. This is only present on OCONUS moves.
      dependentsTwelveAndOver:
        type: integer
        example: 3
        x-nullable: true
        description: Indicates the number of dependents of the age twelve or older for a move. This is only present on OCONUS moves.
      ubAllowance:
        example: 500
        type: integer
        x-nullable: true
  MoveTaskOrder:
    description: The Move (MoveTaskOrder)
    properties:
      id:
        example: 1f2270c7-7166-40ae-981e-b200ebdf3054
        format: uuid
        type: string
      createdAt:
        format: date-time
        type: string
      orderID:
        example: c56a4180-65aa-42ec-a945-5fd21dec0538
        format: uuid
        type: string
      locator:
        type: string
        example: '1K43AR'
      referenceId:
        example: 1001-3456
        type: string
      serviceCounselingCompletedAt:
        format: date-time
        type: string
        x-nullable: true
      availableToPrimeAt:
        format: date-time
        type: string
        x-nullable: true
      approvedAt:
        format: date-time
        type: string
        x-nullable: true
      updatedAt:
        format: date-time
        type: string
      destinationAddress:
        $ref: 'definitions/Address.yaml'
      pickupAddress:
        $ref: 'definitions/Address.yaml'
      destinationDutyLocation:
        example: 1f2270c7-7166-40ae-981e-b200ebdf3054
        format: uuid
        type: string
      originDutyLocation:
        example: 1f2270c7-7166-40ae-981e-b200ebdf3054
        format: uuid
        type: string
      entitlements:
        $ref: '#/definitions/Entitlements'
      requestedPickupDate:
        format: date
        type: string
      tioRemarks:
        type: string
        example: approved additional weight
        x-nullable: true
      eTag:
        type: string
    type: object
  MoveTaskOrders:
    items:
      $ref: '#/definitions/MoveTaskOrder'
    type: array
  PaymentRequest:
    properties:
      proofOfServiceDocs:
        $ref: '#/definitions/ProofOfServiceDocs'
      id:
        example: c56a4180-65aa-42ec-a945-5fd21dec0538
        format: uuid
        readOnly: true
        type: string
      isFinal:
        default: false
        type: boolean
      moveTaskOrder:
        $ref: '#/definitions/Move'
      moveTaskOrderID:
        example: c56a4180-65aa-42ec-a945-5fd21dec0538
        format: uuid
        type: string
      rejectionReason:
        example: documentation was incomplete
        type: string
        x-nullable: true
      serviceItems:
        $ref: '#/definitions/PaymentServiceItems'
      status:
        $ref: '#/definitions/PaymentRequestStatus'
      paymentRequestNumber:
        example: 1234-5678-1
        readOnly: true
        type: string
      recalculationOfPaymentRequestID:
        example: c56a4180-65aa-42ec-a945-5fd21dec0538
        format: uuid
        type: string
        readOnly: true
        x-nullable: true
      eTag:
        type: string
      reviewedAt:
        format: date-time
        type: string
        x-nullable: true
      createdAt:
        format: date-time
        type: string
      sentToGexAt:
        format: date-time
        type: string
        x-nullable: true
      receivedByGexAt:
        format: date-time
        type: string
        x-nullable: true
      ediErrorType:
        description: Type of EDI reporting or causing the issue. Can be EDI 997, 824, and 858.
        type: string
        x-nullable: true
      ediErrorCode:
        description: Reported code from syncada for the EDI error encountered
        type: string
        x-nullable: true
      ediErrorDescription:
        description: The reason the services counselor has excluded or rejected the item.
        type: string
        x-nullable: true
      tppsInvoiceAmountPaidTotalMillicents:
        type: integer
        format: millients
        title: Total amount that TPPS paid for all service items on the payment request in millicents
        x-nullable: true
      tppsInvoiceSellerPaidDate:
        type: string
        format: date-time
        title: Date that TPPS paid HS for the payment request
        x-nullable: true
    type: object
  PaymentRequests:
    items:
      $ref: '#/definitions/PaymentRequest'
    type: array
  PaymentServiceItems:
    items:
      $ref: '#/definitions/PaymentServiceItem'
    type: array
  PaymentServiceItem:
    properties:
      id:
        example: c56a4180-65aa-42ec-a945-5fd21dec0538
        format: uuid
        readOnly: true
        type: string
      createdAt:
        format: date-time
        type: string
      paymentRequestID:
        example: c56a4180-65aa-42ec-a945-5fd21dec0538
        format: uuid
        type: string
      mtoServiceItemID:
        example: c56a4180-65aa-42ec-a945-5fd21dec0538
        format: uuid
        type: string
      mtoServiceItemCode:
        example: DLH
        type: string
      mtoServiceItemName:
        example: Move management
        type: string
      mtoShipmentType:
        $ref: 'definitions/MTOShipmentType.yaml'
      mtoShipmentID:
        type: string
        format: uuid
        example: c56a4180-65aa-42ec-a945-5fd21dec0538
        x-nullable: true
      status:
        $ref: 'definitions/PaymentServiceItemStatus.yaml'
      priceCents:
        type: integer
        format: cents
        title: Price of the service item in cents
        x-nullable: true
      rejectionReason:
        example: documentation was incomplete
        type: string
        x-nullable: true
      referenceID:
        example: 1234-5678-c56a4180
        readOnly: true
        format: string
      paymentServiceItemParams:
        $ref: 'definitions/PaymentServiceItemParams.yaml'
      eTag:
        type: string
      tppsInvoiceAmountPaidPerServiceItemMillicents:
        type: integer
        format: millicents
        title: Amount that TPPS paid for the individual service item in millicents
        x-nullable: true
    type: object
  PaymentRequestStatus:
    $ref: 'definitions/PaymentRequestStatus.yaml'
  ProofOfServiceDocs:
    items:
      $ref: '#/definitions/ProofOfServiceDoc'
    type: array
  ProofOfServiceDoc:
    properties:
      isWeightTicket:
        type: boolean
      uploads:
        items:
          $ref: 'definitions/Upload.yaml'
        type: array
  ShipmentsPaymentSITBalance:
    items:
      $ref: '#/definitions/ShipmentPaymentSITBalance'
    type: array
  ShipmentPaymentSITBalance:
    properties:
      shipmentID:
        type: string
        format: uuid
      totalSITDaysAuthorized:
        type: integer
      totalSITDaysRemaining:
        type: integer
      totalSITEndDate:
        type: string
        format: date
        x-nullable: true
      pendingSITDaysInvoiced:
        type: integer
      pendingBilledStartDate:
        type: string
        format: date
        x-nullable: true
      pendingBilledEndDate:
        type: string
        format: date
        x-nullable: true
      previouslyBilledDays:
        type: integer
        x-nullable: true
      previouslyBilledStartDate:
        type: string
        format: date
        x-nullable: true
      previouslyBilledEndDate:
        type: string
        format: date
        x-nullable: true
  UpdateShipment:
    type: object
    properties:
      shipmentType:
        $ref: 'definitions/MTOShipmentType.yaml'
      requestedPickupDate:
        format: date
        type: string
        x-nullable: true
      requestedDeliveryDate:
        format: date
        type: string
        x-nullable: true
      customerRemarks:
        type: string
        example: handle with care
        x-nullable: true
      counselorRemarks:
        type: string
        example: counselor approved
        x-nullable: true
      billableWeightCap:
        type: integer
        description: estimated weight of the shuttle service item provided by the prime
        example: 2500
        x-formatting: weight
        x-nullable: true
      billableWeightJustification:
        type: string
        example: more weight than expected
        x-nullable: true
      pickupAddress:
        allOf:
          - $ref: 'definitions/Address.yaml'
      destinationAddress:
        allOf:
          - $ref: 'definitions/Address.yaml'
      secondaryDeliveryAddress:
        allOf:
          - $ref: 'definitions/Address.yaml'
      secondaryPickupAddress:
        allOf:
          - $ref: 'definitions/Address.yaml'
      hasSecondaryPickupAddress:
        type: boolean
        x-nullable: true
        x-omitempty: false
      hasSecondaryDeliveryAddress:
        type: boolean
        x-nullable: true
        x-omitempty: false
      tertiaryDeliveryAddress:
        allOf:
          - $ref: 'definitions/Address.yaml'
      tertiaryPickupAddress:
        allOf:
          - $ref: 'definitions/Address.yaml'
      hasTertiaryPickupAddress:
        type: boolean
        x-nullable: true
        x-omitempty: false
      hasTertiaryDeliveryAddress:
        type: boolean
        x-nullable: true
        x-omitempty: false
      actualProGearWeight:
        type: integer
        x-nullable: true
        x-omitempty: false
      actualSpouseProGearWeight:
        type: integer
        x-nullable: true
        x-omitempty: false
      destinationType:
        $ref: 'definitions/DestinationType.yaml'
      agents:
        $ref: 'definitions/MTOAgents.yaml'
        x-nullable: true
      tacType:
        $ref: 'definitions/LOATypeNullable.yaml'
      sacType:
        $ref: 'definitions/LOATypeNullable.yaml'
      usesExternalVendor:
        type: boolean
        example: false
        x-nullable: true
      serviceOrderNumber:
        type: string
        x-nullable: true
      ntsRecordedWeight:
        description: The previously recorded weight for the NTS Shipment. Used for NTS Release to know what the previous primeActualWeight or billable weight was.
        example: 2000
        type: integer
        x-formatting: weight
        x-nullable: true
      storageFacility:
        x-nullable: true
        $ref: 'definitions/StorageFacility.yaml'
      ppmShipment:
        $ref: '#/definitions/UpdatePPMShipment'
      boatShipment:
        $ref: '#/definitions/UpdateBoatShipment'
      mobileHomeShipment:
        $ref: '#/definitions/UpdateMobileHomeShipment'
  UpdatePPMShipment:
    type: object
    properties:
      expectedDepartureDate:
        description: >
          Date the customer expects to move.
        format: date
        type: string
        x-nullable: true
      actualMoveDate:
        format: date
        type: string
        x-nullable: true
      pickupAddress:
        allOf:
          - $ref: 'definitions/Address.yaml'
      actualPickupPostalCode:
        description: >
          The actual postal code where the PPM shipment started. To be filled once the customer has moved the shipment.
        format: zip
        type: string
        title: ZIP
        example: '90210'
        pattern: ^(\d{5})$
        x-nullable: true
      secondaryPickupAddress:
        allOf:
          - $ref: 'definitions/Address.yaml'
      destinationAddress:
        allOf:
          - $ref: 'definitions/PPMDestinationAddress.yaml'
      actualDestinationPostalCode:
        description: >
          The actual postal code where the PPM shipment ended. To be filled once the customer has moved the shipment.
        format: zip
        type: string
        title: ZIP
        example: '90210'
        pattern: ^(\d{5})$
        x-nullable: true
      secondaryDestinationAddress:
        allOf:
          - $ref: 'definitions/Address.yaml'
      hasSecondaryPickupAddress:
        type: boolean
        x-nullable: true
        x-omitempty: false
      hasSecondaryDestinationAddress:
        type: boolean
        x-nullable: true
        x-omitempty: false
      tertiaryPickupAddress:
        allOf:
          - $ref: 'definitions/Address.yaml'
      tertiaryDestinationAddress:
        allOf:
          - $ref: 'definitions/Address.yaml'
      hasTertiaryPickupAddress:
        type: boolean
        x-nullable: true
        x-omitempty: false
      hasTertiaryDestinationAddress:
        type: boolean
        x-nullable: true
        x-omitempty: false
      w2Address:
        x-nullable: true
        $ref: 'definitions/Address.yaml'
      sitExpected:
        type: boolean
        x-nullable: true
      sitLocation:
        allOf:
          - $ref: 'definitions/SITLocationType.yaml'
          - x-nullable: true
      sitEstimatedWeight:
        type: integer
        example: 2000
        x-nullable: true
      sitEstimatedEntryDate:
        format: date
        type: string
        x-nullable: true
      sitEstimatedDepartureDate:
        format: date
        type: string
        x-nullable: true
      estimatedWeight:
        type: integer
        example: 4200
        x-nullable: true
      allowableWeight:
        description: The allowable weight of the PPM shipment goods being moved.
        type: integer
        minimum: 0
        example: 4300
        x-nullable: true
      hasProGear:
        description: >
          Indicates whether PPM shipment has pro gear.
        type: boolean
        x-nullable: true
      proGearWeight:
        type: integer
        x-nullable: true
      spouseProGearWeight:
        type: integer
        x-nullable: true
      hasRequestedAdvance:
        description: >
          Indicates whether an advance has been requested for the PPM shipment.
        type: boolean
        x-nullable: true
      hasReceivedAdvance:
        description: >
          Indicates whether an advance was received for the PPM shipment.
        type: boolean
        x-nullable: true
      advanceAmountRequested:
        description: >
          The amount request for an advance, or null if no advance is requested
        type: integer
        format: cents
        x-nullable: true
      advanceAmountReceived:
        description: >
          The amount received for an advance, or null if no advance is received
        type: integer
        format: cents
        x-nullable: true
      advanceStatus:
        $ref: 'definitions/PPMAdvanceStatus.yaml'
        x-nullable: true
      isActualExpenseReimbursement:
        description: Used for PPM shipments only. Denotes if this shipment uses the Actual Expense Reimbursement method.
        type: boolean
        example: false
        x-omitempty: false
        x-nullable: true
  UpdateBoatShipment:
    type: object
    properties:
      type:
        type: string
        enum:
          - HAUL_AWAY
          - TOW_AWAY
        x-nullable: true
      year:
        type: integer
        description: Year of the Boat
        x-nullable: true
      make:
        type: string
        description: Make of the Boat
        x-nullable: true
      model:
        type: string
        description: Model of the Boat
        x-nullable: true
      lengthInInches:
        type: integer
        description: Length of the Boat in inches
        x-nullable: true
      widthInInches:
        type: integer
        description: Width of the Boat in inches
        x-nullable: true
      heightInInches:
        type: integer
        description: Height of the Boat in inches
        x-nullable: true
      hasTrailer:
        type: boolean
        description: Does the boat have a trailer
        x-nullable: true
      isRoadworthy:
        type: boolean
        description: Is the trailer roadworthy
        x-nullable: true
  UpdateMobileHomeShipment:
    type: object
    properties:
      year:
        type: integer
        description: Year of the Boat
        x-nullable: true
      make:
        type: string
        description: Make of the Boat
        x-nullable: true
      model:
        type: string
        description: Model of the Boat
        x-nullable: true
      lengthInInches:
        type: integer
        description: Length of the Boat in inches
        x-nullable: true
      widthInInches:
        type: integer
        description: Width of the Boat in inches
        x-nullable: true
      heightInInches:
        type: integer
        description: Height of the Boat in inches
        x-nullable: true
  UpdateWeightTicket:
    type: object
    properties:
      emptyWeight:
        description: Weight of the vehicle when empty.
        type: integer
        minimum: 0
      fullWeight:
        description: The weight of the vehicle when full.
        type: integer
        minimum: 0
      ownsTrailer:
        description: Indicates if the customer used a trailer they own for the move.
        type: boolean
      trailerMeetsCriteria:
        description: Indicates if the trailer that the customer used meets all the criteria to be claimable.
        type: boolean
      status:
        $ref: 'definitions/PPMDocumentStatus.yaml'
      reason:
        description: The reason the services counselor has excluded or rejected the item.
        type: string
      adjustedNetWeight:
        description: Indicates the adjusted net weight of the vehicle
        type: integer
        minimum: 0
      netWeightRemarks:
        description: Remarks explaining any edits made to the net weight
        type: string
  UpdateMovingExpense:
    type: object
    properties:
      movingExpenseType:
        $ref: 'definitions/OmittableMovingExpenseType.yaml'
      description:
        description: A brief description of the expense.
        type: string
        x-nullable: true
        x-omitempty: false
      amount:
        description: The total amount of the expense as indicated on the receipt
        type: integer
      sitStartDate:
        description: The date the shipment entered storage, applicable for the `STORAGE` movingExpenseType only
        type: string
        format: date
      sitEndDate:
        description: The date the shipment exited storage, applicable for the `STORAGE` movingExpenseType only
        type: string
        format: date
      status:
        $ref: 'definitions/PPMDocumentStatus.yaml'
      reason:
        description: The reason the services counselor has excluded or rejected the item.
        type: string
      weightStored:
        description: The total weight stored in PPM SIT
        type: integer
      sitLocation:
        allOf:
          - $ref: 'definitions/SITLocationType.yaml'
          - x-nullable: true
      sitEstimatedCost:
        description: The estimated amount that the government will pay the service member to put their goods into storage. This estimated storage cost is separate from the estimated incentive.
        type: integer
        format: cents
        x-nullable: true
        x-omitempty: false
      sitReimburseableAmount:
        description: The amount of SIT that will be reimbursed
        type: integer
        format: cents
        x-nullable: true
        x-omitempty: false
  UpdateProGearWeightTicket:
    type: object
    properties:
      belongsToSelf:
        description: Indicates if this information is for the customer's own pro-gear, otherwise, it's the spouse's.
        type: boolean
      hasWeightTickets:
        description: Indicates if the user has a weight ticket for their pro-gear, otherwise they have a constructed weight.
        type: boolean
      weight:
        description: Weight of the pro-gear contained in the shipment.
        type: integer
        minimum: 0
      status:
        $ref: 'definitions/PPMDocumentStatus.yaml'
      reason:
        description: The reason the services counselor has excluded or rejected the item.
        type: string
  MTOShipments:
    items:
      $ref: 'definitions/MTOShipment.yaml'
    type: array
  CreateMTOShipment:
    type: object
    properties:
      moveTaskOrderID:
        description: The ID of the move this new shipment is for.
        example: 1f2270c7-7166-40ae-981e-b200ebdf3054
        format: uuid
        type: string
      requestedPickupDate:
        description: >
          The customer's preferred pickup date. Other dates, such as required delivery date and (outside MilMove) the
          pack date, are derived from this date.
        format: date
        type: string
        x-nullable: true
      requestedDeliveryDate:
        description: >
          The customer's preferred delivery date.
        format: date
        type: string
        x-nullable: true
      customerRemarks:
        description: |
          The customer can use the customer remarks field to inform the services counselor and the movers about any
          special circumstances for this shipment. Typical examples:
            * bulky or fragile items,
            * weapons,
            * access info for their address.
          Customer enters this information during onboarding. Optional field.
        type: string
        example: handle with care
        x-nullable: true
      counselorRemarks:
        description: |
          The counselor can use the counselor remarks field to inform the movers about any
          special circumstances for this shipment. Typical examples:
            * bulky or fragile items,
            * weapons,
            * access info for their address.
          Counselors enters this information when creating or editing an MTO Shipment. Optional field.
        type: string
        example: handle with care
        x-nullable: true
      agents:
        $ref: 'definitions/MTOAgents.yaml'
      mtoServiceItems:
        $ref: 'definitions/MTOServiceItems.yaml'
      pickupAddress:
        description: The address where the movers should pick up this shipment.
        allOf:
          - $ref: 'definitions/Address.yaml'
      destinationAddress:
        description: Where the movers should deliver this shipment.
        allOf:
          - $ref: 'definitions/Address.yaml'
      hasSecondaryPickupAddress:
        type: boolean
        x-nullable: true
        x-omitempty: false
      secondaryPickupAddress:
        description: The address where the movers should pick up this shipment.
        allOf:
          - $ref: 'definitions/Address.yaml'
      hasSecondaryDeliveryAddress:
        type: boolean
        x-nullable: true
        x-omitempty: false
      secondaryDeliveryAddress:
        description: Where the movers should deliver this shipment.
        allOf:
          - $ref: 'definitions/Address.yaml'
      hasTertiaryPickupAddress:
        type: boolean
        x-nullable: true
        x-omitempty: false
      tertiaryPickupAddress:
        description: The address where the movers should pick up this shipment.
        allOf:
          - $ref: 'definitions/Address.yaml'
      hasTertiaryDeliveryAddress:
        type: boolean
        x-nullable: true
        x-omitempty: false
      tertiaryDeliveryAddress:
        description: Where the movers should deliver this shipment.
        allOf:
          - $ref: 'definitions/Address.yaml'
      destinationType:
        $ref: 'definitions/DestinationType.yaml'
      shipmentType:
        $ref: 'definitions/MTOShipmentType.yaml'
      tacType:
        allOf:
          - $ref: 'definitions/LOAType.yaml'
          - x-nullable: true
      sacType:
        allOf:
          - $ref: 'definitions/LOAType.yaml'
          - x-nullable: true
      usesExternalVendor:
        type: boolean
        example: false
        x-nullable: true
      serviceOrderNumber:
        type: string
        x-nullable: true
      ntsRecordedWeight:
        description: The previously recorded weight for the NTS Shipment. Used for NTS Release to know what the previous primeActualWeight or billable weight was.
        example: 2000
        type: integer
        x-nullable: true
        x-formatting: weight
      storageFacility:
        x-nullable: true
        $ref: 'definitions/StorageFacility.yaml'
      mobileHomeShipment:
        $ref: '#/definitions/CreateMobileHomeShipment'
      ppmShipment:
        $ref: '#/definitions/CreatePPMShipment'
      boatShipment:
        $ref: '#/definitions/CreateBoatShipment'
    required:
      - moveTaskOrderID
      - shipmentType
  CreatePPMShipment:
    description: A personally procured move is a type of shipment that a service members moves themselves.
    properties:
      expectedDepartureDate:
        description: >
          Date the customer expects to move.
        format: date
        type: string
      pickupAddress:
        allOf:
          - $ref: 'definitions/Address.yaml'
      secondaryPickupAddress:
        allOf:
          - $ref: 'definitions/Address.yaml'
      tertiaryPickupAddress:
        allOf:
          - $ref: 'definitions/Address.yaml'
      destinationAddress:
        allOf:
          - $ref: 'definitions/PPMDestinationAddress.yaml'
      secondaryDestinationAddress:
        allOf:
          - $ref: 'definitions/Address.yaml'
      tertiaryDestinationAddress:
        allOf:
          - $ref: 'definitions/Address.yaml'
      hasSecondaryPickupAddress:
        type: boolean
        x-nullable: true
        x-omitempty: false
      hasTertiaryPickupAddress:
        type: boolean
        x-nullable: true
        x-omitempty: false
      hasSecondaryDestinationAddress:
        type: boolean
        x-nullable: true
        x-omitempty: false
      hasTertiaryDestinationAddress:
        type: boolean
        x-nullable: true
        x-omitempty: false
      sitExpected:
        type: boolean
      sitLocation:
        allOf:
          - $ref: 'definitions/SITLocationType.yaml'
          - x-nullable: true
      sitEstimatedWeight:
        type: integer
        example: 2000
        x-nullable: true
      sitEstimatedEntryDate:
        format: date
        type: string
        x-nullable: true
      sitEstimatedDepartureDate:
        format: date
        type: string
        x-nullable: true
      estimatedWeight:
        type: integer
        example: 4200
      hasProGear:
        description: >
          Indicates whether PPM shipment has pro gear.
        type: boolean
      proGearWeight:
        type: integer
        x-nullable: true
      spouseProGearWeight:
        type: integer
        x-nullable: true
      isActualExpenseReimbursement:
        description: Used for PPM shipments only. Denotes if this shipment uses the Actual Expense Reimbursement method.
        type: boolean
        example: false
        x-omitempty: false
        x-nullable: true
    required:
      - expectedDepartureDate
      - pickupAddress
      - destinationAddress
      - sitExpected
      - estimatedWeight
      - hasProGear
  CreateBoatShipment:
    description: Boat shipment information for the move.
    properties:
      type:
        type: string
        enum:
          - HAUL_AWAY
          - TOW_AWAY
      year:
        type: integer
        description: Year of the Boat
      make:
        type: string
        description: Make of the Boat
      model:
        type: string
        description: Model of the Boat
      lengthInInches:
        type: integer
        description: Length of the Boat in inches
      widthInInches:
        type: integer
        description: Width of the Boat in inches
      heightInInches:
        type: integer
        description: Height of the Boat in inches
      hasTrailer:
        type: boolean
        description: Does the boat have a trailer
      isRoadworthy:
        type: boolean
        description: Is the trailer roadworthy
        x-nullable: true
    required:
      - type
      - year
      - make
      - model
      - lengthInInches
      - widthInInches
      - heightInInches
      - hasTrailer
  CreateMobileHomeShipment:
    description: A mobile home shipment that the prime moves for a service member.
    properties:
      make:
        type: string
        description: Make of the Mobile Home
      model:
        type: string
        description: Model of the Mobile Home
      year:
        type: integer
        description: Year of the Mobile Home
      lengthInInches:
        type: integer
        description: Length of the Mobile Home in inches
      heightInInches:
        type: integer
        description: Height of the Mobile Home in inches
      widthInInches:
        type: integer
        description: Width of the Mobile Home in inches
    required:
      - make
      - model
      - year
      - lengthInInches
      - heightInInches
      - widthInInches
  RejectShipment:
    properties:
      rejectionReason:
        type: string
        example: MTO Shipment not good enough
    required:
      - rejectionReason
  RequestDiversion:
    properties:
      diversionReason:
        type: string
        example: Shipment route needs to change
    required:
      - diversionReason
  ApproveSITExtension:
    properties:
      approvedDays:
        description: Number of days approved for SIT extension
        type: integer
        example: 21
        minimum: 1
      requestReason:
        description: Reason from service counselor-provided picklist for SIT Duration Update
        example: 'AWAITING_COMPLETION_OF_RESIDENCE'
        type: string
        enum:
          - SERIOUS_ILLNESS_MEMBER
          - SERIOUS_ILLNESS_DEPENDENT
          - IMPENDING_ASSIGNEMENT
          - DIRECTED_TEMPORARY_DUTY
          - NONAVAILABILITY_OF_CIVILIAN_HOUSING
          - AWAITING_COMPLETION_OF_RESIDENCE
          - OTHER
      officeRemarks:
        description: Remarks from TOO about SIT approval
        type: string
        example: Approved for three weeks rather than requested 45 days
        x-nullable: true
    required:
      - approvedDays
  DenySITExtension:
    properties:
      officeRemarks:
        description: Remarks from TOO about SIT denial
        type: string
        example: Denied this extension as it does not match the criteria
        x-nullable: true
      convertToCustomerExpense:
        description: Whether or not to convert to members expense once SIT extension is denied.
        type: boolean
        example: false
    required:
      - officeRemarks
      - convertToCustomerExpense
  UpdateSITServiceItemCustomerExpense:
    properties:
      convertToCustomerExpense:
        example: true
        type: boolean
      customerExpenseReason:
        description: Reason the service item was rejected
        type: string
        example: Insufficent details provided
    required:
      - convertToCustomerExpense
      - customerExpenseReason
  CreateApprovedSITDurationUpdate:
    properties:
      requestReason:
        description: Reason from service counselor-provided picklist for SIT Duration Update
        example: 'AWAITING_COMPLETION_OF_RESIDENCE'
        type: string
        enum:
          - SERIOUS_ILLNESS_MEMBER
          - SERIOUS_ILLNESS_DEPENDENT
          - IMPENDING_ASSIGNEMENT
          - DIRECTED_TEMPORARY_DUTY
          - NONAVAILABILITY_OF_CIVILIAN_HOUSING
          - AWAITING_COMPLETION_OF_RESIDENCE
          - OTHER
      approvedDays:
        description: Number of days approved for SIT extension. This will match requested days saved to the SIT extension model.
        type: integer
        example: 21
      officeRemarks:
        description: Remarks from TOO about SIT Duration Update creation
        type: string
        example: Customer needs additional storage time as their new place of residence is not yet ready
        x-nullable: true
    required:
      - requestReason
      - approvedDays
  PatchMTOServiceItemStatusPayload:
    properties:
      status:
        description: Describes all statuses for a MTOServiceItem
        type: string
        enum:
          - SUBMITTED
          - APPROVED
          - REJECTED
      rejectionReason:
        description: Reason the service item was rejected
        type: string
        example: Insufficent details provided
        x-nullable: true
  MTOApprovalServiceItemCodes:
    description: MTO level service items to create when updating MTO status.
    properties:
      serviceCodeCS:
        example: true
        type: boolean
      serviceCodeMS:
        example: true
        type: boolean
    type: object
  TacValid:
    properties:
      isValid:
        example: true
        type: boolean
    required:
      - isValid
    type: object
  UpdatePaymentRequestStatusPayload:
    properties:
      rejectionReason:
        example: documentation was incomplete
        type: string
        x-nullable: true
      status:
        $ref: '#/definitions/PaymentRequestStatus'
      eTag:
        type: string
    type: object
  AvailableOfficeUsers:
    type: array
    items:
      $ref: '#/definitions/AvailableOfficeUser'
  AvailableOfficeUser:
    type: object
    properties:
      officeUserId:
        type: string
        format: uuid
        example: c56a4180-65aa-42ec-a945-5fd21dec0538
      lastName:
        type: string
      firstName:
        type: string
      hasSafetyPrivilege:
        type: boolean
  QueueMoves:
    type: array
    items:
      $ref: '#/definitions/QueueMove'
  QueueMove:
    type: object
    properties:
      id:
        type: string
        format: uuid
      customer:
        $ref: '#/definitions/Customer'
      status:
        $ref: '#/definitions/MoveStatus'
      locator:
        type: string
      submittedAt:
        format: date-time
        type: string
        x-nullable: true
      appearedInTooAt:
        format: date-time
        type: string
        x-nullable: true
      requestedMoveDate:
        format: date
        type: string
        x-nullable: true
      departmentIndicator:
        $ref: '#/definitions/DeptIndicator'
      shipmentsCount:
        type: integer
      originDutyLocation:
        $ref: 'definitions/DutyLocation.yaml'
      destinationDutyLocation:
        $ref: 'definitions/DutyLocation.yaml'
      originGBLOC:
        $ref: '#/definitions/GBLOC'
      ppmType:
        type: string
        enum: [FULL, PARTIAL]
        x-nullable: true
      closeoutInitiated:
        format: date-time
        type: string
        x-nullable: true
      closeoutLocation:
        type: string
        x-nullable: true
      orderType:
        type: string
        x-nullable: true
      lockedByOfficeUserID:
        type: string
        format: uuid
        x-nullable: true
      lockedByOfficeUser:
        $ref: '#/definitions/LockedOfficeUser'
        x-nullable: true
      lockExpiresAt:
        type: string
        format: date-time
        x-nullable: true
      ppmStatus:
        $ref: '#/definitions/PPMStatus'
        x-nullable: true
      counselingOffice:
        type: string
        x-nullable: true
      counselingOfficeID:
        type: string
        format: uuid
        x-nullable: true
      assignedTo:
        $ref: '#/definitions/AssignedOfficeUser'
        x-nullable: true
      availableOfficeUsers:
        $ref: '#/definitions/AvailableOfficeUsers'
      assignable:
        type: boolean
  QueueMovesResult:
    type: object
    properties:
      page:
        type: integer
      perPage:
        type: integer
      totalCount:
        type: integer
      queueMoves:
        $ref: '#/definitions/QueueMoves'
  ListPrimeMove:
    description: >
      An abbreviated definition for a move, without all the nested information (shipments, service items, etc). Used to
      fetch a list of moves more efficiently.
    type: object
    properties:
      id:
        example: 1f2270c7-7166-40ae-981e-b200ebdf3054
        format: uuid
        type: string
      moveCode:
        type: string
        example: 'HYXFJF'
        readOnly: true
      createdAt:
        format: date-time
        type: string
        readOnly: true
      orderID:
        example: c56a4180-65aa-42ec-a945-5fd21dec0538
        format: uuid
        type: string
      referenceId:
        example: 1001-3456
        type: string
      availableToPrimeAt:
        format: date-time
        type: string
        x-nullable: true
        readOnly: true
      approvedAt:
        format: date-time
        type: string
        x-nullable: true
        readOnly: true
      updatedAt:
        format: date-time
        type: string
        readOnly: true
      ppmType:
        type: string
        enum:
          - FULL
          - PARTIAL
      eTag:
        type: string
        readOnly: true
      orderType:
        type: string
  ListPrimeMoves:
    type: array
    items:
      $ref: '#/definitions/ListPrimeMove'
  ListPrimeMovesResult:
    type: object
    properties:
      page:
        type: integer
      perPage:
        type: integer
      totalCount:
        type: integer
      queueMoves:
        $ref: '#/definitions/ListPrimeMoves'
  QueuePaymentRequest:
    type: object
    properties:
      id:
        type: string
        format: uuid
      moveID:
        type: string
        format: uuid
      customer:
        $ref: '#/definitions/Customer'
      status:
        $ref: '#/definitions/QueuePaymentRequestStatus'
      age:
        type: number
        format: double
        description: Days since the payment request has been requested.  Decimal representation will allow more accurate sorting.
      submittedAt:
        type: string
        format: date-time
      locator:
        type: string
      departmentIndicator:
        $ref: '#/definitions/DeptIndicator'
      originGBLOC:
        $ref: '#/definitions/GBLOC'
      originDutyLocation:
        $ref: 'definitions/DutyLocation.yaml'
      orderType:
        type: string
        x-nullable: true
      lockedByOfficeUserID:
        type: string
        format: uuid
        x-nullable: true
      lockExpiresAt:
        type: string
        format: date-time
        x-nullable: true
      assignedTo:
        $ref: '#/definitions/AssignedOfficeUser'
        x-nullable: true
      availableOfficeUsers:
        $ref: '#/definitions/AvailableOfficeUsers'
      assignable:
        type: boolean
  QueuePaymentRequests:
    type: array
    items:
      $ref: '#/definitions/QueuePaymentRequest'
  QueuePaymentRequestsResult:
    type: object
    properties:
      page:
        type: integer
      perPage:
        type: integer
      totalCount:
        type: integer
      queuePaymentRequests:
        $ref: '#/definitions/QueuePaymentRequests'
  QueuePaymentRequestStatus:
    enum:
      - Payment requested
      - Reviewed
      - Rejected
      - Paid
    title: Queue Payment Request Status
    type: string
  SearchMoves:
    type: array
    items:
      $ref: '#/definitions/SearchMove'
  SearchMove:
    type: object
    properties:
      id:
        type: string
        format: uuid
      firstName:
        type: string
        example: John
        x-nullable: true
      lastName:
        type: string
        example: Doe
        x-nullable: true
      edipi:
        type: string
        example: 1234567890
        x-nullable: true
      paymentRequestCode:
        type: string
        example: 9551-6199-2
        x-nullable: true
      status:
        $ref: '#/definitions/MoveStatus'
      locator:
        type: string
      branch:
        type: string
      shipmentsCount:
        type: integer
      originDutyLocationPostalCode:
        format: zip
        type: string
        title: ZIP
        example: '90210'
        pattern: ^(\d{5})$
      destinationDutyLocationPostalCode:
        format: zip
        type: string
        title: ZIP
        example: '90210'
        pattern: ^(\d{5})$
      requestedPickupDate:
        type: string
        format: date
        x-nullable: true
      orderType:
        type: string
      requestedDeliveryDate:
        type: string
        format: date
        x-nullable: true
      originGBLOC:
        $ref: '#/definitions/GBLOC'
      destinationGBLOC:
        $ref: '#/definitions/GBLOC'
      lockedByOfficeUserID:
        type: string
        format: uuid
        x-nullable: true
      lockExpiresAt:
        type: string
        format: date-time
        x-nullable: true
      emplid:
        type: string
        x-nullable: true
  SearchMovesResult:
    type: object
    properties:
      page:
        type: integer
      perPage:
        type: integer
      totalCount:
        type: integer
      searchMoves:
        $ref: '#/definitions/SearchMoves'
  GBLOC:
    type: string
    enum:
      - AGFM
      - APAT
      - BGAC
      - BGNC
      - BKAS
      - CFMQ
      - CLPK
      - CNNQ
      - DMAT
      - GSAT
      - HAFC
      - HBAT
      - JEAT
      - JENQ
      - KKFA
      - LHNQ
      - LKNQ
      - MAPK
      - MAPS
      - MBFL
      - MLNQ
      - XXXX
  CreateCustomerSupportRemark:
    type: object
    description: >-
      A text remark written by an customer support user that is associated with a specific
      move.
    required:
      - content
      - officeUserID
    properties:
      content:
        example: This is a remark about a move.
        type: string
      officeUserID:
        example: 1f2270c7-7166-40ae-981e-b200ebdf3054
        format: uuid
        type: string
  UpdateCustomerSupportRemarkPayload:
    type: object
    description: >-
      A text remark update to an existing remark created by the current active user (the CSR).
    required:
      - content
    properties:
      content:
        example: This is a remark about a move.
        type: string
  EvaluationReportType:
    type: string
    enum:
      - SHIPMENT
      - COUNSELING
  EvaluationReportInspectionType:
    type: string
    enum:
      - DATA_REVIEW
      - PHYSICAL
      - VIRTUAL
    x-nullable: true
  EvaluationReportLocation:
    type: string
    enum:
      - ORIGIN
      - DESTINATION
      - OTHER
    x-nullable: true
  EvaluationReportOfficeUser:
    type: object
    readOnly: true
    description: The authoring office user for an evaluation report
    properties:
      id:
        example: 1f2270c7-7166-40ae-981e-b200ebdf3054
        format: uuid
        type: string
      firstName:
        type: string
      lastName:
        type: string
      email:
        type: string
        format: x-email
        pattern: '^[a-zA-Z0-9._%+-]+@[a-zA-Z0-9.-]+\.[a-zA-Z]{2,}$'
      phone:
        type: string
        format: telephone
        pattern: '^[2-9]\d{2}-\d{3}-\d{4}$'
  EvaluationReportList:
    type: array
    items:
      $ref: '#/definitions/EvaluationReport'
  EvaluationReport:
    type: object
    description: An evaluation report
    properties:
      id:
        example: 1f2270c7-7166-40ae-981e-b200ebdf3054
        format: uuid
        type: string
        readOnly: true
      moveID:
        example: 1f2270c7-7166-40ae-981e-b200ebdf3054
        format: uuid
        type: string
        readOnly: true
      shipmentID:
        example: 1f2270c7-7166-40ae-981e-b200ebdf3054
        format: uuid
        type: string
        x-nullable: true
        readOnly: true
      type:
        $ref: '#/definitions/EvaluationReportType'
      inspectionType:
        $ref: '#/definitions/EvaluationReportInspectionType'
        x-nullable: true
      inspectionDate:
        type: string
        format: date
        x-nullable: true
      officeUser:
        $ref: '#/definitions/EvaluationReportOfficeUser'
      location:
        $ref: '#/definitions/EvaluationReportLocation'
        x-nullable: true
      reportViolations:
        $ref: '#/definitions/ReportViolations'
        x-nullable: true
      gsrAppeals:
        $ref: '#/definitions/GSRAppeals'
        x-nullable: true
      locationDescription:
        type: string
        example: 'Route 66 at crash inspection site 3'
        x-nullable: true
      observedShipmentDeliveryDate:
        type: string
        format: date
        x-nullable: true
      observedShipmentPhysicalPickupDate:
        type: string
        format: date
        x-nullable: true
      timeDepart:
        type: string
        x-nullable: true
        pattern: '^(0[0-9]|1[0-9]|2[0-3]):[0-5][0-9]$'
        example: '14:30'
      evalStart:
        type: string
        x-nullable: true
        pattern: '^(0[0-9]|1[0-9]|2[0-3]):[0-5][0-9]$'
        example: '15:00'
      evalEnd:
        type: string
        x-nullable: true
        pattern: '^(0[0-9]|1[0-9]|2[0-3]):[0-5][0-9]$'
        example: '18:00'
      violationsObserved:
        type: boolean
        x-nullable: true
      remarks:
        type: string
        x-nullable: true
      seriousIncident:
        type: boolean
        x-nullable: true
      seriousIncidentDesc:
        type: string
        x-nullable: true
      observedClaimsResponseDate:
        type: string
        format: date
        x-nullable: true
      observedPickupDate:
        type: string
        format: date
        x-nullable: true
      observedPickupSpreadStartDate:
        type: string
        format: date
        x-nullable: true
      observedPickupSpreadEndDate:
        type: string
        format: date
        x-nullable: true
      observedDeliveryDate:
        type: string
        format: date
        x-nullable: true
      moveReferenceID:
        type: string
        x-nullable: true
        readOnly: true
      eTag:
        type: string
      submittedAt:
        type: string
        format: date-time
        x-nullable: true
      createdAt:
        type: string
        format: date-time
        readOnly: true
      updatedAt:
        type: string
        format: date-time
        readOnly: true
  CreateEvaluationReport:
    type: object
    description: Minimal set of info needed to create a shipment evaluation report, which is just a shipment ID.
    properties:
      shipmentID:
        description: The shipment ID of the shipment to be evaluated in the report
        example: 01b9671e-b268-4906-967b-ba661a1d3933
        format: uuid
        type: string
  CreateAppeal:
    type: object
    description: Appeal status and remarks left for a violation, created by a GSR user.
    properties:
      remarks:
        description: Remarks left by the GSR user
        example: These are my violation appeal remarks
        type: string
      appealStatus:
        description: The status of the appeal set by the GSR user
        example: These are my violation appeal remarks
        type: string
        enum: [sustained, rejected]
  PWSViolation:
    type: object
    description: A PWS violation for an evaluation report
    readOnly: true
    properties:
      id:
        example: 1f2270c7-7166-40ae-981e-b200ebdf3054
        format: uuid
        type: string
      displayOrder:
        example: 3
        type: integer
      paragraphNumber:
        example: 1.2.3.4.5
        type: string
      title:
        example: Customer Support
        type: string
      category:
        example: Pre-Move Services
        type: string
      subCategory:
        example: Weight Estimate
        type: string
      requirementSummary:
        example: Provide a single point of contact (POC)
        type: string
      requirementStatement:
        example: The contractor shall prepare and load property going into NTS in containers at residence for shipment to NTS.
        type: string
      isKpi:
        example: false
        type: boolean
      additionalDataElem:
        example: QAE Observed Delivery Date
        type: string
  PWSViolations:
    type: array
    items:
      $ref: '#/definitions/PWSViolation'
  AssociateReportViolations:
    type: object
    description: A list of PWS violation string ids to associate with an evaluation report
    properties:
      violations:
        type: array
        items:
          type: string
          format: uuid
  ReportViolation:
    type: object
    description: An object associating violations to evaluation reports
    properties:
      id:
        example: 1f2270c7-7166-40ae-981e-b200ebdf3054
        format: uuid
        type: string
      reportID:
        example: 1f2270c7-7166-40ae-981e-b200ebdf3054
        format: uuid
        type: string
      violationID:
        example: 1f2270c7-7166-40ae-981e-b200ebdf3054
        format: uuid
        type: string
      violation:
        $ref: '#/definitions/PWSViolation'
      gsrAppeals:
        $ref: '#/definitions/GSRAppeals'
        x-nullable: true
  ReportViolations:
    type: array
    items:
      $ref: '#/definitions/ReportViolation'
  GSRAppealStatusType:
    type: string
    enum:
      - SUSTAINED
      - REJECTED
  GSRAppeals:
    type: array
    items:
      $ref: '#/definitions/GSRAppeal'
  GSRAppeal:
    type: object
    description: An object associating appeals on violations and serious incidents
    properties:
      id:
        example: 1f2270c7-7166-40ae-981e-b200ebdf3054
        format: uuid
        type: string
      reportID:
        example: 1f2270c7-7166-40ae-981e-b200ebdf3054
        format: uuid
        type: string
      violationID:
        example: 1f2270c7-7166-40ae-981e-b200ebdf3054
        format: uuid
        type: string
      officeUserID:
        example: 1f2270c7-7166-40ae-981e-b200ebdf3054
        format: uuid
        type: string
      officeUser:
        $ref: '#/definitions/EvaluationReportOfficeUser'
      isSeriousIncident:
        type: boolean
        example: false
      appealStatus:
        $ref: '#/definitions/GSRAppealStatusType'
      remarks:
        type: string
        example: Office user remarks
      createdAt:
        type: string
        format: date-time
        readOnly: true
  TransportationOffices:
    type: array
    items:
      $ref: 'definitions/TransportationOffice.yaml'
<<<<<<< HEAD
  ReServiceItems:
    type: array
    items:
      $ref: "definitions/ReServiceItem.yaml"
=======
  VLocations:
    type: array
    items:
      $ref: "definitions/VLocation.yaml"
>>>>>>> 1929f1d5
  GBLOCs:
    type: array
    items:
      type: string
  MovePayload:
    type: object
    properties:
      id:
        type: string
        format: uuid
        example: c56a4180-65aa-42ec-a945-5fd21dec0538
      orders_id:
        type: string
        format: uuid
        example: c56a4180-65aa-42ec-a945-5fd21dec0538
      service_member_id:
        type: string
        format: uuid
        example: c56a4180-65aa-42ec-a945-5fd21dec0538
        readOnly: true
      locator:
        type: string
        example: '12432'
      status:
        $ref: '#/definitions/MoveStatus'
      created_at:
        type: string
        format: date-time
      updated_at:
        type: string
        format: date-time
      submitted_at:
        type: string
        format: date-time
        x-nullable: true
      mto_shipments:
        $ref: '#/definitions/MTOShipments'
      closeout_office:
        $ref: '#/definitions/TransportationOffice'
      cancel_reason:
        type: string
        example: Change of orders
        x-nullable: true
      eTag:
        type: string
      primeCounselingCompletedAt:
        format: date-time
        type: string
        readOnly: true
      additionalDocuments:
        $ref: 'definitions/Document.yaml'
    required:
      - id
      - orders_id
      - locator
      - created_at
      - updated_at
      - eTag
  IsDateWeekendHolidayInfo:
    type: object
    properties:
      country_code:
        type: string
      country_name:
        type: string
      date:
        type: string
        format: date
        example: '2018-09-25'
      is_weekend:
        type: boolean
      is_holiday:
        type: boolean
      details:
        type: string
    required:
      - country_code
      - country_name
      - date
      - is_weekend
      - is_holiday
  AssignOfficeUserBody:
    type: object
    properties:
      officeUserId:
        type: string
        format: uuid
      roleType:
        type: string
    required:
      - officeUserId
      - roleType
  AssignedOfficeUser:
    type: object
    properties:
      officeUserId:
        type: string
        format: uuid
        example: c56a4180-65aa-42ec-a945-5fd21dec0538
      firstName:
        type: string
      lastName:
        type: string
responses:
  InvalidRequest:
    description: The request payload is invalid
    schema:
      $ref: '#/definitions/Error'
  NotFound:
    description: The requested resource wasn't found
    schema:
      $ref: '#/definitions/Error'
  Conflict:
    description: Conflict error
    schema:
      $ref: '#/definitions/Error'
  PermissionDenied:
    description: The request was denied
    schema:
      $ref: '#/definitions/Error'
  ServerError:
    description: A server error occurred
    schema:
      $ref: '#/definitions/Error'
  PreconditionFailed:
    description: Precondition failed
    schema:
      $ref: '#/definitions/Error'
  UnprocessableEntity:
    description: The payload was unprocessable.
    schema:
      $ref: '#/definitions/ValidationError'<|MERGE_RESOLUTION|>--- conflicted
+++ resolved
@@ -7618,17 +7618,14 @@
     type: array
     items:
       $ref: 'definitions/TransportationOffice.yaml'
-<<<<<<< HEAD
   ReServiceItems:
     type: array
     items:
       $ref: "definitions/ReServiceItem.yaml"
-=======
   VLocations:
     type: array
     items:
       $ref: "definitions/VLocation.yaml"
->>>>>>> 1929f1d5
   GBLOCs:
     type: array
     items:
