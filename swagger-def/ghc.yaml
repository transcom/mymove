swagger: '2.0'
info:
  contact:
    email: milmove-developers@caci.com
  description:
    $ref: info/ghc_description.md
  license:
    name: MIT
    url: 'https://opensource.org/licenses/MIT'
  title: MilMove GHC API
  version: 0.0.1
basePath: /ghc/v1
schemes:
  - http
tags:
  - name: queues
  - name: move
  - $ref: 'tags/order.yaml'
  - name: moveTaskOrder
  - name: customer
  - name: mtoServiceItem
  - name: mtoShipment
  - name: shipment
  - name: mtoAgent
  - name: paymentServiceItem
  - name: ppm
  - name: tac
  - name: transportationOffice
  - name: addresses
  - name: uploads
  - name: paymentRequests
  - name: reServiceItems
paths:
  '/customer':
    post:
      summary: Creates a customer with Okta option
      description: Creates a customer with option to also create an Okta profile account based on the office user's input when completing the UI form and submitting.
      operationId: createCustomerWithOktaOption
      tags:
        - customer
      consumes:
        - application/json
      produces:
        - application/json
      parameters:
        - in: body
          name: body
          required: true
          schema:
            $ref: '#/definitions/CreateCustomerPayload'
      responses:
        '200':
          description: successfully created the customer
          schema:
            $ref: '#/definitions/CreatedCustomer'
        '400':
          $ref: '#/responses/InvalidRequest'
        '401':
          $ref: '#/responses/PermissionDenied'
        '403':
          $ref: '#/responses/PermissionDenied'
        '404':
          $ref: '#/responses/NotFound'
        '409':
          $ref: '#/responses/Conflict'
        '412':
          $ref: '#/responses/PreconditionFailed'
        '422':
          $ref: '#/responses/UnprocessableEntity'
        '500':
          $ref: '#/responses/ServerError'
  /open/requested-office-users:
    post:
      consumes:
        - application/json
      produces:
        - application/json
      summary: Create an Office User
      description: >
        This endpoint is publicly accessible as it is utilized for individuals who do not have an office account to request the creation of an office account.

        Request the creation of an office user. An administrator will need to approve them after creation. Note on requirements:
        An identification method must be present. The following 2 fields have an "OR" requirement.
        - edipi
        - other_unique_id
        One of these two fields MUST be present to serve as identification for the office user being created. This logic is handled at the application level.
      operationId: createRequestedOfficeUser
      tags:
        - officeUsers
      parameters:
        - in: body
          name: officeUser
          description: Office User information
          schema:
            $ref: '#/definitions/OfficeUserCreate'
      responses:
        '201':
          description: successfully requested the creation of provided office user
          schema:
            $ref: '#/definitions/OfficeUser'
        '422':
          description: validation error
          schema:
            $ref: '#/definitions/ValidationError'
        '500':
          description: internal server error
  '/customer/{customerID}':
    parameters:
      - description: ID of customer to use
        in: path
        name: customerID
        required: true
        type: string
        format: uuid
    get:
      produces:
        - application/json
      parameters: []
      responses:
        '200':
          description: Successfully retrieved information on an individual customer
          schema:
            $ref: '#/definitions/Customer'
        '400':
          $ref: '#/responses/InvalidRequest'
        '401':
          $ref: '#/responses/PermissionDenied'
        '403':
          $ref: '#/responses/PermissionDenied'
        '404':
          $ref: '#/responses/NotFound'
        '500':
          $ref: '#/responses/ServerError'
      tags:
        - customer
      description: Returns a given customer
      operationId: getCustomer
      summary: Returns a given customer
    patch:
      summary: Updates customer info
      description: Updates customer info by ID
      operationId: updateCustomer
      tags:
        - customer
      consumes:
        - application/json
      produces:
        - application/json
      parameters:
        - in: body
          name: body
          required: true
          schema:
            $ref: '#/definitions/UpdateCustomerPayload'
        - in: header
          name: If-Match
          type: string
          required: true
      responses:
        '200':
          description: updated instance of orders
          schema:
            $ref: '#/definitions/Customer'
        '400':
          $ref: '#/responses/InvalidRequest'
        '401':
          $ref: '#/responses/PermissionDenied'
        '403':
          $ref: '#/responses/PermissionDenied'
        '404':
          $ref: '#/responses/NotFound'
        '412':
          $ref: '#/responses/PreconditionFailed'
        '422':
          $ref: '#/responses/UnprocessableEntity'
        '500':
          $ref: '#/responses/ServerError'
      x-permissions:
        - update.customer
  /customer/search:
    post:
      produces:
        - application/json
      consumes:
        - application/json
      summary: Search customers by DOD ID or customer name
      description: >
        Search customers by DOD ID or customer name. Used by services counselors to locate profiles to update, find attached moves, and to create new moves.
      operationId: searchCustomers
      tags:
        - customer
      parameters:
        - in: body
          name: body
          schema:
            properties:
              page:
                type: integer
                description: requested page of results
              perPage:
                type: integer
              edipi:
                description: DOD ID
                type: string
                minLength: 10
                maxLength: 10
                x-nullable: true
              emplid:
                description: EMPLID
                type: string
                minLength: 7
                maxLength: 7
                x-nullable: true
              branch:
                description: Branch
                type: string
                minLength: 1
              customerName:
                description: Customer Name
                type: string
                minLength: 1
                x-nullable: true
              sort:
                type: string
                x-nullable: true
                enum: [customerName, edipi, emplid, branch, personalEmail, telephone]
              order:
                type: string
                x-nullable: true
                enum: [asc, desc]
          description: field that results should be sorted by
      responses:
        '200':
          description: Successfully returned all customers matching the criteria
          schema:
            $ref: '#/definitions/SearchCustomersResult'
        '403':
          $ref: '#/responses/PermissionDenied'
        '500':
          $ref: '#/responses/ServerError'
  '/move/{locator}':
    parameters:
      - description: Code used to identify a move in the system
        in: path
        name: locator
        required: true
        type: string
    get:
      produces:
        - application/json
      parameters: []
      responses:
        '200':
          description: Successfully retrieved the individual move
          schema:
            $ref: '#/definitions/Move'
        '400':
          $ref: '#/responses/InvalidRequest'
        '401':
          $ref: '#/responses/PermissionDenied'
        '403':
          $ref: '#/responses/PermissionDenied'
        '404':
          $ref: '#/responses/NotFound'
        '500':
          $ref: '#/responses/ServerError'
      tags:
        - move
      description: Returns a given move for a unique alphanumeric locator string
      summary: Returns a given move
      operationId: getMove
  '/move/{locator}/history':
    parameters:
      - description: Code used to identify a move in the system
        in: path
        name: locator
        required: true
        type: string
    get:
      produces:
        - application/json
      parameters:
        - in: query
          name: page
          type: integer
          description: requested page of results
        - in: query
          name: perPage
          type: integer
          description: results per page
      responses:
        '200':
          description: Successfully retrieved the individual move history
          schema:
            $ref: '#/definitions/MoveHistoryResult'
        '400':
          $ref: '#/responses/InvalidRequest'
        '401':
          $ref: '#/responses/PermissionDenied'
        '403':
          $ref: '#/responses/PermissionDenied'
        '404':
          $ref: '#/responses/NotFound'
        '500':
          $ref: '#/responses/ServerError'
      tags:
        - move
      description: Returns the history for a given move for a unique alphanumeric locator string
      summary: Returns the history of an identified move
      operationId: getMoveHistory
  '/moves/{moveID}/shipment-evaluation-reports-list':
    parameters:
      - description: Code used to identify a move in the system
        in: path
        name: moveID
        required: true
        type: string
        format: uuid
    get:
      produces:
        - application/json
      responses:
        '200':
          description: Successfully retrieved the move's evaluation reports
          schema:
            $ref: '#/definitions/EvaluationReportList'
        '400':
          $ref: '#/responses/InvalidRequest'
        '401':
          $ref: '#/responses/PermissionDenied'
        '403':
          $ref: '#/responses/PermissionDenied'
        '404':
          $ref: '#/responses/NotFound'
        '500':
          $ref: '#/responses/ServerError'
      tags:
        - move
      description: Returns shipment evaluation reports for the specified move that are visible to the current office user
      summary: Returns shipment evaluation reports for the specified move that are visible to the current office user
      operationId: getMoveShipmentEvaluationReportsList
  '/moves/{moveID}/counseling-evaluation-reports-list':
    parameters:
      - description: Code used to identify a move in the system
        in: path
        name: moveID
        required: true
        type: string
        format: uuid
    get:
      produces:
        - application/json
      responses:
        '200':
          description: Successfully retrieved the move's evaluation reports
          schema:
            $ref: '#/definitions/EvaluationReportList'
        '400':
          $ref: '#/responses/InvalidRequest'
        '401':
          $ref: '#/responses/PermissionDenied'
        '403':
          $ref: '#/responses/PermissionDenied'
        '404':
          $ref: '#/responses/NotFound'
        '500':
          $ref: '#/responses/ServerError'
      tags:
        - move
      description: Returns counseling evaluation reports for the specified move that are visible to the current office user
      summary: Returns counseling evaluation reports for the specified move that are visible to the current office user
      operationId: getMoveCounselingEvaluationReportsList
  '/moves/{moveID}/cancel':
    parameters:
      - description: ID of the move
        in: path
        name: moveID
        required: true
        format: uuid
        type: string
    post:
      consumes:
        - application/json
      produces:
        - application/json
      parameters: []
      responses:
        '200':
          description: Successfully canceled move
          schema:
            $ref: '#/definitions/Move'
        '403':
          $ref: '#/responses/PermissionDenied'
        '404':
          $ref: '#/responses/NotFound'
        '409':
          $ref: '#/responses/Conflict'
        '412':
          $ref: '#/responses/PreconditionFailed'
        '422':
          $ref: '#/responses/UnprocessableEntity'
        '500':
          $ref: '#/responses/ServerError'
      tags:
        - move
      description: cancels a move
      operationId: moveCanceler
      summary: Cancels a move
      x-permissions:
        - update.cancelMoveFlag
  '/counseling/orders/{orderID}':
    parameters:
      - description: ID of order to update
        in: path
        name: orderID
        required: true
        type: string
        format: uuid
    patch:
      summary: Updates an order (performed by a services counselor)
      description: All fields sent in this request will be set on the order referenced
      operationId: counselingUpdateOrder
      tags:
        - order
      consumes:
        - application/json
      produces:
        - application/json
      parameters:
        - in: body
          name: body
          required: true
          schema:
            $ref: '#/definitions/CounselingUpdateOrderPayload'
        - in: header
          name: If-Match
          type: string
          required: true
      responses:
        '200':
          description: updated instance of orders
          schema:
            $ref: '#/definitions/Order'
        '403':
          $ref: '#/responses/PermissionDenied'
        '404':
          $ref: '#/responses/NotFound'
        '412':
          $ref: '#/responses/PreconditionFailed'
        '422':
          $ref: '#/responses/UnprocessableEntity'
        '500':
          $ref: '#/responses/ServerError'
  '/orders':
    post:
      summary: Creates an orders model for a logged-in user
      description: Creates an instance of orders tied to a service member, which allow for creation of a move and an entitlement. Orders are required before the creation of a move
      operationId: createOrder
      tags:
        - order
      consumes:
        - application/json
      produces:
        - application/json
      parameters:
        - in: body
          name: createOrders
          schema:
            $ref: '#/definitions/CreateOrders'
      responses:
        '200':
          description: created instance of orders
          schema:
            $ref: '#/definitions/Order'
        '400':
          description: invalid request
        '401':
          description: request requires user authentication
        '403':
          description: user is not authorized
        '422':
          $ref: '#/responses/UnprocessableEntity'
        '500':
          description: internal server error
  '/orders/{orderID}':
    parameters:
      - description: ID of order to use
        in: path
        name: orderID
        required: true
        type: string
        format: uuid
    patch:
      summary: Updates an order
      description: All fields sent in this request will be set on the order referenced
      operationId: updateOrder
      tags:
        - order
      consumes:
        - application/json
      produces:
        - application/json
      parameters:
        - in: body
          name: body
          required: true
          schema:
            $ref: '#/definitions/UpdateOrderPayload'
        - in: header
          name: If-Match
          type: string
          required: true
      responses:
        '200':
          description: updated instance of orders
          schema:
            $ref: '#/definitions/Order'
        '400':
          $ref: '#/responses/InvalidRequest'
        '403':
          $ref: '#/responses/PermissionDenied'
        '404':
          $ref: '#/responses/NotFound'
        '409':
          $ref: '#/responses/Conflict'
        '412':
          $ref: '#/responses/PreconditionFailed'
        '422':
          $ref: '#/responses/UnprocessableEntity'
        '500':
          $ref: '#/responses/ServerError'
      x-permissions:
        - update.orders
    get:
      produces:
        - application/json
      parameters: []
      responses:
        '200':
          description: Successfully retrieved order
          schema:
            $ref: '#/definitions/Order'
        '400':
          $ref: '#/responses/InvalidRequest'
        '401':
          $ref: '#/responses/PermissionDenied'
        '403':
          $ref: '#/responses/PermissionDenied'
        '404':
          $ref: '#/responses/NotFound'
        '500':
          $ref: '#/responses/ServerError'
      tags:
        - order
      description: Gets an order
      operationId: getOrder
      summary: Gets an order by ID
  '/orders/{orderID}/allowances':
    parameters:
      - description: ID of order to use
        in: path
        name: orderID
        required: true
        type: string
        format: uuid
    patch:
      summary: Updates an allowance (Orders with Entitlements)
      description: All fields sent in this request will be set on the order referenced
      operationId: updateAllowance
      tags:
        - order
      consumes:
        - application/json
      produces:
        - application/json
      parameters:
        - in: body
          name: body
          required: true
          schema:
            $ref: '#/definitions/UpdateAllowancePayload'
        - in: header
          name: If-Match
          type: string
          required: true
      responses:
        '200':
          description: updated instance of allowance
          schema:
            $ref: '#/definitions/Order'
        '403':
          $ref: '#/responses/PermissionDenied'
        '404':
          $ref: '#/responses/NotFound'
        '412':
          $ref: '#/responses/PreconditionFailed'
        '422':
          $ref: '#/responses/UnprocessableEntity'
        '500':
          $ref: '#/responses/ServerError'
      x-permissions:
        - update.allowances
  '/orders/{orderID}/acknowledge-excess-weight-risk':
    parameters:
      - description: ID of order to use
        in: path
        name: orderID
        required: true
        type: string
        format: uuid
    post:
      summary: Saves the date and time a TOO acknowledged the excess weight risk by dismissing the alert
      description: Saves the date and time a TOO acknowledged the excess weight risk by dismissing the alert
      operationId: acknowledgeExcessWeightRisk
      tags:
        - order
      consumes:
        - application/json
      produces:
        - application/json
      parameters:
        - in: header
          name: If-Match
          type: string
          required: true
      responses:
        '200':
          description: updated Move
          schema:
            $ref: '#/definitions/Move'
        '403':
          $ref: '#/responses/PermissionDenied'
        '404':
          $ref: '#/responses/NotFound'
        '412':
          $ref: '#/responses/PreconditionFailed'
        '422':
          $ref: '#/responses/UnprocessableEntity'
        '500':
          $ref: '#/responses/ServerError'
      x-permissions:
        - update.excessWeightRisk
  '/orders/{orderID}/acknowledge-excess-unaccompanied-baggage-weight-risk':
    parameters:
      - description: ID of order to use
        in: path
        name: orderID
        required: true
        type: string
        format: uuid
    post:
      summary: Saves the date and time a TOO acknowledged the excess unaccompanied baggage weight risk by dismissing the alert
      description: Saves the date and time a TOO acknowledged the excess unaccompanied baggage weight risk by dismissing the alert
      operationId: acknowledgeExcessUnaccompaniedBaggageWeightRisk
      tags:
        - order
      consumes:
        - application/json
      produces:
        - application/json
      parameters:
        - in: header
          name: If-Match
          type: string
          required: true
      responses:
        '200':
          description: updated Move
          schema:
            $ref: '#/definitions/Move'
        '403':
          $ref: '#/responses/PermissionDenied'
        '404':
          $ref: '#/responses/NotFound'
        '412':
          $ref: '#/responses/PreconditionFailed'
        '422':
          $ref: '#/responses/UnprocessableEntity'
        '500':
          $ref: '#/responses/ServerError'
      x-permissions:
        - update.excessWeightRisk
  '/orders/{orderID}/update-billable-weight':
    parameters:
      - description: ID of order to use
        in: path
        name: orderID
        required: true
        type: string
        format: uuid
    patch:
      summary: Updates the max billable weight
      description: Updates the DBAuthorizedWeight attribute for the Order Entitlements=
      operationId: updateBillableWeight
      tags:
        - order
      consumes:
        - application/json
      produces:
        - application/json
      parameters:
        - in: body
          name: body
          required: true
          schema:
            $ref: '#/definitions/UpdateBillableWeightPayload'
        - in: header
          name: If-Match
          type: string
          required: true
      responses:
        '200':
          description: updated Order
          schema:
            $ref: '#/definitions/Order'
        '403':
          $ref: '#/responses/PermissionDenied'
        '404':
          $ref: '#/responses/NotFound'
        '412':
          $ref: '#/responses/PreconditionFailed'
        '422':
          $ref: '#/responses/UnprocessableEntity'
        '500':
          $ref: '#/responses/ServerError'
      x-permissions:
        - update.billableWeight
  '/orders/{orderID}/update-max-billable-weight/tio':
    parameters:
      - description: ID of order to use
        in: path
        name: orderID
        required: true
        type: string
        format: uuid
    patch:
      summary: Updates the max billable weight with TIO remarks
      description: Updates the DBAuthorizedWeight attribute for the Order Entitlements and move TIO remarks
      operationId: updateMaxBillableWeightAsTIO
      tags:
        - order
      consumes:
        - application/json
      produces:
        - application/json
      parameters:
        - in: body
          name: body
          required: true
          schema:
            $ref: '#/definitions/UpdateMaxBillableWeightAsTIOPayload'
        - $ref: 'parameters/ifMatch.yaml'
      responses:
        '200':
          description: updated Order
          schema:
            $ref: '#/definitions/Order'
        '403':
          $ref: '#/responses/PermissionDenied'
        '404':
          $ref: '#/responses/NotFound'
        '412':
          $ref: '#/responses/PreconditionFailed'
        '422':
          $ref: '#/responses/UnprocessableEntity'
        '500':
          $ref: '#/responses/ServerError'
      x-permissions:
        - update.maxBillableWeight
  /orders/{orderID}/upload_amended_orders:
    post:
      summary: Create an amended order for a given order
      description: Create an amended order for a given order
      operationId: uploadAmendedOrders
      tags:
        - order
      consumes:
        - multipart/form-data
      parameters:
        - in: path
          name: orderID
          type: string
          format: uuid
          required: true
          description: UUID of the order
        - in: formData
          name: file
          type: file
          description: The file to upload.
          required: true
      responses:
        '201':
          description: created upload
          schema:
            $ref: 'definitions/Upload.yaml'
        '400':
          description: invalid request
          schema:
            $ref: '#/definitions/InvalidRequestResponsePayload'
        '403':
          description: not authorized
        '404':
          description: not found
        '413':
          description: payload is too large
        '500':
          description: server error
  '/counseling/orders/{orderID}/allowances':
    parameters:
      - description: ID of order to use
        in: path
        name: orderID
        required: true
        type: string
        format: uuid
    patch:
      summary: Updates an allowance (Orders with Entitlements)
      description: All fields sent in this request will be set on the order referenced
      operationId: counselingUpdateAllowance
      tags:
        - order
      consumes:
        - application/json
      produces:
        - application/json
      parameters:
        - in: body
          name: body
          required: true
          schema:
            $ref: '#/definitions/CounselingUpdateAllowancePayload'
        - in: header
          name: If-Match
          type: string
          required: true
      responses:
        '200':
          description: updated instance of allowance
          schema:
            $ref: '#/definitions/Order'
        '403':
          $ref: '#/responses/PermissionDenied'
        '404':
          $ref: '#/responses/NotFound'
        '412':
          $ref: '#/responses/PreconditionFailed'
        '422':
          $ref: '#/responses/UnprocessableEntity'
        '500':
          $ref: '#/responses/ServerError'
  '/move-task-orders/{moveTaskOrderID}':
    parameters:
      - description: ID of move to use
        in: path
        name: moveTaskOrderID
        required: true
        type: string
    get:
      produces:
        - application/json
      parameters: []
      responses:
        '200':
          description: Successfully retrieved move task order
          schema:
            $ref: '#/definitions/MoveTaskOrder'
        '400':
          $ref: '#/responses/InvalidRequest'
        '401':
          $ref: '#/responses/PermissionDenied'
        '403':
          $ref: '#/responses/PermissionDenied'
        '404':
          $ref: '#/responses/NotFound'
        '500':
          $ref: '#/responses/ServerError'
      tags:
        - moveTaskOrder
      description: Gets a move
      operationId: getMoveTaskOrder
      summary: Gets a move by ID
  '/move_task_orders/{moveTaskOrderID}/mto_service_items':
    parameters:
      - description: ID of move for mto service item to use
        in: path
        name: moveTaskOrderID
        required: true
        format: uuid
        type: string
    get:
      produces:
        - application/json
      parameters: []
      responses:
        '200':
          description: Successfully retrieved all line items for a move task order
          schema:
            $ref: 'definitions/MTOServiceItems.yaml'
        '404':
          $ref: '#/responses/NotFound'
        '422':
          $ref: '#/responses/UnprocessableEntity'
        '500':
          $ref: '#/responses/ServerError'
      tags:
        - mtoServiceItem
      description: Gets all line items for a move
      operationId: listMTOServiceItems
      summary: Gets all line items for a move
  '/mto-shipments':
    post:
      summary: createMTOShipment
      description: |
        Creates a MTO shipment for the specified Move Task Order.
        Required fields include:
        * Shipment Type
        * Customer requested pick-up date
        * Pick-up Address
        * Delivery Address
        * Releasing / Receiving agents
        Optional fields include:
        * Delivery Address Type
        * Customer Remarks
        * Releasing / Receiving agents
        * An array of optional accessorial service item codes
      consumes:
        - application/json
      produces:
        - application/json
      operationId: createMTOShipment
      tags:
        - mtoShipment
      parameters:
        - in: body
          name: body
          schema:
            $ref: '#/definitions/CreateMTOShipment'
      responses:
        '200':
          description: Successfully created a MTO shipment.
          schema:
            $ref: 'definitions/MTOShipment.yaml'
        '400':
          $ref: '#/responses/InvalidRequest'
        '404':
          $ref: '#/responses/NotFound'
        '422':
          $ref: '#/responses/UnprocessableEntity'
        '500':
          $ref: '#/responses/ServerError'
  '/move_task_orders/{moveTaskOrderID}/mto_shipments':
    parameters:
      - description: ID of move task order for mto shipment to use
        in: path
        name: moveTaskOrderID
        required: true
        format: uuid
        type: string
    get:
      produces:
        - application/json
      parameters: []
      responses:
        '200':
          description: Successfully retrieved all mto shipments for a move task order
          schema:
            $ref: '#/definitions/MTOShipments'
        '403':
          $ref: '#/responses/PermissionDenied'
        '404':
          $ref: '#/responses/NotFound'
        '422':
          $ref: '#/responses/UnprocessableEntity'
        '500':
          $ref: '#/responses/ServerError'
      tags:
        - mtoShipment
      description: Gets all shipments for a move task order
      operationId: listMTOShipments
      summary: Gets all shipments for a move task order
  '/shipments/{shipmentID}':
    get:
      summary: fetches a shipment by ID
      description: fetches a shipment by ID
      operationId: getShipment
      tags:
        - mtoShipment
      produces:
        - application/json
      parameters:
        - description: ID of the shipment to be fetched
          in: path
          name: shipmentID
          required: true
          format: uuid
          type: string
      responses:
        '200':
          description: Successfully fetched the shipment
          schema:
            $ref: '#/definitions/MTOShipment'
        '400':
          $ref: '#/responses/InvalidRequest'
        '403':
          $ref: '#/responses/PermissionDenied'
        '404':
          $ref: '#/responses/NotFound'
        '422':
          $ref: '#/responses/UnprocessableEntity'
        '500':
          $ref: '#/responses/ServerError'
    delete:
      summary: Soft deletes a shipment by ID
      description: Soft deletes a shipment by ID
      operationId: deleteShipment
      tags:
        - shipment
      produces:
        - application/json
      parameters:
        - description: ID of the shipment to be deleted
          in: path
          name: shipmentID
          required: true
          format: uuid
          type: string
      responses:
        '204':
          description: Successfully soft deleted the shipment
        '400':
          $ref: '#/responses/InvalidRequest'
        '403':
          $ref: '#/responses/PermissionDenied'
        '404':
          $ref: '#/responses/NotFound'
        '409':
          $ref: '#/responses/Conflict'
        '422':
          $ref: '#/responses/UnprocessableEntity'
        '500':
          $ref: '#/responses/ServerError'
  '/move_task_orders/{moveTaskOrderID}/mto_shipments/{shipmentID}':
    patch:
      summary: updateMTOShipment
      description: |
        Updates a specified MTO shipment.
        Required fields include:
        * MTO Shipment ID required in path
        * If-Match required in headers
        * No fields required in body
        Optional fields include:
        * New shipment status type
        * Shipment Type
        * Customer requested pick-up date
        * Pick-up Address
        * Delivery Address
        * Secondary Pick-up Address
        * SecondaryDelivery Address
        * Delivery Address Type
        * Customer Remarks
        * Counselor Remarks
        * Releasing / Receiving agents
        * Actual Pro Gear Weight
        * Actual Spouse Pro Gear Weight
        * Location of the POE/POD
      consumes:
        - application/json
      produces:
        - application/json
      operationId: updateMTOShipment
      tags:
        - mtoShipment
      parameters:
        - in: path
          name: moveTaskOrderID
          required: true
          format: uuid
          type: string
          description: ID of move task order for mto shipment to use
        - in: path
          name: shipmentID
          type: string
          format: uuid
          required: true
          description: UUID of the MTO Shipment to update
        - in: header
          name: If-Match
          type: string
          required: true
          description: >
            Optimistic locking is implemented via the `If-Match` header. If the ETag header does not match
            the value of the resource on the server, the server rejects the change with a `412 Precondition Failed` error.
        - in: body
          name: body
          schema:
            $ref: '#/definitions/UpdateShipment'
      responses:
        '200':
          description: Successfully updated the specified MTO shipment.
          schema:
            $ref: "definitions/MTOShipment.yaml"
        "400":
          $ref: "#/responses/InvalidRequest"
        "401":
          $ref: "#/responses/PermissionDenied"
        "403":
          $ref: "#/responses/PermissionDenied"
        "404":
          $ref: "#/responses/NotFound"
        "412":
          $ref: "#/responses/PreconditionFailed"
        "422":
          $ref: "#/responses/UnprocessableEntity"
        "500":
          $ref: "#/responses/ServerError"
  "/shipments/approve":
    post:
      consumes:
        - application/json
      produces:
        - application/json
      parameters:
        - in: body
          name: body
          required: true
          schema:
            $ref: "#/definitions/ApproveShipments"
      responses:
        "200":
          description: Successfully approved the shipments
          schema:
            type: array
            items:
              $ref: "definitions/MTOShipment.yaml"
        "403":
          $ref: "#/responses/PermissionDenied"
        "404":
          $ref: "#/responses/NotFound"
        "409":
          $ref: "#/responses/Conflict"
        "412":
          $ref: "#/responses/PreconditionFailed"
        "422":
          $ref: "#/responses/UnprocessableEntity"
        "500":
          $ref: "#/responses/ServerError"
      tags:
        - shipment
      description: Approves multiple shipments in one request
      operationId: approveShipments
      summary: Approves multiple shipments at once
      x-permissions:
        - update.shipment
  "/shipments/{shipmentID}/approve":
    parameters:
      - description: ID of the shipment
        in: path
        name: shipmentID
        required: true
        format: uuid
        type: string
    post:
      consumes:
        - application/json
      produces:
        - application/json
      parameters:
        - in: header
          name: If-Match
          type: string
          required: true
      responses:
        '200':
          description: Successfully approved the shipment
          schema:
            $ref: 'definitions/MTOShipment.yaml'
        '403':
          $ref: '#/responses/PermissionDenied'
        '404':
          $ref: '#/responses/NotFound'
        '409':
          $ref: '#/responses/Conflict'
        '412':
          $ref: '#/responses/PreconditionFailed'
        '422':
          $ref: '#/responses/UnprocessableEntity'
        '500':
          $ref: '#/responses/ServerError'
      tags:
        - shipment
      description: Approves a shipment
      operationId: approveShipment
      summary: Approves a shipment
      x-permissions:
        - update.shipment
  '/shipments/{shipmentID}/request-diversion':
    parameters:
      - description: ID of the shipment
        in: path
        name: shipmentID
        required: true
        format: uuid
        type: string
    post:
      consumes:
        - application/json
      produces:
        - application/json
      parameters:
        - in: header
          name: If-Match
          type: string
          required: true
        - in: body
          name: body
          required: true
          schema:
            $ref: '#/definitions/RequestDiversion'
      responses:
        '200':
          description: Successfully requested the shipment diversion
          schema:
            $ref: 'definitions/MTOShipment.yaml'
        '403':
          $ref: '#/responses/PermissionDenied'
        '404':
          $ref: '#/responses/NotFound'
        '409':
          $ref: '#/responses/Conflict'
        '412':
          $ref: '#/responses/PreconditionFailed'
        '422':
          $ref: '#/responses/UnprocessableEntity'
        '500':
          $ref: '#/responses/ServerError'
      tags:
        - shipment
      description: Requests a shipment diversion
      operationId: requestShipmentDiversion
      summary: Requests a shipment diversion
      x-permissions:
        - create.shipmentDiversionRequest
  '/shipments/{shipmentID}/approve-diversion':
    parameters:
      - description: ID of the shipment
        in: path
        name: shipmentID
        required: true
        format: uuid
        type: string
    post:
      consumes:
        - application/json
      produces:
        - application/json
      parameters:
        - in: header
          name: If-Match
          type: string
          required: true
      responses:
        '200':
          description: Successfully approved the shipment diversion
          schema:
            $ref: 'definitions/MTOShipment.yaml'
        '403':
          $ref: '#/responses/PermissionDenied'
        '404':
          $ref: '#/responses/NotFound'
        '409':
          $ref: '#/responses/Conflict'
        '412':
          $ref: '#/responses/PreconditionFailed'
        '422':
          $ref: '#/responses/UnprocessableEntity'
        '500':
          $ref: '#/responses/ServerError'
      x-permissions:
        - update.shipment
      tags:
        - shipment
      description: Approves a shipment diversion
      operationId: approveShipmentDiversion
      summary: Approves a shipment diversion
  '/shipments/{shipmentID}/reject':
    parameters:
      - description: ID of the shipment
        in: path
        name: shipmentID
        required: true
        format: uuid
        type: string
    post:
      consumes:
        - application/json
      produces:
        - application/json
      parameters:
        - in: header
          name: If-Match
          type: string
          required: true
        - in: body
          name: body
          required: true
          schema:
            $ref: '#/definitions/RejectShipment'
      responses:
        '200':
          description: Successfully rejected the shipment
          schema:
            $ref: 'definitions/MTOShipment.yaml'
        '403':
          $ref: '#/responses/PermissionDenied'
        '404':
          $ref: '#/responses/NotFound'
        '409':
          $ref: '#/responses/Conflict'
        '412':
          $ref: '#/responses/PreconditionFailed'
        '422':
          $ref: '#/responses/UnprocessableEntity'
        '500':
          $ref: '#/responses/ServerError'
      tags:
        - shipment
      description: rejects a shipment
      operationId: rejectShipment
      summary: rejects a shipment
  '/shipments/{shipmentID}/request-cancellation':
    parameters:
      - description: ID of the shipment
        in: path
        name: shipmentID
        required: true
        format: uuid
        type: string
    post:
      consumes:
        - application/json
      produces:
        - application/json
      parameters:
        - in: header
          name: If-Match
          type: string
          required: true
      responses:
        '200':
          description: Successfully requested the shipment cancellation
          schema:
            $ref: 'definitions/MTOShipment.yaml'
        '403':
          $ref: '#/responses/PermissionDenied'
        '404':
          $ref: '#/responses/NotFound'
        '409':
          $ref: '#/responses/Conflict'
        '412':
          $ref: '#/responses/PreconditionFailed'
        '422':
          $ref: '#/responses/UnprocessableEntity'
        '500':
          $ref: '#/responses/ServerError'
      tags:
        - shipment
      description: Requests a shipment cancellation
      operationId: requestShipmentCancellation
      summary: Requests a shipment cancellation
      x-permissions:
        - create.shipmentCancellation
  '/shipments/{shipmentID}/request-reweigh':
    parameters:
      - description: ID of the shipment
        in: path
        name: shipmentID
        required: true
        format: uuid
        type: string
    post:
      consumes:
        - application/json
      produces:
        - application/json
      responses:
        '200':
          description: Successfully requested a reweigh of the shipment
          schema:
            $ref: 'definitions/Reweigh.yaml'
        '403':
          $ref: '#/responses/PermissionDenied'
        '404':
          $ref: '#/responses/NotFound'
        '409':
          $ref: '#/responses/Conflict'
        '412':
          $ref: '#/responses/PreconditionFailed'
        '422':
          $ref: '#/responses/UnprocessableEntity'
        '500':
          $ref: '#/responses/ServerError'
      tags:
        - shipment
        - reweigh
      description: Requests a shipment reweigh
      operationId: requestShipmentReweigh
      summary: Requests a shipment reweigh
      x-permissions:
        - create.reweighRequest
  '/shipments/{shipmentID}/review-shipment-address-update':
    parameters:
      - description: ID of the shipment
        in: path
        name: shipmentID
        required: true
        format: uuid
        type: string
    patch:
      consumes:
        - application/json
      produces:
        - application/json
      parameters:
        - in: header
          name: If-Match
          type: string
          required: true
        - in: body
          name: body
          required: true
          schema:
            properties:
              status:
                type: string
                enum:
                  - REJECTED
                  - APPROVED
              officeRemarks:
                type: string
            required:
              - officeRemarks
              - status
      responses:
        '200':
          description: Successfully requested a shipment address update
          schema:
            $ref: 'definitions/ShipmentAddressUpdate.yaml'
        '403':
          $ref: '#/responses/PermissionDenied'
        '404':
          $ref: '#/responses/NotFound'
        '409':
          $ref: '#/responses/Conflict'
        '412':
          $ref: '#/responses/PreconditionFailed'
        '422':
          $ref: '#/responses/UnprocessableEntity'
        '500':
          $ref: '#/responses/ServerError'
      tags:
        - shipment
        - shipment_address_updates
      description: This endpoint is used to approve a address update request. Office remarks are required.
        Approving the address update will update the Destination Final Address of the associated service item
      operationId: reviewShipmentAddressUpdate
      summary: Allows TOO to review a shipment address update
  '/shipments/{shipmentID}/sit-extensions':
    post:
      summary: Create an approved SIT Duration Update
      description: TOO can creates an already-approved SIT Duration Update on behalf of a customer
      consumes:
        - application/json
      produces:
        - application/json
      operationId: createApprovedSITDurationUpdate
      tags:
        - shipment
        - sitExtension
      parameters:
        - description: ID of the shipment
          in: path
          name: shipmentID
          required: true
          format: uuid
          type: string
        - in: body
          name: body
          schema:
            $ref: '#/definitions/CreateApprovedSITDurationUpdate'
          required: true
        - in: header
          description: We want the shipment's eTag rather than the SIT Duration Update eTag as the SIT Duration Update is always associated with a shipment
          name: If-Match
          type: string
          required: true
      responses:
        '200':
          description: Successfully created a SIT Extension.
          schema:
            $ref: 'definitions/MTOShipment.yaml'
        '400':
          $ref: '#/responses/InvalidRequest'
        '403':
          $ref: '#/responses/PermissionDenied'
        '404':
          $ref: '#/responses/NotFound'
        '422':
          $ref: '#/responses/UnprocessableEntity'
        '500':
          $ref: '#/responses/ServerError'
      x-permissions:
        - create.SITExtension
  '/shipments/{shipmentID}/sit-extensions/{sitExtensionID}/approve':
    parameters:
      - description: ID of the shipment
        in: path
        name: shipmentID
        required: true
        format: uuid
        type: string
      - description: ID of the SIT extension
        in: path
        name: sitExtensionID
        required: true
        format: uuid
        type: string
    patch:
      consumes:
        - application/json
      produces:
        - application/json
      parameters:
        - in: body
          name: body
          required: true
          schema:
            $ref: '#/definitions/ApproveSITExtension'
        - in: header
          description: We want the shipment's eTag rather than the SIT extension eTag as the SIT extension is always associated with a shipment
          name: If-Match
          type: string
          required: true
      responses:
        '200':
          description: Successfully approved a SIT extension
          schema:
            $ref: 'definitions/MTOShipment.yaml'
        '403':
          $ref: '#/responses/PermissionDenied'
        '404':
          $ref: '#/responses/NotFound'
        '409':
          $ref: '#/responses/Conflict'
        '412':
          $ref: '#/responses/PreconditionFailed'
        '422':
          $ref: '#/responses/UnprocessableEntity'
        '500':
          $ref: '#/responses/ServerError'
      tags:
        - shipment
        - sitExtension
      description: Approves a SIT extension
      operationId: approveSITExtension
      summary: Approves a SIT extension
      x-permissions:
        - update.SITExtension
  '/shipments/{shipmentID}/sit-extensions/{sitExtensionID}/deny':
    parameters:
      - description: ID of the shipment
        in: path
        name: shipmentID
        required: true
        format: uuid
        type: string
      - description: ID of the SIT extension
        in: path
        name: sitExtensionID
        required: true
        format: uuid
        type: string
    patch:
      consumes:
        - application/json
      produces:
        - application/json
      parameters:
        - in: body
          name: body
          required: true
          schema:
            $ref: '#/definitions/DenySITExtension'
        - in: header
          name: If-Match
          type: string
          required: true
      responses:
        '200':
          description: Successfully denied a SIT extension
          schema:
            $ref: 'definitions/MTOShipment.yaml'
        '403':
          $ref: '#/responses/PermissionDenied'
        '404':
          $ref: '#/responses/NotFound'
        '409':
          $ref: '#/responses/Conflict'
        '412':
          $ref: '#/responses/PreconditionFailed'
        '422':
          $ref: '#/responses/UnprocessableEntity'
        '500':
          $ref: '#/responses/ServerError'
      tags:
        - shipment
        - sitExtension
      description: Denies a SIT extension
      operationId: denySITExtension
      summary: Denies a SIT extension
      x-permissions:
        - update.SITExtension
  '/shipments/{shipmentID}/sit-service-item/convert-to-customer-expense':
    parameters:
      - description: ID of the shipment
        in: path
        name: shipmentID
        required: true
        format: uuid
        type: string
    patch:
      consumes:
        - application/json
      produces:
        - application/json
      parameters:
        - in: body
          name: body
          required: true
          schema:
            $ref: '#/definitions/UpdateSITServiceItemCustomerExpense'
        - in: header
          name: If-Match
          type: string
          required: true
      responses:
        '200':
          description: Successfully converted to customer expense
          schema:
            $ref: 'definitions/MTOShipment.yaml'
        '403':
          $ref: '#/responses/PermissionDenied'
        '404':
          $ref: '#/responses/NotFound'
        '409':
          $ref: '#/responses/Conflict'
        '412':
          $ref: '#/responses/PreconditionFailed'
        '422':
          $ref: '#/responses/UnprocessableEntity'
        '500':
          $ref: '#/responses/ServerError'
      tags:
        - shipment
        - mtoServiceItem
      description: Converts a SIT to customer expense
      operationId: updateSITServiceItemCustomerExpense
      summary: Converts a SIT to customer expense
      x-permissions:
        - update.MTOServiceItem
  /shipments/{shipmentID}/ppm-documents:
    parameters:
      - description: ID of the shipment
        in: path
        name: shipmentID
        required: true
        format: uuid
        type: string
    get:
      summary: Gets all the PPM documents for a PPM shipment
      description: |
        Retrieves all of the documents and associated uploads for each ppm document type connected to a PPM shipment. This
        excludes any deleted PPM documents.
      operationId: getPPMDocuments
      tags:
        - ppm
      consumes:
        - application/json
      produces:
        - application/json
      responses:
        '200':
          description: All PPM documents and associated uploads for the specified PPM shipment.
          schema:
            $ref: 'definitions/PPMDocuments.yaml'
        '401':
          $ref: '#/responses/PermissionDenied'
        '403':
          $ref: '#/responses/PermissionDenied'
        '422':
          $ref: '#/responses/UnprocessableEntity'
        '500':
          $ref: '#/responses/ServerError'
  /ppm-shipments/{ppmShipmentId}/weight-ticket/{weightTicketId}:
    parameters:
      - $ref: 'parameters/ppmShipmentId.yaml'
      - $ref: 'parameters/weightTicketId.yaml'
    patch:
      summary: Updates a weight ticket document
      description: |
        Updates a PPM shipment's weight ticket document with new information. Only some of the weight ticket document's
        fields are editable because some have to be set by the customer, e.g. vehicle description.
      operationId: updateWeightTicket
      tags:
        - ppm
      consumes:
        - application/json
      produces:
        - application/json
      parameters:
        - $ref: 'parameters/ifMatch.yaml'
        - in: body
          name: updateWeightTicketPayload
          required: true
          schema:
            $ref: '#/definitions/UpdateWeightTicket'
      responses:
        '200':
          description: returns an updated weight ticket object
          schema:
            $ref: 'definitions/WeightTicket.yaml'
        '400':
          $ref: '#/responses/InvalidRequest'
        '401':
          $ref: '#/responses/PermissionDenied'
        '403':
          $ref: '#/responses/PermissionDenied'
        '404':
          $ref: '#/responses/NotFound'
        '412':
          $ref: '#/responses/PreconditionFailed'
        '422':
          $ref: '#/responses/UnprocessableEntity'
        '500':
          $ref: '#/responses/ServerError'
  /ppm-shipments/{ppmShipmentId}/moving-expenses/{movingExpenseId}:
    parameters:
      - $ref: 'parameters/ppmShipmentId.yaml'
      - $ref: 'parameters/movingExpenseId.yaml'
    patch:
      summary: Updates the moving expense
      description: |
        Updates a PPM shipment's moving expense with new information. Only some of the moving expense's fields are
        editable because some have to be set by the customer, e.g. the description and the moving expense type.
      operationId: updateMovingExpense
      tags:
        - ppm
      consumes:
        - application/json
      produces:
        - application/json
      parameters:
        - $ref: 'parameters/ifMatch.yaml'
        - in: body
          name: updateMovingExpense
          required: true
          schema:
            $ref: '#/definitions/UpdateMovingExpense'
      responses:
        '200':
          description: returns an updated moving expense object
          schema:
<<<<<<< HEAD
            $ref: 'definitions/MovingExpense.yaml'
        '400':
          $ref: '#/responses/InvalidRequest'
        '401':
          $ref: '#/responses/PermissionDenied'
        '403':
          $ref: '#/responses/PermissionDenied'
        '404':
          $ref: '#/responses/NotFound'
        '412':
          $ref: '#/responses/PreconditionFailed'
        '422':
          $ref: '#/responses/UnprocessableEntity'
        '500':
          $ref: '#/responses/ServerError'
  /ppm-shipments/{ppmShipmentId}/pro-gear-weight-tickets/{proGearWeightTicketId}:
    parameters:
      - $ref: 'parameters/ppmShipmentId.yaml'
      - $ref: 'parameters/proGearWeightTicketId.yaml'
=======
            $ref: "definitions/MovingExpense.yaml"
        "400":
          $ref: "#/responses/InvalidRequest"
        "401":
          $ref: "#/responses/PermissionDenied"
        "403":
          $ref: "#/responses/PermissionDenied"
        "404":
          $ref: "#/responses/NotFound"
        "412":
          $ref: "#/responses/PreconditionFailed"
        "422":
          $ref: "#/responses/UnprocessableEntity"
        "500":
          $ref: "#/responses/ServerError"
  /ppm-shipments/{ppmShipmentId}/pro-gear-weight-tickets/{proGearWeightTicketId}:
    parameters:
      - $ref: "parameters/ppmShipmentId.yaml"
      - $ref: "parameters/proGearWeightTicketId.yaml"
>>>>>>> 8f91a265
    patch:
      summary: Updates a pro-gear weight ticket
      description: |
        Updates a PPM shipment's pro-gear weight ticket with new information. Only some of the fields are editable
        because some have to be set by the customer, e.g. the description.
      operationId: updateProGearWeightTicket
      tags:
        - ppm
      consumes:
        - application/json
      produces:
        - application/json
      parameters:
        - $ref: 'parameters/ifMatch.yaml'
        - in: body
          name: updateProGearWeightTicket
          required: true
          schema:
            $ref: '#/definitions/UpdateProGearWeightTicket'
      responses:
        '200':
          description: returns an updated pro-gear weight ticket object
          schema:
            $ref: 'definitions/ProGearWeightTicket.yaml'
        '400':
          $ref: '#/responses/InvalidRequest'
        '401':
          $ref: '#/responses/PermissionDenied'
        '403':
          $ref: '#/responses/PermissionDenied'
        '404':
          $ref: '#/responses/NotFound'
        '412':
          $ref: '#/responses/PreconditionFailed'
        '422':
          $ref: '#/responses/UnprocessableEntity'
        '500':
          $ref: '#/responses/ServerError'
  /ppm-shipments/{ppmShipmentId}/aoa-packet:
    parameters:
      - description: the id for the ppmshipment with aoa to be downloaded
        in: path
        name: ppmShipmentId
        required: true
        type: string
    get:
      summary: Downloads AOA Packet form PPMShipment as a PDF
      description: |
        ### Functionality
        This endpoint downloads all uploaded move order documentation combined with the Shipment Summary Worksheet into a single PDF.
        ### Errors
        * The PPMShipment must have requested an AOA.
        * The PPMShipment AOA Request must have been approved.
      operationId: showAOAPacket
      tags:
        - ppm
      produces:
        - application/pdf
      responses:
        '200':
          headers:
            Content-Disposition:
              type: string
              description: File name to download
          description: AOA PDF
          schema:
            format: binary
            type: file
        '400':
          $ref: '#/responses/InvalidRequest'
        '403':
          $ref: '#/responses/PermissionDenied'
        '404':
          $ref: '#/responses/NotFound'
        '422':
          $ref: '#/responses/UnprocessableEntity'
        '500':
          $ref: '#/responses/ServerError'
  /ppm-shipments/{ppmShipmentId}/finish-document-review:
    parameters:
      - $ref: 'parameters/ppmShipmentId.yaml'
    patch:
      summary: Updates a PPM shipment's status after document review
      description: |
        Updates a PPM shipment's status once documents have been reviewed. Status is updated depending on whether any documents have been rejected.
      operationId: finishDocumentReview
      tags:
        - ppm
      consumes:
        - application/json
      produces:
        - application/json
      parameters:
        - in: header
          name: If-Match
          type: string
          required: true
      responses:
        '200':
          description: Successfully finished document review
          schema:
            $ref: 'definitions/PPMShipment.yaml'
        '400':
          $ref: '#/responses/InvalidRequest'
        '401':
          $ref: '#/responses/PermissionDenied'
        '403':
          $ref: '#/responses/PermissionDenied'
        '404':
          $ref: '#/responses/NotFound'
        '409':
          $ref: '#/responses/Conflict'
        '412':
          $ref: '#/responses/PreconditionFailed'
        '422':
          $ref: '#/responses/UnprocessableEntity'
        '500':
          $ref: '#/responses/ServerError'
      x-permissions:
        - update.shipment
  /ppm-shipments/{ppmShipmentId}/ppm-sit:
    patch:
      summary: Updates a PPM shipment's SIT values
      description: |
        Updates a PPM shipment's SIT values
      operationId: updatePPMSIT
      tags:
        - ppm
      consumes:
        - application/json
      produces:
        - application/json
      parameters:
        - $ref: 'parameters/ppmShipmentId.yaml'
        - in: header
          name: If-Match
          type: string
          required: true
        - in: body
          name: body
          schema:
            $ref: 'definitions/PPMShipmentSIT.yaml'
      responses:
        '200':
          description: Successfully finished PPM SIT update
          schema:
            $ref: 'definitions/PPMShipment.yaml'
        '400':
          $ref: '#/responses/InvalidRequest'
        '403':
          $ref: '#/responses/PermissionDenied'
        '404':
          $ref: '#/responses/NotFound'
        '412':
          $ref: '#/responses/PreconditionFailed'
        '422':
          $ref: '#/responses/UnprocessableEntity'
        '500':
          $ref: '#/responses/ServerError'
  /ppm-shipments/{ppmShipmentId}/closeout:
    parameters:
      - $ref: 'parameters/ppmShipmentId.yaml'
    get:
      summary: Get the closeout calcuations for the specified PPM shipment
      description: |
        Retrieves the closeout calculations for the specified PPM shipment.
      operationId: getPPMCloseout
      tags:
        - ppm
      produces:
        - application/json
      responses:
        '200':
          description: Returns closeout for the specified PPM shipment.
          schema:
            $ref: 'definitions/PPMCloseout.yaml'
        '400':
          $ref: '#/responses/InvalidRequest'
        '403':
          $ref: '#/responses/PermissionDenied'
        '404':
          $ref: '#/responses/NotFound'
        '422':
          $ref: '#/responses/UnprocessableEntity'
        '500':
          $ref: '#/responses/ServerError'
  /ppm-shipments/{ppmShipmentId}/actual-weight:
    parameters:
      - $ref: 'parameters/ppmShipmentId.yaml'
    get:
      summary: Get the actual weight for a PPM shipment
      description: |
        Retrieves the actual weight for the specified PPM shipment.
      operationId: getPPMActualWeight
      tags:
        - ppm
      produces:
        - application/json
      responses:
        '200':
          description: Returns actual weight for the specified PPM shipment.
          schema:
            $ref: 'definitions/PPMActualWeight.yaml'
        '400':
          $ref: '#/responses/InvalidRequest'
        '403':
          $ref: '#/responses/PermissionDenied'
        '404':
          $ref: '#/responses/NotFound'
        '422':
          $ref: '#/responses/UnprocessableEntity'
        '500':
          $ref: '#/responses/ServerError'
  /ppm-shipments/{ppmShipmentId}/sit_location/{sitLocation}/sit-estimated-cost:
    parameters:
      - $ref: 'parameters/ppmShipmentId.yaml'
      - in: path
        format: string
        description: location of sit
        name: sitLocation
        required: true
        type: string
        enum:
          - ORIGIN
          - DESTINATION
      - in: query
        format: date-time
        description: Date entered into SIT
        name: sitEntryDate
        required: true
        type: string
      - in: query
        format: date-time
        description: Date departed SIT
        name: sitDepartureDate
        required: true
        type: string
      - in: query
        description: Weight stored in SIT
        name: weightStored
        required: true
        type: integer
        minimum: 0
    get:
      summary: Get the SIT estimated cost for a PPM shipment
      description: |
        Calculates and returns the SIT estimated cost for the specified PPM shipment.
      operationId: getPPMSITEstimatedCost
      tags:
        - ppm
      produces:
        - application/json
      responses:
        '200':
          description: Calculates and returns the SIT estimated cost for the specified PPM shipment.
          schema:
            $ref: 'definitions/PPMSITEstimatedCost.yaml'
        '400':
          $ref: '#/responses/InvalidRequest'
        '403':
          $ref: '#/responses/PermissionDenied'
        '404':
          $ref: '#/responses/NotFound'
        '422':
          $ref: '#/responses/UnprocessableEntity'
        '500':
          $ref: '#/responses/ServerError'
  /ppm-shipments/{ppmShipmentId}/payment-packet:
    get:
      summary: Returns PPM payment packet
      description: Generates a PDF containing all user uploaded documentations for PPM. Contains SSW form, orders, weight and expense documentations.
      operationId: showPaymentPacket
      tags:
        - ppm
      parameters:
        - in: path
          name: ppmShipmentId
          type: string
          format: uuid
          required: true
          description: UUID of the ppmShipment
      produces:
        - application/pdf
      responses:
        '200':
          headers:
            Content-Disposition:
              type: string
              description: File name to download
          description: PPM Payment Packet PDF
          schema:
            format: binary
            type: file
        '400':
          description: invalid request
        '401':
          description: request requires user authentication
        '403':
          description: user is not authorized
        '404':
          description: ppm not found
        '500':
          description: internal server error
  '/move_task_orders/{moveTaskOrderID}/mto_shipments/{shipmentID}/mto-agents':
    parameters:
      - description: ID of move task order
        in: path
        name: moveTaskOrderID
        required: true
        format: uuid
        type: string
      - description: ID of the shipment
        in: path
        name: shipmentID
        required: true
        format: uuid
        type: string
    get:
      produces:
        - application/json
      parameters: []
      responses:
        '200':
          description: Successfully retrieved all agents for a move task order
          schema:
            $ref: 'definitions/MTOAgents.yaml'
        '404':
          $ref: '#/responses/NotFound'
        '422':
          $ref: '#/responses/UnprocessableEntity'
        '500':
          $ref: '#/responses/ServerError'
      tags:
        - mtoAgent
      description: Fetches a list of agents associated with a move task order.
      operationId: fetchMTOAgentList
      summary: Fetch move task order agents.
  '/move-task-orders/{moveTaskOrderID}/service-items/{mtoServiceItemID}':
    parameters:
      - description: ID of move to use
        in: path
        name: moveTaskOrderID
        required: true
        type: string
      - description: ID of line item to use
        in: path
        name: mtoServiceItemID
        required: true
        type: string
    get:
      produces:
        - application/json
      parameters: []
      responses:
        '200':
          description: Successfully retrieved a line item for a move task order by ID
          schema:
            $ref: 'definitions/MTOServiceItemSingle.yaml'
        '400':
          $ref: '#/responses/InvalidRequest'
        '401':
          $ref: '#/responses/PermissionDenied'
        '403':
          $ref: '#/responses/PermissionDenied'
        '404':
          $ref: '#/responses/NotFound'
        '500':
          $ref: '#/responses/ServerError'
      tags:
        - mtoServiceItem
      description: Gets a line item by ID for a move by ID
      operationId: getMTOServiceItem
      summary: Gets a line item by ID for a move by ID
  '/move-task-orders/{moveTaskOrderID}/service-items/{mtoServiceItemID}/status':
    parameters:
      - description: ID of move to use
        in: path
        name: moveTaskOrderID
        required: true
        type: string
      - description: ID of line item to use
        in: path
        name: mtoServiceItemID
        required: true
        type: string
    patch:
      consumes:
        - application/json
      produces:
        - application/json
      parameters:
        - in: body
          name: body
          required: true
          schema:
            $ref: '#/definitions/PatchMTOServiceItemStatusPayload'
        - in: header
          name: If-Match
          type: string
          required: true
      responses:
        '200':
          description: >-
            Successfully updated status for a line item for a move task order by
            ID
          schema:
            $ref: 'definitions/MTOServiceItem.yaml'
        '400':
          $ref: '#/responses/InvalidRequest'
        '401':
          $ref: '#/responses/PermissionDenied'
        '403':
          $ref: '#/responses/PermissionDenied'
        '404':
          $ref: '#/responses/NotFound'
        '412':
          $ref: '#/responses/PreconditionFailed'
        '422':
          $ref: '#/responses/UnprocessableEntity'
        '500':
          $ref: '#/responses/ServerError'
      tags:
        - mtoServiceItem
      description: Changes the status of a line item for a move by ID
      operationId: updateMTOServiceItemStatus
      summary: Change the status of a line item for a move by ID
      x-permissions:
        - update.MTOServiceItem
  '/service-item/{mtoServiceItemID}/entry-date-update':
    parameters:
      - description: ID of the service item
        in: path
        name: mtoServiceItemID
        required: true
        type: string
    patch:
      consumes:
        - application/json
      produces:
        - application/json
      parameters:
        - in: body
          name: body
          required: true
          schema:
            $ref: 'definitions/ServiceItemSitEntryDate.yaml'
      responses:
        '200':
          description: Successfully updated SIT entry date
          schema:
            $ref: 'definitions/MTOServiceItemSingle.yaml'
        '400':
          $ref: '#/responses/InvalidRequest'
        '401':
          $ref: '#/responses/PermissionDenied'
        '403':
          $ref: '#/responses/PermissionDenied'
        '404':
          $ref: '#/responses/NotFound'
        '412':
          $ref: '#/responses/PreconditionFailed'
        '422':
          $ref: '#/responses/UnprocessableEntity'
        '500':
          $ref: '#/responses/ServerError'
      tags:
        - mtoServiceItem
      description: Locates the service item in the database and updates the SIT entry date for the selected service item and returns the service item
      operationId: updateServiceItemSitEntryDate
      summary: Updates a service item's SIT entry date by ID
  '/move-task-orders/{moveTaskOrderID}/status':
    patch:
      consumes:
        - application/json
      produces:
        - application/json
      parameters:
        - description: ID of move to use
          in: path
          name: moveTaskOrderID
          required: true
          type: string
        - in: header
          name: If-Match
          type: string
          required: true
        - in: body
          name: serviceItemCodes
          schema:
            $ref: '#/definitions/MTOApprovalServiceItemCodes'
          required: true
      responses:
        '200':
          description: Successfully updated move task order status
          schema:
            $ref: '#/definitions/Move'
        '400':
          $ref: '#/responses/InvalidRequest'
        '401':
          $ref: '#/responses/PermissionDenied'
        '403':
          $ref: '#/responses/PermissionDenied'
        '404':
          $ref: '#/responses/NotFound'
        '409':
          $ref: '#/responses/Conflict'
        '412':
          $ref: '#/responses/PreconditionFailed'
        '422':
          $ref: '#/responses/UnprocessableEntity'
        '500':
          $ref: '#/responses/ServerError'
      tags:
        - moveTaskOrder
      description: Changes move task order status
      operationId: updateMoveTaskOrderStatus
      summary: Change the status of a move task order
      x-permissions:
        - update.move
        - create.serviceItem
  '/move-task-orders/{moveTaskOrderID}/status/service-counseling-completed':
    patch:
      consumes:
        - application/json
      produces:
        - application/json
      parameters:
        - description: ID of move to use
          in: path
          name: moveTaskOrderID
          required: true
          type: string
        - in: header
          name: If-Match
          type: string
          required: true
      responses:
        '200':
          description: Successfully updated move task order status
          schema:
            $ref: '#/definitions/Move'
        '400':
          $ref: '#/responses/InvalidRequest'
        '401':
          $ref: '#/responses/PermissionDenied'
        '403':
          $ref: '#/responses/PermissionDenied'
        '404':
          $ref: '#/responses/NotFound'
        '409':
          $ref: '#/responses/Conflict'
        '412':
          $ref: '#/responses/PreconditionFailed'
        '422':
          $ref: '#/responses/UnprocessableEntity'
        '500':
          $ref: '#/responses/ServerError'
      tags:
        - moveTaskOrder
      description: Changes move (move task order) status to service counseling completed
      operationId: updateMTOStatusServiceCounselingCompleted
      summary: Changes move (move task order) status to service counseling completed
<<<<<<< HEAD
  '/move-task-orders/{moveTaskOrderID}/payment-service-items/{paymentServiceItemID}/status':
=======
  "/move-task-orders/{moveTaskOrderID}/payment-service-items/{paymentServiceItemID}/status":
>>>>>>> 8f91a265
    parameters:
      - description: ID of move to use
        in: path
        name: moveTaskOrderID
        required: true
        type: string
      - description: ID of payment service item to use
        in: path
        name: paymentServiceItemID
        required: true
        type: string
    patch:
      consumes:
        - application/json
      produces:
        - application/json
      parameters:
        - in: body
          name: body
          required: true
          schema:
            $ref: '#/definitions/PaymentServiceItem'
        - in: header
          name: If-Match
          type: string
          required: true
      responses:
        '200':
          description: >-
            Successfully updated status for a line item for a move task order by
            ID
          schema:
            $ref: '#/definitions/PaymentServiceItem'
        '400':
          $ref: '#/responses/InvalidRequest'
        '401':
          $ref: '#/responses/PermissionDenied'
        '403':
          $ref: '#/responses/PermissionDenied'
        '404':
          $ref: '#/responses/NotFound'
        '412':
          $ref: '#/responses/PreconditionFailed'
        '422':
          $ref: '#/responses/UnprocessableEntity'
        '500':
          $ref: '#/responses/ServerError'
      tags:
        - paymentServiceItem
      description: Changes the status of a line item for a move by ID
      operationId: updatePaymentServiceItemStatus
      summary: Change the status of a payment service item for a move by ID
      x-permissions:
        - update.paymentServiceItemStatus
  '/move-task-orders/{moveTaskOrderID}/billable-weights-reviewed-at':
    patch:
      consumes:
        - application/json
      produces:
        - application/json
      parameters:
        - description: ID of move to use
          in: path
          name: moveTaskOrderID
          required: true
          type: string
        - in: header
          name: If-Match
          type: string
          required: true
      responses:
        '200':
          description: Successfully updated move task order billableWeightsReviewedAt field
          schema:
            $ref: '#/definitions/Move'
        '400':
          $ref: '#/responses/InvalidRequest'
        '401':
          $ref: '#/responses/PermissionDenied'
        '403':
          $ref: '#/responses/PermissionDenied'
        '404':
          $ref: '#/responses/NotFound'
        '409':
          $ref: '#/responses/Conflict'
        '412':
          $ref: '#/responses/PreconditionFailed'
        '422':
          $ref: '#/responses/UnprocessableEntity'
        '500':
          $ref: '#/responses/ServerError'
      tags:
        - moveTaskOrder
      description: Changes move (move task order) billableWeightsReviewedAt field to a timestamp
      operationId: updateMTOReviewedBillableWeightsAt
  '/move-task-orders/{moveTaskOrderID}/tio-remarks':
    patch:
      consumes:
        - application/json
      produces:
        - application/json
      parameters:
        - description: ID of move to use
          in: path
          name: moveTaskOrderID
          required: true
          type: string
        - in: header
          name: If-Match
          type: string
          required: true
        - in: body
          name: body
          required: true
          schema:
            $ref: '#/definitions/Move'
      responses:
        '200':
          description: Successfully updated move task order tioRemarks field
          schema:
            $ref: '#/definitions/Move'
        '400':
          $ref: '#/responses/InvalidRequest'
        '401':
          $ref: '#/responses/PermissionDenied'
        '403':
          $ref: '#/responses/PermissionDenied'
        '404':
          $ref: '#/responses/NotFound'
        '409':
          $ref: '#/responses/Conflict'
        '412':
          $ref: '#/responses/PreconditionFailed'
        '422':
          $ref: '#/responses/UnprocessableEntity'
        '500':
          $ref: '#/responses/ServerError'
      tags:
        - moveTaskOrder
      description: Changes move (move task order) billableWeightsReviewedAt field to a timestamp
      operationId: updateMoveTIORemarks
  '/move-task-orders/{moveTaskOrderID}/entitlements':
    parameters:
      - description: ID of move to use
        in: path
        name: moveTaskOrderID
        required: true
        type: string
    get:
      produces:
        - application/json
      parameters: []
      tags:
        - moveTaskOrder
      responses:
        '200':
          description: Successfully retrieved entitlements
          schema:
            $ref: '#/definitions/Entitlements'
        '400':
          $ref: '#/responses/InvalidRequest'
        '401':
          $ref: '#/responses/PermissionDenied'
        '403':
          $ref: '#/responses/PermissionDenied'
        '404':
          $ref: '#/responses/NotFound'
        '500':
          $ref: '#/responses/ServerError'
      description: Gets entitlements
      operationId: getEntitlements
      summary: Gets entitlements for a move by ID
  '/payment-requests/{paymentRequestID}':
    parameters:
      - description: UUID of payment request
        format: uuid
        in: path
        name: paymentRequestID
        required: true
        type: string
    get:
      produces:
        - application/json
      parameters: []
      responses:
        '200':
          description: fetched instance of payment request
          schema:
            $ref: '#/definitions/PaymentRequest'
        '400':
          $ref: '#/responses/InvalidRequest'
        '401':
          $ref: '#/responses/PermissionDenied'
        '403':
          $ref: '#/responses/PermissionDenied'
        '404':
          $ref: '#/responses/NotFound'
        '500':
          $ref: '#/responses/ServerError'
      tags:
        - paymentRequests
      description: Fetches an instance of a payment request by id
      operationId: getPaymentRequest
      summary: Fetches a payment request by id
      x-permissions:
        - read.paymentRequest
  '/moves/{locator}/closeout-office':
    parameters:
      - description: move code to identify a move to update the PPM shipment's closeout office for Army and Air Force service members
        format: string
        in: path
        name: locator
        required: true
        type: string
    patch:
      description: Sets the transportation office closeout location for where the Move's PPM Shipment documentation will be reviewed by
      tags:
        - move
      operationId: updateCloseoutOffice
      x-permissions:
        - update.closeoutOffice
      summary: Updates a Move's PPM closeout office for Army and Air Force customers
      produces:
        - application/json
      consumes:
        - application/json
      parameters:
        - in: body
          name: body
          schema:
            properties:
              closeoutOfficeId:
                type: string
                format: uuid
            required:
              - closeoutOfficeId
        - in: header
          name: If-Match
          type: string
          required: true
      responses:
        '200':
          description: Successfully set the closeout office for the move
          schema:
            $ref: '#/definitions/Move'
        '400':
          $ref: '#/responses/InvalidRequest'
        '401':
          $ref: '#/responses/PermissionDenied'
        '403':
          $ref: '#/responses/PermissionDenied'
        '404':
          $ref: '#/responses/NotFound'
        '412':
          $ref: '#/responses/PreconditionFailed'
        '422':
          $ref: '#/responses/UnprocessableEntity'
        '500':
          $ref: '#/responses/ServerError'
  '/moves/{locator}/customer-support-remarks':
    parameters:
      - description: move code to identify a move for customer support remarks
        format: string
        in: path
        name: locator
        required: true
        type: string
    post:
      produces:
        - application/json
      consumes:
        - application/json
      parameters:
        - in: body
          name: body
          schema:
            $ref: '#/definitions/CreateCustomerSupportRemark'
      responses:
        '200':
          description: Successfully created customer support remark
          schema:
            $ref: 'definitions/CustomerSupportRemark.yaml'
        '400':
          $ref: '#/responses/InvalidRequest'
        '404':
          $ref: '#/responses/NotFound'
        '422':
          $ref: '#/responses/UnprocessableEntity'
        '500':
          $ref: '#/responses/ServerError'
      tags:
        - customerSupportRemarks
      description: Creates a customer support remark for a move
      operationId: createCustomerSupportRemarkForMove
      summary: Creates a customer support remark for a move
    get:
      produces:
        - application/json
      parameters: []
      responses:
        '200':
          description: Successfully retrieved all line items for a move task order
          schema:
            $ref: 'definitions/CustomerSupportRemarks.yaml'
        '403':
          $ref: '#/responses/PermissionDenied'
        '404':
          $ref: '#/responses/NotFound'
        '422':
          $ref: '#/responses/UnprocessableEntity'
        '500':
          $ref: '#/responses/ServerError'
      tags:
        - customerSupportRemarks
      description: Fetches customer support remarks for a move
      operationId: getCustomerSupportRemarksForMove
      summary: Fetches customer support remarks using the move code (locator).
  '/customer-support-remarks/{customerSupportRemarkID}':
    parameters:
      - in: path
        description: the customer support remark ID to be modified
        name: customerSupportRemarkID
        required: true
        type: string
        format: uuid
    patch:
      tags:
        - customerSupportRemarks
      description: Updates a customer support remark for a move
      operationId: updateCustomerSupportRemarkForMove
      summary: Updates a customer support remark for a move
      consumes:
        - application/json
      produces:
        - application/json
      parameters:
        - in: body
          name: body
          required: true
          schema:
            $ref: '#/definitions/UpdateCustomerSupportRemarkPayload'
      responses:
        '200':
          description: Successfully updated customer support remark
          schema:
            $ref: 'definitions/CustomerSupportRemark.yaml'
        '400':
          $ref: '#/responses/InvalidRequest'
        '403':
          $ref: '#/responses/PermissionDenied'
        '404':
          $ref: '#/responses/NotFound'
        '422':
          $ref: '#/responses/UnprocessableEntity'
        '500':
          $ref: '#/responses/ServerError'
    delete:
      summary: Soft deletes a customer support remark by ID
      description: Soft deletes a customer support remark by ID
      operationId: deleteCustomerSupportRemark
      tags:
        - customerSupportRemarks
      produces:
        - application/json
      responses:
        '204':
          description: Successfully soft deleted the shipment
        '400':
          $ref: '#/responses/InvalidRequest'
        '403':
          $ref: '#/responses/PermissionDenied'
        '404':
          $ref: '#/responses/NotFound'
        '409':
          $ref: '#/responses/Conflict'
        '422':
          $ref: '#/responses/UnprocessableEntity'
        '500':
          $ref: '#/responses/ServerError'
  '/moves/{locator}/evaluation-reports':
    parameters:
      - in: path
        name: locator
        required: true
        type: string
    post:
      produces:
        - application/json
      consumes:
        - application/json
      parameters:
        - in: body
          name: body
          schema:
            $ref: '#/definitions/CreateEvaluationReport'
      responses:
        '200':
          description: Successfully created evaluation report
          schema:
            $ref: '#/definitions/EvaluationReport'
        '400':
          $ref: '#/responses/InvalidRequest'
        '404':
          $ref: '#/responses/NotFound'
        '422':
          $ref: '#/responses/UnprocessableEntity'
        '500':
          $ref: '#/responses/ServerError'
      x-permissions:
        - create.evaluationReport
      tags:
        - evaluationReports
      description: Creates an evaluation report
      operationId: createEvaluationReport
      summary: Creates an evaluation report
  '/evaluation-reports/{reportID}/download':
    parameters:
      - in: path
        description: the evaluation report ID to be downloaded
        name: reportID
        required: true
        type: string
        format: uuid
    get:
      summary: Downloads an evaluation report as a PDF
      description: Downloads an evaluation report as a PDF
      operationId: downloadEvaluationReport
      tags:
        - evaluationReports
      produces:
        - application/pdf
      responses:
        '200':
          headers:
            Content-Disposition:
              type: string
              description: File name to download
          description: Evaluation report PDF
          schema:
            format: binary
            type: file
        '403':
          $ref: '#/responses/PermissionDenied'
        '404':
          $ref: '#/responses/NotFound'
        '500':
          $ref: '#/responses/ServerError'
  '/evaluation-reports/{reportID}':
    parameters:
      - in: path
        description: the evaluation report ID to be modified
        name: reportID
        required: true
        type: string
        format: uuid
    get:
      summary: Gets an evaluation report by ID
      description: Gets an evaluation report by ID
      operationId: getEvaluationReport
      tags:
        - evaluationReports
      produces:
        - application/json
      responses:
        '200':
          description: Successfully got the report
          schema:
            $ref: '#/definitions/EvaluationReport'
        '400':
          $ref: '#/responses/InvalidRequest'
        '403':
          $ref: '#/responses/PermissionDenied'
        '404':
          $ref: '#/responses/NotFound'
        '500':
          $ref: '#/responses/ServerError'
    delete:
      summary: Deletes an evaluation report by ID
      description: Deletes an evaluation report by ID
      operationId: deleteEvaluationReport
      x-permissions:
        - delete.evaluationReport
      tags:
        - evaluationReports
      produces:
        - application/json
      responses:
        '204':
          description: Successfully deleted the report
        '400':
          $ref: '#/responses/InvalidRequest'
        '403':
          $ref: '#/responses/PermissionDenied'
        '404':
          $ref: '#/responses/NotFound'
        '409':
          $ref: '#/responses/Conflict'
        '422':
          $ref: '#/responses/UnprocessableEntity'
        '500':
          $ref: '#/responses/ServerError'
    put:
      summary: Saves an evaluation report as a draft
      description: Saves an evaluation report as a draft
      operationId: saveEvaluationReport
      x-permissions:
        - update.evaluationReport
      tags:
        - evaluationReports
      produces:
        - application/json
      consumes:
        - application/json
      parameters:
        - in: body
          name: body
          schema:
            $ref: '#/definitions/EvaluationReport'
        - in: header
          name: If-Match
          type: string
          required: true
          description: >
            Optimistic locking is implemented via the `If-Match` header. If the ETag header does not match
            the value of the resource on the server, the server rejects the change with a `412 Precondition Failed` error.
      responses:
        '204':
          description: Successfully saved the report
        '400':
          $ref: '#/responses/InvalidRequest'
        '403':
          $ref: '#/responses/PermissionDenied'
        '404':
          $ref: '#/responses/NotFound'
        '409':
          $ref: '#/responses/Conflict'
        '412':
          $ref: '#/responses/PreconditionFailed'
        '422':
          $ref: '#/responses/UnprocessableEntity'
        '500':
          $ref: '#/responses/ServerError'
  '/evaluation-reports/{reportID}/submit':
    parameters:
      - in: path
        description: the evaluation report ID to be modified
        name: reportID
        required: true
        type: string
        format: uuid
    post:
      summary: Submits an evaluation report
      description: Submits an evaluation report
      operationId: submitEvaluationReport
      tags:
        - evaluationReports
      produces:
        - application/json
      parameters:
        - in: header
          name: If-Match
          type: string
          required: true
          description: >
            Optimistic locking is implemented via the `If-Match` header. If the ETag header does not match
            the value of the resource on the server, the server rejects the change with a `412 Precondition Failed` error.
      responses:
        '204':
          description: Successfully submitted an evaluation report with the provided ID
        '403':
          $ref: '#/responses/PermissionDenied'
        '404':
          $ref: '#/responses/NotFound'
        '412':
          $ref: '#/responses/PreconditionFailed'
        '422':
          $ref: '#/responses/UnprocessableEntity'
        '500':
          $ref: '#/responses/ServerError'
      x-permissions:
        - update.evaluationReport
  '/evaluation-reports/{reportID}/appeal/add':
    parameters:
      - in: path
        description: the evaluation report ID
        name: reportID
        required: true
        type: string
        format: uuid
    post:
      summary: Adds an appeal to a serious incident on an evaluation report
      description: Adds an appeal to a serious incident on an evaluation report
      operationId: addAppealToSeriousIncident
      tags:
        - evaluationReports
      produces:
        - application/json
      consumes:
        - application/json
      parameters:
        - in: body
          name: body
          schema:
            $ref: '#/definitions/CreateAppeal'
      responses:
        '204':
          description: Successfully added an appeal to a serious incident
        '403':
          $ref: '#/responses/PermissionDenied'
        '404':
          $ref: '#/responses/NotFound'
        '412':
          $ref: '#/responses/PreconditionFailed'
        '422':
          $ref: '#/responses/UnprocessableEntity'
        '500':
          $ref: '#/responses/ServerError'
      x-permissions:
        - update.evaluationReport
  '/evaluation-reports/{reportID}/{reportViolationID}/appeal/add':
    parameters:
      - in: path
        description: the evaluation report ID
        name: reportID
        required: true
        type: string
        format: uuid
      - in: path
        description: the report violation ID
        name: reportViolationID
        required: true
        type: string
        format: uuid
    post:
      summary: Adds an appeal to a violation
      description: Adds an appeal to a violation
      operationId: addAppealToViolation
      tags:
        - evaluationReports
      produces:
        - application/json
      consumes:
        - application/json
      parameters:
        - in: body
          name: body
          schema:
            $ref: '#/definitions/CreateAppeal'
      responses:
        '204':
          description: Successfully added an appeal to a violation
        '403':
          $ref: '#/responses/PermissionDenied'
        '404':
          $ref: '#/responses/NotFound'
        '412':
          $ref: '#/responses/PreconditionFailed'
        '422':
          $ref: '#/responses/UnprocessableEntity'
        '500':
          $ref: '#/responses/ServerError'
      x-permissions:
        - update.evaluationReport
  '/pws-violations':
    get:
      summary: Fetch the possible PWS violations for an evaluation report
      description: Fetch the possible PWS violations for an evaluation report
      operationId: getPWSViolations
      tags:
        - pwsViolations
      produces:
        - application/json
      responses:
        '200':
          description: Successfully retrieved the PWS violations
          schema:
            $ref: '#/definitions/PWSViolations'
        '400':
          $ref: '#/responses/InvalidRequest'
        '403':
          $ref: '#/responses/PermissionDenied'
        '404':
          $ref: '#/responses/NotFound'
        '500':
          $ref: '#/responses/ServerError'
  '/report-violations/{reportID}':
    parameters:
      - in: path
        description: the evaluation report ID that has associated violations
        name: reportID
        required: true
        type: string
        format: uuid
    get:
      summary: Fetch the report violations for an evaluation report
      description: Fetch the report violations for an evaluation report
      operationId: getReportViolationsByReportID
      tags:
        - reportViolations
      produces:
        - application/json
      responses:
        '200':
          description: Successfully retrieved the report violations
          schema:
            $ref: '#/definitions/ReportViolations'
        '400':
          $ref: '#/responses/InvalidRequest'
        '403':
          $ref: '#/responses/PermissionDenied'
        '404':
          $ref: '#/responses/NotFound'
        '500':
          $ref: '#/responses/ServerError'
    post:
      summary: Associate violations with an evaluation report
      description: >-
        Associate violations with an evaluation report. This will overwrite any
        existing report-violations associations for the report and replace them
        with the newly provided ones.  An empty array will remove all violation
        associations for a given report.
      operationId: associateReportViolations
      tags:
        - reportViolations
      produces:
        - application/json
      consumes:
        - application/json
      parameters:
        - in: body
          name: body
          schema:
            $ref: '#/definitions/AssociateReportViolations'
      responses:
        '204':
          description: Successfully saved the report violations
        '400':
          $ref: '#/responses/InvalidRequest'
        '403':
          $ref: '#/responses/PermissionDenied'
        '404':
          $ref: '#/responses/NotFound'
        '409':
          $ref: '#/responses/Conflict'
        '422':
          $ref: '#/responses/UnprocessableEntity'
        '500':
          $ref: '#/responses/ServerError'
      x-permissions:
        - create.reportViolation
  '/moves/{locator}/payment-requests':
    parameters:
      - description: move code to identify a move for payment requests
        format: string
        in: path
        name: locator
        required: true
        type: string
    get:
      produces:
        - application/json
      parameters: []
      responses:
        '200':
          description: Successfully retrieved all line items for a move task order
          schema:
            $ref: '#/definitions/PaymentRequests'
        '403':
          $ref: '#/responses/PermissionDenied'
        '404':
          $ref: '#/responses/NotFound'
        '422':
          $ref: '#/responses/UnprocessableEntity'
        '500':
          $ref: '#/responses/ServerError'
      tags:
        - paymentRequests
      description: Fetches payment requests for a move
      operationId: getPaymentRequestsForMove
      summary: Fetches payment requests using the move code (locator).
      x-permissions:
        - read.paymentRequest
  '/moves/{moveID}/financial-review-flag':
    parameters:
      - description: ID of move to flag
        in: path
        name: moveID
        required: true
        type: string
        format: uuid
    post:
      summary: Flags a move for financial office review
      description: This sets a flag which indicates that the move should be reviewed by a fincancial office. For example, if the origin or delivery address of a shipment is far from the duty location and may incur excess costs to the customer.
      operationId: setFinancialReviewFlag
      tags:
        - move
      consumes:
        - application/json
      produces:
        - application/json
      parameters:
        - in: header
          name: If-Match
          type: string
        - in: body
          name: body
          schema:
            required:
              - flagForReview
            properties:
              remarks:
                description: explanation of why the move is being flagged for financial review
                example: this address is way too far away
                type: string
                x-nullable: true
              flagForReview:
                description: boolean value representing whether we should flag a move for financial review
                example: false
                type: boolean
      responses:
        '200':
          description: updated Move
          schema:
            $ref: '#/definitions/Move'
        '403':
          $ref: '#/responses/PermissionDenied'
        '404':
          $ref: '#/responses/NotFound'
        '412':
          $ref: '#/responses/PreconditionFailed'
        '422':
          $ref: '#/responses/UnprocessableEntity'
        '500':
          $ref: '#/responses/ServerError'
      x-permissions:
        - update.financialReviewFlag
  /moves/{moveID}/uploadAdditionalDocuments:
    patch:
      summary: Patch the additional documents for a given move
      description: Customers will on occaision need the ability to upload additional supporting documents, for a variety of reasons. This does not include amended order.
      operationId: uploadAdditionalDocuments
      tags:
        - move
      consumes:
        - multipart/form-data
      parameters:
        - in: path
          name: moveID
          type: string
          format: uuid
          required: true
          description: UUID of the order
        - in: formData
          name: file
          type: file
          description: The file to upload.
          required: true
      responses:
        '201':
          description: created upload
          schema:
            $ref: 'definitions/Upload.yaml'
        '400':
          description: invalid request
          schema:
            $ref: '#/definitions/InvalidRequestResponsePayload'
        '403':
          description: not authorized
        '404':
          description: not found
        '413':
          description: payload is too large
        '500':
          description: server error
      x-permissions:
        - create.supportingDocuments
  '/payment-requests/{paymentRequestID}/shipments-payment-sit-balance':
    parameters:
      - description: payment request ID of the payment request with SIT service items being reviewed
        name: paymentRequestID
        type: string
        format: uuid
        in: path
        required: true
    get:
      produces:
        - application/json
      parameters: []
      responses:
        '200':
          description: Successfully retrieved shipments and their SIT days balance from all payment requests on the move
          schema:
            $ref: '#/definitions/ShipmentsPaymentSITBalance'
        '403':
          $ref: '#/responses/PermissionDenied'
        '404':
          $ref: '#/responses/NotFound'
        '422':
          $ref: '#/responses/UnprocessableEntity'
        '500':
          $ref: '#/responses/ServerError'
      tags:
        - paymentRequests
      description: Returns all shipment payment request SIT usage to support partial SIT invoicing
      operationId: getShipmentsPaymentSITBalance
      summary: Returns all shipment payment request SIT usage to support partial SIT invoicing
      x-permissions:
        - read.shipmentsPaymentSITBalance
  '/payment-requests/{paymentRequestID}/status':
    patch:
      consumes:
        - application/json
      produces:
        - application/json
      parameters:
        - description: UUID of payment request
          format: uuid
          in: path
          name: paymentRequestID
          required: true
          type: string
        - in: body
          name: body
          required: true
          schema:
            $ref: '#/definitions/UpdatePaymentRequestStatusPayload'
        - in: header
          name: If-Match
          type: string
          required: true
      responses:
        '200':
          description: updated payment request
          schema:
            $ref: '#/definitions/PaymentRequest'
        '400':
          $ref: '#/responses/InvalidRequest'
        '401':
          $ref: '#/responses/PermissionDenied'
        '403':
          $ref: '#/responses/PermissionDenied'
        '404':
          $ref: '#/responses/NotFound'
        '412':
          $ref: '#/responses/PreconditionFailed'
        '422':
          $ref: '#/responses/UnprocessableEntity'
        '500':
          $ref: '#/responses/ServerError'
      tags:
        - paymentRequests
      description: Updates status of a payment request by id
      operationId: updatePaymentRequestStatus
      summary: Updates status of a payment request by id
      x-permissions:
        - update.paymentRequest
  '/payment-requests/{paymentRequestID}/bulkDownload':
    parameters:
      - description: the id for the payment-request with files to be downloaded
        in: path
        name: paymentRequestID
        required: true
        type: string
    get:
      summary: Downloads all Payment Request documents as a PDF
      description: |
        This endpoint downloads all uploaded payment request documentation combined into a single PDF.
      operationId: bulkDownload
      tags:
        - paymentRequests
      produces:
        - application/pdf
      responses:
        '200':
          headers:
            Content-Disposition:
              type: string
              description: File name to download
          description: Payment Request Files PDF
          schema:
            format: binary
            type: file
        '400':
          $ref: '#/responses/InvalidRequest'
        '500':
          $ref: '#/responses/ServerError'
  /documents/{documentId}:
    get:
      summary: Returns a document
      description: Returns a document and its uploads
      operationId: getDocument
      tags:
        - ghcDocuments
      parameters:
        - in: path
          name: documentId
          type: string
          format: uuid
          required: true
          description: UUID of the document to return
      responses:
        '200':
          description: the requested document
          schema:
            $ref: 'definitions/Document.yaml'
        '400':
          $ref: '#/responses/InvalidRequest'
        '401':
          $ref: '#/responses/PermissionDenied'
        '403':
          $ref: '#/responses/PermissionDenied'
        '404':
          $ref: '#/responses/NotFound'
        '412':
          $ref: '#/responses/PreconditionFailed'
        '422':
          $ref: '#/responses/UnprocessableEntity'
        '500':
          $ref: '#/responses/ServerError'
  /documents:
    post:
      summary: Create a new document
      description: Documents represent a physical artifact such as a scanned document or a PDF file
      operationId: createDocument
      tags:
        - ghcDocuments
      parameters:
        - in: body
          name: documentPayload
          required: true
          schema:
            $ref: '#/definitions/PostDocumentPayload'
      responses:
        '201':
          description: created document
          schema:
            $ref: 'definitions/Document.yaml'
        '400':
          description: invalid request
        '403':
          $ref: '#/responses/PermissionDenied'
        '500':
          description: server error
  /queues/counseling:
    get:
      produces:
        - application/json
      summary: Gets queued list of all customer moves needing services counseling by GBLOC origin
      description: >
        An office services counselor user will be assigned a transportation office that will determine which moves are displayed in their queue based on the origin duty location.  GHC moves will show up here onced they have reached the NEEDS SERVICE COUNSELING status after submission from a customer or created on a customer's behalf.
      operationId: getServicesCounselingQueue
      tags:
        - queues
      parameters:
        - in: query
          name: page
          type: integer
          description: requested page number of paginated move results
        - in: query
          name: perPage
          type: integer
          description: maximum number of moves to show on each page of paginated results
        - in: query
          name: sort
          type: string
          enum:
            [
              customerName,
              edipi,
              emplid,
              branch,
              locator,
              status,
              requestedMoveDate,
              submittedAt,
              originGBLOC,
              originDutyLocation,
              destinationDutyLocation,
              ppmType,
              closeoutInitiated,
              closeoutLocation,
              ppmStatus,
              counselingOffice,
              assignedTo,
            ]
          description: field that results should be sorted by
        - in: query
          name: order
          type: string
          enum: [asc, desc]
          description: direction of sort order if applied
        - in: query
          name: branch
          type: string
          description: filters by the branch of the move's service member
        - in: query
          name: locator
          type: string
          description: filters to match the unique move code locator
        - in: query
          name: customerName
          type: string
          description: filters using a prefix match on the service member's last name
        - in: query
          name: counselingOffice
          type: string
          description: filters using a counselingOffice name of the move
        - in: query
          name: edipi
          type: string
          description: filters to match the unique service member's DoD ID
        - in: query
          name: emplid
          type: string
          description: filters to match the unique service member's EMPLID
        - in: query
          name: requestedMoveDate
          type: string
          description: filters the requested pickup date of a shipment on the move
        - in: query
          name: submittedAt
          type: string
          format: date-time
          description: Start of the submitted at date in the user's local time zone converted to UTC
        - in: query
          name: originGBLOC
          type: string
          description: filters the GBLOC of the service member's origin duty location
        - in: query
          name: originDutyLocation
          type: array
          uniqueItems: true
          collectionFormat: multi
          items:
            type: string
          description: filters the name of the origin duty location on the orders
        - in: query
          name: destinationDutyLocation
          type: string
          description: filters the name of the destination duty location on the orders
        - in: query
          name: status
          type: array
          description: filters the status of the move
          uniqueItems: true
          items:
            type: string
            enum:
              - NEEDS SERVICE COUNSELING
              - SERVICE COUNSELING COMPLETED
        - in: query
          name: needsPPMCloseout
          type: boolean
          description: Only used for Services Counseling queue. If true, show PPM moves that are ready for closeout. Otherwise, show all other moves.
        - in: query
          name: ppmType
          type: string
          enum:
            - FULL
            - PARTIAL
          description: filters PPM type
        - in: query
          name: closeoutInitiated
          type: string
          format: date-time
          description: Latest date that closeout was initiated on a PPM on the move
        - in: query
          name: closeoutLocation
          type: string
          description: closeout location
        - in: query
          name: orderType
          type: string
          description: order type
        - in: query
          name: ppmStatus
          type: string
          enum:
            - WAITING_ON_CUSTOMER
            - NEEDS_CLOSEOUT
          description: filters the status of the PPM shipment
        - in: query
          name: viewAsGBLOC
          type: string
          description: |
            Used to return a queue for a GBLOC other than the default of the current user. Requires the HQ role or a secondary transportation office assignment. The parameter is ignored if the requesting user does not have the necessary role or assignment.
        - in: query
          name: assignedTo
          type: string
          description: |
            Used to illustrate which user is assigned to this payment request.
        - in: query
          name: activeRole
          type: string
          description: user's actively logged in role
      responses:
        '200':
          description: Successfully returned all moves matching the criteria
          schema:
            $ref: '#/definitions/QueueMovesResult'
        '403':
          $ref: '#/responses/PermissionDenied'
        '500':
          $ref: '#/responses/ServerError'
  /queues/bulk-assignment:
    get:
      produces:
        - application/json
      summary: Gets data for bulk assignment modal
      description: >
        Supervisor office users are able to bulk assign moves. This endpoint returns the relevant data to them; the current workload of the office users that work under them, and the moves that are available to be assigned
      operationId: getBulkAssignmentData
      tags:
        - queues
      parameters:
        - in: query
          name: queueType
          type: string
          description: A string corresponding to the queue type
          enum:
            - COUNSELING
            - CLOSEOUT
            - TASK_ORDER
            - PAYMENT_REQUEST
      responses:
        '200':
          description: Successfully returned bulk assignment data
          schema:
<<<<<<< HEAD
            $ref: '#/definitions/BulkAssignmentData'
        '401':
          $ref: '#/responses/PermissionDenied'
        '404':
          $ref: '#/responses/NotFound'
        '500':
          $ref: '#/responses/ServerError'
  /queues/bulk-assignment/assign:
    post:
      produces:
        - application/json
      consumes:
        - application/json
      summary: Assigns one or more moves to one or more office users
      description: >
        Supervisor office users are able to assign moves. This endpoint saves office user assignments to multiple moves.
      operationId: saveBulkAssignmentData
      tags:
        - queues
      parameters:
        - in: body
          name: bulkAssignmentSavePayload
          required: true
          schema:
            $ref: '#/definitions/BulkAssignmentSavePayload'
      responses:
        '204':
          description: assigned
        '401':
          $ref: '#/responses/PermissionDenied'
        '404':
          $ref: '#/responses/NotFound'
        '500':
          $ref: '#/responses/ServerError'
=======
            $ref: "#/definitions/BulkAssignmentData"
        "401":
          $ref: "#/responses/PermissionDenied"
        "404":
          $ref: "#/responses/NotFound"
        "500":
          $ref: "#/responses/ServerError"
>>>>>>> 8f91a265
  /queues/counseling/origin-list:
    get:
      produces:
        - application/json
      summary: Gets queued list of all moves origin locations in the counselors queue
      description: >
        An office services counselor user will be assigned a transportation office that will determine which moves are displayed in their queue based on the origin duty location. This pulls the availalble origin duty locations.
      operationId: getServicesCounselingOriginList
      tags:
        - queues
      parameters:
        - in: query
          name: needsPPMCloseout
          type: boolean
          description: Only used for Services Counseling queue. If true, show PPM moves origin locations that are ready for closeout. Otherwise, show all other moves origin locations.
        - in: query
          name: viewAsGBLOC
          type: string
          description: Used to return an origins list for a GBLOC other than the default of the current user. Requires the HQ role or a secondary transportation office assignment. The parameter is ignored if the requesting user does not have the necessary role or assignment.
      responses:
        '200':
          description: Successfully returned all moves matching the criteria
          schema:
            $ref: '#/definitions/Locations'
        '403':
          $ref: '#/responses/PermissionDenied'
        '500':
          $ref: '#/responses/ServerError'
  /queues/prime-moves:
    get:
      summary: getPrimeMovesQueue
      description: |
        Gets all moves that have been reviewed and approved by the TOO. The `since` parameter can be used to filter this
        list down to only the moves that have been updated since the provided timestamp. A move will be considered
        updated if the `updatedAt` timestamp on the move or on its orders, shipments, service items, or payment
        requests, is later than the provided date and time.

        **WIP**: Include what causes moves to leave this list. Currently, once the `availableToPrimeAt` timestamp has
        been set, that move will always appear in this list.
      operationId: listPrimeMoves
      tags:
        - queues
      produces:
        - application/json
      parameters:
        - in: query
          name: since
          type: string
          format: date-time
          description: Only return moves updated since this time. Formatted like "2021-07-23T18:30:47.116Z"
        - in: query
          name: page
          type: integer
          description: requested page of results
        - in: query
          name: perPage
          type: integer
          description: results per page
        - in: query
          name: id
          type: string
        - in: query
          name: moveCode
          type: string
        - in: query
          name: orderType
          type: string
          description: order type
      responses:
        '200':
          description: Successfully retrieved moves. A successful fetch might still return zero moves.
          schema:
            $ref: '#/definitions/ListPrimeMovesResult'
        '403':
          $ref: '#/responses/PermissionDenied'
        '500':
          $ref: '#/responses/ServerError'
  /queues/moves:
    get:
      produces:
        - application/json
      summary: Gets queued list of all customer moves by GBLOC origin
      description: >
        An office TOO user will be assigned a transportation office that will determine which moves are displayed in their queue based on the origin duty location.  GHC moves will show up here onced they have reached the submitted status sent by the customer and have move task orders, shipments, and service items to approve.
      operationId: getMovesQueue
      tags:
        - queues
      parameters:
        - in: query
          name: page
          type: integer
          description: requested page of results
        - in: query
          name: perPage
          type: integer
          description: results per page
        - in: query
          name: sort
          type: string
          enum:
            [
              customerName,
              edipi,
              emplid,
              branch,
              locator,
              status,
              originDutyLocation,
              destinationDutyLocation,
              requestedMoveDate,
              appearedInTooAt,
              assignedTo,
              counselingOffice,
            ]
          description: field that results should be sorted by
        - in: query
          name: order
          type: string
          enum: [asc, desc]
          description: direction of sort order if applied
        - in: query
          name: branch
          type: string
        - in: query
          name: locator
          type: string
        - in: query
          name: customerName
          type: string
        - in: query
          name: edipi
          type: string
        - in: query
          name: emplid
          type: string
        - in: query
          name: originDutyLocation
          type: array
          uniqueItems: true
          collectionFormat: multi
          items:
            type: string
        - in: query
          name: destinationDutyLocation
          type: string
        - in: query
          name: appearedInTooAt
          type: string
          format: date-time
        - in: query
          name: requestedMoveDate
          type: string
          description: filters the requested pickup date of a shipment on the move
        - in: query
          name: status
          type: array
          description: Filtering for the status.
          uniqueItems: true
          items:
            type: string
            enum:
              - SUBMITTED
              - SERVICE COUNSELING COMPLETED
              - APPROVALS REQUESTED
        - in: query
          name: orderType
          type: string
          description: order type
        - in: query
          name: viewAsGBLOC
          type: string
          description: |
            Used to return a queue for a GBLOC other than the default of the current user. Requires the HQ role or a secondary transportation office assignment. The parameter is ignored if the requesting user does not have the necessary role or assignment.
        - in: query
          name: assignedTo
          type: string
          description: |
            Used to illustrate which user is assigned to this move.
        - in: query
          name: counselingOffice
          type: string
          description: filters using a counselingOffice name of the move
        - in: query
          name: activeRole
          type: string
          description: user's actively logged in role
      responses:
        '200':
          description: Successfully returned all moves matching the criteria
          schema:
            $ref: "#/definitions/QueueMovesResult"
        "403":
          $ref: "#/responses/PermissionDenied"
        "500":
          $ref: "#/responses/ServerError"
  /queues/destination-requests:
    get:
      produces:
        - application/json
      summary: Gets queued list of all customer moves by GBLOC that have both CONUS & OCONUS destination requests (destination SIT, destination shuttle, address requests)
      description: >
        A TOO will view this queue when they have destination requests tied to their GBLOC. This includes unapproved destination SIT service items, destination shuttle service items and destination address requests that are not yet approved by the TOO.
      operationId: getDestinationRequestsQueue
      tags:
        - queues
      parameters:
        - in: query
          name: page
          type: integer
          description: requested page of results
        - in: query
          name: perPage
          type: integer
          description: results per page
        - in: query
          name: sort
          type: string
          enum:
            [
              customerName,
              edipi,
              emplid,
              branch,
              locator,
              status,
              originDutyLocation,
              destinationDutyLocation,
              requestedMoveDate,
              appearedInTooAt,
              assignedTo,
              counselingOffice,
            ]
          description: field that results should be sorted by
        - in: query
          name: order
          type: string
          enum: [asc, desc]
          description: direction of sort order if applied
        - in: query
          name: branch
          type: string
        - in: query
          name: locator
          type: string
        - in: query
          name: customerName
          type: string
        - in: query
          name: edipi
          type: string
        - in: query
          name: emplid
          type: string
        - in: query
          name: originDutyLocation
          type: array
          uniqueItems: true
          collectionFormat: multi
          items:
            type: string
        - in: query
          name: destinationDutyLocation
          type: string
        - in: query
          name: appearedInTooAt
          type: string
          format: date-time
        - in: query
          name: requestedMoveDate
          type: string
          description: filters the requested pickup date of a shipment on the move
        - in: query
          name: status
          type: array
          description: Filtering for the status.
          uniqueItems: true
          items:
            type: string
            enum:
              - SUBMITTED
              - SERVICE COUNSELING COMPLETED
              - APPROVALS REQUESTED
        - in: query
          name: assignedTo
          type: string
          description: |
            Used to illustrate which user is assigned to this move.
        - in: query
          name: counselingOffice
          type: string
          description: filters using a counselingOffice name of the move
      responses:
        "200":
          description: Successfully returned all moves matching the criteria
          schema:
            $ref: "#/definitions/QueueMovesResult"
        "403":
          $ref: "#/responses/PermissionDenied"
        "500":
          $ref: "#/responses/ServerError"
  /queues/payment-requests:
    get:
      produces:
        - application/json
      summary: Gets queued list of all payment requests by GBLOC origin
      description: >
        An office TIO user will be assigned a transportation office that will determine which payment requests are displayed in their queue based on the origin duty location.
      operationId: getPaymentRequestsQueue
      tags:
        - queues
      parameters:
        - in: query
          name: sort
          type: string
          enum:
            [
              customerName,
              locator,
              submittedAt,
              branch,
              status,
              edipi,
              emplid,
              age,
              originDutyLocation,
              assignedTo,
              counselingOffice,
            ]
          description: field that results should be sorted by
        - in: query
          name: order
          type: string
          enum: [asc, desc]
          description: direction of sort order if applied
        - in: query
          name: page
          type: integer
          description: requested page of results
        - in: query
          name: perPage
          type: integer
          description: number of records to include per page
        - in: query
          name: submittedAt
          type: string
          format: date-time
          description: Start of the submitted at date in the user's local time zone converted to UTC
        - in: query
          name: branch
          type: string
        - in: query
          name: locator
          type: string
        - in: query
          name: customerName
          type: string
        - in: query
          name: edipi
          type: string
        - in: query
          name: emplid
          type: string
        - in: query
          name: destinationDutyLocation
          type: string
        - in: query
          name: originDutyLocation
          type: string
        - in: query
          name: assignedTo
          type: string
          description: |
            Used to illustrate which user is assigned to this payment request.
        - in: query
          name: counselingOffice
          type: string
          description: filters using a counselingOffice name of the move
        - in: query
          name: status
          type: array
          description: Filtering for the status.
          uniqueItems: true
          items:
            type: string
            enum:
              - PENDING
              - REVIEWED
              - REVIEWED_AND_ALL_SERVICE_ITEMS_REJECTED
              - PAID
              - DEPRECATED
              - EDI_ERROR
        - in: query
          name: orderType
          type: string
          description: order type
        - in: query
          name: viewAsGBLOC
          type: string
          description: |
            Used to return a queue for a GBLOC other than the default of the current user. Requires the HQ role or a secondary transportation office assignment. The parameter is ignored if the requesting user does not have the necessary role or assignment.
        - in: query
          name: activeRole
          type: string
          description: user's actively logged in role
      responses:
        '200':
          description: Successfully returned all moves matching the criteria
          schema:
            $ref: '#/definitions/QueuePaymentRequestsResult'
        '403':
          $ref: '#/responses/PermissionDenied'
        '500':
          $ref: '#/responses/ServerError'
  /moves/search:
    post:
      produces:
        - application/json
      consumes:
        - application/json
      summary: Search moves by locator, DOD ID, or customer name
      description: >
        Search moves by locator, DOD ID, or customer name. Used by QAE and CSR users.
      operationId: searchMoves
      tags:
        - move
      parameters:
        - in: body
          name: body
          schema:
            properties:
              page:
                type: integer
                description: requested page of results
              perPage:
                type: integer
              locator:
                description: Move locator
                type: string
                minLength: 6
                maxLength: 6
                x-nullable: true
              edipi:
                description: DOD ID
                type: string
                minLength: 10
                maxLength: 10
                x-nullable: true
              emplid:
                description: EMPLID
                type: string
                minLength: 7
                maxLength: 7
                x-nullable: true
              customerName:
                description: Customer Name
                type: string
                minLength: 1
                x-nullable: true
              paymentRequestCode:
                type: string
                example: 9551-6199-2
                x-nullable: true
              status:
                type: array
                description: Filtering for the status.
                uniqueItems: true
                items:
                  type: string
                  enum:
                    - DRAFT
                    - SUBMITTED
                    - APPROVALS REQUESTED
                    - APPROVED
                    - NEEDS SERVICE COUNSELING
                    - SERVICE COUNSELING COMPLETED
                    - CANCELED
              originPostalCode:
                type: string
                x-nullable: true
              destinationPostalCode:
                type: string
                x-nullable: true
              branch:
                type: string
                x-nullable: true
              shipmentsCount:
                type: integer
                x-nullable: true
              pickupDate:
                type: string
                format: date-time
                x-nullable: true
              deliveryDate:
                type: string
                format: date-time
                x-nullable: true
              sort:
                type: string
                x-nullable: true
                enum:
                  [
                    customerName,
                    edipi,
                    emplid,
                    branch,
                    locator,
                    status,
                    originPostalCode,
                    destinationPostalCode,
                    shipmentsCount,
                  ]
              order:
                type: string
                x-nullable: true
                enum: [asc, desc]
          description: field that results should be sorted by
      responses:
        '200':
          description: Successfully returned all moves matching the criteria
          schema:
            $ref: '#/definitions/SearchMovesResult'
        '403':
          $ref: '#/responses/PermissionDenied'
        '500':
          $ref: '#/responses/ServerError'
  '/tac/valid':
    get:
      summary: Validation of a TAC value
      description: Returns a boolean based on whether a tac value is valid or not
      operationId: tacValidation
      tags:
        - tac
        - order
      parameters:
        - in: query
          name: tac
          type: string
          required: true
          description: The tac value to validate
      responses:
        '200':
          description: Successfully retrieved validation status
          schema:
            $ref: '#/definitions/TacValid'
        '400':
          $ref: '#/responses/InvalidRequest'
        '401':
          $ref: '#/responses/PermissionDenied'
        '403':
          $ref: '#/responses/PermissionDenied'
        '404':
          $ref: '#/responses/NotFound'
        '500':
          $ref: '#/responses/ServerError'
  /lines-of-accounting:
    post:
      summary: 'Fetch line of accounting'
      description: >
        Fetches a line of accounting based on provided service member affiliation, effective date, and Transportation Accounting Code (TAC).
        It uses these parameters to filter the correct Line of Accounting for the provided TAC. It does this by filtering
        through both TAC and LOAs based on the provided code and effective date. The 'Effective Date' is the date
        that can be either the orders issued date (For HHG shipments), MTO approval date (For NTS shipments),
        or even the current date for NTS shipments with no approval yet (Just providing a preview to the office users per customer request).
        Effective date is used to find "Active" TGET data by searching for the TACs and LOAs with begin and end dates containing this date.
      operationId: requestLineOfAccounting
      tags:
        - linesOfAccounting
      consumes:
        - 'application/json'
      produces:
        - 'application/json'
      parameters:
        - in: 'body'
          name: 'body'
          description: 'Service member affiliation, effective date, and TAC code.'
          required: true
          schema:
            $ref: '#/definitions/FetchLineOfAccountingPayload'
      responses:
        '200':
          description: 'Successfully retrieved line of accounting'
          schema:
            $ref: 'definitions/LineOfAccounting.yaml'
        '400':
          $ref: '#/responses/InvalidRequest'
        '401':
          $ref: '#/responses/PermissionDenied'
        '403':
          $ref: '#/responses/PermissionDenied'
        '404':
          $ref: '#/responses/NotFound'
        '422':
          $ref: '#/responses/UnprocessableEntity'
        '500':
          $ref: '#/responses/ServerError'
  /transportation-offices:
    get:
      produces:
        - application/json
      summary: Returns the transportation offices matching the search query that is enabled for PPM closeout
      description: Returns the transportation offices matching the search query that is enabled for PPM closeout
      operationId: getTransportationOffices
      tags:
        - transportationOffice
      parameters:
        - in: query
          name: search
          type: string
          required: true
          minLength: 2
          description: Search string for transportation offices
      responses:
        '200':
          description: Successfully retrieved transportation offices
          schema:
            $ref: '#/definitions/TransportationOffices'
        '400':
          $ref: '#/responses/InvalidRequest'
        '401':
          $ref: '#/responses/PermissionDenied'
        '403':
          $ref: '#/responses/PermissionDenied'
        '404':
          $ref: '#/responses/NotFound'
        '500':
          $ref: '#/responses/ServerError'
  /open/transportation-offices:
    get:
      produces:
        - application/json
      summary: Returns the transportation offices matching the search query
      description: This endpoint is publicly accessible as it is utilized to access transportation office information without having an office account.Returns the transportation offices matching the search query.
      operationId: getTransportationOfficesOpen
      tags:
        - transportationOffice
      parameters:
        - in: query
          name: search
          type: string
          required: true
          minLength: 2
          description: Search string for transportation offices
      responses:
        '200':
          description: Successfully retrieved transportation offices
          schema:
            $ref: '#/definitions/TransportationOffices'
        '400':
          $ref: '#/responses/InvalidRequest'
        '401':
          $ref: '#/responses/PermissionDenied'
        '403':
          $ref: '#/responses/PermissionDenied'
        '404':
          $ref: '#/responses/NotFound'
        '500':
          $ref: '#/responses/ServerError'
  /transportation-offices/gblocs:
    get:
      produces:
        - application/json
      summary: Returns a list of distinct GBLOCs that exist in the transportation offices table
      description: Returns a list of distinct GBLOCs that exist in the transportation offices table
      operationId: getTransportationOfficesGBLOCs
      tags:
        - transportationOffice
      responses:
        '200':
          description: Successfully retrieved GBLOCs
          schema:
            $ref: '#/definitions/GBLOCs'
        '400':
          $ref: '#/responses/InvalidRequest'
        '401':
          $ref: '#/responses/PermissionDenied'
        '403':
          $ref: '#/responses/PermissionDenied'
        '404':
          $ref: '#/responses/NotFound'
        '500':
          $ref: '#/responses/ServerError'
  /addresses/zip-city-lookup/{search}:
    get:
      summary: Returns city, state, postal code, and county associated with the specified full/partial postal code or city and state string
      description: Find by API using full/partial postal code or city name that returns an us_post_region_cities json object containing city, state, county and postal code.
      operationId: getLocationByZipCityState
      tags:
        - addresses
      parameters:
        - in: path
          name: search
          type: string
          required: true
      responses:
        '200':
          description: the requested list of city, state, county, and postal code matches
          schema:
            $ref: '#/definitions/VLocations'
        '400':
          $ref: '#/responses/InvalidRequest'
        '403':
          $ref: '#/responses/PermissionDenied'
        '404':
          $ref: '#/responses/NotFound'
        '500':
          $ref: '#/responses/ServerError'
  /transportation_offices/{dutyLocationId}/counseling_offices/{serviceMemberId}:
    get:
      summary: Returns the counseling locations in the GBLOC matching the duty location
      description: Returns the counseling locations matching the GBLOC from the selected duty location
      operationId: showCounselingOffices
      tags:
        - transportationOffice
      parameters:
        - in: path
          name: dutyLocationId
          format: uuid
          type: string
          required: true
          description: UUID of the duty location
        - in: path
          name: serviceMemberId
          format: uuid
          type: string
          required: true
          description: UUID of the service member, some counseling offices are branch specific
      produces:
        - application/json
      responses:
        '200':
          description: Successfully retrieved counseling offices
          schema:
            $ref: '#/definitions/CounselingOffices'
        '400':
          $ref: '#/responses/InvalidRequest'
        '403':
          $ref: '#/responses/PermissionDenied'
        '404':
          $ref: '#/responses/NotFound'
        '500':
          description: internal server error
  /uploads:
    post:
      summary: Create a new upload
      description: Uploads represent a single digital file, such as a JPEG or PDF. Currently, office application uploads are only for Services Counselors to upload files for orders, but this may be expanded in the future.
      operationId: createUpload
      tags:
        - uploads
      consumes:
        - multipart/form-data
      produces:
        - application/json
      parameters:
        - in: query
          name: documentId
          type: string
          format: uuid
          required: false
          description: UUID of the document to add an upload to
        - in: formData
          name: file
          type: file
          description: The file to upload.
          required: true
      responses:
        '201':
          description: created upload
          schema:
            $ref: 'definitions/Upload.yaml'
        '400':
          description: invalid request
        '403':
          description: not authorized
        '404':
          description: not found
        '413':
          description: payload is too large
        '500':
          description: server error
  /re-service-items:
    get:
      summary: Returns all ReServiceItems (Service Code, Service Name, Market, Shipment Type, Auto Approved)
      description: Get ReServiceItems
      produces:
        - application/json
      operationId: getAllReServiceItems
      tags:
        - reServiceItems
      responses:
        '200':
          description: Successfully retrieved all ReServiceItems.
          schema:
            $ref: '#/definitions/ReServiceItems'
        '400':
          $ref: '#/responses/InvalidRequest'
        '401':
          $ref: '#/responses/PermissionDenied'
        '404':
          $ref: '#/responses/NotFound'
        '500':
          $ref: '#/responses/ServerError'
  /uploads/{uploadID}:
    delete:
      summary: Deletes an upload
      description: Uploads represent a single digital file, such as a JPEG or PDF.
      operationId: deleteUpload
      tags:
        - uploads
      parameters:
        - in: path
          name: uploadID
          type: string
          format: uuid
          required: true
          description: UUID of the upload to be deleted
        - in: query
          name: orderID
          type: string
          format: uuid
          description: ID of the order that the upload belongs to
      responses:
        '204':
          description: deleted
        '400':
          description: invalid request
          schema:
            $ref: '#/definitions/InvalidRequestResponsePayload'
        '403':
          description: not authorized
        '404':
          description: not found
        '500':
          description: server error
  /uploads/get/:
    get:
      produces:
        - application/json
      parameters: []
      responses:
        '200':
          description: Successfully retrieved upload
          schema:
            $ref: 'definitions/Upload.yaml'
        '400':
          $ref: '#/responses/InvalidRequest'
        '401':
          $ref: '#/responses/PermissionDenied'
        '403':
          $ref: '#/responses/PermissionDenied'
        '404':
          $ref: '#/responses/NotFound'
        '500':
          $ref: '#/responses/ServerError'
      tags:
        - uploads
      description: Gets an upload
      operationId: getUpload
      summary: Gets an upload by ID
  /uploads/{uploadID}/update:
    patch:
      summary: Update an existing upload. This is only needed currently for updating the image rotation.
      description: Uploads represent a single digital file, such as a JPEG or PDF. The rotation is relevant to how it is displayed on the page.
      operationId: updateUpload
      tags:
        - uploads
      consumes:
        - application/json
      produces:
        - application/json
      parameters:
        - in: path
          name: uploadID
          type: string
          format: uuid
          required: true
          description: UUID of the upload to be updated
        - in: body
          name: body
          required: true
          schema:
            properties:
              rotation:
                type: integer
                description: The rotation of the image
                minimum: 0
                maximum: 3
      responses:
        '201':
          description: updated upload
          schema:
            $ref: 'definitions/Upload.yaml'
        '400':
          description: invalid request
        '403':
          description: not authorized
        '404':
          description: not found
        '413':
          description: payload is too large
        '500':
          description: server error
  /uploads/{uploadID}/status:
    get:
      summary: Returns status of an upload
      description: Returns status of an upload based on antivirus run
      operationId: getUploadStatus
      produces:
        - text/event-stream
      tags:
        - uploads
      parameters:
        - in: path
          name: uploadID
          type: string
          format: uuid
          required: true
          description: UUID of the upload to return status of
      responses:
        '200':
          description: the requested upload status
          schema:
            type: string
            enum:
              - INFECTED
              - CLEAN
              - PROCESSING
            readOnly: true
        '400':
          description: invalid request
          schema:
            $ref: '#/definitions/InvalidRequestResponsePayload'
        '403':
          description: not authorized
        '404':
          description: not found
        '500':
          description: server error
  /application_parameters/{parameterName}:
    get:
      summary: Searches for an application parameter by name, returns nil if not found
      description: Searches for an application parameter by name, returns nil if not found
      operationId: getParam
      tags:
        - application_parameters
      parameters:
        - in: path
          name: parameterName
          type: string
          format: string
          required: true
          description: Parameter Name
      responses:
        '200':
          description: Application Parameters
          schema:
            $ref: '#/definitions/ApplicationParameters'
        '400':
          description: invalid request
        '401':
          description: request requires user authentication
        '500':
          description: server error
  /calendar/{countryCode}/is-weekend-holiday/{date}:
    get:
      summary: Validate  move date selection
      description: |
        Utility API to determine if input date falls on weekend and/or holiday.
      produces:
        - application/json
      operationId: isDateWeekendHoliday
      tags:
        - calendar
      parameters:
        - description: country code for context of date
          in: path
          name: countryCode
          required: true
          type: string
          enum:
            - US
        - description: input date to determine if weekend/holiday for given country.
          in: path
          name: date
          required: true
          type: string
          format: date
      responses:
        '200':
          description: Successfully determine if given date is weekend and/or holiday for given country.
          schema:
            $ref: '#/definitions/IsDateWeekendHolidayInfo'
        '400':
          $ref: '#/responses/InvalidRequest'
        '401':
          $ref: '#/responses/PermissionDenied'
        '404':
          $ref: '#/responses/NotFound'
        '500':
          $ref: '#/responses/ServerError'
  /moves/{moveID}/assignOfficeUser:
    parameters:
      - description: ID of the move
        in: path
        name: moveID
        required: true
        format: uuid
        type: string
    patch:
      consumes:
        - application/json
      produces:
        - application/json
      parameters:
        - in: body
          name: body
          required: true
          schema:
            $ref: '#/definitions/AssignOfficeUserBody'
      responses:
        '200':
          description: Successfully assigned office user to the move
          schema:
            $ref: '#/definitions/Move'
        '404':
          $ref: '#/responses/NotFound'
        '500':
          $ref: '#/responses/ServerError'
      tags:
        - move
      description: assigns either a services counselor, task ordering officer, or task invoicing officer to the move
      operationId: updateAssignedOfficeUser
  /moves/{moveID}/unassignOfficeUser:
    parameters:
      - description: ID of the move
        in: path
        name: moveID
        required: true
        format: uuid
        type: string
      - in: body
        name: body
        schema:
          properties:
            roleType:
              type: string
          required:
            - roleType
    patch:
      consumes:
        - application/json
      produces:
        - application/json
      responses:
        '200':
          description: Successfully unassigned office user from the move
          schema:
            $ref: '#/definitions/Move'
        '500':
          $ref: '#/responses/ServerError'
      tags:
        - move
      description: unassigns either a services counselor, task ordering officer, or task invoicing officer from the move
      operationId: deleteAssignedOfficeUser
  /moves/{officeUserID}/CheckForLockedMovesAndUnlock:
    parameters:
      - description: ID of the move's officer
        in: path
        name: officeUserID
        required: true
        format: uuid
        type: string
    patch:
      consumes:
        - application/json
      produces:
        - application/json
      responses:
        '200':
          description: Successfully unlocked officer's move(s).
          schema:
            type: object
            properties:
              successMessage:
                type: string
                example: OK
        '500':
          $ref: '#/responses/ServerError'
      tags:
        - move
      description: >-
        Finds and unlocks any locked moves by an office user
      operationId: checkForLockedMovesAndUnlock
definitions:
  ApplicationParameters:
    type: object
    properties:
      validationCode:
        type: string
        format: string
        x-nullable: true
      parameterName:
        type: string
        format: string
        x-nullable: true
      parameterValue:
        type: string
        format: string
        x-nullable: true
  PostDocumentPayload:
    type: object
    properties:
      service_member_id:
        type: string
        format: uuid
        title: The service member this document belongs to
  InvalidRequestResponsePayload:
    type: object
    properties:
      errors:
        type: object
        additionalProperties:
          type: string
  ClientError:
    type: object
    properties:
      title:
        type: string
      detail:
        type: string
      instance:
        type: string
        format: uuid
    required:
      - title
      - detail
      - instance
  ValidationError:
    allOf:
      - $ref: '#/definitions/ClientError'
      - type: object
    properties:
      invalid_fields:
        type: object
        additionalProperties:
          type: string
    required:
      - invalid_fields
  BackupContact:
    type: object
    properties:
      name:
        type: string
      email:
        type: string
        format: x-email
        example: backupContact@mail.com
      phone:
        type: string
        format: telephone
        pattern: '^[2-9]\d{2}-\d{3}-\d{4}$'
    required:
      - name
      - email
      - phone
  Contractor:
    properties:
      contractNumber:
        type: string
      id:
        format: uuid
        type: string
      name:
        type: string
      type:
        type: string
  Role:
    type: object
    properties:
      id:
        type: string
        format: uuid
        example: c56a4180-65aa-42ec-a945-5fd21dec0538
      roleType:
        type: string
        example: customer
      roleName:
        type: string
        example: Task Ordering Officer
      createdAt:
        type: string
        format: date-time
        readOnly: true
      updatedAt:
        type: string
        format: date-time
        readOnly: true
    required:
      - id
      - roleType
      - roleName
      - createdAt
      - updatedAt
  OfficeUser:
    type: object
    properties:
      id:
        type: string
        format: uuid
        example: c56a4180-65aa-42ec-a945-5fd21dec0538
      userId:
        type: string
        format: uuid
      firstName:
        type: string
      middleInitials:
        type: string
      lastName:
        type: string
      email:
        type: string
        format: x-email
        pattern: '^[a-zA-Z0-9._%+-]+@[a-zA-Z0-9.-]+\.[a-zA-Z]{2,}$'
      telephone:
        type: string
        format: telephone
        pattern: '^[2-9]\d{2}-\d{3}-\d{4}$'
      transportationOfficeId:
        type: string
        format: uuid
      transportationOffice:
        $ref: 'definitions/TransportationOffice.yaml'
      transportationOfficeAssignments:
        type: array
        items:
          $ref: 'definitions/TransportationOfficeAssignment.yaml'
      active:
        type: boolean
      roles:
        type: array
        items:
          $ref: '#/definitions/Role'
      edipi:
        type: string
      otherUniqueId:
        type: string
      rejectionReason:
        type: string
      status:
        type: string
        enum:
          - APPROVED
          - REQUESTED
          - REJECTED
      createdAt:
        type: string
        format: date-time
        readOnly: true
      updatedAt:
        type: string
        format: date-time
        readOnly: true
    required:
      - id
      - firstName
      - middleInitials
      - lastName
      - email
      - telephone
      - transportationOfficeId
      - active
      - roles
      - edipi
      - otherUniqueId
      - rejectionReason
      - status
      - createdAt
      - updatedAt
  LockedOfficeUser:
    type: object
    properties:
      firstName:
        type: string
      lastName:
        type: string
      transportationOfficeId:
        type: string
        format: uuid
      transportationOffice:
        $ref: 'definitions/TransportationOffice.yaml'
  OfficeUserCreate:
    type: object
    properties:
      email:
        type: string
        example: 'user@userdomain.com'
        title: Email
        x-nullable: false
      edipi:
        type: string
        example: '1234567890'
        maxLength: 10
        title: EDIPI
        x-nullable: true
      otherUniqueId:
        type: string
        title: Office user identifier when EDIPI is not available
        x-nullable: true
      firstName:
        type: string
        title: First Name
        x-nullable: false
      middleInitials:
        type: string
        example: L.
        x-nullable: true
        title: Middle Initials
      lastName:
        type: string
        title: Last Name
        x-nullable: false
      telephone:
        type: string
        format: telephone
        pattern: '^[2-9]\d{2}-\d{3}-\d{4}$'
        example: 212-555-5555
        x-nullable: false
      transportationOfficeId:
        type: string
        format: uuid
        example: 'c56a4180-65aa-42ec-a945-5fd21dec0538'
        x-nullable: false
      roles:
        type: array
        items:
          $ref: '#/definitions/OfficeUserRole'
        x-nullable: false
    required:
      - firstName
      - lastName
      - email
      - telephone
      - transportationOfficeId
      - roles
  OfficeUserRole:
    type: object
    properties:
      name:
        type: string
        example: 'Task Ordering Officer'
        x-nullable: true
        title: name
      roleType:
        type: string
        example: 'task_ordering_officer'
        x-nullable: true
        title: roleType
  Customer:
    type: object
    properties:
      agency:
        type: string
        title: Agency customer is affilated with
      first_name:
        type: string
        example: John
      last_name:
        type: string
        example: Doe
      phone:
        type: string
        format: telephone
        pattern: '^[2-9]\d{2}-\d{3}-\d{4}$'
        x-nullable: true
      email:
        type: string
        format: x-email
        pattern: '^[a-zA-Z0-9._%+-]+@[a-zA-Z0-9.-]+\.[a-zA-Z]{2,}$'
        x-nullable: true
      suffix:
        type: string
        example: Jr.
        x-nullable: true
      middle_name:
        type: string
        example: David
        x-nullable: true
      current_address:
        $ref: 'definitions/Address.yaml'
      backup_contact:
        $ref: '#/definitions/BackupContact'
      id:
        type: string
        format: uuid
        example: c56a4180-65aa-42ec-a945-5fd21dec0538
      edipi:
        type: string
      userID:
        type: string
        format: uuid
        example: c56a4180-65aa-42ec-a945-5fd21dec0538
      eTag:
        type: string
      phoneIsPreferred:
        type: boolean
      emailIsPreferred:
        type: boolean
      secondaryTelephone:
        type: string
        format: telephone
        pattern: '^[2-9]\d{2}-\d{3}-\d{4}$|^$'
        x-nullable: true
      backupAddress:
        $ref: 'definitions/Address.yaml'
      cacValidated:
        type: boolean
        x-nullable: true
      emplid:
        type: string
        x-nullable: true
  CreatedCustomer:
    type: object
    properties:
      affiliation:
        type: string
        title: Branch of service customer is affilated with
      firstName:
        type: string
        example: John
      lastName:
        type: string
        example: Doe
      telephone:
        type: string
        format: telephone
        pattern: '^[2-9]\d{2}-\d{3}-\d{4}$'
        x-nullable: true
      personalEmail:
        type: string
        format: x-email
        pattern: '^[a-zA-Z0-9._%+-]+@[a-zA-Z0-9.-]+\.[a-zA-Z]{2,}$'
      suffix:
        type: string
        example: Jr.
        x-nullable: true
      middleName:
        type: string
        example: David
        x-nullable: true
      residentialAddress:
        $ref: 'definitions/Address.yaml'
      backupContact:
        $ref: '#/definitions/BackupContact'
      id:
        type: string
        format: uuid
        example: c56a4180-65aa-42ec-a945-5fd21dec0538
      edipi:
        type: string
        x-nullable: true
      userID:
        type: string
        format: uuid
        example: c56a4180-65aa-42ec-a945-5fd21dec0538
      oktaID:
        type: string
      oktaEmail:
        type: string
      phoneIsPreferred:
        type: boolean
      emailIsPreferred:
        type: boolean
      secondaryTelephone:
        type: string
        format: telephone
        pattern: '^[2-9]\d{2}-\d{3}-\d{4}$'
        x-nullable: true
      backupAddress:
        $ref: 'definitions/Address.yaml'
      cacValidated:
        type: boolean
  UpdateCustomerPayload:
    type: object
    properties:
      first_name:
        type: string
        example: John
      last_name:
        type: string
        example: Doe
      phone:
        type: string
        format: telephone
        pattern: '^[2-9]\d{2}-\d{3}-\d{4}$'
        x-nullable: true
      email:
        type: string
        format: x-email
        pattern: '^[a-zA-Z0-9._%+-]+@[a-zA-Z0-9.-]+\.[a-zA-Z]{2,}$'
        x-nullable: true
      suffix:
        type: string
        example: Jr.
        x-nullable: true
      middle_name:
        type: string
        example: David
        x-nullable: true
      current_address:
        allOf:
          - $ref: 'definitions/Address.yaml'
      backup_contact:
        $ref: '#/definitions/BackupContact'
      phoneIsPreferred:
        type: boolean
      emailIsPreferred:
        type: boolean
      secondaryTelephone:
        type: string
        format: telephone
        pattern: '^[2-9]\d{2}-\d{3}-\d{4}$|^$'
        x-nullable: true
      backupAddress:
        allOf:
          - $ref: 'definitions/Address.yaml'
      cac_validated:
        type: boolean
  CreateCustomerPayload:
    type: object
    properties:
      affiliation:
        $ref: 'definitions/Affiliation.yaml'
      edipi:
        type: string
        example: '1234567890'
        maxLength: 10
        x-nullable: false
      emplid:
        type: string
        example: '9485155'
        maxLength: 7
        x-nullable: true
      firstName:
        type: string
        example: John
      middleName:
        type: string
        example: David
        x-nullable: true
      lastName:
        type: string
        example: Doe
      suffix:
        type: string
        example: Jr.
        x-nullable: true
      telephone:
        type: string
        format: telephone
        pattern: '^[2-9]\d{2}-\d{3}-\d{4}$'
        x-nullable: true
      secondaryTelephone:
        type: string
        format: telephone
        pattern: '^[2-9]\d{2}-\d{3}-\d{4}$'
        x-nullable: true
      personalEmail:
        type: string
        format: x-email
        example: personalEmail@email.com
        pattern: '^[a-zA-Z0-9._%+-]+@[a-zA-Z0-9.-]+\.[a-zA-Z]{2,}$'
      phoneIsPreferred:
        type: boolean
      emailIsPreferred:
        type: boolean
      residentialAddress:
        allOf:
          - $ref: 'definitions/Address.yaml'
      backupContact:
        $ref: '#/definitions/BackupContact'
      backupMailingAddress:
        allOf:
          - $ref: 'definitions/Address.yaml'
      createOktaAccount:
        type: boolean
      cacUser:
        type: boolean
  FetchLineOfAccountingPayload:
    type: object
    properties:
      departmentIndicator:
        $ref: 'definitions/DepartmentIndicator.yaml'
      effectiveDate:
        description: >
          The effective date for the Line Of Accounting (LOA) being fetched. Eg, the orders issue date or the Non-Temporary Storage (NTS) Move Task Order (MTO) approval date.
          Effective date is used to find "Active" TGET data by searching for the TACs and LOAs with begin and end dates containing this date.
          The 'Effective Date' is the date that can be either the orders issued date (For HHG shipments),
          MTO approval date (For NTS shipments), or even the current date for NTS
          shipments with no approval yet (Just providing a preview to the office
          users per customer request).
        type: string
        format: date
        example: '2023-01-01'
      tacCode:
        type: string
        minLength: 4
        maxLength: 4
        example: 'F8J1'
  SearchCustomersResult:
    type: object
    properties:
      page:
        type: integer
      perPage:
        type: integer
      totalCount:
        type: integer
      searchCustomers:
        $ref: '#/definitions/SearchCustomers'
  SearchCustomers:
    type: array
    items:
      $ref: '#/definitions/SearchCustomer'
  SearchCustomer:
    type: object
    properties:
      id:
        type: string
        format: uuid
      firstName:
        type: string
        example: John
        x-nullable: true
      lastName:
        type: string
        example: Doe
        x-nullable: true
      edipi:
        type: string
        x-nullable: true
      emplid:
        type: string
        x-nullable: true
      branch:
        type: string
      telephone:
        type: string
        format: telephone
        pattern: '^[2-9]\d{2}-\d{3}-\d{4}$'
        x-nullable: true
      personalEmail:
        type: string
        format: x-email
        example: personalEmail@email.com
        pattern: '^[a-zA-Z0-9._%+-]+@[a-zA-Z0-9.-]+\.[a-zA-Z]{2,}$'
        x-nullable: true
  Entitlements:
    properties:
      id:
        example: 571008b1-b0de-454d-b843-d71be9f02c04
        format: uuid
        type: string
      authorizedWeight:
        example: 2000
        type: integer
        x-formatting: weight
        x-nullable: true
      dependentsAuthorized:
        example: true
        type: boolean
        x-nullable: true
      gunSafe:
        type: boolean
        example: false
      weightRestriction:
        type: integer
        example: 1500
        x-formatting: weight
        x-nullable: true
      ubWeightRestriction:
        example: 1500
        type: integer
        x-nullable: true
        description: Indicates the UB weight restriction for the move to a particular location.
      nonTemporaryStorage:
        example: false
        type: boolean
        x-nullable: true
      privatelyOwnedVehicle:
        example: false
        type: boolean
        x-nullable: true
      proGearWeight:
        example: 2000
        type: integer
        x-formatting: weight
      proGearWeightSpouse:
        example: 500
        type: integer
        x-formatting: weight
      storageInTransit:
        example: 90
        type: integer
        x-nullable: true
      totalWeight:
        example: 500
        type: integer
        x-formatting: weight
      totalDependents:
        example: 2
        type: integer
      requiredMedicalEquipmentWeight:
        example: 500
        type: integer
        x-formatting: weight
      organizationalClothingAndIndividualEquipment:
        example: true
        type: boolean
      accompaniedTour:
        type: boolean
        example: true
        x-nullable: true
        description: Indicates if the move entitlement allows dependents to travel to the new Permanent Duty Station (PDS). This is only present on OCONUS moves.
      unaccompaniedBaggageAllowance:
        type: integer
        example: 3
        x-nullable: true
        description: The amount of weight in pounds that the move is entitled for shipment types of Unaccompanied Baggage.
      dependentsUnderTwelve:
        type: integer
        example: 5
        x-nullable: true
        description: Indicates the number of dependents under the age of twelve for a move. This is only present on OCONUS moves.
      dependentsTwelveAndOver:
        type: integer
        example: 3
        x-nullable: true
        description: Indicates the number of dependents of the age twelve or older for a move. This is only present on OCONUS moves.
      eTag:
        type: string
    type: object
  Error:
    properties:
      message:
        type: string
    required:
      - message
    type: object
  Grade:
    type: string
    x-nullable: true
    title: grade
    enum:
      - E_1
      - E_2
      - E_3
      - E_4
      - E_5
      - E_6
      - E_7
      - E_8
      - E_9
      - E_9_SPECIAL_SENIOR_ENLISTED
      - O_1_ACADEMY_GRADUATE
      - O_2
      - O_3
      - O_4
      - O_5
      - O_6
      - O_7
      - O_8
      - O_9
      - O_10
      - W_1
      - W_2
      - W_3
      - W_4
      - W_5
      - AVIATION_CADET
      - CIVILIAN_EMPLOYEE
      - ACADEMY_CADET
      - MIDSHIPMAN
    x-display-value:
      E_1: E-1
      E_2: E-2
      E_3: E-3
      E_4: E-4
      E_5: E-5
      E_6: E-6
      E_7: E-7
      E_8: E-8
      E_9: E-9
      E_9_SPECIAL_SENIOR_ENLISTED: E-9 (Special Senior Enlisted)
      O_1_ACADEMY_GRADUATE: O-1 or Service Academy Graduate
      O_2: O-2
      O_3: O-3
      O_4: O-4
      O_5: O-5
      O_6: O-6
      O_7: O-7
      O_8: O-8
      O_9: O-9
      O_10: O-10
      W_1: W-1
      W_2: W-2
      W_3: W-3
      W_4: W-4
      W_5: W-5
      AVIATION_CADET: Aviation Cadet
      CIVILIAN_EMPLOYEE: Civilian Employee
      ACADEMY_CADET: Service Academy Cadet
      MIDSHIPMAN: Midshipman
  Move:
    properties:
      id:
        example: 1f2270c7-7166-40ae-981e-b200ebdf3054
        format: uuid
        type: string
      serviceCounselingCompletedAt:
        format: date-time
        type: string
        x-nullable: true
      availableToPrimeAt:
        format: date-time
        type: string
        x-nullable: true
      approvedAt:
        format: date-time
        type: string
        x-nullable: true
      billableWeightsReviewedAt:
        format: date-time
        type: string
        x-nullable: true
      contractorId:
        type: string
        format: uuid
        x-nullable: true
      contractor:
        $ref: '#/definitions/Contractor'
      locator:
        type: string
        example: '1K43AR'
      ordersId:
        type: string
        format: uuid
        example: c56a4180-65aa-42ec-a945-5fd21dec0538
      orders:
        $ref: '#/definitions/Order'
      referenceId:
        example: 1001-3456
        type: string
        x-nullable: true
      status:
        $ref: '#/definitions/MoveStatus'
      excessUnaccompaniedBaggageWeightQualifiedAt:
        type: string
        format: date-time
        description: Timestamp of when the sum of estimated or actual unaccompanied baggage shipment weights of the move reached 90% of the weight allowance
        x-nullable: true
      excessUnaccompaniedBaggageWeightAcknowledgedAt:
        type: string
        format: date-time
        description: Timestamp of when the TOO acknowledged the excess unaccompanied baggage weight risk by either dismissing the alert or updating the max billable weight
        x-nullable: true
      excess_weight_qualified_at:
        type: string
        format: date-time
        description: Timestamp of when the estimated shipment weights of the move reached 90% of the weight allowance
        x-nullable: true
      excess_weight_acknowledged_at:
        type: string
        format: date-time
        description: Timestamp of when the TOO acknowledged the excess weight risk by either dismissing the alert or updating the max billable weight
        x-nullable: true
      tioRemarks:
        type: string
        example: approved additional weight
        x-nullable: true
      financialReviewFlag:
        type: boolean
        example: false
        description: This flag is set by office users if a move should be reviewed by a Financial Office
        x-nullable: false
        readOnly: true
      financialReviewRemarks:
        type: string
        example: Delivery Address is too far from duty location
        x-nullable: true
        readOnly: true
      closeoutOffice:
        $ref: 'definitions/TransportationOffice.yaml'
      closeoutOfficeId:
        type: string
        format: uuid
        description: The transportation office that will handle reviewing PPM Closeout documentation for Army and Air Force service members
        x-nullable: true
      counselingOffice:
        $ref: "definitions/TransportationOffice.yaml"
      counselingOfficeId:
        type: string
        format: uuid
        description: The transportation office that will handle services counseling for this move
        x-nullable: true
      approvalsRequestedAt:
        type: string
        format: date-time
        description: The time at which a move is sent back to the TOO becuase the prime added a new service item for approval
        x-nullable: true
      createdAt:
        type: string
        format: date-time
      submittedAt:
        type: string
        format: date-time
        x-nullable: true
      updatedAt:
        type: string
        format: date-time
      eTag:
        type: string
      shipmentGBLOC:
        $ref: '#/definitions/GBLOC'
      lockedByOfficeUserID:
        type: string
        format: uuid
        x-nullable: true
      lockedByOfficeUser:
        $ref: '#/definitions/LockedOfficeUser'
        x-nullable: true
      lockExpiresAt:
        type: string
        format: date-time
        x-nullable: true
      additionalDocuments:
        $ref: 'definitions/Document.yaml'
      SCAssignedUser:
        $ref: '#/definitions/AssignedOfficeUser'
      TOOAssignedUser:
        $ref: '#/definitions/AssignedOfficeUser'
      TIOAssignedUser:
        $ref: '#/definitions/AssignedOfficeUser'
  MoveHistory:
    properties:
      id:
        description: move ID
        example: 1f2270c7-7166-40ae-981e-b200ebdf3054
        format: uuid
        type: string
      historyRecords:
        description: A list of MoveAuditHistory's connected to the move.
        $ref: '#/definitions/MoveAuditHistories'
      locator:
        description: move locator
        type: string
        example: '1K43AR'
      referenceId:
        description: move referenceID
        example: 1001-3456
        type: string
        x-nullable: true
  MoveHistoryResult:
    type: object
    properties:
      page:
        type: integer
      perPage:
        type: integer
      totalCount:
        type: integer
      id:
        description: move ID
        example: 1f2270c7-7166-40ae-981e-b200ebdf3054
        format: uuid
        type: string
      historyRecords:
        description: A list of MoveAuditHistory's connected to the move.
        $ref: '#/definitions/MoveAuditHistories'
      locator:
        description: move locator
        type: string
        example: '1K43AR'
      referenceId:
        description: move referenceID
        example: 1001-3456
        type: string
        x-nullable: true
  MoveAuditHistories:
    type: array
    items:
      $ref: '#/definitions/MoveAuditHistory'
  MoveAuditHistory:
    properties:
      id:
        description: id from audity_history table
        example: 1f2270c7-7166-40ae-981e-b200ebdf3054
        format: uuid
        type: string
      schemaName:
        description: Database schema audited table for this event is in
        type: string
      tableName:
        description: name of database table that was changed
        type: string
      relId:
        description: relation OID. Table OID (object identifier). Changes with drop/create.
        type: integer
      objectId:
        description: id column for the tableName where the data was changed
        example: 1f2270c7-7166-40ae-981e-b200ebdf3054
        format: uuid
        type: string
        x-nullable: true
      sessionUserId:
        example: 1f2270c7-7166-40ae-981e-b200ebdf3054
        format: uuid
        type: string
        x-nullable: true
      sessionUserFirstName:
        example: foo
        type: string
        x-nullable: true
      sessionUserLastName:
        example: bar
        type: string
        x-nullable: true
      sessionUserEmail:
        example: foobar@example.com
        type: string
        x-nullable: true
      sessionUserTelephone:
        format: telephone
        type: string
        pattern: '^[2-9]\d{2}-\d{3}-\d{4}$'
        x-nullable: true
      context:
        type: array
        items:
          type: object
          additionalProperties:
            type: string
        x-nullable: true
      contextId:
        description: id column for the context table the record belongs to
        example: 1f2270c7-7166-40ae-981e-b200ebdf3054
        type: string
        x-nullable: true
      eventName:
        description: API endpoint name that was called to make the change
        type: string
        x-nullable: true
      actionTstampTx:
        description: Transaction start timestamp for tx in which audited event occurred
        type: string
        format: date-time
      actionTstampStm:
        description: Statement start timestamp for tx in which audited event occurred
        type: string
        format: date-time
      actionTstampClk:
        description: Wall clock time at which audited event's trigger call occurred
        type: string
        format: date-time
      transactionId:
        description: Identifier of transaction that made the change. May wrap, but unique paired with action_tstamp_tx.
        type: integer
        x-nullable: true
      action:
        description: Action type; I = insert, D = delete, U = update, T = truncate
        type: string
      oldValues:
        description: A list of (old/previous) MoveAuditHistoryItem's for a record before the change.
        type: object
        additionalProperties: true
        x-nullable: true
      changedValues:
        description: A list of (changed/updated) MoveAuditHistoryItem's for a record after the change.
        type: object
        additionalProperties: true
        x-nullable: true
      statementOnly:
        description: true if audit event is from an FOR EACH STATEMENT trigger, false for FOR EACH ROW'
        type: boolean
        example: false
  MoveAuditHistoryItems:
    type: array
    items:
      $ref: '#/definitions/MoveAuditHistoryItem'
  MoveAuditHistoryItem:
    properties:
      columnName:
        type: string
      columnValue:
        type: string
  MoveStatus:
    type: string
    enum:
      - DRAFT
      - NEEDS SERVICE COUNSELING
      - SERVICE COUNSELING COMPLETED
      - SUBMITTED
      - APPROVALS REQUESTED
      - APPROVED
      - CANCELED
  PPMStatus:
    type: string
    enum:
      - CANCELED
      - DRAFT
      - SUBMITTED
      - WAITING_ON_CUSTOMER
      - NEEDS_ADVANCE_APPROVAL
      - NEEDS_CLOSEOUT
      - CLOSEOUT_COMPLETE
      - COMPLETED
  DeptIndicator:
    type: string
    title: Dept. indicator
    x-nullable: true
    enum:
      - NAVY_AND_MARINES
      - ARMY
      - ARMY_CORPS_OF_ENGINEERS
      - AIR_AND_SPACE_FORCE
      - COAST_GUARD
      - OFFICE_OF_SECRETARY_OF_DEFENSE
    x-display-value:
      NAVY_AND_MARINES: 17 Navy and Marine Corps
      ARMY: 21 Army
      ARMY_CORPS_OF_ENGINEERS: 96 Army Corps of Engineers
      AIR_AND_SPACE_FORCE: 57 Air Force and Space Force
      COAST_GUARD: 70 Coast Guard
      OFFICE_OF_SECRETARY_OF_DEFENSE: 97 Office of the Secretary of Defense
  OrdersTypeDetail:
    type: string
    title: Orders type detail
    x-nullable: true
    enum:
      - HHG_PERMITTED
      - PCS_TDY
      - HHG_RESTRICTED_PROHIBITED
      - HHG_RESTRICTED_AREA
      - INSTRUCTION_20_WEEKS
      - HHG_PROHIBITED_20_WEEKS
      - DELAYED_APPROVAL
    x-display-value:
      HHG_PERMITTED: Shipment of HHG Permitted
      PCS_TDY: PCS with TDY Enroute
      HHG_RESTRICTED_PROHIBITED: Shipment of HHG Restricted or Prohibited
      HHG_RESTRICTED_AREA: HHG Restricted Area-HHG Prohibited
      INSTRUCTION_20_WEEKS: Course of Instruction 20 Weeks or More
      HHG_PROHIBITED_20_WEEKS: Shipment of HHG Prohibited but Authorized within 20 weeks
      DELAYED_APPROVAL: Delayed Approval 20 Weeks or More
  Order:
    properties:
      id:
        example: 1f2270c7-7166-40ae-981e-b200ebdf3054
        format: uuid
        type: string
      customerID:
        example: c56a4180-65aa-42ec-a945-5fd21dec0538
        format: uuid
        type: string
      customer:
        $ref: '#/definitions/Customer'
      moveCode:
        type: string
        example: 'H2XFJF'
      first_name:
        type: string
        example: John
        readOnly: true
      last_name:
        type: string
        example: Doe
        readOnly: true
      grade:
        $ref: '#/definitions/Grade'
      agency:
        $ref: 'definitions/Affiliation.yaml'
      entitlement:
        $ref: '#/definitions/Entitlements'
      destinationDutyLocation:
        $ref: 'definitions/DutyLocation.yaml'
      destinationDutyLocationGBLOC:
        $ref: '#/definitions/GBLOC'
      originDutyLocation:
        $ref: 'definitions/DutyLocation.yaml'
      originDutyLocationGBLOC:
        $ref: '#/definitions/GBLOC'
      moveTaskOrderID:
        example: c56a4180-65aa-42ec-a945-5fd21dec0538
        format: uuid
        type: string
      uploaded_order_id:
        example: c56a4180-65aa-42ec-a945-5fd21dec0538
        format: uuid
        type: string
      uploadedAmendedOrderID:
        example: c56a4180-65aa-42ec-a945-5fd21dec0538
        format: uuid
        type: string
        x-nullable: true
      amendedOrdersAcknowledgedAt:
        type: string
        format: date-time
        x-nullable: true
      order_number:
        type: string
        x-nullable: true
        example: '030-00362'
      order_type:
        $ref: 'definitions/OrdersType.yaml'
      order_type_detail:
        $ref: '#/definitions/OrdersTypeDetail'
        x-nullable: true
      date_issued:
        type: string
        format: date
        example: '2020-01-01'
      report_by_date:
        type: string
        format: date
        example: '2020-01-01'
      department_indicator:
        $ref: '#/definitions/DeptIndicator'
        x-nullable: true
      tac:
        type: string
        title: TAC
        example: 'F8J1'
        x-nullable: true
      sac:
        type: string
        title: SAC
        example: 'N002214CSW32Y9'
        x-nullable: true
      ntsTac:
        type: string
        title: NTS TAC
        example: 'F8J1'
        x-nullable: true
      ntsSac:
        type: string
        title: NTS SAC
        example: 'N002214CSW32Y9'
        x-nullable: true
      has_dependents:
        type: boolean
        example: false
        title: Are dependents included in your orders?
      spouse_has_pro_gear:
        type: boolean
        example: false
        title: Do you have a spouse who will need to move items related to their occupation (also known as spouse pro-gear)?
      supplyAndServicesCostEstimate:
        type: string
      packingAndShippingInstructions:
        type: string
      methodOfPayment:
        type: string
      naics:
        type: string
      orders_type:
        $ref: 'definitions/OrdersType.yaml'
      eTag:
        type: string
    type: object
  Location:
    type: object
    properties:
      label:
        type: string
        example: Label for display
      value:
        type: string
        example: Value for location
    required:
      - label
      - value
  Locations:
    type: array
    items:
      $ref: '#/definitions/Location'
  OrderBody:
    type: object
    properties:
      id:
        type: string
        format: uuid
  CreateOrders:
    type: object
    properties:
      serviceMemberId:
        type: string
        format: uuid
        example: c56a4180-65aa-42ec-a945-5fd21dec0538
      issueDate:
        type: string
        description: The date and time that these orders were cut.
        format: date
        title: Orders date
      reportByDate:
        type: string
        description: Report By Date
        format: date
        title: Report-by date
      ordersType:
        $ref: 'definitions/OrdersType.yaml'
      ordersTypeDetail:
        $ref: '#/definitions/OrdersTypeDetail'
      hasDependents:
        type: boolean
        title: Are dependents included in your orders?
      spouseHasProGear:
        type: boolean
        title: Do you have a spouse who will need to move items related to their occupation (also known as spouse pro-gear)?
      newDutyLocationId:
        type: string
        format: uuid
        example: c56a4180-65aa-42ec-a945-5fd21dec0538
      counselingOfficeId:
        type: string
        format: uuid
        example: cf1addea-a4f9-4173-8506-2bb82a064cb7
        x-nullable: true
      ordersNumber:
        type: string
        title: Orders Number
        x-nullable: true
        example: '030-00362'
      tac:
        type: string
        title: TAC
        example: 'F8J1'
        x-nullable: true
      sac:
        type: string
        title: SAC
        example: 'N002214CSW32Y9'
        x-nullable: true
      departmentIndicator:
        $ref: '#/definitions/DeptIndicator'
      grade:
        $ref: '#/definitions/Grade'
      originDutyLocationId:
        type: string
        format: uuid
        example: c56a4180-65aa-42ec-a945-5fd21dec0538
      accompaniedTour:
        type: boolean
        example: true
        x-nullable: true
        description: Indicates if the move entitlement allows dependents to travel to the new Permanent Duty Station (PDS). This is only present on OCONUS moves.
      dependentsUnderTwelve:
        type: integer
        example: 5
        x-nullable: true
        description: Indicates the number of dependents under the age of twelve for a move. This is only present on OCONUS moves.
      dependentsTwelveAndOver:
        type: integer
        example: 3
        x-nullable: true
        description: Indicates the number of dependents of the age twelve or older for a move. This is only present on OCONUS moves.
    required:
      - serviceMemberId
      - issueDate
      - reportByDate
      - ordersType
      - hasDependents
      - spouseHasProGear
      - newDutyLocationId
  CounselingUpdateOrderPayload:
    type: object
    properties:
      issueDate:
        type: string
        description: The date and time that these orders were cut.
        format: date
        example: '2018-04-26'
        title: Orders date
      reportByDate:
        type: string
        description: Report By Date
        format: date
        example: '2018-04-26'
        title: Report-by date
      ordersType:
        $ref: 'definitions/OrdersType.yaml'
      ordersTypeDetail:
        $ref: '#/definitions/OrdersTypeDetail'
      ordersNumber:
        type: string
        title: Orders Number
        x-nullable: true
        example: '030-00362'
      departmentIndicator:
        $ref: '#/definitions/DeptIndicator'
        x-nullable: true
      originDutyLocationId:
        type: string
        format: uuid
        example: c56a4180-65aa-42ec-a945-5fd21dec0538
      newDutyLocationId:
        type: string
        format: uuid
        example: c56a4180-65aa-42ec-a945-5fd21dec0538
      tac:
        type: string
        title: HHG TAC
        minLength: 4
        maxLength: 4
        example: 'F8J1'
        x-nullable: true
      sac:
        title: HHG SAC
        example: 'N002214CSW32Y9'
        $ref: definitions/NullableString.yaml
      ntsTac:
        title: NTS TAC
        minLength: 4
        maxLength: 4
        example: 'F8J1'
        $ref: definitions/NullableString.yaml
      ntsSac:
        title: NTS SAC
        example: 'N002214CSW32Y9'
        $ref: definitions/NullableString.yaml
      grade:
        $ref: "#/definitions/Grade"
      hasDependents:
        type: boolean
        title: Are dependents included in your orders?
        x-nullable: true
      dependentsAuthorized:
        type: boolean
        x-nullable: true
    required:
      - issueDate
      - reportByDate
      - ordersType
      - originDutyLocationId
      - newDutyLocationId
  UpdateOrderPayload:
    type: object
    properties:
      issueDate:
        type: string
        description: The date and time that these orders were cut.
        format: date
        example: '2018-04-26'
        title: Orders date
      reportByDate:
        type: string
        description: Report By Date
        format: date
        example: '2018-04-26'
        title: Report-by date
      ordersType:
        $ref: 'definitions/OrdersType.yaml'
      ordersTypeDetail:
        $ref: '#/definitions/OrdersTypeDetail'
      originDutyLocationId:
        type: string
        format: uuid
        example: c56a4180-65aa-42ec-a945-5fd21dec0538
      newDutyLocationId:
        type: string
        format: uuid
        example: c56a4180-65aa-42ec-a945-5fd21dec0538
      ordersNumber:
        type: string
        title: Orders Number
        x-nullable: true
        example: '030-00362'
      tac:
        type: string
        title: HHG TAC
        minLength: 4
        maxLength: 4
        example: 'F8J1'
        x-nullable: true
      sac:
        title: HHG SAC
        example: 'N002214CSW32Y9'
        $ref: definitions/NullableString.yaml
      ntsTac:
        title: NTS TAC
        minLength: 4
        maxLength: 4
        example: 'F8J1'
        $ref: definitions/NullableString.yaml
      ntsSac:
        title: NTS SAC
        example: 'N002214CSW32Y9'
        $ref: definitions/NullableString.yaml
      departmentIndicator:
        $ref: '#/definitions/DeptIndicator'
        x-nullable: true
      ordersAcknowledgement:
        description: Confirmation that the new amended orders were reviewed after previously approving the original orders
        type: boolean
        x-nullable: true
      grade:
        $ref: '#/definitions/Grade'
      dependentsAuthorized:
        type: boolean
        x-nullable: true
    required:
      - issueDate
      - reportByDate
      - ordersType
      - newDutyLocationId
      - originDutyLocationId
  UpdateAllowancePayload:
    type: object
    properties:
      grade:
        $ref: '#/definitions/Grade'
      agency:
        $ref: 'definitions/Affiliation.yaml'
      proGearWeight:
        description: unit is in lbs
        example: 2000
        type: integer
        minimum: 0
        maximum: 2000
        x-formatting: weight
        x-nullable: true
      proGearWeightSpouse:
        description: unit is in lbs
        example: 500
        type: integer
        minimum: 0
        maximum: 500
        x-formatting: weight
        x-nullable: true
      requiredMedicalEquipmentWeight:
        description: unit is in lbs
        example: 2000
        type: integer
        minimum: 0
        x-formatting: weight
      organizationalClothingAndIndividualEquipment:
        description: only for Army
        type: boolean
        x-nullable: true
      storageInTransit:
        description: the number of storage in transit days that the customer is entitled to for a given shipment on their move
        type: integer
        minimum: 0
      gunSafe:
        description: True if user is entitled to move a gun safe (up to 500 lbs) as part of their move without it being charged against their weight allowance.
        type: boolean
        x-nullable: true
      accompaniedTour:
        type: boolean
        example: true
        x-nullable: true
        description: Indicates if the move entitlement allows dependents to travel to the new Permanent Duty Station (PDS). This is only present on OCONUS moves.
      dependentsUnderTwelve:
        type: integer
        example: 5
        x-nullable: true
        description: Indicates the number of dependents under the age of twelve for a move. This is only present on OCONUS moves.
      dependentsTwelveAndOver:
        type: integer
        example: 3
        x-nullable: true
        description: Indicates the number of dependents of the age twelve or older for a move. This is only present on OCONUS moves.
      ubAllowance:
        example: 500
        type: integer
        x-nullable: true
      weightRestriction:
        example: 1500
        type: integer
        x-nullable: true
        description: Indicates the weight restriction for the move to a particular location.
      ubWeightRestriction:
        example: 1500
        type: integer
        x-nullable: true
        description: Indicates the UB weight restriction for the move to a particular location.
  UpdateBillableWeightPayload:
    type: object
    properties:
      authorizedWeight:
        description: unit is in lbs
        example: 2000
        minimum: 1
        type: integer
        x-formatting: weight
        x-nullable: true
  UpdateMaxBillableWeightAsTIOPayload:
    type: object
    properties:
      authorizedWeight:
        description: unit is in lbs
        example: 2000
        minimum: 1
        type: integer
        x-formatting: weight
        x-nullable: true
      tioRemarks:
        description: TIO remarks for updating the max billable weight
        example: Increasing max billable weight
        type: string
        minLength: 1
        x-nullable: true
    required:
      - authorizedWeight
      - tioRemarks
  CounselingUpdateAllowancePayload:
    type: object
    properties:
      grade:
        $ref: '#/definitions/Grade'
      agency:
        $ref: 'definitions/Affiliation.yaml'
      proGearWeight:
        minimum: 0
        maximum: 2000
        description: unit is in lbs
        example: 2000
        type: integer
        x-formatting: weight
        x-nullable: true
      proGearWeightSpouse:
        minimum: 0
        maximum: 500
        description: unit is in lbs
        example: 2000
        type: integer
        x-formatting: weight
        x-nullable: true
      requiredMedicalEquipmentWeight:
        minimum: 0
        description: unit is in lbs
        example: 2000
        type: integer
        x-formatting: weight
      organizationalClothingAndIndividualEquipment:
        description: only for Army
        type: boolean
        x-nullable: true
      storageInTransit:
        description: the number of storage in transit days that the customer is entitled to for a given shipment on their move
        type: integer
        minimum: 0
      gunSafe:
        description: True if user is entitled to move a gun safe (up to 500 lbs) as part of their move without it being charged against their weight allowance.
        type: boolean
        x-nullable: true
      accompaniedTour:
        type: boolean
        example: true
        x-nullable: true
        description: Indicates if the move entitlement allows dependents to travel to the new Permanent Duty Station (PDS). This is only present on OCONUS moves.
      dependentsUnderTwelve:
        type: integer
        example: 5
        x-nullable: true
        description: Indicates the number of dependents under the age of twelve for a move. This is only present on OCONUS moves.
      dependentsTwelveAndOver:
        type: integer
        example: 3
        x-nullable: true
        description: Indicates the number of dependents of the age twelve or older for a move. This is only present on OCONUS moves.
      ubAllowance:
        example: 500
        type: integer
        x-nullable: true
      weightRestriction:
        example: 1500
        type: integer
        x-nullable: true
        description: Indicates the weight restriction for a move to a particular location.
      ubWeightRestriction:
        example: 1500
        type: integer
        x-nullable: true
        description: Indicates the UB weight restriction for the move to a particular location.
  MoveTaskOrder:
    description: The Move (MoveTaskOrder)
    properties:
      id:
        example: 1f2270c7-7166-40ae-981e-b200ebdf3054
        format: uuid
        type: string
      createdAt:
        format: date-time
        type: string
      orderID:
        example: c56a4180-65aa-42ec-a945-5fd21dec0538
        format: uuid
        type: string
      locator:
        type: string
        example: '1K43AR'
      referenceId:
        example: 1001-3456
        type: string
      serviceCounselingCompletedAt:
        format: date-time
        type: string
        x-nullable: true
      availableToPrimeAt:
        format: date-time
        type: string
        x-nullable: true
      approvedAt:
        format: date-time
        type: string
        x-nullable: true
      updatedAt:
        format: date-time
        type: string
      destinationAddress:
        $ref: 'definitions/Address.yaml'
      pickupAddress:
        $ref: 'definitions/Address.yaml'
      destinationDutyLocation:
        example: 1f2270c7-7166-40ae-981e-b200ebdf3054
        format: uuid
        type: string
      originDutyLocation:
        example: 1f2270c7-7166-40ae-981e-b200ebdf3054
        format: uuid
        type: string
      entitlements:
        $ref: '#/definitions/Entitlements'
      requestedPickupDate:
        format: date
        type: string
      tioRemarks:
        type: string
        example: approved additional weight
        x-nullable: true
      eTag:
        type: string
    type: object
  MoveTaskOrders:
    items:
      $ref: '#/definitions/MoveTaskOrder'
    type: array
  PaymentRequest:
    properties:
      proofOfServiceDocs:
        $ref: '#/definitions/ProofOfServiceDocs'
      id:
        example: c56a4180-65aa-42ec-a945-5fd21dec0538
        format: uuid
        readOnly: true
        type: string
      isFinal:
        default: false
        type: boolean
      moveTaskOrder:
        $ref: '#/definitions/Move'
      moveTaskOrderID:
        example: c56a4180-65aa-42ec-a945-5fd21dec0538
        format: uuid
        type: string
      rejectionReason:
        example: documentation was incomplete
        type: string
        x-nullable: true
      serviceItems:
        $ref: '#/definitions/PaymentServiceItems'
      status:
        $ref: '#/definitions/PaymentRequestStatus'
      paymentRequestNumber:
        example: 1234-5678-1
        readOnly: true
        type: string
      recalculationOfPaymentRequestID:
        example: c56a4180-65aa-42ec-a945-5fd21dec0538
        format: uuid
        type: string
        readOnly: true
        x-nullable: true
      eTag:
        type: string
      reviewedAt:
        format: date-time
        type: string
        x-nullable: true
      createdAt:
        format: date-time
        type: string
      sentToGexAt:
        format: date-time
        type: string
        x-nullable: true
      receivedByGexAt:
        format: date-time
        type: string
        x-nullable: true
      ediErrorType:
        description: Type of EDI reporting or causing the issue. Can be EDI 997, 824, and 858.
        type: string
        x-nullable: true
      ediErrorCode:
        description: Reported code from syncada for the EDI error encountered
        type: string
        x-nullable: true
      ediErrorDescription:
        description: The reason the services counselor has excluded or rejected the item.
        type: string
        x-nullable: true
      tppsInvoiceAmountPaidTotalMillicents:
        type: integer
        format: millients
        title: Total amount that TPPS paid for all service items on the payment request in millicents
        x-nullable: true
      tppsInvoiceSellerPaidDate:
        type: string
        format: date-time
        title: Date that TPPS paid HS for the payment request
        x-nullable: true
    type: object
  PaymentRequests:
    items:
      $ref: '#/definitions/PaymentRequest'
    type: array
  PaymentServiceItems:
    items:
      $ref: '#/definitions/PaymentServiceItem'
    type: array
  PaymentServiceItem:
    properties:
      id:
        example: c56a4180-65aa-42ec-a945-5fd21dec0538
        format: uuid
        readOnly: true
        type: string
      createdAt:
        format: date-time
        type: string
      paymentRequestID:
        example: c56a4180-65aa-42ec-a945-5fd21dec0538
        format: uuid
        type: string
      mtoServiceItemID:
        example: c56a4180-65aa-42ec-a945-5fd21dec0538
        format: uuid
        type: string
      mtoServiceItemCode:
        example: DLH
        type: string
      mtoServiceItemName:
        example: Move management
        type: string
      mtoShipmentType:
        $ref: 'definitions/MTOShipmentType.yaml'
      mtoShipmentID:
        type: string
        format: uuid
        example: c56a4180-65aa-42ec-a945-5fd21dec0538
        x-nullable: true
      status:
        $ref: 'definitions/PaymentServiceItemStatus.yaml'
      priceCents:
        type: integer
        format: cents
        title: Price of the service item in cents
        x-nullable: true
      rejectionReason:
        example: documentation was incomplete
        type: string
        x-nullable: true
      referenceID:
        example: 1234-5678-c56a4180
        readOnly: true
        format: string
      paymentServiceItemParams:
        $ref: 'definitions/PaymentServiceItemParams.yaml'
      eTag:
        type: string
      tppsInvoiceAmountPaidPerServiceItemMillicents:
        type: integer
        format: millicents
        title: Amount that TPPS paid for the individual service item in millicents
        x-nullable: true
    type: object
  PaymentRequestStatus:
    $ref: 'definitions/PaymentRequestStatus.yaml'
  ProofOfServiceDocs:
    items:
      $ref: '#/definitions/ProofOfServiceDoc'
    type: array
  ProofOfServiceDoc:
    properties:
      isWeightTicket:
        type: boolean
      uploads:
        items:
          $ref: 'definitions/Upload.yaml'
        type: array
  ShipmentsPaymentSITBalance:
    items:
      $ref: '#/definitions/ShipmentPaymentSITBalance'
    type: array
  ShipmentPaymentSITBalance:
    properties:
      shipmentID:
        type: string
        format: uuid
      totalSITDaysAuthorized:
        type: integer
      totalSITDaysRemaining:
        type: integer
      totalSITEndDate:
        type: string
        format: date
        x-nullable: true
      pendingSITDaysInvoiced:
        type: integer
      pendingBilledStartDate:
        type: string
        format: date
        x-nullable: true
      pendingBilledEndDate:
        type: string
        format: date
        x-nullable: true
      previouslyBilledDays:
        type: integer
        x-nullable: true
      previouslyBilledStartDate:
        type: string
        format: date
        x-nullable: true
      previouslyBilledEndDate:
        type: string
        format: date
        x-nullable: true
  UpdateShipment:
    type: object
    properties:
      shipmentType:
        $ref: 'definitions/MTOShipmentType.yaml'
      requestedPickupDate:
        format: date
        type: string
        x-nullable: true
      requestedDeliveryDate:
        format: date
        type: string
        x-nullable: true
      customerRemarks:
        type: string
        example: handle with care
        x-nullable: true
      counselorRemarks:
        type: string
        example: counselor approved
        x-nullable: true
      billableWeightCap:
        type: integer
        description: estimated weight of the shuttle service item provided by the prime
        example: 2500
        x-formatting: weight
        x-nullable: true
      billableWeightJustification:
        type: string
        example: more weight than expected
        x-nullable: true
      pickupAddress:
        allOf:
          - $ref: 'definitions/Address.yaml'
      destinationAddress:
        allOf:
          - $ref: 'definitions/Address.yaml'
      secondaryDeliveryAddress:
        allOf:
          - $ref: 'definitions/Address.yaml'
      secondaryPickupAddress:
        allOf:
          - $ref: 'definitions/Address.yaml'
      hasSecondaryPickupAddress:
        type: boolean
        x-nullable: true
        x-omitempty: false
      hasSecondaryDeliveryAddress:
        type: boolean
        x-nullable: true
        x-omitempty: false
      tertiaryDeliveryAddress:
        allOf:
          - $ref: 'definitions/Address.yaml'
      tertiaryPickupAddress:
        allOf:
          - $ref: 'definitions/Address.yaml'
      hasTertiaryPickupAddress:
        type: boolean
        x-nullable: true
        x-omitempty: false
      hasTertiaryDeliveryAddress:
        type: boolean
        x-nullable: true
        x-omitempty: false
      actualProGearWeight:
        type: integer
        x-nullable: true
        x-omitempty: false
      actualSpouseProGearWeight:
        type: integer
        x-nullable: true
        x-omitempty: false
      destinationType:
        $ref: 'definitions/DestinationType.yaml'
      agents:
        $ref: 'definitions/MTOAgents.yaml'
        x-nullable: true
      tacType:
        $ref: 'definitions/LOATypeNullable.yaml'
      sacType:
        $ref: 'definitions/LOATypeNullable.yaml'
      usesExternalVendor:
        type: boolean
        example: false
        x-nullable: true
      serviceOrderNumber:
        type: string
        x-nullable: true
      ntsRecordedWeight:
        description: The previously recorded weight for the NTS Shipment. Used for NTS Release to know what the previous primeActualWeight or billable weight was.
        example: 2000
        type: integer
        x-formatting: weight
        x-nullable: true
      storageFacility:
        x-nullable: true
        $ref: 'definitions/StorageFacility.yaml'
      ppmShipment:
        $ref: '#/definitions/UpdatePPMShipment'
      boatShipment:
        $ref: '#/definitions/UpdateBoatShipment'
      mobileHomeShipment:
        $ref: '#/definitions/UpdateMobileHomeShipment'
  UpdatePPMShipment:
    type: object
    properties:
      expectedDepartureDate:
        description: >
          Date the customer expects to move.
        format: date
        type: string
        x-nullable: true
      actualMoveDate:
        format: date
        type: string
        x-nullable: true
      pickupAddress:
        allOf:
          - $ref: 'definitions/Address.yaml'
      actualPickupPostalCode:
        description: >
          The actual postal code where the PPM shipment started. To be filled once the customer has moved the shipment.
        format: zip
        type: string
        title: ZIP
        example: '90210'
        pattern: ^(\d{5})$
        x-nullable: true
      secondaryPickupAddress:
        allOf:
          - $ref: 'definitions/Address.yaml'
      destinationAddress:
        allOf:
          - $ref: 'definitions/PPMDestinationAddress.yaml'
      actualDestinationPostalCode:
        description: >
          The actual postal code where the PPM shipment ended. To be filled once the customer has moved the shipment.
        format: zip
        type: string
        title: ZIP
        example: '90210'
        pattern: ^(\d{5})$
        x-nullable: true
      secondaryDestinationAddress:
        allOf:
          - $ref: 'definitions/Address.yaml'
      hasSecondaryPickupAddress:
        type: boolean
        x-nullable: true
        x-omitempty: false
      hasSecondaryDestinationAddress:
        type: boolean
        x-nullable: true
        x-omitempty: false
      tertiaryPickupAddress:
        allOf:
          - $ref: 'definitions/Address.yaml'
      tertiaryDestinationAddress:
        allOf:
          - $ref: 'definitions/Address.yaml'
      hasTertiaryPickupAddress:
        type: boolean
        x-nullable: true
        x-omitempty: false
      hasTertiaryDestinationAddress:
        type: boolean
        x-nullable: true
        x-omitempty: false
      w2Address:
        x-nullable: true
        $ref: 'definitions/Address.yaml'
      sitExpected:
        type: boolean
        x-nullable: true
      sitLocation:
        allOf:
          - $ref: 'definitions/SITLocationType.yaml'
          - x-nullable: true
      sitEstimatedWeight:
        type: integer
        example: 2000
        x-nullable: true
      sitEstimatedEntryDate:
        format: date
        type: string
        x-nullable: true
      sitEstimatedDepartureDate:
        format: date
        type: string
        x-nullable: true
      estimatedWeight:
        type: integer
        example: 4200
        x-nullable: true
      allowableWeight:
        description: The allowable weight of the PPM shipment goods being moved.
        type: integer
        minimum: 0
        example: 4300
        x-nullable: true
      hasProGear:
        description: >
          Indicates whether PPM shipment has pro gear.
        type: boolean
        x-nullable: true
      proGearWeight:
        type: integer
        x-nullable: true
      spouseProGearWeight:
        type: integer
        x-nullable: true
      hasRequestedAdvance:
        description: >
          Indicates whether an advance has been requested for the PPM shipment.
        type: boolean
        x-nullable: true
      hasReceivedAdvance:
        description: >
          Indicates whether an advance was received for the PPM shipment.
        type: boolean
        x-nullable: true
      advanceAmountRequested:
        description: >
          The amount request for an advance, or null if no advance is requested
        type: integer
        format: cents
        x-nullable: true
      advanceAmountReceived:
        description: >
          The amount received for an advance, or null if no advance is received
        type: integer
        format: cents
        x-nullable: true
      advanceStatus:
        $ref: 'definitions/PPMAdvanceStatus.yaml'
        x-nullable: true
      isActualExpenseReimbursement:
        description: Used for PPM shipments only. Denotes if this shipment uses the Actual Expense Reimbursement method.
        type: boolean
        example: false
        x-omitempty: false
        x-nullable: true
  UpdateBoatShipment:
    type: object
    properties:
      type:
        type: string
        enum:
          - HAUL_AWAY
          - TOW_AWAY
        x-nullable: true
      year:
        type: integer
        description: Year of the Boat
        x-nullable: true
      make:
        type: string
        description: Make of the Boat
        x-nullable: true
      model:
        type: string
        description: Model of the Boat
        x-nullable: true
      lengthInInches:
        type: integer
        description: Length of the Boat in inches
        x-nullable: true
      widthInInches:
        type: integer
        description: Width of the Boat in inches
        x-nullable: true
      heightInInches:
        type: integer
        description: Height of the Boat in inches
        x-nullable: true
      hasTrailer:
        type: boolean
        description: Does the boat have a trailer
        x-nullable: true
      isRoadworthy:
        type: boolean
        description: Is the trailer roadworthy
        x-nullable: true
  UpdateMobileHomeShipment:
    type: object
    properties:
      year:
        type: integer
        description: Year of the Boat
        x-nullable: true
      make:
        type: string
        description: Make of the Boat
        x-nullable: true
      model:
        type: string
        description: Model of the Boat
        x-nullable: true
      lengthInInches:
        type: integer
        description: Length of the Boat in inches
        x-nullable: true
      widthInInches:
        type: integer
        description: Width of the Boat in inches
        x-nullable: true
      heightInInches:
        type: integer
        description: Height of the Boat in inches
        x-nullable: true
  UpdateWeightTicket:
    type: object
    properties:
      emptyWeight:
        description: Weight of the vehicle when empty.
        type: integer
        minimum: 0
      fullWeight:
        description: The weight of the vehicle when full.
        type: integer
        minimum: 0
      ownsTrailer:
        description: Indicates if the customer used a trailer they own for the move.
        type: boolean
      trailerMeetsCriteria:
        description: Indicates if the trailer that the customer used meets all the criteria to be claimable.
        type: boolean
      status:
        $ref: 'definitions/PPMDocumentStatus.yaml'
      reason:
        description: The reason the services counselor has excluded or rejected the item.
        type: string
      adjustedNetWeight:
        description: Indicates the adjusted net weight of the vehicle
        type: integer
        minimum: 0
      netWeightRemarks:
        description: Remarks explaining any edits made to the net weight
        type: string
  UpdateMovingExpense:
    type: object
    properties:
      movingExpenseType:
        $ref: 'definitions/OmittableMovingExpenseType.yaml'
      description:
        description: A brief description of the expense.
        type: string
        x-nullable: true
        x-omitempty: false
      amount:
        description: The total amount of the expense as indicated on the receipt
        type: integer
      sitStartDate:
        description: The date the shipment entered storage, applicable for the `STORAGE` movingExpenseType only
        type: string
        format: date
      sitEndDate:
        description: The date the shipment exited storage, applicable for the `STORAGE` movingExpenseType only
        type: string
        format: date
      status:
        $ref: 'definitions/PPMDocumentStatus.yaml'
      reason:
        description: The reason the services counselor has excluded or rejected the item.
        type: string
      weightStored:
        description: The total weight stored in PPM SIT
        type: integer
      sitLocation:
        allOf:
          - $ref: 'definitions/SITLocationType.yaml'
          - x-nullable: true
      sitEstimatedCost:
        description: The estimated amount that the government will pay the service member to put their goods into storage. This estimated storage cost is separate from the estimated incentive.
        type: integer
        format: cents
        x-nullable: true
        x-omitempty: false
      sitReimburseableAmount:
        description: The amount of SIT that will be reimbursed
        type: integer
        format: cents
        x-nullable: true
        x-omitempty: false
  UpdateProGearWeightTicket:
    type: object
    properties:
      belongsToSelf:
        description: Indicates if this information is for the customer's own pro-gear, otherwise, it's the spouse's.
        type: boolean
      hasWeightTickets:
        description: Indicates if the user has a weight ticket for their pro-gear, otherwise they have a constructed weight.
        type: boolean
      weight:
        description: Weight of the pro-gear contained in the shipment.
        type: integer
        minimum: 0
      status:
        $ref: 'definitions/PPMDocumentStatus.yaml'
      reason:
        description: The reason the services counselor has excluded or rejected the item.
        type: string
  ApproveShipments:
    type: object
    properties:
      approveShipments:
        type: array
        items:
          type: object
          properties:
            shipmentID:
              type: string
              format: uuid
            eTag:
              type: string
          required:
            - shipmentID
            - eTag
    required:
      - approveShipments
  MTOShipments:
    items:
      $ref: 'definitions/MTOShipment.yaml'
    type: array
  CreateMTOShipment:
    type: object
    properties:
      moveTaskOrderID:
        description: The ID of the move this new shipment is for.
        example: 1f2270c7-7166-40ae-981e-b200ebdf3054
        format: uuid
        type: string
      requestedPickupDate:
        description: >
          The customer's preferred pickup date. Other dates, such as required delivery date and (outside MilMove) the
          pack date, are derived from this date.
        format: date
        type: string
        x-nullable: true
      requestedDeliveryDate:
        description: >
          The customer's preferred delivery date.
        format: date
        type: string
        x-nullable: true
      customerRemarks:
        description: |
          The customer can use the customer remarks field to inform the services counselor and the movers about any
          special circumstances for this shipment. Typical examples:
            * bulky or fragile items,
            * weapons,
            * access info for their address.
          Customer enters this information during onboarding. Optional field.
        type: string
        example: handle with care
        x-nullable: true
      counselorRemarks:
        description: |
          The counselor can use the counselor remarks field to inform the movers about any
          special circumstances for this shipment. Typical examples:
            * bulky or fragile items,
            * weapons,
            * access info for their address.
          Counselors enters this information when creating or editing an MTO Shipment. Optional field.
        type: string
        example: handle with care
        x-nullable: true
      agents:
        $ref: 'definitions/MTOAgents.yaml'
      mtoServiceItems:
        $ref: 'definitions/MTOServiceItems.yaml'
      pickupAddress:
        description: The address where the movers should pick up this shipment.
        allOf:
          - $ref: 'definitions/Address.yaml'
      destinationAddress:
        description: Where the movers should deliver this shipment.
        allOf:
          - $ref: 'definitions/Address.yaml'
      hasSecondaryPickupAddress:
        type: boolean
        x-nullable: true
        x-omitempty: false
      secondaryPickupAddress:
        description: The address where the movers should pick up this shipment.
        allOf:
          - $ref: 'definitions/Address.yaml'
      hasSecondaryDeliveryAddress:
        type: boolean
        x-nullable: true
        x-omitempty: false
      secondaryDeliveryAddress:
        description: Where the movers should deliver this shipment.
        allOf:
          - $ref: 'definitions/Address.yaml'
      hasTertiaryPickupAddress:
        type: boolean
        x-nullable: true
        x-omitempty: false
      tertiaryPickupAddress:
        description: The address where the movers should pick up this shipment.
        allOf:
          - $ref: 'definitions/Address.yaml'
      hasTertiaryDeliveryAddress:
        type: boolean
        x-nullable: true
        x-omitempty: false
      tertiaryDeliveryAddress:
        description: Where the movers should deliver this shipment.
        allOf:
          - $ref: 'definitions/Address.yaml'
      destinationType:
        $ref: 'definitions/DestinationType.yaml'
      shipmentType:
        $ref: 'definitions/MTOShipmentType.yaml'
      tacType:
        allOf:
          - $ref: 'definitions/LOAType.yaml'
          - x-nullable: true
      sacType:
        allOf:
          - $ref: 'definitions/LOAType.yaml'
          - x-nullable: true
      usesExternalVendor:
        type: boolean
        example: false
        x-nullable: true
      serviceOrderNumber:
        type: string
        x-nullable: true
      ntsRecordedWeight:
        description: The previously recorded weight for the NTS Shipment. Used for NTS Release to know what the previous primeActualWeight or billable weight was.
        example: 2000
        type: integer
        x-nullable: true
        x-formatting: weight
      storageFacility:
        x-nullable: true
        $ref: 'definitions/StorageFacility.yaml'
      mobileHomeShipment:
        $ref: '#/definitions/CreateMobileHomeShipment'
      ppmShipment:
        $ref: '#/definitions/CreatePPMShipment'
      boatShipment:
        $ref: '#/definitions/CreateBoatShipment'
    required:
      - moveTaskOrderID
      - shipmentType
  CreatePPMShipment:
    description: A personally procured move is a type of shipment that a service members moves themselves.
    properties:
      expectedDepartureDate:
        description: >
          Date the customer expects to move.
        format: date
        type: string
      pickupAddress:
        allOf:
          - $ref: 'definitions/Address.yaml'
      secondaryPickupAddress:
        allOf:
          - $ref: 'definitions/Address.yaml'
      tertiaryPickupAddress:
        allOf:
          - $ref: 'definitions/Address.yaml'
      destinationAddress:
        allOf:
          - $ref: 'definitions/PPMDestinationAddress.yaml'
      secondaryDestinationAddress:
        allOf:
          - $ref: 'definitions/Address.yaml'
      tertiaryDestinationAddress:
        allOf:
          - $ref: 'definitions/Address.yaml'
      hasSecondaryPickupAddress:
        type: boolean
        x-nullable: true
        x-omitempty: false
      hasTertiaryPickupAddress:
        type: boolean
        x-nullable: true
        x-omitempty: false
      hasSecondaryDestinationAddress:
        type: boolean
        x-nullable: true
        x-omitempty: false
      hasTertiaryDestinationAddress:
        type: boolean
        x-nullable: true
        x-omitempty: false
      sitExpected:
        type: boolean
      sitLocation:
        allOf:
          - $ref: 'definitions/SITLocationType.yaml'
          - x-nullable: true
      sitEstimatedWeight:
        type: integer
        example: 2000
        x-nullable: true
      sitEstimatedEntryDate:
        format: date
        type: string
        x-nullable: true
      sitEstimatedDepartureDate:
        format: date
        type: string
        x-nullable: true
      estimatedWeight:
        type: integer
        example: 4200
      hasProGear:
        description: >
          Indicates whether PPM shipment has pro gear.
        type: boolean
      proGearWeight:
        type: integer
        x-nullable: true
      spouseProGearWeight:
        type: integer
        x-nullable: true
      isActualExpenseReimbursement:
        description: Used for PPM shipments only. Denotes if this shipment uses the Actual Expense Reimbursement method.
        type: boolean
        example: false
        x-omitempty: false
        x-nullable: true
    required:
      - expectedDepartureDate
      - pickupAddress
      - destinationAddress
      - sitExpected
      - estimatedWeight
      - hasProGear
  CreateBoatShipment:
    description: Boat shipment information for the move.
    properties:
      type:
        type: string
        enum:
          - HAUL_AWAY
          - TOW_AWAY
      year:
        type: integer
        description: Year of the Boat
      make:
        type: string
        description: Make of the Boat
      model:
        type: string
        description: Model of the Boat
      lengthInInches:
        type: integer
        description: Length of the Boat in inches
      widthInInches:
        type: integer
        description: Width of the Boat in inches
      heightInInches:
        type: integer
        description: Height of the Boat in inches
      hasTrailer:
        type: boolean
        description: Does the boat have a trailer
      isRoadworthy:
        type: boolean
        description: Is the trailer roadworthy
        x-nullable: true
    required:
      - type
      - year
      - make
      - model
      - lengthInInches
      - widthInInches
      - heightInInches
      - hasTrailer
  CreateMobileHomeShipment:
    description: A mobile home shipment that the prime moves for a service member.
    properties:
      make:
        type: string
        description: Make of the Mobile Home
      model:
        type: string
        description: Model of the Mobile Home
      year:
        type: integer
        description: Year of the Mobile Home
      lengthInInches:
        type: integer
        description: Length of the Mobile Home in inches
      heightInInches:
        type: integer
        description: Height of the Mobile Home in inches
      widthInInches:
        type: integer
        description: Width of the Mobile Home in inches
    required:
      - make
      - model
      - year
      - lengthInInches
      - heightInInches
      - widthInInches
  RejectShipment:
    properties:
      rejectionReason:
        type: string
        example: MTO Shipment not good enough
    required:
      - rejectionReason
  RequestDiversion:
    properties:
      diversionReason:
        type: string
        example: Shipment route needs to change
    required:
      - diversionReason
  ApproveSITExtension:
    properties:
      approvedDays:
        description: Number of days approved for SIT extension
        type: integer
        example: 21
        minimum: 1
      requestReason:
        description: Reason from service counselor-provided picklist for SIT Duration Update
        example: 'AWAITING_COMPLETION_OF_RESIDENCE'
        type: string
        enum:
          - SERIOUS_ILLNESS_MEMBER
          - SERIOUS_ILLNESS_DEPENDENT
          - IMPENDING_ASSIGNEMENT
          - DIRECTED_TEMPORARY_DUTY
          - NONAVAILABILITY_OF_CIVILIAN_HOUSING
          - AWAITING_COMPLETION_OF_RESIDENCE
          - OTHER
      officeRemarks:
        description: Remarks from TOO about SIT approval
        type: string
        example: Approved for three weeks rather than requested 45 days
        x-nullable: true
    required:
      - approvedDays
  DenySITExtension:
    properties:
      officeRemarks:
        description: Remarks from TOO about SIT denial
        type: string
        example: Denied this extension as it does not match the criteria
        x-nullable: true
      convertToCustomerExpense:
        description: Whether or not to convert to members expense once SIT extension is denied.
        type: boolean
        example: false
    required:
      - officeRemarks
      - convertToCustomerExpense
  UpdateSITServiceItemCustomerExpense:
    properties:
      convertToCustomerExpense:
        example: true
        type: boolean
      customerExpenseReason:
        description: Reason the service item was rejected
        type: string
        example: Insufficent details provided
    required:
      - convertToCustomerExpense
      - customerExpenseReason
  CreateApprovedSITDurationUpdate:
    properties:
      requestReason:
        description: Reason from service counselor-provided picklist for SIT Duration Update
        example: 'AWAITING_COMPLETION_OF_RESIDENCE'
        type: string
        enum:
          - SERIOUS_ILLNESS_MEMBER
          - SERIOUS_ILLNESS_DEPENDENT
          - IMPENDING_ASSIGNEMENT
          - DIRECTED_TEMPORARY_DUTY
          - NONAVAILABILITY_OF_CIVILIAN_HOUSING
          - AWAITING_COMPLETION_OF_RESIDENCE
          - OTHER
      approvedDays:
        description: Number of days approved for SIT extension. This will match requested days saved to the SIT extension model.
        type: integer
        example: 21
      officeRemarks:
        description: Remarks from TOO about SIT Duration Update creation
        type: string
        example: Customer needs additional storage time as their new place of residence is not yet ready
        x-nullable: true
    required:
      - requestReason
      - approvedDays
  PatchMTOServiceItemStatusPayload:
    properties:
      status:
        description: Describes all statuses for a MTOServiceItem
        type: string
        enum:
          - SUBMITTED
          - APPROVED
          - REJECTED
      rejectionReason:
        description: Reason the service item was rejected
        type: string
        example: Insufficent details provided
        x-nullable: true
  MTOApprovalServiceItemCodes:
    description: MTO level service items to create when updating MTO status.
    properties:
      serviceCodeCS:
        example: true
        type: boolean
      serviceCodeMS:
        example: true
        type: boolean
    type: object
  TacValid:
    properties:
      isValid:
        example: true
        type: boolean
    required:
      - isValid
    type: object
  UpdatePaymentRequestStatusPayload:
    properties:
      rejectionReason:
        example: documentation was incomplete
        type: string
        x-nullable: true
      status:
        $ref: '#/definitions/PaymentRequestStatus'
      eTag:
        type: string
    type: object
  BulkAssignmentMoveIDs:
    type: array
    items:
      $ref: '#/definitions/BulkAssignmentMoveID'
  BulkAssignmentMoveID:
    type: string
    format: uuid
    example: c56a4180-65aa-42ec-a945-5fd21dec0538
  AvailableOfficeUsers:
    type: array
    items:
      $ref: '#/definitions/AvailableOfficeUser'
  AvailableOfficeUser:
    type: object
    properties:
      officeUserId:
        type: string
        format: uuid
        example: c56a4180-65aa-42ec-a945-5fd21dec0538
      lastName:
        type: string
      firstName:
        type: string
      hasSafetyPrivilege:
        type: boolean
      workload:
        type: integer
        x-omitempty: false
  BulkAssignmentData:
    type: object
    properties:
      availableOfficeUsers:
        $ref: '#/definitions/AvailableOfficeUsers'
      bulkAssignmentMoveIDs:
        $ref: '#/definitions/BulkAssignmentMoveIDs'
  BulkAssignmentSavePayload:
    type: object
    properties:
      userData:
        type: array
        items:
          $ref: '#/definitions/BulkAssignmentForUser'
      moveData:
        type: array
        items:
          $ref: '#/definitions/BulkAssignmentMoveData'
      queueType:
        type: string
        description: A string corresponding to the queue type
        enum:
          - COUNSELING
          - CLOSEOUT
          - TASK_ORDER
          - PAYMENT_REQUEST
  BulkAssignmentForUser:
    type: object
    properties:
      id:
        type: string
        format: uuid
      moveAssignments:
        type: integer
        x-omitempty: false
  BulkAssignmentMoveData:
    format: uuid
    type: string
  QueueMoves:
    type: array
    items:
      $ref: '#/definitions/QueueMove'
  QueueMove:
    type: object
    properties:
      id:
        type: string
        format: uuid
      customer:
        $ref: '#/definitions/Customer'
      status:
        $ref: '#/definitions/MoveStatus'
      locator:
        type: string
      submittedAt:
        format: date-time
        type: string
        x-nullable: true
      appearedInTooAt:
        format: date-time
        type: string
        x-nullable: true
      requestedMoveDate:
        format: date
        type: string
        x-nullable: true
      departmentIndicator:
        $ref: '#/definitions/DeptIndicator'
      shipmentsCount:
        type: integer
      originDutyLocation:
        $ref: 'definitions/DutyLocation.yaml'
      destinationDutyLocation:
        $ref: 'definitions/DutyLocation.yaml'
      originGBLOC:
        $ref: '#/definitions/GBLOC'
      ppmType:
        type: string
        enum: [FULL, PARTIAL]
        x-nullable: true
      closeoutInitiated:
        format: date-time
        type: string
        x-nullable: true
      closeoutLocation:
        type: string
        x-nullable: true
      orderType:
        type: string
        x-nullable: true
      lockedByOfficeUserID:
        type: string
        format: uuid
        x-nullable: true
      lockedByOfficeUser:
        $ref: '#/definitions/LockedOfficeUser'
        x-nullable: true
      lockExpiresAt:
        type: string
        format: date-time
        x-nullable: true
      ppmStatus:
        $ref: '#/definitions/PPMStatus'
        x-nullable: true
      counselingOffice:
        type: string
        x-nullable: true
      counselingOfficeID:
        type: string
        format: uuid
        x-nullable: true
      assignedTo:
        $ref: '#/definitions/AssignedOfficeUser'
        x-nullable: true
      availableOfficeUsers:
        $ref: '#/definitions/AvailableOfficeUsers'
      assignable:
        type: boolean
  QueueMovesResult:
    type: object
    properties:
      page:
        type: integer
      perPage:
        type: integer
      totalCount:
        type: integer
      queueMoves:
        $ref: '#/definitions/QueueMoves'
  ListPrimeMove:
    description: >
      An abbreviated definition for a move, without all the nested information (shipments, service items, etc). Used to
      fetch a list of moves more efficiently.
    type: object
    properties:
      id:
        example: 1f2270c7-7166-40ae-981e-b200ebdf3054
        format: uuid
        type: string
      moveCode:
        type: string
        example: 'HYXFJF'
        readOnly: true
      createdAt:
        format: date-time
        type: string
        readOnly: true
      orderID:
        example: c56a4180-65aa-42ec-a945-5fd21dec0538
        format: uuid
        type: string
      destinationGBLOC:
        example: "AGFM"
        type: string
      destinationPostalCode:
        example: "90210"
        type: string
      referenceId:
        example: 1001-3456
        type: string
      availableToPrimeAt:
        format: date-time
        type: string
        x-nullable: true
        readOnly: true
      approvedAt:
        format: date-time
        type: string
        x-nullable: true
        readOnly: true
      updatedAt:
        format: date-time
        type: string
        readOnly: true
      ppmType:
        type: string
        enum:
          - FULL
          - PARTIAL
      eTag:
        type: string
        readOnly: true
      orderType:
        type: string
  ListPrimeMoves:
    type: array
    items:
      $ref: '#/definitions/ListPrimeMove'
  ListPrimeMovesResult:
    type: object
    properties:
      page:
        type: integer
      perPage:
        type: integer
      totalCount:
        type: integer
      queueMoves:
        $ref: '#/definitions/ListPrimeMoves'
  QueuePaymentRequest:
    type: object
    properties:
      id:
        type: string
        format: uuid
      moveID:
        type: string
        format: uuid
      customer:
        $ref: '#/definitions/Customer'
      status:
        $ref: '#/definitions/QueuePaymentRequestStatus'
      age:
        type: number
        format: double
        description: Days since the payment request has been requested.  Decimal representation will allow more accurate sorting.
      submittedAt:
        type: string
        format: date-time
      locator:
        type: string
      departmentIndicator:
        $ref: '#/definitions/DeptIndicator'
      originGBLOC:
        $ref: '#/definitions/GBLOC'
      originDutyLocation:
        $ref: 'definitions/DutyLocation.yaml'
      orderType:
        type: string
        x-nullable: true
      lockedByOfficeUserID:
        type: string
        format: uuid
        x-nullable: true
      lockExpiresAt:
        type: string
        format: date-time
        x-nullable: true
      assignedTo:
        $ref: '#/definitions/AssignedOfficeUser'
        x-nullable: true
      availableOfficeUsers:
        $ref: '#/definitions/AvailableOfficeUsers'
      assignable:
        type: boolean
      counselingOffice:
        type: string
        x-nullable: true
  QueuePaymentRequests:
    type: array
    items:
      $ref: '#/definitions/QueuePaymentRequest'
  QueuePaymentRequestsResult:
    type: object
    properties:
      page:
        type: integer
      perPage:
        type: integer
      totalCount:
        type: integer
      queuePaymentRequests:
        $ref: '#/definitions/QueuePaymentRequests'
  QueuePaymentRequestStatus:
    enum:
      - Payment requested
      - Reviewed
      - Rejected
      - Paid
    title: Queue Payment Request Status
    type: string
  SearchMoves:
    type: array
    items:
      $ref: '#/definitions/SearchMove'
  SearchMove:
    type: object
    properties:
      id:
        type: string
        format: uuid
      firstName:
        type: string
        example: John
        x-nullable: true
      lastName:
        type: string
        example: Doe
        x-nullable: true
      edipi:
        type: string
        example: 1234567890
        x-nullable: true
      paymentRequestCode:
        type: string
        example: 9551-6199-2
        x-nullable: true
      status:
        $ref: '#/definitions/MoveStatus'
      locator:
        type: string
      branch:
        type: string
      shipmentsCount:
        type: integer
      originDutyLocationPostalCode:
        format: zip
        type: string
        title: ZIP
        example: '90210'
        pattern: ^(\d{5})$
      destinationPostalCode:
        format: zip
        type: string
        title: ZIP
        example: '90210'
        pattern: ^(\d{5})$
      requestedPickupDate:
        type: string
        format: date
        x-nullable: true
      orderType:
        type: string
      requestedDeliveryDate:
        type: string
        format: date
        x-nullable: true
      originGBLOC:
        $ref: '#/definitions/GBLOC'
      destinationGBLOC:
        $ref: '#/definitions/GBLOC'
      lockedByOfficeUserID:
        type: string
        format: uuid
        x-nullable: true
      lockExpiresAt:
        type: string
        format: date-time
        x-nullable: true
      emplid:
        type: string
        x-nullable: true
  SearchMovesResult:
    type: object
    properties:
      page:
        type: integer
      perPage:
        type: integer
      totalCount:
        type: integer
      searchMoves:
        $ref: '#/definitions/SearchMoves'
  GBLOC:
    type: string
    enum:
      - AGFM
      - APAT
      - BGAC
      - BGNC
      - BKAS
      - CFMQ
      - CLPK
      - CNNQ
      - DMAT
      - GSAT
      - HAFC
      - HBAT
      - JEAT
      - JENQ
      - KKFA
      - LHNQ
      - LKNQ
      - MAPK
      - MAPS
      - MBFL
      - MLNQ
      - XXXX
  CreateCustomerSupportRemark:
    type: object
    description: >-
      A text remark written by an customer support user that is associated with a specific
      move.
    required:
      - content
      - officeUserID
    properties:
      content:
        example: This is a remark about a move.
        type: string
      officeUserID:
        example: 1f2270c7-7166-40ae-981e-b200ebdf3054
        format: uuid
        type: string
  UpdateCustomerSupportRemarkPayload:
    type: object
    description: >-
      A text remark update to an existing remark created by the current active user (the CSR).
    required:
      - content
    properties:
      content:
        example: This is a remark about a move.
        type: string
  EvaluationReportType:
    type: string
    enum:
      - SHIPMENT
      - COUNSELING
  EvaluationReportInspectionType:
    type: string
    enum:
      - DATA_REVIEW
      - PHYSICAL
      - VIRTUAL
    x-nullable: true
  EvaluationReportLocation:
    type: string
    enum:
      - ORIGIN
      - DESTINATION
      - OTHER
    x-nullable: true
  EvaluationReportOfficeUser:
    type: object
    readOnly: true
    description: The authoring office user for an evaluation report
    properties:
      id:
        example: 1f2270c7-7166-40ae-981e-b200ebdf3054
        format: uuid
        type: string
      firstName:
        type: string
      lastName:
        type: string
      email:
        type: string
        format: x-email
        pattern: '^[a-zA-Z0-9._%+-]+@[a-zA-Z0-9.-]+\.[a-zA-Z]{2,}$'
      phone:
        type: string
        format: telephone
        pattern: '^[2-9]\d{2}-\d{3}-\d{4}$'
  EvaluationReportList:
    type: array
    items:
      $ref: '#/definitions/EvaluationReport'
  EvaluationReport:
    type: object
    description: An evaluation report
    properties:
      id:
        example: 1f2270c7-7166-40ae-981e-b200ebdf3054
        format: uuid
        type: string
        readOnly: true
      moveID:
        example: 1f2270c7-7166-40ae-981e-b200ebdf3054
        format: uuid
        type: string
        readOnly: true
      shipmentID:
        example: 1f2270c7-7166-40ae-981e-b200ebdf3054
        format: uuid
        type: string
        x-nullable: true
        readOnly: true
      type:
        $ref: '#/definitions/EvaluationReportType'
      inspectionType:
        $ref: '#/definitions/EvaluationReportInspectionType'
        x-nullable: true
      inspectionDate:
        type: string
        format: date
        x-nullable: true
      officeUser:
        $ref: '#/definitions/EvaluationReportOfficeUser'
      location:
        $ref: '#/definitions/EvaluationReportLocation'
        x-nullable: true
      reportViolations:
        $ref: '#/definitions/ReportViolations'
        x-nullable: true
      gsrAppeals:
        $ref: '#/definitions/GSRAppeals'
        x-nullable: true
      locationDescription:
        type: string
        example: 'Route 66 at crash inspection site 3'
        x-nullable: true
      observedShipmentDeliveryDate:
        type: string
        format: date
        x-nullable: true
      observedShipmentPhysicalPickupDate:
        type: string
        format: date
        x-nullable: true
      timeDepart:
        type: string
        x-nullable: true
        pattern: '^(0[0-9]|1[0-9]|2[0-3]):[0-5][0-9]$'
        example: '14:30'
      evalStart:
        type: string
        x-nullable: true
        pattern: '^(0[0-9]|1[0-9]|2[0-3]):[0-5][0-9]$'
        example: '15:00'
      evalEnd:
        type: string
        x-nullable: true
        pattern: '^(0[0-9]|1[0-9]|2[0-3]):[0-5][0-9]$'
        example: '18:00'
      violationsObserved:
        type: boolean
        x-nullable: true
      remarks:
        type: string
        x-nullable: true
      seriousIncident:
        type: boolean
        x-nullable: true
      seriousIncidentDesc:
        type: string
        x-nullable: true
      observedClaimsResponseDate:
        type: string
        format: date
        x-nullable: true
      observedPickupDate:
        type: string
        format: date
        x-nullable: true
      observedPickupSpreadStartDate:
        type: string
        format: date
        x-nullable: true
      observedPickupSpreadEndDate:
        type: string
        format: date
        x-nullable: true
      observedDeliveryDate:
        type: string
        format: date
        x-nullable: true
      moveReferenceID:
        type: string
        x-nullable: true
        readOnly: true
      eTag:
        type: string
      submittedAt:
        type: string
        format: date-time
        x-nullable: true
      createdAt:
        type: string
        format: date-time
        readOnly: true
      updatedAt:
        type: string
        format: date-time
        readOnly: true
  CreateEvaluationReport:
    type: object
    description: Minimal set of info needed to create a shipment evaluation report, which is just a shipment ID.
    properties:
      shipmentID:
        description: The shipment ID of the shipment to be evaluated in the report
        example: 01b9671e-b268-4906-967b-ba661a1d3933
        format: uuid
        type: string
  CreateAppeal:
    type: object
    description: Appeal status and remarks left for a violation, created by a GSR user.
    properties:
      remarks:
        description: Remarks left by the GSR user
        example: These are my violation appeal remarks
        type: string
      appealStatus:
        description: The status of the appeal set by the GSR user
        example: These are my violation appeal remarks
        type: string
        enum: [sustained, rejected]
  PWSViolation:
    type: object
    description: A PWS violation for an evaluation report
    readOnly: true
    properties:
      id:
        example: 1f2270c7-7166-40ae-981e-b200ebdf3054
        format: uuid
        type: string
      displayOrder:
        example: 3
        type: integer
      paragraphNumber:
        example: 1.2.3.4.5
        type: string
      title:
        example: Customer Support
        type: string
      category:
        example: Pre-Move Services
        type: string
      subCategory:
        example: Weight Estimate
        type: string
      requirementSummary:
        example: Provide a single point of contact (POC)
        type: string
      requirementStatement:
        example: The contractor shall prepare and load property going into NTS in containers at residence for shipment to NTS.
        type: string
      isKpi:
        example: false
        type: boolean
      additionalDataElem:
        example: QAE Observed Delivery Date
        type: string
  PWSViolations:
    type: array
    items:
      $ref: '#/definitions/PWSViolation'
  AssociateReportViolations:
    type: object
    description: A list of PWS violation string ids to associate with an evaluation report
    properties:
      violations:
        type: array
        items:
          type: string
          format: uuid
  ReportViolation:
    type: object
    description: An object associating violations to evaluation reports
    properties:
      id:
        example: 1f2270c7-7166-40ae-981e-b200ebdf3054
        format: uuid
        type: string
      reportID:
        example: 1f2270c7-7166-40ae-981e-b200ebdf3054
        format: uuid
        type: string
      violationID:
        example: 1f2270c7-7166-40ae-981e-b200ebdf3054
        format: uuid
        type: string
      violation:
        $ref: '#/definitions/PWSViolation'
      gsrAppeals:
        $ref: '#/definitions/GSRAppeals'
        x-nullable: true
  ReportViolations:
    type: array
    items:
      $ref: '#/definitions/ReportViolation'
  GSRAppealStatusType:
    type: string
    enum:
      - SUSTAINED
      - REJECTED
  GSRAppeals:
    type: array
    items:
      $ref: '#/definitions/GSRAppeal'
  GSRAppeal:
    type: object
    description: An object associating appeals on violations and serious incidents
    properties:
      id:
        example: 1f2270c7-7166-40ae-981e-b200ebdf3054
        format: uuid
        type: string
      reportID:
        example: 1f2270c7-7166-40ae-981e-b200ebdf3054
        format: uuid
        type: string
      violationID:
        example: 1f2270c7-7166-40ae-981e-b200ebdf3054
        format: uuid
        type: string
      officeUserID:
        example: 1f2270c7-7166-40ae-981e-b200ebdf3054
        format: uuid
        type: string
      officeUser:
        $ref: '#/definitions/EvaluationReportOfficeUser'
      isSeriousIncident:
        type: boolean
        example: false
      appealStatus:
        $ref: '#/definitions/GSRAppealStatusType'
      remarks:
        type: string
        example: Office user remarks
      createdAt:
        type: string
        format: date-time
        readOnly: true
  ReServiceItems:
    type: array
    items:
      $ref: 'definitions/ReServiceItem.yaml'
  TransportationOffices:
    type: array
    items:
      $ref: 'definitions/TransportationOffice.yaml'
  VLocations:
    type: array
    items:
      $ref: 'definitions/VLocation.yaml'
  GBLOCs:
    type: array
    items:
      type: string
  CounselingOffices:
    type: array
    items:
      $ref: "#/definitions/CounselingOffice"
  CounselingOffice:
    type: object
    properties:
      id:
        type: string
        format: uuid
        example: c56a4180-65aa-42ec-a945-5fd21dec0538
      name:
        type: string
        example: Fort Bragg North Station
    required:
      - id
      - name
  MovePayload:
    type: object
    properties:
      id:
        type: string
        format: uuid
        example: c56a4180-65aa-42ec-a945-5fd21dec0538
      orders_id:
        type: string
        format: uuid
        example: c56a4180-65aa-42ec-a945-5fd21dec0538
      service_member_id:
        type: string
        format: uuid
        example: c56a4180-65aa-42ec-a945-5fd21dec0538
        readOnly: true
      locator:
        type: string
        example: '12432'
      status:
        $ref: '#/definitions/MoveStatus'
      created_at:
        type: string
        format: date-time
      updated_at:
        type: string
        format: date-time
      submitted_at:
        type: string
        format: date-time
        x-nullable: true
      mto_shipments:
        $ref: '#/definitions/MTOShipments'
      closeout_office:
        $ref: '#/definitions/TransportationOffice'
      cancel_reason:
        type: string
        example: Change of orders
        x-nullable: true
      eTag:
        type: string
      primeCounselingCompletedAt:
        format: date-time
        type: string
        readOnly: true
      additionalDocuments:
        $ref: 'definitions/Document.yaml'
    required:
      - id
      - orders_id
      - locator
      - created_at
      - updated_at
      - eTag
  IsDateWeekendHolidayInfo:
    type: object
    properties:
      country_code:
        type: string
      country_name:
        type: string
      date:
        type: string
        format: date
        example: '2018-09-25'
      is_weekend:
        type: boolean
      is_holiday:
        type: boolean
      details:
        type: string
    required:
      - country_code
      - country_name
      - date
      - is_weekend
      - is_holiday
  AssignOfficeUserBody:
    type: object
    properties:
      officeUserId:
        type: string
        format: uuid
      roleType:
        type: string
    required:
      - officeUserId
      - roleType
  AssignedOfficeUser:
    type: object
    properties:
      officeUserId:
        type: string
        format: uuid
        example: c56a4180-65aa-42ec-a945-5fd21dec0538
      firstName:
        type: string
      lastName:
        type: string
responses:
  InvalidRequest:
    description: The request payload is invalid
    schema:
      $ref: '#/definitions/Error'
  NotFound:
    description: The requested resource wasn't found
    schema:
      $ref: '#/definitions/Error'
  Conflict:
    description: Conflict error
    schema:
      $ref: '#/definitions/Error'
  PermissionDenied:
    description: The request was denied
    schema:
      $ref: '#/definitions/Error'
  ServerError:
    description: A server error occurred
    schema:
      $ref: '#/definitions/Error'
  PreconditionFailed:
    description: Precondition failed
    schema:
      $ref: '#/definitions/Error'
  UnprocessableEntity:
    description: The payload was unprocessable.
    schema:
      $ref: '#/definitions/ValidationError'<|MERGE_RESOLUTION|>--- conflicted
+++ resolved
@@ -1098,22 +1098,22 @@
         '200':
           description: Successfully updated the specified MTO shipment.
           schema:
-            $ref: "definitions/MTOShipment.yaml"
-        "400":
-          $ref: "#/responses/InvalidRequest"
-        "401":
-          $ref: "#/responses/PermissionDenied"
-        "403":
-          $ref: "#/responses/PermissionDenied"
-        "404":
-          $ref: "#/responses/NotFound"
-        "412":
-          $ref: "#/responses/PreconditionFailed"
-        "422":
-          $ref: "#/responses/UnprocessableEntity"
-        "500":
-          $ref: "#/responses/ServerError"
-  "/shipments/approve":
+            $ref: 'definitions/MTOShipment.yaml'
+        '400':
+          $ref: '#/responses/InvalidRequest'
+        '401':
+          $ref: '#/responses/PermissionDenied'
+        '403':
+          $ref: '#/responses/PermissionDenied'
+        '404':
+          $ref: '#/responses/NotFound'
+        '412':
+          $ref: '#/responses/PreconditionFailed'
+        '422':
+          $ref: '#/responses/UnprocessableEntity'
+        '500':
+          $ref: '#/responses/ServerError'
+  '/shipments/approve':
     post:
       consumes:
         - application/json
@@ -1124,26 +1124,26 @@
           name: body
           required: true
           schema:
-            $ref: "#/definitions/ApproveShipments"
-      responses:
-        "200":
+            $ref: '#/definitions/ApproveShipments'
+      responses:
+        '200':
           description: Successfully approved the shipments
           schema:
             type: array
             items:
-              $ref: "definitions/MTOShipment.yaml"
-        "403":
-          $ref: "#/responses/PermissionDenied"
-        "404":
-          $ref: "#/responses/NotFound"
-        "409":
-          $ref: "#/responses/Conflict"
-        "412":
-          $ref: "#/responses/PreconditionFailed"
-        "422":
-          $ref: "#/responses/UnprocessableEntity"
-        "500":
-          $ref: "#/responses/ServerError"
+              $ref: 'definitions/MTOShipment.yaml'
+        '403':
+          $ref: '#/responses/PermissionDenied'
+        '404':
+          $ref: '#/responses/NotFound'
+        '409':
+          $ref: '#/responses/Conflict'
+        '412':
+          $ref: '#/responses/PreconditionFailed'
+        '422':
+          $ref: '#/responses/UnprocessableEntity'
+        '500':
+          $ref: '#/responses/ServerError'
       tags:
         - shipment
       description: Approves multiple shipments in one request
@@ -1151,7 +1151,7 @@
       summary: Approves multiple shipments at once
       x-permissions:
         - update.shipment
-  "/shipments/{shipmentID}/approve":
+  '/shipments/{shipmentID}/approve':
     parameters:
       - description: ID of the shipment
         in: path
@@ -1769,7 +1769,6 @@
         '200':
           description: returns an updated moving expense object
           schema:
-<<<<<<< HEAD
             $ref: 'definitions/MovingExpense.yaml'
         '400':
           $ref: '#/responses/InvalidRequest'
@@ -1789,27 +1788,6 @@
     parameters:
       - $ref: 'parameters/ppmShipmentId.yaml'
       - $ref: 'parameters/proGearWeightTicketId.yaml'
-=======
-            $ref: "definitions/MovingExpense.yaml"
-        "400":
-          $ref: "#/responses/InvalidRequest"
-        "401":
-          $ref: "#/responses/PermissionDenied"
-        "403":
-          $ref: "#/responses/PermissionDenied"
-        "404":
-          $ref: "#/responses/NotFound"
-        "412":
-          $ref: "#/responses/PreconditionFailed"
-        "422":
-          $ref: "#/responses/UnprocessableEntity"
-        "500":
-          $ref: "#/responses/ServerError"
-  /ppm-shipments/{ppmShipmentId}/pro-gear-weight-tickets/{proGearWeightTicketId}:
-    parameters:
-      - $ref: "parameters/ppmShipmentId.yaml"
-      - $ref: "parameters/proGearWeightTicketId.yaml"
->>>>>>> 8f91a265
     patch:
       summary: Updates a pro-gear weight ticket
       description: |
@@ -2372,11 +2350,7 @@
       description: Changes move (move task order) status to service counseling completed
       operationId: updateMTOStatusServiceCounselingCompleted
       summary: Changes move (move task order) status to service counseling completed
-<<<<<<< HEAD
   '/move-task-orders/{moveTaskOrderID}/payment-service-items/{paymentServiceItemID}/status':
-=======
-  "/move-task-orders/{moveTaskOrderID}/payment-service-items/{paymentServiceItemID}/status":
->>>>>>> 8f91a265
     parameters:
       - description: ID of move to use
         in: path
@@ -3605,7 +3579,6 @@
         '200':
           description: Successfully returned bulk assignment data
           schema:
-<<<<<<< HEAD
             $ref: '#/definitions/BulkAssignmentData'
         '401':
           $ref: '#/responses/PermissionDenied'
@@ -3640,15 +3613,6 @@
           $ref: '#/responses/NotFound'
         '500':
           $ref: '#/responses/ServerError'
-=======
-            $ref: "#/definitions/BulkAssignmentData"
-        "401":
-          $ref: "#/responses/PermissionDenied"
-        "404":
-          $ref: "#/responses/NotFound"
-        "500":
-          $ref: "#/responses/ServerError"
->>>>>>> 8f91a265
   /queues/counseling/origin-list:
     get:
       produces:
@@ -3839,11 +3803,11 @@
         '200':
           description: Successfully returned all moves matching the criteria
           schema:
-            $ref: "#/definitions/QueueMovesResult"
-        "403":
-          $ref: "#/responses/PermissionDenied"
-        "500":
-          $ref: "#/responses/ServerError"
+            $ref: '#/definitions/QueueMovesResult'
+        '403':
+          $ref: '#/responses/PermissionDenied'
+        '500':
+          $ref: '#/responses/ServerError'
   /queues/destination-requests:
     get:
       produces:
@@ -3941,14 +3905,14 @@
           type: string
           description: filters using a counselingOffice name of the move
       responses:
-        "200":
+        '200':
           description: Successfully returned all moves matching the criteria
           schema:
-            $ref: "#/definitions/QueueMovesResult"
-        "403":
-          $ref: "#/responses/PermissionDenied"
-        "500":
-          $ref: "#/responses/ServerError"
+            $ref: '#/definitions/QueueMovesResult'
+        '403':
+          $ref: '#/responses/PermissionDenied'
+        '500':
+          $ref: '#/responses/ServerError'
   /queues/payment-requests:
     get:
       produces:
@@ -5546,7 +5510,7 @@
         description: The transportation office that will handle reviewing PPM Closeout documentation for Army and Air Force service members
         x-nullable: true
       counselingOffice:
-        $ref: "definitions/TransportationOffice.yaml"
+        $ref: 'definitions/TransportationOffice.yaml'
       counselingOfficeId:
         type: string
         format: uuid
@@ -6077,7 +6041,7 @@
         example: 'N002214CSW32Y9'
         $ref: definitions/NullableString.yaml
       grade:
-        $ref: "#/definitions/Grade"
+        $ref: '#/definitions/Grade'
       hasDependents:
         type: boolean
         title: Are dependents included in your orders?
@@ -7606,10 +7570,10 @@
         format: uuid
         type: string
       destinationGBLOC:
-        example: "AGFM"
+        example: 'AGFM'
         type: string
       destinationPostalCode:
-        example: "90210"
+        example: '90210'
         type: string
       referenceId:
         example: 1001-3456
@@ -8177,7 +8141,7 @@
   CounselingOffices:
     type: array
     items:
-      $ref: "#/definitions/CounselingOffice"
+      $ref: '#/definitions/CounselingOffice'
   CounselingOffice:
     type: object
     properties:
