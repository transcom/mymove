swagger: '2.0'
info:
  contact:
    email: milmove-developers@caci.com
  description:
    $ref: info/ghc_description.md
  license:
    name: MIT
    url: 'https://opensource.org/licenses/MIT'
  title: MilMove GHC API
  version: 0.0.1
basePath: /ghc/v1
schemes:
  - http
tags:
  - name: queues
  - name: move
  - $ref: 'tags/order.yaml'
  - name: moveTaskOrder
  - name: customer
  - name: mtoServiceItem
  - name: mtoShipment
  - name: shipment
  - name: mtoAgent
  - name: paymentServiceItem
  - name: ppm
  - name: tac
  - name: transportationOffice
  - name: addresses
  - name: uploads
  - name: paymentRequests
  - name: reServiceItems
paths:
  '/customer':
    post:
      summary: Creates a customer with Okta option
      description: Creates a customer with option to also create an Okta profile account based on the office user's input when completing the UI form and submitting.
      operationId: createCustomerWithOktaOption
      tags:
        - customer
      consumes:
        - application/json
      produces:
        - application/json
      parameters:
        - in: body
          name: body
          required: true
          schema:
            $ref: '#/definitions/CreateCustomerPayload'
      responses:
        '200':
          description: successfully created the customer
          schema:
            $ref: '#/definitions/CreatedCustomer'
        '400':
          $ref: '#/responses/InvalidRequest'
        '401':
          $ref: '#/responses/PermissionDenied'
        '403':
          $ref: '#/responses/PermissionDenied'
        '404':
          $ref: '#/responses/NotFound'
        '409':
          $ref: '#/responses/Conflict'
        '412':
          $ref: '#/responses/PreconditionFailed'
        '422':
          $ref: '#/responses/UnprocessableEntity'
        '500':
          $ref: '#/responses/ServerError'
  /open/requested-office-users:
    post:
      consumes:
        - application/json
      produces:
        - application/json
      summary: Create an Office User
      description: >
        This endpoint is publicly accessible as it is utilized for individuals who do not have an office account to request the creation of an office account.

        Request the creation of an office user. An administrator will need to approve them after creation. Note on requirements:
        An identification method must be present. The following 2 fields have an "OR" requirement.
        - edipi
        - other_unique_id
        One of these two fields MUST be present to serve as identification for the office user being created. This logic is handled at the application level.
      operationId: createRequestedOfficeUser
      tags:
        - officeUsers
      parameters:
        - in: body
          name: officeUser
          description: Office User information
          schema:
            $ref: '#/definitions/OfficeUserCreate'
      responses:
        '201':
          description: successfully requested the creation of provided office user
          schema:
            $ref: '#/definitions/OfficeUser'
        '422':
          description: validation error
          schema:
            $ref: '#/definitions/ValidationError'
        '500':
          description: internal server error
  '/customer/{customerID}':
    parameters:
      - description: ID of customer to use
        in: path
        name: customerID
        required: true
        type: string
        format: uuid
    get:
      produces:
        - application/json
      parameters: []
      responses:
        '200':
          description: Successfully retrieved information on an individual customer
          schema:
            $ref: '#/definitions/Customer'
        '400':
          $ref: '#/responses/InvalidRequest'
        '401':
          $ref: '#/responses/PermissionDenied'
        '403':
          $ref: '#/responses/PermissionDenied'
        '404':
          $ref: '#/responses/NotFound'
        '500':
          $ref: '#/responses/ServerError'
      tags:
        - customer
      description: Returns a given customer
      operationId: getCustomer
      summary: Returns a given customer
    patch:
      summary: Updates customer info
      description: Updates customer info by ID
      operationId: updateCustomer
      tags:
        - customer
      consumes:
        - application/json
      produces:
        - application/json
      parameters:
        - in: body
          name: body
          required: true
          schema:
            $ref: '#/definitions/UpdateCustomerPayload'
        - in: header
          name: If-Match
          type: string
          required: true
      responses:
        '200':
          description: updated instance of orders
          schema:
            $ref: '#/definitions/Customer'
        '400':
          $ref: '#/responses/InvalidRequest'
        '401':
          $ref: '#/responses/PermissionDenied'
        '403':
          $ref: '#/responses/PermissionDenied'
        '404':
          $ref: '#/responses/NotFound'
        '412':
          $ref: '#/responses/PreconditionFailed'
        '422':
          $ref: '#/responses/UnprocessableEntity'
        '500':
          $ref: '#/responses/ServerError'
      x-permissions:
        - update.customer
  /customer/search:
    post:
      produces:
        - application/json
      consumes:
        - application/json
      summary: Search customers by DOD ID or customer name
      description: >
        Search customers by DOD ID or customer name. Used by services counselors to locate profiles to update, find attached moves, and to create new moves.
      operationId: searchCustomers
      tags:
        - customer
      parameters:
        - in: body
          name: body
          schema:
            properties:
              page:
                type: integer
                description: requested page of results
              perPage:
                type: integer
              edipi:
                description: DOD ID
                type: string
                minLength: 10
                maxLength: 10
                x-nullable: true
              emplid:
                description: EMPLID
                type: string
                minLength: 7
                maxLength: 7
                x-nullable: true
              branch:
                description: Branch
                type: string
                minLength: 1
              customerName:
                description: Customer Name
                type: string
                minLength: 1
                x-nullable: true
              sort:
                type: string
                x-nullable: true
                enum: [customerName, edipi, emplid, branch, personalEmail, telephone]
              order:
                type: string
                x-nullable: true
                enum: [asc, desc]
          description: field that results should be sorted by
      responses:
        '200':
          description: Successfully returned all customers matching the criteria
          schema:
            $ref: '#/definitions/SearchCustomersResult'
        '403':
          $ref: '#/responses/PermissionDenied'
        '500':
          $ref: '#/responses/ServerError'
  '/move/{locator}':
    parameters:
      - description: Code used to identify a move in the system
        in: path
        name: locator
        required: true
        type: string
    get:
      produces:
        - application/json
      parameters: []
      responses:
        '200':
          description: Successfully retrieved the individual move
          schema:
            $ref: '#/definitions/Move'
        '400':
          $ref: '#/responses/InvalidRequest'
        '401':
          $ref: '#/responses/PermissionDenied'
        '403':
          $ref: '#/responses/PermissionDenied'
        '404':
          $ref: '#/responses/NotFound'
        '500':
          $ref: '#/responses/ServerError'
      tags:
        - move
      description: Returns a given move for a unique alphanumeric locator string
      summary: Returns a given move
      operationId: getMove
  '/move/{locator}/history':
    parameters:
      - description: Code used to identify a move in the system
        in: path
        name: locator
        required: true
        type: string
    get:
      produces:
        - application/json
      parameters:
        - in: query
          name: page
          type: integer
          description: requested page of results
        - in: query
          name: perPage
          type: integer
          description: results per page
      responses:
        '200':
          description: Successfully retrieved the individual move history
          schema:
            $ref: '#/definitions/MoveHistoryResult'
        '400':
          $ref: '#/responses/InvalidRequest'
        '401':
          $ref: '#/responses/PermissionDenied'
        '403':
          $ref: '#/responses/PermissionDenied'
        '404':
          $ref: '#/responses/NotFound'
        '500':
          $ref: '#/responses/ServerError'
      tags:
        - move
      description: Returns the history for a given move for a unique alphanumeric locator string
      summary: Returns the history of an identified move
      operationId: getMoveHistory
  '/moves/{moveID}/shipment-evaluation-reports-list':
    parameters:
      - description: Code used to identify a move in the system
        in: path
        name: moveID
        required: true
        type: string
        format: uuid
    get:
      produces:
        - application/json
      responses:
        '200':
          description: Successfully retrieved the move's evaluation reports
          schema:
            $ref: '#/definitions/EvaluationReportList'
        '400':
          $ref: '#/responses/InvalidRequest'
        '401':
          $ref: '#/responses/PermissionDenied'
        '403':
          $ref: '#/responses/PermissionDenied'
        '404':
          $ref: '#/responses/NotFound'
        '500':
          $ref: '#/responses/ServerError'
      tags:
        - move
      description: Returns shipment evaluation reports for the specified move that are visible to the current office user
      summary: Returns shipment evaluation reports for the specified move that are visible to the current office user
      operationId: getMoveShipmentEvaluationReportsList
  '/moves/{moveID}/counseling-evaluation-reports-list':
    parameters:
      - description: Code used to identify a move in the system
        in: path
        name: moveID
        required: true
        type: string
        format: uuid
    get:
      produces:
        - application/json
      responses:
        '200':
          description: Successfully retrieved the move's evaluation reports
          schema:
            $ref: '#/definitions/EvaluationReportList'
        '400':
          $ref: '#/responses/InvalidRequest'
        '401':
          $ref: '#/responses/PermissionDenied'
        '403':
          $ref: '#/responses/PermissionDenied'
        '404':
          $ref: '#/responses/NotFound'
        '500':
          $ref: '#/responses/ServerError'
      tags:
        - move
      description: Returns counseling evaluation reports for the specified move that are visible to the current office user
      summary: Returns counseling evaluation reports for the specified move that are visible to the current office user
      operationId: getMoveCounselingEvaluationReportsList
  '/moves/{moveID}/cancel':
    parameters:
      - description: ID of the move
        in: path
        name: moveID
        required: true
        format: uuid
        type: string
    post:
      consumes:
        - application/json
      produces:
        - application/json
      parameters: []
      responses:
        '200':
          description: Successfully canceled move
          schema:
            $ref: '#/definitions/Move'
        '403':
          $ref: '#/responses/PermissionDenied'
        '404':
          $ref: '#/responses/NotFound'
        '409':
          $ref: '#/responses/Conflict'
        '412':
          $ref: '#/responses/PreconditionFailed'
        '422':
          $ref: '#/responses/UnprocessableEntity'
        '500':
          $ref: '#/responses/ServerError'
      tags:
        - move
      description: cancels a move
      operationId: moveCanceler
      summary: Cancels a move
      x-permissions:
        - update.cancelMoveFlag
  '/counseling/orders/{orderID}':
    parameters:
      - description: ID of order to update
        in: path
        name: orderID
        required: true
        type: string
        format: uuid
    patch:
      summary: Updates an order (performed by a services counselor)
      description: All fields sent in this request will be set on the order referenced
      operationId: counselingUpdateOrder
      tags:
        - order
      consumes:
        - application/json
      produces:
        - application/json
      parameters:
        - in: body
          name: body
          required: true
          schema:
            $ref: '#/definitions/CounselingUpdateOrderPayload'
        - in: header
          name: If-Match
          type: string
          required: true
      responses:
        '200':
          description: updated instance of orders
          schema:
            $ref: '#/definitions/Order'
        '403':
          $ref: '#/responses/PermissionDenied'
        '404':
          $ref: '#/responses/NotFound'
        '412':
          $ref: '#/responses/PreconditionFailed'
        '422':
          $ref: '#/responses/UnprocessableEntity'
        '500':
          $ref: '#/responses/ServerError'
  '/orders':
    post:
      summary: Creates an orders model for a logged-in user
      description: Creates an instance of orders tied to a service member, which allow for creation of a move and an entitlement. Orders are required before the creation of a move
      operationId: createOrder
      tags:
        - order
      consumes:
        - application/json
      produces:
        - application/json
      parameters:
        - in: body
          name: createOrders
          schema:
            $ref: '#/definitions/CreateOrders'
      responses:
        '200':
          description: created instance of orders
          schema:
            $ref: '#/definitions/Order'
        '400':
          description: invalid request
        '401':
          description: request requires user authentication
        '403':
          description: user is not authorized
        '422':
          $ref: '#/responses/UnprocessableEntity'
        '500':
          description: internal server error
  '/orders/{orderID}':
    parameters:
      - description: ID of order to use
        in: path
        name: orderID
        required: true
        type: string
        format: uuid
    patch:
      summary: Updates an order
      description: All fields sent in this request will be set on the order referenced
      operationId: updateOrder
      tags:
        - order
      consumes:
        - application/json
      produces:
        - application/json
      parameters:
        - in: body
          name: body
          required: true
          schema:
            $ref: '#/definitions/UpdateOrderPayload'
        - in: header
          name: If-Match
          type: string
          required: true
      responses:
        '200':
          description: updated instance of orders
          schema:
            $ref: '#/definitions/Order'
        '400':
          $ref: '#/responses/InvalidRequest'
        '403':
          $ref: '#/responses/PermissionDenied'
        '404':
          $ref: '#/responses/NotFound'
        '409':
          $ref: '#/responses/Conflict'
        '412':
          $ref: '#/responses/PreconditionFailed'
        '422':
          $ref: '#/responses/UnprocessableEntity'
        '500':
          $ref: '#/responses/ServerError'
      x-permissions:
        - update.orders
    get:
      produces:
        - application/json
      parameters: []
      responses:
        '200':
          description: Successfully retrieved order
          schema:
            $ref: '#/definitions/Order'
        '400':
          $ref: '#/responses/InvalidRequest'
        '401':
          $ref: '#/responses/PermissionDenied'
        '403':
          $ref: '#/responses/PermissionDenied'
        '404':
          $ref: '#/responses/NotFound'
        '500':
          $ref: '#/responses/ServerError'
      tags:
        - order
      description: Gets an order
      operationId: getOrder
      summary: Gets an order by ID
  '/orders/{orderID}/allowances':
    parameters:
      - description: ID of order to use
        in: path
        name: orderID
        required: true
        type: string
        format: uuid
    patch:
      summary: Updates an allowance (Orders with Entitlements)
      description: All fields sent in this request will be set on the order referenced
      operationId: updateAllowance
      tags:
        - order
      consumes:
        - application/json
      produces:
        - application/json
      parameters:
        - in: body
          name: body
          required: true
          schema:
            $ref: '#/definitions/UpdateAllowancePayload'
        - in: header
          name: If-Match
          type: string
          required: true
      responses:
        '200':
          description: updated instance of allowance
          schema:
            $ref: '#/definitions/Order'
        '403':
          $ref: '#/responses/PermissionDenied'
        '404':
          $ref: '#/responses/NotFound'
        '412':
          $ref: '#/responses/PreconditionFailed'
        '422':
          $ref: '#/responses/UnprocessableEntity'
        '500':
          $ref: '#/responses/ServerError'
      x-permissions:
        - update.allowances
  '/orders/{orderID}/acknowledge-excess-weight-risk':
    parameters:
      - description: ID of order to use
        in: path
        name: orderID
        required: true
        type: string
        format: uuid
    post:
      summary: Saves the date and time a TOO acknowledged the excess weight risk by dismissing the alert
      description: Saves the date and time a TOO acknowledged the excess weight risk by dismissing the alert
      operationId: acknowledgeExcessWeightRisk
      tags:
        - order
      consumes:
        - application/json
      produces:
        - application/json
      parameters:
        - in: header
          name: If-Match
          type: string
          required: true
      responses:
        '200':
          description: updated Move
          schema:
            $ref: '#/definitions/Move'
        '403':
          $ref: '#/responses/PermissionDenied'
        '404':
          $ref: '#/responses/NotFound'
        '412':
          $ref: '#/responses/PreconditionFailed'
        '422':
          $ref: '#/responses/UnprocessableEntity'
        '500':
          $ref: '#/responses/ServerError'
      x-permissions:
        - update.excessWeightRisk
  '/orders/{orderID}/update-billable-weight':
    parameters:
      - description: ID of order to use
        in: path
        name: orderID
        required: true
        type: string
        format: uuid
    patch:
      summary: Updates the max billable weight
      description: Updates the DBAuthorizedWeight attribute for the Order Entitlements=
      operationId: updateBillableWeight
      tags:
        - order
      consumes:
        - application/json
      produces:
        - application/json
      parameters:
        - in: body
          name: body
          required: true
          schema:
            $ref: '#/definitions/UpdateBillableWeightPayload'
        - in: header
          name: If-Match
          type: string
          required: true
      responses:
        '200':
          description: updated Order
          schema:
            $ref: '#/definitions/Order'
        '403':
          $ref: '#/responses/PermissionDenied'
        '404':
          $ref: '#/responses/NotFound'
        '412':
          $ref: '#/responses/PreconditionFailed'
        '422':
          $ref: '#/responses/UnprocessableEntity'
        '500':
          $ref: '#/responses/ServerError'
      x-permissions:
        - update.billableWeight
  '/orders/{orderID}/update-max-billable-weight/tio':
    parameters:
      - description: ID of order to use
        in: path
        name: orderID
        required: true
        type: string
        format: uuid
    patch:
      summary: Updates the max billable weight with TIO remarks
      description: Updates the DBAuthorizedWeight attribute for the Order Entitlements and move TIO remarks
      operationId: updateMaxBillableWeightAsTIO
      tags:
        - order
      consumes:
        - application/json
      produces:
        - application/json
      parameters:
        - in: body
          name: body
          required: true
          schema:
            $ref: '#/definitions/UpdateMaxBillableWeightAsTIOPayload'
        - $ref: 'parameters/ifMatch.yaml'
      responses:
        '200':
          description: updated Order
          schema:
            $ref: '#/definitions/Order'
        '403':
          $ref: '#/responses/PermissionDenied'
        '404':
          $ref: '#/responses/NotFound'
        '412':
          $ref: '#/responses/PreconditionFailed'
        '422':
          $ref: '#/responses/UnprocessableEntity'
        '500':
          $ref: '#/responses/ServerError'
      x-permissions:
        - update.maxBillableWeight
  /orders/{orderID}/upload_amended_orders:
    post:
      summary: Create an amended order for a given order
      description: Create an amended order for a given order
      operationId: uploadAmendedOrders
      tags:
        - order
      consumes:
        - multipart/form-data
      parameters:
        - in: path
          name: orderID
          type: string
          format: uuid
          required: true
          description: UUID of the order
        - in: formData
          name: file
          type: file
          description: The file to upload.
          required: true
      responses:
        '201':
          description: created upload
          schema:
            $ref: 'definitions/Upload.yaml'
        '400':
          description: invalid request
          schema:
            $ref: '#/definitions/InvalidRequestResponsePayload'
        '403':
          description: not authorized
        '404':
          description: not found
        '413':
          description: payload is too large
        '500':
          description: server error
  '/counseling/orders/{orderID}/allowances':
    parameters:
      - description: ID of order to use
        in: path
        name: orderID
        required: true
        type: string
        format: uuid
    patch:
      summary: Updates an allowance (Orders with Entitlements)
      description: All fields sent in this request will be set on the order referenced
      operationId: counselingUpdateAllowance
      tags:
        - order
      consumes:
        - application/json
      produces:
        - application/json
      parameters:
        - in: body
          name: body
          required: true
          schema:
            $ref: '#/definitions/CounselingUpdateAllowancePayload'
        - in: header
          name: If-Match
          type: string
          required: true
      responses:
        '200':
          description: updated instance of allowance
          schema:
            $ref: '#/definitions/Order'
        '403':
          $ref: '#/responses/PermissionDenied'
        '404':
          $ref: '#/responses/NotFound'
        '412':
          $ref: '#/responses/PreconditionFailed'
        '422':
          $ref: '#/responses/UnprocessableEntity'
        '500':
          $ref: '#/responses/ServerError'
  '/move-task-orders/{moveTaskOrderID}':
    parameters:
      - description: ID of move to use
        in: path
        name: moveTaskOrderID
        required: true
        type: string
    get:
      produces:
        - application/json
      parameters: []
      responses:
        '200':
          description: Successfully retrieved move task order
          schema:
            $ref: '#/definitions/MoveTaskOrder'
        '400':
          $ref: '#/responses/InvalidRequest'
        '401':
          $ref: '#/responses/PermissionDenied'
        '403':
          $ref: '#/responses/PermissionDenied'
        '404':
          $ref: '#/responses/NotFound'
        '500':
          $ref: '#/responses/ServerError'
      tags:
        - moveTaskOrder
      description: Gets a move
      operationId: getMoveTaskOrder
      summary: Gets a move by ID
  '/move_task_orders/{moveTaskOrderID}/mto_service_items':
    parameters:
      - description: ID of move for mto service item to use
        in: path
        name: moveTaskOrderID
        required: true
        format: uuid
        type: string
    get:
      produces:
        - application/json
      parameters: []
      responses:
        '200':
          description: Successfully retrieved all line items for a move task order
          schema:
            $ref: 'definitions/MTOServiceItems.yaml'
        '404':
          $ref: '#/responses/NotFound'
        '422':
          $ref: '#/responses/UnprocessableEntity'
        '500':
          $ref: '#/responses/ServerError'
      tags:
        - mtoServiceItem
      description: Gets all line items for a move
      operationId: listMTOServiceItems
      summary: Gets all line items for a move
  '/mto-shipments':
    post:
      summary: createMTOShipment
      description: |
        Creates a MTO shipment for the specified Move Task Order.
        Required fields include:
        * Shipment Type
        * Customer requested pick-up date
        * Pick-up Address
        * Delivery Address
        * Releasing / Receiving agents
        Optional fields include:
        * Delivery Address Type
        * Customer Remarks
        * Releasing / Receiving agents
        * An array of optional accessorial service item codes
      consumes:
        - application/json
      produces:
        - application/json
      operationId: createMTOShipment
      tags:
        - mtoShipment
      parameters:
        - in: body
          name: body
          schema:
            $ref: '#/definitions/CreateMTOShipment'
      responses:
        '200':
          description: Successfully created a MTO shipment.
          schema:
            $ref: 'definitions/MTOShipment.yaml'
        '400':
          $ref: '#/responses/InvalidRequest'
        '404':
          $ref: '#/responses/NotFound'
        '422':
          $ref: '#/responses/UnprocessableEntity'
        '500':
          $ref: '#/responses/ServerError'
  '/move_task_orders/{moveTaskOrderID}/mto_shipments':
    parameters:
      - description: ID of move task order for mto shipment to use
        in: path
        name: moveTaskOrderID
        required: true
        format: uuid
        type: string
    get:
      produces:
        - application/json
      parameters: []
      responses:
        '200':
          description: Successfully retrieved all mto shipments for a move task order
          schema:
            $ref: '#/definitions/MTOShipments'
        '403':
          $ref: '#/responses/PermissionDenied'
        '404':
          $ref: '#/responses/NotFound'
        '422':
          $ref: '#/responses/UnprocessableEntity'
        '500':
          $ref: '#/responses/ServerError'
      tags:
        - mtoShipment
      description: Gets all shipments for a move task order
      operationId: listMTOShipments
      summary: Gets all shipments for a move task order
  '/shipments/{shipmentID}':
    get:
      summary: fetches a shipment by ID
      description: fetches a shipment by ID
      operationId: getShipment
      tags:
        - mtoShipment
      produces:
        - application/json
      parameters:
        - description: ID of the shipment to be fetched
          in: path
          name: shipmentID
          required: true
          format: uuid
          type: string
      responses:
        '200':
          description: Successfully fetched the shipment
          schema:
            $ref: '#/definitions/MTOShipment'
        '400':
          $ref: '#/responses/InvalidRequest'
        '403':
          $ref: '#/responses/PermissionDenied'
        '404':
          $ref: '#/responses/NotFound'
        '422':
          $ref: '#/responses/UnprocessableEntity'
        '500':
          $ref: '#/responses/ServerError'
    delete:
      summary: Soft deletes a shipment by ID
      description: Soft deletes a shipment by ID
      operationId: deleteShipment
      tags:
        - shipment
      produces:
        - application/json
      parameters:
        - description: ID of the shipment to be deleted
          in: path
          name: shipmentID
          required: true
          format: uuid
          type: string
      responses:
        '204':
          description: Successfully soft deleted the shipment
        '400':
          $ref: '#/responses/InvalidRequest'
        '403':
          $ref: '#/responses/PermissionDenied'
        '404':
          $ref: '#/responses/NotFound'
        '409':
          $ref: '#/responses/Conflict'
        '422':
          $ref: '#/responses/UnprocessableEntity'
        '500':
          $ref: '#/responses/ServerError'
  '/move_task_orders/{moveTaskOrderID}/mto_shipments/{shipmentID}':
    patch:
      summary: updateMTOShipment
      description: |
        Updates a specified MTO shipment.
        Required fields include:
        * MTO Shipment ID required in path
        * If-Match required in headers
        * No fields required in body
        Optional fields include:
        * New shipment status type
        * Shipment Type
        * Customer requested pick-up date
        * Pick-up Address
        * Delivery Address
        * Secondary Pick-up Address
        * SecondaryDelivery Address
        * Delivery Address Type
        * Customer Remarks
        * Counselor Remarks
        * Releasing / Receiving agents
        * Actual Pro Gear Weight
        * Actual Spouse Pro Gear Weight
      consumes:
        - application/json
      produces:
        - application/json
      operationId: updateMTOShipment
      tags:
        - mtoShipment
      parameters:
        - in: path
          name: moveTaskOrderID
          required: true
          format: uuid
          type: string
          description: ID of move task order for mto shipment to use
        - in: path
          name: shipmentID
          type: string
          format: uuid
          required: true
          description: UUID of the MTO Shipment to update
        - in: header
          name: If-Match
          type: string
          required: true
          description: >
            Optimistic locking is implemented via the `If-Match` header. If the ETag header does not match
            the value of the resource on the server, the server rejects the change with a `412 Precondition Failed` error.
        - in: body
          name: body
          schema:
            $ref: '#/definitions/UpdateShipment'
      responses:
        '200':
          description: Successfully updated the specified MTO shipment.
          schema:
            $ref: 'definitions/MTOShipment.yaml'
        '400':
          $ref: '#/responses/InvalidRequest'
        '401':
          $ref: '#/responses/PermissionDenied'
        '403':
          $ref: '#/responses/PermissionDenied'
        '404':
          $ref: '#/responses/NotFound'
        '412':
          $ref: '#/responses/PreconditionFailed'
        '422':
          $ref: '#/responses/UnprocessableEntity'
        '500':
          $ref: '#/responses/ServerError'
  '/shipments/{shipmentID}/approve':
    parameters:
      - description: ID of the shipment
        in: path
        name: shipmentID
        required: true
        format: uuid
        type: string
    post:
      consumes:
        - application/json
      produces:
        - application/json
      parameters:
        - in: header
          name: If-Match
          type: string
          required: true
      responses:
        '200':
          description: Successfully approved the shipment
          schema:
            $ref: 'definitions/MTOShipment.yaml'
        '403':
          $ref: '#/responses/PermissionDenied'
        '404':
          $ref: '#/responses/NotFound'
        '409':
          $ref: '#/responses/Conflict'
        '412':
          $ref: '#/responses/PreconditionFailed'
        '422':
          $ref: '#/responses/UnprocessableEntity'
        '500':
          $ref: '#/responses/ServerError'
      tags:
        - shipment
      description: Approves a shipment
      operationId: approveShipment
      summary: Approves a shipment
      x-permissions:
        - update.shipment
  '/shipments/{shipmentID}/request-diversion':
    parameters:
      - description: ID of the shipment
        in: path
        name: shipmentID
        required: true
        format: uuid
        type: string
    post:
      consumes:
        - application/json
      produces:
        - application/json
      parameters:
        - in: header
          name: If-Match
          type: string
          required: true
        - in: body
          name: body
          required: true
          schema:
            $ref: '#/definitions/RequestDiversion'
      responses:
        '200':
          description: Successfully requested the shipment diversion
          schema:
            $ref: 'definitions/MTOShipment.yaml'
        '403':
          $ref: '#/responses/PermissionDenied'
        '404':
          $ref: '#/responses/NotFound'
        '409':
          $ref: '#/responses/Conflict'
        '412':
          $ref: '#/responses/PreconditionFailed'
        '422':
          $ref: '#/responses/UnprocessableEntity'
        '500':
          $ref: '#/responses/ServerError'
      tags:
        - shipment
      description: Requests a shipment diversion
      operationId: requestShipmentDiversion
      summary: Requests a shipment diversion
      x-permissions:
        - create.shipmentDiversionRequest
  '/shipments/{shipmentID}/approve-diversion':
    parameters:
      - description: ID of the shipment
        in: path
        name: shipmentID
        required: true
        format: uuid
        type: string
    post:
      consumes:
        - application/json
      produces:
        - application/json
      parameters:
        - in: header
          name: If-Match
          type: string
          required: true
      responses:
        '200':
          description: Successfully approved the shipment diversion
          schema:
            $ref: 'definitions/MTOShipment.yaml'
        '403':
          $ref: '#/responses/PermissionDenied'
        '404':
          $ref: '#/responses/NotFound'
        '409':
          $ref: '#/responses/Conflict'
        '412':
          $ref: '#/responses/PreconditionFailed'
        '422':
          $ref: '#/responses/UnprocessableEntity'
        '500':
          $ref: '#/responses/ServerError'
      x-permissions:
        - update.shipment
      tags:
        - shipment
      description: Approves a shipment diversion
      operationId: approveShipmentDiversion
      summary: Approves a shipment diversion
  '/shipments/{shipmentID}/reject':
    parameters:
      - description: ID of the shipment
        in: path
        name: shipmentID
        required: true
        format: uuid
        type: string
    post:
      consumes:
        - application/json
      produces:
        - application/json
      parameters:
        - in: header
          name: If-Match
          type: string
          required: true
        - in: body
          name: body
          required: true
          schema:
            $ref: '#/definitions/RejectShipment'
      responses:
        '200':
          description: Successfully rejected the shipment
          schema:
            $ref: 'definitions/MTOShipment.yaml'
        '403':
          $ref: '#/responses/PermissionDenied'
        '404':
          $ref: '#/responses/NotFound'
        '409':
          $ref: '#/responses/Conflict'
        '412':
          $ref: '#/responses/PreconditionFailed'
        '422':
          $ref: '#/responses/UnprocessableEntity'
        '500':
          $ref: '#/responses/ServerError'
      tags:
        - shipment
      description: rejects a shipment
      operationId: rejectShipment
      summary: rejects a shipment
  '/shipments/{shipmentID}/request-cancellation':
    parameters:
      - description: ID of the shipment
        in: path
        name: shipmentID
        required: true
        format: uuid
        type: string
    post:
      consumes:
        - application/json
      produces:
        - application/json
      parameters:
        - in: header
          name: If-Match
          type: string
          required: true
      responses:
        '200':
          description: Successfully requested the shipment cancellation
          schema:
            $ref: 'definitions/MTOShipment.yaml'
        '403':
          $ref: '#/responses/PermissionDenied'
        '404':
          $ref: '#/responses/NotFound'
        '409':
          $ref: '#/responses/Conflict'
        '412':
          $ref: '#/responses/PreconditionFailed'
        '422':
          $ref: '#/responses/UnprocessableEntity'
        '500':
          $ref: '#/responses/ServerError'
      tags:
        - shipment
      description: Requests a shipment cancellation
      operationId: requestShipmentCancellation
      summary: Requests a shipment cancellation
      x-permissions:
        - create.shipmentCancellation
  '/shipments/{shipmentID}/request-reweigh':
    parameters:
      - description: ID of the shipment
        in: path
        name: shipmentID
        required: true
        format: uuid
        type: string
    post:
      consumes:
        - application/json
      produces:
        - application/json
      responses:
        '200':
          description: Successfully requested a reweigh of the shipment
          schema:
            $ref: 'definitions/Reweigh.yaml'
        '403':
          $ref: '#/responses/PermissionDenied'
        '404':
          $ref: '#/responses/NotFound'
        '409':
          $ref: '#/responses/Conflict'
        '412':
          $ref: '#/responses/PreconditionFailed'
        '422':
          $ref: '#/responses/UnprocessableEntity'
        '500':
          $ref: '#/responses/ServerError'
      tags:
        - shipment
        - reweigh
      description: Requests a shipment reweigh
      operationId: requestShipmentReweigh
      summary: Requests a shipment reweigh
      x-permissions:
        - create.reweighRequest
  '/shipments/{shipmentID}/review-shipment-address-update':
    parameters:
      - description: ID of the shipment
        in: path
        name: shipmentID
        required: true
        format: uuid
        type: string
    patch:
      consumes:
        - application/json
      produces:
        - application/json
      parameters:
        - in: header
          name: If-Match
          type: string
          required: true
        - in: body
          name: body
          required: true
          schema:
            properties:
              status:
                type: string
                enum:
                  - REJECTED
                  - APPROVED
              officeRemarks:
                type: string
            required:
              - officeRemarks
              - status
      responses:
        '200':
          description: Successfully requested a shipment address update
          schema:
            $ref: 'definitions/ShipmentAddressUpdate.yaml'
        '403':
          $ref: '#/responses/PermissionDenied'
        '404':
          $ref: '#/responses/NotFound'
        '409':
          $ref: '#/responses/Conflict'
        '412':
          $ref: '#/responses/PreconditionFailed'
        '422':
          $ref: '#/responses/UnprocessableEntity'
        '500':
          $ref: '#/responses/ServerError'
      tags:
        - shipment
      description: This endpoint is used to approve a address update request. Office remarks are required.
        Approving the address update will update the Destination Final Address of the associated service item
      operationId: reviewShipmentAddressUpdate
      summary: Allows TOO to review a shipment address update
  '/shipments/{shipmentID}/sit-extensions':
    post:
      summary: Create an approved SIT Duration Update
      description: TOO can creates an already-approved SIT Duration Update on behalf of a customer
      consumes:
        - application/json
      produces:
        - application/json
      operationId: createApprovedSITDurationUpdate
      tags:
        - shipment
        - sitExtension
      parameters:
        - description: ID of the shipment
          in: path
          name: shipmentID
          required: true
          format: uuid
          type: string
        - in: body
          name: body
          schema:
            $ref: '#/definitions/CreateApprovedSITDurationUpdate'
          required: true
        - in: header
          description: We want the shipment's eTag rather than the SIT Duration Update eTag as the SIT Duration Update is always associated with a shipment
          name: If-Match
          type: string
          required: true
      responses:
        '200':
          description: Successfully created a SIT Extension.
          schema:
            $ref: 'definitions/MTOShipment.yaml'
        '400':
          $ref: '#/responses/InvalidRequest'
        '403':
          $ref: '#/responses/PermissionDenied'
        '404':
          $ref: '#/responses/NotFound'
        '422':
          $ref: '#/responses/UnprocessableEntity'
        '500':
          $ref: '#/responses/ServerError'
      x-permissions:
        - create.SITExtension
  '/shipments/{shipmentID}/sit-extensions/{sitExtensionID}/approve':
    parameters:
      - description: ID of the shipment
        in: path
        name: shipmentID
        required: true
        format: uuid
        type: string
      - description: ID of the SIT extension
        in: path
        name: sitExtensionID
        required: true
        format: uuid
        type: string
    patch:
      consumes:
        - application/json
      produces:
        - application/json
      parameters:
        - in: body
          name: body
          required: true
          schema:
            $ref: '#/definitions/ApproveSITExtension'
        - in: header
          description: We want the shipment's eTag rather than the SIT extension eTag as the SIT extension is always associated with a shipment
          name: If-Match
          type: string
          required: true
      responses:
        '200':
          description: Successfully approved a SIT extension
          schema:
            $ref: 'definitions/MTOShipment.yaml'
        '403':
          $ref: '#/responses/PermissionDenied'
        '404':
          $ref: '#/responses/NotFound'
        '409':
          $ref: '#/responses/Conflict'
        '412':
          $ref: '#/responses/PreconditionFailed'
        '422':
          $ref: '#/responses/UnprocessableEntity'
        '500':
          $ref: '#/responses/ServerError'
      tags:
        - shipment
        - sitExtension
      description: Approves a SIT extension
      operationId: approveSITExtension
      summary: Approves a SIT extension
      x-permissions:
        - update.SITExtension
  '/shipments/{shipmentID}/sit-extensions/{sitExtensionID}/deny':
    parameters:
      - description: ID of the shipment
        in: path
        name: shipmentID
        required: true
        format: uuid
        type: string
      - description: ID of the SIT extension
        in: path
        name: sitExtensionID
        required: true
        format: uuid
        type: string
    patch:
      consumes:
        - application/json
      produces:
        - application/json
      parameters:
        - in: body
          name: body
          required: true
          schema:
            $ref: '#/definitions/DenySITExtension'
        - in: header
          name: If-Match
          type: string
          required: true
      responses:
        '200':
          description: Successfully denied a SIT extension
          schema:
            $ref: 'definitions/MTOShipment.yaml'
        '403':
          $ref: '#/responses/PermissionDenied'
        '404':
          $ref: '#/responses/NotFound'
        '409':
          $ref: '#/responses/Conflict'
        '412':
          $ref: '#/responses/PreconditionFailed'
        '422':
          $ref: '#/responses/UnprocessableEntity'
        '500':
          $ref: '#/responses/ServerError'
      tags:
        - shipment
        - sitExtension
      description: Denies a SIT extension
      operationId: denySITExtension
      summary: Denies a SIT extension
      x-permissions:
        - update.SITExtension
  '/shipments/{shipmentID}/sit-service-item/convert-to-customer-expense':
    parameters:
      - description: ID of the shipment
        in: path
        name: shipmentID
        required: true
        format: uuid
        type: string
    patch:
      consumes:
        - application/json
      produces:
        - application/json
      parameters:
        - in: body
          name: body
          required: true
          schema:
            $ref: '#/definitions/UpdateSITServiceItemCustomerExpense'
        - in: header
          name: If-Match
          type: string
          required: true
      responses:
        '200':
          description: Successfully converted to customer expense
          schema:
            $ref: 'definitions/MTOShipment.yaml'
        '403':
          $ref: '#/responses/PermissionDenied'
        '404':
          $ref: '#/responses/NotFound'
        '409':
          $ref: '#/responses/Conflict'
        '412':
          $ref: '#/responses/PreconditionFailed'
        '422':
          $ref: '#/responses/UnprocessableEntity'
        '500':
          $ref: '#/responses/ServerError'
      tags:
        - shipment
        - mtoServiceItem
      description: Converts a SIT to customer expense
      operationId: updateSITServiceItemCustomerExpense
      summary: Converts a SIT to customer expense
      x-permissions:
        - update.MTOServiceItem
  /shipments/{shipmentID}/ppm-documents:
    parameters:
      - description: ID of the shipment
        in: path
        name: shipmentID
        required: true
        format: uuid
        type: string
    get:
      summary: Gets all the PPM documents for a PPM shipment
      description: |
        Retrieves all of the documents and associated uploads for each ppm document type connected to a PPM shipment. This
        excludes any deleted PPM documents.
      operationId: getPPMDocuments
      tags:
        - ppm
      consumes:
        - application/json
      produces:
        - application/json
      responses:
        '200':
          description: All PPM documents and associated uploads for the specified PPM shipment.
          schema:
            $ref: 'definitions/PPMDocuments.yaml'
        '401':
          $ref: '#/responses/PermissionDenied'
        '403':
          $ref: '#/responses/PermissionDenied'
        '422':
          $ref: '#/responses/UnprocessableEntity'
        '500':
          $ref: '#/responses/ServerError'
  /ppm-shipments/{ppmShipmentId}/weight-ticket/{weightTicketId}:
    parameters:
      - $ref: 'parameters/ppmShipmentId.yaml'
      - $ref: 'parameters/weightTicketId.yaml'
    patch:
      summary: Updates a weight ticket document
      description: |
        Updates a PPM shipment's weight ticket document with new information. Only some of the weight ticket document's
        fields are editable because some have to be set by the customer, e.g. vehicle description.
      operationId: updateWeightTicket
      tags:
        - ppm
      consumes:
        - application/json
      produces:
        - application/json
      parameters:
        - $ref: 'parameters/ifMatch.yaml'
        - in: body
          name: updateWeightTicketPayload
          required: true
          schema:
            $ref: '#/definitions/UpdateWeightTicket'
      responses:
        '200':
          description: returns an updated weight ticket object
          schema:
            $ref: 'definitions/WeightTicket.yaml'
        '400':
          $ref: '#/responses/InvalidRequest'
        '401':
          $ref: '#/responses/PermissionDenied'
        '403':
          $ref: '#/responses/PermissionDenied'
        '404':
          $ref: '#/responses/NotFound'
        '412':
          $ref: '#/responses/PreconditionFailed'
        '422':
          $ref: '#/responses/UnprocessableEntity'
        '500':
          $ref: '#/responses/ServerError'
  /ppm-shipments/{ppmShipmentId}/moving-expenses/{movingExpenseId}:
    parameters:
      - $ref: 'parameters/ppmShipmentId.yaml'
      - $ref: 'parameters/movingExpenseId.yaml'
    patch:
      summary: Updates the moving expense
      description: |
        Updates a PPM shipment's moving expense with new information. Only some of the moving expense's fields are
        editable because some have to be set by the customer, e.g. the description and the moving expense type.
      operationId: updateMovingExpense
      tags:
        - ppm
      consumes:
        - application/json
      produces:
        - application/json
      parameters:
        - $ref: 'parameters/ifMatch.yaml'
        - in: body
          name: updateMovingExpense
          required: true
          schema:
            $ref: '#/definitions/UpdateMovingExpense'
      responses:
        '200':
          description: returns an updated moving expense object
          schema:
            $ref: 'definitions/MovingExpense.yaml'
        '400':
          $ref: '#/responses/InvalidRequest'
        '401':
          $ref: '#/responses/PermissionDenied'
        '403':
          $ref: '#/responses/PermissionDenied'
        '404':
          $ref: '#/responses/NotFound'
        '412':
          $ref: '#/responses/PreconditionFailed'
        '422':
          $ref: '#/responses/UnprocessableEntity'
        '500':
          $ref: '#/responses/ServerError'
  /ppm-shipments/{ppmShipmentId}/pro-gear-weight-tickets/{proGearWeightTicketId}:
    parameters:
      - $ref: 'parameters/ppmShipmentId.yaml'
      - $ref: 'parameters/proGearWeightTicketId.yaml'
    patch:
      summary: Updates a pro-gear weight ticket
      description: |
        Updates a PPM shipment's pro-gear weight ticket with new information. Only some of the fields are editable
        because some have to be set by the customer, e.g. the description.
      operationId: updateProGearWeightTicket
      tags:
        - ppm
      consumes:
        - application/json
      produces:
        - application/json
      parameters:
        - $ref: 'parameters/ifMatch.yaml'
        - in: body
          name: updateProGearWeightTicket
          required: true
          schema:
            $ref: '#/definitions/UpdateProGearWeightTicket'
      responses:
        '200':
          description: returns an updated pro-gear weight ticket object
          schema:
            $ref: 'definitions/ProGearWeightTicket.yaml'
        '400':
          $ref: '#/responses/InvalidRequest'
        '401':
          $ref: '#/responses/PermissionDenied'
        '403':
          $ref: '#/responses/PermissionDenied'
        '404':
          $ref: '#/responses/NotFound'
        '412':
          $ref: '#/responses/PreconditionFailed'
        '422':
          $ref: '#/responses/UnprocessableEntity'
        '500':
          $ref: '#/responses/ServerError'
  /ppm-shipments/{ppmShipmentId}/aoa-packet:
    parameters:
      - description: the id for the ppmshipment with aoa to be downloaded
        in: path
        name: ppmShipmentId
        required: true
        type: string
    get:
      summary: Downloads AOA Packet form PPMShipment as a PDF
      description: |
        ### Functionality
        This endpoint downloads all uploaded move order documentation combined with the Shipment Summary Worksheet into a single PDF.
        ### Errors
        * The PPMShipment must have requested an AOA.
        * The PPMShipment AOA Request must have been approved.
      operationId: showAOAPacket
      tags:
        - ppm
      produces:
        - application/pdf
      responses:
        '200':
          headers:
            Content-Disposition:
              type: string
              description: File name to download
          description: AOA PDF
          schema:
            format: binary
            type: file
        '400':
          $ref: '#/responses/InvalidRequest'
        '403':
          $ref: '#/responses/PermissionDenied'
        '404':
          $ref: '#/responses/NotFound'
        '422':
          $ref: '#/responses/UnprocessableEntity'
        '500':
          $ref: '#/responses/ServerError'
  /ppm-shipments/{ppmShipmentId}/finish-document-review:
    parameters:
      - $ref: 'parameters/ppmShipmentId.yaml'
    patch:
      summary: Updates a PPM shipment's status after document review
      description: |
        Updates a PPM shipment's status once documents have been reviewed. Status is updated depending on whether any documents have been rejected.
      operationId: finishDocumentReview
      tags:
        - ppm
      consumes:
        - application/json
      produces:
        - application/json
      parameters:
        - in: header
          name: If-Match
          type: string
          required: true
      responses:
        '200':
          description: Successfully finished document review
          schema:
            $ref: 'definitions/PPMShipment.yaml'
        '400':
          $ref: '#/responses/InvalidRequest'
        '401':
          $ref: '#/responses/PermissionDenied'
        '403':
          $ref: '#/responses/PermissionDenied'
        '404':
          $ref: '#/responses/NotFound'
        '409':
          $ref: '#/responses/Conflict'
        '412':
          $ref: '#/responses/PreconditionFailed'
        '422':
          $ref: '#/responses/UnprocessableEntity'
        '500':
          $ref: '#/responses/ServerError'
      x-permissions:
        - update.shipment
  /ppm-shipments/{ppmShipmentId}/ppm-sit:
    patch:
      summary: Updates a PPM shipment's SIT values
      description: |
        Updates a PPM shipment's SIT values
      operationId: updatePPMSIT
      tags:
        - ppm
      consumes:
        - application/json
      produces:
        - application/json
      parameters:
        - $ref: 'parameters/ppmShipmentId.yaml'
        - in: header
          name: If-Match
          type: string
          required: true
        - in: body
          name: body
          schema:
            $ref: 'definitions/PPMShipmentSIT.yaml'
      responses:
        '200':
          description: Successfully finished PPM SIT update
          schema:
            $ref: 'definitions/PPMShipment.yaml'
        '400':
          $ref: '#/responses/InvalidRequest'
        '403':
          $ref: '#/responses/PermissionDenied'
        '404':
          $ref: '#/responses/NotFound'
        '412':
          $ref: '#/responses/PreconditionFailed'
        '422':
          $ref: '#/responses/UnprocessableEntity'
        '500':
          $ref: '#/responses/ServerError'
  /ppm-shipments/{ppmShipmentId}/closeout:
    parameters:
      - $ref: 'parameters/ppmShipmentId.yaml'
    get:
      summary: Get the closeout calcuations for the specified PPM shipment
      description: |
        Retrieves the closeout calculations for the specified PPM shipment.
      operationId: getPPMCloseout
      tags:
        - ppm
      produces:
        - application/json
      responses:
        '200':
          description: Returns closeout for the specified PPM shipment.
          schema:
            $ref: 'definitions/PPMCloseout.yaml'
        '400':
          $ref: '#/responses/InvalidRequest'
        '403':
          $ref: '#/responses/PermissionDenied'
        '404':
          $ref: '#/responses/NotFound'
        '422':
          $ref: '#/responses/UnprocessableEntity'
        '500':
          $ref: '#/responses/ServerError'
  /ppm-shipments/{ppmShipmentId}/actual-weight:
    parameters:
      - $ref: 'parameters/ppmShipmentId.yaml'
    get:
      summary: Get the actual weight for a PPM shipment
      description: |
        Retrieves the actual weight for the specified PPM shipment.
      operationId: getPPMActualWeight
      tags:
        - ppm
      produces:
        - application/json
      responses:
        '200':
          description: Returns actual weight for the specified PPM shipment.
          schema:
            $ref: 'definitions/PPMActualWeight.yaml'
        '400':
          $ref: '#/responses/InvalidRequest'
        '403':
          $ref: '#/responses/PermissionDenied'
        '404':
          $ref: '#/responses/NotFound'
        '422':
          $ref: '#/responses/UnprocessableEntity'
        '500':
          $ref: '#/responses/ServerError'
  /ppm-shipments/{ppmShipmentId}/sit_location/{sitLocation}/sit-estimated-cost:
    parameters:
      - $ref: 'parameters/ppmShipmentId.yaml'
      - in: path
        format: string
        description: location of sit
        name: sitLocation
        required: true
        type: string
        enum:
          - ORIGIN
          - DESTINATION
      - in: query
        format: date-time
        description: Date entered into SIT
        name: sitEntryDate
        required: true
        type: string
      - in: query
        format: date-time
        description: Date departed SIT
        name: sitDepartureDate
        required: true
        type: string
      - in: query
        description: Weight stored in SIT
        name: weightStored
        required: true
        type: integer
        minimum: 0
    get:
      summary: Get the SIT estimated cost for a PPM shipment
      description: |
        Calculates and returns the SIT estimated cost for the specified PPM shipment.
      operationId: getPPMSITEstimatedCost
      tags:
        - ppm
      produces:
        - application/json
      responses:
        '200':
          description: Calculates and returns the SIT estimated cost for the specified PPM shipment.
          schema:
            $ref: 'definitions/PPMSITEstimatedCost.yaml'
        '400':
          $ref: '#/responses/InvalidRequest'
        '403':
          $ref: '#/responses/PermissionDenied'
        '404':
          $ref: '#/responses/NotFound'
        '422':
          $ref: '#/responses/UnprocessableEntity'
        '500':
          $ref: '#/responses/ServerError'
  /ppm-shipments/{ppmShipmentId}/payment-packet:
    get:
      summary: Returns PPM payment packet
      description: Generates a PDF containing all user uploaded documentations for PPM. Contains SSW form, orders, weight and expense documentations.
      operationId: showPaymentPacket
      tags:
        - ppm
      parameters:
        - in: path
          name: ppmShipmentId
          type: string
          format: uuid
          required: true
          description: UUID of the ppmShipment
      produces:
        - application/pdf
      responses:
        '200':
          headers:
            Content-Disposition:
              type: string
              description: File name to download
          description: PPM Payment Packet PDF
          schema:
            format: binary
            type: file
        '400':
          description: invalid request
        '401':
          description: request requires user authentication
        '403':
          description: user is not authorized
        '404':
          description: ppm not found
        '500':
          description: internal server error
  '/move_task_orders/{moveTaskOrderID}/mto_shipments/{shipmentID}/mto-agents':
    parameters:
      - description: ID of move task order
        in: path
        name: moveTaskOrderID
        required: true
        format: uuid
        type: string
      - description: ID of the shipment
        in: path
        name: shipmentID
        required: true
        format: uuid
        type: string
    get:
      produces:
        - application/json
      parameters: []
      responses:
        '200':
          description: Successfully retrieved all agents for a move task order
          schema:
            $ref: 'definitions/MTOAgents.yaml'
        '404':
          $ref: '#/responses/NotFound'
        '422':
          $ref: '#/responses/UnprocessableEntity'
        '500':
          $ref: '#/responses/ServerError'
      tags:
        - mtoAgent
      description: Fetches a list of agents associated with a move task order.
      operationId: fetchMTOAgentList
      summary: Fetch move task order agents.
  '/move-task-orders/{moveTaskOrderID}/service-items/{mtoServiceItemID}':
    parameters:
      - description: ID of move to use
        in: path
        name: moveTaskOrderID
        required: true
        type: string
      - description: ID of line item to use
        in: path
        name: mtoServiceItemID
        required: true
        type: string
    get:
      produces:
        - application/json
      parameters: []
      responses:
        '200':
          description: Successfully retrieved a line item for a move task order by ID
          schema:
            $ref: 'definitions/MTOServiceItemSingle.yaml'
        '400':
          $ref: '#/responses/InvalidRequest'
        '401':
          $ref: '#/responses/PermissionDenied'
        '403':
          $ref: '#/responses/PermissionDenied'
        '404':
          $ref: '#/responses/NotFound'
        '500':
          $ref: '#/responses/ServerError'
      tags:
        - mtoServiceItem
      description: Gets a line item by ID for a move by ID
      operationId: getMTOServiceItem
      summary: Gets a line item by ID for a move by ID
  '/move-task-orders/{moveTaskOrderID}/service-items/{mtoServiceItemID}/status':
    parameters:
      - description: ID of move to use
        in: path
        name: moveTaskOrderID
        required: true
        type: string
      - description: ID of line item to use
        in: path
        name: mtoServiceItemID
        required: true
        type: string
    patch:
      consumes:
        - application/json
      produces:
        - application/json
      parameters:
        - in: body
          name: body
          required: true
          schema:
            $ref: '#/definitions/PatchMTOServiceItemStatusPayload'
        - in: header
          name: If-Match
          type: string
          required: true
      responses:
        '200':
          description: >-
            Successfully updated status for a line item for a move task order by
            ID
          schema:
            $ref: 'definitions/MTOServiceItem.yaml'
        '400':
          $ref: '#/responses/InvalidRequest'
        '401':
          $ref: '#/responses/PermissionDenied'
        '403':
          $ref: '#/responses/PermissionDenied'
        '404':
          $ref: '#/responses/NotFound'
        '412':
          $ref: '#/responses/PreconditionFailed'
        '422':
          $ref: '#/responses/UnprocessableEntity'
        '500':
          $ref: '#/responses/ServerError'
      tags:
        - mtoServiceItem
      description: Changes the status of a line item for a move by ID
      operationId: updateMTOServiceItemStatus
      summary: Change the status of a line item for a move by ID
      x-permissions:
        - update.MTOServiceItem
  '/service-item/{mtoServiceItemID}/entry-date-update':
    parameters:
      - description: ID of the service item
        in: path
        name: mtoServiceItemID
        required: true
        type: string
    patch:
      consumes:
        - application/json
      produces:
        - application/json
      parameters:
        - in: body
          name: body
          required: true
          schema:
            $ref: 'definitions/ServiceItemSitEntryDate.yaml'
      responses:
        '200':
          description: Successfully updated SIT entry date
          schema:
            $ref: 'definitions/MTOServiceItemSingle.yaml'
        '400':
          $ref: '#/responses/InvalidRequest'
        '401':
          $ref: '#/responses/PermissionDenied'
        '403':
          $ref: '#/responses/PermissionDenied'
        '404':
          $ref: '#/responses/NotFound'
        '412':
          $ref: '#/responses/PreconditionFailed'
        '422':
          $ref: '#/responses/UnprocessableEntity'
        '500':
          $ref: '#/responses/ServerError'
      tags:
        - mtoServiceItem
      description: Locates the service item in the database and updates the SIT entry date for the selected service item and returns the service item
      operationId: updateServiceItemSitEntryDate
      summary: Updates a service item's SIT entry date by ID
  '/move-task-orders/{moveTaskOrderID}/status':
    patch:
      consumes:
        - application/json
      produces:
        - application/json
      parameters:
        - description: ID of move to use
          in: path
          name: moveTaskOrderID
          required: true
          type: string
        - in: header
          name: If-Match
          type: string
          required: true
        - in: body
          name: serviceItemCodes
          schema:
            $ref: '#/definitions/MTOApprovalServiceItemCodes'
          required: true
      responses:
        '200':
          description: Successfully updated move task order status
          schema:
            $ref: '#/definitions/Move'
        '400':
          $ref: '#/responses/InvalidRequest'
        '401':
          $ref: '#/responses/PermissionDenied'
        '403':
          $ref: '#/responses/PermissionDenied'
        '404':
          $ref: '#/responses/NotFound'
        '409':
          $ref: '#/responses/Conflict'
        '412':
          $ref: '#/responses/PreconditionFailed'
        '422':
          $ref: '#/responses/UnprocessableEntity'
        '500':
          $ref: '#/responses/ServerError'
      tags:
        - moveTaskOrder
      description: Changes move task order status to make it available to prime
      operationId: updateMoveTaskOrderStatus
      summary: Change the status of a move task order to make it available to prime
      x-permissions:
        - update.move
        - create.serviceItem
  '/move-task-orders/{moveTaskOrderID}/status/service-counseling-completed':
    patch:
      consumes:
        - application/json
      produces:
        - application/json
      parameters:
        - description: ID of move to use
          in: path
          name: moveTaskOrderID
          required: true
          type: string
        - in: header
          name: If-Match
          type: string
          required: true
      responses:
        '200':
          description: Successfully updated move task order status
          schema:
            $ref: '#/definitions/Move'
        '400':
          $ref: '#/responses/InvalidRequest'
        '401':
          $ref: '#/responses/PermissionDenied'
        '403':
          $ref: '#/responses/PermissionDenied'
        '404':
          $ref: '#/responses/NotFound'
        '409':
          $ref: '#/responses/Conflict'
        '412':
          $ref: '#/responses/PreconditionFailed'
        '422':
          $ref: '#/responses/UnprocessableEntity'
        '500':
          $ref: '#/responses/ServerError'
      tags:
        - moveTaskOrder
      description: Changes move (move task order) status to service counseling completed
      operationId: updateMTOStatusServiceCounselingCompleted
      summary: Changes move (move task order) status to service counseling completed
  '/move-task-orders/{moveTaskOrderID}/payment-service-items/{paymentServiceItemID}/status':
    parameters:
      - description: ID of move to use
        in: path
        name: moveTaskOrderID
        required: true
        type: string
      - description: ID of payment service item to use
        in: path
        name: paymentServiceItemID
        required: true
        type: string
    patch:
      consumes:
        - application/json
      produces:
        - application/json
      parameters:
        - in: body
          name: body
          required: true
          schema:
            $ref: '#/definitions/PaymentServiceItem'
        - in: header
          name: If-Match
          type: string
          required: true
      responses:
        '200':
          description: >-
            Successfully updated status for a line item for a move task order by
            ID
          schema:
            $ref: '#/definitions/PaymentServiceItem'
        '400':
          $ref: '#/responses/InvalidRequest'
        '401':
          $ref: '#/responses/PermissionDenied'
        '403':
          $ref: '#/responses/PermissionDenied'
        '404':
          $ref: '#/responses/NotFound'
        '412':
          $ref: '#/responses/PreconditionFailed'
        '422':
          $ref: '#/responses/UnprocessableEntity'
        '500':
          $ref: '#/responses/ServerError'
      tags:
        - paymentServiceItem
      description: Changes the status of a line item for a move by ID
      operationId: updatePaymentServiceItemStatus
      summary: Change the status of a payment service item for a move by ID
      x-permissions:
        - update.paymentServiceItemStatus
  '/move-task-orders/{moveTaskOrderID}/billable-weights-reviewed-at':
    patch:
      consumes:
        - application/json
      produces:
        - application/json
      parameters:
        - description: ID of move to use
          in: path
          name: moveTaskOrderID
          required: true
          type: string
        - in: header
          name: If-Match
          type: string
          required: true
      responses:
        '200':
          description: Successfully updated move task order billableWeightsReviewedAt field
          schema:
            $ref: '#/definitions/Move'
        '400':
          $ref: '#/responses/InvalidRequest'
        '401':
          $ref: '#/responses/PermissionDenied'
        '403':
          $ref: '#/responses/PermissionDenied'
        '404':
          $ref: '#/responses/NotFound'
        '409':
          $ref: '#/responses/Conflict'
        '412':
          $ref: '#/responses/PreconditionFailed'
        '422':
          $ref: '#/responses/UnprocessableEntity'
        '500':
          $ref: '#/responses/ServerError'
      tags:
        - moveTaskOrder
      description: Changes move (move task order) billableWeightsReviewedAt field to a timestamp
      operationId: updateMTOReviewedBillableWeightsAt
  '/move-task-orders/{moveTaskOrderID}/tio-remarks':
    patch:
      consumes:
        - application/json
      produces:
        - application/json
      parameters:
        - description: ID of move to use
          in: path
          name: moveTaskOrderID
          required: true
          type: string
        - in: header
          name: If-Match
          type: string
          required: true
        - in: body
          name: body
          required: true
          schema:
            $ref: '#/definitions/Move'
      responses:
        '200':
          description: Successfully updated move task order tioRemarks field
          schema:
            $ref: '#/definitions/Move'
        '400':
          $ref: '#/responses/InvalidRequest'
        '401':
          $ref: '#/responses/PermissionDenied'
        '403':
          $ref: '#/responses/PermissionDenied'
        '404':
          $ref: '#/responses/NotFound'
        '409':
          $ref: '#/responses/Conflict'
        '412':
          $ref: '#/responses/PreconditionFailed'
        '422':
          $ref: '#/responses/UnprocessableEntity'
        '500':
          $ref: '#/responses/ServerError'
      tags:
        - moveTaskOrder
      description: Changes move (move task order) billableWeightsReviewedAt field to a timestamp
      operationId: updateMoveTIORemarks
  '/move-task-orders/{moveTaskOrderID}/entitlements':
    parameters:
      - description: ID of move to use
        in: path
        name: moveTaskOrderID
        required: true
        type: string
    get:
      produces:
        - application/json
      parameters: []
      tags:
        - moveTaskOrder
      responses:
        '200':
          description: Successfully retrieved entitlements
          schema:
            $ref: '#/definitions/Entitlements'
        '400':
          $ref: '#/responses/InvalidRequest'
        '401':
          $ref: '#/responses/PermissionDenied'
        '403':
          $ref: '#/responses/PermissionDenied'
        '404':
          $ref: '#/responses/NotFound'
        '500':
          $ref: '#/responses/ServerError'
      description: Gets entitlements
      operationId: getEntitlements
      summary: Gets entitlements for a move by ID
  '/payment-requests/{paymentRequestID}':
    parameters:
      - description: UUID of payment request
        format: uuid
        in: path
        name: paymentRequestID
        required: true
        type: string
    get:
      produces:
        - application/json
      parameters: []
      responses:
        '200':
          description: fetched instance of payment request
          schema:
            $ref: '#/definitions/PaymentRequest'
        '400':
          $ref: '#/responses/InvalidRequest'
        '401':
          $ref: '#/responses/PermissionDenied'
        '403':
          $ref: '#/responses/PermissionDenied'
        '404':
          $ref: '#/responses/NotFound'
        '500':
          $ref: '#/responses/ServerError'
      tags:
        - paymentRequests
      description: Fetches an instance of a payment request by id
      operationId: getPaymentRequest
      summary: Fetches a payment request by id
      x-permissions:
        - read.paymentRequest
  '/moves/{locator}/closeout-office':
    parameters:
      - description: move code to identify a move to update the PPM shipment's closeout office for Army and Air Force service members
        format: string
        in: path
        name: locator
        required: true
        type: string
    patch:
      description: Sets the transportation office closeout location for where the Move's PPM Shipment documentation will be reviewed by
      tags:
        - move
      operationId: updateCloseoutOffice
      x-permissions:
        - update.closeoutOffice
      summary: Updates a Move's PPM closeout office for Army and Air Force customers
      produces:
        - application/json
      consumes:
        - application/json
      parameters:
        - in: body
          name: body
          schema:
            properties:
              closeoutOfficeId:
                type: string
                format: uuid
            required:
              - closeoutOfficeId
        - in: header
          name: If-Match
          type: string
          required: true
      responses:
        '200':
          description: Successfully set the closeout office for the move
          schema:
            $ref: '#/definitions/Move'
        '400':
          $ref: '#/responses/InvalidRequest'
        '401':
          $ref: '#/responses/PermissionDenied'
        '403':
          $ref: '#/responses/PermissionDenied'
        '404':
          $ref: '#/responses/NotFound'
        '412':
          $ref: '#/responses/PreconditionFailed'
        '422':
          $ref: '#/responses/UnprocessableEntity'
        '500':
          $ref: '#/responses/ServerError'
  '/moves/{locator}/customer-support-remarks':
    parameters:
      - description: move code to identify a move for customer support remarks
        format: string
        in: path
        name: locator
        required: true
        type: string
    post:
      produces:
        - application/json
      consumes:
        - application/json
      parameters:
        - in: body
          name: body
          schema:
            $ref: '#/definitions/CreateCustomerSupportRemark'
      responses:
        '200':
          description: Successfully created customer support remark
          schema:
            $ref: 'definitions/CustomerSupportRemark.yaml'
        '400':
          $ref: '#/responses/InvalidRequest'
        '404':
          $ref: '#/responses/NotFound'
        '422':
          $ref: '#/responses/UnprocessableEntity'
        '500':
          $ref: '#/responses/ServerError'
      tags:
        - customerSupportRemarks
      description: Creates a customer support remark for a move
      operationId: createCustomerSupportRemarkForMove
      summary: Creates a customer support remark for a move
    get:
      produces:
        - application/json
      parameters: []
      responses:
        '200':
          description: Successfully retrieved all line items for a move task order
          schema:
            $ref: 'definitions/CustomerSupportRemarks.yaml'
        '403':
          $ref: '#/responses/PermissionDenied'
        '404':
          $ref: '#/responses/NotFound'
        '422':
          $ref: '#/responses/UnprocessableEntity'
        '500':
          $ref: '#/responses/ServerError'
      tags:
        - customerSupportRemarks
      description: Fetches customer support remarks for a move
      operationId: getCustomerSupportRemarksForMove
      summary: Fetches customer support remarks using the move code (locator).
  '/customer-support-remarks/{customerSupportRemarkID}':
    parameters:
      - in: path
        description: the customer support remark ID to be modified
        name: customerSupportRemarkID
        required: true
        type: string
        format: uuid
    patch:
      tags:
        - customerSupportRemarks
      description: Updates a customer support remark for a move
      operationId: updateCustomerSupportRemarkForMove
      summary: Updates a customer support remark for a move
      consumes:
        - application/json
      produces:
        - application/json
      parameters:
        - in: body
          name: body
          required: true
          schema:
            $ref: '#/definitions/UpdateCustomerSupportRemarkPayload'
      responses:
        '200':
          description: Successfully updated customer support remark
          schema:
            $ref: 'definitions/CustomerSupportRemark.yaml'
        '400':
          $ref: '#/responses/InvalidRequest'
        '403':
          $ref: '#/responses/PermissionDenied'
        '404':
          $ref: '#/responses/NotFound'
        '422':
          $ref: '#/responses/UnprocessableEntity'
        '500':
          $ref: '#/responses/ServerError'
    delete:
      summary: Soft deletes a customer support remark by ID
      description: Soft deletes a customer support remark by ID
      operationId: deleteCustomerSupportRemark
      tags:
        - customerSupportRemarks
      produces:
        - application/json
      responses:
        '204':
          description: Successfully soft deleted the shipment
        '400':
          $ref: '#/responses/InvalidRequest'
        '403':
          $ref: '#/responses/PermissionDenied'
        '404':
          $ref: '#/responses/NotFound'
        '409':
          $ref: '#/responses/Conflict'
        '422':
          $ref: '#/responses/UnprocessableEntity'
        '500':
          $ref: '#/responses/ServerError'
  '/moves/{locator}/evaluation-reports':
    parameters:
      - in: path
        name: locator
        required: true
        type: string
    post:
      produces:
        - application/json
      consumes:
        - application/json
      parameters:
        - in: body
          name: body
          schema:
            $ref: '#/definitions/CreateEvaluationReport'
      responses:
        '200':
          description: Successfully created evaluation report
          schema:
            $ref: '#/definitions/EvaluationReport'
        '400':
          $ref: '#/responses/InvalidRequest'
        '404':
          $ref: '#/responses/NotFound'
        '422':
          $ref: '#/responses/UnprocessableEntity'
        '500':
          $ref: '#/responses/ServerError'
      x-permissions:
        - create.evaluationReport
      tags:
        - evaluationReports
      description: Creates an evaluation report
      operationId: createEvaluationReport
      summary: Creates an evaluation report
  '/evaluation-reports/{reportID}/download':
    parameters:
      - in: path
        description: the evaluation report ID to be downloaded
        name: reportID
        required: true
        type: string
        format: uuid
    get:
      summary: Downloads an evaluation report as a PDF
      description: Downloads an evaluation report as a PDF
      operationId: downloadEvaluationReport
      tags:
        - evaluationReports
      produces:
        - application/pdf
      responses:
        '200':
          headers:
            Content-Disposition:
              type: string
              description: File name to download
          description: Evaluation report PDF
          schema:
            format: binary
            type: file
        '403':
          $ref: '#/responses/PermissionDenied'
        '404':
          $ref: '#/responses/NotFound'
        '500':
          $ref: '#/responses/ServerError'
  '/evaluation-reports/{reportID}':
    parameters:
      - in: path
        description: the evaluation report ID to be modified
        name: reportID
        required: true
        type: string
        format: uuid
    get:
      summary: Gets an evaluation report by ID
      description: Gets an evaluation report by ID
      operationId: getEvaluationReport
      tags:
        - evaluationReports
      produces:
        - application/json
      responses:
        '200':
          description: Successfully got the report
          schema:
            $ref: '#/definitions/EvaluationReport'
        '400':
          $ref: '#/responses/InvalidRequest'
        '403':
          $ref: '#/responses/PermissionDenied'
        '404':
          $ref: '#/responses/NotFound'
        '500':
          $ref: '#/responses/ServerError'
    delete:
      summary: Deletes an evaluation report by ID
      description: Deletes an evaluation report by ID
      operationId: deleteEvaluationReport
      x-permissions:
        - delete.evaluationReport
      tags:
        - evaluationReports
      produces:
        - application/json
      responses:
        '204':
          description: Successfully deleted the report
        '400':
          $ref: '#/responses/InvalidRequest'
        '403':
          $ref: '#/responses/PermissionDenied'
        '404':
          $ref: '#/responses/NotFound'
        '409':
          $ref: '#/responses/Conflict'
        '422':
          $ref: '#/responses/UnprocessableEntity'
        '500':
          $ref: '#/responses/ServerError'
    put:
      summary: Saves an evaluation report as a draft
      description: Saves an evaluation report as a draft
      operationId: saveEvaluationReport
      x-permissions:
        - update.evaluationReport
      tags:
        - evaluationReports
      produces:
        - application/json
      consumes:
        - application/json
      parameters:
        - in: body
          name: body
          schema:
            $ref: '#/definitions/EvaluationReport'
        - in: header
          name: If-Match
          type: string
          required: true
          description: >
            Optimistic locking is implemented via the `If-Match` header. If the ETag header does not match
            the value of the resource on the server, the server rejects the change with a `412 Precondition Failed` error.
      responses:
        '204':
          description: Successfully saved the report
        '400':
          $ref: '#/responses/InvalidRequest'
        '403':
          $ref: '#/responses/PermissionDenied'
        '404':
          $ref: '#/responses/NotFound'
        '409':
          $ref: '#/responses/Conflict'
        '412':
          $ref: '#/responses/PreconditionFailed'
        '422':
          $ref: '#/responses/UnprocessableEntity'
        '500':
          $ref: '#/responses/ServerError'
  '/evaluation-reports/{reportID}/submit':
    parameters:
      - in: path
        description: the evaluation report ID to be modified
        name: reportID
        required: true
        type: string
        format: uuid
    post:
      summary: Submits an evaluation report
      description: Submits an evaluation report
      operationId: submitEvaluationReport
      tags:
        - evaluationReports
      produces:
        - application/json
      parameters:
        - in: header
          name: If-Match
          type: string
          required: true
          description: >
            Optimistic locking is implemented via the `If-Match` header. If the ETag header does not match
            the value of the resource on the server, the server rejects the change with a `412 Precondition Failed` error.
      responses:
        '204':
          description: Successfully submitted an evaluation report with the provided ID
        '403':
          $ref: '#/responses/PermissionDenied'
        '404':
          $ref: '#/responses/NotFound'
        '412':
          $ref: '#/responses/PreconditionFailed'
        '422':
          $ref: '#/responses/UnprocessableEntity'
        '500':
          $ref: '#/responses/ServerError'
      x-permissions:
        - update.evaluationReport
  '/evaluation-reports/{reportID}/appeal/add':
    parameters:
      - in: path
        description: the evaluation report ID
        name: reportID
        required: true
        type: string
        format: uuid
    post:
      summary: Adds an appeal to a serious incident on an evaluation report
      description: Adds an appeal to a serious incident on an evaluation report
      operationId: addAppealToSeriousIncident
      tags:
        - evaluationReports
      produces:
        - application/json
      consumes:
        - application/json
      parameters:
        - in: body
          name: body
          schema:
            $ref: '#/definitions/CreateAppeal'
      responses:
        '204':
          description: Successfully added an appeal to a serious incident
        '403':
          $ref: '#/responses/PermissionDenied'
        '404':
          $ref: '#/responses/NotFound'
        '412':
          $ref: '#/responses/PreconditionFailed'
        '422':
          $ref: '#/responses/UnprocessableEntity'
        '500':
          $ref: '#/responses/ServerError'
      x-permissions:
        - update.evaluationReport
  '/evaluation-reports/{reportID}/{reportViolationID}/appeal/add':
    parameters:
      - in: path
        description: the evaluation report ID
        name: reportID
        required: true
        type: string
        format: uuid
      - in: path
        description: the report violation ID
        name: reportViolationID
        required: true
        type: string
        format: uuid
    post:
      summary: Adds an appeal to a violation
      description: Adds an appeal to a violation
      operationId: addAppealToViolation
      tags:
        - evaluationReports
      produces:
        - application/json
      consumes:
        - application/json
      parameters:
        - in: body
          name: body
          schema:
            $ref: '#/definitions/CreateAppeal'
      responses:
        '204':
          description: Successfully added an appeal to a violation
        '403':
          $ref: '#/responses/PermissionDenied'
        '404':
          $ref: '#/responses/NotFound'
        '412':
          $ref: '#/responses/PreconditionFailed'
        '422':
          $ref: '#/responses/UnprocessableEntity'
        '500':
          $ref: '#/responses/ServerError'
      x-permissions:
        - update.evaluationReport
  '/pws-violations':
    get:
      summary: Fetch the possible PWS violations for an evaluation report
      description: Fetch the possible PWS violations for an evaluation report
      operationId: getPWSViolations
      tags:
        - pwsViolations
      produces:
        - application/json
      responses:
        '200':
          description: Successfully retrieved the PWS violations
          schema:
            $ref: '#/definitions/PWSViolations'
        '400':
          $ref: '#/responses/InvalidRequest'
        '403':
          $ref: '#/responses/PermissionDenied'
        '404':
          $ref: '#/responses/NotFound'
        '500':
          $ref: '#/responses/ServerError'
  '/report-violations/{reportID}':
    parameters:
      - in: path
        description: the evaluation report ID that has associated violations
        name: reportID
        required: true
        type: string
        format: uuid
    get:
      summary: Fetch the report violations for an evaluation report
      description: Fetch the report violations for an evaluation report
      operationId: getReportViolationsByReportID
      tags:
        - reportViolations
      produces:
        - application/json
      responses:
        '200':
          description: Successfully retrieved the report violations
          schema:
            $ref: '#/definitions/ReportViolations'
        '400':
          $ref: '#/responses/InvalidRequest'
        '403':
          $ref: '#/responses/PermissionDenied'
        '404':
          $ref: '#/responses/NotFound'
        '500':
          $ref: '#/responses/ServerError'
    post:
      summary: Associate violations with an evaluation report
      description: >-
        Associate violations with an evaluation report. This will overwrite any
        existing report-violations associations for the report and replace them
        with the newly provided ones.  An empty array will remove all violation
        associations for a given report.
      operationId: associateReportViolations
      tags:
        - reportViolations
      produces:
        - application/json
      consumes:
        - application/json
      parameters:
        - in: body
          name: body
          schema:
            $ref: '#/definitions/AssociateReportViolations'
      responses:
        '204':
          description: Successfully saved the report violations
        '400':
          $ref: '#/responses/InvalidRequest'
        '403':
          $ref: '#/responses/PermissionDenied'
        '404':
          $ref: '#/responses/NotFound'
        '409':
          $ref: '#/responses/Conflict'
        '422':
          $ref: '#/responses/UnprocessableEntity'
        '500':
          $ref: '#/responses/ServerError'
      x-permissions:
        - create.reportViolation
  '/moves/{locator}/payment-requests':
    parameters:
      - description: move code to identify a move for payment requests
        format: string
        in: path
        name: locator
        required: true
        type: string
    get:
      produces:
        - application/json
      parameters: []
      responses:
        '200':
          description: Successfully retrieved all line items for a move task order
          schema:
            $ref: '#/definitions/PaymentRequests'
        '403':
          $ref: '#/responses/PermissionDenied'
        '404':
          $ref: '#/responses/NotFound'
        '422':
          $ref: '#/responses/UnprocessableEntity'
        '500':
          $ref: '#/responses/ServerError'
      tags:
        - paymentRequests
      description: Fetches payment requests for a move
      operationId: getPaymentRequestsForMove
      summary: Fetches payment requests using the move code (locator).
      x-permissions:
        - read.paymentRequest
  '/moves/{moveID}/financial-review-flag':
    parameters:
      - description: ID of move to flag
        in: path
        name: moveID
        required: true
        type: string
        format: uuid
    post:
      summary: Flags a move for financial office review
      description: This sets a flag which indicates that the move should be reviewed by a fincancial office. For example, if the origin or destination address of a shipment is far from the duty location and may incur excess costs to the customer.
      operationId: setFinancialReviewFlag
      tags:
        - move
      consumes:
        - application/json
      produces:
        - application/json
      parameters:
        - in: header
          name: If-Match
          type: string
        - in: body
          name: body
          schema:
            required:
              - flagForReview
            properties:
              remarks:
                description: explanation of why the move is being flagged for financial review
                example: this address is way too far away
                type: string
                x-nullable: true
              flagForReview:
                description: boolean value representing whether we should flag a move for financial review
                example: false
                type: boolean
      responses:
        '200':
          description: updated Move
          schema:
            $ref: '#/definitions/Move'
        '403':
          $ref: '#/responses/PermissionDenied'
        '404':
          $ref: '#/responses/NotFound'
        '412':
          $ref: '#/responses/PreconditionFailed'
        '422':
          $ref: '#/responses/UnprocessableEntity'
        '500':
          $ref: '#/responses/ServerError'
      x-permissions:
        - update.financialReviewFlag
  /moves/{moveID}/uploadAdditionalDocuments:
    patch:
      summary: Patch the additional documents for a given move
      description: Customers will on occaision need the ability to upload additional supporting documents, for a variety of reasons. This does not include amended order.
      operationId: uploadAdditionalDocuments
      tags:
        - move
      consumes:
        - multipart/form-data
      parameters:
        - in: path
          name: moveID
          type: string
          format: uuid
          required: true
          description: UUID of the order
        - in: formData
          name: file
          type: file
          description: The file to upload.
          required: true
      responses:
        '201':
          description: created upload
          schema:
            $ref: 'definitions/Upload.yaml'
        '400':
          description: invalid request
          schema:
            $ref: '#/definitions/InvalidRequestResponsePayload'
        '403':
          description: not authorized
        '404':
          description: not found
        '413':
          description: payload is too large
        '500':
          description: server error
      x-permissions:
        - create.supportingDocuments
  '/payment-requests/{paymentRequestID}/shipments-payment-sit-balance':
    parameters:
      - description: payment request ID of the payment request with SIT service items being reviewed
        name: paymentRequestID
        type: string
        format: uuid
        in: path
        required: true
    get:
      produces:
        - application/json
      parameters: []
      responses:
        '200':
          description: Successfully retrieved shipments and their SIT days balance from all payment requests on the move
          schema:
            $ref: '#/definitions/ShipmentsPaymentSITBalance'
        '403':
          $ref: '#/responses/PermissionDenied'
        '404':
          $ref: '#/responses/NotFound'
        '422':
          $ref: '#/responses/UnprocessableEntity'
        '500':
          $ref: '#/responses/ServerError'
      tags:
        - paymentRequests
      description: Returns all shipment payment request SIT usage to support partial SIT invoicing
      operationId: getShipmentsPaymentSITBalance
      summary: Returns all shipment payment request SIT usage to support partial SIT invoicing
      x-permissions:
        - read.shipmentsPaymentSITBalance
  '/payment-requests/{paymentRequestID}/status':
    patch:
      consumes:
        - application/json
      produces:
        - application/json
      parameters:
        - description: UUID of payment request
          format: uuid
          in: path
          name: paymentRequestID
          required: true
          type: string
        - in: body
          name: body
          required: true
          schema:
            $ref: '#/definitions/UpdatePaymentRequestStatusPayload'
        - in: header
          name: If-Match
          type: string
          required: true
      responses:
        '200':
          description: updated payment request
          schema:
            $ref: '#/definitions/PaymentRequest'
        '400':
          $ref: '#/responses/InvalidRequest'
        '401':
          $ref: '#/responses/PermissionDenied'
        '403':
          $ref: '#/responses/PermissionDenied'
        '404':
          $ref: '#/responses/NotFound'
        '412':
          $ref: '#/responses/PreconditionFailed'
        '422':
          $ref: '#/responses/UnprocessableEntity'
        '500':
          $ref: '#/responses/ServerError'
      tags:
        - paymentRequests
      description: Updates status of a payment request by id
      operationId: updatePaymentRequestStatus
      summary: Updates status of a payment request by id
      x-permissions:
        - update.paymentRequest
  '/payment-requests/{paymentRequestID}/bulkDownload':
    parameters:
      - description: the id for the payment-request with files to be downloaded
        in: path
        name: paymentRequestID
        required: true
        type: string
    get:
      summary: Downloads all Payment Request documents as a PDF
      description: |
        This endpoint downloads all uploaded payment request documentation combined into a single PDF.
      operationId: bulkDownload
      tags:
        - paymentRequests
      produces:
        - application/pdf
      responses:
        '200':
          headers:
            Content-Disposition:
              type: string
              description: File name to download
          description: Payment Request Files PDF
          schema:
            format: binary
            type: file
        '400':
          $ref: '#/responses/InvalidRequest'
        '500':
          $ref: '#/responses/ServerError'
  /documents/{documentId}:
    get:
      summary: Returns a document
      description: Returns a document and its uploads
      operationId: getDocument
      tags:
        - ghcDocuments
      parameters:
        - in: path
          name: documentId
          type: string
          format: uuid
          required: true
          description: UUID of the document to return
      responses:
        '200':
          description: the requested document
          schema:
            $ref: 'definitions/Document.yaml'
        '400':
          $ref: '#/responses/InvalidRequest'
        '401':
          $ref: '#/responses/PermissionDenied'
        '403':
          $ref: '#/responses/PermissionDenied'
        '404':
          $ref: '#/responses/NotFound'
        '412':
          $ref: '#/responses/PreconditionFailed'
        '422':
          $ref: '#/responses/UnprocessableEntity'
        '500':
          $ref: '#/responses/ServerError'
  /documents:
    post:
      summary: Create a new document
      description: Documents represent a physical artifact such as a scanned document or a PDF file
      operationId: createDocument
      tags:
        - ghcDocuments
      parameters:
        - in: body
          name: documentPayload
          required: true
          schema:
            $ref: '#/definitions/PostDocumentPayload'
      responses:
        '201':
          description: created document
          schema:
            $ref: 'definitions/Document.yaml'
        '400':
          description: invalid request
        '403':
          $ref: '#/responses/PermissionDenied'
        '500':
          description: server error
  /queues/counseling:
    get:
      produces:
        - application/json
      summary: Gets queued list of all customer moves needing services counseling by GBLOC origin
      description: >
        An office services counselor user will be assigned a transportation office that will determine which moves are displayed in their queue based on the origin duty location.  GHC moves will show up here onced they have reached the NEEDS SERVICE COUNSELING status after submission from a customer or created on a customer's behalf.
      operationId: getServicesCounselingQueue
      tags:
        - queues
      parameters:
        - in: query
          name: page
          type: integer
          description: requested page number of paginated move results
        - in: query
          name: perPage
          type: integer
          description: maximum number of moves to show on each page of paginated results
        - in: query
          name: sort
          type: string
          enum:
            [
              customerName,
              edipi,
              emplid,
              branch,
              locator,
              status,
              requestedMoveDate,
              submittedAt,
              originGBLOC,
              originDutyLocation,
              destinationDutyLocation,
              ppmType,
              closeoutInitiated,
              closeoutLocation,
              ppmStatus,
              counselingOffice,
              assignedTo,
            ]
          description: field that results should be sorted by
        - in: query
          name: order
          type: string
          enum: [asc, desc]
          description: direction of sort order if applied
        - in: query
          name: branch
          type: string
          description: filters by the branch of the move's service member
        - in: query
          name: locator
          type: string
          description: filters to match the unique move code locator
        - in: query
          name: customerName
          type: string
          description: filters using a prefix match on the service member's last name
        - in: query
          name: counselingOffice
          type: string
          description: filters using a counselingOffice name of the move
        - in: query
          name: edipi
          type: string
          description: filters to match the unique service member's DoD ID
        - in: query
          name: emplid
          type: string
          description: filters to match the unique service member's EMPLID
        - in: query
          name: requestedMoveDate
          type: string
          description: filters the requested pickup date of a shipment on the move
        - in: query
          name: submittedAt
          type: string
          format: date-time
          description: Start of the submitted at date in the user's local time zone converted to UTC
        - in: query
          name: originGBLOC
          type: string
          description: filters the GBLOC of the service member's origin duty location
        - in: query
          name: originDutyLocation
          type: array
          uniqueItems: true
          collectionFormat: multi
          items:
            type: string
          description: filters the name of the origin duty location on the orders
        - in: query
          name: destinationDutyLocation
          type: string
          description: filters the name of the destination duty location on the orders
        - in: query
          name: status
          type: array
          description: filters the status of the move
          uniqueItems: true
          items:
            type: string
            enum:
              - NEEDS SERVICE COUNSELING
              - SERVICE COUNSELING COMPLETED
        - in: query
          name: needsPPMCloseout
          type: boolean
          description: Only used for Services Counseling queue. If true, show PPM moves that are ready for closeout. Otherwise, show all other moves.
        - in: query
          name: ppmType
          type: string
          enum:
            - FULL
            - PARTIAL
          description: filters PPM type
        - in: query
          name: closeoutInitiated
          type: string
          format: date-time
          description: Latest date that closeout was initiated on a PPM on the move
        - in: query
          name: closeoutLocation
          type: string
          description: closeout location
        - in: query
          name: orderType
          type: string
          description: order type
        - in: query
          name: ppmStatus
          type: string
          enum:
            - WAITING_ON_CUSTOMER
            - NEEDS_CLOSEOUT
          description: filters the status of the PPM shipment
        - in: query
          name: viewAsGBLOC
          type: string
          description: |
            Used to return a queue for a GBLOC other than the default of the current user. Requires the HQ role. The parameter is ignored if the requesting user does not have the necessary role.
        - in: query
          name: assignedTo
          type: string
          description: |
            Used to illustrate which user is assigned to this payment request.
      responses:
        '200':
          description: Successfully returned all moves matching the criteria
          schema:
            $ref: '#/definitions/QueueMovesResult'
        '403':
          $ref: '#/responses/PermissionDenied'
        '500':
          $ref: '#/responses/ServerError'
  /queues/counseling/origin-list:
    get:
      produces:
        - application/json
      summary: Gets queued list of all moves origin locations in the counselors queue
      description: >
        An office services counselor user will be assigned a transportation office that will determine which moves are displayed in their queue based on the origin duty location. This pulls the availalble origin duty locations.
      operationId: getServicesCounselingOriginList
      tags:
        - queues
      parameters:
        - in: query
          name: needsPPMCloseout
          type: boolean
          description: Only used for Services Counseling queue. If true, show PPM moves origin locations that are ready for closeout. Otherwise, show all other moves origin locations.
      responses:
        '200':
          description: Successfully returned all moves matching the criteria
          schema:
            $ref: '#/definitions/Locations'
        '403':
          $ref: '#/responses/PermissionDenied'
        '500':
          $ref: '#/responses/ServerError'
  /queues/prime-moves:
    get:
      summary: getPrimeMovesQueue
      description: |
        Gets all moves that have been reviewed and approved by the TOO. The `since` parameter can be used to filter this
        list down to only the moves that have been updated since the provided timestamp. A move will be considered
        updated if the `updatedAt` timestamp on the move or on its orders, shipments, service items, or payment
        requests, is later than the provided date and time.

        **WIP**: Include what causes moves to leave this list. Currently, once the `availableToPrimeAt` timestamp has
        been set, that move will always appear in this list.
      operationId: listPrimeMoves
      tags:
        - queues
      produces:
        - application/json
      parameters:
        - in: query
          name: since
          type: string
          format: date-time
          description: Only return moves updated since this time. Formatted like "2021-07-23T18:30:47.116Z"
        - in: query
          name: page
          type: integer
          description: requested page of results
        - in: query
          name: perPage
          type: integer
          description: results per page
        - in: query
          name: id
          type: string
        - in: query
          name: moveCode
          type: string
        - in: query
          name: orderType
          type: string
          description: order type
      responses:
        '200':
          description: Successfully retrieved moves. A successful fetch might still return zero moves.
          schema:
            $ref: '#/definitions/ListPrimeMovesResult'
        '403':
          $ref: '#/responses/PermissionDenied'
        '500':
          $ref: '#/responses/ServerError'
  /queues/moves:
    get:
      produces:
        - application/json
      summary: Gets queued list of all customer moves by GBLOC origin
      description: >
        An office TOO user will be assigned a transportation office that will determine which moves are displayed in their queue based on the origin duty location.  GHC moves will show up here onced they have reached the submitted status sent by the customer and have move task orders, shipments, and service items to approve.
      operationId: getMovesQueue
      tags:
        - queues
      parameters:
        - in: query
          name: page
          type: integer
          description: requested page of results
        - in: query
          name: perPage
          type: integer
          description: results per page
        - in: query
          name: sort
          type: string
          enum:
            [
              customerName,
              edipi,
              emplid,
              branch,
              locator,
              status,
              originDutyLocation,
              destinationDutyLocation,
              requestedMoveDate,
              appearedInTooAt,
              assignedTo,
              counselingOffice,
            ]
          description: field that results should be sorted by
        - in: query
          name: order
          type: string
          enum: [asc, desc]
          description: direction of sort order if applied
        - in: query
          name: branch
          type: string
        - in: query
          name: locator
          type: string
        - in: query
          name: customerName
          type: string
        - in: query
          name: edipi
          type: string
        - in: query
          name: emplid
          type: string
        - in: query
          name: originDutyLocation
          type: array
          uniqueItems: true
          collectionFormat: multi
          items:
            type: string
        - in: query
          name: destinationDutyLocation
          type: string
        - in: query
          name: appearedInTooAt
          type: string
          format: date-time
        - in: query
          name: requestedMoveDate
          type: string
          description: filters the requested pickup date of a shipment on the move
        - in: query
          name: status
          type: array
          description: Filtering for the status.
          uniqueItems: true
          items:
            type: string
            enum:
              - SUBMITTED
              - SERVICE COUNSELING COMPLETED
              - APPROVALS REQUESTED
        - in: query
          name: orderType
          type: string
          description: order type
        - in: query
          name: viewAsGBLOC
          type: string
          description: |
            Used to return a queue for a GBLOC other than the default of the current user. Requires the HQ role. The parameter is ignored if the requesting user does not have the necessary role.
        - in: query
          name: assignedTo
          type: string
          description: |
            Used to illustrate which user is assigned to this move.
        - in: query
          name: counselingOffice
          type: string
          description: filters using a counselingOffice name of the move
      responses:
        '200':
          description: Successfully returned all moves matching the criteria
          schema:
            $ref: '#/definitions/QueueMovesResult'
        '403':
          $ref: '#/responses/PermissionDenied'
        '500':
          $ref: '#/responses/ServerError'
  /queues/payment-requests:
    get:
      produces:
        - application/json
      summary: Gets queued list of all payment requests by GBLOC origin
      description: >
        An office TIO user will be assigned a transportation office that will determine which payment requests are displayed in their queue based on the origin duty location.
      operationId: getPaymentRequestsQueue
      tags:
        - queues
      parameters:
        - in: query
          name: sort
          type: string
<<<<<<< HEAD
          enum: [customerName, locator, submittedAt, branch, status, edipi, emplid, age, originDutyLocation, assignedTo]
=======
          enum: [customerName, locator, submittedAt, branch, status, edipi, emplid, age, originDutyLocation, assignedTo, counselingOffice]
>>>>>>> f8f9f9e0
          description: field that results should be sorted by
        - in: query
          name: order
          type: string
          enum: [asc, desc]
          description: direction of sort order if applied
        - in: query
          name: page
          type: integer
          description: requested page of results
        - in: query
          name: perPage
          type: integer
          description: number of records to include per page
        - in: query
          name: submittedAt
          type: string
          format: date-time
          description: Start of the submitted at date in the user's local time zone converted to UTC
        - in: query
          name: branch
          type: string
        - in: query
          name: locator
          type: string
        - in: query
          name: customerName
          type: string
        - in: query
          name: edipi
          type: string
        - in: query
          name: emplid
          type: string
        - in: query
          name: destinationDutyLocation
          type: string
        - in: query
          name: originDutyLocation
          type: string
        - in: query
          name: assignedTo
          type: string
          description: |
            Used to illustrate which user is assigned to this payment request.
        - in: query
          name: counselingOffice
          type: string
          description: filters using a counselingOffice name of the move
        - in: query
          name: status
          type: array
          description: Filtering for the status.
          uniqueItems: true
          items:
            type: string
            enum:
              - PENDING
              - REVIEWED
              - REVIEWED_AND_ALL_SERVICE_ITEMS_REJECTED
              - PAID
              - DEPRECATED
              - EDI_ERROR
        - in: query
          name: orderType
          type: string
          description: order type
        - in: query
          name: viewAsGBLOC
          type: string
          description: |
            Used to return a queue for a GBLOC other than the default of the current user. Requires the HQ role. The parameter is ignored if the requesting user does not have the necessary role.
      responses:
        '200':
          description: Successfully returned all moves matching the criteria
          schema:
            $ref: '#/definitions/QueuePaymentRequestsResult'
        '403':
          $ref: '#/responses/PermissionDenied'
        '500':
          $ref: '#/responses/ServerError'
  /moves/search:
    post:
      produces:
        - application/json
      consumes:
        - application/json
      summary: Search moves by locator, DOD ID, or customer name
      description: >
        Search moves by locator, DOD ID, or customer name. Used by QAE and CSR users.
      operationId: searchMoves
      tags:
        - move
      parameters:
        - in: body
          name: body
          schema:
            properties:
              page:
                type: integer
                description: requested page of results
              perPage:
                type: integer
              locator:
                description: Move locator
                type: string
                minLength: 6
                maxLength: 6
                x-nullable: true
              edipi:
                description: DOD ID
                type: string
                minLength: 10
                maxLength: 10
                x-nullable: true
              emplid:
                description: EMPLID
                type: string
                minLength: 7
                maxLength: 7
                x-nullable: true
              customerName:
                description: Customer Name
                type: string
                minLength: 1
                x-nullable: true
              paymentRequestCode:
                type: string
                example: 9551-6199-2
                x-nullable: true
              status:
                type: array
                description: Filtering for the status.
                uniqueItems: true
                items:
                  type: string
                  enum:
                    - DRAFT
                    - SUBMITTED
                    - APPROVALS REQUESTED
                    - APPROVED
                    - NEEDS SERVICE COUNSELING
                    - SERVICE COUNSELING COMPLETED
                    - CANCELED
              originPostalCode:
                type: string
                x-nullable: true
              destinationPostalCode:
                type: string
                x-nullable: true
              branch:
                type: string
                x-nullable: true
              shipmentsCount:
                type: integer
                x-nullable: true
              pickupDate:
                type: string
                format: date-time
                x-nullable: true
              deliveryDate:
                type: string
                format: date-time
                x-nullable: true
              sort:
                type: string
                x-nullable: true
                enum:
                  [
                    customerName,
                    edipi,
                    emplid,
                    branch,
                    locator,
                    status,
                    originPostalCode,
                    destinationPostalCode,
                    shipmentsCount,
                  ]
              order:
                type: string
                x-nullable: true
                enum: [asc, desc]
          description: field that results should be sorted by
      responses:
        '200':
          description: Successfully returned all moves matching the criteria
          schema:
            $ref: '#/definitions/SearchMovesResult'
        '403':
          $ref: '#/responses/PermissionDenied'
        '500':
          $ref: '#/responses/ServerError'
  '/tac/valid':
    get:
      summary: Validation of a TAC value
      description: Returns a boolean based on whether a tac value is valid or not
      operationId: tacValidation
      tags:
        - tac
        - order
      parameters:
        - in: query
          name: tac
          type: string
          required: true
          description: The tac value to validate
      responses:
        '200':
          description: Successfully retrieved validation status
          schema:
            $ref: '#/definitions/TacValid'
        '400':
          $ref: '#/responses/InvalidRequest'
        '401':
          $ref: '#/responses/PermissionDenied'
        '403':
          $ref: '#/responses/PermissionDenied'
        '404':
          $ref: '#/responses/NotFound'
        '500':
          $ref: '#/responses/ServerError'
  /lines-of-accounting:
    post:
      summary: 'Fetch line of accounting'
      description: >
        Fetches a line of accounting based on provided service member affiliation, effective date, and Transportation Accounting Code (TAC).
        It uses these parameters to filter the correct Line of Accounting for the provided TAC. It does this by filtering
        through both TAC and LOAs based on the provided code and effective date. The 'Effective Date' is the date
        that can be either the orders issued date (For HHG shipments), MTO approval date (For NTS shipments),
        or even the current date for NTS shipments with no approval yet (Just providing a preview to the office users per customer request).
        Effective date is used to find "Active" TGET data by searching for the TACs and LOAs with begin and end dates containing this date.
      operationId: requestLineOfAccounting
      tags:
        - linesOfAccounting
      consumes:
        - 'application/json'
      produces:
        - 'application/json'
      parameters:
        - in: 'body'
          name: 'body'
          description: 'Service member affiliation, effective date, and TAC code.'
          required: true
          schema:
            $ref: '#/definitions/FetchLineOfAccountingPayload'
      responses:
        '200':
          description: 'Successfully retrieved line of accounting'
          schema:
            $ref: 'definitions/LineOfAccounting.yaml'
        '400':
          $ref: '#/responses/InvalidRequest'
        '401':
          $ref: '#/responses/PermissionDenied'
        '403':
          $ref: '#/responses/PermissionDenied'
        '404':
          $ref: '#/responses/NotFound'
        '422':
          $ref: '#/responses/UnprocessableEntity'
        '500':
          $ref: '#/responses/ServerError'
  /transportation-offices:
    get:
      produces:
        - application/json
      summary: Returns the transportation offices matching the search query that is enabled for PPM closeout
      description: Returns the transportation offices matching the search query that is enabled for PPM closeout
      operationId: getTransportationOffices
      tags:
        - transportationOffice
      parameters:
        - in: query
          name: search
          type: string
          required: true
          minLength: 2
          description: Search string for transportation offices
      responses:
        '200':
          description: Successfully retrieved transportation offices
          schema:
            $ref: '#/definitions/TransportationOffices'
        '400':
          $ref: '#/responses/InvalidRequest'
        '401':
          $ref: '#/responses/PermissionDenied'
        '403':
          $ref: '#/responses/PermissionDenied'
        '404':
          $ref: '#/responses/NotFound'
        '500':
          $ref: '#/responses/ServerError'
  /open/transportation-offices:
    get:
      produces:
        - application/json
      summary: Returns the transportation offices matching the search query
      description: This endpoint is publicly accessible as it is utilized to access transportation office information without having an office account.Returns the transportation offices matching the search query.
      operationId: getTransportationOfficesOpen
      tags:
        - transportationOffice
      parameters:
        - in: query
          name: search
          type: string
          required: true
          minLength: 2
          description: Search string for transportation offices
      responses:
        '200':
          description: Successfully retrieved transportation offices
          schema:
            $ref: '#/definitions/TransportationOffices'
        '400':
          $ref: '#/responses/InvalidRequest'
        '401':
          $ref: '#/responses/PermissionDenied'
        '403':
          $ref: '#/responses/PermissionDenied'
        '404':
          $ref: '#/responses/NotFound'
        '500':
          $ref: '#/responses/ServerError'
  /transportation-offices/gblocs:
    get:
      produces:
        - application/json
      summary: Returns a list of distinct GBLOCs that exist in the transportation offices table
      description: Returns a list of distinct GBLOCs that exist in the transportation offices table
      operationId: getTransportationOfficesGBLOCs
      tags:
        - transportationOffice
      responses:
        '200':
          description: Successfully retrieved transportation offices
          schema:
            $ref: '#/definitions/GBLOCs'
        '400':
          $ref: '#/responses/InvalidRequest'
        '401':
          $ref: '#/responses/PermissionDenied'
        '403':
          $ref: '#/responses/PermissionDenied'
        '404':
          $ref: '#/responses/NotFound'
        '500':
          $ref: '#/responses/ServerError'
  /addresses/zip_city_lookup/{search}:
    get:
      summary: Returns City, State, Postal Code, and County associated with the specified full/partial Postal Code or City and State string
      description: Find by API using full/partial Postal Code or City name that returns an us_post_region_cities json object containing city, state, county and postal code.
      operationId: getLocationByZipCityState
      tags:
        - addresses
      parameters:
      - in: path
        name: search
        type: string
        required: true
      responses:
        "200":
          description: the requested list of city, state, county, and postal code matches
          schema:
            $ref: "#/definitions/VLocations"
        "400":
          description: invalid request
        "403":
          description: not authorized
        "404":
          description: not found
        "500":
          description: server error
  /uploads:
    post:
      summary: Create a new upload
      description: Uploads represent a single digital file, such as a JPEG or PDF. Currently, office application uploads are only for Services Counselors to upload files for orders, but this may be expanded in the future.
      operationId: createUpload
      tags:
        - uploads
      consumes:
        - multipart/form-data
      produces:
        - application/json
      parameters:
        - in: query
          name: documentId
          type: string
          format: uuid
          required: false
          description: UUID of the document to add an upload to
        - in: formData
          name: file
          type: file
          description: The file to upload.
          required: true
      responses:
        '201':
          description: created upload
          schema:
            $ref: 'definitions/Upload.yaml'
        '400':
          description: invalid request
        '403':
          description: not authorized
        '404':
          description: not found
        '413':
          description: payload is too large
        '500':
          description: server error
  /re-service-items:
    get:
      summary: Returns all ReServiceItems (Service Code, Service Name, Market, Shipment Type, Auto Approved)
      description: Get ReServiceItems
      produces:
        - application/json
      operationId: getAllReServiceItems
      tags:
        - reServiceItems
      responses:
        '200':
          description: Successfully retrieved all ReServiceItems.
          schema:
            $ref: '#/definitions/ReServiceItems'
        '400':
          $ref: '#/responses/InvalidRequest'
        '401':
          $ref: '#/responses/PermissionDenied'
        '404':
          $ref: '#/responses/NotFound'
        '500':
          $ref: '#/responses/ServerError'
  /uploads/{uploadID}:
    delete:
      summary: Deletes an upload
      description: Uploads represent a single digital file, such as a JPEG or PDF.
      operationId: deleteUpload
      tags:
        - uploads
      parameters:
        - in: path
          name: uploadID
          type: string
          format: uuid
          required: true
          description: UUID of the upload to be deleted
        - in: query
          name: orderID
          type: string
          format: uuid
          description: ID of the order that the upload belongs to
      responses:
        '204':
          description: deleted
        '400':
          description: invalid request
          schema:
            $ref: '#/definitions/InvalidRequestResponsePayload'
        '403':
          description: not authorized
        '404':
          description: not found
        '500':
          description: server error
  /uploads/get/:
    get:
      produces:
        - application/json
      parameters: []
      responses:
        '200':
          description: Successfully retrieved upload
          schema:
            $ref: 'definitions/Upload.yaml'
        '400':
          $ref: '#/responses/InvalidRequest'
        '401':
          $ref: '#/responses/PermissionDenied'
        '403':
          $ref: '#/responses/PermissionDenied'
        '404':
          $ref: '#/responses/NotFound'
        '500':
          $ref: '#/responses/ServerError'
      tags:
        - uploads
      description: Gets an upload
      operationId: getUpload
      summary: Gets an upload by ID
  /uploads/{uploadID}/update:
    patch:
      summary: Update an existing upload. This is only needed currently for updating the image rotation.
      description: Uploads represent a single digital file, such as a JPEG or PDF. The rotation is relevant to how it is displayed on the page.
      operationId: updateUpload
      tags:
        - uploads
      consumes:
        - application/json
      produces:
        - application/json
      parameters:
        - in: path
          name: uploadID
          type: string
          format: uuid
          required: true
          description: UUID of the upload to be updated
        - in: body
          name: body
          required: true
          schema:
            properties:
              rotation:
                type: integer
                description: The rotation of the image
                minimum: 0
                maximum: 3
      responses:
        '201':
          description: updated upload
          schema:
            $ref: 'definitions/Upload.yaml'
        '400':
          description: invalid request
        '403':
          description: not authorized
        '404':
          description: not found
        '413':
          description: payload is too large
        '500':
          description: server error
  /application_parameters/{parameterName}:
    get:
      summary: Searches for an application parameter by name, returns nil if not found
      description: Searches for an application parameter by name, returns nil if not found
      operationId: getParam
      tags:
        - application_parameters
      parameters:
        - in: path
          name: parameterName
          type: string
          format: string
          required: true
          description: Parameter Name
      responses:
        '200':
          description: Application Parameters
          schema:
            $ref: '#/definitions/ApplicationParameters'
        '400':
          description: invalid request
        '401':
          description: request requires user authentication
        '500':
          description: server error
  /calendar/{countryCode}/is-weekend-holiday/{date}:
    get:
      summary: Validate  move date selection
      description: |
        Utility API to determine if input date falls on weekend and/or holiday.
      produces:
        - application/json
      operationId: isDateWeekendHoliday
      tags:
        - calendar
      parameters:
        - description: country code for context of date
          in: path
          name: countryCode
          required: true
          type: string
          enum:
            - US
        - description: input date to determine if weekend/holiday for given country.
          in: path
          name: date
          required: true
          type: string
          format: date
      responses:
        '200':
          description: Successfully determine if given date is weekend and/or holiday for given country.
          schema:
            $ref: '#/definitions/IsDateWeekendHolidayInfo'
        '400':
          $ref: '#/responses/InvalidRequest'
        '401':
          $ref: '#/responses/PermissionDenied'
        '404':
          $ref: '#/responses/NotFound'
        '500':
          $ref: '#/responses/ServerError'
  /moves/{moveID}/assignOfficeUser:
    parameters:
      - description: ID of the move
        in: path
        name: moveID
        required: true
        format: uuid
        type: string
    patch:
      consumes:
        - application/json
      produces:
        - application/json
      parameters:
        - in: body
          name: body
          required: true
          schema:
            $ref: '#/definitions/AssignOfficeUserBody'
      responses:
        '200':
          description: Successfully assigned office user to the move
          schema:
            $ref: '#/definitions/Move'
        '404':
          $ref: '#/responses/NotFound'
        '500':
          $ref: '#/responses/ServerError'
      tags:
        - move
      description: assigns either a services counselor, task ordering officer, or task invoicing officer to the move
      operationId: updateAssignedOfficeUser
  /moves/{moveID}/unassignOfficeUser:
    parameters:
      - description: ID of the move
        in: path
        name: moveID
        required: true
        format: uuid
        type: string
      - in: body
        name: body
        schema:
          properties:
            roleType:
              type: string
          required:
            - roleType
    patch:
      consumes:
        - application/json
      produces:
        - application/json
      responses:
        '200':
          description: Successfully unassigned office user from the move
          schema:
            $ref: '#/definitions/Move'
        '500':
          $ref: '#/responses/ServerError'
      tags:
        - move
      description: unassigns either a services counselor, task ordering officer, or task invoicing officer from the move
      operationId: deleteAssignedOfficeUser
  /moves/{officeUserID}/CheckForLockedMovesAndUnlock:
    parameters:
      - description: ID of the move's officer
        in: path
        name: officeUserID
        required: true
        format: uuid
        type: string
    patch:
      consumes:
        - application/json
      produces:
        - application/json
      responses:
        '200':
          description: Successfully unlocked officer's move(s).
          schema:
            type: object
            properties:
              successMessage:
                type: string
                example: OK
        '500':
          $ref: '#/responses/ServerError'
      tags:
        - move
      description: >-
        Finds and unlocks any locked moves by an office user
      operationId: checkForLockedMovesAndUnlock
definitions:
  ApplicationParameters:
    type: object
    properties:
      validationCode:
        type: string
        format: string
        x-nullable: true
      parameterName:
        type: string
        format: string
        x-nullable: true
      parameterValue:
        type: string
        format: string
        x-nullable: true
  PostDocumentPayload:
    type: object
    properties:
      service_member_id:
        type: string
        format: uuid
        title: The service member this document belongs to
  InvalidRequestResponsePayload:
    type: object
    properties:
      errors:
        type: object
        additionalProperties:
          type: string
  ClientError:
    type: object
    properties:
      title:
        type: string
      detail:
        type: string
      instance:
        type: string
        format: uuid
    required:
      - title
      - detail
      - instance
  ValidationError:
    allOf:
      - $ref: '#/definitions/ClientError'
      - type: object
    properties:
      invalid_fields:
        type: object
        additionalProperties:
          type: string
    required:
      - invalid_fields
  BackupContact:
    type: object
    properties:
      name:
        type: string
      email:
        type: string
        format: x-email
        example: backupContact@mail.com
      phone:
        type: string
        format: telephone
        pattern: '^[2-9]\d{2}-\d{3}-\d{4}$'
    required:
      - name
      - email
      - phone
  Contractor:
    properties:
      contractNumber:
        type: string
      id:
        format: uuid
        type: string
      name:
        type: string
      type:
        type: string
  Role:
    type: object
    properties:
      id:
        type: string
        format: uuid
        example: c56a4180-65aa-42ec-a945-5fd21dec0538
      roleType:
        type: string
        example: customer
      roleName:
        type: string
        example: Task Ordering Officer
      createdAt:
        type: string
        format: date-time
        readOnly: true
      updatedAt:
        type: string
        format: date-time
        readOnly: true
    required:
      - id
      - roleType
      - roleName
      - createdAt
      - updatedAt
  OfficeUser:
    type: object
    properties:
      id:
        type: string
        format: uuid
        example: c56a4180-65aa-42ec-a945-5fd21dec0538
      userId:
        type: string
        format: uuid
      firstName:
        type: string
      middleInitials:
        type: string
      lastName:
        type: string
      email:
        type: string
        format: x-email
        pattern: '^[a-zA-Z0-9._%+-]+@[a-zA-Z0-9.-]+\.[a-zA-Z]{2,}$'
      telephone:
        type: string
        format: telephone
        pattern: '^[2-9]\d{2}-\d{3}-\d{4}$'
      transportationOfficeId:
        type: string
        format: uuid
      transportationOffice:
        $ref: 'definitions/TransportationOffice.yaml'
      transportationOfficeAssignments:
        type: array
        items:
          $ref: 'definitions/TransportationOfficeAssignment.yaml'
      active:
        type: boolean
      roles:
        type: array
        items:
          $ref: '#/definitions/Role'
      edipi:
        type: string
      otherUniqueId:
        type: string
      rejectionReason:
        type: string
      status:
        type: string
        enum:
          - APPROVED
          - REQUESTED
          - REJECTED
      createdAt:
        type: string
        format: date-time
        readOnly: true
      updatedAt:
        type: string
        format: date-time
        readOnly: true
    required:
      - id
      - firstName
      - middleInitials
      - lastName
      - email
      - telephone
      - transportationOfficeId
      - active
      - roles
      - edipi
      - otherUniqueId
      - rejectionReason
      - status
      - createdAt
      - updatedAt
  LockedOfficeUser:
    type: object
    properties:
      firstName:
        type: string
      lastName:
        type: string
      transportationOfficeId:
        type: string
        format: uuid
      transportationOffice:
        $ref: 'definitions/TransportationOffice.yaml'
  OfficeUserCreate:
    type: object
    properties:
      email:
        type: string
        example: 'user@userdomain.com'
        title: Email
        x-nullable: false
      edipi:
        type: string
        example: '1234567890'
        maxLength: 10
        title: EDIPI
        x-nullable: true
      otherUniqueId:
        type: string
        title: Office user identifier when EDIPI is not available
        x-nullable: true
      firstName:
        type: string
        title: First Name
        x-nullable: false
      middleInitials:
        type: string
        example: L.
        x-nullable: true
        title: Middle Initials
      lastName:
        type: string
        title: Last Name
        x-nullable: false
      telephone:
        type: string
        format: telephone
        pattern: '^[2-9]\d{2}-\d{3}-\d{4}$'
        example: 212-555-5555
        x-nullable: false
      transportationOfficeId:
        type: string
        format: uuid
        example: 'c56a4180-65aa-42ec-a945-5fd21dec0538'
        x-nullable: false
      roles:
        type: array
        items:
          $ref: '#/definitions/OfficeUserRole'
        x-nullable: false
    required:
      - firstName
      - lastName
      - email
      - telephone
      - transportationOfficeId
      - roles
  OfficeUserRole:
    type: object
    properties:
      name:
        type: string
        example: 'Task Ordering Officer'
        x-nullable: true
        title: name
      roleType:
        type: string
        example: 'task_ordering_officer'
        x-nullable: true
        title: roleType
  Customer:
    type: object
    properties:
      agency:
        type: string
        title: Agency customer is affilated with
      first_name:
        type: string
        example: John
      last_name:
        type: string
        example: Doe
      phone:
        type: string
        format: telephone
        pattern: '^[2-9]\d{2}-\d{3}-\d{4}$'
        x-nullable: true
      email:
        type: string
        format: x-email
        pattern: '^[a-zA-Z0-9._%+-]+@[a-zA-Z0-9.-]+\.[a-zA-Z]{2,}$'
        x-nullable: true
      suffix:
        type: string
        example: Jr.
        x-nullable: true
      middle_name:
        type: string
        example: David
        x-nullable: true
      current_address:
        $ref: 'definitions/Address.yaml'
      backup_contact:
        $ref: '#/definitions/BackupContact'
      id:
        type: string
        format: uuid
        example: c56a4180-65aa-42ec-a945-5fd21dec0538
      edipi:
        type: string
      userID:
        type: string
        format: uuid
        example: c56a4180-65aa-42ec-a945-5fd21dec0538
      eTag:
        type: string
      phoneIsPreferred:
        type: boolean
      emailIsPreferred:
        type: boolean
      secondaryTelephone:
        type: string
        format: telephone
        pattern: '^[2-9]\d{2}-\d{3}-\d{4}$|^$'
        x-nullable: true
      backupAddress:
        $ref: 'definitions/Address.yaml'
      cacValidated:
        type: boolean
        x-nullable: true
      emplid:
        type: string
        x-nullable: true
  CreatedCustomer:
    type: object
    properties:
      affiliation:
        type: string
        title: Branch of service customer is affilated with
      firstName:
        type: string
        example: John
      lastName:
        type: string
        example: Doe
      telephone:
        type: string
        format: telephone
        pattern: '^[2-9]\d{2}-\d{3}-\d{4}$'
        x-nullable: true
      personalEmail:
        type: string
        format: x-email
        pattern: '^[a-zA-Z0-9._%+-]+@[a-zA-Z0-9.-]+\.[a-zA-Z]{2,}$'
      suffix:
        type: string
        example: Jr.
        x-nullable: true
      middleName:
        type: string
        example: David
        x-nullable: true
      residentialAddress:
        $ref: 'definitions/Address.yaml'
      backupContact:
        $ref: '#/definitions/BackupContact'
      id:
        type: string
        format: uuid
        example: c56a4180-65aa-42ec-a945-5fd21dec0538
      edipi:
        type: string
        x-nullable: true
      userID:
        type: string
        format: uuid
        example: c56a4180-65aa-42ec-a945-5fd21dec0538
      oktaID:
        type: string
      oktaEmail:
        type: string
      phoneIsPreferred:
        type: boolean
      emailIsPreferred:
        type: boolean
      secondaryTelephone:
        type: string
        format: telephone
        pattern: '^[2-9]\d{2}-\d{3}-\d{4}$'
        x-nullable: true
      backupAddress:
        $ref: 'definitions/Address.yaml'
      cacValidated:
        type: boolean
  UpdateCustomerPayload:
    type: object
    properties:
      first_name:
        type: string
        example: John
      last_name:
        type: string
        example: Doe
      phone:
        type: string
        format: telephone
        pattern: '^[2-9]\d{2}-\d{3}-\d{4}$'
        x-nullable: true
      email:
        type: string
        format: x-email
        pattern: '^[a-zA-Z0-9._%+-]+@[a-zA-Z0-9.-]+\.[a-zA-Z]{2,}$'
        x-nullable: true
      suffix:
        type: string
        example: Jr.
        x-nullable: true
      middle_name:
        type: string
        example: David
        x-nullable: true
      current_address:
        allOf:
          - $ref: 'definitions/Address.yaml'
      backup_contact:
        $ref: '#/definitions/BackupContact'
      phoneIsPreferred:
        type: boolean
      emailIsPreferred:
        type: boolean
      secondaryTelephone:
        type: string
        format: telephone
        pattern: '^[2-9]\d{2}-\d{3}-\d{4}$|^$'
        x-nullable: true
      backupAddress:
        allOf:
          - $ref: 'definitions/Address.yaml'
      cac_validated:
        type: boolean
  CreateCustomerPayload:
    type: object
    properties:
      affiliation:
        $ref: 'definitions/Affiliation.yaml'
      edipi:
        type: string
        example: '1234567890'
        maxLength: 10
        x-nullable: false
      emplid:
        type: string
        example: '9485155'
        maxLength: 7
        x-nullable: true
      firstName:
        type: string
        example: John
      middleName:
        type: string
        example: David
        x-nullable: true
      lastName:
        type: string
        example: Doe
      suffix:
        type: string
        example: Jr.
        x-nullable: true
      telephone:
        type: string
        format: telephone
        pattern: '^[2-9]\d{2}-\d{3}-\d{4}$'
        x-nullable: true
      secondaryTelephone:
        type: string
        format: telephone
        pattern: '^[2-9]\d{2}-\d{3}-\d{4}$'
        x-nullable: true
      personalEmail:
        type: string
        format: x-email
        example: personalEmail@email.com
        pattern: '^[a-zA-Z0-9._%+-]+@[a-zA-Z0-9.-]+\.[a-zA-Z]{2,}$'
      phoneIsPreferred:
        type: boolean
      emailIsPreferred:
        type: boolean
      residentialAddress:
        allOf:
          - $ref: 'definitions/Address.yaml'
      backupContact:
        $ref: '#/definitions/BackupContact'
      backupMailingAddress:
        allOf:
          - $ref: 'definitions/Address.yaml'
      createOktaAccount:
        type: boolean
      cacUser:
        type: boolean
  FetchLineOfAccountingPayload:
    type: object
    properties:
      departmentIndicator:
        $ref: 'definitions/DepartmentIndicator.yaml'
      effectiveDate:
        description: >
          The effective date for the Line Of Accounting (LOA) being fetched. Eg, the orders issue date or the Non-Temporary Storage (NTS) Move Task Order (MTO) approval date.
          Effective date is used to find "Active" TGET data by searching for the TACs and LOAs with begin and end dates containing this date.
          The 'Effective Date' is the date that can be either the orders issued date (For HHG shipments),
          MTO approval date (For NTS shipments), or even the current date for NTS
          shipments with no approval yet (Just providing a preview to the office
          users per customer request).
        type: string
        format: date
        example: '2023-01-01'
      tacCode:
        type: string
        minLength: 4
        maxLength: 4
        example: 'F8J1'
  SearchCustomersResult:
    type: object
    properties:
      page:
        type: integer
      perPage:
        type: integer
      totalCount:
        type: integer
      searchCustomers:
        $ref: '#/definitions/SearchCustomers'
  SearchCustomers:
    type: array
    items:
      $ref: '#/definitions/SearchCustomer'
  SearchCustomer:
    type: object
    properties:
      id:
        type: string
        format: uuid
      firstName:
        type: string
        example: John
        x-nullable: true
      lastName:
        type: string
        example: Doe
        x-nullable: true
      edipi:
        type: string
        x-nullable: true
      emplid:
        type: string
        x-nullable: true
      branch:
        type: string
      telephone:
        type: string
        format: telephone
        pattern: '^[2-9]\d{2}-\d{3}-\d{4}$'
        x-nullable: true
      personalEmail:
        type: string
        format: x-email
        example: personalEmail@email.com
        pattern: '^[a-zA-Z0-9._%+-]+@[a-zA-Z0-9.-]+\.[a-zA-Z]{2,}$'
        x-nullable: true
  Entitlements:
    properties:
      id:
        example: 571008b1-b0de-454d-b843-d71be9f02c04
        format: uuid
        type: string
      authorizedWeight:
        example: 2000
        type: integer
        x-formatting: weight
        x-nullable: true
      dependentsAuthorized:
        example: true
        type: boolean
        x-nullable: true
      gunSafe:
        type: boolean
        example: false
      nonTemporaryStorage:
        example: false
        type: boolean
        x-nullable: true
      privatelyOwnedVehicle:
        example: false
        type: boolean
        x-nullable: true
      proGearWeight:
        example: 2000
        type: integer
        x-formatting: weight
      proGearWeightSpouse:
        example: 500
        type: integer
        x-formatting: weight
      storageInTransit:
        example: 90
        type: integer
        x-nullable: true
      totalWeight:
        example: 500
        type: integer
        x-formatting: weight
      totalDependents:
        example: 2
        type: integer
      requiredMedicalEquipmentWeight:
        example: 500
        type: integer
        x-formatting: weight
      organizationalClothingAndIndividualEquipment:
        example: true
        type: boolean
      accompaniedTour:
        type: boolean
        example: true
        x-nullable: true
        description: Indicates if the move entitlement allows dependents to travel to the new Permanent Duty Station (PDS). This is only present on OCONUS moves.
      unaccompaniedBaggageAllowance:
        type: integer
        example: 3
        x-nullable: true
        description: The amount of weight in pounds that the move is entitled for shipment types of Unaccompanied Baggage.
      dependentsUnderTwelve:
        type: integer
        example: 5
        x-nullable: true
        description: Indicates the number of dependents under the age of twelve for a move. This is only present on OCONUS moves.
      dependentsTwelveAndOver:
        type: integer
        example: 3
        x-nullable: true
        description: Indicates the number of dependents of the age twelve or older for a move. This is only present on OCONUS moves.
      eTag:
        type: string
    type: object
  Error:
    properties:
      message:
        type: string
    required:
      - message
    type: object
  Grade:
    type: string
    x-nullable: true
    title: grade
    enum:
      - E_1
      - E_2
      - E_3
      - E_4
      - E_5
      - E_6
      - E_7
      - E_8
      - E_9
      - E_9_SPECIAL_SENIOR_ENLISTED
      - O_1_ACADEMY_GRADUATE
      - O_2
      - O_3
      - O_4
      - O_5
      - O_6
      - O_7
      - O_8
      - O_9
      - O_10
      - W_1
      - W_2
      - W_3
      - W_4
      - W_5
      - AVIATION_CADET
      - CIVILIAN_EMPLOYEE
      - ACADEMY_CADET
      - MIDSHIPMAN
    x-display-value:
      E_1: E-1
      E_2: E-2
      E_3: E-3
      E_4: E-4
      E_5: E-5
      E_6: E-6
      E_7: E-7
      E_8: E-8
      E_9: E-9
      E_9_SPECIAL_SENIOR_ENLISTED: E-9 (Special Senior Enlisted)
      O_1_ACADEMY_GRADUATE: O-1 or Service Academy Graduate
      O_2: O-2
      O_3: O-3
      O_4: O-4
      O_5: O-5
      O_6: O-6
      O_7: O-7
      O_8: O-8
      O_9: O-9
      O_10: O-10
      W_1: W-1
      W_2: W-2
      W_3: W-3
      W_4: W-4
      W_5: W-5
      AVIATION_CADET: Aviation Cadet
      CIVILIAN_EMPLOYEE: Civilian Employee
      ACADEMY_CADET: Service Academy Cadet
      MIDSHIPMAN: Midshipman
  Move:
    properties:
      id:
        example: 1f2270c7-7166-40ae-981e-b200ebdf3054
        format: uuid
        type: string
      serviceCounselingCompletedAt:
        format: date-time
        type: string
        x-nullable: true
      availableToPrimeAt:
        format: date-time
        type: string
        x-nullable: true
      approvedAt:
        format: date-time
        type: string
        x-nullable: true
      billableWeightsReviewedAt:
        format: date-time
        type: string
        x-nullable: true
      contractorId:
        type: string
        format: uuid
        x-nullable: true
      contractor:
        $ref: '#/definitions/Contractor'
      locator:
        type: string
        example: '1K43AR'
      ordersId:
        type: string
        format: uuid
        example: c56a4180-65aa-42ec-a945-5fd21dec0538
      orders:
        $ref: '#/definitions/Order'
      referenceId:
        example: 1001-3456
        type: string
        x-nullable: true
      status:
        $ref: '#/definitions/MoveStatus'
      excess_weight_qualified_at:
        type: string
        format: date-time
        description: Timestamp of when the estimated shipment weights of the move reached 90% of the weight allowance
        x-nullable: true
      excess_weight_acknowledged_at:
        type: string
        format: date-time
        description: Timestamp of when the TOO acknowledged the excess weight risk by either dismissing the alert or updating the max billable weight
        x-nullable: true
      tioRemarks:
        type: string
        example: approved additional weight
        x-nullable: true
      financialReviewFlag:
        type: boolean
        example: false
        description: This flag is set by office users if a move should be reviewed by a Financial Office
        x-nullable: false
        readOnly: true
      financialReviewRemarks:
        type: string
        example: Destination address is too far from duty location
        x-nullable: true
        readOnly: true
      closeoutOffice:
        $ref: 'definitions/TransportationOffice.yaml'
      closeoutOfficeId:
        type: string
        format: uuid
        description: The transportation office that will handle reviewing PPM Closeout documentation for Army and Air Force service members
        x-nullable: true
      approvalsRequestedAt:
        type: string
        format: date-time
        description: The time at which a move is sent back to the TOO becuase the prime added a new service item for approval
        x-nullable: true
      createdAt:
        type: string
        format: date-time
      submittedAt:
        type: string
        format: date-time
        x-nullable: true
      updatedAt:
        type: string
        format: date-time
      eTag:
        type: string
      shipmentGBLOC:
        $ref: '#/definitions/GBLOC'
      lockedByOfficeUserID:
        type: string
        format: uuid
        x-nullable: true
      lockedByOfficeUser:
        $ref: '#/definitions/LockedOfficeUser'
        x-nullable: true
      lockExpiresAt:
        type: string
        format: date-time
        x-nullable: true
      additionalDocuments:
        $ref: 'definitions/Document.yaml'
      SCAssignedUser:
        $ref: '#/definitions/AssignedOfficeUser'
      TOOAssignedUser:
        $ref: '#/definitions/AssignedOfficeUser'
      TIOAssignedUser:
        $ref: '#/definitions/AssignedOfficeUser'
  MoveHistory:
    properties:
      id:
        description: move ID
        example: 1f2270c7-7166-40ae-981e-b200ebdf3054
        format: uuid
        type: string
      historyRecords:
        description: A list of MoveAuditHistory's connected to the move.
        $ref: '#/definitions/MoveAuditHistories'
      locator:
        description: move locator
        type: string
        example: '1K43AR'
      referenceId:
        description: move referenceID
        example: 1001-3456
        type: string
        x-nullable: true
  MoveHistoryResult:
    type: object
    properties:
      page:
        type: integer
      perPage:
        type: integer
      totalCount:
        type: integer
      id:
        description: move ID
        example: 1f2270c7-7166-40ae-981e-b200ebdf3054
        format: uuid
        type: string
      historyRecords:
        description: A list of MoveAuditHistory's connected to the move.
        $ref: '#/definitions/MoveAuditHistories'
      locator:
        description: move locator
        type: string
        example: '1K43AR'
      referenceId:
        description: move referenceID
        example: 1001-3456
        type: string
        x-nullable: true
  MoveAuditHistories:
    type: array
    items:
      $ref: '#/definitions/MoveAuditHistory'
  MoveAuditHistory:
    properties:
      id:
        description: id from audity_history table
        example: 1f2270c7-7166-40ae-981e-b200ebdf3054
        format: uuid
        type: string
      schemaName:
        description: Database schema audited table for this event is in
        type: string
      tableName:
        description: name of database table that was changed
        type: string
      relId:
        description: relation OID. Table OID (object identifier). Changes with drop/create.
        type: integer
      objectId:
        description: id column for the tableName where the data was changed
        example: 1f2270c7-7166-40ae-981e-b200ebdf3054
        format: uuid
        type: string
        x-nullable: true
      sessionUserId:
        example: 1f2270c7-7166-40ae-981e-b200ebdf3054
        format: uuid
        type: string
        x-nullable: true
      sessionUserFirstName:
        example: foo
        type: string
        x-nullable: true
      sessionUserLastName:
        example: bar
        type: string
        x-nullable: true
      sessionUserEmail:
        example: foobar@example.com
        type: string
        x-nullable: true
      sessionUserTelephone:
        format: telephone
        type: string
        pattern: '^[2-9]\d{2}-\d{3}-\d{4}$'
        x-nullable: true
      context:
        type: array
        items:
          type: object
          additionalProperties:
            type: string
        x-nullable: true
      contextId:
        description: id column for the context table the record belongs to
        example: 1f2270c7-7166-40ae-981e-b200ebdf3054
        type: string
        x-nullable: true
      eventName:
        description: API endpoint name that was called to make the change
        type: string
        x-nullable: true
      actionTstampTx:
        description: Transaction start timestamp for tx in which audited event occurred
        type: string
        format: date-time
      actionTstampStm:
        description: Statement start timestamp for tx in which audited event occurred
        type: string
        format: date-time
      actionTstampClk:
        description: Wall clock time at which audited event's trigger call occurred
        type: string
        format: date-time
      transactionId:
        description: Identifier of transaction that made the change. May wrap, but unique paired with action_tstamp_tx.
        type: integer
        x-nullable: true
      action:
        description: Action type; I = insert, D = delete, U = update, T = truncate
        type: string
      oldValues:
        description: A list of (old/previous) MoveAuditHistoryItem's for a record before the change.
        type: object
        additionalProperties: true
        x-nullable: true
      changedValues:
        description: A list of (changed/updated) MoveAuditHistoryItem's for a record after the change.
        type: object
        additionalProperties: true
        x-nullable: true
      statementOnly:
        description: true if audit event is from an FOR EACH STATEMENT trigger, false for FOR EACH ROW'
        type: boolean
        example: false
  MoveAuditHistoryItems:
    type: array
    items:
      $ref: '#/definitions/MoveAuditHistoryItem'
  MoveAuditHistoryItem:
    properties:
      columnName:
        type: string
      columnValue:
        type: string
  MoveStatus:
    type: string
    enum:
      - DRAFT
      - NEEDS SERVICE COUNSELING
      - SERVICE COUNSELING COMPLETED
      - SUBMITTED
      - APPROVALS REQUESTED
      - APPROVED
      - CANCELED
  PPMStatus:
    type: string
    enum:
      - CANCELED
      - DRAFT
      - SUBMITTED
      - WAITING_ON_CUSTOMER
      - NEEDS_ADVANCE_APPROVAL
      - NEEDS_CLOSEOUT
      - CLOSEOUT_COMPLETE
      - COMPLETED
  DeptIndicator:
    type: string
    title: Dept. indicator
    x-nullable: true
    enum:
      - NAVY_AND_MARINES
      - ARMY
      - ARMY_CORPS_OF_ENGINEERS
      - AIR_AND_SPACE_FORCE
      - COAST_GUARD
      - OFFICE_OF_SECRETARY_OF_DEFENSE
    x-display-value:
      NAVY_AND_MARINES: 17 Navy and Marine Corps
      ARMY: 21 Army
      ARMY_CORPS_OF_ENGINEERS: 96 Army Corps of Engineers
      AIR_AND_SPACE_FORCE: 57 Air Force and Space Force
      COAST_GUARD: 70 Coast Guard
      OFFICE_OF_SECRETARY_OF_DEFENSE: 97 Office of the Secretary of Defense
  OrdersTypeDetail:
    type: string
    title: Orders type detail
    x-nullable: true
    enum:
      - HHG_PERMITTED
      - PCS_TDY
      - HHG_RESTRICTED_PROHIBITED
      - HHG_RESTRICTED_AREA
      - INSTRUCTION_20_WEEKS
      - HHG_PROHIBITED_20_WEEKS
      - DELAYED_APPROVAL
    x-display-value:
      HHG_PERMITTED: Shipment of HHG Permitted
      PCS_TDY: PCS with TDY Enroute
      HHG_RESTRICTED_PROHIBITED: Shipment of HHG Restricted or Prohibited
      HHG_RESTRICTED_AREA: HHG Restricted Area-HHG Prohibited
      INSTRUCTION_20_WEEKS: Course of Instruction 20 Weeks or More
      HHG_PROHIBITED_20_WEEKS: Shipment of HHG Prohibited but Authorized within 20 weeks
      DELAYED_APPROVAL: Delayed Approval 20 Weeks or More
  Order:
    properties:
      id:
        example: 1f2270c7-7166-40ae-981e-b200ebdf3054
        format: uuid
        type: string
      customerID:
        example: c56a4180-65aa-42ec-a945-5fd21dec0538
        format: uuid
        type: string
      customer:
        $ref: '#/definitions/Customer'
      moveCode:
        type: string
        example: 'H2XFJF'
      first_name:
        type: string
        example: John
        readOnly: true
      last_name:
        type: string
        example: Doe
        readOnly: true
      grade:
        $ref: '#/definitions/Grade'
      agency:
        $ref: 'definitions/Affiliation.yaml'
      entitlement:
        $ref: '#/definitions/Entitlements'
      destinationDutyLocation:
        $ref: 'definitions/DutyLocation.yaml'
      destinationDutyLocationGBLOC:
        $ref: '#/definitions/GBLOC'
      originDutyLocation:
        $ref: 'definitions/DutyLocation.yaml'
      originDutyLocationGBLOC:
        $ref: '#/definitions/GBLOC'
      moveTaskOrderID:
        example: c56a4180-65aa-42ec-a945-5fd21dec0538
        format: uuid
        type: string
      uploaded_order_id:
        example: c56a4180-65aa-42ec-a945-5fd21dec0538
        format: uuid
        type: string
      uploadedAmendedOrderID:
        example: c56a4180-65aa-42ec-a945-5fd21dec0538
        format: uuid
        type: string
        x-nullable: true
      amendedOrdersAcknowledgedAt:
        type: string
        format: date-time
        x-nullable: true
      order_number:
        type: string
        x-nullable: true
        example: '030-00362'
      order_type:
        $ref: 'definitions/OrdersType.yaml'
      order_type_detail:
        $ref: '#/definitions/OrdersTypeDetail'
        x-nullable: true
      date_issued:
        type: string
        format: date
        example: '2020-01-01'
      report_by_date:
        type: string
        format: date
        example: '2020-01-01'
      department_indicator:
        $ref: '#/definitions/DeptIndicator'
        x-nullable: true
      tac:
        type: string
        title: TAC
        example: 'F8J1'
        x-nullable: true
      sac:
        type: string
        title: SAC
        example: 'N002214CSW32Y9'
        x-nullable: true
      ntsTac:
        type: string
        title: NTS TAC
        example: 'F8J1'
        x-nullable: true
      ntsSac:
        type: string
        title: NTS SAC
        example: 'N002214CSW32Y9'
        x-nullable: true
      has_dependents:
        type: boolean
        example: false
        title: Are dependents included in your orders?
      spouse_has_pro_gear:
        type: boolean
        example: false
        title: Do you have a spouse who will need to move items related to their occupation (also known as spouse pro-gear)?
      supplyAndServicesCostEstimate:
        type: string
      packingAndShippingInstructions:
        type: string
      methodOfPayment:
        type: string
      naics:
        type: string
      orders_type:
        $ref: 'definitions/OrdersType.yaml'
      eTag:
        type: string
    type: object
  Location:
    type: object
    properties:
      label:
        type: string
        example: Label for display
      value:
        type: string
        example: Value for location
    required:
      - label
      - value
  Locations:
    type: array
    items:
      $ref: '#/definitions/Location'
  OrderBody:
    type: object
    properties:
      id:
        type: string
        format: uuid
  CreateOrders:
    type: object
    properties:
      serviceMemberId:
        type: string
        format: uuid
        example: c56a4180-65aa-42ec-a945-5fd21dec0538
      issueDate:
        type: string
        description: The date and time that these orders were cut.
        format: date
        title: Orders date
      reportByDate:
        type: string
        description: Report By Date
        format: date
        title: Report-by date
      ordersType:
        $ref: 'definitions/OrdersType.yaml'
      ordersTypeDetail:
        $ref: '#/definitions/OrdersTypeDetail'
      hasDependents:
        type: boolean
        title: Are dependents included in your orders?
      spouseHasProGear:
        type: boolean
        title: Do you have a spouse who will need to move items related to their occupation (also known as spouse pro-gear)?
      newDutyLocationId:
        type: string
        format: uuid
        example: c56a4180-65aa-42ec-a945-5fd21dec0538
      ordersNumber:
        type: string
        title: Orders Number
        x-nullable: true
        example: '030-00362'
      tac:
        type: string
        title: TAC
        example: 'F8J1'
        x-nullable: true
      sac:
        type: string
        title: SAC
        example: 'N002214CSW32Y9'
        x-nullable: true
      departmentIndicator:
        $ref: '#/definitions/DeptIndicator'
      grade:
        $ref: '#/definitions/Grade'
      originDutyLocationId:
        type: string
        format: uuid
        example: c56a4180-65aa-42ec-a945-5fd21dec0538
      accompaniedTour:
        type: boolean
        example: true
        x-nullable: true
        description: Indicates if the move entitlement allows dependents to travel to the new Permanent Duty Station (PDS). This is only present on OCONUS moves.
      dependentsUnderTwelve:
        type: integer
        example: 5
        x-nullable: true
        description: Indicates the number of dependents under the age of twelve for a move. This is only present on OCONUS moves.
      dependentsTwelveAndOver:
        type: integer
        example: 3
        x-nullable: true
        description: Indicates the number of dependents of the age twelve or older for a move. This is only present on OCONUS moves.
    required:
      - serviceMemberId
      - issueDate
      - reportByDate
      - ordersType
      - hasDependents
      - spouseHasProGear
      - newDutyLocationId
  CounselingUpdateOrderPayload:
    type: object
    properties:
      issueDate:
        type: string
        description: The date and time that these orders were cut.
        format: date
        example: '2018-04-26'
        title: Orders date
      reportByDate:
        type: string
        description: Report By Date
        format: date
        example: '2018-04-26'
        title: Report-by date
      ordersType:
        $ref: 'definitions/OrdersType.yaml'
      ordersTypeDetail:
        $ref: '#/definitions/OrdersTypeDetail'
      ordersNumber:
        type: string
        title: Orders Number
        x-nullable: true
        example: '030-00362'
      departmentIndicator:
        $ref: '#/definitions/DeptIndicator'
        x-nullable: true
      originDutyLocationId:
        type: string
        format: uuid
        example: c56a4180-65aa-42ec-a945-5fd21dec0538
      newDutyLocationId:
        type: string
        format: uuid
        example: c56a4180-65aa-42ec-a945-5fd21dec0538
      tac:
        type: string
        title: HHG TAC
        minLength: 4
        maxLength: 4
        example: 'F8J1'
        x-nullable: true
      sac:
        title: HHG SAC
        example: 'N002214CSW32Y9'
        $ref: definitions/NullableString.yaml
      ntsTac:
        title: NTS TAC
        minLength: 4
        maxLength: 4
        example: 'F8J1'
        $ref: definitions/NullableString.yaml
      ntsSac:
        title: NTS SAC
        example: 'N002214CSW32Y9'
        $ref: definitions/NullableString.yaml
      grade:
        $ref: '#/definitions/Grade'
    required:
      - issueDate
      - reportByDate
      - ordersType
      - originDutyLocationId
      - newDutyLocationId
  UpdateOrderPayload:
    type: object
    properties:
      issueDate:
        type: string
        description: The date and time that these orders were cut.
        format: date
        example: '2018-04-26'
        title: Orders date
      reportByDate:
        type: string
        description: Report By Date
        format: date
        example: '2018-04-26'
        title: Report-by date
      ordersType:
        $ref: 'definitions/OrdersType.yaml'
      ordersTypeDetail:
        $ref: '#/definitions/OrdersTypeDetail'
      originDutyLocationId:
        type: string
        format: uuid
        example: c56a4180-65aa-42ec-a945-5fd21dec0538
      newDutyLocationId:
        type: string
        format: uuid
        example: c56a4180-65aa-42ec-a945-5fd21dec0538
      ordersNumber:
        type: string
        title: Orders Number
        x-nullable: true
        example: '030-00362'
      tac:
        type: string
        title: HHG TAC
        minLength: 4
        maxLength: 4
        example: 'F8J1'
        x-nullable: true
      sac:
        title: HHG SAC
        example: 'N002214CSW32Y9'
        $ref: definitions/NullableString.yaml
      ntsTac:
        title: NTS TAC
        minLength: 4
        maxLength: 4
        example: 'F8J1'
        $ref: definitions/NullableString.yaml
      ntsSac:
        title: NTS SAC
        example: 'N002214CSW32Y9'
        $ref: definitions/NullableString.yaml
      departmentIndicator:
        $ref: '#/definitions/DeptIndicator'
        x-nullable: true
      ordersAcknowledgement:
        description: Confirmation that the new amended orders were reviewed after previously approving the original orders
        type: boolean
        x-nullable: true
      grade:
        $ref: '#/definitions/Grade'
    required:
      - issueDate
      - reportByDate
      - ordersType
      - newDutyLocationId
      - originDutyLocationId
  UpdateAllowancePayload:
    type: object
    properties:
      grade:
        $ref: '#/definitions/Grade'
      dependentsAuthorized:
        type: boolean
        x-nullable: true
      agency:
        $ref: 'definitions/Affiliation.yaml'
      proGearWeight:
        description: unit is in lbs
        example: 2000
        type: integer
        minimum: 0
        maximum: 2000
        x-formatting: weight
        x-nullable: true
      proGearWeightSpouse:
        description: unit is in lbs
        example: 500
        type: integer
        minimum: 0
        maximum: 500
        x-formatting: weight
        x-nullable: true
      requiredMedicalEquipmentWeight:
        description: unit is in lbs
        example: 2000
        type: integer
        minimum: 0
        x-formatting: weight
      organizationalClothingAndIndividualEquipment:
        description: only for Army
        type: boolean
        x-nullable: true
      storageInTransit:
        description: the number of storage in transit days that the customer is entitled to for a given shipment on their move
        type: integer
        minimum: 0
      gunSafe:
        description: True if user is entitled to move a gun safe (up to 500 lbs) as part of their move without it being charged against their weight allowance.
        type: boolean
        x-nullable: true
      accompaniedTour:
        type: boolean
        example: true
        x-nullable: true
        description: Indicates if the move entitlement allows dependents to travel to the new Permanent Duty Station (PDS). This is only present on OCONUS moves.
      dependentsUnderTwelve:
        type: integer
        example: 5
        x-nullable: true
        description: Indicates the number of dependents under the age of twelve for a move. This is only present on OCONUS moves.
      dependentsTwelveAndOver:
        type: integer
        example: 3
        x-nullable: true
        description: Indicates the number of dependents of the age twelve or older for a move. This is only present on OCONUS moves.
      ubAllowance:
        example: 500
        type: integer
        x-nullable: true
  UpdateBillableWeightPayload:
    type: object
    properties:
      authorizedWeight:
        description: unit is in lbs
        example: 2000
        minimum: 1
        type: integer
        x-formatting: weight
        x-nullable: true
  UpdateMaxBillableWeightAsTIOPayload:
    type: object
    properties:
      authorizedWeight:
        description: unit is in lbs
        example: 2000
        minimum: 1
        type: integer
        x-formatting: weight
        x-nullable: true
      tioRemarks:
        description: TIO remarks for updating the max billable weight
        example: Increasing max billable weight
        type: string
        minLength: 1
        x-nullable: true
    required:
      - authorizedWeight
      - tioRemarks
  CounselingUpdateAllowancePayload:
    type: object
    properties:
      grade:
        $ref: '#/definitions/Grade'
      dependentsAuthorized:
        type: boolean
        x-nullable: true
      agency:
        $ref: 'definitions/Affiliation.yaml'
      proGearWeight:
        minimum: 0
        maximum: 2000
        description: unit is in lbs
        example: 2000
        type: integer
        x-formatting: weight
        x-nullable: true
      proGearWeightSpouse:
        minimum: 0
        maximum: 500
        description: unit is in lbs
        example: 2000
        type: integer
        x-formatting: weight
        x-nullable: true
      requiredMedicalEquipmentWeight:
        minimum: 0
        description: unit is in lbs
        example: 2000
        type: integer
        x-formatting: weight
      organizationalClothingAndIndividualEquipment:
        description: only for Army
        type: boolean
        x-nullable: true
      storageInTransit:
        description: the number of storage in transit days that the customer is entitled to for a given shipment on their move
        type: integer
        minimum: 0
      gunSafe:
        description: True if user is entitled to move a gun safe (up to 500 lbs) as part of their move without it being charged against their weight allowance.
        type: boolean
        x-nullable: true
      accompaniedTour:
        type: boolean
        example: true
        x-nullable: true
        description: Indicates if the move entitlement allows dependents to travel to the new Permanent Duty Station (PDS). This is only present on OCONUS moves.
      dependentsUnderTwelve:
        type: integer
        example: 5
        x-nullable: true
        description: Indicates the number of dependents under the age of twelve for a move. This is only present on OCONUS moves.
      dependentsTwelveAndOver:
        type: integer
        example: 3
        x-nullable: true
        description: Indicates the number of dependents of the age twelve or older for a move. This is only present on OCONUS moves.
      ubAllowance:
        example: 500
        type: integer
        x-nullable: true
  MoveTaskOrder:
    description: The Move (MoveTaskOrder)
    properties:
      id:
        example: 1f2270c7-7166-40ae-981e-b200ebdf3054
        format: uuid
        type: string
      createdAt:
        format: date-time
        type: string
      orderID:
        example: c56a4180-65aa-42ec-a945-5fd21dec0538
        format: uuid
        type: string
      locator:
        type: string
        example: '1K43AR'
      referenceId:
        example: 1001-3456
        type: string
      serviceCounselingCompletedAt:
        format: date-time
        type: string
        x-nullable: true
      availableToPrimeAt:
        format: date-time
        type: string
        x-nullable: true
      approvedAt:
        format: date-time
        type: string
        x-nullable: true
      updatedAt:
        format: date-time
        type: string
      destinationAddress:
        $ref: 'definitions/Address.yaml'
      pickupAddress:
        $ref: 'definitions/Address.yaml'
      destinationDutyLocation:
        example: 1f2270c7-7166-40ae-981e-b200ebdf3054
        format: uuid
        type: string
      originDutyLocation:
        example: 1f2270c7-7166-40ae-981e-b200ebdf3054
        format: uuid
        type: string
      entitlements:
        $ref: '#/definitions/Entitlements'
      requestedPickupDate:
        format: date
        type: string
      tioRemarks:
        type: string
        example: approved additional weight
        x-nullable: true
      eTag:
        type: string
    type: object
  MoveTaskOrders:
    items:
      $ref: '#/definitions/MoveTaskOrder'
    type: array
  PaymentRequest:
    properties:
      proofOfServiceDocs:
        $ref: '#/definitions/ProofOfServiceDocs'
      id:
        example: c56a4180-65aa-42ec-a945-5fd21dec0538
        format: uuid
        readOnly: true
        type: string
      isFinal:
        default: false
        type: boolean
      moveTaskOrder:
        $ref: '#/definitions/Move'
      moveTaskOrderID:
        example: c56a4180-65aa-42ec-a945-5fd21dec0538
        format: uuid
        type: string
      rejectionReason:
        example: documentation was incomplete
        type: string
        x-nullable: true
      serviceItems:
        $ref: '#/definitions/PaymentServiceItems'
      status:
        $ref: '#/definitions/PaymentRequestStatus'
      paymentRequestNumber:
        example: 1234-5678-1
        readOnly: true
        type: string
      recalculationOfPaymentRequestID:
        example: c56a4180-65aa-42ec-a945-5fd21dec0538
        format: uuid
        type: string
        readOnly: true
        x-nullable: true
      eTag:
        type: string
      reviewedAt:
        format: date-time
        type: string
        x-nullable: true
      createdAt:
        format: date-time
        type: string
      sentToGexAt:
        format: date-time
        type: string
        x-nullable: true
      receivedByGexAt:
        format: date-time
        type: string
        x-nullable: true
      ediErrorType:
        description: Type of EDI reporting or causing the issue. Can be EDI 997, 824, and 858.
        type: string
        x-nullable: true
      ediErrorCode:
        description: Reported code from syncada for the EDI error encountered
        type: string
        x-nullable: true
      ediErrorDescription:
        description: The reason the services counselor has excluded or rejected the item.
        type: string
        x-nullable: true
      tppsInvoiceAmountPaidTotalMillicents:
        type: integer
        format: millients
        title: Total amount that TPPS paid for all service items on the payment request in millicents
        x-nullable: true
      tppsInvoiceSellerPaidDate:
        type: string
        format: date-time
        title: Date that TPPS paid HS for the payment request
        x-nullable: true
    type: object
  PaymentRequests:
    items:
      $ref: '#/definitions/PaymentRequest'
    type: array
  PaymentServiceItems:
    items:
      $ref: '#/definitions/PaymentServiceItem'
    type: array
  PaymentServiceItem:
    properties:
      id:
        example: c56a4180-65aa-42ec-a945-5fd21dec0538
        format: uuid
        readOnly: true
        type: string
      createdAt:
        format: date-time
        type: string
      paymentRequestID:
        example: c56a4180-65aa-42ec-a945-5fd21dec0538
        format: uuid
        type: string
      mtoServiceItemID:
        example: c56a4180-65aa-42ec-a945-5fd21dec0538
        format: uuid
        type: string
      mtoServiceItemCode:
        example: DLH
        type: string
      mtoServiceItemName:
        example: Move management
        type: string
      mtoShipmentType:
        $ref: 'definitions/MTOShipmentType.yaml'
      mtoShipmentID:
        type: string
        format: uuid
        example: c56a4180-65aa-42ec-a945-5fd21dec0538
        x-nullable: true
      status:
        $ref: 'definitions/PaymentServiceItemStatus.yaml'
      priceCents:
        type: integer
        format: cents
        title: Price of the service item in cents
        x-nullable: true
      rejectionReason:
        example: documentation was incomplete
        type: string
        x-nullable: true
      referenceID:
        example: 1234-5678-c56a4180
        readOnly: true
        format: string
      paymentServiceItemParams:
        $ref: 'definitions/PaymentServiceItemParams.yaml'
      eTag:
        type: string
      tppsInvoiceAmountPaidPerServiceItemMillicents:
        type: integer
        format: millicents
        title: Amount that TPPS paid for the individual service item in millicents
        x-nullable: true
    type: object
  PaymentRequestStatus:
    $ref: 'definitions/PaymentRequestStatus.yaml'
  ProofOfServiceDocs:
    items:
      $ref: '#/definitions/ProofOfServiceDoc'
    type: array
  ProofOfServiceDoc:
    properties:
      isWeightTicket:
        type: boolean
      uploads:
        items:
          $ref: 'definitions/Upload.yaml'
        type: array
  ShipmentsPaymentSITBalance:
    items:
      $ref: '#/definitions/ShipmentPaymentSITBalance'
    type: array
  ShipmentPaymentSITBalance:
    properties:
      shipmentID:
        type: string
        format: uuid
      totalSITDaysAuthorized:
        type: integer
      totalSITDaysRemaining:
        type: integer
      totalSITEndDate:
        type: string
        format: date
        x-nullable: true
      pendingSITDaysInvoiced:
        type: integer
      pendingBilledStartDate:
        type: string
        format: date
        x-nullable: true
      pendingBilledEndDate:
        type: string
        format: date
        x-nullable: true
      previouslyBilledDays:
        type: integer
        x-nullable: true
      previouslyBilledStartDate:
        type: string
        format: date
        x-nullable: true
      previouslyBilledEndDate:
        type: string
        format: date
        x-nullable: true
  UpdateShipment:
    type: object
    properties:
      shipmentType:
        $ref: 'definitions/MTOShipmentType.yaml'
      requestedPickupDate:
        format: date
        type: string
        x-nullable: true
      requestedDeliveryDate:
        format: date
        type: string
        x-nullable: true
      customerRemarks:
        type: string
        example: handle with care
        x-nullable: true
      counselorRemarks:
        type: string
        example: counselor approved
        x-nullable: true
      billableWeightCap:
        type: integer
        description: estimated weight of the shuttle service item provided by the prime
        example: 2500
        x-formatting: weight
        x-nullable: true
      billableWeightJustification:
        type: string
        example: more weight than expected
        x-nullable: true
      pickupAddress:
        allOf:
          - $ref: 'definitions/Address.yaml'
      destinationAddress:
        allOf:
          - $ref: 'definitions/Address.yaml'
      secondaryDeliveryAddress:
        allOf:
          - $ref: 'definitions/Address.yaml'
      secondaryPickupAddress:
        allOf:
          - $ref: 'definitions/Address.yaml'
      hasSecondaryPickupAddress:
        type: boolean
        x-nullable: true
        x-omitempty: false
      hasSecondaryDeliveryAddress:
        type: boolean
        x-nullable: true
        x-omitempty: false
      tertiaryDeliveryAddress:
        allOf:
          - $ref: 'definitions/Address.yaml'
      tertiaryPickupAddress:
        allOf:
          - $ref: 'definitions/Address.yaml'
      hasTertiaryPickupAddress:
        type: boolean
        x-nullable: true
        x-omitempty: false
      hasTertiaryDeliveryAddress:
        type: boolean
        x-nullable: true
        x-omitempty: false
      actualProGearWeight:
        type: integer
        x-nullable: true
        x-omitempty: false
      actualSpouseProGearWeight:
        type: integer
        x-nullable: true
        x-omitempty: false
      destinationType:
        $ref: 'definitions/DestinationType.yaml'
      agents:
        $ref: 'definitions/MTOAgents.yaml'
        x-nullable: true
      tacType:
        $ref: 'definitions/LOATypeNullable.yaml'
      sacType:
        $ref: 'definitions/LOATypeNullable.yaml'
      usesExternalVendor:
        type: boolean
        example: false
        x-nullable: true
      serviceOrderNumber:
        type: string
        x-nullable: true
      ntsRecordedWeight:
        description: The previously recorded weight for the NTS Shipment. Used for NTS Release to know what the previous primeActualWeight or billable weight was.
        example: 2000
        type: integer
        x-formatting: weight
        x-nullable: true
      storageFacility:
        x-nullable: true
        $ref: 'definitions/StorageFacility.yaml'
      ppmShipment:
        $ref: '#/definitions/UpdatePPMShipment'
      boatShipment:
        $ref: '#/definitions/UpdateBoatShipment'
      mobileHomeShipment:
        $ref: '#/definitions/UpdateMobileHomeShipment'
  UpdatePPMShipment:
    type: object
    properties:
      expectedDepartureDate:
        description: >
          Date the customer expects to move.
        format: date
        type: string
        x-nullable: true
      actualMoveDate:
        format: date
        type: string
        x-nullable: true
      pickupAddress:
        allOf:
          - $ref: 'definitions/Address.yaml'
      actualPickupPostalCode:
        description: >
          The actual postal code where the PPM shipment started. To be filled once the customer has moved the shipment.
        format: zip
        type: string
        title: ZIP
        example: '90210'
        pattern: ^(\d{5})$
        x-nullable: true
      secondaryPickupAddress:
        allOf:
          - $ref: 'definitions/Address.yaml'
      destinationAddress:
        allOf:
          - $ref: 'definitions/PPMDestinationAddress.yaml'
      actualDestinationPostalCode:
        description: >
          The actual postal code where the PPM shipment ended. To be filled once the customer has moved the shipment.
        format: zip
        type: string
        title: ZIP
        example: '90210'
        pattern: ^(\d{5})$
        x-nullable: true
      secondaryDestinationAddress:
        allOf:
          - $ref: 'definitions/Address.yaml'
      hasSecondaryPickupAddress:
        type: boolean
        x-nullable: true
        x-omitempty: false
      hasSecondaryDestinationAddress:
        type: boolean
        x-nullable: true
        x-omitempty: false
      tertiaryPickupAddress:
        allOf:
          - $ref: 'definitions/Address.yaml'
      tertiaryDestinationAddress:
        allOf:
          - $ref: 'definitions/Address.yaml'
      hasTertiaryPickupAddress:
        type: boolean
        x-nullable: true
        x-omitempty: false
      hasTertiaryDestinationAddress:
        type: boolean
        x-nullable: true
        x-omitempty: false
      w2Address:
        x-nullable: true
        $ref: 'definitions/Address.yaml'
      sitExpected:
        type: boolean
        x-nullable: true
      sitLocation:
        allOf:
          - $ref: 'definitions/SITLocationType.yaml'
          - x-nullable: true
      sitEstimatedWeight:
        type: integer
        example: 2000
        x-nullable: true
      sitEstimatedEntryDate:
        format: date
        type: string
        x-nullable: true
      sitEstimatedDepartureDate:
        format: date
        type: string
        x-nullable: true
      estimatedWeight:
        type: integer
        example: 4200
        x-nullable: true
      allowableWeight:
        description: The allowable weight of the PPM shipment goods being moved.
        type: integer
        minimum: 0
        example: 4300
        x-nullable: true
      hasProGear:
        description: >
          Indicates whether PPM shipment has pro gear.
        type: boolean
        x-nullable: true
      proGearWeight:
        type: integer
        x-nullable: true
      spouseProGearWeight:
        type: integer
        x-nullable: true
      hasRequestedAdvance:
        description: >
          Indicates whether an advance has been requested for the PPM shipment.
        type: boolean
        x-nullable: true
      hasReceivedAdvance:
        description: >
          Indicates whether an advance was received for the PPM shipment.
        type: boolean
        x-nullable: true
      advanceAmountRequested:
        description: >
          The amount request for an advance, or null if no advance is requested
        type: integer
        format: cents
        x-nullable: true
      advanceAmountReceived:
        description: >
          The amount received for an advance, or null if no advance is received
        type: integer
        format: cents
        x-nullable: true
      advanceStatus:
        $ref: 'definitions/PPMAdvanceStatus.yaml'
        x-nullable: true
      isActualExpenseReimbursement:
        description: Used for PPM shipments only. Denotes if this shipment uses the Actual Expense Reimbursement method.
        type: boolean
        example: false
        x-omitempty: false
        x-nullable: true
  UpdateBoatShipment:
    type: object
    properties:
      type:
        type: string
        enum:
          - HAUL_AWAY
          - TOW_AWAY
        x-nullable: true
      year:
        type: integer
        description: Year of the Boat
        x-nullable: true
      make:
        type: string
        description: Make of the Boat
        x-nullable: true
      model:
        type: string
        description: Model of the Boat
        x-nullable: true
      lengthInInches:
        type: integer
        description: Length of the Boat in inches
        x-nullable: true
      widthInInches:
        type: integer
        description: Width of the Boat in inches
        x-nullable: true
      heightInInches:
        type: integer
        description: Height of the Boat in inches
        x-nullable: true
      hasTrailer:
        type: boolean
        description: Does the boat have a trailer
        x-nullable: true
      isRoadworthy:
        type: boolean
        description: Is the trailer roadworthy
        x-nullable: true
  UpdateMobileHomeShipment:
    type: object
    properties:
      year:
        type: integer
        description: Year of the Boat
        x-nullable: true
      make:
        type: string
        description: Make of the Boat
        x-nullable: true
      model:
        type: string
        description: Model of the Boat
        x-nullable: true
      lengthInInches:
        type: integer
        description: Length of the Boat in inches
        x-nullable: true
      widthInInches:
        type: integer
        description: Width of the Boat in inches
        x-nullable: true
      heightInInches:
        type: integer
        description: Height of the Boat in inches
        x-nullable: true
  UpdateWeightTicket:
    type: object
    properties:
      emptyWeight:
        description: Weight of the vehicle when empty.
        type: integer
        minimum: 0
      fullWeight:
        description: The weight of the vehicle when full.
        type: integer
        minimum: 0
      ownsTrailer:
        description: Indicates if the customer used a trailer they own for the move.
        type: boolean
      trailerMeetsCriteria:
        description: Indicates if the trailer that the customer used meets all the criteria to be claimable.
        type: boolean
      status:
        $ref: 'definitions/PPMDocumentStatus.yaml'
      reason:
        description: The reason the services counselor has excluded or rejected the item.
        type: string
      adjustedNetWeight:
        description: Indicates the adjusted net weight of the vehicle
        type: integer
        minimum: 0
      netWeightRemarks:
        description: Remarks explaining any edits made to the net weight
        type: string
  UpdateMovingExpense:
    type: object
    properties:
      movingExpenseType:
        $ref: 'definitions/OmittableMovingExpenseType.yaml'
      description:
        description: A brief description of the expense.
        type: string
        x-nullable: true
        x-omitempty: false
      amount:
        description: The total amount of the expense as indicated on the receipt
        type: integer
      sitStartDate:
        description: The date the shipment entered storage, applicable for the `STORAGE` movingExpenseType only
        type: string
        format: date
      sitEndDate:
        description: The date the shipment exited storage, applicable for the `STORAGE` movingExpenseType only
        type: string
        format: date
      status:
        $ref: 'definitions/PPMDocumentStatus.yaml'
      reason:
        description: The reason the services counselor has excluded or rejected the item.
        type: string
      weightStored:
        description: The total weight stored in PPM SIT
        type: integer
      sitLocation:
        allOf:
          - $ref: 'definitions/SITLocationType.yaml'
          - x-nullable: true
      sitEstimatedCost:
        description: The estimated amount that the government will pay the service member to put their goods into storage. This estimated storage cost is separate from the estimated incentive.
        type: integer
        format: cents
        x-nullable: true
        x-omitempty: false
      sitReimburseableAmount:
        description: The amount of SIT that will be reimbursed
        type: integer
        format: cents
        x-nullable: true
        x-omitempty: false
  UpdateProGearWeightTicket:
    type: object
    properties:
      belongsToSelf:
        description: Indicates if this information is for the customer's own pro-gear, otherwise, it's the spouse's.
        type: boolean
      hasWeightTickets:
        description: Indicates if the user has a weight ticket for their pro-gear, otherwise they have a constructed weight.
        type: boolean
      weight:
        description: Weight of the pro-gear contained in the shipment.
        type: integer
        minimum: 0
      status:
        $ref: 'definitions/PPMDocumentStatus.yaml'
      reason:
        description: The reason the services counselor has excluded or rejected the item.
        type: string
  MTOShipments:
    items:
      $ref: 'definitions/MTOShipment.yaml'
    type: array
  CreateMTOShipment:
    type: object
    properties:
      moveTaskOrderID:
        description: The ID of the move this new shipment is for.
        example: 1f2270c7-7166-40ae-981e-b200ebdf3054
        format: uuid
        type: string
      requestedPickupDate:
        description: >
          The customer's preferred pickup date. Other dates, such as required delivery date and (outside MilMove) the
          pack date, are derived from this date.
        format: date
        type: string
        x-nullable: true
      requestedDeliveryDate:
        description: >
          The customer's preferred delivery date.
        format: date
        type: string
        x-nullable: true
      customerRemarks:
        description: |
          The customer can use the customer remarks field to inform the services counselor and the movers about any
          special circumstances for this shipment. Typical examples:
            * bulky or fragile items,
            * weapons,
            * access info for their address.
          Customer enters this information during onboarding. Optional field.
        type: string
        example: handle with care
        x-nullable: true
      counselorRemarks:
        description: |
          The counselor can use the counselor remarks field to inform the movers about any
          special circumstances for this shipment. Typical examples:
            * bulky or fragile items,
            * weapons,
            * access info for their address.
          Counselors enters this information when creating or editing an MTO Shipment. Optional field.
        type: string
        example: handle with care
        x-nullable: true
      agents:
        $ref: 'definitions/MTOAgents.yaml'
      mtoServiceItems:
        $ref: 'definitions/MTOServiceItems.yaml'
      pickupAddress:
        description: The address where the movers should pick up this shipment.
        allOf:
          - $ref: 'definitions/Address.yaml'
      destinationAddress:
        description: Where the movers should deliver this shipment.
        allOf:
          - $ref: 'definitions/Address.yaml'
      hasSecondaryPickupAddress:
        type: boolean
        x-nullable: true
        x-omitempty: false
      secondaryPickupAddress:
        description: The address where the movers should pick up this shipment.
        allOf:
          - $ref: 'definitions/Address.yaml'
      hasSecondaryDeliveryAddress:
        type: boolean
        x-nullable: true
        x-omitempty: false
      secondaryDeliveryAddress:
        description: Where the movers should deliver this shipment.
        allOf:
          - $ref: 'definitions/Address.yaml'
      hasTertiaryPickupAddress:
        type: boolean
        x-nullable: true
        x-omitempty: false
      tertiaryPickupAddress:
        description: The address where the movers should pick up this shipment.
        allOf:
          - $ref: 'definitions/Address.yaml'
      hasTertiaryDeliveryAddress:
        type: boolean
        x-nullable: true
        x-omitempty: false
      tertiaryDeliveryAddress:
        description: Where the movers should deliver this shipment.
        allOf:
          - $ref: 'definitions/Address.yaml'
      destinationType:
        $ref: 'definitions/DestinationType.yaml'
      shipmentType:
        $ref: 'definitions/MTOShipmentType.yaml'
      tacType:
        allOf:
          - $ref: 'definitions/LOAType.yaml'
          - x-nullable: true
      sacType:
        allOf:
          - $ref: 'definitions/LOAType.yaml'
          - x-nullable: true
      usesExternalVendor:
        type: boolean
        example: false
        x-nullable: true
      serviceOrderNumber:
        type: string
        x-nullable: true
      ntsRecordedWeight:
        description: The previously recorded weight for the NTS Shipment. Used for NTS Release to know what the previous primeActualWeight or billable weight was.
        example: 2000
        type: integer
        x-nullable: true
        x-formatting: weight
      storageFacility:
        x-nullable: true
        $ref: 'definitions/StorageFacility.yaml'
      mobileHomeShipment:
        $ref: '#/definitions/CreateMobileHomeShipment'
      ppmShipment:
        $ref: '#/definitions/CreatePPMShipment'
      boatShipment:
        $ref: '#/definitions/CreateBoatShipment'
    required:
      - moveTaskOrderID
      - shipmentType
  CreatePPMShipment:
    description: A personally procured move is a type of shipment that a service members moves themselves.
    properties:
      expectedDepartureDate:
        description: >
          Date the customer expects to move.
        format: date
        type: string
      pickupAddress:
        allOf:
          - $ref: 'definitions/Address.yaml'
      secondaryPickupAddress:
        allOf:
          - $ref: 'definitions/Address.yaml'
      tertiaryPickupAddress:
        allOf:
          - $ref: 'definitions/Address.yaml'
      destinationAddress:
        allOf:
          - $ref: 'definitions/PPMDestinationAddress.yaml'
      secondaryDestinationAddress:
        allOf:
          - $ref: 'definitions/Address.yaml'
      tertiaryDestinationAddress:
        allOf:
          - $ref: 'definitions/Address.yaml'
      hasSecondaryPickupAddress:
        type: boolean
        x-nullable: true
        x-omitempty: false
      hasTertiaryPickupAddress:
        type: boolean
        x-nullable: true
        x-omitempty: false
      hasSecondaryDestinationAddress:
        type: boolean
        x-nullable: true
        x-omitempty: false
      hasTertiaryDestinationAddress:
        type: boolean
        x-nullable: true
        x-omitempty: false
      sitExpected:
        type: boolean
      sitLocation:
        allOf:
          - $ref: 'definitions/SITLocationType.yaml'
          - x-nullable: true
      sitEstimatedWeight:
        type: integer
        example: 2000
        x-nullable: true
      sitEstimatedEntryDate:
        format: date
        type: string
        x-nullable: true
      sitEstimatedDepartureDate:
        format: date
        type: string
        x-nullable: true
      estimatedWeight:
        type: integer
        example: 4200
      hasProGear:
        description: >
          Indicates whether PPM shipment has pro gear.
        type: boolean
      proGearWeight:
        type: integer
        x-nullable: true
      spouseProGearWeight:
        type: integer
        x-nullable: true
      isActualExpenseReimbursement:
        description: Used for PPM shipments only. Denotes if this shipment uses the Actual Expense Reimbursement method.
        type: boolean
        example: false
        x-omitempty: false
        x-nullable: true
    required:
      - expectedDepartureDate
      - pickupAddress
      - destinationAddress
      - sitExpected
      - estimatedWeight
      - hasProGear
  CreateBoatShipment:
    description: Boat shipment information for the move.
    properties:
      type:
        type: string
        enum:
          - HAUL_AWAY
          - TOW_AWAY
      year:
        type: integer
        description: Year of the Boat
      make:
        type: string
        description: Make of the Boat
      model:
        type: string
        description: Model of the Boat
      lengthInInches:
        type: integer
        description: Length of the Boat in inches
      widthInInches:
        type: integer
        description: Width of the Boat in inches
      heightInInches:
        type: integer
        description: Height of the Boat in inches
      hasTrailer:
        type: boolean
        description: Does the boat have a trailer
      isRoadworthy:
        type: boolean
        description: Is the trailer roadworthy
        x-nullable: true
    required:
      - type
      - year
      - make
      - model
      - lengthInInches
      - widthInInches
      - heightInInches
      - hasTrailer
  CreateMobileHomeShipment:
    description: A mobile home shipment that the prime moves for a service member.
    properties:
      make:
        type: string
        description: Make of the Mobile Home
      model:
        type: string
        description: Model of the Mobile Home
      year:
        type: integer
        description: Year of the Mobile Home
      lengthInInches:
        type: integer
        description: Length of the Mobile Home in inches
      heightInInches:
        type: integer
        description: Height of the Mobile Home in inches
      widthInInches:
        type: integer
        description: Width of the Mobile Home in inches
    required:
      - make
      - model
      - year
      - lengthInInches
      - heightInInches
      - widthInInches
  RejectShipment:
    properties:
      rejectionReason:
        type: string
        example: MTO Shipment not good enough
    required:
      - rejectionReason
  RequestDiversion:
    properties:
      diversionReason:
        type: string
        example: Shipment route needs to change
    required:
      - diversionReason
  ApproveSITExtension:
    properties:
      approvedDays:
        description: Number of days approved for SIT extension
        type: integer
        example: 21
        minimum: 1
      requestReason:
        description: Reason from service counselor-provided picklist for SIT Duration Update
        example: 'AWAITING_COMPLETION_OF_RESIDENCE'
        type: string
        enum:
          - SERIOUS_ILLNESS_MEMBER
          - SERIOUS_ILLNESS_DEPENDENT
          - IMPENDING_ASSIGNEMENT
          - DIRECTED_TEMPORARY_DUTY
          - NONAVAILABILITY_OF_CIVILIAN_HOUSING
          - AWAITING_COMPLETION_OF_RESIDENCE
          - OTHER
      officeRemarks:
        description: Remarks from TOO about SIT approval
        type: string
        example: Approved for three weeks rather than requested 45 days
        x-nullable: true
    required:
      - approvedDays
  DenySITExtension:
    properties:
      officeRemarks:
        description: Remarks from TOO about SIT denial
        type: string
        example: Denied this extension as it does not match the criteria
        x-nullable: true
      convertToCustomerExpense:
        description: Whether or not to convert to members expense once SIT extension is denied.
        type: boolean
        example: false
    required:
      - officeRemarks
      - convertToCustomerExpense
  UpdateSITServiceItemCustomerExpense:
    properties:
      convertToCustomerExpense:
        example: true
        type: boolean
      customerExpenseReason:
        description: Reason the service item was rejected
        type: string
        example: Insufficent details provided
    required:
      - convertToCustomerExpense
      - customerExpenseReason
  CreateApprovedSITDurationUpdate:
    properties:
      requestReason:
        description: Reason from service counselor-provided picklist for SIT Duration Update
        example: 'AWAITING_COMPLETION_OF_RESIDENCE'
        type: string
        enum:
          - SERIOUS_ILLNESS_MEMBER
          - SERIOUS_ILLNESS_DEPENDENT
          - IMPENDING_ASSIGNEMENT
          - DIRECTED_TEMPORARY_DUTY
          - NONAVAILABILITY_OF_CIVILIAN_HOUSING
          - AWAITING_COMPLETION_OF_RESIDENCE
          - OTHER
      approvedDays:
        description: Number of days approved for SIT extension. This will match requested days saved to the SIT extension model.
        type: integer
        example: 21
      officeRemarks:
        description: Remarks from TOO about SIT Duration Update creation
        type: string
        example: Customer needs additional storage time as their new place of residence is not yet ready
        x-nullable: true
    required:
      - requestReason
      - approvedDays
  PatchMTOServiceItemStatusPayload:
    properties:
      status:
        description: Describes all statuses for a MTOServiceItem
        type: string
        enum:
          - SUBMITTED
          - APPROVED
          - REJECTED
      rejectionReason:
        description: Reason the service item was rejected
        type: string
        example: Insufficent details provided
        x-nullable: true
  MTOApprovalServiceItemCodes:
    description: MTO level service items to create when updating MTO status.
    properties:
      serviceCodeCS:
        example: true
        type: boolean
      serviceCodeMS:
        example: true
        type: boolean
    type: object
  TacValid:
    properties:
      isValid:
        example: true
        type: boolean
    required:
      - isValid
    type: object
  UpdatePaymentRequestStatusPayload:
    properties:
      rejectionReason:
        example: documentation was incomplete
        type: string
        x-nullable: true
      status:
        $ref: '#/definitions/PaymentRequestStatus'
      eTag:
        type: string
    type: object
  AvailableOfficeUsers:
    type: array
    items:
      $ref: '#/definitions/AvailableOfficeUser'
  AvailableOfficeUser:
    type: object
    properties:
      officeUserId:
        type: string
        format: uuid
        example: c56a4180-65aa-42ec-a945-5fd21dec0538
      lastName:
        type: string
      firstName:
        type: string
      hasSafetyPrivilege:
        type: boolean
  QueueMoves:
    type: array
    items:
      $ref: '#/definitions/QueueMove'
  QueueMove:
    type: object
    properties:
      id:
        type: string
        format: uuid
      customer:
        $ref: '#/definitions/Customer'
      status:
        $ref: '#/definitions/MoveStatus'
      locator:
        type: string
      submittedAt:
        format: date-time
        type: string
        x-nullable: true
      appearedInTooAt:
        format: date-time
        type: string
        x-nullable: true
      requestedMoveDate:
        format: date
        type: string
        x-nullable: true
      departmentIndicator:
        $ref: '#/definitions/DeptIndicator'
      shipmentsCount:
        type: integer
      originDutyLocation:
        $ref: 'definitions/DutyLocation.yaml'
      destinationDutyLocation:
        $ref: 'definitions/DutyLocation.yaml'
      originGBLOC:
        $ref: '#/definitions/GBLOC'
      ppmType:
        type: string
        enum: [FULL, PARTIAL]
        x-nullable: true
      closeoutInitiated:
        format: date-time
        type: string
        x-nullable: true
      closeoutLocation:
        type: string
        x-nullable: true
      orderType:
        type: string
        x-nullable: true
      lockedByOfficeUserID:
        type: string
        format: uuid
        x-nullable: true
      lockedByOfficeUser:
        $ref: '#/definitions/LockedOfficeUser'
        x-nullable: true
      lockExpiresAt:
        type: string
        format: date-time
        x-nullable: true
      ppmStatus:
        $ref: '#/definitions/PPMStatus'
        x-nullable: true
      counselingOffice:
        type: string
        x-nullable: true
      counselingOfficeID:
        type: string
        format: uuid
        x-nullable: true
      assignedTo:
        $ref: '#/definitions/AssignedOfficeUser'
        x-nullable: true
      availableOfficeUsers:
        $ref: '#/definitions/AvailableOfficeUsers'
      assignable:
        type: boolean
  QueueMovesResult:
    type: object
    properties:
      page:
        type: integer
      perPage:
        type: integer
      totalCount:
        type: integer
      queueMoves:
        $ref: '#/definitions/QueueMoves'
  ListPrimeMove:
    description: >
      An abbreviated definition for a move, without all the nested information (shipments, service items, etc). Used to
      fetch a list of moves more efficiently.
    type: object
    properties:
      id:
        example: 1f2270c7-7166-40ae-981e-b200ebdf3054
        format: uuid
        type: string
      moveCode:
        type: string
        example: 'HYXFJF'
        readOnly: true
      createdAt:
        format: date-time
        type: string
        readOnly: true
      orderID:
        example: c56a4180-65aa-42ec-a945-5fd21dec0538
        format: uuid
        type: string
      referenceId:
        example: 1001-3456
        type: string
      availableToPrimeAt:
        format: date-time
        type: string
        x-nullable: true
        readOnly: true
      approvedAt:
        format: date-time
        type: string
        x-nullable: true
        readOnly: true
      updatedAt:
        format: date-time
        type: string
        readOnly: true
      ppmType:
        type: string
        enum:
          - FULL
          - PARTIAL
      eTag:
        type: string
        readOnly: true
      orderType:
        type: string
  ListPrimeMoves:
    type: array
    items:
      $ref: '#/definitions/ListPrimeMove'
  ListPrimeMovesResult:
    type: object
    properties:
      page:
        type: integer
      perPage:
        type: integer
      totalCount:
        type: integer
      queueMoves:
        $ref: '#/definitions/ListPrimeMoves'
  QueuePaymentRequest:
    type: object
    properties:
      id:
        type: string
        format: uuid
      moveID:
        type: string
        format: uuid
      customer:
        $ref: '#/definitions/Customer'
      status:
        $ref: '#/definitions/QueuePaymentRequestStatus'
      age:
        type: number
        format: double
        description: Days since the payment request has been requested.  Decimal representation will allow more accurate sorting.
      submittedAt:
        type: string
        format: date-time
      locator:
        type: string
      departmentIndicator:
        $ref: '#/definitions/DeptIndicator'
      originGBLOC:
        $ref: '#/definitions/GBLOC'
      originDutyLocation:
        $ref: 'definitions/DutyLocation.yaml'
      orderType:
        type: string
        x-nullable: true
      lockedByOfficeUserID:
        type: string
        format: uuid
        x-nullable: true
      lockExpiresAt:
        type: string
        format: date-time
        x-nullable: true
      assignedTo:
        $ref: '#/definitions/AssignedOfficeUser'
        x-nullable: true
      availableOfficeUsers:
        $ref: '#/definitions/AvailableOfficeUsers'
      assignable:
        type: boolean
      counselingOffice:
        type: string
        x-nullable: true
  QueuePaymentRequests:
    type: array
    items:
      $ref: '#/definitions/QueuePaymentRequest'
  QueuePaymentRequestsResult:
    type: object
    properties:
      page:
        type: integer
      perPage:
        type: integer
      totalCount:
        type: integer
      queuePaymentRequests:
        $ref: '#/definitions/QueuePaymentRequests'
  QueuePaymentRequestStatus:
    enum:
      - Payment requested
      - Reviewed
      - Rejected
      - Paid
    title: Queue Payment Request Status
    type: string
  SearchMoves:
    type: array
    items:
      $ref: '#/definitions/SearchMove'
  SearchMove:
    type: object
    properties:
      id:
        type: string
        format: uuid
      firstName:
        type: string
        example: John
        x-nullable: true
      lastName:
        type: string
        example: Doe
        x-nullable: true
      edipi:
        type: string
        example: 1234567890
        x-nullable: true
      paymentRequestCode:
        type: string
        example: 9551-6199-2
        x-nullable: true
      status:
        $ref: '#/definitions/MoveStatus'
      locator:
        type: string
      branch:
        type: string
      shipmentsCount:
        type: integer
      originDutyLocationPostalCode:
        format: zip
        type: string
        title: ZIP
        example: '90210'
        pattern: ^(\d{5})$
      destinationDutyLocationPostalCode:
        format: zip
        type: string
        title: ZIP
        example: '90210'
        pattern: ^(\d{5})$
      requestedPickupDate:
        type: string
        format: date
        x-nullable: true
      orderType:
        type: string
      requestedDeliveryDate:
        type: string
        format: date
        x-nullable: true
      originGBLOC:
        $ref: '#/definitions/GBLOC'
      destinationGBLOC:
        $ref: '#/definitions/GBLOC'
      lockedByOfficeUserID:
        type: string
        format: uuid
        x-nullable: true
      lockExpiresAt:
        type: string
        format: date-time
        x-nullable: true
      emplid:
        type: string
        x-nullable: true
  SearchMovesResult:
    type: object
    properties:
      page:
        type: integer
      perPage:
        type: integer
      totalCount:
        type: integer
      searchMoves:
        $ref: '#/definitions/SearchMoves'
  GBLOC:
    type: string
    enum:
      - AGFM
      - APAT
      - BGAC
      - BGNC
      - BKAS
      - CFMQ
      - CLPK
      - CNNQ
      - DMAT
      - GSAT
      - HAFC
      - HBAT
      - JEAT
      - JENQ
      - KKFA
      - LHNQ
      - LKNQ
      - MAPK
      - MAPS
      - MBFL
      - MLNQ
      - XXXX
  CreateCustomerSupportRemark:
    type: object
    description: >-
      A text remark written by an customer support user that is associated with a specific
      move.
    required:
      - content
      - officeUserID
    properties:
      content:
        example: This is a remark about a move.
        type: string
      officeUserID:
        example: 1f2270c7-7166-40ae-981e-b200ebdf3054
        format: uuid
        type: string
  UpdateCustomerSupportRemarkPayload:
    type: object
    description: >-
      A text remark update to an existing remark created by the current active user (the CSR).
    required:
      - content
    properties:
      content:
        example: This is a remark about a move.
        type: string
  EvaluationReportType:
    type: string
    enum:
      - SHIPMENT
      - COUNSELING
  EvaluationReportInspectionType:
    type: string
    enum:
      - DATA_REVIEW
      - PHYSICAL
      - VIRTUAL
    x-nullable: true
  EvaluationReportLocation:
    type: string
    enum:
      - ORIGIN
      - DESTINATION
      - OTHER
    x-nullable: true
  EvaluationReportOfficeUser:
    type: object
    readOnly: true
    description: The authoring office user for an evaluation report
    properties:
      id:
        example: 1f2270c7-7166-40ae-981e-b200ebdf3054
        format: uuid
        type: string
      firstName:
        type: string
      lastName:
        type: string
      email:
        type: string
        format: x-email
        pattern: '^[a-zA-Z0-9._%+-]+@[a-zA-Z0-9.-]+\.[a-zA-Z]{2,}$'
      phone:
        type: string
        format: telephone
        pattern: '^[2-9]\d{2}-\d{3}-\d{4}$'
  EvaluationReportList:
    type: array
    items:
      $ref: '#/definitions/EvaluationReport'
  EvaluationReport:
    type: object
    description: An evaluation report
    properties:
      id:
        example: 1f2270c7-7166-40ae-981e-b200ebdf3054
        format: uuid
        type: string
        readOnly: true
      moveID:
        example: 1f2270c7-7166-40ae-981e-b200ebdf3054
        format: uuid
        type: string
        readOnly: true
      shipmentID:
        example: 1f2270c7-7166-40ae-981e-b200ebdf3054
        format: uuid
        type: string
        x-nullable: true
        readOnly: true
      type:
        $ref: '#/definitions/EvaluationReportType'
      inspectionType:
        $ref: '#/definitions/EvaluationReportInspectionType'
        x-nullable: true
      inspectionDate:
        type: string
        format: date
        x-nullable: true
      officeUser:
        $ref: '#/definitions/EvaluationReportOfficeUser'
      location:
        $ref: '#/definitions/EvaluationReportLocation'
        x-nullable: true
      reportViolations:
        $ref: '#/definitions/ReportViolations'
        x-nullable: true
      gsrAppeals:
        $ref: '#/definitions/GSRAppeals'
        x-nullable: true
      locationDescription:
        type: string
        example: 'Route 66 at crash inspection site 3'
        x-nullable: true
      observedShipmentDeliveryDate:
        type: string
        format: date
        x-nullable: true
      observedShipmentPhysicalPickupDate:
        type: string
        format: date
        x-nullable: true
      timeDepart:
        type: string
        x-nullable: true
        pattern: '^(0[0-9]|1[0-9]|2[0-3]):[0-5][0-9]$'
        example: '14:30'
      evalStart:
        type: string
        x-nullable: true
        pattern: '^(0[0-9]|1[0-9]|2[0-3]):[0-5][0-9]$'
        example: '15:00'
      evalEnd:
        type: string
        x-nullable: true
        pattern: '^(0[0-9]|1[0-9]|2[0-3]):[0-5][0-9]$'
        example: '18:00'
      violationsObserved:
        type: boolean
        x-nullable: true
      remarks:
        type: string
        x-nullable: true
      seriousIncident:
        type: boolean
        x-nullable: true
      seriousIncidentDesc:
        type: string
        x-nullable: true
      observedClaimsResponseDate:
        type: string
        format: date
        x-nullable: true
      observedPickupDate:
        type: string
        format: date
        x-nullable: true
      observedPickupSpreadStartDate:
        type: string
        format: date
        x-nullable: true
      observedPickupSpreadEndDate:
        type: string
        format: date
        x-nullable: true
      observedDeliveryDate:
        type: string
        format: date
        x-nullable: true
      moveReferenceID:
        type: string
        x-nullable: true
        readOnly: true
      eTag:
        type: string
      submittedAt:
        type: string
        format: date-time
        x-nullable: true
      createdAt:
        type: string
        format: date-time
        readOnly: true
      updatedAt:
        type: string
        format: date-time
        readOnly: true
  CreateEvaluationReport:
    type: object
    description: Minimal set of info needed to create a shipment evaluation report, which is just a shipment ID.
    properties:
      shipmentID:
        description: The shipment ID of the shipment to be evaluated in the report
        example: 01b9671e-b268-4906-967b-ba661a1d3933
        format: uuid
        type: string
  CreateAppeal:
    type: object
    description: Appeal status and remarks left for a violation, created by a GSR user.
    properties:
      remarks:
        description: Remarks left by the GSR user
        example: These are my violation appeal remarks
        type: string
      appealStatus:
        description: The status of the appeal set by the GSR user
        example: These are my violation appeal remarks
        type: string
        enum: [sustained, rejected]
  PWSViolation:
    type: object
    description: A PWS violation for an evaluation report
    readOnly: true
    properties:
      id:
        example: 1f2270c7-7166-40ae-981e-b200ebdf3054
        format: uuid
        type: string
      displayOrder:
        example: 3
        type: integer
      paragraphNumber:
        example: 1.2.3.4.5
        type: string
      title:
        example: Customer Support
        type: string
      category:
        example: Pre-Move Services
        type: string
      subCategory:
        example: Weight Estimate
        type: string
      requirementSummary:
        example: Provide a single point of contact (POC)
        type: string
      requirementStatement:
        example: The contractor shall prepare and load property going into NTS in containers at residence for shipment to NTS.
        type: string
      isKpi:
        example: false
        type: boolean
      additionalDataElem:
        example: QAE Observed Delivery Date
        type: string
  PWSViolations:
    type: array
    items:
      $ref: '#/definitions/PWSViolation'
  AssociateReportViolations:
    type: object
    description: A list of PWS violation string ids to associate with an evaluation report
    properties:
      violations:
        type: array
        items:
          type: string
          format: uuid
  ReportViolation:
    type: object
    description: An object associating violations to evaluation reports
    properties:
      id:
        example: 1f2270c7-7166-40ae-981e-b200ebdf3054
        format: uuid
        type: string
      reportID:
        example: 1f2270c7-7166-40ae-981e-b200ebdf3054
        format: uuid
        type: string
      violationID:
        example: 1f2270c7-7166-40ae-981e-b200ebdf3054
        format: uuid
        type: string
      violation:
        $ref: '#/definitions/PWSViolation'
      gsrAppeals:
        $ref: '#/definitions/GSRAppeals'
        x-nullable: true
  ReportViolations:
    type: array
    items:
      $ref: '#/definitions/ReportViolation'
  GSRAppealStatusType:
    type: string
    enum:
      - SUSTAINED
      - REJECTED
  GSRAppeals:
    type: array
    items:
      $ref: '#/definitions/GSRAppeal'
  GSRAppeal:
    type: object
    description: An object associating appeals on violations and serious incidents
    properties:
      id:
        example: 1f2270c7-7166-40ae-981e-b200ebdf3054
        format: uuid
        type: string
      reportID:
        example: 1f2270c7-7166-40ae-981e-b200ebdf3054
        format: uuid
        type: string
      violationID:
        example: 1f2270c7-7166-40ae-981e-b200ebdf3054
        format: uuid
        type: string
      officeUserID:
        example: 1f2270c7-7166-40ae-981e-b200ebdf3054
        format: uuid
        type: string
      officeUser:
        $ref: '#/definitions/EvaluationReportOfficeUser'
      isSeriousIncident:
        type: boolean
        example: false
      appealStatus:
        $ref: '#/definitions/GSRAppealStatusType'
      remarks:
        type: string
        example: Office user remarks
      createdAt:
        type: string
        format: date-time
        readOnly: true
  TransportationOffices:
    type: array
    items:
      $ref: 'definitions/TransportationOffice.yaml'
  ReServiceItems:
    type: array
    items:
      $ref: "definitions/ReServiceItem.yaml"
<<<<<<< HEAD
  VLocations:
    type: array
    items:
      $ref: "definitions/VLocation.yaml"
=======
>>>>>>> f8f9f9e0
  GBLOCs:
    type: array
    items:
      type: string
  MovePayload:
    type: object
    properties:
      id:
        type: string
        format: uuid
        example: c56a4180-65aa-42ec-a945-5fd21dec0538
      orders_id:
        type: string
        format: uuid
        example: c56a4180-65aa-42ec-a945-5fd21dec0538
      service_member_id:
        type: string
        format: uuid
        example: c56a4180-65aa-42ec-a945-5fd21dec0538
        readOnly: true
      locator:
        type: string
        example: '12432'
      status:
        $ref: '#/definitions/MoveStatus'
      created_at:
        type: string
        format: date-time
      updated_at:
        type: string
        format: date-time
      submitted_at:
        type: string
        format: date-time
        x-nullable: true
      mto_shipments:
        $ref: '#/definitions/MTOShipments'
      closeout_office:
        $ref: '#/definitions/TransportationOffice'
      cancel_reason:
        type: string
        example: Change of orders
        x-nullable: true
      eTag:
        type: string
      primeCounselingCompletedAt:
        format: date-time
        type: string
        readOnly: true
      additionalDocuments:
        $ref: 'definitions/Document.yaml'
    required:
      - id
      - orders_id
      - locator
      - created_at
      - updated_at
      - eTag
  IsDateWeekendHolidayInfo:
    type: object
    properties:
      country_code:
        type: string
      country_name:
        type: string
      date:
        type: string
        format: date
        example: '2018-09-25'
      is_weekend:
        type: boolean
      is_holiday:
        type: boolean
      details:
        type: string
    required:
      - country_code
      - country_name
      - date
      - is_weekend
      - is_holiday
  AssignOfficeUserBody:
    type: object
    properties:
      officeUserId:
        type: string
        format: uuid
      roleType:
        type: string
    required:
      - officeUserId
      - roleType
  AssignedOfficeUser:
    type: object
    properties:
      officeUserId:
        type: string
        format: uuid
        example: c56a4180-65aa-42ec-a945-5fd21dec0538
      firstName:
        type: string
      lastName:
        type: string
responses:
  InvalidRequest:
    description: The request payload is invalid
    schema:
      $ref: '#/definitions/Error'
  NotFound:
    description: The requested resource wasn't found
    schema:
      $ref: '#/definitions/Error'
  Conflict:
    description: Conflict error
    schema:
      $ref: '#/definitions/Error'
  PermissionDenied:
    description: The request was denied
    schema:
      $ref: '#/definitions/Error'
  ServerError:
    description: A server error occurred
    schema:
      $ref: '#/definitions/Error'
  PreconditionFailed:
    description: Precondition failed
    schema:
      $ref: '#/definitions/Error'
  UnprocessableEntity:
    description: The payload was unprocessable.
    schema:
      $ref: '#/definitions/ValidationError'<|MERGE_RESOLUTION|>--- conflicted
+++ resolved
@@ -3672,11 +3672,7 @@
         - in: query
           name: sort
           type: string
-<<<<<<< HEAD
-          enum: [customerName, locator, submittedAt, branch, status, edipi, emplid, age, originDutyLocation, assignedTo]
-=======
           enum: [customerName, locator, submittedAt, branch, status, edipi, emplid, age, originDutyLocation, assignedTo, counselingOffice]
->>>>>>> f8f9f9e0
           description: field that results should be sorted by
         - in: query
           name: order
@@ -7662,13 +7658,10 @@
     type: array
     items:
       $ref: "definitions/ReServiceItem.yaml"
-<<<<<<< HEAD
   VLocations:
     type: array
     items:
       $ref: "definitions/VLocation.yaml"
-=======
->>>>>>> f8f9f9e0
   GBLOCs:
     type: array
     items:
