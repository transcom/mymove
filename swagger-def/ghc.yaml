swagger: '2.0'
info:
  contact:
    email: milmove-developers@caci.com
  description:
    $ref: info/ghc_description.md
  license:
    name: MIT
    url: 'https://opensource.org/licenses/MIT'
  title: MilMove GHC API
  version: 0.0.1
basePath: /ghc/v1
schemes:
  - http
tags:
  - name: queues
  - name: move
  - $ref: 'tags/order.yaml'
  - name: moveTaskOrder
  - name: customer
  - name: mtoServiceItem
  - name: mtoShipment
  - name: shipment
  - name: mtoAgent
  - name: paymentServiceItem
  - name: ppm
  - name: tac
  - name: transportationOffice
  - name: addresses
  - name: uploads
  - name: paymentRequests
  - name: reServiceItems
paths:
  '/customer':
    post:
      summary: Creates a customer with Okta option
      description: Creates a customer with option to also create an Okta profile account based on the office user's input when completing the UI form and submitting.
      operationId: createCustomerWithOktaOption
      tags:
        - customer
      consumes:
        - application/json
      produces:
        - application/json
      parameters:
        - in: body
          name: body
          required: true
          schema:
            $ref: '#/definitions/CreateCustomerPayload'
      responses:
        '200':
          description: successfully created the customer
          schema:
            $ref: '#/definitions/CreatedCustomer'
        '400':
          $ref: '#/responses/InvalidRequest'
        '401':
          $ref: '#/responses/PermissionDenied'
        '403':
          $ref: '#/responses/PermissionDenied'
        '404':
          $ref: '#/responses/NotFound'
        '409':
          $ref: '#/responses/Conflict'
        '412':
          $ref: '#/responses/PreconditionFailed'
        '422':
          $ref: '#/responses/UnprocessableEntity'
        '500':
          $ref: '#/responses/ServerError'
  /open/requested-office-users:
    post:
      consumes:
        - application/json
      produces:
        - application/json
      summary: Create an Office User
      description: >
        This endpoint is publicly accessible as it is utilized for individuals who do not have an office account to request the creation of an office account.

        Request the creation of an office user. An administrator will need to approve them after creation. Note on requirements:
        An identification method must be present. The following 2 fields have an "OR" requirement.
        - edipi
        - other_unique_id
        One of these two fields MUST be present to serve as identification for the office user being created. This logic is handled at the application level.
      operationId: createRequestedOfficeUser
      tags:
        - officeUsers
      parameters:
        - in: body
          name: officeUser
          description: Office User information
          schema:
            $ref: '#/definitions/OfficeUserCreate'
      responses:
        '201':
          description: successfully requested the creation of provided office user
          schema:
            $ref: '#/definitions/OfficeUser'
        '422':
          description: validation error
          schema:
            $ref: '#/definitions/ValidationError'
        '500':
          description: internal server error
  '/customer/{customerID}':
    parameters:
      - description: ID of customer to use
        in: path
        name: customerID
        required: true
        type: string
        format: uuid
    get:
      produces:
        - application/json
      parameters: []
      responses:
        '200':
          description: Successfully retrieved information on an individual customer
          schema:
            $ref: '#/definitions/Customer'
        '400':
          $ref: '#/responses/InvalidRequest'
        '401':
          $ref: '#/responses/PermissionDenied'
        '403':
          $ref: '#/responses/PermissionDenied'
        '404':
          $ref: '#/responses/NotFound'
        '500':
          $ref: '#/responses/ServerError'
      tags:
        - customer
      description: Returns a given customer
      operationId: getCustomer
      summary: Returns a given customer
    patch:
      summary: Updates customer info
      description: Updates customer info by ID
      operationId: updateCustomer
      tags:
        - customer
      consumes:
        - application/json
      produces:
        - application/json
      parameters:
        - in: body
          name: body
          required: true
          schema:
            $ref: '#/definitions/UpdateCustomerPayload'
        - in: header
          name: If-Match
          type: string
          required: true
      responses:
        '200':
          description: updated instance of orders
          schema:
            $ref: '#/definitions/Customer'
        '400':
          $ref: '#/responses/InvalidRequest'
        '401':
          $ref: '#/responses/PermissionDenied'
        '403':
          $ref: '#/responses/PermissionDenied'
        '404':
          $ref: '#/responses/NotFound'
        '412':
          $ref: '#/responses/PreconditionFailed'
        '422':
          $ref: '#/responses/UnprocessableEntity'
        '500':
          $ref: '#/responses/ServerError'
      x-permissions:
        - update.customer
  /customer/search:
    post:
      produces:
        - application/json
      consumes:
        - application/json
      summary: Search customers by DOD ID or customer name
      description: >
        Search customers by DOD ID or customer name. Used by services counselors to locate profiles to update, find attached moves, and to create new moves.
      operationId: searchCustomers
      tags:
        - customer
      parameters:
        - in: body
          name: body
          schema:
            properties:
              page:
                type: integer
                description: requested page of results
              perPage:
                type: integer
              edipi:
                description: DOD ID
                type: string
                minLength: 10
                maxLength: 10
                x-nullable: true
              emplid:
                description: EMPLID
                type: string
                minLength: 7
                maxLength: 7
                x-nullable: true
              branch:
                description: Branch
                type: string
                minLength: 1
              customerName:
                description: Customer Name
                type: string
                minLength: 1
                x-nullable: true
              sort:
                type: string
                x-nullable: true
                enum: [customerName, edipi, emplid, branch, personalEmail, telephone]
              order:
                type: string
                x-nullable: true
                enum: [asc, desc]
          description: field that results should be sorted by
      responses:
        '200':
          description: Successfully returned all customers matching the criteria
          schema:
            $ref: '#/definitions/SearchCustomersResult'
        '403':
          $ref: '#/responses/PermissionDenied'
        '500':
          $ref: '#/responses/ServerError'
  '/move/{locator}':
    parameters:
      - description: Code used to identify a move in the system
        in: path
        name: locator
        required: true
        type: string
    get:
      produces:
        - application/json
      parameters: []
      responses:
        '200':
          description: Successfully retrieved the individual move
          schema:
            $ref: '#/definitions/Move'
        '400':
          $ref: '#/responses/InvalidRequest'
        '401':
          $ref: '#/responses/PermissionDenied'
        '403':
          $ref: '#/responses/PermissionDenied'
        '404':
          $ref: '#/responses/NotFound'
        '500':
          $ref: '#/responses/ServerError'
      tags:
        - move
      description: Returns a given move for a unique alphanumeric locator string
      summary: Returns a given move
      operationId: getMove
  '/move/{locator}/history':
    parameters:
      - description: Code used to identify a move in the system
        in: path
        name: locator
        required: true
        type: string
    get:
      produces:
        - application/json
      parameters:
        - in: query
          name: page
          type: integer
          description: requested page of results
        - in: query
          name: perPage
          type: integer
          description: results per page
      responses:
        '200':
          description: Successfully retrieved the individual move history
          schema:
            $ref: '#/definitions/MoveHistoryResult'
        '400':
          $ref: '#/responses/InvalidRequest'
        '401':
          $ref: '#/responses/PermissionDenied'
        '403':
          $ref: '#/responses/PermissionDenied'
        '404':
          $ref: '#/responses/NotFound'
        '500':
          $ref: '#/responses/ServerError'
      tags:
        - move
      description: Returns the history for a given move for a unique alphanumeric locator string
      summary: Returns the history of an identified move
      operationId: getMoveHistory
  '/moves/{moveID}/shipment-evaluation-reports-list':
    parameters:
      - description: Code used to identify a move in the system
        in: path
        name: moveID
        required: true
        type: string
        format: uuid
    get:
      produces:
        - application/json
      responses:
        '200':
          description: Successfully retrieved the move's evaluation reports
          schema:
            $ref: '#/definitions/EvaluationReportList'
        '400':
          $ref: '#/responses/InvalidRequest'
        '401':
          $ref: '#/responses/PermissionDenied'
        '403':
          $ref: '#/responses/PermissionDenied'
        '404':
          $ref: '#/responses/NotFound'
        '500':
          $ref: '#/responses/ServerError'
      tags:
        - move
      description: Returns shipment evaluation reports for the specified move that are visible to the current office user
      summary: Returns shipment evaluation reports for the specified move that are visible to the current office user
      operationId: getMoveShipmentEvaluationReportsList
  '/moves/{moveID}/counseling-evaluation-reports-list':
    parameters:
      - description: Code used to identify a move in the system
        in: path
        name: moveID
        required: true
        type: string
        format: uuid
    get:
      produces:
        - application/json
      responses:
        '200':
          description: Successfully retrieved the move's evaluation reports
          schema:
            $ref: '#/definitions/EvaluationReportList'
        '400':
          $ref: '#/responses/InvalidRequest'
        '401':
          $ref: '#/responses/PermissionDenied'
        '403':
          $ref: '#/responses/PermissionDenied'
        '404':
          $ref: '#/responses/NotFound'
        '500':
          $ref: '#/responses/ServerError'
      tags:
        - move
      description: Returns counseling evaluation reports for the specified move that are visible to the current office user
      summary: Returns counseling evaluation reports for the specified move that are visible to the current office user
      operationId: getMoveCounselingEvaluationReportsList
  '/moves/{moveID}/cancel':
    parameters:
      - description: ID of the move
        in: path
        name: moveID
        required: true
        format: uuid
        type: string
    post:
      consumes:
        - application/json
      produces:
        - application/json
      parameters: []
      responses:
        '200':
          description: Successfully canceled move
          schema:
            $ref: '#/definitions/Move'
        '403':
          $ref: '#/responses/PermissionDenied'
        '404':
          $ref: '#/responses/NotFound'
        '409':
          $ref: '#/responses/Conflict'
        '412':
          $ref: '#/responses/PreconditionFailed'
        '422':
          $ref: '#/responses/UnprocessableEntity'
        '500':
          $ref: '#/responses/ServerError'
      tags:
        - move
      description: cancels a move
      operationId: moveCanceler
      summary: Cancels a move
      x-permissions:
        - update.cancelMoveFlag
  '/counseling/orders/{orderID}':
    parameters:
      - description: ID of order to update
        in: path
        name: orderID
        required: true
        type: string
        format: uuid
    patch:
      summary: Updates an order (performed by a services counselor)
      description: All fields sent in this request will be set on the order referenced
      operationId: counselingUpdateOrder
      tags:
        - order
      consumes:
        - application/json
      produces:
        - application/json
      parameters:
        - in: body
          name: body
          required: true
          schema:
            $ref: '#/definitions/CounselingUpdateOrderPayload'
        - in: header
          name: If-Match
          type: string
          required: true
      responses:
        '200':
          description: updated instance of orders
          schema:
            $ref: '#/definitions/Order'
        '403':
          $ref: '#/responses/PermissionDenied'
        '404':
          $ref: '#/responses/NotFound'
        '412':
          $ref: '#/responses/PreconditionFailed'
        '422':
          $ref: '#/responses/UnprocessableEntity'
        '500':
          $ref: '#/responses/ServerError'
  '/orders':
    post:
      summary: Creates an orders model for a logged-in user
      description: Creates an instance of orders tied to a service member, which allow for creation of a move and an entitlement. Orders are required before the creation of a move
      operationId: createOrder
      tags:
        - order
      consumes:
        - application/json
      produces:
        - application/json
      parameters:
        - in: body
          name: createOrders
          schema:
            $ref: '#/definitions/CreateOrders'
      responses:
        '200':
          description: created instance of orders
          schema:
            $ref: '#/definitions/Order'
        '400':
          description: invalid request
        '401':
          description: request requires user authentication
        '403':
          description: user is not authorized
        '422':
          $ref: '#/responses/UnprocessableEntity'
        '500':
          description: internal server error
  '/orders/{orderID}':
    parameters:
      - description: ID of order to use
        in: path
        name: orderID
        required: true
        type: string
        format: uuid
    patch:
      summary: Updates an order
      description: All fields sent in this request will be set on the order referenced
      operationId: updateOrder
      tags:
        - order
      consumes:
        - application/json
      produces:
        - application/json
      parameters:
        - in: body
          name: body
          required: true
          schema:
            $ref: '#/definitions/UpdateOrderPayload'
        - in: header
          name: If-Match
          type: string
          required: true
      responses:
        '200':
          description: updated instance of orders
          schema:
            $ref: '#/definitions/Order'
        '400':
          $ref: '#/responses/InvalidRequest'
        '403':
          $ref: '#/responses/PermissionDenied'
        '404':
          $ref: '#/responses/NotFound'
        '409':
          $ref: '#/responses/Conflict'
        '412':
          $ref: '#/responses/PreconditionFailed'
        '422':
          $ref: '#/responses/UnprocessableEntity'
        '500':
          $ref: '#/responses/ServerError'
      x-permissions:
        - update.orders
    get:
      produces:
        - application/json
      parameters: []
      responses:
        '200':
          description: Successfully retrieved order
          schema:
            $ref: '#/definitions/Order'
        '400':
          $ref: '#/responses/InvalidRequest'
        '401':
          $ref: '#/responses/PermissionDenied'
        '403':
          $ref: '#/responses/PermissionDenied'
        '404':
          $ref: '#/responses/NotFound'
        '500':
          $ref: '#/responses/ServerError'
      tags:
        - order
      description: Gets an order
      operationId: getOrder
      summary: Gets an order by ID
  '/orders/{orderID}/allowances':
    parameters:
      - description: ID of order to use
        in: path
        name: orderID
        required: true
        type: string
        format: uuid
    patch:
      summary: Updates an allowance (Orders with Entitlements)
      description: All fields sent in this request will be set on the order referenced
      operationId: updateAllowance
      tags:
        - order
      consumes:
        - application/json
      produces:
        - application/json
      parameters:
        - in: body
          name: body
          required: true
          schema:
            $ref: '#/definitions/UpdateAllowancePayload'
        - in: header
          name: If-Match
          type: string
          required: true
      responses:
        '200':
          description: updated instance of allowance
          schema:
            $ref: '#/definitions/Order'
        '403':
          $ref: '#/responses/PermissionDenied'
        '404':
          $ref: '#/responses/NotFound'
        '412':
          $ref: '#/responses/PreconditionFailed'
        '422':
          $ref: '#/responses/UnprocessableEntity'
        '500':
          $ref: '#/responses/ServerError'
      x-permissions:
        - update.allowances
  '/orders/{orderID}/acknowledge-excess-weight-risk':
    parameters:
      - description: ID of order to use
        in: path
        name: orderID
        required: true
        type: string
        format: uuid
    post:
      summary: Saves the date and time a TOO acknowledged the excess weight risk by dismissing the alert
      description: Saves the date and time a TOO acknowledged the excess weight risk by dismissing the alert
      operationId: acknowledgeExcessWeightRisk
      tags:
        - order
      consumes:
        - application/json
      produces:
        - application/json
      parameters:
        - in: header
          name: If-Match
          type: string
          required: true
      responses:
        '200':
          description: updated Move
          schema:
            $ref: '#/definitions/Move'
        '403':
          $ref: '#/responses/PermissionDenied'
        '404':
          $ref: '#/responses/NotFound'
        '412':
          $ref: '#/responses/PreconditionFailed'
        '422':
          $ref: '#/responses/UnprocessableEntity'
        '500':
          $ref: '#/responses/ServerError'
      x-permissions:
        - update.excessWeightRisk
  '/orders/{orderID}/update-billable-weight':
    parameters:
      - description: ID of order to use
        in: path
        name: orderID
        required: true
        type: string
        format: uuid
    patch:
      summary: Updates the max billable weight
      description: Updates the DBAuthorizedWeight attribute for the Order Entitlements=
      operationId: updateBillableWeight
      tags:
        - order
      consumes:
        - application/json
      produces:
        - application/json
      parameters:
        - in: body
          name: body
          required: true
          schema:
            $ref: '#/definitions/UpdateBillableWeightPayload'
        - in: header
          name: If-Match
          type: string
          required: true
      responses:
        '200':
          description: updated Order
          schema:
            $ref: '#/definitions/Order'
        '403':
          $ref: '#/responses/PermissionDenied'
        '404':
          $ref: '#/responses/NotFound'
        '412':
          $ref: '#/responses/PreconditionFailed'
        '422':
          $ref: '#/responses/UnprocessableEntity'
        '500':
          $ref: '#/responses/ServerError'
      x-permissions:
        - update.billableWeight
  '/orders/{orderID}/update-max-billable-weight/tio':
    parameters:
      - description: ID of order to use
        in: path
        name: orderID
        required: true
        type: string
        format: uuid
    patch:
      summary: Updates the max billable weight with TIO remarks
      description: Updates the DBAuthorizedWeight attribute for the Order Entitlements and move TIO remarks
      operationId: updateMaxBillableWeightAsTIO
      tags:
        - order
      consumes:
        - application/json
      produces:
        - application/json
      parameters:
        - in: body
          name: body
          required: true
          schema:
            $ref: '#/definitions/UpdateMaxBillableWeightAsTIOPayload'
        - $ref: 'parameters/ifMatch.yaml'
      responses:
        '200':
          description: updated Order
          schema:
            $ref: '#/definitions/Order'
        '403':
          $ref: '#/responses/PermissionDenied'
        '404':
          $ref: '#/responses/NotFound'
        '412':
          $ref: '#/responses/PreconditionFailed'
        '422':
          $ref: '#/responses/UnprocessableEntity'
        '500':
          $ref: '#/responses/ServerError'
      x-permissions:
        - update.maxBillableWeight
  /orders/{orderID}/upload_amended_orders:
    post:
      summary: Create an amended order for a given order
      description: Create an amended order for a given order
      operationId: uploadAmendedOrders
      tags:
        - order
      consumes:
        - multipart/form-data
      parameters:
        - in: path
          name: orderID
          type: string
          format: uuid
          required: true
          description: UUID of the order
        - in: formData
          name: file
          type: file
          description: The file to upload.
          required: true
      responses:
        '201':
          description: created upload
          schema:
            $ref: 'definitions/Upload.yaml'
        '400':
          description: invalid request
          schema:
            $ref: '#/definitions/InvalidRequestResponsePayload'
        '403':
          description: not authorized
        '404':
          description: not found
        '413':
          description: payload is too large
        '500':
          description: server error
  '/counseling/orders/{orderID}/allowances':
    parameters:
      - description: ID of order to use
        in: path
        name: orderID
        required: true
        type: string
        format: uuid
    patch:
      summary: Updates an allowance (Orders with Entitlements)
      description: All fields sent in this request will be set on the order referenced
      operationId: counselingUpdateAllowance
      tags:
        - order
      consumes:
        - application/json
      produces:
        - application/json
      parameters:
        - in: body
          name: body
          required: true
          schema:
            $ref: '#/definitions/CounselingUpdateAllowancePayload'
        - in: header
          name: If-Match
          type: string
          required: true
      responses:
        '200':
          description: updated instance of allowance
          schema:
            $ref: '#/definitions/Order'
        '403':
          $ref: '#/responses/PermissionDenied'
        '404':
          $ref: '#/responses/NotFound'
        '412':
          $ref: '#/responses/PreconditionFailed'
        '422':
          $ref: '#/responses/UnprocessableEntity'
        '500':
          $ref: '#/responses/ServerError'
  '/move-task-orders/{moveTaskOrderID}':
    parameters:
      - description: ID of move to use
        in: path
        name: moveTaskOrderID
        required: true
        type: string
    get:
      produces:
        - application/json
      parameters: []
      responses:
        '200':
          description: Successfully retrieved move task order
          schema:
            $ref: '#/definitions/MoveTaskOrder'
        '400':
          $ref: '#/responses/InvalidRequest'
        '401':
          $ref: '#/responses/PermissionDenied'
        '403':
          $ref: '#/responses/PermissionDenied'
        '404':
          $ref: '#/responses/NotFound'
        '500':
          $ref: '#/responses/ServerError'
      tags:
        - moveTaskOrder
      description: Gets a move
      operationId: getMoveTaskOrder
      summary: Gets a move by ID
  '/move_task_orders/{moveTaskOrderID}/mto_service_items':
    parameters:
      - description: ID of move for mto service item to use
        in: path
        name: moveTaskOrderID
        required: true
        format: uuid
        type: string
    get:
      produces:
        - application/json
      parameters: []
      responses:
        '200':
          description: Successfully retrieved all line items for a move task order
          schema:
            $ref: 'definitions/MTOServiceItems.yaml'
        '404':
          $ref: '#/responses/NotFound'
        '422':
          $ref: '#/responses/UnprocessableEntity'
        '500':
          $ref: '#/responses/ServerError'
      tags:
        - mtoServiceItem
      description: Gets all line items for a move
      operationId: listMTOServiceItems
      summary: Gets all line items for a move
  '/mto-shipments':
    post:
      summary: createMTOShipment
      description: |
        Creates a MTO shipment for the specified Move Task Order.
        Required fields include:
        * Shipment Type
        * Customer requested pick-up date
        * Pick-up Address
        * Delivery Address
        * Releasing / Receiving agents
        Optional fields include:
        * Delivery Address Type
        * Customer Remarks
        * Releasing / Receiving agents
        * An array of optional accessorial service item codes
      consumes:
        - application/json
      produces:
        - application/json
      operationId: createMTOShipment
      tags:
        - mtoShipment
      parameters:
        - in: body
          name: body
          schema:
            $ref: '#/definitions/CreateMTOShipment'
      responses:
        '200':
          description: Successfully created a MTO shipment.
          schema:
            $ref: 'definitions/MTOShipment.yaml'
        '400':
          $ref: '#/responses/InvalidRequest'
        '404':
          $ref: '#/responses/NotFound'
        '422':
          $ref: '#/responses/UnprocessableEntity'
        '500':
          $ref: '#/responses/ServerError'
  '/move_task_orders/{moveTaskOrderID}/mto_shipments':
    parameters:
      - description: ID of move task order for mto shipment to use
        in: path
        name: moveTaskOrderID
        required: true
        format: uuid
        type: string
    get:
      produces:
        - application/json
      parameters: []
      responses:
        '200':
          description: Successfully retrieved all mto shipments for a move task order
          schema:
            $ref: '#/definitions/MTOShipments'
        '403':
          $ref: '#/responses/PermissionDenied'
        '404':
          $ref: '#/responses/NotFound'
        '422':
          $ref: '#/responses/UnprocessableEntity'
        '500':
          $ref: '#/responses/ServerError'
      tags:
        - mtoShipment
      description: Gets all shipments for a move task order
      operationId: listMTOShipments
      summary: Gets all shipments for a move task order
  '/shipments/{shipmentID}':
    get:
      summary: fetches a shipment by ID
      description: fetches a shipment by ID
      operationId: getShipment
      tags:
        - mtoShipment
      produces:
        - application/json
      parameters:
        - description: ID of the shipment to be fetched
          in: path
          name: shipmentID
          required: true
          format: uuid
          type: string
      responses:
        '200':
          description: Successfully fetched the shipment
          schema:
            $ref: '#/definitions/MTOShipment'
        '400':
          $ref: '#/responses/InvalidRequest'
        '403':
          $ref: '#/responses/PermissionDenied'
        '404':
          $ref: '#/responses/NotFound'
        '422':
          $ref: '#/responses/UnprocessableEntity'
        '500':
          $ref: '#/responses/ServerError'
    delete:
      summary: Soft deletes a shipment by ID
      description: Soft deletes a shipment by ID
      operationId: deleteShipment
      tags:
        - shipment
      produces:
        - application/json
      parameters:
        - description: ID of the shipment to be deleted
          in: path
          name: shipmentID
          required: true
          format: uuid
          type: string
      responses:
        '204':
          description: Successfully soft deleted the shipment
        '400':
          $ref: '#/responses/InvalidRequest'
        '403':
          $ref: '#/responses/PermissionDenied'
        '404':
          $ref: '#/responses/NotFound'
        '409':
          $ref: '#/responses/Conflict'
        '422':
          $ref: '#/responses/UnprocessableEntity'
        '500':
          $ref: '#/responses/ServerError'
  '/move_task_orders/{moveTaskOrderID}/mto_shipments/{shipmentID}':
    patch:
      summary: updateMTOShipment
      description: |
        Updates a specified MTO shipment.
        Required fields include:
        * MTO Shipment ID required in path
        * If-Match required in headers
        * No fields required in body
        Optional fields include:
        * New shipment status type
        * Shipment Type
        * Customer requested pick-up date
        * Pick-up Address
        * Delivery Address
        * Secondary Pick-up Address
        * SecondaryDelivery Address
        * Delivery Address Type
        * Customer Remarks
        * Counselor Remarks
        * Releasing / Receiving agents
        * Actual Pro Gear Weight
        * Actual Spouse Pro Gear Weight
      consumes:
        - application/json
      produces:
        - application/json
      operationId: updateMTOShipment
      tags:
        - mtoShipment
      parameters:
        - in: path
          name: moveTaskOrderID
          required: true
          format: uuid
          type: string
          description: ID of move task order for mto shipment to use
        - in: path
          name: shipmentID
          type: string
          format: uuid
          required: true
          description: UUID of the MTO Shipment to update
        - in: header
          name: If-Match
          type: string
          required: true
          description: >
            Optimistic locking is implemented via the `If-Match` header. If the ETag header does not match
            the value of the resource on the server, the server rejects the change with a `412 Precondition Failed` error.
        - in: body
          name: body
          schema:
            $ref: '#/definitions/UpdateShipment'
      responses:
        '200':
          description: Successfully updated the specified MTO shipment.
          schema:
            $ref: 'definitions/MTOShipment.yaml'
        '400':
          $ref: '#/responses/InvalidRequest'
        '401':
          $ref: '#/responses/PermissionDenied'
        '403':
          $ref: '#/responses/PermissionDenied'
        '404':
          $ref: '#/responses/NotFound'
        '412':
          $ref: '#/responses/PreconditionFailed'
        '422':
          $ref: '#/responses/UnprocessableEntity'
        '500':
          $ref: '#/responses/ServerError'
  '/shipments/{shipmentID}/approve':
    parameters:
      - description: ID of the shipment
        in: path
        name: shipmentID
        required: true
        format: uuid
        type: string
    post:
      consumes:
        - application/json
      produces:
        - application/json
      parameters:
        - in: header
          name: If-Match
          type: string
          required: true
      responses:
        '200':
          description: Successfully approved the shipment
          schema:
            $ref: 'definitions/MTOShipment.yaml'
        '403':
          $ref: '#/responses/PermissionDenied'
        '404':
          $ref: '#/responses/NotFound'
        '409':
          $ref: '#/responses/Conflict'
        '412':
          $ref: '#/responses/PreconditionFailed'
        '422':
          $ref: '#/responses/UnprocessableEntity'
        '500':
          $ref: '#/responses/ServerError'
      tags:
        - shipment
      description: Approves a shipment
      operationId: approveShipment
      summary: Approves a shipment
      x-permissions:
        - update.shipment
  '/shipments/{shipmentID}/request-diversion':
    parameters:
      - description: ID of the shipment
        in: path
        name: shipmentID
        required: true
        format: uuid
        type: string
    post:
      consumes:
        - application/json
      produces:
        - application/json
      parameters:
        - in: header
          name: If-Match
          type: string
          required: true
        - in: body
          name: body
          required: true
          schema:
            $ref: '#/definitions/RequestDiversion'
      responses:
        '200':
          description: Successfully requested the shipment diversion
          schema:
            $ref: 'definitions/MTOShipment.yaml'
        '403':
          $ref: '#/responses/PermissionDenied'
        '404':
          $ref: '#/responses/NotFound'
        '409':
          $ref: '#/responses/Conflict'
        '412':
          $ref: '#/responses/PreconditionFailed'
        '422':
          $ref: '#/responses/UnprocessableEntity'
        '500':
          $ref: '#/responses/ServerError'
      tags:
        - shipment
      description: Requests a shipment diversion
      operationId: requestShipmentDiversion
      summary: Requests a shipment diversion
      x-permissions:
        - create.shipmentDiversionRequest
  '/shipments/{shipmentID}/approve-diversion':
    parameters:
      - description: ID of the shipment
        in: path
        name: shipmentID
        required: true
        format: uuid
        type: string
    post:
      consumes:
        - application/json
      produces:
        - application/json
      parameters:
        - in: header
          name: If-Match
          type: string
          required: true
      responses:
        '200':
          description: Successfully approved the shipment diversion
          schema:
            $ref: 'definitions/MTOShipment.yaml'
        '403':
          $ref: '#/responses/PermissionDenied'
        '404':
          $ref: '#/responses/NotFound'
        '409':
          $ref: '#/responses/Conflict'
        '412':
          $ref: '#/responses/PreconditionFailed'
        '422':
          $ref: '#/responses/UnprocessableEntity'
        '500':
          $ref: '#/responses/ServerError'
      x-permissions:
        - update.shipment
      tags:
        - shipment
      description: Approves a shipment diversion
      operationId: approveShipmentDiversion
      summary: Approves a shipment diversion
  '/shipments/{shipmentID}/reject':
    parameters:
      - description: ID of the shipment
        in: path
        name: shipmentID
        required: true
        format: uuid
        type: string
    post:
      consumes:
        - application/json
      produces:
        - application/json
      parameters:
        - in: header
          name: If-Match
          type: string
          required: true
        - in: body
          name: body
          required: true
          schema:
            $ref: '#/definitions/RejectShipment'
      responses:
        '200':
          description: Successfully rejected the shipment
          schema:
            $ref: 'definitions/MTOShipment.yaml'
        '403':
          $ref: '#/responses/PermissionDenied'
        '404':
          $ref: '#/responses/NotFound'
        '409':
          $ref: '#/responses/Conflict'
        '412':
          $ref: '#/responses/PreconditionFailed'
        '422':
          $ref: '#/responses/UnprocessableEntity'
        '500':
          $ref: '#/responses/ServerError'
      tags:
        - shipment
      description: rejects a shipment
      operationId: rejectShipment
      summary: rejects a shipment
  '/shipments/{shipmentID}/request-cancellation':
    parameters:
      - description: ID of the shipment
        in: path
        name: shipmentID
        required: true
        format: uuid
        type: string
    post:
      consumes:
        - application/json
      produces:
        - application/json
      parameters:
        - in: header
          name: If-Match
          type: string
          required: true
      responses:
        '200':
          description: Successfully requested the shipment cancellation
          schema:
            $ref: 'definitions/MTOShipment.yaml'
        '403':
          $ref: '#/responses/PermissionDenied'
        '404':
          $ref: '#/responses/NotFound'
        '409':
          $ref: '#/responses/Conflict'
        '412':
          $ref: '#/responses/PreconditionFailed'
        '422':
          $ref: '#/responses/UnprocessableEntity'
        '500':
          $ref: '#/responses/ServerError'
      tags:
        - shipment
      description: Requests a shipment cancellation
      operationId: requestShipmentCancellation
      summary: Requests a shipment cancellation
      x-permissions:
        - create.shipmentCancellation
  '/shipments/{shipmentID}/request-reweigh':
    parameters:
      - description: ID of the shipment
        in: path
        name: shipmentID
        required: true
        format: uuid
        type: string
    post:
      consumes:
        - application/json
      produces:
        - application/json
      responses:
        '200':
          description: Successfully requested a reweigh of the shipment
          schema:
            $ref: 'definitions/Reweigh.yaml'
        '403':
          $ref: '#/responses/PermissionDenied'
        '404':
          $ref: '#/responses/NotFound'
        '409':
          $ref: '#/responses/Conflict'
        '412':
          $ref: '#/responses/PreconditionFailed'
        '422':
          $ref: '#/responses/UnprocessableEntity'
        '500':
          $ref: '#/responses/ServerError'
      tags:
        - shipment
        - reweigh
      description: Requests a shipment reweigh
      operationId: requestShipmentReweigh
      summary: Requests a shipment reweigh
      x-permissions:
        - create.reweighRequest
  '/shipments/{shipmentID}/review-shipment-address-update':
    parameters:
      - description: ID of the shipment
        in: path
        name: shipmentID
        required: true
        format: uuid
        type: string
    patch:
      consumes:
        - application/json
      produces:
        - application/json
      parameters:
        - in: header
          name: If-Match
          type: string
          required: true
        - in: body
          name: body
          required: true
          schema:
            properties:
              status:
                type: string
                enum:
                  - REJECTED
                  - APPROVED
              officeRemarks:
                type: string
            required:
              - officeRemarks
              - status
      responses:
        '200':
          description: Successfully requested a shipment address update
          schema:
            $ref: 'definitions/ShipmentAddressUpdate.yaml'
        '403':
          $ref: '#/responses/PermissionDenied'
        '404':
          $ref: '#/responses/NotFound'
        '409':
          $ref: '#/responses/Conflict'
        '412':
          $ref: '#/responses/PreconditionFailed'
        '422':
          $ref: '#/responses/UnprocessableEntity'
        '500':
          $ref: '#/responses/ServerError'
      tags:
        - shipment
      description: This endpoint is used to approve a address update request. Office remarks are required.
        Approving the address update will update the Destination Final Address of the associated service item
      operationId: reviewShipmentAddressUpdate
      summary: Allows TOO to review a shipment address update
  '/shipments/{shipmentID}/sit-extensions':
    post:
      summary: Create an approved SIT Duration Update
      description: TOO can creates an already-approved SIT Duration Update on behalf of a customer
      consumes:
        - application/json
      produces:
        - application/json
      operationId: createApprovedSITDurationUpdate
      tags:
        - shipment
        - sitExtension
      parameters:
        - description: ID of the shipment
          in: path
          name: shipmentID
          required: true
          format: uuid
          type: string
        - in: body
          name: body
          schema:
            $ref: '#/definitions/CreateApprovedSITDurationUpdate'
          required: true
        - in: header
          description: We want the shipment's eTag rather than the SIT Duration Update eTag as the SIT Duration Update is always associated with a shipment
          name: If-Match
          type: string
          required: true
      responses:
        '200':
          description: Successfully created a SIT Extension.
          schema:
            $ref: 'definitions/MTOShipment.yaml'
        '400':
          $ref: '#/responses/InvalidRequest'
        '403':
          $ref: '#/responses/PermissionDenied'
        '404':
          $ref: '#/responses/NotFound'
        '422':
          $ref: '#/responses/UnprocessableEntity'
        '500':
          $ref: '#/responses/ServerError'
      x-permissions:
        - create.SITExtension
  '/shipments/{shipmentID}/sit-extensions/{sitExtensionID}/approve':
    parameters:
      - description: ID of the shipment
        in: path
        name: shipmentID
        required: true
        format: uuid
        type: string
      - description: ID of the SIT extension
        in: path
        name: sitExtensionID
        required: true
        format: uuid
        type: string
    patch:
      consumes:
        - application/json
      produces:
        - application/json
      parameters:
        - in: body
          name: body
          required: true
          schema:
            $ref: '#/definitions/ApproveSITExtension'
        - in: header
          description: We want the shipment's eTag rather than the SIT extension eTag as the SIT extension is always associated with a shipment
          name: If-Match
          type: string
          required: true
      responses:
        '200':
          description: Successfully approved a SIT extension
          schema:
            $ref: 'definitions/MTOShipment.yaml'
        '403':
          $ref: '#/responses/PermissionDenied'
        '404':
          $ref: '#/responses/NotFound'
        '409':
          $ref: '#/responses/Conflict'
        '412':
          $ref: '#/responses/PreconditionFailed'
        '422':
          $ref: '#/responses/UnprocessableEntity'
        '500':
          $ref: '#/responses/ServerError'
      tags:
        - shipment
        - sitExtension
      description: Approves a SIT extension
      operationId: approveSITExtension
      summary: Approves a SIT extension
      x-permissions:
        - update.SITExtension
  '/shipments/{shipmentID}/sit-extensions/{sitExtensionID}/deny':
    parameters:
      - description: ID of the shipment
        in: path
        name: shipmentID
        required: true
        format: uuid
        type: string
      - description: ID of the SIT extension
        in: path
        name: sitExtensionID
        required: true
        format: uuid
        type: string
    patch:
      consumes:
        - application/json
      produces:
        - application/json
      parameters:
        - in: body
          name: body
          required: true
          schema:
            $ref: '#/definitions/DenySITExtension'
        - in: header
          name: If-Match
          type: string
          required: true
      responses:
        '200':
          description: Successfully denied a SIT extension
          schema:
            $ref: 'definitions/MTOShipment.yaml'
        '403':
          $ref: '#/responses/PermissionDenied'
        '404':
          $ref: '#/responses/NotFound'
        '409':
          $ref: '#/responses/Conflict'
        '412':
          $ref: '#/responses/PreconditionFailed'
        '422':
          $ref: '#/responses/UnprocessableEntity'
        '500':
          $ref: '#/responses/ServerError'
      tags:
        - shipment
        - sitExtension
      description: Denies a SIT extension
      operationId: denySITExtension
      summary: Denies a SIT extension
      x-permissions:
        - update.SITExtension
  '/shipments/{shipmentID}/sit-service-item/convert-to-customer-expense':
    parameters:
      - description: ID of the shipment
        in: path
        name: shipmentID
        required: true
        format: uuid
        type: string
    patch:
      consumes:
        - application/json
      produces:
        - application/json
      parameters:
        - in: body
          name: body
          required: true
          schema:
            $ref: '#/definitions/UpdateSITServiceItemCustomerExpense'
        - in: header
          name: If-Match
          type: string
          required: true
      responses:
        '200':
          description: Successfully converted to customer expense
          schema:
            $ref: 'definitions/MTOShipment.yaml'
        '403':
          $ref: '#/responses/PermissionDenied'
        '404':
          $ref: '#/responses/NotFound'
        '409':
          $ref: '#/responses/Conflict'
        '412':
          $ref: '#/responses/PreconditionFailed'
        '422':
          $ref: '#/responses/UnprocessableEntity'
        '500':
          $ref: '#/responses/ServerError'
      tags:
        - shipment
        - mtoServiceItem
      description: Converts a SIT to customer expense
      operationId: updateSITServiceItemCustomerExpense
      summary: Converts a SIT to customer expense
      x-permissions:
        - update.MTOServiceItem
  /shipments/{shipmentID}/ppm-documents:
    parameters:
      - description: ID of the shipment
        in: path
        name: shipmentID
        required: true
        format: uuid
        type: string
    get:
      summary: Gets all the PPM documents for a PPM shipment
      description: |
        Retrieves all of the documents and associated uploads for each ppm document type connected to a PPM shipment. This
        excludes any deleted PPM documents.
      operationId: getPPMDocuments
      tags:
        - ppm
      consumes:
        - application/json
      produces:
        - application/json
      responses:
        '200':
          description: All PPM documents and associated uploads for the specified PPM shipment.
          schema:
            $ref: 'definitions/PPMDocuments.yaml'
        '401':
          $ref: '#/responses/PermissionDenied'
        '403':
          $ref: '#/responses/PermissionDenied'
        '422':
          $ref: '#/responses/UnprocessableEntity'
        '500':
          $ref: '#/responses/ServerError'
  /ppm-shipments/{ppmShipmentId}/weight-ticket/{weightTicketId}:
    parameters:
      - $ref: 'parameters/ppmShipmentId.yaml'
      - $ref: 'parameters/weightTicketId.yaml'
    patch:
      summary: Updates a weight ticket document
      description: |
        Updates a PPM shipment's weight ticket document with new information. Only some of the weight ticket document's
        fields are editable because some have to be set by the customer, e.g. vehicle description.
      operationId: updateWeightTicket
      tags:
        - ppm
      consumes:
        - application/json
      produces:
        - application/json
      parameters:
        - $ref: 'parameters/ifMatch.yaml'
        - in: body
          name: updateWeightTicketPayload
          required: true
          schema:
            $ref: '#/definitions/UpdateWeightTicket'
      responses:
        '200':
          description: returns an updated weight ticket object
          schema:
            $ref: 'definitions/WeightTicket.yaml'
        '400':
          $ref: '#/responses/InvalidRequest'
        '401':
          $ref: '#/responses/PermissionDenied'
        '403':
          $ref: '#/responses/PermissionDenied'
        '404':
          $ref: '#/responses/NotFound'
        '412':
          $ref: '#/responses/PreconditionFailed'
        '422':
          $ref: '#/responses/UnprocessableEntity'
        '500':
          $ref: '#/responses/ServerError'
  /ppm-shipments/{ppmShipmentId}/moving-expenses/{movingExpenseId}:
    parameters:
      - $ref: 'parameters/ppmShipmentId.yaml'
      - $ref: 'parameters/movingExpenseId.yaml'
    patch:
      summary: Updates the moving expense
      description: |
        Updates a PPM shipment's moving expense with new information. Only some of the moving expense's fields are
        editable because some have to be set by the customer, e.g. the description and the moving expense type.
      operationId: updateMovingExpense
      tags:
        - ppm
      consumes:
        - application/json
      produces:
        - application/json
      parameters:
        - $ref: 'parameters/ifMatch.yaml'
        - in: body
          name: updateMovingExpense
          required: true
          schema:
            $ref: '#/definitions/UpdateMovingExpense'
      responses:
        '200':
          description: returns an updated moving expense object
          schema:
            $ref: 'definitions/MovingExpense.yaml'
        '400':
          $ref: '#/responses/InvalidRequest'
        '401':
          $ref: '#/responses/PermissionDenied'
        '403':
          $ref: '#/responses/PermissionDenied'
        '404':
          $ref: '#/responses/NotFound'
        '412':
          $ref: '#/responses/PreconditionFailed'
        '422':
          $ref: '#/responses/UnprocessableEntity'
        '500':
          $ref: '#/responses/ServerError'
  /ppm-shipments/{ppmShipmentId}/pro-gear-weight-tickets/{proGearWeightTicketId}:
    parameters:
      - $ref: 'parameters/ppmShipmentId.yaml'
      - $ref: 'parameters/proGearWeightTicketId.yaml'
    patch:
      summary: Updates a pro-gear weight ticket
      description: |
        Updates a PPM shipment's pro-gear weight ticket with new information. Only some of the fields are editable
        because some have to be set by the customer, e.g. the description.
      operationId: updateProGearWeightTicket
      tags:
        - ppm
      consumes:
        - application/json
      produces:
        - application/json
      parameters:
        - $ref: 'parameters/ifMatch.yaml'
        - in: body
          name: updateProGearWeightTicket
          required: true
          schema:
            $ref: '#/definitions/UpdateProGearWeightTicket'
      responses:
        '200':
          description: returns an updated pro-gear weight ticket object
          schema:
            $ref: 'definitions/ProGearWeightTicket.yaml'
        '400':
          $ref: '#/responses/InvalidRequest'
        '401':
          $ref: '#/responses/PermissionDenied'
        '403':
          $ref: '#/responses/PermissionDenied'
        '404':
          $ref: '#/responses/NotFound'
        '412':
          $ref: '#/responses/PreconditionFailed'
        '422':
          $ref: '#/responses/UnprocessableEntity'
        '500':
          $ref: '#/responses/ServerError'
  /ppm-shipments/{ppmShipmentId}/aoa-packet:
    parameters:
      - description: the id for the ppmshipment with aoa to be downloaded
        in: path
        name: ppmShipmentId
        required: true
        type: string
    get:
      summary: Downloads AOA Packet form PPMShipment as a PDF
      description: |
        ### Functionality
        This endpoint downloads all uploaded move order documentation combined with the Shipment Summary Worksheet into a single PDF.
        ### Errors
        * The PPMShipment must have requested an AOA.
        * The PPMShipment AOA Request must have been approved.
      operationId: showAOAPacket
      tags:
        - ppm
      produces:
        - application/pdf
      responses:
        '200':
          headers:
            Content-Disposition:
              type: string
              description: File name to download
          description: AOA PDF
          schema:
            format: binary
            type: file
        '400':
          $ref: '#/responses/InvalidRequest'
        '403':
          $ref: '#/responses/PermissionDenied'
        '404':
          $ref: '#/responses/NotFound'
        '422':
          $ref: '#/responses/UnprocessableEntity'
        '500':
          $ref: '#/responses/ServerError'
  /ppm-shipments/{ppmShipmentId}/finish-document-review:
    parameters:
      - $ref: 'parameters/ppmShipmentId.yaml'
    patch:
      summary: Updates a PPM shipment's status after document review
      description: |
        Updates a PPM shipment's status once documents have been reviewed. Status is updated depending on whether any documents have been rejected.
      operationId: finishDocumentReview
      tags:
        - ppm
      consumes:
        - application/json
      produces:
        - application/json
      parameters:
        - in: header
          name: If-Match
          type: string
          required: true
      responses:
        '200':
          description: Successfully finished document review
          schema:
            $ref: 'definitions/PPMShipment.yaml'
        '400':
          $ref: '#/responses/InvalidRequest'
        '401':
          $ref: '#/responses/PermissionDenied'
        '403':
          $ref: '#/responses/PermissionDenied'
        '404':
          $ref: '#/responses/NotFound'
        '409':
          $ref: '#/responses/Conflict'
        '412':
          $ref: '#/responses/PreconditionFailed'
        '422':
          $ref: '#/responses/UnprocessableEntity'
        '500':
          $ref: '#/responses/ServerError'
      x-permissions:
        - update.shipment
  /ppm-shipments/{ppmShipmentId}/ppm-sit:
    patch:
      summary: Updates a PPM shipment's SIT values
      description: |
        Updates a PPM shipment's SIT values
      operationId: updatePPMSIT
      tags:
        - ppm
      consumes:
        - application/json
      produces:
        - application/json
      parameters:
        - $ref: 'parameters/ppmShipmentId.yaml'
        - in: header
          name: If-Match
          type: string
          required: true
        - in: body
          name: body
          schema:
            $ref: 'definitions/PPMShipmentSIT.yaml'
      responses:
        '200':
          description: Successfully finished PPM SIT update
          schema:
            $ref: 'definitions/PPMShipment.yaml'
        '400':
          $ref: '#/responses/InvalidRequest'
        '403':
          $ref: '#/responses/PermissionDenied'
        '404':
          $ref: '#/responses/NotFound'
        '412':
          $ref: '#/responses/PreconditionFailed'
        '422':
          $ref: '#/responses/UnprocessableEntity'
        '500':
          $ref: '#/responses/ServerError'
  /ppm-shipments/{ppmShipmentId}/closeout:
    parameters:
      - $ref: 'parameters/ppmShipmentId.yaml'
    get:
      summary: Get the closeout calcuations for the specified PPM shipment
      description: |
        Retrieves the closeout calculations for the specified PPM shipment.
      operationId: getPPMCloseout
      tags:
        - ppm
      produces:
        - application/json
      responses:
        '200':
          description: Returns closeout for the specified PPM shipment.
          schema:
            $ref: 'definitions/PPMCloseout.yaml'
        '400':
          $ref: '#/responses/InvalidRequest'
        '403':
          $ref: '#/responses/PermissionDenied'
        '404':
          $ref: '#/responses/NotFound'
        '422':
          $ref: '#/responses/UnprocessableEntity'
        '500':
          $ref: '#/responses/ServerError'
  /ppm-shipments/{ppmShipmentId}/actual-weight:
    parameters:
      - $ref: 'parameters/ppmShipmentId.yaml'
    get:
      summary: Get the actual weight for a PPM shipment
      description: |
        Retrieves the actual weight for the specified PPM shipment.
      operationId: getPPMActualWeight
      tags:
        - ppm
      produces:
        - application/json
      responses:
        '200':
          description: Returns actual weight for the specified PPM shipment.
          schema:
            $ref: 'definitions/PPMActualWeight.yaml'
        '400':
          $ref: '#/responses/InvalidRequest'
        '403':
          $ref: '#/responses/PermissionDenied'
        '404':
          $ref: '#/responses/NotFound'
        '422':
          $ref: '#/responses/UnprocessableEntity'
        '500':
          $ref: '#/responses/ServerError'
  /ppm-shipments/{ppmShipmentId}/sit_location/{sitLocation}/sit-estimated-cost:
    parameters:
      - $ref: 'parameters/ppmShipmentId.yaml'
      - in: path
        format: string
        description: location of sit
        name: sitLocation
        required: true
        type: string
        enum:
          - ORIGIN
          - DESTINATION
      - in: query
        format: date-time
        description: Date entered into SIT
        name: sitEntryDate
        required: true
        type: string
      - in: query
        format: date-time
        description: Date departed SIT
        name: sitDepartureDate
        required: true
        type: string
      - in: query
        description: Weight stored in SIT
        name: weightStored
        required: true
        type: integer
        minimum: 0
    get:
      summary: Get the SIT estimated cost for a PPM shipment
      description: |
        Calculates and returns the SIT estimated cost for the specified PPM shipment.
      operationId: getPPMSITEstimatedCost
      tags:
        - ppm
      produces:
        - application/json
      responses:
        '200':
          description: Calculates and returns the SIT estimated cost for the specified PPM shipment.
          schema:
            $ref: 'definitions/PPMSITEstimatedCost.yaml'
        '400':
          $ref: '#/responses/InvalidRequest'
        '403':
          $ref: '#/responses/PermissionDenied'
        '404':
          $ref: '#/responses/NotFound'
        '422':
          $ref: '#/responses/UnprocessableEntity'
        '500':
          $ref: '#/responses/ServerError'
  /ppm-shipments/{ppmShipmentId}/payment-packet:
    get:
      summary: Returns PPM payment packet
      description: Generates a PDF containing all user uploaded documentations for PPM. Contains SSW form, orders, weight and expense documentations.
      operationId: showPaymentPacket
      tags:
        - ppm
      parameters:
        - in: path
          name: ppmShipmentId
          type: string
          format: uuid
          required: true
          description: UUID of the ppmShipment
      produces:
        - application/pdf
      responses:
        '200':
          headers:
            Content-Disposition:
              type: string
              description: File name to download
          description: PPM Payment Packet PDF
          schema:
            format: binary
            type: file
        '400':
          description: invalid request
        '401':
          description: request requires user authentication
        '403':
          description: user is not authorized
        '404':
          description: ppm not found
        '500':
          description: internal server error
  '/move_task_orders/{moveTaskOrderID}/mto_shipments/{shipmentID}/mto-agents':
    parameters:
      - description: ID of move task order
        in: path
        name: moveTaskOrderID
        required: true
        format: uuid
        type: string
      - description: ID of the shipment
        in: path
        name: shipmentID
        required: true
        format: uuid
        type: string
    get:
      produces:
        - application/json
      parameters: []
      responses:
        '200':
          description: Successfully retrieved all agents for a move task order
          schema:
            $ref: 'definitions/MTOAgents.yaml'
        '404':
          $ref: '#/responses/NotFound'
        '422':
          $ref: '#/responses/UnprocessableEntity'
        '500':
          $ref: '#/responses/ServerError'
      tags:
        - mtoAgent
      description: Fetches a list of agents associated with a move task order.
      operationId: fetchMTOAgentList
      summary: Fetch move task order agents.
  '/move-task-orders/{moveTaskOrderID}/service-items/{mtoServiceItemID}':
    parameters:
      - description: ID of move to use
        in: path
        name: moveTaskOrderID
        required: true
        type: string
      - description: ID of line item to use
        in: path
        name: mtoServiceItemID
        required: true
        type: string
    get:
      produces:
        - application/json
      parameters: []
      responses:
        '200':
          description: Successfully retrieved a line item for a move task order by ID
          schema:
            $ref: 'definitions/MTOServiceItemSingle.yaml'
        '400':
          $ref: '#/responses/InvalidRequest'
        '401':
          $ref: '#/responses/PermissionDenied'
        '403':
          $ref: '#/responses/PermissionDenied'
        '404':
          $ref: '#/responses/NotFound'
        '500':
          $ref: '#/responses/ServerError'
      tags:
        - mtoServiceItem
      description: Gets a line item by ID for a move by ID
      operationId: getMTOServiceItem
      summary: Gets a line item by ID for a move by ID
  '/move-task-orders/{moveTaskOrderID}/service-items/{mtoServiceItemID}/status':
    parameters:
      - description: ID of move to use
        in: path
        name: moveTaskOrderID
        required: true
        type: string
      - description: ID of line item to use
        in: path
        name: mtoServiceItemID
        required: true
        type: string
    patch:
      consumes:
        - application/json
      produces:
        - application/json
      parameters:
        - in: body
          name: body
          required: true
          schema:
            $ref: '#/definitions/PatchMTOServiceItemStatusPayload'
        - in: header
          name: If-Match
          type: string
          required: true
      responses:
        '200':
          description: >-
            Successfully updated status for a line item for a move task order by
            ID
          schema:
            $ref: 'definitions/MTOServiceItem.yaml'
        '400':
          $ref: '#/responses/InvalidRequest'
        '401':
          $ref: '#/responses/PermissionDenied'
        '403':
          $ref: '#/responses/PermissionDenied'
        '404':
          $ref: '#/responses/NotFound'
        '412':
          $ref: '#/responses/PreconditionFailed'
        '422':
          $ref: '#/responses/UnprocessableEntity'
        '500':
          $ref: '#/responses/ServerError'
      tags:
        - mtoServiceItem
      description: Changes the status of a line item for a move by ID
      operationId: updateMTOServiceItemStatus
      summary: Change the status of a line item for a move by ID
      x-permissions:
        - update.MTOServiceItem
  '/service-item/{mtoServiceItemID}/entry-date-update':
    parameters:
      - description: ID of the service item
        in: path
        name: mtoServiceItemID
        required: true
        type: string
    patch:
      consumes:
        - application/json
      produces:
        - application/json
      parameters:
        - in: body
          name: body
          required: true
          schema:
            $ref: 'definitions/ServiceItemSitEntryDate.yaml'
      responses:
        '200':
          description: Successfully updated SIT entry date
          schema:
            $ref: 'definitions/MTOServiceItemSingle.yaml'
        '400':
          $ref: '#/responses/InvalidRequest'
        '401':
          $ref: '#/responses/PermissionDenied'
        '403':
          $ref: '#/responses/PermissionDenied'
        '404':
          $ref: '#/responses/NotFound'
        '412':
          $ref: '#/responses/PreconditionFailed'
        '422':
          $ref: '#/responses/UnprocessableEntity'
        '500':
          $ref: '#/responses/ServerError'
      tags:
        - mtoServiceItem
      description: Locates the service item in the database and updates the SIT entry date for the selected service item and returns the service item
      operationId: updateServiceItemSitEntryDate
      summary: Updates a service item's SIT entry date by ID
  '/move-task-orders/{moveTaskOrderID}/status':
    patch:
      consumes:
        - application/json
      produces:
        - application/json
      parameters:
        - description: ID of move to use
          in: path
          name: moveTaskOrderID
          required: true
          type: string
        - in: header
          name: If-Match
          type: string
          required: true
        - in: body
          name: serviceItemCodes
          schema:
            $ref: '#/definitions/MTOApprovalServiceItemCodes'
          required: true
      responses:
        '200':
          description: Successfully updated move task order status
          schema:
            $ref: '#/definitions/Move'
        '400':
          $ref: '#/responses/InvalidRequest'
        '401':
          $ref: '#/responses/PermissionDenied'
        '403':
          $ref: '#/responses/PermissionDenied'
        '404':
          $ref: '#/responses/NotFound'
        '409':
          $ref: '#/responses/Conflict'
        '412':
          $ref: '#/responses/PreconditionFailed'
        '422':
          $ref: '#/responses/UnprocessableEntity'
        '500':
          $ref: '#/responses/ServerError'
      tags:
        - moveTaskOrder
      description: Changes move task order status to make it available to prime
      operationId: updateMoveTaskOrderStatus
      summary: Change the status of a move task order to make it available to prime
      x-permissions:
        - update.move
        - create.serviceItem
  '/move-task-orders/{moveTaskOrderID}/status/service-counseling-completed':
    patch:
      consumes:
        - application/json
      produces:
        - application/json
      parameters:
        - description: ID of move to use
          in: path
          name: moveTaskOrderID
          required: true
          type: string
        - in: header
          name: If-Match
          type: string
          required: true
      responses:
        '200':
          description: Successfully updated move task order status
          schema:
            $ref: '#/definitions/Move'
        '400':
          $ref: '#/responses/InvalidRequest'
        '401':
          $ref: '#/responses/PermissionDenied'
        '403':
          $ref: '#/responses/PermissionDenied'
        '404':
          $ref: '#/responses/NotFound'
        '409':
          $ref: '#/responses/Conflict'
        '412':
          $ref: '#/responses/PreconditionFailed'
        '422':
          $ref: '#/responses/UnprocessableEntity'
        '500':
          $ref: '#/responses/ServerError'
      tags:
        - moveTaskOrder
      description: Changes move (move task order) status to service counseling completed
      operationId: updateMTOStatusServiceCounselingCompleted
      summary: Changes move (move task order) status to service counseling completed
  '/move-task-orders/{moveTaskOrderID}/payment-service-items/{paymentServiceItemID}/status':
    parameters:
      - description: ID of move to use
        in: path
        name: moveTaskOrderID
        required: true
        type: string
      - description: ID of payment service item to use
        in: path
        name: paymentServiceItemID
        required: true
        type: string
    patch:
      consumes:
        - application/json
      produces:
        - application/json
      parameters:
        - in: body
          name: body
          required: true
          schema:
            $ref: '#/definitions/PaymentServiceItem'
        - in: header
          name: If-Match
          type: string
          required: true
      responses:
        '200':
          description: >-
            Successfully updated status for a line item for a move task order by
            ID
          schema:
            $ref: '#/definitions/PaymentServiceItem'
        '400':
          $ref: '#/responses/InvalidRequest'
        '401':
          $ref: '#/responses/PermissionDenied'
        '403':
          $ref: '#/responses/PermissionDenied'
        '404':
          $ref: '#/responses/NotFound'
        '412':
          $ref: '#/responses/PreconditionFailed'
        '422':
          $ref: '#/responses/UnprocessableEntity'
        '500':
          $ref: '#/responses/ServerError'
      tags:
        - paymentServiceItem
      description: Changes the status of a line item for a move by ID
      operationId: updatePaymentServiceItemStatus
      summary: Change the status of a payment service item for a move by ID
      x-permissions:
        - update.paymentServiceItemStatus
  '/move-task-orders/{moveTaskOrderID}/billable-weights-reviewed-at':
    patch:
      consumes:
        - application/json
      produces:
        - application/json
      parameters:
        - description: ID of move to use
          in: path
          name: moveTaskOrderID
          required: true
          type: string
        - in: header
          name: If-Match
          type: string
          required: true
      responses:
        '200':
          description: Successfully updated move task order billableWeightsReviewedAt field
          schema:
            $ref: '#/definitions/Move'
        '400':
          $ref: '#/responses/InvalidRequest'
        '401':
          $ref: '#/responses/PermissionDenied'
        '403':
          $ref: '#/responses/PermissionDenied'
        '404':
          $ref: '#/responses/NotFound'
        '409':
          $ref: '#/responses/Conflict'
        '412':
          $ref: '#/responses/PreconditionFailed'
        '422':
          $ref: '#/responses/UnprocessableEntity'
        '500':
          $ref: '#/responses/ServerError'
      tags:
        - moveTaskOrder
      description: Changes move (move task order) billableWeightsReviewedAt field to a timestamp
      operationId: updateMTOReviewedBillableWeightsAt
  '/move-task-orders/{moveTaskOrderID}/tio-remarks':
    patch:
      consumes:
        - application/json
      produces:
        - application/json
      parameters:
        - description: ID of move to use
          in: path
          name: moveTaskOrderID
          required: true
          type: string
        - in: header
          name: If-Match
          type: string
          required: true
        - in: body
          name: body
          required: true
          schema:
            $ref: '#/definitions/Move'
      responses:
        '200':
          description: Successfully updated move task order tioRemarks field
          schema:
            $ref: '#/definitions/Move'
        '400':
          $ref: '#/responses/InvalidRequest'
        '401':
          $ref: '#/responses/PermissionDenied'
        '403':
          $ref: '#/responses/PermissionDenied'
        '404':
          $ref: '#/responses/NotFound'
        '409':
          $ref: '#/responses/Conflict'
        '412':
          $ref: '#/responses/PreconditionFailed'
        '422':
          $ref: '#/responses/UnprocessableEntity'
        '500':
          $ref: '#/responses/ServerError'
      tags:
        - moveTaskOrder
      description: Changes move (move task order) billableWeightsReviewedAt field to a timestamp
      operationId: updateMoveTIORemarks
  '/move-task-orders/{moveTaskOrderID}/entitlements':
    parameters:
      - description: ID of move to use
        in: path
        name: moveTaskOrderID
        required: true
        type: string
    get:
      produces:
        - application/json
      parameters: []
      tags:
        - moveTaskOrder
      responses:
        '200':
          description: Successfully retrieved entitlements
          schema:
            $ref: '#/definitions/Entitlements'
        '400':
          $ref: '#/responses/InvalidRequest'
        '401':
          $ref: '#/responses/PermissionDenied'
        '403':
          $ref: '#/responses/PermissionDenied'
        '404':
          $ref: '#/responses/NotFound'
        '500':
          $ref: '#/responses/ServerError'
      description: Gets entitlements
      operationId: getEntitlements
      summary: Gets entitlements for a move by ID
  '/payment-requests/{paymentRequestID}':
    parameters:
      - description: UUID of payment request
        format: uuid
        in: path
        name: paymentRequestID
        required: true
        type: string
    get:
      produces:
        - application/json
      parameters: []
      responses:
        '200':
          description: fetched instance of payment request
          schema:
            $ref: '#/definitions/PaymentRequest'
        '400':
          $ref: '#/responses/InvalidRequest'
        '401':
          $ref: '#/responses/PermissionDenied'
        '403':
          $ref: '#/responses/PermissionDenied'
        '404':
          $ref: '#/responses/NotFound'
        '500':
          $ref: '#/responses/ServerError'
      tags:
        - paymentRequests
      description: Fetches an instance of a payment request by id
      operationId: getPaymentRequest
      summary: Fetches a payment request by id
      x-permissions:
        - read.paymentRequest
  '/moves/{locator}/closeout-office':
    parameters:
      - description: move code to identify a move to update the PPM shipment's closeout office for Army and Air Force service members
        format: string
        in: path
        name: locator
        required: true
        type: string
    patch:
      description: Sets the transportation office closeout location for where the Move's PPM Shipment documentation will be reviewed by
      tags:
        - move
      operationId: updateCloseoutOffice
      x-permissions:
        - update.closeoutOffice
      summary: Updates a Move's PPM closeout office for Army and Air Force customers
      produces:
        - application/json
      consumes:
        - application/json
      parameters:
        - in: body
          name: body
          schema:
            properties:
              closeoutOfficeId:
                type: string
                format: uuid
            required:
              - closeoutOfficeId
        - in: header
          name: If-Match
          type: string
          required: true
      responses:
        '200':
          description: Successfully set the closeout office for the move
          schema:
            $ref: '#/definitions/Move'
        '400':
          $ref: '#/responses/InvalidRequest'
        '401':
          $ref: '#/responses/PermissionDenied'
        '403':
          $ref: '#/responses/PermissionDenied'
        '404':
          $ref: '#/responses/NotFound'
        '412':
          $ref: '#/responses/PreconditionFailed'
        '422':
          $ref: '#/responses/UnprocessableEntity'
        '500':
          $ref: '#/responses/ServerError'
  '/moves/{locator}/customer-support-remarks':
    parameters:
      - description: move code to identify a move for customer support remarks
        format: string
        in: path
        name: locator
        required: true
        type: string
    post:
      produces:
        - application/json
      consumes:
        - application/json
      parameters:
        - in: body
          name: body
          schema:
            $ref: '#/definitions/CreateCustomerSupportRemark'
      responses:
        '200':
          description: Successfully created customer support remark
          schema:
            $ref: 'definitions/CustomerSupportRemark.yaml'
        '400':
          $ref: '#/responses/InvalidRequest'
        '404':
          $ref: '#/responses/NotFound'
        '422':
          $ref: '#/responses/UnprocessableEntity'
        '500':
          $ref: '#/responses/ServerError'
      tags:
        - customerSupportRemarks
      description: Creates a customer support remark for a move
      operationId: createCustomerSupportRemarkForMove
      summary: Creates a customer support remark for a move
    get:
      produces:
        - application/json
      parameters: []
      responses:
        '200':
          description: Successfully retrieved all line items for a move task order
          schema:
            $ref: 'definitions/CustomerSupportRemarks.yaml'
        '403':
          $ref: '#/responses/PermissionDenied'
        '404':
          $ref: '#/responses/NotFound'
        '422':
          $ref: '#/responses/UnprocessableEntity'
        '500':
          $ref: '#/responses/ServerError'
      tags:
        - customerSupportRemarks
      description: Fetches customer support remarks for a move
      operationId: getCustomerSupportRemarksForMove
      summary: Fetches customer support remarks using the move code (locator).
  '/customer-support-remarks/{customerSupportRemarkID}':
    parameters:
      - in: path
        description: the customer support remark ID to be modified
        name: customerSupportRemarkID
        required: true
        type: string
        format: uuid
    patch:
      tags:
        - customerSupportRemarks
      description: Updates a customer support remark for a move
      operationId: updateCustomerSupportRemarkForMove
      summary: Updates a customer support remark for a move
      consumes:
        - application/json
      produces:
        - application/json
      parameters:
        - in: body
          name: body
          required: true
          schema:
            $ref: '#/definitions/UpdateCustomerSupportRemarkPayload'
      responses:
        '200':
          description: Successfully updated customer support remark
          schema:
            $ref: 'definitions/CustomerSupportRemark.yaml'
        '400':
          $ref: '#/responses/InvalidRequest'
        '403':
          $ref: '#/responses/PermissionDenied'
        '404':
          $ref: '#/responses/NotFound'
        '422':
          $ref: '#/responses/UnprocessableEntity'
        '500':
          $ref: '#/responses/ServerError'
    delete:
      summary: Soft deletes a customer support remark by ID
      description: Soft deletes a customer support remark by ID
      operationId: deleteCustomerSupportRemark
      tags:
        - customerSupportRemarks
      produces:
        - application/json
      responses:
        '204':
          description: Successfully soft deleted the shipment
        '400':
          $ref: '#/responses/InvalidRequest'
        '403':
          $ref: '#/responses/PermissionDenied'
        '404':
          $ref: '#/responses/NotFound'
        '409':
          $ref: '#/responses/Conflict'
        '422':
          $ref: '#/responses/UnprocessableEntity'
        '500':
          $ref: '#/responses/ServerError'
  '/moves/{locator}/evaluation-reports':
    parameters:
      - in: path
        name: locator
        required: true
        type: string
    post:
      produces:
        - application/json
      consumes:
        - application/json
      parameters:
        - in: body
          name: body
          schema:
            $ref: '#/definitions/CreateEvaluationReport'
      responses:
        '200':
          description: Successfully created evaluation report
          schema:
            $ref: '#/definitions/EvaluationReport'
        '400':
          $ref: '#/responses/InvalidRequest'
        '404':
          $ref: '#/responses/NotFound'
        '422':
          $ref: '#/responses/UnprocessableEntity'
        '500':
          $ref: '#/responses/ServerError'
      x-permissions:
        - create.evaluationReport
      tags:
        - evaluationReports
      description: Creates an evaluation report
      operationId: createEvaluationReport
      summary: Creates an evaluation report
  '/evaluation-reports/{reportID}/download':
    parameters:
      - in: path
        description: the evaluation report ID to be downloaded
        name: reportID
        required: true
        type: string
        format: uuid
    get:
      summary: Downloads an evaluation report as a PDF
      description: Downloads an evaluation report as a PDF
      operationId: downloadEvaluationReport
      tags:
        - evaluationReports
      produces:
        - application/pdf
      responses:
        '200':
          headers:
            Content-Disposition:
              type: string
              description: File name to download
          description: Evaluation report PDF
          schema:
            format: binary
            type: file
        '403':
          $ref: '#/responses/PermissionDenied'
        '404':
          $ref: '#/responses/NotFound'
        '500':
          $ref: '#/responses/ServerError'
  '/evaluation-reports/{reportID}':
    parameters:
      - in: path
        description: the evaluation report ID to be modified
        name: reportID
        required: true
        type: string
        format: uuid
    get:
      summary: Gets an evaluation report by ID
      description: Gets an evaluation report by ID
      operationId: getEvaluationReport
      tags:
        - evaluationReports
      produces:
        - application/json
      responses:
        '200':
          description: Successfully got the report
          schema:
            $ref: '#/definitions/EvaluationReport'
        '400':
          $ref: '#/responses/InvalidRequest'
        '403':
          $ref: '#/responses/PermissionDenied'
        '404':
          $ref: '#/responses/NotFound'
        '500':
          $ref: '#/responses/ServerError'
    delete:
      summary: Deletes an evaluation report by ID
      description: Deletes an evaluation report by ID
      operationId: deleteEvaluationReport
      x-permissions:
        - delete.evaluationReport
      tags:
        - evaluationReports
      produces:
        - application/json
      responses:
        '204':
          description: Successfully deleted the report
        '400':
          $ref: '#/responses/InvalidRequest'
        '403':
          $ref: '#/responses/PermissionDenied'
        '404':
          $ref: '#/responses/NotFound'
        '409':
          $ref: '#/responses/Conflict'
        '422':
          $ref: '#/responses/UnprocessableEntity'
        '500':
          $ref: '#/responses/ServerError'
    put:
      summary: Saves an evaluation report as a draft
      description: Saves an evaluation report as a draft
      operationId: saveEvaluationReport
      x-permissions:
        - update.evaluationReport
      tags:
        - evaluationReports
      produces:
        - application/json
      consumes:
        - application/json
      parameters:
        - in: body
          name: body
          schema:
            $ref: '#/definitions/EvaluationReport'
        - in: header
          name: If-Match
          type: string
          required: true
          description: >
            Optimistic locking is implemented via the `If-Match` header. If the ETag header does not match
            the value of the resource on the server, the server rejects the change with a `412 Precondition Failed` error.
      responses:
        '204':
          description: Successfully saved the report
        '400':
          $ref: '#/responses/InvalidRequest'
        '403':
          $ref: '#/responses/PermissionDenied'
        '404':
          $ref: '#/responses/NotFound'
        '409':
          $ref: '#/responses/Conflict'
        '412':
          $ref: '#/responses/PreconditionFailed'
        '422':
          $ref: '#/responses/UnprocessableEntity'
        '500':
          $ref: '#/responses/ServerError'
  '/evaluation-reports/{reportID}/submit':
    parameters:
      - in: path
        description: the evaluation report ID to be modified
        name: reportID
        required: true
        type: string
        format: uuid
    post:
      summary: Submits an evaluation report
      description: Submits an evaluation report
      operationId: submitEvaluationReport
      tags:
        - evaluationReports
      produces:
        - application/json
      parameters:
        - in: header
          name: If-Match
          type: string
          required: true
          description: >
            Optimistic locking is implemented via the `If-Match` header. If the ETag header does not match
            the value of the resource on the server, the server rejects the change with a `412 Precondition Failed` error.
      responses:
        '204':
          description: Successfully submitted an evaluation report with the provided ID
        '403':
          $ref: '#/responses/PermissionDenied'
        '404':
          $ref: '#/responses/NotFound'
        '412':
          $ref: '#/responses/PreconditionFailed'
        '422':
          $ref: '#/responses/UnprocessableEntity'
        '500':
          $ref: '#/responses/ServerError'
      x-permissions:
        - update.evaluationReport
  '/evaluation-reports/{reportID}/appeal/add':
    parameters:
      - in: path
        description: the evaluation report ID
        name: reportID
        required: true
        type: string
        format: uuid
    post:
      summary: Adds an appeal to a serious incident on an evaluation report
      description: Adds an appeal to a serious incident on an evaluation report
      operationId: addAppealToSeriousIncident
      tags:
        - evaluationReports
      produces:
        - application/json
      consumes:
        - application/json
      parameters:
        - in: body
          name: body
          schema:
            $ref: '#/definitions/CreateAppeal'
      responses:
        '204':
          description: Successfully added an appeal to a serious incident
        '403':
          $ref: '#/responses/PermissionDenied'
        '404':
          $ref: '#/responses/NotFound'
        '412':
          $ref: '#/responses/PreconditionFailed'
        '422':
          $ref: '#/responses/UnprocessableEntity'
        '500':
          $ref: '#/responses/ServerError'
      x-permissions:
        - update.evaluationReport
  '/evaluation-reports/{reportID}/{reportViolationID}/appeal/add':
    parameters:
      - in: path
        description: the evaluation report ID
        name: reportID
        required: true
        type: string
        format: uuid
      - in: path
        description: the report violation ID
        name: reportViolationID
        required: true
        type: string
        format: uuid
    post:
      summary: Adds an appeal to a violation
      description: Adds an appeal to a violation
      operationId: addAppealToViolation
      tags:
        - evaluationReports
      produces:
        - application/json
      consumes:
        - application/json
      parameters:
        - in: body
          name: body
          schema:
            $ref: '#/definitions/CreateAppeal'
      responses:
        '204':
          description: Successfully added an appeal to a violation
        '403':
          $ref: '#/responses/PermissionDenied'
        '404':
          $ref: '#/responses/NotFound'
        '412':
          $ref: '#/responses/PreconditionFailed'
        '422':
          $ref: '#/responses/UnprocessableEntity'
        '500':
          $ref: '#/responses/ServerError'
      x-permissions:
        - update.evaluationReport
  '/pws-violations':
    get:
      summary: Fetch the possible PWS violations for an evaluation report
      description: Fetch the possible PWS violations for an evaluation report
      operationId: getPWSViolations
      tags:
        - pwsViolations
      produces:
        - application/json
      responses:
        '200':
          description: Successfully retrieved the PWS violations
          schema:
            $ref: '#/definitions/PWSViolations'
        '400':
          $ref: '#/responses/InvalidRequest'
        '403':
          $ref: '#/responses/PermissionDenied'
        '404':
          $ref: '#/responses/NotFound'
        '500':
          $ref: '#/responses/ServerError'
  '/report-violations/{reportID}':
    parameters:
      - in: path
        description: the evaluation report ID that has associated violations
        name: reportID
        required: true
        type: string
        format: uuid
    get:
      summary: Fetch the report violations for an evaluation report
      description: Fetch the report violations for an evaluation report
      operationId: getReportViolationsByReportID
      tags:
        - reportViolations
      produces:
        - application/json
      responses:
        '200':
          description: Successfully retrieved the report violations
          schema:
            $ref: '#/definitions/ReportViolations'
        '400':
          $ref: '#/responses/InvalidRequest'
        '403':
          $ref: '#/responses/PermissionDenied'
        '404':
          $ref: '#/responses/NotFound'
        '500':
          $ref: '#/responses/ServerError'
    post:
      summary: Associate violations with an evaluation report
      description: >-
        Associate violations with an evaluation report. This will overwrite any
        existing report-violations associations for the report and replace them
        with the newly provided ones.  An empty array will remove all violation
        associations for a given report.
      operationId: associateReportViolations
      tags:
        - reportViolations
      produces:
        - application/json
      consumes:
        - application/json
      parameters:
        - in: body
          name: body
          schema:
            $ref: '#/definitions/AssociateReportViolations'
      responses:
        '204':
          description: Successfully saved the report violations
        '400':
          $ref: '#/responses/InvalidRequest'
        '403':
          $ref: '#/responses/PermissionDenied'
        '404':
          $ref: '#/responses/NotFound'
        '409':
          $ref: '#/responses/Conflict'
        '422':
          $ref: '#/responses/UnprocessableEntity'
        '500':
          $ref: '#/responses/ServerError'
      x-permissions:
        - create.reportViolation
  '/moves/{locator}/payment-requests':
    parameters:
      - description: move code to identify a move for payment requests
        format: string
        in: path
        name: locator
        required: true
        type: string
    get:
      produces:
        - application/json
      parameters: []
      responses:
        '200':
          description: Successfully retrieved all line items for a move task order
          schema:
            $ref: '#/definitions/PaymentRequests'
        '403':
          $ref: '#/responses/PermissionDenied'
        '404':
          $ref: '#/responses/NotFound'
        '422':
          $ref: '#/responses/UnprocessableEntity'
        '500':
          $ref: '#/responses/ServerError'
      tags:
        - paymentRequests
      description: Fetches payment requests for a move
      operationId: getPaymentRequestsForMove
      summary: Fetches payment requests using the move code (locator).
      x-permissions:
        - read.paymentRequest
  '/moves/{moveID}/financial-review-flag':
    parameters:
      - description: ID of move to flag
        in: path
        name: moveID
        required: true
        type: string
        format: uuid
    post:
      summary: Flags a move for financial office review
      description: This sets a flag which indicates that the move should be reviewed by a fincancial office. For example, if the origin or delivery address of a shipment is far from the duty location and may incur excess costs to the customer.
      operationId: setFinancialReviewFlag
      tags:
        - move
      consumes:
        - application/json
      produces:
        - application/json
      parameters:
        - in: header
          name: If-Match
          type: string
        - in: body
          name: body
          schema:
            required:
              - flagForReview
            properties:
              remarks:
                description: explanation of why the move is being flagged for financial review
                example: this address is way too far away
                type: string
                x-nullable: true
              flagForReview:
                description: boolean value representing whether we should flag a move for financial review
                example: false
                type: boolean
      responses:
        '200':
          description: updated Move
          schema:
            $ref: '#/definitions/Move'
        '403':
          $ref: '#/responses/PermissionDenied'
        '404':
          $ref: '#/responses/NotFound'
        '412':
          $ref: '#/responses/PreconditionFailed'
        '422':
          $ref: '#/responses/UnprocessableEntity'
        '500':
          $ref: '#/responses/ServerError'
      x-permissions:
        - update.financialReviewFlag
  /moves/{moveID}/uploadAdditionalDocuments:
    patch:
      summary: Patch the additional documents for a given move
      description: Customers will on occaision need the ability to upload additional supporting documents, for a variety of reasons. This does not include amended order.
      operationId: uploadAdditionalDocuments
      tags:
        - move
      consumes:
        - multipart/form-data
      parameters:
        - in: path
          name: moveID
          type: string
          format: uuid
          required: true
          description: UUID of the order
        - in: formData
          name: file
          type: file
          description: The file to upload.
          required: true
      responses:
        '201':
          description: created upload
          schema:
            $ref: 'definitions/Upload.yaml'
        '400':
          description: invalid request
          schema:
            $ref: '#/definitions/InvalidRequestResponsePayload'
        '403':
          description: not authorized
        '404':
          description: not found
        '413':
          description: payload is too large
        '500':
          description: server error
      x-permissions:
        - create.supportingDocuments
  '/payment-requests/{paymentRequestID}/shipments-payment-sit-balance':
    parameters:
      - description: payment request ID of the payment request with SIT service items being reviewed
        name: paymentRequestID
        type: string
        format: uuid
        in: path
        required: true
    get:
      produces:
        - application/json
      parameters: []
      responses:
        '200':
          description: Successfully retrieved shipments and their SIT days balance from all payment requests on the move
          schema:
            $ref: '#/definitions/ShipmentsPaymentSITBalance'
        '403':
          $ref: '#/responses/PermissionDenied'
        '404':
          $ref: '#/responses/NotFound'
        '422':
          $ref: '#/responses/UnprocessableEntity'
        '500':
          $ref: '#/responses/ServerError'
      tags:
        - paymentRequests
      description: Returns all shipment payment request SIT usage to support partial SIT invoicing
      operationId: getShipmentsPaymentSITBalance
      summary: Returns all shipment payment request SIT usage to support partial SIT invoicing
      x-permissions:
        - read.shipmentsPaymentSITBalance
  '/payment-requests/{paymentRequestID}/status':
    patch:
      consumes:
        - application/json
      produces:
        - application/json
      parameters:
        - description: UUID of payment request
          format: uuid
          in: path
          name: paymentRequestID
          required: true
          type: string
        - in: body
          name: body
          required: true
          schema:
            $ref: '#/definitions/UpdatePaymentRequestStatusPayload'
        - in: header
          name: If-Match
          type: string
          required: true
      responses:
        '200':
          description: updated payment request
          schema:
            $ref: '#/definitions/PaymentRequest'
        '400':
          $ref: '#/responses/InvalidRequest'
        '401':
          $ref: '#/responses/PermissionDenied'
        '403':
          $ref: '#/responses/PermissionDenied'
        '404':
          $ref: '#/responses/NotFound'
        '412':
          $ref: '#/responses/PreconditionFailed'
        '422':
          $ref: '#/responses/UnprocessableEntity'
        '500':
          $ref: '#/responses/ServerError'
      tags:
        - paymentRequests
      description: Updates status of a payment request by id
      operationId: updatePaymentRequestStatus
      summary: Updates status of a payment request by id
      x-permissions:
        - update.paymentRequest
  '/payment-requests/{paymentRequestID}/bulkDownload':
    parameters:
      - description: the id for the payment-request with files to be downloaded
        in: path
        name: paymentRequestID
        required: true
        type: string
    get:
      summary: Downloads all Payment Request documents as a PDF
      description: |
        This endpoint downloads all uploaded payment request documentation combined into a single PDF.
      operationId: bulkDownload
      tags:
        - paymentRequests
      produces:
        - application/pdf
      responses:
        '200':
          headers:
            Content-Disposition:
              type: string
              description: File name to download
          description: Payment Request Files PDF
          schema:
            format: binary
            type: file
        '400':
          $ref: '#/responses/InvalidRequest'
        '500':
          $ref: '#/responses/ServerError'
  /documents/{documentId}:
    get:
      summary: Returns a document
      description: Returns a document and its uploads
      operationId: getDocument
      tags:
        - ghcDocuments
      parameters:
        - in: path
          name: documentId
          type: string
          format: uuid
          required: true
          description: UUID of the document to return
      responses:
        '200':
          description: the requested document
          schema:
            $ref: 'definitions/Document.yaml'
        '400':
          $ref: '#/responses/InvalidRequest'
        '401':
          $ref: '#/responses/PermissionDenied'
        '403':
          $ref: '#/responses/PermissionDenied'
        '404':
          $ref: '#/responses/NotFound'
        '412':
          $ref: '#/responses/PreconditionFailed'
        '422':
          $ref: '#/responses/UnprocessableEntity'
        '500':
          $ref: '#/responses/ServerError'
  /documents:
    post:
      summary: Create a new document
      description: Documents represent a physical artifact such as a scanned document or a PDF file
      operationId: createDocument
      tags:
        - ghcDocuments
      parameters:
        - in: body
          name: documentPayload
          required: true
          schema:
            $ref: '#/definitions/PostDocumentPayload'
      responses:
        '201':
          description: created document
          schema:
            $ref: 'definitions/Document.yaml'
        '400':
          description: invalid request
        '403':
          $ref: '#/responses/PermissionDenied'
        '500':
          description: server error
  /queues/counseling:
    get:
      produces:
        - application/json
      summary: Gets queued list of all customer moves needing services counseling by GBLOC origin
      description: >
        An office services counselor user will be assigned a transportation office that will determine which moves are displayed in their queue based on the origin duty location.  GHC moves will show up here onced they have reached the NEEDS SERVICE COUNSELING status after submission from a customer or created on a customer's behalf.
      operationId: getServicesCounselingQueue
      tags:
        - queues
      parameters:
        - in: query
          name: page
          type: integer
          description: requested page number of paginated move results
        - in: query
          name: perPage
          type: integer
          description: maximum number of moves to show on each page of paginated results
        - in: query
          name: sort
          type: string
          enum:
            [
              customerName,
              edipi,
              emplid,
              branch,
              locator,
              status,
              requestedMoveDate,
              submittedAt,
              originGBLOC,
              originDutyLocation,
              destinationDutyLocation,
              ppmType,
              closeoutInitiated,
              closeoutLocation,
              ppmStatus,
              counselingOffice,
              assignedTo,
            ]
          description: field that results should be sorted by
        - in: query
          name: order
          type: string
          enum: [asc, desc]
          description: direction of sort order if applied
        - in: query
          name: branch
          type: string
          description: filters by the branch of the move's service member
        - in: query
          name: locator
          type: string
          description: filters to match the unique move code locator
        - in: query
          name: customerName
          type: string
          description: filters using a prefix match on the service member's last name
        - in: query
          name: counselingOffice
          type: string
          description: filters using a counselingOffice name of the move
        - in: query
          name: edipi
          type: string
          description: filters to match the unique service member's DoD ID
        - in: query
          name: emplid
          type: string
          description: filters to match the unique service member's EMPLID
        - in: query
          name: requestedMoveDate
          type: string
          description: filters the requested pickup date of a shipment on the move
        - in: query
          name: submittedAt
          type: string
          format: date-time
          description: Start of the submitted at date in the user's local time zone converted to UTC
        - in: query
          name: originGBLOC
          type: string
          description: filters the GBLOC of the service member's origin duty location
        - in: query
          name: originDutyLocation
          type: array
          uniqueItems: true
          collectionFormat: multi
          items:
            type: string
          description: filters the name of the origin duty location on the orders
        - in: query
          name: destinationDutyLocation
          type: string
          description: filters the name of the destination duty location on the orders
        - in: query
          name: status
          type: array
          description: filters the status of the move
          uniqueItems: true
          items:
            type: string
            enum:
              - NEEDS SERVICE COUNSELING
              - SERVICE COUNSELING COMPLETED
        - in: query
          name: needsPPMCloseout
          type: boolean
          description: Only used for Services Counseling queue. If true, show PPM moves that are ready for closeout. Otherwise, show all other moves.
        - in: query
          name: ppmType
          type: string
          enum:
            - FULL
            - PARTIAL
          description: filters PPM type
        - in: query
          name: closeoutInitiated
          type: string
          format: date-time
          description: Latest date that closeout was initiated on a PPM on the move
        - in: query
          name: closeoutLocation
          type: string
          description: closeout location
        - in: query
          name: orderType
          type: string
          description: order type
        - in: query
          name: ppmStatus
          type: string
          enum:
            - WAITING_ON_CUSTOMER
            - NEEDS_CLOSEOUT
          description: filters the status of the PPM shipment
        - in: query
          name: viewAsGBLOC
          type: string
          description: |
            Used to return a queue for a GBLOC other than the default of the current user. Requires the HQ role or a secondary transportation office assignment. The parameter is ignored if the requesting user does not have the necessary role or assignment.
        - in: query
          name: assignedTo
          type: string
          description: |
            Used to illustrate which user is assigned to this payment request.
      responses:
        '200':
          description: Successfully returned all moves matching the criteria
          schema:
            $ref: '#/definitions/QueueMovesResult'
        '403':
          $ref: '#/responses/PermissionDenied'
        '500':
          $ref: '#/responses/ServerError'
  /queues/counseling/origin-list:
    get:
      produces:
        - application/json
      summary: Gets queued list of all moves origin locations in the counselors queue
      description: >
        An office services counselor user will be assigned a transportation office that will determine which moves are displayed in their queue based on the origin duty location. This pulls the availalble origin duty locations.
      operationId: getServicesCounselingOriginList
      tags:
        - queues
      parameters:
        - in: query
          name: needsPPMCloseout
          type: boolean
          description: Only used for Services Counseling queue. If true, show PPM moves origin locations that are ready for closeout. Otherwise, show all other moves origin locations.
        - in: query
          name: viewAsGBLOC
          type: string
          description: Used to return an origins list for a GBLOC other than the default of the current user. Requires the HQ role or a secondary transportation office assignment. The parameter is ignored if the requesting user does not have the necessary role or assignment.
      responses:
        '200':
          description: Successfully returned all moves matching the criteria
          schema:
            $ref: '#/definitions/Locations'
        '403':
          $ref: '#/responses/PermissionDenied'
        '500':
          $ref: '#/responses/ServerError'
  /queues/prime-moves:
    get:
      summary: getPrimeMovesQueue
      description: |
        Gets all moves that have been reviewed and approved by the TOO. The `since` parameter can be used to filter this
        list down to only the moves that have been updated since the provided timestamp. A move will be considered
        updated if the `updatedAt` timestamp on the move or on its orders, shipments, service items, or payment
        requests, is later than the provided date and time.

        **WIP**: Include what causes moves to leave this list. Currently, once the `availableToPrimeAt` timestamp has
        been set, that move will always appear in this list.
      operationId: listPrimeMoves
      tags:
        - queues
      produces:
        - application/json
      parameters:
        - in: query
          name: since
          type: string
          format: date-time
          description: Only return moves updated since this time. Formatted like "2021-07-23T18:30:47.116Z"
        - in: query
          name: page
          type: integer
          description: requested page of results
        - in: query
          name: perPage
          type: integer
          description: results per page
        - in: query
          name: id
          type: string
        - in: query
          name: moveCode
          type: string
        - in: query
          name: orderType
          type: string
          description: order type
      responses:
        '200':
          description: Successfully retrieved moves. A successful fetch might still return zero moves.
          schema:
            $ref: '#/definitions/ListPrimeMovesResult'
        '403':
          $ref: '#/responses/PermissionDenied'
        '500':
          $ref: '#/responses/ServerError'
  /queues/moves:
    get:
      produces:
        - application/json
      summary: Gets queued list of all customer moves by GBLOC origin
      description: >
        An office TOO user will be assigned a transportation office that will determine which moves are displayed in their queue based on the origin duty location.  GHC moves will show up here onced they have reached the submitted status sent by the customer and have move task orders, shipments, and service items to approve.
      operationId: getMovesQueue
      tags:
        - queues
      parameters:
        - in: query
          name: page
          type: integer
          description: requested page of results
        - in: query
          name: perPage
          type: integer
          description: results per page
        - in: query
          name: sort
          type: string
          enum:
            [
              customerName,
              edipi,
              emplid,
              branch,
              locator,
              status,
              originDutyLocation,
              destinationDutyLocation,
              requestedMoveDate,
              appearedInTooAt,
              assignedTo,
              counselingOffice,
            ]
          description: field that results should be sorted by
        - in: query
          name: order
          type: string
          enum: [asc, desc]
          description: direction of sort order if applied
        - in: query
          name: branch
          type: string
        - in: query
          name: locator
          type: string
        - in: query
          name: customerName
          type: string
        - in: query
          name: edipi
          type: string
        - in: query
          name: emplid
          type: string
        - in: query
          name: originDutyLocation
          type: array
          uniqueItems: true
          collectionFormat: multi
          items:
            type: string
        - in: query
          name: destinationDutyLocation
          type: string
        - in: query
          name: appearedInTooAt
          type: string
          format: date-time
        - in: query
          name: requestedMoveDate
          type: string
          description: filters the requested pickup date of a shipment on the move
        - in: query
          name: status
          type: array
          description: Filtering for the status.
          uniqueItems: true
          items:
            type: string
            enum:
              - SUBMITTED
              - SERVICE COUNSELING COMPLETED
              - APPROVALS REQUESTED
        - in: query
          name: orderType
          type: string
          description: order type
        - in: query
          name: viewAsGBLOC
          type: string
          description: |
            Used to return a queue for a GBLOC other than the default of the current user. Requires the HQ role or a secondary transportation office assignment. The parameter is ignored if the requesting user does not have the necessary role or assignment.
        - in: query
          name: assignedTo
          type: string
          description: |
            Used to illustrate which user is assigned to this move.
        - in: query
          name: counselingOffice
          type: string
          description: filters using a counselingOffice name of the move
      responses:
        '200':
          description: Successfully returned all moves matching the criteria
          schema:
            $ref: '#/definitions/QueueMovesResult'
        '403':
          $ref: '#/responses/PermissionDenied'
        '500':
          $ref: '#/responses/ServerError'
  /queues/payment-requests:
    get:
      produces:
        - application/json
      summary: Gets queued list of all payment requests by GBLOC origin
      description: >
        An office TIO user will be assigned a transportation office that will determine which payment requests are displayed in their queue based on the origin duty location.
      operationId: getPaymentRequestsQueue
      tags:
        - queues
      parameters:
        - in: query
          name: sort
          type: string
          enum: [customerName, locator, submittedAt, branch, status, edipi, emplid, age, originDutyLocation, assignedTo, counselingOffice]
          description: field that results should be sorted by
        - in: query
          name: order
          type: string
          enum: [asc, desc]
          description: direction of sort order if applied
        - in: query
          name: page
          type: integer
          description: requested page of results
        - in: query
          name: perPage
          type: integer
          description: number of records to include per page
        - in: query
          name: submittedAt
          type: string
          format: date-time
          description: Start of the submitted at date in the user's local time zone converted to UTC
        - in: query
          name: branch
          type: string
        - in: query
          name: locator
          type: string
        - in: query
          name: customerName
          type: string
        - in: query
          name: edipi
          type: string
        - in: query
          name: emplid
          type: string
        - in: query
          name: destinationDutyLocation
          type: string
        - in: query
          name: originDutyLocation
          type: string
        - in: query
          name: assignedTo
          type: string
          description: |
            Used to illustrate which user is assigned to this payment request.
        - in: query
          name: counselingOffice
          type: string
          description: filters using a counselingOffice name of the move
        - in: query
          name: status
          type: array
          description: Filtering for the status.
          uniqueItems: true
          items:
            type: string
            enum:
              - PENDING
              - REVIEWED
              - REVIEWED_AND_ALL_SERVICE_ITEMS_REJECTED
              - PAID
              - DEPRECATED
              - EDI_ERROR
        - in: query
          name: orderType
          type: string
          description: order type
        - in: query
          name: viewAsGBLOC
          type: string
          description: |
            Used to return a queue for a GBLOC other than the default of the current user. Requires the HQ role or a secondary transportation office assignment. The parameter is ignored if the requesting user does not have the necessary role or assignment.
      responses:
        '200':
          description: Successfully returned all moves matching the criteria
          schema:
            $ref: '#/definitions/QueuePaymentRequestsResult'
        '403':
          $ref: '#/responses/PermissionDenied'
        '500':
          $ref: '#/responses/ServerError'
  /moves/search:
    post:
      produces:
        - application/json
      consumes:
        - application/json
      summary: Search moves by locator, DOD ID, or customer name
      description: >
        Search moves by locator, DOD ID, or customer name. Used by QAE and CSR users.
      operationId: searchMoves
      tags:
        - move
      parameters:
        - in: body
          name: body
          schema:
            properties:
              page:
                type: integer
                description: requested page of results
              perPage:
                type: integer
              locator:
                description: Move locator
                type: string
                minLength: 6
                maxLength: 6
                x-nullable: true
              edipi:
                description: DOD ID
                type: string
                minLength: 10
                maxLength: 10
                x-nullable: true
              emplid:
                description: EMPLID
                type: string
                minLength: 7
                maxLength: 7
                x-nullable: true
              customerName:
                description: Customer Name
                type: string
                minLength: 1
                x-nullable: true
              paymentRequestCode:
                type: string
                example: 9551-6199-2
                x-nullable: true
              status:
                type: array
                description: Filtering for the status.
                uniqueItems: true
                items:
                  type: string
                  enum:
                    - DRAFT
                    - SUBMITTED
                    - APPROVALS REQUESTED
                    - APPROVED
                    - NEEDS SERVICE COUNSELING
                    - SERVICE COUNSELING COMPLETED
                    - CANCELED
              originPostalCode:
                type: string
                x-nullable: true
              destinationPostalCode:
                type: string
                x-nullable: true
              branch:
                type: string
                x-nullable: true
              shipmentsCount:
                type: integer
                x-nullable: true
              pickupDate:
                type: string
                format: date-time
                x-nullable: true
              deliveryDate:
                type: string
                format: date-time
                x-nullable: true
              sort:
                type: string
                x-nullable: true
                enum:
                  [
                    customerName,
                    edipi,
                    emplid,
                    branch,
                    locator,
                    status,
                    originPostalCode,
                    destinationPostalCode,
                    shipmentsCount,
                  ]
              order:
                type: string
                x-nullable: true
                enum: [asc, desc]
          description: field that results should be sorted by
      responses:
        '200':
          description: Successfully returned all moves matching the criteria
          schema:
            $ref: '#/definitions/SearchMovesResult'
        '403':
          $ref: '#/responses/PermissionDenied'
        '500':
          $ref: '#/responses/ServerError'
  '/tac/valid':
    get:
      summary: Validation of a TAC value
      description: Returns a boolean based on whether a tac value is valid or not
      operationId: tacValidation
      tags:
        - tac
        - order
      parameters:
        - in: query
          name: tac
          type: string
          required: true
          description: The tac value to validate
      responses:
        '200':
          description: Successfully retrieved validation status
          schema:
            $ref: '#/definitions/TacValid'
        '400':
          $ref: '#/responses/InvalidRequest'
        '401':
          $ref: '#/responses/PermissionDenied'
        '403':
          $ref: '#/responses/PermissionDenied'
        '404':
          $ref: '#/responses/NotFound'
        '500':
          $ref: '#/responses/ServerError'
  /lines-of-accounting:
    post:
      summary: 'Fetch line of accounting'
      description: >
        Fetches a line of accounting based on provided service member affiliation, effective date, and Transportation Accounting Code (TAC).
        It uses these parameters to filter the correct Line of Accounting for the provided TAC. It does this by filtering
        through both TAC and LOAs based on the provided code and effective date. The 'Effective Date' is the date
        that can be either the orders issued date (For HHG shipments), MTO approval date (For NTS shipments),
        or even the current date for NTS shipments with no approval yet (Just providing a preview to the office users per customer request).
        Effective date is used to find "Active" TGET data by searching for the TACs and LOAs with begin and end dates containing this date.
      operationId: requestLineOfAccounting
      tags:
        - linesOfAccounting
      consumes:
        - 'application/json'
      produces:
        - 'application/json'
      parameters:
        - in: 'body'
          name: 'body'
          description: 'Service member affiliation, effective date, and TAC code.'
          required: true
          schema:
            $ref: '#/definitions/FetchLineOfAccountingPayload'
      responses:
        '200':
          description: 'Successfully retrieved line of accounting'
          schema:
            $ref: 'definitions/LineOfAccounting.yaml'
        '400':
          $ref: '#/responses/InvalidRequest'
        '401':
          $ref: '#/responses/PermissionDenied'
        '403':
          $ref: '#/responses/PermissionDenied'
        '404':
          $ref: '#/responses/NotFound'
        '422':
          $ref: '#/responses/UnprocessableEntity'
        '500':
          $ref: '#/responses/ServerError'
  /transportation-offices:
    get:
      produces:
        - application/json
      summary: Returns the transportation offices matching the search query that is enabled for PPM closeout
      description: Returns the transportation offices matching the search query that is enabled for PPM closeout
      operationId: getTransportationOffices
      tags:
        - transportationOffice
      parameters:
        - in: query
          name: search
          type: string
          required: true
          minLength: 2
          description: Search string for transportation offices
      responses:
        '200':
          description: Successfully retrieved transportation offices
          schema:
            $ref: '#/definitions/TransportationOffices'
        '400':
          $ref: '#/responses/InvalidRequest'
        '401':
          $ref: '#/responses/PermissionDenied'
        '403':
          $ref: '#/responses/PermissionDenied'
        '404':
          $ref: '#/responses/NotFound'
        '500':
          $ref: '#/responses/ServerError'
  /open/transportation-offices:
    get:
      produces:
        - application/json
      summary: Returns the transportation offices matching the search query
      description: This endpoint is publicly accessible as it is utilized to access transportation office information without having an office account.Returns the transportation offices matching the search query.
      operationId: getTransportationOfficesOpen
      tags:
        - transportationOffice
      parameters:
        - in: query
          name: search
          type: string
          required: true
          minLength: 2
          description: Search string for transportation offices
      responses:
        '200':
          description: Successfully retrieved transportation offices
          schema:
            $ref: '#/definitions/TransportationOffices'
        '400':
          $ref: '#/responses/InvalidRequest'
        '401':
          $ref: '#/responses/PermissionDenied'
        '403':
          $ref: '#/responses/PermissionDenied'
        '404':
          $ref: '#/responses/NotFound'
        '500':
          $ref: '#/responses/ServerError'
  /transportation-offices/gblocs:
    get:
      produces:
        - application/json
      summary: Returns a list of distinct GBLOCs that exist in the transportation offices table
      description: Returns a list of distinct GBLOCs that exist in the transportation offices table
      operationId: getTransportationOfficesGBLOCs
      tags:
        - transportationOffice
      responses:
        '200':
          description: Successfully retrieved transportation offices
          schema:
            $ref: '#/definitions/GBLOCs'
        '400':
          $ref: '#/responses/InvalidRequest'
        '401':
          $ref: '#/responses/PermissionDenied'
        '403':
          $ref: '#/responses/PermissionDenied'
        '404':
          $ref: '#/responses/NotFound'
        '500':
          $ref: '#/responses/ServerError'
  /addresses/zip-city-lookup/{search}:
    get:
      summary: Returns city, state, postal code, and county associated with the specified full/partial postal code or city and state string
      description: Find by API using full/partial postal code or city name that returns an us_post_region_cities json object containing city, state, county and postal code.
      operationId: getLocationByZipCityState
      tags:
        - addresses
      parameters:
      - in: path
        name: search
        type: string
        required: true
      responses:
        '200':
          description: the requested list of city, state, county, and postal code matches
          schema:
            $ref: "#/definitions/VLocations"
        '400':
          $ref: '#/responses/InvalidRequest'
        '403':
          $ref: '#/responses/PermissionDenied'
        '404':
          $ref: '#/responses/NotFound'
        '500':
          $ref: '#/responses/ServerError'
  /uploads:
    post:
      summary: Create a new upload
      description: Uploads represent a single digital file, such as a JPEG or PDF. Currently, office application uploads are only for Services Counselors to upload files for orders, but this may be expanded in the future.
      operationId: createUpload
      tags:
        - uploads
      consumes:
        - multipart/form-data
      produces:
        - application/json
      parameters:
        - in: query
          name: documentId
          type: string
          format: uuid
          required: false
          description: UUID of the document to add an upload to
        - in: formData
          name: file
          type: file
          description: The file to upload.
          required: true
      responses:
        '201':
          description: created upload
          schema:
            $ref: 'definitions/Upload.yaml'
        '400':
          description: invalid request
        '403':
          description: not authorized
        '404':
          description: not found
        '413':
          description: payload is too large
        '500':
          description: server error
  /re-service-items:
    get:
      summary: Returns all ReServiceItems (Service Code, Service Name, Market, Shipment Type, Auto Approved)
      description: Get ReServiceItems
      produces:
        - application/json
      operationId: getAllReServiceItems
      tags:
        - reServiceItems
      responses:
        '200':
          description: Successfully retrieved all ReServiceItems.
          schema:
            $ref: '#/definitions/ReServiceItems'
        '400':
          $ref: '#/responses/InvalidRequest'
        '401':
          $ref: '#/responses/PermissionDenied'
        '404':
          $ref: '#/responses/NotFound'
        '500':
          $ref: '#/responses/ServerError'
  /uploads/{uploadID}:
    delete:
      summary: Deletes an upload
      description: Uploads represent a single digital file, such as a JPEG or PDF.
      operationId: deleteUpload
      tags:
        - uploads
      parameters:
        - in: path
          name: uploadID
          type: string
          format: uuid
          required: true
          description: UUID of the upload to be deleted
        - in: query
          name: orderID
          type: string
          format: uuid
          description: ID of the order that the upload belongs to
      responses:
        '204':
          description: deleted
        '400':
          description: invalid request
          schema:
            $ref: '#/definitions/InvalidRequestResponsePayload'
        '403':
          description: not authorized
        '404':
          description: not found
        '500':
          description: server error
  /uploads/get/:
    get:
      produces:
        - application/json
      parameters: []
      responses:
        '200':
          description: Successfully retrieved upload
          schema:
            $ref: 'definitions/Upload.yaml'
        '400':
          $ref: '#/responses/InvalidRequest'
        '401':
          $ref: '#/responses/PermissionDenied'
        '403':
          $ref: '#/responses/PermissionDenied'
        '404':
          $ref: '#/responses/NotFound'
        '500':
          $ref: '#/responses/ServerError'
      tags:
        - uploads
      description: Gets an upload
      operationId: getUpload
      summary: Gets an upload by ID
  /uploads/{uploadID}/update:
    patch:
      summary: Update an existing upload. This is only needed currently for updating the image rotation.
      description: Uploads represent a single digital file, such as a JPEG or PDF. The rotation is relevant to how it is displayed on the page.
      operationId: updateUpload
      tags:
        - uploads
      consumes:
        - application/json
      produces:
        - application/json
      parameters:
        - in: path
          name: uploadID
          type: string
          format: uuid
          required: true
          description: UUID of the upload to be updated
        - in: body
          name: body
          required: true
          schema:
            properties:
              rotation:
                type: integer
                description: The rotation of the image
                minimum: 0
                maximum: 3
      responses:
        '201':
          description: updated upload
          schema:
            $ref: 'definitions/Upload.yaml'
        '400':
          description: invalid request
        '403':
          description: not authorized
        '404':
          description: not found
        '413':
          description: payload is too large
        '500':
          description: server error
  /application_parameters/{parameterName}:
    get:
      summary: Searches for an application parameter by name, returns nil if not found
      description: Searches for an application parameter by name, returns nil if not found
      operationId: getParam
      tags:
        - application_parameters
      parameters:
        - in: path
          name: parameterName
          type: string
          format: string
          required: true
          description: Parameter Name
      responses:
        '200':
          description: Application Parameters
          schema:
            $ref: '#/definitions/ApplicationParameters'
        '400':
          description: invalid request
        '401':
          description: request requires user authentication
        '500':
          description: server error
  /calendar/{countryCode}/is-weekend-holiday/{date}:
    get:
      summary: Validate  move date selection
      description: |
        Utility API to determine if input date falls on weekend and/or holiday.
      produces:
        - application/json
      operationId: isDateWeekendHoliday
      tags:
        - calendar
      parameters:
        - description: country code for context of date
          in: path
          name: countryCode
          required: true
          type: string
          enum:
            - US
        - description: input date to determine if weekend/holiday for given country.
          in: path
          name: date
          required: true
          type: string
          format: date
      responses:
        '200':
          description: Successfully determine if given date is weekend and/or holiday for given country.
          schema:
            $ref: '#/definitions/IsDateWeekendHolidayInfo'
        '400':
          $ref: '#/responses/InvalidRequest'
        '401':
          $ref: '#/responses/PermissionDenied'
        '404':
          $ref: '#/responses/NotFound'
        '500':
          $ref: '#/responses/ServerError'
  /moves/{moveID}/assignOfficeUser:
    parameters:
      - description: ID of the move
        in: path
        name: moveID
        required: true
        format: uuid
        type: string
    patch:
      consumes:
        - application/json
      produces:
        - application/json
      parameters:
        - in: body
          name: body
          required: true
          schema:
            $ref: '#/definitions/AssignOfficeUserBody'
      responses:
        '200':
          description: Successfully assigned office user to the move
          schema:
            $ref: '#/definitions/Move'
        '404':
          $ref: '#/responses/NotFound'
        '500':
          $ref: '#/responses/ServerError'
      tags:
        - move
      description: assigns either a services counselor, task ordering officer, or task invoicing officer to the move
      operationId: updateAssignedOfficeUser
  /moves/{moveID}/unassignOfficeUser:
    parameters:
      - description: ID of the move
        in: path
        name: moveID
        required: true
        format: uuid
        type: string
      - in: body
        name: body
        schema:
          properties:
            roleType:
              type: string
          required:
            - roleType
    patch:
      consumes:
        - application/json
      produces:
        - application/json
      responses:
        '200':
          description: Successfully unassigned office user from the move
          schema:
            $ref: '#/definitions/Move'
        '500':
          $ref: '#/responses/ServerError'
      tags:
        - move
      description: unassigns either a services counselor, task ordering officer, or task invoicing officer from the move
      operationId: deleteAssignedOfficeUser
  /moves/{officeUserID}/CheckForLockedMovesAndUnlock:
    parameters:
      - description: ID of the move's officer
        in: path
        name: officeUserID
        required: true
        format: uuid
        type: string
    patch:
      consumes:
        - application/json
      produces:
        - application/json
      responses:
        '200':
          description: Successfully unlocked officer's move(s).
          schema:
            type: object
            properties:
              successMessage:
                type: string
                example: OK
        '500':
          $ref: '#/responses/ServerError'
      tags:
        - move
      description: >-
        Finds and unlocks any locked moves by an office user
      operationId: checkForLockedMovesAndUnlock
definitions:
  ApplicationParameters:
    type: object
    properties:
      validationCode:
        type: string
        format: string
        x-nullable: true
      parameterName:
        type: string
        format: string
        x-nullable: true
      parameterValue:
        type: string
        format: string
        x-nullable: true
  PostDocumentPayload:
    type: object
    properties:
      service_member_id:
        type: string
        format: uuid
        title: The service member this document belongs to
  InvalidRequestResponsePayload:
    type: object
    properties:
      errors:
        type: object
        additionalProperties:
          type: string
  ClientError:
    type: object
    properties:
      title:
        type: string
      detail:
        type: string
      instance:
        type: string
        format: uuid
    required:
      - title
      - detail
      - instance
  ValidationError:
    allOf:
      - $ref: '#/definitions/ClientError'
      - type: object
    properties:
      invalid_fields:
        type: object
        additionalProperties:
          type: string
    required:
      - invalid_fields
  BackupContact:
    type: object
    properties:
      name:
        type: string
      email:
        type: string
        format: x-email
        example: backupContact@mail.com
      phone:
        type: string
        format: telephone
        pattern: '^[2-9]\d{2}-\d{3}-\d{4}$'
    required:
      - name
      - email
      - phone
  Contractor:
    properties:
      contractNumber:
        type: string
      id:
        format: uuid
        type: string
      name:
        type: string
      type:
        type: string
  Role:
    type: object
    properties:
      id:
        type: string
        format: uuid
        example: c56a4180-65aa-42ec-a945-5fd21dec0538
      roleType:
        type: string
        example: customer
      roleName:
        type: string
        example: Task Ordering Officer
      createdAt:
        type: string
        format: date-time
        readOnly: true
      updatedAt:
        type: string
        format: date-time
        readOnly: true
    required:
      - id
      - roleType
      - roleName
      - createdAt
      - updatedAt
  OfficeUser:
    type: object
    properties:
      id:
        type: string
        format: uuid
        example: c56a4180-65aa-42ec-a945-5fd21dec0538
      userId:
        type: string
        format: uuid
      firstName:
        type: string
      middleInitials:
        type: string
      lastName:
        type: string
      email:
        type: string
        format: x-email
        pattern: '^[a-zA-Z0-9._%+-]+@[a-zA-Z0-9.-]+\.[a-zA-Z]{2,}$'
      telephone:
        type: string
        format: telephone
        pattern: '^[2-9]\d{2}-\d{3}-\d{4}$'
      transportationOfficeId:
        type: string
        format: uuid
      transportationOffice:
        $ref: 'definitions/TransportationOffice.yaml'
      transportationOfficeAssignments:
        type: array
        items:
          $ref: 'definitions/TransportationOfficeAssignment.yaml'
      active:
        type: boolean
      roles:
        type: array
        items:
          $ref: '#/definitions/Role'
      edipi:
        type: string
      otherUniqueId:
        type: string
      rejectionReason:
        type: string
      status:
        type: string
        enum:
          - APPROVED
          - REQUESTED
          - REJECTED
      createdAt:
        type: string
        format: date-time
        readOnly: true
      updatedAt:
        type: string
        format: date-time
        readOnly: true
    required:
      - id
      - firstName
      - middleInitials
      - lastName
      - email
      - telephone
      - transportationOfficeId
      - active
      - roles
      - edipi
      - otherUniqueId
      - rejectionReason
      - status
      - createdAt
      - updatedAt
  LockedOfficeUser:
    type: object
    properties:
      firstName:
        type: string
      lastName:
        type: string
      transportationOfficeId:
        type: string
        format: uuid
      transportationOffice:
        $ref: 'definitions/TransportationOffice.yaml'
  OfficeUserCreate:
    type: object
    properties:
      email:
        type: string
        example: 'user@userdomain.com'
        title: Email
        x-nullable: false
      edipi:
        type: string
        example: '1234567890'
        maxLength: 10
        title: EDIPI
        x-nullable: true
      otherUniqueId:
        type: string
        title: Office user identifier when EDIPI is not available
        x-nullable: true
      firstName:
        type: string
        title: First Name
        x-nullable: false
      middleInitials:
        type: string
        example: L.
        x-nullable: true
        title: Middle Initials
      lastName:
        type: string
        title: Last Name
        x-nullable: false
      telephone:
        type: string
        format: telephone
        pattern: '^[2-9]\d{2}-\d{3}-\d{4}$'
        example: 212-555-5555
        x-nullable: false
      transportationOfficeId:
        type: string
        format: uuid
        example: 'c56a4180-65aa-42ec-a945-5fd21dec0538'
        x-nullable: false
      roles:
        type: array
        items:
          $ref: '#/definitions/OfficeUserRole'
        x-nullable: false
    required:
      - firstName
      - lastName
      - email
      - telephone
      - transportationOfficeId
      - roles
  OfficeUserRole:
    type: object
    properties:
      name:
        type: string
        example: 'Task Ordering Officer'
        x-nullable: true
        title: name
      roleType:
        type: string
        example: 'task_ordering_officer'
        x-nullable: true
        title: roleType
  Customer:
    type: object
    properties:
      agency:
        type: string
        title: Agency customer is affilated with
      first_name:
        type: string
        example: John
      last_name:
        type: string
        example: Doe
      phone:
        type: string
        format: telephone
        pattern: '^[2-9]\d{2}-\d{3}-\d{4}$'
        x-nullable: true
      email:
        type: string
        format: x-email
        pattern: '^[a-zA-Z0-9._%+-]+@[a-zA-Z0-9.-]+\.[a-zA-Z]{2,}$'
        x-nullable: true
      suffix:
        type: string
        example: Jr.
        x-nullable: true
      middle_name:
        type: string
        example: David
        x-nullable: true
      current_address:
        $ref: 'definitions/Address.yaml'
      backup_contact:
        $ref: '#/definitions/BackupContact'
      id:
        type: string
        format: uuid
        example: c56a4180-65aa-42ec-a945-5fd21dec0538
      edipi:
        type: string
      userID:
        type: string
        format: uuid
        example: c56a4180-65aa-42ec-a945-5fd21dec0538
      eTag:
        type: string
      phoneIsPreferred:
        type: boolean
      emailIsPreferred:
        type: boolean
      secondaryTelephone:
        type: string
        format: telephone
        pattern: '^[2-9]\d{2}-\d{3}-\d{4}$|^$'
        x-nullable: true
      backupAddress:
        $ref: 'definitions/Address.yaml'
      cacValidated:
        type: boolean
        x-nullable: true
      emplid:
        type: string
        x-nullable: true
  CreatedCustomer:
    type: object
    properties:
      affiliation:
        type: string
        title: Branch of service customer is affilated with
      firstName:
        type: string
        example: John
      lastName:
        type: string
        example: Doe
      telephone:
        type: string
        format: telephone
        pattern: '^[2-9]\d{2}-\d{3}-\d{4}$'
        x-nullable: true
      personalEmail:
        type: string
        format: x-email
        pattern: '^[a-zA-Z0-9._%+-]+@[a-zA-Z0-9.-]+\.[a-zA-Z]{2,}$'
      suffix:
        type: string
        example: Jr.
        x-nullable: true
      middleName:
        type: string
        example: David
        x-nullable: true
      residentialAddress:
        $ref: 'definitions/Address.yaml'
      backupContact:
        $ref: '#/definitions/BackupContact'
      id:
        type: string
        format: uuid
        example: c56a4180-65aa-42ec-a945-5fd21dec0538
      edipi:
        type: string
        x-nullable: true
      userID:
        type: string
        format: uuid
        example: c56a4180-65aa-42ec-a945-5fd21dec0538
      oktaID:
        type: string
      oktaEmail:
        type: string
      phoneIsPreferred:
        type: boolean
      emailIsPreferred:
        type: boolean
      secondaryTelephone:
        type: string
        format: telephone
        pattern: '^[2-9]\d{2}-\d{3}-\d{4}$'
        x-nullable: true
      backupAddress:
        $ref: 'definitions/Address.yaml'
      cacValidated:
        type: boolean
  UpdateCustomerPayload:
    type: object
    properties:
      first_name:
        type: string
        example: John
      last_name:
        type: string
        example: Doe
      phone:
        type: string
        format: telephone
        pattern: '^[2-9]\d{2}-\d{3}-\d{4}$'
        x-nullable: true
      email:
        type: string
        format: x-email
        pattern: '^[a-zA-Z0-9._%+-]+@[a-zA-Z0-9.-]+\.[a-zA-Z]{2,}$'
        x-nullable: true
      suffix:
        type: string
        example: Jr.
        x-nullable: true
      middle_name:
        type: string
        example: David
        x-nullable: true
      current_address:
        allOf:
          - $ref: 'definitions/Address.yaml'
      backup_contact:
        $ref: '#/definitions/BackupContact'
      phoneIsPreferred:
        type: boolean
      emailIsPreferred:
        type: boolean
      secondaryTelephone:
        type: string
        format: telephone
        pattern: '^[2-9]\d{2}-\d{3}-\d{4}$|^$'
        x-nullable: true
      backupAddress:
        allOf:
          - $ref: 'definitions/Address.yaml'
      cac_validated:
        type: boolean
  CreateCustomerPayload:
    type: object
    properties:
      affiliation:
        $ref: 'definitions/Affiliation.yaml'
      edipi:
        type: string
        example: '1234567890'
        maxLength: 10
        x-nullable: false
      emplid:
        type: string
        example: '9485155'
        maxLength: 7
        x-nullable: true
      firstName:
        type: string
        example: John
      middleName:
        type: string
        example: David
        x-nullable: true
      lastName:
        type: string
        example: Doe
      suffix:
        type: string
        example: Jr.
        x-nullable: true
      telephone:
        type: string
        format: telephone
        pattern: '^[2-9]\d{2}-\d{3}-\d{4}$'
        x-nullable: true
      secondaryTelephone:
        type: string
        format: telephone
        pattern: '^[2-9]\d{2}-\d{3}-\d{4}$'
        x-nullable: true
      personalEmail:
        type: string
        format: x-email
        example: personalEmail@email.com
        pattern: '^[a-zA-Z0-9._%+-]+@[a-zA-Z0-9.-]+\.[a-zA-Z]{2,}$'
      phoneIsPreferred:
        type: boolean
      emailIsPreferred:
        type: boolean
      residentialAddress:
        allOf:
          - $ref: 'definitions/Address.yaml'
      backupContact:
        $ref: '#/definitions/BackupContact'
      backupMailingAddress:
        allOf:
          - $ref: 'definitions/Address.yaml'
      createOktaAccount:
        type: boolean
      cacUser:
        type: boolean
  FetchLineOfAccountingPayload:
    type: object
    properties:
      departmentIndicator:
        $ref: 'definitions/DepartmentIndicator.yaml'
      effectiveDate:
        description: >
          The effective date for the Line Of Accounting (LOA) being fetched. Eg, the orders issue date or the Non-Temporary Storage (NTS) Move Task Order (MTO) approval date.
          Effective date is used to find "Active" TGET data by searching for the TACs and LOAs with begin and end dates containing this date.
          The 'Effective Date' is the date that can be either the orders issued date (For HHG shipments),
          MTO approval date (For NTS shipments), or even the current date for NTS
          shipments with no approval yet (Just providing a preview to the office
          users per customer request).
        type: string
        format: date
        example: '2023-01-01'
      tacCode:
        type: string
        minLength: 4
        maxLength: 4
        example: 'F8J1'
  SearchCustomersResult:
    type: object
    properties:
      page:
        type: integer
      perPage:
        type: integer
      totalCount:
        type: integer
      searchCustomers:
        $ref: '#/definitions/SearchCustomers'
  SearchCustomers:
    type: array
    items:
      $ref: '#/definitions/SearchCustomer'
  SearchCustomer:
    type: object
    properties:
      id:
        type: string
        format: uuid
      firstName:
        type: string
        example: John
        x-nullable: true
      lastName:
        type: string
        example: Doe
        x-nullable: true
      edipi:
        type: string
        x-nullable: true
      emplid:
        type: string
        x-nullable: true
      branch:
        type: string
      telephone:
        type: string
        format: telephone
        pattern: '^[2-9]\d{2}-\d{3}-\d{4}$'
        x-nullable: true
      personalEmail:
        type: string
        format: x-email
        example: personalEmail@email.com
        pattern: '^[a-zA-Z0-9._%+-]+@[a-zA-Z0-9.-]+\.[a-zA-Z]{2,}$'
        x-nullable: true
  Entitlements:
    properties:
      id:
        example: 571008b1-b0de-454d-b843-d71be9f02c04
        format: uuid
        type: string
      authorizedWeight:
        example: 2000
        type: integer
        x-formatting: weight
        x-nullable: true
      dependentsAuthorized:
        example: true
        type: boolean
        x-nullable: true
      gunSafe:
        type: boolean
        example: false
      nonTemporaryStorage:
        example: false
        type: boolean
        x-nullable: true
      privatelyOwnedVehicle:
        example: false
        type: boolean
        x-nullable: true
      proGearWeight:
        example: 2000
        type: integer
        x-formatting: weight
      proGearWeightSpouse:
        example: 500
        type: integer
        x-formatting: weight
      storageInTransit:
        example: 90
        type: integer
        x-nullable: true
      totalWeight:
        example: 500
        type: integer
        x-formatting: weight
      totalDependents:
        example: 2
        type: integer
      requiredMedicalEquipmentWeight:
        example: 500
        type: integer
        x-formatting: weight
      organizationalClothingAndIndividualEquipment:
        example: true
        type: boolean
      accompaniedTour:
        type: boolean
        example: true
        x-nullable: true
        description: Indicates if the move entitlement allows dependents to travel to the new Permanent Duty Station (PDS). This is only present on OCONUS moves.
      unaccompaniedBaggageAllowance:
        type: integer
        example: 3
        x-nullable: true
        description: The amount of weight in pounds that the move is entitled for shipment types of Unaccompanied Baggage.
      dependentsUnderTwelve:
        type: integer
        example: 5
        x-nullable: true
        description: Indicates the number of dependents under the age of twelve for a move. This is only present on OCONUS moves.
      dependentsTwelveAndOver:
        type: integer
        example: 3
        x-nullable: true
        description: Indicates the number of dependents of the age twelve or older for a move. This is only present on OCONUS moves.
      eTag:
        type: string
    type: object
  Error:
    properties:
      message:
        type: string
    required:
      - message
    type: object
  Grade:
    type: string
    x-nullable: true
    title: grade
    enum:
      - E_1
      - E_2
      - E_3
      - E_4
      - E_5
      - E_6
      - E_7
      - E_8
      - E_9
      - E_9_SPECIAL_SENIOR_ENLISTED
      - O_1_ACADEMY_GRADUATE
      - O_2
      - O_3
      - O_4
      - O_5
      - O_6
      - O_7
      - O_8
      - O_9
      - O_10
      - W_1
      - W_2
      - W_3
      - W_4
      - W_5
      - AVIATION_CADET
      - CIVILIAN_EMPLOYEE
      - ACADEMY_CADET
      - MIDSHIPMAN
    x-display-value:
      E_1: E-1
      E_2: E-2
      E_3: E-3
      E_4: E-4
      E_5: E-5
      E_6: E-6
      E_7: E-7
      E_8: E-8
      E_9: E-9
      E_9_SPECIAL_SENIOR_ENLISTED: E-9 (Special Senior Enlisted)
      O_1_ACADEMY_GRADUATE: O-1 or Service Academy Graduate
      O_2: O-2
      O_3: O-3
      O_4: O-4
      O_5: O-5
      O_6: O-6
      O_7: O-7
      O_8: O-8
      O_9: O-9
      O_10: O-10
      W_1: W-1
      W_2: W-2
      W_3: W-3
      W_4: W-4
      W_5: W-5
      AVIATION_CADET: Aviation Cadet
      CIVILIAN_EMPLOYEE: Civilian Employee
      ACADEMY_CADET: Service Academy Cadet
      MIDSHIPMAN: Midshipman
  Move:
    properties:
      id:
        example: 1f2270c7-7166-40ae-981e-b200ebdf3054
        format: uuid
        type: string
      serviceCounselingCompletedAt:
        format: date-time
        type: string
        x-nullable: true
      availableToPrimeAt:
        format: date-time
        type: string
        x-nullable: true
      approvedAt:
        format: date-time
        type: string
        x-nullable: true
      billableWeightsReviewedAt:
        format: date-time
        type: string
        x-nullable: true
      contractorId:
        type: string
        format: uuid
        x-nullable: true
      contractor:
        $ref: '#/definitions/Contractor'
      locator:
        type: string
        example: '1K43AR'
      ordersId:
        type: string
        format: uuid
        example: c56a4180-65aa-42ec-a945-5fd21dec0538
      orders:
        $ref: '#/definitions/Order'
      referenceId:
        example: 1001-3456
        type: string
        x-nullable: true
      status:
        $ref: '#/definitions/MoveStatus'
      excess_weight_qualified_at:
        type: string
        format: date-time
        description: Timestamp of when the estimated shipment weights of the move reached 90% of the weight allowance
        x-nullable: true
      excess_weight_acknowledged_at:
        type: string
        format: date-time
        description: Timestamp of when the TOO acknowledged the excess weight risk by either dismissing the alert or updating the max billable weight
        x-nullable: true
      tioRemarks:
        type: string
        example: approved additional weight
        x-nullable: true
      financialReviewFlag:
        type: boolean
        example: false
        description: This flag is set by office users if a move should be reviewed by a Financial Office
        x-nullable: false
        readOnly: true
      financialReviewRemarks:
        type: string
        example: Delivery Address is too far from duty location
        x-nullable: true
        readOnly: true
      closeoutOffice:
        $ref: 'definitions/TransportationOffice.yaml'
      closeoutOfficeId:
        type: string
        format: uuid
        description: The transportation office that will handle reviewing PPM Closeout documentation for Army and Air Force service members
        x-nullable: true
      approvalsRequestedAt:
        type: string
        format: date-time
        description: The time at which a move is sent back to the TOO becuase the prime added a new service item for approval
        x-nullable: true
      createdAt:
        type: string
        format: date-time
      submittedAt:
        type: string
        format: date-time
        x-nullable: true
      updatedAt:
        type: string
        format: date-time
      eTag:
        type: string
      shipmentGBLOC:
        $ref: '#/definitions/GBLOC'
      lockedByOfficeUserID:
        type: string
        format: uuid
        x-nullable: true
      lockedByOfficeUser:
        $ref: '#/definitions/LockedOfficeUser'
        x-nullable: true
      lockExpiresAt:
        type: string
        format: date-time
        x-nullable: true
      additionalDocuments:
        $ref: 'definitions/Document.yaml'
      SCAssignedUser:
        $ref: '#/definitions/AssignedOfficeUser'
      TOOAssignedUser:
        $ref: '#/definitions/AssignedOfficeUser'
      TIOAssignedUser:
        $ref: '#/definitions/AssignedOfficeUser'
  MoveHistory:
    properties:
      id:
        description: move ID
        example: 1f2270c7-7166-40ae-981e-b200ebdf3054
        format: uuid
        type: string
      historyRecords:
        description: A list of MoveAuditHistory's connected to the move.
        $ref: '#/definitions/MoveAuditHistories'
      locator:
        description: move locator
        type: string
        example: '1K43AR'
      referenceId:
        description: move referenceID
        example: 1001-3456
        type: string
        x-nullable: true
  MoveHistoryResult:
    type: object
    properties:
      page:
        type: integer
      perPage:
        type: integer
      totalCount:
        type: integer
      id:
        description: move ID
        example: 1f2270c7-7166-40ae-981e-b200ebdf3054
        format: uuid
        type: string
      historyRecords:
        description: A list of MoveAuditHistory's connected to the move.
        $ref: '#/definitions/MoveAuditHistories'
      locator:
        description: move locator
        type: string
        example: '1K43AR'
      referenceId:
        description: move referenceID
        example: 1001-3456
        type: string
        x-nullable: true
  MoveAuditHistories:
    type: array
    items:
      $ref: '#/definitions/MoveAuditHistory'
  MoveAuditHistory:
    properties:
      id:
        description: id from audity_history table
        example: 1f2270c7-7166-40ae-981e-b200ebdf3054
        format: uuid
        type: string
      schemaName:
        description: Database schema audited table for this event is in
        type: string
      tableName:
        description: name of database table that was changed
        type: string
      relId:
        description: relation OID. Table OID (object identifier). Changes with drop/create.
        type: integer
      objectId:
        description: id column for the tableName where the data was changed
        example: 1f2270c7-7166-40ae-981e-b200ebdf3054
        format: uuid
        type: string
        x-nullable: true
      sessionUserId:
        example: 1f2270c7-7166-40ae-981e-b200ebdf3054
        format: uuid
        type: string
        x-nullable: true
      sessionUserFirstName:
        example: foo
        type: string
        x-nullable: true
      sessionUserLastName:
        example: bar
        type: string
        x-nullable: true
      sessionUserEmail:
        example: foobar@example.com
        type: string
        x-nullable: true
      sessionUserTelephone:
        format: telephone
        type: string
        pattern: '^[2-9]\d{2}-\d{3}-\d{4}$'
        x-nullable: true
      context:
        type: array
        items:
          type: object
          additionalProperties:
            type: string
        x-nullable: true
      contextId:
        description: id column for the context table the record belongs to
        example: 1f2270c7-7166-40ae-981e-b200ebdf3054
        type: string
        x-nullable: true
      eventName:
        description: API endpoint name that was called to make the change
        type: string
        x-nullable: true
      actionTstampTx:
        description: Transaction start timestamp for tx in which audited event occurred
        type: string
        format: date-time
      actionTstampStm:
        description: Statement start timestamp for tx in which audited event occurred
        type: string
        format: date-time
      actionTstampClk:
        description: Wall clock time at which audited event's trigger call occurred
        type: string
        format: date-time
      transactionId:
        description: Identifier of transaction that made the change. May wrap, but unique paired with action_tstamp_tx.
        type: integer
        x-nullable: true
      action:
        description: Action type; I = insert, D = delete, U = update, T = truncate
        type: string
      oldValues:
        description: A list of (old/previous) MoveAuditHistoryItem's for a record before the change.
        type: object
        additionalProperties: true
        x-nullable: true
      changedValues:
        description: A list of (changed/updated) MoveAuditHistoryItem's for a record after the change.
        type: object
        additionalProperties: true
        x-nullable: true
      statementOnly:
        description: true if audit event is from an FOR EACH STATEMENT trigger, false for FOR EACH ROW'
        type: boolean
        example: false
  MoveAuditHistoryItems:
    type: array
    items:
      $ref: '#/definitions/MoveAuditHistoryItem'
  MoveAuditHistoryItem:
    properties:
      columnName:
        type: string
      columnValue:
        type: string
  MoveStatus:
    type: string
    enum:
      - DRAFT
      - NEEDS SERVICE COUNSELING
      - SERVICE COUNSELING COMPLETED
      - SUBMITTED
      - APPROVALS REQUESTED
      - APPROVED
      - CANCELED
  PPMStatus:
    type: string
    enum:
      - CANCELED
      - DRAFT
      - SUBMITTED
      - WAITING_ON_CUSTOMER
      - NEEDS_ADVANCE_APPROVAL
      - NEEDS_CLOSEOUT
      - CLOSEOUT_COMPLETE
      - COMPLETED
  DeptIndicator:
    type: string
    title: Dept. indicator
    x-nullable: true
    enum:
      - NAVY_AND_MARINES
      - ARMY
      - ARMY_CORPS_OF_ENGINEERS
      - AIR_AND_SPACE_FORCE
      - COAST_GUARD
      - OFFICE_OF_SECRETARY_OF_DEFENSE
    x-display-value:
      NAVY_AND_MARINES: 17 Navy and Marine Corps
      ARMY: 21 Army
      ARMY_CORPS_OF_ENGINEERS: 96 Army Corps of Engineers
      AIR_AND_SPACE_FORCE: 57 Air Force and Space Force
      COAST_GUARD: 70 Coast Guard
      OFFICE_OF_SECRETARY_OF_DEFENSE: 97 Office of the Secretary of Defense
  OrdersTypeDetail:
    type: string
    title: Orders type detail
    x-nullable: true
    enum:
      - HHG_PERMITTED
      - PCS_TDY
      - HHG_RESTRICTED_PROHIBITED
      - HHG_RESTRICTED_AREA
      - INSTRUCTION_20_WEEKS
      - HHG_PROHIBITED_20_WEEKS
      - DELAYED_APPROVAL
    x-display-value:
      HHG_PERMITTED: Shipment of HHG Permitted
      PCS_TDY: PCS with TDY Enroute
      HHG_RESTRICTED_PROHIBITED: Shipment of HHG Restricted or Prohibited
      HHG_RESTRICTED_AREA: HHG Restricted Area-HHG Prohibited
      INSTRUCTION_20_WEEKS: Course of Instruction 20 Weeks or More
      HHG_PROHIBITED_20_WEEKS: Shipment of HHG Prohibited but Authorized within 20 weeks
      DELAYED_APPROVAL: Delayed Approval 20 Weeks or More
  Order:
    properties:
      id:
        example: 1f2270c7-7166-40ae-981e-b200ebdf3054
        format: uuid
        type: string
      customerID:
        example: c56a4180-65aa-42ec-a945-5fd21dec0538
        format: uuid
        type: string
      customer:
        $ref: '#/definitions/Customer'
      moveCode:
        type: string
        example: 'H2XFJF'
      first_name:
        type: string
        example: John
        readOnly: true
      last_name:
        type: string
        example: Doe
        readOnly: true
      grade:
        $ref: '#/definitions/Grade'
      agency:
        $ref: 'definitions/Affiliation.yaml'
      entitlement:
        $ref: '#/definitions/Entitlements'
      destinationDutyLocation:
        $ref: 'definitions/DutyLocation.yaml'
      destinationDutyLocationGBLOC:
        $ref: '#/definitions/GBLOC'
      originDutyLocation:
        $ref: 'definitions/DutyLocation.yaml'
      originDutyLocationGBLOC:
        $ref: '#/definitions/GBLOC'
      moveTaskOrderID:
        example: c56a4180-65aa-42ec-a945-5fd21dec0538
        format: uuid
        type: string
      uploaded_order_id:
        example: c56a4180-65aa-42ec-a945-5fd21dec0538
        format: uuid
        type: string
      uploadedAmendedOrderID:
        example: c56a4180-65aa-42ec-a945-5fd21dec0538
        format: uuid
        type: string
        x-nullable: true
      amendedOrdersAcknowledgedAt:
        type: string
        format: date-time
        x-nullable: true
      order_number:
        type: string
        x-nullable: true
        example: '030-00362'
      order_type:
        $ref: 'definitions/OrdersType.yaml'
      order_type_detail:
        $ref: '#/definitions/OrdersTypeDetail'
        x-nullable: true
      date_issued:
        type: string
        format: date
        example: '2020-01-01'
      report_by_date:
        type: string
        format: date
        example: '2020-01-01'
      department_indicator:
        $ref: '#/definitions/DeptIndicator'
        x-nullable: true
      tac:
        type: string
        title: TAC
        example: 'F8J1'
        x-nullable: true
      sac:
        type: string
        title: SAC
        example: 'N002214CSW32Y9'
        x-nullable: true
      ntsTac:
        type: string
        title: NTS TAC
        example: 'F8J1'
        x-nullable: true
      ntsSac:
        type: string
        title: NTS SAC
        example: 'N002214CSW32Y9'
        x-nullable: true
      has_dependents:
        type: boolean
        example: false
        title: Are dependents included in your orders?
      spouse_has_pro_gear:
        type: boolean
        example: false
        title: Do you have a spouse who will need to move items related to their occupation (also known as spouse pro-gear)?
      supplyAndServicesCostEstimate:
        type: string
      packingAndShippingInstructions:
        type: string
      methodOfPayment:
        type: string
      naics:
        type: string
      orders_type:
        $ref: 'definitions/OrdersType.yaml'
      eTag:
        type: string
    type: object
  Location:
    type: object
    properties:
      label:
        type: string
        example: Label for display
      value:
        type: string
        example: Value for location
    required:
      - label
      - value
  Locations:
    type: array
    items:
      $ref: '#/definitions/Location'
  OrderBody:
    type: object
    properties:
      id:
        type: string
        format: uuid
  CreateOrders:
    type: object
    properties:
      serviceMemberId:
        type: string
        format: uuid
        example: c56a4180-65aa-42ec-a945-5fd21dec0538
      issueDate:
        type: string
        description: The date and time that these orders were cut.
        format: date
        title: Orders date
      reportByDate:
        type: string
        description: Report By Date
        format: date
        title: Report-by date
      ordersType:
        $ref: 'definitions/OrdersType.yaml'
      ordersTypeDetail:
        $ref: '#/definitions/OrdersTypeDetail'
      hasDependents:
        type: boolean
        title: Are dependents included in your orders?
      spouseHasProGear:
        type: boolean
        title: Do you have a spouse who will need to move items related to their occupation (also known as spouse pro-gear)?
      newDutyLocationId:
        type: string
        format: uuid
        example: c56a4180-65aa-42ec-a945-5fd21dec0538
      ordersNumber:
        type: string
        title: Orders Number
        x-nullable: true
        example: '030-00362'
      tac:
        type: string
        title: TAC
        example: 'F8J1'
        x-nullable: true
      sac:
        type: string
        title: SAC
        example: 'N002214CSW32Y9'
        x-nullable: true
      departmentIndicator:
        $ref: '#/definitions/DeptIndicator'
      grade:
        $ref: '#/definitions/Grade'
      originDutyLocationId:
        type: string
        format: uuid
        example: c56a4180-65aa-42ec-a945-5fd21dec0538
      accompaniedTour:
        type: boolean
        example: true
        x-nullable: true
        description: Indicates if the move entitlement allows dependents to travel to the new Permanent Duty Station (PDS). This is only present on OCONUS moves.
      dependentsUnderTwelve:
        type: integer
        example: 5
        x-nullable: true
        description: Indicates the number of dependents under the age of twelve for a move. This is only present on OCONUS moves.
      dependentsTwelveAndOver:
        type: integer
        example: 3
        x-nullable: true
        description: Indicates the number of dependents of the age twelve or older for a move. This is only present on OCONUS moves.
    required:
      - serviceMemberId
      - issueDate
      - reportByDate
      - ordersType
      - hasDependents
      - spouseHasProGear
      - newDutyLocationId
  CounselingUpdateOrderPayload:
    type: object
    properties:
      issueDate:
        type: string
        description: The date and time that these orders were cut.
        format: date
        example: '2018-04-26'
        title: Orders date
      reportByDate:
        type: string
        description: Report By Date
        format: date
        example: '2018-04-26'
        title: Report-by date
      ordersType:
        $ref: 'definitions/OrdersType.yaml'
      ordersTypeDetail:
        $ref: '#/definitions/OrdersTypeDetail'
      ordersNumber:
        type: string
        title: Orders Number
        x-nullable: true
        example: '030-00362'
      departmentIndicator:
        $ref: '#/definitions/DeptIndicator'
        x-nullable: true
      originDutyLocationId:
        type: string
        format: uuid
        example: c56a4180-65aa-42ec-a945-5fd21dec0538
      newDutyLocationId:
        type: string
        format: uuid
        example: c56a4180-65aa-42ec-a945-5fd21dec0538
      tac:
        type: string
        title: HHG TAC
        minLength: 4
        maxLength: 4
        example: 'F8J1'
        x-nullable: true
      sac:
        title: HHG SAC
        example: 'N002214CSW32Y9'
        $ref: definitions/NullableString.yaml
      ntsTac:
        title: NTS TAC
        minLength: 4
        maxLength: 4
        example: 'F8J1'
        $ref: definitions/NullableString.yaml
      ntsSac:
        title: NTS SAC
        example: 'N002214CSW32Y9'
        $ref: definitions/NullableString.yaml
      grade:
        $ref: '#/definitions/Grade'
    required:
      - issueDate
      - reportByDate
      - ordersType
      - originDutyLocationId
      - newDutyLocationId
  UpdateOrderPayload:
    type: object
    properties:
      issueDate:
        type: string
        description: The date and time that these orders were cut.
        format: date
        example: '2018-04-26'
        title: Orders date
      reportByDate:
        type: string
        description: Report By Date
        format: date
        example: '2018-04-26'
        title: Report-by date
      ordersType:
        $ref: 'definitions/OrdersType.yaml'
      ordersTypeDetail:
        $ref: '#/definitions/OrdersTypeDetail'
      originDutyLocationId:
        type: string
        format: uuid
        example: c56a4180-65aa-42ec-a945-5fd21dec0538
      newDutyLocationId:
        type: string
        format: uuid
        example: c56a4180-65aa-42ec-a945-5fd21dec0538
      ordersNumber:
        type: string
        title: Orders Number
        x-nullable: true
        example: '030-00362'
      tac:
        type: string
        title: HHG TAC
        minLength: 4
        maxLength: 4
        example: 'F8J1'
        x-nullable: true
      sac:
        title: HHG SAC
        example: 'N002214CSW32Y9'
        $ref: definitions/NullableString.yaml
      ntsTac:
        title: NTS TAC
        minLength: 4
        maxLength: 4
        example: 'F8J1'
        $ref: definitions/NullableString.yaml
      ntsSac:
        title: NTS SAC
        example: 'N002214CSW32Y9'
        $ref: definitions/NullableString.yaml
      departmentIndicator:
        $ref: '#/definitions/DeptIndicator'
        x-nullable: true
      ordersAcknowledgement:
        description: Confirmation that the new amended orders were reviewed after previously approving the original orders
        type: boolean
        x-nullable: true
      grade:
        $ref: '#/definitions/Grade'
    required:
      - issueDate
      - reportByDate
      - ordersType
      - newDutyLocationId
      - originDutyLocationId
  UpdateAllowancePayload:
    type: object
    properties:
      grade:
        $ref: '#/definitions/Grade'
      dependentsAuthorized:
        type: boolean
        x-nullable: true
      agency:
        $ref: 'definitions/Affiliation.yaml'
      proGearWeight:
        description: unit is in lbs
        example: 2000
        type: integer
        minimum: 0
        maximum: 2000
        x-formatting: weight
        x-nullable: true
      proGearWeightSpouse:
        description: unit is in lbs
        example: 500
        type: integer
        minimum: 0
        maximum: 500
        x-formatting: weight
        x-nullable: true
      requiredMedicalEquipmentWeight:
        description: unit is in lbs
        example: 2000
        type: integer
        minimum: 0
        x-formatting: weight
      organizationalClothingAndIndividualEquipment:
        description: only for Army
        type: boolean
        x-nullable: true
      storageInTransit:
        description: the number of storage in transit days that the customer is entitled to for a given shipment on their move
        type: integer
        minimum: 0
      gunSafe:
        description: True if user is entitled to move a gun safe (up to 500 lbs) as part of their move without it being charged against their weight allowance.
        type: boolean
        x-nullable: true
      accompaniedTour:
        type: boolean
        example: true
        x-nullable: true
        description: Indicates if the move entitlement allows dependents to travel to the new Permanent Duty Station (PDS). This is only present on OCONUS moves.
      dependentsUnderTwelve:
        type: integer
        example: 5
        x-nullable: true
        description: Indicates the number of dependents under the age of twelve for a move. This is only present on OCONUS moves.
      dependentsTwelveAndOver:
        type: integer
        example: 3
        x-nullable: true
        description: Indicates the number of dependents of the age twelve or older for a move. This is only present on OCONUS moves.
      ubAllowance:
        example: 500
        type: integer
        x-nullable: true
  UpdateBillableWeightPayload:
    type: object
    properties:
      authorizedWeight:
        description: unit is in lbs
        example: 2000
        minimum: 1
        type: integer
        x-formatting: weight
        x-nullable: true
  UpdateMaxBillableWeightAsTIOPayload:
    type: object
    properties:
      authorizedWeight:
        description: unit is in lbs
        example: 2000
        minimum: 1
        type: integer
        x-formatting: weight
        x-nullable: true
      tioRemarks:
        description: TIO remarks for updating the max billable weight
        example: Increasing max billable weight
        type: string
        minLength: 1
        x-nullable: true
    required:
      - authorizedWeight
      - tioRemarks
  CounselingUpdateAllowancePayload:
    type: object
    properties:
      grade:
        $ref: '#/definitions/Grade'
      dependentsAuthorized:
        type: boolean
        x-nullable: true
      agency:
        $ref: 'definitions/Affiliation.yaml'
      proGearWeight:
        minimum: 0
        maximum: 2000
        description: unit is in lbs
        example: 2000
        type: integer
        x-formatting: weight
        x-nullable: true
      proGearWeightSpouse:
        minimum: 0
        maximum: 500
        description: unit is in lbs
        example: 2000
        type: integer
        x-formatting: weight
        x-nullable: true
      requiredMedicalEquipmentWeight:
        minimum: 0
        description: unit is in lbs
        example: 2000
        type: integer
        x-formatting: weight
      organizationalClothingAndIndividualEquipment:
        description: only for Army
        type: boolean
        x-nullable: true
      storageInTransit:
        description: the number of storage in transit days that the customer is entitled to for a given shipment on their move
        type: integer
        minimum: 0
      gunSafe:
        description: True if user is entitled to move a gun safe (up to 500 lbs) as part of their move without it being charged against their weight allowance.
        type: boolean
        x-nullable: true
      accompaniedTour:
        type: boolean
        example: true
        x-nullable: true
        description: Indicates if the move entitlement allows dependents to travel to the new Permanent Duty Station (PDS). This is only present on OCONUS moves.
      dependentsUnderTwelve:
        type: integer
        example: 5
        x-nullable: true
        description: Indicates the number of dependents under the age of twelve for a move. This is only present on OCONUS moves.
      dependentsTwelveAndOver:
        type: integer
        example: 3
        x-nullable: true
        description: Indicates the number of dependents of the age twelve or older for a move. This is only present on OCONUS moves.
      ubAllowance:
        example: 500
        type: integer
        x-nullable: true
  MoveTaskOrder:
    description: The Move (MoveTaskOrder)
    properties:
      id:
        example: 1f2270c7-7166-40ae-981e-b200ebdf3054
        format: uuid
        type: string
      createdAt:
        format: date-time
        type: string
      orderID:
        example: c56a4180-65aa-42ec-a945-5fd21dec0538
        format: uuid
        type: string
      locator:
        type: string
        example: '1K43AR'
      referenceId:
        example: 1001-3456
        type: string
      serviceCounselingCompletedAt:
        format: date-time
        type: string
        x-nullable: true
      availableToPrimeAt:
        format: date-time
        type: string
        x-nullable: true
      approvedAt:
        format: date-time
        type: string
        x-nullable: true
      updatedAt:
        format: date-time
        type: string
      destinationAddress:
        $ref: 'definitions/Address.yaml'
      pickupAddress:
        $ref: 'definitions/Address.yaml'
      destinationDutyLocation:
        example: 1f2270c7-7166-40ae-981e-b200ebdf3054
        format: uuid
        type: string
      originDutyLocation:
        example: 1f2270c7-7166-40ae-981e-b200ebdf3054
        format: uuid
        type: string
      entitlements:
        $ref: '#/definitions/Entitlements'
      requestedPickupDate:
        format: date
        type: string
      tioRemarks:
        type: string
        example: approved additional weight
        x-nullable: true
      eTag:
        type: string
    type: object
  MoveTaskOrders:
    items:
      $ref: '#/definitions/MoveTaskOrder'
    type: array
  PaymentRequest:
    properties:
      proofOfServiceDocs:
        $ref: '#/definitions/ProofOfServiceDocs'
      id:
        example: c56a4180-65aa-42ec-a945-5fd21dec0538
        format: uuid
        readOnly: true
        type: string
      isFinal:
        default: false
        type: boolean
      moveTaskOrder:
        $ref: '#/definitions/Move'
      moveTaskOrderID:
        example: c56a4180-65aa-42ec-a945-5fd21dec0538
        format: uuid
        type: string
      rejectionReason:
        example: documentation was incomplete
        type: string
        x-nullable: true
      serviceItems:
        $ref: '#/definitions/PaymentServiceItems'
      status:
        $ref: '#/definitions/PaymentRequestStatus'
      paymentRequestNumber:
        example: 1234-5678-1
        readOnly: true
        type: string
      recalculationOfPaymentRequestID:
        example: c56a4180-65aa-42ec-a945-5fd21dec0538
        format: uuid
        type: string
        readOnly: true
        x-nullable: true
      eTag:
        type: string
      reviewedAt:
        format: date-time
        type: string
        x-nullable: true
      createdAt:
        format: date-time
        type: string
      sentToGexAt:
        format: date-time
        type: string
        x-nullable: true
      receivedByGexAt:
        format: date-time
        type: string
        x-nullable: true
      ediErrorType:
        description: Type of EDI reporting or causing the issue. Can be EDI 997, 824, and 858.
        type: string
        x-nullable: true
      ediErrorCode:
        description: Reported code from syncada for the EDI error encountered
        type: string
        x-nullable: true
      ediErrorDescription:
        description: The reason the services counselor has excluded or rejected the item.
        type: string
        x-nullable: true
      tppsInvoiceAmountPaidTotalMillicents:
        type: integer
        format: millients
        title: Total amount that TPPS paid for all service items on the payment request in millicents
        x-nullable: true
      tppsInvoiceSellerPaidDate:
        type: string
        format: date-time
        title: Date that TPPS paid HS for the payment request
        x-nullable: true
    type: object
  PaymentRequests:
    items:
      $ref: '#/definitions/PaymentRequest'
    type: array
  PaymentServiceItems:
    items:
      $ref: '#/definitions/PaymentServiceItem'
    type: array
  PaymentServiceItem:
    properties:
      id:
        example: c56a4180-65aa-42ec-a945-5fd21dec0538
        format: uuid
        readOnly: true
        type: string
      createdAt:
        format: date-time
        type: string
      paymentRequestID:
        example: c56a4180-65aa-42ec-a945-5fd21dec0538
        format: uuid
        type: string
      mtoServiceItemID:
        example: c56a4180-65aa-42ec-a945-5fd21dec0538
        format: uuid
        type: string
      mtoServiceItemCode:
        example: DLH
        type: string
      mtoServiceItemName:
        example: Move management
        type: string
      mtoShipmentType:
        $ref: 'definitions/MTOShipmentType.yaml'
      mtoShipmentID:
        type: string
        format: uuid
        example: c56a4180-65aa-42ec-a945-5fd21dec0538
        x-nullable: true
      status:
        $ref: 'definitions/PaymentServiceItemStatus.yaml'
      priceCents:
        type: integer
        format: cents
        title: Price of the service item in cents
        x-nullable: true
      rejectionReason:
        example: documentation was incomplete
        type: string
        x-nullable: true
      referenceID:
        example: 1234-5678-c56a4180
        readOnly: true
        format: string
      paymentServiceItemParams:
        $ref: 'definitions/PaymentServiceItemParams.yaml'
      eTag:
        type: string
      tppsInvoiceAmountPaidPerServiceItemMillicents:
        type: integer
        format: millicents
        title: Amount that TPPS paid for the individual service item in millicents
        x-nullable: true
    type: object
  PaymentRequestStatus:
    $ref: 'definitions/PaymentRequestStatus.yaml'
  ProofOfServiceDocs:
    items:
      $ref: '#/definitions/ProofOfServiceDoc'
    type: array
  ProofOfServiceDoc:
    properties:
      isWeightTicket:
        type: boolean
      uploads:
        items:
          $ref: 'definitions/Upload.yaml'
        type: array
  ShipmentsPaymentSITBalance:
    items:
      $ref: '#/definitions/ShipmentPaymentSITBalance'
    type: array
  ShipmentPaymentSITBalance:
    properties:
      shipmentID:
        type: string
        format: uuid
      totalSITDaysAuthorized:
        type: integer
      totalSITDaysRemaining:
        type: integer
      totalSITEndDate:
        type: string
        format: date
        x-nullable: true
      pendingSITDaysInvoiced:
        type: integer
      pendingBilledStartDate:
        type: string
        format: date
        x-nullable: true
      pendingBilledEndDate:
        type: string
        format: date
        x-nullable: true
      previouslyBilledDays:
        type: integer
        x-nullable: true
      previouslyBilledStartDate:
        type: string
        format: date
        x-nullable: true
      previouslyBilledEndDate:
        type: string
        format: date
        x-nullable: true
  UpdateShipment:
    type: object
    properties:
      shipmentType:
        $ref: 'definitions/MTOShipmentType.yaml'
      requestedPickupDate:
        format: date
        type: string
        x-nullable: true
      requestedDeliveryDate:
        format: date
        type: string
        x-nullable: true
      customerRemarks:
        type: string
        example: handle with care
        x-nullable: true
      counselorRemarks:
        type: string
        example: counselor approved
        x-nullable: true
      billableWeightCap:
        type: integer
        description: estimated weight of the shuttle service item provided by the prime
        example: 2500
        x-formatting: weight
        x-nullable: true
      billableWeightJustification:
        type: string
        example: more weight than expected
        x-nullable: true
      pickupAddress:
        allOf:
          - $ref: 'definitions/Address.yaml'
      destinationAddress:
        allOf:
          - $ref: 'definitions/Address.yaml'
      secondaryDeliveryAddress:
        allOf:
          - $ref: 'definitions/Address.yaml'
      secondaryPickupAddress:
        allOf:
          - $ref: 'definitions/Address.yaml'
      hasSecondaryPickupAddress:
        type: boolean
        x-nullable: true
        x-omitempty: false
      hasSecondaryDeliveryAddress:
        type: boolean
        x-nullable: true
        x-omitempty: false
      tertiaryDeliveryAddress:
        allOf:
          - $ref: 'definitions/Address.yaml'
      tertiaryPickupAddress:
        allOf:
          - $ref: 'definitions/Address.yaml'
      hasTertiaryPickupAddress:
        type: boolean
        x-nullable: true
        x-omitempty: false
      hasTertiaryDeliveryAddress:
        type: boolean
        x-nullable: true
        x-omitempty: false
      actualProGearWeight:
        type: integer
        x-nullable: true
        x-omitempty: false
      actualSpouseProGearWeight:
        type: integer
        x-nullable: true
        x-omitempty: false
      destinationType:
        $ref: 'definitions/DestinationType.yaml'
      agents:
        $ref: 'definitions/MTOAgents.yaml'
        x-nullable: true
      tacType:
        $ref: 'definitions/LOATypeNullable.yaml'
      sacType:
        $ref: 'definitions/LOATypeNullable.yaml'
      usesExternalVendor:
        type: boolean
        example: false
        x-nullable: true
      serviceOrderNumber:
        type: string
        x-nullable: true
      ntsRecordedWeight:
        description: The previously recorded weight for the NTS Shipment. Used for NTS Release to know what the previous primeActualWeight or billable weight was.
        example: 2000
        type: integer
        x-formatting: weight
        x-nullable: true
      storageFacility:
        x-nullable: true
        $ref: 'definitions/StorageFacility.yaml'
      ppmShipment:
        $ref: '#/definitions/UpdatePPMShipment'
      boatShipment:
        $ref: '#/definitions/UpdateBoatShipment'
      mobileHomeShipment:
        $ref: '#/definitions/UpdateMobileHomeShipment'
  UpdatePPMShipment:
    type: object
    properties:
      expectedDepartureDate:
        description: >
          Date the customer expects to move.
        format: date
        type: string
        x-nullable: true
      actualMoveDate:
        format: date
        type: string
        x-nullable: true
      pickupAddress:
        allOf:
          - $ref: 'definitions/Address.yaml'
      actualPickupPostalCode:
        description: >
          The actual postal code where the PPM shipment started. To be filled once the customer has moved the shipment.
        format: zip
        type: string
        title: ZIP
        example: '90210'
        pattern: ^(\d{5})$
        x-nullable: true
      secondaryPickupAddress:
        allOf:
          - $ref: 'definitions/Address.yaml'
      destinationAddress:
        allOf:
          - $ref: 'definitions/PPMDestinationAddress.yaml'
      actualDestinationPostalCode:
        description: >
          The actual postal code where the PPM shipment ended. To be filled once the customer has moved the shipment.
        format: zip
        type: string
        title: ZIP
        example: '90210'
        pattern: ^(\d{5})$
        x-nullable: true
      secondaryDestinationAddress:
        allOf:
          - $ref: 'definitions/Address.yaml'
      hasSecondaryPickupAddress:
        type: boolean
        x-nullable: true
        x-omitempty: false
      hasSecondaryDestinationAddress:
        type: boolean
        x-nullable: true
        x-omitempty: false
      tertiaryPickupAddress:
        allOf:
          - $ref: 'definitions/Address.yaml'
      tertiaryDestinationAddress:
        allOf:
          - $ref: 'definitions/Address.yaml'
      hasTertiaryPickupAddress:
        type: boolean
        x-nullable: true
        x-omitempty: false
      hasTertiaryDestinationAddress:
        type: boolean
        x-nullable: true
        x-omitempty: false
      w2Address:
        x-nullable: true
        $ref: 'definitions/Address.yaml'
      sitExpected:
        type: boolean
        x-nullable: true
      sitLocation:
        allOf:
          - $ref: 'definitions/SITLocationType.yaml'
          - x-nullable: true
      sitEstimatedWeight:
        type: integer
        example: 2000
        x-nullable: true
      sitEstimatedEntryDate:
        format: date
        type: string
        x-nullable: true
      sitEstimatedDepartureDate:
        format: date
        type: string
        x-nullable: true
      estimatedWeight:
        type: integer
        example: 4200
        x-nullable: true
      allowableWeight:
        description: The allowable weight of the PPM shipment goods being moved.
        type: integer
        minimum: 0
        example: 4300
        x-nullable: true
      hasProGear:
        description: >
          Indicates whether PPM shipment has pro gear.
        type: boolean
        x-nullable: true
      proGearWeight:
        type: integer
        x-nullable: true
      spouseProGearWeight:
        type: integer
        x-nullable: true
      hasRequestedAdvance:
        description: >
          Indicates whether an advance has been requested for the PPM shipment.
        type: boolean
        x-nullable: true
      hasReceivedAdvance:
        description: >
          Indicates whether an advance was received for the PPM shipment.
        type: boolean
        x-nullable: true
      advanceAmountRequested:
        description: >
          The amount request for an advance, or null if no advance is requested
        type: integer
        format: cents
        x-nullable: true
      advanceAmountReceived:
        description: >
          The amount received for an advance, or null if no advance is received
        type: integer
        format: cents
        x-nullable: true
      advanceStatus:
        $ref: 'definitions/PPMAdvanceStatus.yaml'
        x-nullable: true
      isActualExpenseReimbursement:
        description: Used for PPM shipments only. Denotes if this shipment uses the Actual Expense Reimbursement method.
        type: boolean
        example: false
        x-omitempty: false
        x-nullable: true
  UpdateBoatShipment:
    type: object
    properties:
      type:
        type: string
        enum:
          - HAUL_AWAY
          - TOW_AWAY
        x-nullable: true
      year:
        type: integer
        description: Year of the Boat
        x-nullable: true
      make:
        type: string
        description: Make of the Boat
        x-nullable: true
      model:
        type: string
        description: Model of the Boat
        x-nullable: true
      lengthInInches:
        type: integer
        description: Length of the Boat in inches
        x-nullable: true
      widthInInches:
        type: integer
        description: Width of the Boat in inches
        x-nullable: true
      heightInInches:
        type: integer
        description: Height of the Boat in inches
        x-nullable: true
      hasTrailer:
        type: boolean
        description: Does the boat have a trailer
        x-nullable: true
      isRoadworthy:
        type: boolean
        description: Is the trailer roadworthy
        x-nullable: true
  UpdateMobileHomeShipment:
    type: object
    properties:
      year:
        type: integer
        description: Year of the Boat
        x-nullable: true
      make:
        type: string
        description: Make of the Boat
        x-nullable: true
      model:
        type: string
        description: Model of the Boat
        x-nullable: true
      lengthInInches:
        type: integer
        description: Length of the Boat in inches
        x-nullable: true
      widthInInches:
        type: integer
        description: Width of the Boat in inches
        x-nullable: true
      heightInInches:
        type: integer
        description: Height of the Boat in inches
        x-nullable: true
  UpdateWeightTicket:
    type: object
    properties:
      emptyWeight:
        description: Weight of the vehicle when empty.
        type: integer
        minimum: 0
      fullWeight:
        description: The weight of the vehicle when full.
        type: integer
        minimum: 0
      ownsTrailer:
        description: Indicates if the customer used a trailer they own for the move.
        type: boolean
      trailerMeetsCriteria:
        description: Indicates if the trailer that the customer used meets all the criteria to be claimable.
        type: boolean
      status:
        $ref: 'definitions/PPMDocumentStatus.yaml'
      reason:
        description: The reason the services counselor has excluded or rejected the item.
        type: string
      adjustedNetWeight:
        description: Indicates the adjusted net weight of the vehicle
        type: integer
        minimum: 0
      netWeightRemarks:
        description: Remarks explaining any edits made to the net weight
        type: string
  UpdateMovingExpense:
    type: object
    properties:
      movingExpenseType:
        $ref: 'definitions/OmittableMovingExpenseType.yaml'
      description:
        description: A brief description of the expense.
        type: string
        x-nullable: true
        x-omitempty: false
      amount:
        description: The total amount of the expense as indicated on the receipt
        type: integer
      sitStartDate:
        description: The date the shipment entered storage, applicable for the `STORAGE` movingExpenseType only
        type: string
        format: date
      sitEndDate:
        description: The date the shipment exited storage, applicable for the `STORAGE` movingExpenseType only
        type: string
        format: date
      status:
        $ref: 'definitions/PPMDocumentStatus.yaml'
      reason:
        description: The reason the services counselor has excluded or rejected the item.
        type: string
      weightStored:
        description: The total weight stored in PPM SIT
        type: integer
      sitLocation:
        allOf:
          - $ref: 'definitions/SITLocationType.yaml'
          - x-nullable: true
      sitEstimatedCost:
        description: The estimated amount that the government will pay the service member to put their goods into storage. This estimated storage cost is separate from the estimated incentive.
        type: integer
        format: cents
        x-nullable: true
        x-omitempty: false
      sitReimburseableAmount:
        description: The amount of SIT that will be reimbursed
        type: integer
        format: cents
        x-nullable: true
        x-omitempty: false
  UpdateProGearWeightTicket:
    type: object
    properties:
      belongsToSelf:
        description: Indicates if this information is for the customer's own pro-gear, otherwise, it's the spouse's.
        type: boolean
      hasWeightTickets:
        description: Indicates if the user has a weight ticket for their pro-gear, otherwise they have a constructed weight.
        type: boolean
      weight:
        description: Weight of the pro-gear contained in the shipment.
        type: integer
        minimum: 0
      status:
        $ref: 'definitions/PPMDocumentStatus.yaml'
      reason:
        description: The reason the services counselor has excluded or rejected the item.
        type: string
  MTOShipments:
    items:
      $ref: 'definitions/MTOShipment.yaml'
    type: array
  CreateMTOShipment:
    type: object
    properties:
      moveTaskOrderID:
        description: The ID of the move this new shipment is for.
        example: 1f2270c7-7166-40ae-981e-b200ebdf3054
        format: uuid
        type: string
      requestedPickupDate:
        description: >
          The customer's preferred pickup date. Other dates, such as required delivery date and (outside MilMove) the
          pack date, are derived from this date.
        format: date
        type: string
        x-nullable: true
      requestedDeliveryDate:
        description: >
          The customer's preferred delivery date.
        format: date
        type: string
        x-nullable: true
      customerRemarks:
        description: |
          The customer can use the customer remarks field to inform the services counselor and the movers about any
          special circumstances for this shipment. Typical examples:
            * bulky or fragile items,
            * weapons,
            * access info for their address.
          Customer enters this information during onboarding. Optional field.
        type: string
        example: handle with care
        x-nullable: true
      counselorRemarks:
        description: |
          The counselor can use the counselor remarks field to inform the movers about any
          special circumstances for this shipment. Typical examples:
            * bulky or fragile items,
            * weapons,
            * access info for their address.
          Counselors enters this information when creating or editing an MTO Shipment. Optional field.
        type: string
        example: handle with care
        x-nullable: true
      agents:
        $ref: 'definitions/MTOAgents.yaml'
      mtoServiceItems:
        $ref: 'definitions/MTOServiceItems.yaml'
      pickupAddress:
        description: The address where the movers should pick up this shipment.
        allOf:
          - $ref: 'definitions/Address.yaml'
      destinationAddress:
        description: Where the movers should deliver this shipment.
        allOf:
          - $ref: 'definitions/Address.yaml'
      hasSecondaryPickupAddress:
        type: boolean
        x-nullable: true
        x-omitempty: false
      secondaryPickupAddress:
        description: The address where the movers should pick up this shipment.
        allOf:
          - $ref: 'definitions/Address.yaml'
      hasSecondaryDeliveryAddress:
        type: boolean
        x-nullable: true
        x-omitempty: false
      secondaryDeliveryAddress:
        description: Where the movers should deliver this shipment.
        allOf:
          - $ref: 'definitions/Address.yaml'
      hasTertiaryPickupAddress:
        type: boolean
        x-nullable: true
        x-omitempty: false
      tertiaryPickupAddress:
        description: The address where the movers should pick up this shipment.
        allOf:
          - $ref: 'definitions/Address.yaml'
      hasTertiaryDeliveryAddress:
        type: boolean
        x-nullable: true
        x-omitempty: false
      tertiaryDeliveryAddress:
        description: Where the movers should deliver this shipment.
        allOf:
          - $ref: 'definitions/Address.yaml'
      destinationType:
        $ref: 'definitions/DestinationType.yaml'
      shipmentType:
        $ref: 'definitions/MTOShipmentType.yaml'
      tacType:
        allOf:
          - $ref: 'definitions/LOAType.yaml'
          - x-nullable: true
      sacType:
        allOf:
          - $ref: 'definitions/LOAType.yaml'
          - x-nullable: true
      usesExternalVendor:
        type: boolean
        example: false
        x-nullable: true
      serviceOrderNumber:
        type: string
        x-nullable: true
      ntsRecordedWeight:
        description: The previously recorded weight for the NTS Shipment. Used for NTS Release to know what the previous primeActualWeight or billable weight was.
        example: 2000
        type: integer
        x-nullable: true
        x-formatting: weight
      storageFacility:
        x-nullable: true
        $ref: 'definitions/StorageFacility.yaml'
      mobileHomeShipment:
        $ref: '#/definitions/CreateMobileHomeShipment'
      ppmShipment:
        $ref: '#/definitions/CreatePPMShipment'
      boatShipment:
        $ref: '#/definitions/CreateBoatShipment'
    required:
      - moveTaskOrderID
      - shipmentType
  CreatePPMShipment:
    description: A personally procured move is a type of shipment that a service members moves themselves.
    properties:
      expectedDepartureDate:
        description: >
          Date the customer expects to move.
        format: date
        type: string
      pickupAddress:
        allOf:
          - $ref: 'definitions/Address.yaml'
      secondaryPickupAddress:
        allOf:
          - $ref: 'definitions/Address.yaml'
      tertiaryPickupAddress:
        allOf:
          - $ref: 'definitions/Address.yaml'
      destinationAddress:
        allOf:
          - $ref: 'definitions/PPMDestinationAddress.yaml'
      secondaryDestinationAddress:
        allOf:
          - $ref: 'definitions/Address.yaml'
      tertiaryDestinationAddress:
        allOf:
          - $ref: 'definitions/Address.yaml'
      hasSecondaryPickupAddress:
        type: boolean
        x-nullable: true
        x-omitempty: false
      hasTertiaryPickupAddress:
        type: boolean
        x-nullable: true
        x-omitempty: false
      hasSecondaryDestinationAddress:
        type: boolean
        x-nullable: true
        x-omitempty: false
      hasTertiaryDestinationAddress:
        type: boolean
        x-nullable: true
        x-omitempty: false
      sitExpected:
        type: boolean
      sitLocation:
        allOf:
          - $ref: 'definitions/SITLocationType.yaml'
          - x-nullable: true
      sitEstimatedWeight:
        type: integer
        example: 2000
        x-nullable: true
      sitEstimatedEntryDate:
        format: date
        type: string
        x-nullable: true
      sitEstimatedDepartureDate:
        format: date
        type: string
        x-nullable: true
      estimatedWeight:
        type: integer
        example: 4200
      hasProGear:
        description: >
          Indicates whether PPM shipment has pro gear.
        type: boolean
      proGearWeight:
        type: integer
        x-nullable: true
      spouseProGearWeight:
        type: integer
        x-nullable: true
      isActualExpenseReimbursement:
        description: Used for PPM shipments only. Denotes if this shipment uses the Actual Expense Reimbursement method.
        type: boolean
        example: false
        x-omitempty: false
        x-nullable: true
    required:
      - expectedDepartureDate
      - pickupAddress
      - destinationAddress
      - sitExpected
      - estimatedWeight
      - hasProGear
  CreateBoatShipment:
    description: Boat shipment information for the move.
    properties:
      type:
        type: string
        enum:
          - HAUL_AWAY
          - TOW_AWAY
      year:
        type: integer
        description: Year of the Boat
      make:
        type: string
        description: Make of the Boat
      model:
        type: string
        description: Model of the Boat
      lengthInInches:
        type: integer
        description: Length of the Boat in inches
      widthInInches:
        type: integer
        description: Width of the Boat in inches
      heightInInches:
        type: integer
        description: Height of the Boat in inches
      hasTrailer:
        type: boolean
        description: Does the boat have a trailer
      isRoadworthy:
        type: boolean
        description: Is the trailer roadworthy
        x-nullable: true
    required:
      - type
      - year
      - make
      - model
      - lengthInInches
      - widthInInches
      - heightInInches
      - hasTrailer
  CreateMobileHomeShipment:
    description: A mobile home shipment that the prime moves for a service member.
    properties:
      make:
        type: string
        description: Make of the Mobile Home
      model:
        type: string
        description: Model of the Mobile Home
      year:
        type: integer
        description: Year of the Mobile Home
      lengthInInches:
        type: integer
        description: Length of the Mobile Home in inches
      heightInInches:
        type: integer
        description: Height of the Mobile Home in inches
      widthInInches:
        type: integer
        description: Width of the Mobile Home in inches
    required:
      - make
      - model
      - year
      - lengthInInches
      - heightInInches
      - widthInInches
  RejectShipment:
    properties:
      rejectionReason:
        type: string
        example: MTO Shipment not good enough
    required:
      - rejectionReason
  RequestDiversion:
    properties:
      diversionReason:
        type: string
        example: Shipment route needs to change
    required:
      - diversionReason
  ApproveSITExtension:
    properties:
      approvedDays:
        description: Number of days approved for SIT extension
        type: integer
        example: 21
        minimum: 1
      requestReason:
        description: Reason from service counselor-provided picklist for SIT Duration Update
        example: 'AWAITING_COMPLETION_OF_RESIDENCE'
        type: string
        enum:
          - SERIOUS_ILLNESS_MEMBER
          - SERIOUS_ILLNESS_DEPENDENT
          - IMPENDING_ASSIGNEMENT
          - DIRECTED_TEMPORARY_DUTY
          - NONAVAILABILITY_OF_CIVILIAN_HOUSING
          - AWAITING_COMPLETION_OF_RESIDENCE
          - OTHER
      officeRemarks:
        description: Remarks from TOO about SIT approval
        type: string
        example: Approved for three weeks rather than requested 45 days
        x-nullable: true
    required:
      - approvedDays
  DenySITExtension:
    properties:
      officeRemarks:
        description: Remarks from TOO about SIT denial
        type: string
        example: Denied this extension as it does not match the criteria
        x-nullable: true
      convertToCustomerExpense:
        description: Whether or not to convert to members expense once SIT extension is denied.
        type: boolean
        example: false
    required:
      - officeRemarks
      - convertToCustomerExpense
  UpdateSITServiceItemCustomerExpense:
    properties:
      convertToCustomerExpense:
        example: true
        type: boolean
      customerExpenseReason:
        description: Reason the service item was rejected
        type: string
        example: Insufficent details provided
    required:
      - convertToCustomerExpense
      - customerExpenseReason
  CreateApprovedSITDurationUpdate:
    properties:
      requestReason:
        description: Reason from service counselor-provided picklist for SIT Duration Update
        example: 'AWAITING_COMPLETION_OF_RESIDENCE'
        type: string
        enum:
          - SERIOUS_ILLNESS_MEMBER
          - SERIOUS_ILLNESS_DEPENDENT
          - IMPENDING_ASSIGNEMENT
          - DIRECTED_TEMPORARY_DUTY
          - NONAVAILABILITY_OF_CIVILIAN_HOUSING
          - AWAITING_COMPLETION_OF_RESIDENCE
          - OTHER
      approvedDays:
        description: Number of days approved for SIT extension. This will match requested days saved to the SIT extension model.
        type: integer
        example: 21
      officeRemarks:
        description: Remarks from TOO about SIT Duration Update creation
        type: string
        example: Customer needs additional storage time as their new place of residence is not yet ready
        x-nullable: true
    required:
      - requestReason
      - approvedDays
  PatchMTOServiceItemStatusPayload:
    properties:
      status:
        description: Describes all statuses for a MTOServiceItem
        type: string
        enum:
          - SUBMITTED
          - APPROVED
          - REJECTED
      rejectionReason:
        description: Reason the service item was rejected
        type: string
        example: Insufficent details provided
        x-nullable: true
  MTOApprovalServiceItemCodes:
    description: MTO level service items to create when updating MTO status.
    properties:
      serviceCodeCS:
        example: true
        type: boolean
      serviceCodeMS:
        example: true
        type: boolean
    type: object
  TacValid:
    properties:
      isValid:
        example: true
        type: boolean
    required:
      - isValid
    type: object
  UpdatePaymentRequestStatusPayload:
    properties:
      rejectionReason:
        example: documentation was incomplete
        type: string
        x-nullable: true
      status:
        $ref: '#/definitions/PaymentRequestStatus'
      eTag:
        type: string
    type: object
  AvailableOfficeUsers:
    type: array
    items:
      $ref: '#/definitions/AvailableOfficeUser'
  AvailableOfficeUser:
    type: object
    properties:
      officeUserId:
        type: string
        format: uuid
        example: c56a4180-65aa-42ec-a945-5fd21dec0538
      lastName:
        type: string
      firstName:
        type: string
  QueueMoves:
    type: array
    items:
      $ref: '#/definitions/QueueMove'
  QueueMove:
    type: object
    properties:
      id:
        type: string
        format: uuid
      customer:
        $ref: '#/definitions/Customer'
      status:
        $ref: '#/definitions/MoveStatus'
      locator:
        type: string
      submittedAt:
        format: date-time
        type: string
        x-nullable: true
      appearedInTooAt:
        format: date-time
        type: string
        x-nullable: true
      requestedMoveDate:
        format: date
        type: string
        x-nullable: true
      departmentIndicator:
        $ref: '#/definitions/DeptIndicator'
      shipmentsCount:
        type: integer
      originDutyLocation:
        $ref: 'definitions/DutyLocation.yaml'
      destinationDutyLocation:
        $ref: 'definitions/DutyLocation.yaml'
      originGBLOC:
        $ref: '#/definitions/GBLOC'
      ppmType:
        type: string
        enum: [FULL, PARTIAL]
        x-nullable: true
      closeoutInitiated:
        format: date-time
        type: string
        x-nullable: true
      closeoutLocation:
        type: string
        x-nullable: true
      orderType:
        type: string
        x-nullable: true
      lockedByOfficeUserID:
        type: string
        format: uuid
        x-nullable: true
      lockedByOfficeUser:
        $ref: '#/definitions/LockedOfficeUser'
        x-nullable: true
      lockExpiresAt:
        type: string
        format: date-time
        x-nullable: true
      ppmStatus:
        $ref: '#/definitions/PPMStatus'
        x-nullable: true
      counselingOffice:
        type: string
        x-nullable: true
      counselingOfficeID:
        type: string
        format: uuid
        x-nullable: true
      assignedTo:
        $ref: '#/definitions/AssignedOfficeUser'
        x-nullable: true
      availableOfficeUsers:
        $ref: '#/definitions/AvailableOfficeUsers'
      assignable:
        type: boolean
  QueueMovesResult:
    type: object
    properties:
      page:
        type: integer
      perPage:
        type: integer
      totalCount:
        type: integer
      queueMoves:
        $ref: '#/definitions/QueueMoves'
  ListPrimeMove:
    description: >
      An abbreviated definition for a move, without all the nested information (shipments, service items, etc). Used to
      fetch a list of moves more efficiently.
    type: object
    properties:
      id:
        example: 1f2270c7-7166-40ae-981e-b200ebdf3054
        format: uuid
        type: string
      moveCode:
        type: string
        example: 'HYXFJF'
        readOnly: true
      createdAt:
        format: date-time
        type: string
        readOnly: true
      orderID:
        example: c56a4180-65aa-42ec-a945-5fd21dec0538
        format: uuid
        type: string
      destinationGBLOC:
        example: 'AGFM'
        type: string
      destinationPostalCode:
        example: '90210'
        type: string
      referenceId:
        example: 1001-3456
        type: string
      availableToPrimeAt:
        format: date-time
        type: string
        x-nullable: true
        readOnly: true
      approvedAt:
        format: date-time
        type: string
        x-nullable: true
        readOnly: true
      updatedAt:
        format: date-time
        type: string
        readOnly: true
      ppmType:
        type: string
        enum:
          - FULL
          - PARTIAL
      eTag:
        type: string
        readOnly: true
      orderType:
        type: string
  ListPrimeMoves:
    type: array
    items:
      $ref: '#/definitions/ListPrimeMove'
  ListPrimeMovesResult:
    type: object
    properties:
      page:
        type: integer
      perPage:
        type: integer
      totalCount:
        type: integer
      queueMoves:
        $ref: '#/definitions/ListPrimeMoves'
  QueuePaymentRequest:
    type: object
    properties:
      id:
        type: string
        format: uuid
      moveID:
        type: string
        format: uuid
      customer:
        $ref: '#/definitions/Customer'
      status:
        $ref: '#/definitions/QueuePaymentRequestStatus'
      age:
        type: number
        format: double
        description: Days since the payment request has been requested.  Decimal representation will allow more accurate sorting.
      submittedAt:
        type: string
        format: date-time
      locator:
        type: string
      departmentIndicator:
        $ref: '#/definitions/DeptIndicator'
      originGBLOC:
        $ref: '#/definitions/GBLOC'
      originDutyLocation:
        $ref: 'definitions/DutyLocation.yaml'
      orderType:
        type: string
        x-nullable: true
      lockedByOfficeUserID:
        type: string
        format: uuid
        x-nullable: true
      lockExpiresAt:
        type: string
        format: date-time
        x-nullable: true
      assignedTo:
        $ref: '#/definitions/AssignedOfficeUser'
        x-nullable: true
      availableOfficeUsers:
        $ref: '#/definitions/AvailableOfficeUsers'
      assignable:
        type: boolean
      counselingOffice:
        type: string
        x-nullable: true
  QueuePaymentRequests:
    type: array
    items:
      $ref: '#/definitions/QueuePaymentRequest'
  QueuePaymentRequestsResult:
    type: object
    properties:
      page:
        type: integer
      perPage:
        type: integer
      totalCount:
        type: integer
      queuePaymentRequests:
        $ref: '#/definitions/QueuePaymentRequests'
  QueuePaymentRequestStatus:
    enum:
      - Payment requested
      - Reviewed
      - Rejected
      - Paid
    title: Queue Payment Request Status
    type: string
  SearchMoves:
    type: array
    items:
      $ref: '#/definitions/SearchMove'
  SearchMove:
    type: object
    properties:
      id:
        type: string
        format: uuid
      firstName:
        type: string
        example: John
        x-nullable: true
      lastName:
        type: string
        example: Doe
        x-nullable: true
      edipi:
        type: string
        example: 1234567890
        x-nullable: true
      paymentRequestCode:
        type: string
        example: 9551-6199-2
        x-nullable: true
      status:
        $ref: '#/definitions/MoveStatus'
      locator:
        type: string
      branch:
        type: string
      shipmentsCount:
        type: integer
      originDutyLocationPostalCode:
        format: zip
        type: string
        title: ZIP
        example: '90210'
        pattern: ^(\d{5})$
      destinationPostalCode:
        format: zip
        type: string
        title: ZIP
        example: '90210'
        pattern: ^(\d{5})$
      requestedPickupDate:
        type: string
        format: date
        x-nullable: true
      orderType:
        type: string
      requestedDeliveryDate:
        type: string
        format: date
        x-nullable: true
      originGBLOC:
        $ref: '#/definitions/GBLOC'
      destinationGBLOC:
        $ref: '#/definitions/GBLOC'
      lockedByOfficeUserID:
        type: string
        format: uuid
        x-nullable: true
      lockExpiresAt:
        type: string
        format: date-time
        x-nullable: true
      emplid:
        type: string
        x-nullable: true
  SearchMovesResult:
    type: object
    properties:
      page:
        type: integer
      perPage:
        type: integer
      totalCount:
        type: integer
      searchMoves:
        $ref: '#/definitions/SearchMoves'
  GBLOC:
    type: string
    enum:
      - AGFM
      - APAT
      - BGAC
      - BGNC
      - BKAS
      - CFMQ
      - CLPK
      - CNNQ
      - DMAT
      - GSAT
      - HAFC
      - HBAT
      - JEAT
      - JENQ
      - KKFA
      - LHNQ
      - LKNQ
      - MAPK
      - MAPS
      - MBFL
      - MLNQ
      - XXXX
  CreateCustomerSupportRemark:
    type: object
    description: >-
      A text remark written by an customer support user that is associated with a specific
      move.
    required:
      - content
      - officeUserID
    properties:
      content:
        example: This is a remark about a move.
        type: string
      officeUserID:
        example: 1f2270c7-7166-40ae-981e-b200ebdf3054
        format: uuid
        type: string
  UpdateCustomerSupportRemarkPayload:
    type: object
    description: >-
      A text remark update to an existing remark created by the current active user (the CSR).
    required:
      - content
    properties:
      content:
        example: This is a remark about a move.
        type: string
  EvaluationReportType:
    type: string
    enum:
      - SHIPMENT
      - COUNSELING
  EvaluationReportInspectionType:
    type: string
    enum:
      - DATA_REVIEW
      - PHYSICAL
      - VIRTUAL
    x-nullable: true
  EvaluationReportLocation:
    type: string
    enum:
      - ORIGIN
      - DESTINATION
      - OTHER
    x-nullable: true
  EvaluationReportOfficeUser:
    type: object
    readOnly: true
    description: The authoring office user for an evaluation report
    properties:
      id:
        example: 1f2270c7-7166-40ae-981e-b200ebdf3054
        format: uuid
        type: string
      firstName:
        type: string
      lastName:
        type: string
      email:
        type: string
        format: x-email
        pattern: '^[a-zA-Z0-9._%+-]+@[a-zA-Z0-9.-]+\.[a-zA-Z]{2,}$'
      phone:
        type: string
        format: telephone
        pattern: '^[2-9]\d{2}-\d{3}-\d{4}$'
  EvaluationReportList:
    type: array
    items:
      $ref: '#/definitions/EvaluationReport'
  EvaluationReport:
    type: object
    description: An evaluation report
    properties:
      id:
        example: 1f2270c7-7166-40ae-981e-b200ebdf3054
        format: uuid
        type: string
        readOnly: true
      moveID:
        example: 1f2270c7-7166-40ae-981e-b200ebdf3054
        format: uuid
        type: string
        readOnly: true
      shipmentID:
        example: 1f2270c7-7166-40ae-981e-b200ebdf3054
        format: uuid
        type: string
        x-nullable: true
        readOnly: true
      type:
        $ref: '#/definitions/EvaluationReportType'
      inspectionType:
        $ref: '#/definitions/EvaluationReportInspectionType'
        x-nullable: true
      inspectionDate:
        type: string
        format: date
        x-nullable: true
      officeUser:
        $ref: '#/definitions/EvaluationReportOfficeUser'
      location:
        $ref: '#/definitions/EvaluationReportLocation'
        x-nullable: true
      reportViolations:
        $ref: '#/definitions/ReportViolations'
        x-nullable: true
      gsrAppeals:
        $ref: '#/definitions/GSRAppeals'
        x-nullable: true
      locationDescription:
        type: string
        example: 'Route 66 at crash inspection site 3'
        x-nullable: true
      observedShipmentDeliveryDate:
        type: string
        format: date
        x-nullable: true
      observedShipmentPhysicalPickupDate:
        type: string
        format: date
        x-nullable: true
      timeDepart:
        type: string
        x-nullable: true
        pattern: '^(0[0-9]|1[0-9]|2[0-3]):[0-5][0-9]$'
        example: '14:30'
      evalStart:
        type: string
        x-nullable: true
        pattern: '^(0[0-9]|1[0-9]|2[0-3]):[0-5][0-9]$'
        example: '15:00'
      evalEnd:
        type: string
        x-nullable: true
        pattern: '^(0[0-9]|1[0-9]|2[0-3]):[0-5][0-9]$'
        example: '18:00'
      violationsObserved:
        type: boolean
        x-nullable: true
      remarks:
        type: string
        x-nullable: true
      seriousIncident:
        type: boolean
        x-nullable: true
      seriousIncidentDesc:
        type: string
        x-nullable: true
      observedClaimsResponseDate:
        type: string
        format: date
        x-nullable: true
      observedPickupDate:
        type: string
        format: date
        x-nullable: true
      observedPickupSpreadStartDate:
        type: string
        format: date
        x-nullable: true
      observedPickupSpreadEndDate:
        type: string
        format: date
        x-nullable: true
      observedDeliveryDate:
        type: string
        format: date
        x-nullable: true
      moveReferenceID:
        type: string
        x-nullable: true
        readOnly: true
      eTag:
        type: string
      submittedAt:
        type: string
        format: date-time
        x-nullable: true
      createdAt:
        type: string
        format: date-time
        readOnly: true
      updatedAt:
        type: string
        format: date-time
        readOnly: true
  CreateEvaluationReport:
    type: object
    description: Minimal set of info needed to create a shipment evaluation report, which is just a shipment ID.
    properties:
      shipmentID:
        description: The shipment ID of the shipment to be evaluated in the report
        example: 01b9671e-b268-4906-967b-ba661a1d3933
        format: uuid
        type: string
  CreateAppeal:
    type: object
    description: Appeal status and remarks left for a violation, created by a GSR user.
    properties:
      remarks:
        description: Remarks left by the GSR user
        example: These are my violation appeal remarks
        type: string
      appealStatus:
        description: The status of the appeal set by the GSR user
        example: These are my violation appeal remarks
        type: string
        enum: [sustained, rejected]
  PWSViolation:
    type: object
    description: A PWS violation for an evaluation report
    readOnly: true
    properties:
      id:
        example: 1f2270c7-7166-40ae-981e-b200ebdf3054
        format: uuid
        type: string
      displayOrder:
        example: 3
        type: integer
      paragraphNumber:
        example: 1.2.3.4.5
        type: string
      title:
        example: Customer Support
        type: string
      category:
        example: Pre-Move Services
        type: string
      subCategory:
        example: Weight Estimate
        type: string
      requirementSummary:
        example: Provide a single point of contact (POC)
        type: string
      requirementStatement:
        example: The contractor shall prepare and load property going into NTS in containers at residence for shipment to NTS.
        type: string
      isKpi:
        example: false
        type: boolean
      additionalDataElem:
        example: QAE Observed Delivery Date
        type: string
  PWSViolations:
    type: array
    items:
      $ref: '#/definitions/PWSViolation'
  AssociateReportViolations:
    type: object
    description: A list of PWS violation string ids to associate with an evaluation report
    properties:
      violations:
        type: array
        items:
          type: string
          format: uuid
  ReportViolation:
    type: object
    description: An object associating violations to evaluation reports
    properties:
      id:
        example: 1f2270c7-7166-40ae-981e-b200ebdf3054
        format: uuid
        type: string
      reportID:
        example: 1f2270c7-7166-40ae-981e-b200ebdf3054
        format: uuid
        type: string
      violationID:
        example: 1f2270c7-7166-40ae-981e-b200ebdf3054
        format: uuid
        type: string
      violation:
        $ref: '#/definitions/PWSViolation'
      gsrAppeals:
        $ref: '#/definitions/GSRAppeals'
        x-nullable: true
  ReportViolations:
    type: array
    items:
      $ref: '#/definitions/ReportViolation'
  GSRAppealStatusType:
    type: string
    enum:
      - SUSTAINED
      - REJECTED
  GSRAppeals:
    type: array
    items:
      $ref: '#/definitions/GSRAppeal'
  GSRAppeal:
    type: object
    description: An object associating appeals on violations and serious incidents
    properties:
      id:
        example: 1f2270c7-7166-40ae-981e-b200ebdf3054
        format: uuid
        type: string
      reportID:
        example: 1f2270c7-7166-40ae-981e-b200ebdf3054
        format: uuid
        type: string
      violationID:
        example: 1f2270c7-7166-40ae-981e-b200ebdf3054
        format: uuid
        type: string
      officeUserID:
        example: 1f2270c7-7166-40ae-981e-b200ebdf3054
        format: uuid
        type: string
      officeUser:
        $ref: '#/definitions/EvaluationReportOfficeUser'
      isSeriousIncident:
        type: boolean
        example: false
      appealStatus:
        $ref: '#/definitions/GSRAppealStatusType'
      remarks:
        type: string
        example: Office user remarks
      createdAt:
        type: string
        format: date-time
        readOnly: true
  TransportationOffices:
    type: array
    items:
      $ref: 'definitions/TransportationOffice.yaml'
  ReServiceItems:
    type: array
    items:
      $ref: "definitions/ReServiceItem.yaml"
<<<<<<< HEAD
=======
  VLocations:
    type: array
    items:
      $ref: "definitions/VLocation.yaml"
>>>>>>> 06931ff8
  GBLOCs:
    type: array
    items:
      type: string
  MovePayload:
    type: object
    properties:
      id:
        type: string
        format: uuid
        example: c56a4180-65aa-42ec-a945-5fd21dec0538
      orders_id:
        type: string
        format: uuid
        example: c56a4180-65aa-42ec-a945-5fd21dec0538
      service_member_id:
        type: string
        format: uuid
        example: c56a4180-65aa-42ec-a945-5fd21dec0538
        readOnly: true
      locator:
        type: string
        example: '12432'
      status:
        $ref: '#/definitions/MoveStatus'
      created_at:
        type: string
        format: date-time
      updated_at:
        type: string
        format: date-time
      submitted_at:
        type: string
        format: date-time
        x-nullable: true
      mto_shipments:
        $ref: '#/definitions/MTOShipments'
      closeout_office:
        $ref: '#/definitions/TransportationOffice'
      cancel_reason:
        type: string
        example: Change of orders
        x-nullable: true
      eTag:
        type: string
      primeCounselingCompletedAt:
        format: date-time
        type: string
        readOnly: true
      additionalDocuments:
        $ref: 'definitions/Document.yaml'
    required:
      - id
      - orders_id
      - locator
      - created_at
      - updated_at
      - eTag
  IsDateWeekendHolidayInfo:
    type: object
    properties:
      country_code:
        type: string
      country_name:
        type: string
      date:
        type: string
        format: date
        example: '2018-09-25'
      is_weekend:
        type: boolean
      is_holiday:
        type: boolean
      details:
        type: string
    required:
      - country_code
      - country_name
      - date
      - is_weekend
      - is_holiday
  AssignOfficeUserBody:
    type: object
    properties:
      officeUserId:
        type: string
        format: uuid
      roleType:
        type: string
    required:
      - officeUserId
      - roleType
  AssignedOfficeUser:
    type: object
    properties:
      officeUserId:
        type: string
        format: uuid
        example: c56a4180-65aa-42ec-a945-5fd21dec0538
      firstName:
        type: string
      lastName:
        type: string
responses:
  InvalidRequest:
    description: The request payload is invalid
    schema:
      $ref: '#/definitions/Error'
  NotFound:
    description: The requested resource wasn't found
    schema:
      $ref: '#/definitions/Error'
  Conflict:
    description: Conflict error
    schema:
      $ref: '#/definitions/Error'
  PermissionDenied:
    description: The request was denied
    schema:
      $ref: '#/definitions/Error'
  ServerError:
    description: A server error occurred
    schema:
      $ref: '#/definitions/Error'
  PreconditionFailed:
    description: Precondition failed
    schema:
      $ref: '#/definitions/Error'
  UnprocessableEntity:
    description: The payload was unprocessable.
    schema:
      $ref: '#/definitions/ValidationError'<|MERGE_RESOLUTION|>--- conflicted
+++ resolved
@@ -7666,13 +7666,10 @@
     type: array
     items:
       $ref: "definitions/ReServiceItem.yaml"
-<<<<<<< HEAD
-=======
   VLocations:
     type: array
     items:
       $ref: "definitions/VLocation.yaml"
->>>>>>> 06931ff8
   GBLOCs:
     type: array
     items:
