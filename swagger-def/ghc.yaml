--- conflicted
+++ resolved
@@ -3028,21 +3028,8 @@
         allOf:
           - $ref: 'definitions/Address.yaml'
         x-nullable: true
-<<<<<<< HEAD
-      destinationAddressType:
-        type: string
-        title: Destination Address Type
-        example: OTHER_THAN_AUTHORIZED
-        enum:
-          - HOME_OF_RECORD
-          - HOME_OF_SELECTION
-          - PLACE_ENTERED_ACTIVE_DUTY
-          - OTHER_THAN_AUTHORIZED
-        x-nullable: true
-=======
       destinationType:
         $ref: 'definitions/DestinationType.yaml'
->>>>>>> 6998928a
       agents:
         $ref: 'definitions/MTOAgents.yaml'
         x-nullable: true
@@ -3130,21 +3117,8 @@
         description: Where the movers should deliver this shipment.
         allOf:
           - $ref: 'definitions/Address.yaml'
-<<<<<<< HEAD
-      destinationAddressType:
-        type: string
-        title: Destination Address Type
-        example: OTHER_THAN_AUTHORIZED
-        x-nullable: true
-        enum:
-          - HOME_OF_RECORD
-          - HOME_OF_SELECTION
-          - PLACE_ENTERED_ACTIVE_DUTY
-          - OTHER_THAN_AUTHORIZED
-=======
       destinationType:
         $ref: 'definitions/DestinationType.yaml'
->>>>>>> 6998928a
       shipmentType:
         $ref: 'definitions/MTOShipmentType.yaml'
       tacType:
