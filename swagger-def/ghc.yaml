--- conflicted
+++ resolved
@@ -27,7 +27,6 @@
   - name: tac
   - name: transportationOffice
 paths:
-<<<<<<< HEAD
   "/customer":
     post:
       summary: Creates a customer with Okta option
@@ -65,9 +64,6 @@
         "500":
           $ref: "#/responses/ServerError"
   "/customer/{customerID}":
-=======
-  '/customer/{customerID}':
->>>>>>> 14697f84
     parameters:
       - description: ID of customer to use
         in: path
@@ -1672,7 +1668,6 @@
           $ref: "#/responses/UnprocessableEntity"
         "500":
           $ref: "#/responses/ServerError"
-<<<<<<< HEAD
   /ppm-shipments/{ppmShipmentId}/payment-packet:
     get:
       summary: Returns PPM payment packet
@@ -1710,9 +1705,6 @@
         "500":
           description: internal server error
   "/move_task_orders/{moveTaskOrderID}/mto_shipments/{shipmentID}/mto-agents":
-=======
-  '/move_task_orders/{moveTaskOrderID}/mto_shipments/{shipmentID}/mto-agents':
->>>>>>> 14697f84
     parameters:
       - description: ID of move task order
         in: path
@@ -3454,7 +3446,6 @@
         pattern: '^[2-9]\d{2}-\d{3}-\d{4}$'
         x-nullable: true
       backupAddress:
-<<<<<<< HEAD
         $ref: "definitions/Address.yaml"
   CreatedCustomer:
     type: object
@@ -3515,9 +3506,6 @@
         x-nullable: true
       backupAddress:
         $ref: "definitions/Address.yaml"
-=======
-        $ref: 'definitions/Address.yaml'
->>>>>>> 14697f84
   UpdateCustomerPayload:
     type: object
     properties:
@@ -3561,7 +3549,6 @@
         x-nullable: true
       backupAddress:
         allOf:
-<<<<<<< HEAD
           - $ref: "definitions/Address.yaml"
   CreateCustomerPayload:
     type: object
@@ -3615,9 +3602,6 @@
           - $ref: "definitions/Address.yaml"
       createOktaAccount:
         type: boolean
-=======
-          - $ref: 'definitions/Address.yaml'
->>>>>>> 14697f84
   Entitlements:
     properties:
       id:
@@ -5370,13 +5354,7 @@
       originGBLOC:
         $ref: '#/definitions/GBLOC'
       destinationGBLOC:
-<<<<<<< HEAD
         $ref: "#/definitions/GBLOC"
-=======
-        $ref: '#/definitions/GBLOC'
-      orderType:
-        type: string
->>>>>>> 14697f84
   SearchMovesResult:
     type: object
     properties:
