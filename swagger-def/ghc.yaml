swagger: '2.0'
info:
  contact:
    email: milmove-developers@caci.com
  description:
    $ref: info/ghc_description.md
  license:
    name: MIT
    url: 'https://opensource.org/licenses/MIT'
  title: MilMove GHC API
  version: 0.0.1
basePath: /ghc/v1
schemes:
  - http
tags:
  - name: queues
  - name: move
  - $ref: 'tags/order.yaml'
  - name: moveTaskOrder
  - name: customer
  - name: mtoServiceItem
  - name: mtoShipment
  - name: shipment
  - name: mtoAgent
  - name: paymentServiceItem
  - name: ppm
  - name: tac
  - name: transportationOffice
  - name: addresses
  - name: uploads
  - name: paymentRequests
  - name: reServiceItems
paths:
  '/customer':
    post:
      summary: Creates a customer with Okta option
      description: Creates a customer with option to also create an Okta profile account based on the office user's input when completing the UI form and submitting.
      operationId: createCustomerWithOktaOption
      tags:
        - customer
      consumes:
        - application/json
      produces:
        - application/json
      parameters:
        - in: body
          name: body
          required: true
          schema:
            $ref: '#/definitions/CreateCustomerPayload'
      responses:
        '200':
          description: successfully created the customer
          schema:
            $ref: '#/definitions/CreatedCustomer'
        '400':
          $ref: '#/responses/InvalidRequest'
        '401':
          $ref: '#/responses/PermissionDenied'
        '403':
          $ref: '#/responses/PermissionDenied'
        '404':
          $ref: '#/responses/NotFound'
        '409':
          $ref: '#/responses/Conflict'
        '412':
          $ref: '#/responses/PreconditionFailed'
        '422':
          $ref: '#/responses/UnprocessableEntity'
        '500':
          $ref: '#/responses/ServerError'
  /open/requested-office-users:
    post:
      consumes:
        - application/json
      produces:
        - application/json
      summary: Create an Office User
      description: >
        This endpoint is publicly accessible as it is utilized for individuals who do not have an office account to request the creation of an office account.

        Request the creation of an office user. An administrator will need to approve them after creation. Note on requirements:
        An identification method must be present. The following 2 fields have an "OR" requirement.
        - edipi
        - other_unique_id
        One of these two fields MUST be present to serve as identification for the office user being created. This logic is handled at the application level.
      operationId: createRequestedOfficeUser
      tags:
        - officeUsers
      parameters:
        - in: body
          name: officeUser
          description: Office User information
          schema:
            $ref: '#/definitions/OfficeUserCreate'
      responses:
        '201':
          description: successfully requested the creation of provided office user
          schema:
            $ref: '#/definitions/OfficeUser'
        '422':
          description: validation error
          schema:
            $ref: '#/definitions/ValidationError'
        '500':
          description: internal server error
  /office-users/{officeUserId}:
    patch:
      consumes:
        - application/json
      produces:
        - application/json
      summary: Updates an Office User
      description: This endpoint updates a single Office User by ID. This is to be used by office users to update their profile.
      operationId: updateOfficeUser
      tags:
        - officeUsers
      parameters:
        - in: path
          name: officeUserId
          type: string
          format: uuid
          required: true
        - in: body
          name: officeUser
          description: Office User information
          required: true
          schema:
<<<<<<< HEAD
            $ref: "#/definitions/OfficeUserUpdate"
      responses:
        "200":
          description: Successfully updated Office User
          schema:
            $ref: "#/definitions/OfficeUser"
        "400":
          $ref: '#/responses/InvalidRequest'
        "401":
          $ref: '#/responses/PermissionDenied'
        "403":
          $ref: '#/responses/PermissionDenied'
        '404':
          $ref: '#/responses/NotFound'
        "500":
=======
            $ref: '#/definitions/OfficeUserUpdate'
      responses:
        '200':
          description: Successfully updated Office User
          schema:
            $ref: '#/definitions/OfficeUser'
        '400':
          $ref: '#/responses/InvalidRequest'
        '401':
          $ref: '#/responses/PermissionDenied'
        '403':
          $ref: '#/responses/PermissionDenied'
        '404':
          $ref: '#/responses/NotFound'
        '500':
>>>>>>> 05f0f616
          $ref: '#/responses/ServerError'
  '/customer/{customerID}':
    parameters:
      - description: ID of customer to use
        in: path
        name: customerID
        required: true
        type: string
        format: uuid
    get:
      produces:
        - application/json
      parameters: []
      responses:
        '200':
          description: Successfully retrieved information on an individual customer
          schema:
            $ref: '#/definitions/Customer'
        '400':
          $ref: '#/responses/InvalidRequest'
        '401':
          $ref: '#/responses/PermissionDenied'
        '403':
          $ref: '#/responses/PermissionDenied'
        '404':
          $ref: '#/responses/NotFound'
        '500':
          $ref: '#/responses/ServerError'
      tags:
        - customer
      description: Returns a given customer
      operationId: getCustomer
      summary: Returns a given customer
    patch:
      summary: Updates customer info
      description: Updates customer info by ID
      operationId: updateCustomer
      tags:
        - customer
      consumes:
        - application/json
      produces:
        - application/json
      parameters:
        - in: body
          name: body
          required: true
          schema:
            $ref: '#/definitions/UpdateCustomerPayload'
        - in: header
          name: If-Match
          type: string
          required: true
      responses:
        '200':
          description: updated instance of orders
          schema:
            $ref: '#/definitions/Customer'
        '400':
          $ref: '#/responses/InvalidRequest'
        '401':
          $ref: '#/responses/PermissionDenied'
        '403':
          $ref: '#/responses/PermissionDenied'
        '404':
          $ref: '#/responses/NotFound'
        '412':
          $ref: '#/responses/PreconditionFailed'
        '422':
          $ref: '#/responses/UnprocessableEntity'
        '500':
          $ref: '#/responses/ServerError'
      x-permissions:
        - update.customer
  /customer/search:
    post:
      produces:
        - application/json
      consumes:
        - application/json
      summary: Search customers by DOD ID or customer name
      description: >
        Search customers by DOD ID or customer name. Used by services counselors to locate profiles to update, find attached moves, and to create new moves.
      operationId: searchCustomers
      tags:
        - customer
      parameters:
        - in: body
          name: body
          schema:
            properties:
              page:
                type: integer
                description: requested page of results
              perPage:
                type: integer
              edipi:
                description: DOD ID
                type: string
                minLength: 10
                maxLength: 10
                x-nullable: true
              emplid:
                description: EMPLID
                type: string
                minLength: 7
                maxLength: 7
                x-nullable: true
              branch:
                description: Branch
                type: string
                minLength: 1
              customerName:
                description: Customer Name
                type: string
                minLength: 1
                x-nullable: true
              sort:
                type: string
                x-nullable: true
                enum: [customerName, edipi, emplid, branch, personalEmail, telephone]
              order:
                type: string
                x-nullable: true
                enum: [asc, desc]
          description: field that results should be sorted by
      responses:
        '200':
          description: Successfully returned all customers matching the criteria
          schema:
            $ref: '#/definitions/SearchCustomersResult'
        '403':
          $ref: '#/responses/PermissionDenied'
        '500':
          $ref: '#/responses/ServerError'
  '/move/{locator}':
    parameters:
      - description: Code used to identify a move in the system
        in: path
        name: locator
        required: true
        type: string
    get:
      produces:
        - application/json
      parameters: []
      responses:
        '200':
          description: Successfully retrieved the individual move
          schema:
            $ref: '#/definitions/Move'
        '400':
          $ref: '#/responses/InvalidRequest'
        '401':
          $ref: '#/responses/PermissionDenied'
        '403':
          $ref: '#/responses/PermissionDenied'
        '404':
          $ref: '#/responses/NotFound'
        '500':
          $ref: '#/responses/ServerError'
      tags:
        - move
      description: Returns a given move for a unique alphanumeric locator string
      summary: Returns a given move
      operationId: getMove
  '/move/{locator}/history':
    parameters:
      - description: Code used to identify a move in the system
        in: path
        name: locator
        required: true
        type: string
    get:
      produces:
        - application/json
      parameters:
        - in: query
          name: page
          type: integer
          description: requested page of results
        - in: query
          name: perPage
          type: integer
          description: results per page
      responses:
        '200':
          description: Successfully retrieved the individual move history
          schema:
            $ref: '#/definitions/MoveHistoryResult'
        '400':
          $ref: '#/responses/InvalidRequest'
        '401':
          $ref: '#/responses/PermissionDenied'
        '403':
          $ref: '#/responses/PermissionDenied'
        '404':
          $ref: '#/responses/NotFound'
        '500':
          $ref: '#/responses/ServerError'
      tags:
        - move
      description: Returns the history for a given move for a unique alphanumeric locator string
      summary: Returns the history of an identified move
      operationId: getMoveHistory
  '/moves/{moveID}/shipment-evaluation-reports-list':
    parameters:
      - description: Code used to identify a move in the system
        in: path
        name: moveID
        required: true
        type: string
        format: uuid
    get:
      produces:
        - application/json
      responses:
        '200':
          description: Successfully retrieved the move's evaluation reports
          schema:
            $ref: '#/definitions/EvaluationReportList'
        '400':
          $ref: '#/responses/InvalidRequest'
        '401':
          $ref: '#/responses/PermissionDenied'
        '403':
          $ref: '#/responses/PermissionDenied'
        '404':
          $ref: '#/responses/NotFound'
        '500':
          $ref: '#/responses/ServerError'
      tags:
        - move
      description: Returns shipment evaluation reports for the specified move that are visible to the current office user
      summary: Returns shipment evaluation reports for the specified move that are visible to the current office user
      operationId: getMoveShipmentEvaluationReportsList
  '/moves/{moveID}/counseling-evaluation-reports-list':
    parameters:
      - description: Code used to identify a move in the system
        in: path
        name: moveID
        required: true
        type: string
        format: uuid
    get:
      produces:
        - application/json
      responses:
        '200':
          description: Successfully retrieved the move's evaluation reports
          schema:
            $ref: '#/definitions/EvaluationReportList'
        '400':
          $ref: '#/responses/InvalidRequest'
        '401':
          $ref: '#/responses/PermissionDenied'
        '403':
          $ref: '#/responses/PermissionDenied'
        '404':
          $ref: '#/responses/NotFound'
        '500':
          $ref: '#/responses/ServerError'
      tags:
        - move
      description: Returns counseling evaluation reports for the specified move that are visible to the current office user
      summary: Returns counseling evaluation reports for the specified move that are visible to the current office user
      operationId: getMoveCounselingEvaluationReportsList
  '/moves/{moveID}/cancel':
    parameters:
      - description: ID of the move
        in: path
        name: moveID
        required: true
        format: uuid
        type: string
    post:
      consumes:
        - application/json
      produces:
        - application/json
      parameters: []
      responses:
        '200':
          description: Successfully canceled move
          schema:
            $ref: '#/definitions/Move'
        '403':
          $ref: '#/responses/PermissionDenied'
        '404':
          $ref: '#/responses/NotFound'
        '409':
          $ref: '#/responses/Conflict'
        '412':
          $ref: '#/responses/PreconditionFailed'
        '422':
          $ref: '#/responses/UnprocessableEntity'
        '500':
          $ref: '#/responses/ServerError'
      tags:
        - move
      description: cancels a move
      operationId: moveCanceler
      summary: Cancels a move
      x-permissions:
        - update.cancelMoveFlag
  '/counseling/orders/{orderID}':
    parameters:
      - description: ID of order to update
        in: path
        name: orderID
        required: true
        type: string
        format: uuid
    patch:
      summary: Updates an order (performed by a services counselor)
      description: All fields sent in this request will be set on the order referenced
      operationId: counselingUpdateOrder
      tags:
        - order
      consumes:
        - application/json
      produces:
        - application/json
      parameters:
        - in: body
          name: body
          required: true
          schema:
            $ref: '#/definitions/CounselingUpdateOrderPayload'
        - in: header
          name: If-Match
          type: string
          required: true
      responses:
        '200':
          description: updated instance of orders
          schema:
            $ref: '#/definitions/Order'
        '403':
          $ref: '#/responses/PermissionDenied'
        '404':
          $ref: '#/responses/NotFound'
        '412':
          $ref: '#/responses/PreconditionFailed'
        '422':
          $ref: '#/responses/UnprocessableEntity'
        '500':
          $ref: '#/responses/ServerError'
  '/orders':
    post:
      summary: Creates an orders model for a logged-in user
      description: Creates an instance of orders tied to a service member, which allow for creation of a move and an entitlement. Orders are required before the creation of a move
      operationId: createOrder
      tags:
        - order
      consumes:
        - application/json
      produces:
        - application/json
      parameters:
        - in: body
          name: createOrders
          schema:
            $ref: '#/definitions/CreateOrders'
      responses:
        '200':
          description: created instance of orders
          schema:
            $ref: '#/definitions/Order'
        '400':
          description: invalid request
        '401':
          description: request requires user authentication
        '403':
          description: user is not authorized
        '422':
          $ref: '#/responses/UnprocessableEntity'
        '500':
          description: internal server error
  '/orders/{orderID}':
    parameters:
      - description: ID of order to use
        in: path
        name: orderID
        required: true
        type: string
        format: uuid
    patch:
      summary: Updates an order
      description: All fields sent in this request will be set on the order referenced
      operationId: updateOrder
      tags:
        - order
      consumes:
        - application/json
      produces:
        - application/json
      parameters:
        - in: body
          name: body
          required: true
          schema:
            $ref: '#/definitions/UpdateOrderPayload'
        - in: header
          name: If-Match
          type: string
          required: true
      responses:
        '200':
          description: updated instance of orders
          schema:
            $ref: '#/definitions/Order'
        '400':
          $ref: '#/responses/InvalidRequest'
        '403':
          $ref: '#/responses/PermissionDenied'
        '404':
          $ref: '#/responses/NotFound'
        '409':
          $ref: '#/responses/Conflict'
        '412':
          $ref: '#/responses/PreconditionFailed'
        '422':
          $ref: '#/responses/UnprocessableEntity'
        '500':
          $ref: '#/responses/ServerError'
      x-permissions:
        - update.orders
    get:
      produces:
        - application/json
      parameters: []
      responses:
        '200':
          description: Successfully retrieved order
          schema:
            $ref: '#/definitions/Order'
        '400':
          $ref: '#/responses/InvalidRequest'
        '401':
          $ref: '#/responses/PermissionDenied'
        '403':
          $ref: '#/responses/PermissionDenied'
        '404':
          $ref: '#/responses/NotFound'
        '500':
          $ref: '#/responses/ServerError'
      tags:
        - order
      description: Gets an order
      operationId: getOrder
      summary: Gets an order by ID
  '/orders/{orderID}/allowances':
    parameters:
      - description: ID of order to use
        in: path
        name: orderID
        required: true
        type: string
        format: uuid
    patch:
      summary: Updates an allowance (Orders with Entitlements)
      description: All fields sent in this request will be set on the order referenced
      operationId: updateAllowance
      tags:
        - order
      consumes:
        - application/json
      produces:
        - application/json
      parameters:
        - in: body
          name: body
          required: true
          schema:
            $ref: '#/definitions/UpdateAllowancePayload'
        - in: header
          name: If-Match
          type: string
          required: true
      responses:
        '200':
          description: updated instance of allowance
          schema:
            $ref: '#/definitions/Order'
        '403':
          $ref: '#/responses/PermissionDenied'
        '404':
          $ref: '#/responses/NotFound'
        '412':
          $ref: '#/responses/PreconditionFailed'
        '422':
          $ref: '#/responses/UnprocessableEntity'
        '500':
          $ref: '#/responses/ServerError'
      x-permissions:
        - update.allowances
  '/orders/{orderID}/acknowledge-excess-weight-risk':
    parameters:
      - description: ID of order to use
        in: path
        name: orderID
        required: true
        type: string
        format: uuid
    post:
      summary: Saves the date and time a TOO acknowledged the excess weight risk by dismissing the alert
      description: Saves the date and time a TOO acknowledged the excess weight risk by dismissing the alert
      operationId: acknowledgeExcessWeightRisk
      tags:
        - order
      consumes:
        - application/json
      produces:
        - application/json
      parameters:
        - in: header
          name: If-Match
          type: string
          required: true
      responses:
        '200':
          description: updated Move
          schema:
            $ref: '#/definitions/Move'
        '403':
          $ref: '#/responses/PermissionDenied'
        '404':
          $ref: '#/responses/NotFound'
        '412':
          $ref: '#/responses/PreconditionFailed'
        '422':
          $ref: '#/responses/UnprocessableEntity'
        '500':
          $ref: '#/responses/ServerError'
      x-permissions:
        - update.excessWeightRisk
  '/orders/{orderID}/acknowledge-excess-unaccompanied-baggage-weight-risk':
    parameters:
      - description: ID of order to use
        in: path
        name: orderID
        required: true
        type: string
        format: uuid
    post:
      summary: Saves the date and time a TOO acknowledged the excess unaccompanied baggage weight risk by dismissing the alert
      description: Saves the date and time a TOO acknowledged the excess unaccompanied baggage weight risk by dismissing the alert
      operationId: acknowledgeExcessUnaccompaniedBaggageWeightRisk
      tags:
        - order
      consumes:
        - application/json
      produces:
        - application/json
      parameters:
        - in: header
          name: If-Match
          type: string
          required: true
      responses:
        '200':
          description: updated Move
          schema:
            $ref: '#/definitions/Move'
        '403':
          $ref: '#/responses/PermissionDenied'
        '404':
          $ref: '#/responses/NotFound'
        '412':
          $ref: '#/responses/PreconditionFailed'
        '422':
          $ref: '#/responses/UnprocessableEntity'
        '500':
          $ref: '#/responses/ServerError'
      x-permissions:
        - update.excessWeightRisk
  '/orders/{orderID}/update-billable-weight':
    parameters:
      - description: ID of order to use
        in: path
        name: orderID
        required: true
        type: string
        format: uuid
    patch:
      summary: Updates the max billable weight
      description: Updates the DBAuthorizedWeight attribute for the Order Entitlements=
      operationId: updateBillableWeight
      tags:
        - order
      consumes:
        - application/json
      produces:
        - application/json
      parameters:
        - in: body
          name: body
          required: true
          schema:
            $ref: '#/definitions/UpdateBillableWeightPayload'
        - in: header
          name: If-Match
          type: string
          required: true
      responses:
        '200':
          description: updated Order
          schema:
            $ref: '#/definitions/Order'
        '403':
          $ref: '#/responses/PermissionDenied'
        '404':
          $ref: '#/responses/NotFound'
        '412':
          $ref: '#/responses/PreconditionFailed'
        '422':
          $ref: '#/responses/UnprocessableEntity'
        '500':
          $ref: '#/responses/ServerError'
      x-permissions:
        - update.billableWeight
  '/orders/{orderID}/update-max-billable-weight/tio':
    parameters:
      - description: ID of order to use
        in: path
        name: orderID
        required: true
        type: string
        format: uuid
    patch:
      summary: Updates the max billable weight with TIO remarks
      description: Updates the DBAuthorizedWeight attribute for the Order Entitlements and move TIO remarks
      operationId: updateMaxBillableWeightAsTIO
      tags:
        - order
      consumes:
        - application/json
      produces:
        - application/json
      parameters:
        - in: body
          name: body
          required: true
          schema:
            $ref: '#/definitions/UpdateMaxBillableWeightAsTIOPayload'
        - $ref: 'parameters/ifMatch.yaml'
      responses:
        '200':
          description: updated Order
          schema:
            $ref: '#/definitions/Order'
        '403':
          $ref: '#/responses/PermissionDenied'
        '404':
          $ref: '#/responses/NotFound'
        '412':
          $ref: '#/responses/PreconditionFailed'
        '422':
          $ref: '#/responses/UnprocessableEntity'
        '500':
          $ref: '#/responses/ServerError'
      x-permissions:
        - update.maxBillableWeight
  /orders/{orderID}/upload_amended_orders:
    post:
      summary: Create an amended order for a given order
      description: Create an amended order for a given order
      operationId: uploadAmendedOrders
      tags:
        - order
      consumes:
        - multipart/form-data
      parameters:
        - in: path
          name: orderID
          type: string
          format: uuid
          required: true
          description: UUID of the order
        - in: formData
          name: file
          type: file
          description: The file to upload.
          required: true
      responses:
        '201':
          description: created upload
          schema:
            $ref: 'definitions/Upload.yaml'
        '400':
          description: invalid request
          schema:
            $ref: '#/definitions/InvalidRequestResponsePayload'
        '403':
          description: not authorized
        '404':
          description: not found
        '413':
          description: payload is too large
        '500':
          description: server error
  '/counseling/orders/{orderID}/allowances':
    parameters:
      - description: ID of order to use
        in: path
        name: orderID
        required: true
        type: string
        format: uuid
    patch:
      summary: Updates an allowance (Orders with Entitlements)
      description: All fields sent in this request will be set on the order referenced
      operationId: counselingUpdateAllowance
      tags:
        - order
      consumes:
        - application/json
      produces:
        - application/json
      parameters:
        - in: body
          name: body
          required: true
          schema:
            $ref: '#/definitions/CounselingUpdateAllowancePayload'
        - in: header
          name: If-Match
          type: string
          required: true
      responses:
        '200':
          description: updated instance of allowance
          schema:
            $ref: '#/definitions/Order'
        '403':
          $ref: '#/responses/PermissionDenied'
        '404':
          $ref: '#/responses/NotFound'
        '412':
          $ref: '#/responses/PreconditionFailed'
        '422':
          $ref: '#/responses/UnprocessableEntity'
        '500':
          $ref: '#/responses/ServerError'
  '/move-task-orders/{moveTaskOrderID}':
    parameters:
      - description: ID of move to use
        in: path
        name: moveTaskOrderID
        required: true
        type: string
    get:
      produces:
        - application/json
      parameters: []
      responses:
        '200':
          description: Successfully retrieved move task order
          schema:
            $ref: '#/definitions/MoveTaskOrder'
        '400':
          $ref: '#/responses/InvalidRequest'
        '401':
          $ref: '#/responses/PermissionDenied'
        '403':
          $ref: '#/responses/PermissionDenied'
        '404':
          $ref: '#/responses/NotFound'
        '500':
          $ref: '#/responses/ServerError'
      tags:
        - moveTaskOrder
      description: Gets a move
      operationId: getMoveTaskOrder
      summary: Gets a move by ID
  '/move_task_orders/{moveTaskOrderID}/mto_service_items':
    parameters:
      - description: ID of move for mto service item to use
        in: path
        name: moveTaskOrderID
        required: true
        format: uuid
        type: string
    get:
      produces:
        - application/json
      parameters: []
      responses:
        '200':
          description: Successfully retrieved all line items for a move task order
          schema:
            $ref: 'definitions/MTOServiceItems.yaml'
        '404':
          $ref: '#/responses/NotFound'
        '422':
          $ref: '#/responses/UnprocessableEntity'
        '500':
          $ref: '#/responses/ServerError'
      tags:
        - mtoServiceItem
      description: Gets all line items for a move
      operationId: listMTOServiceItems
      summary: Gets all line items for a move
  '/mto-shipments':
    post:
      summary: createMTOShipment
      description: |
        Creates a MTO shipment for the specified Move Task Order.
        Required fields include:
        * Shipment Type
        * Customer requested pick-up date
        * Pick-up Address
        * Delivery Address
        * Releasing / Receiving agents
        Optional fields include:
        * Delivery Address Type
        * Customer Remarks
        * Releasing / Receiving agents
        * An array of optional accessorial service item codes
      consumes:
        - application/json
      produces:
        - application/json
      operationId: createMTOShipment
      tags:
        - mtoShipment
      parameters:
        - in: body
          name: body
          schema:
            $ref: '#/definitions/CreateMTOShipment'
      responses:
        '200':
          description: Successfully created a MTO shipment.
          schema:
            $ref: 'definitions/MTOShipment.yaml'
        '400':
          $ref: '#/responses/InvalidRequest'
        '404':
          $ref: '#/responses/NotFound'
        '422':
          $ref: '#/responses/UnprocessableEntity'
        '500':
          $ref: '#/responses/ServerError'
  '/move_task_orders/{moveTaskOrderID}/mto_shipments':
    parameters:
      - description: ID of move task order for mto shipment to use
        in: path
        name: moveTaskOrderID
        required: true
        format: uuid
        type: string
    get:
      produces:
        - application/json
      parameters: []
      responses:
        '200':
          description: Successfully retrieved all mto shipments for a move task order
          schema:
            $ref: '#/definitions/MTOShipments'
        '403':
          $ref: '#/responses/PermissionDenied'
        '404':
          $ref: '#/responses/NotFound'
        '422':
          $ref: '#/responses/UnprocessableEntity'
        '500':
          $ref: '#/responses/ServerError'
      tags:
        - mtoShipment
      description: Gets all shipments for a move task order
      operationId: listMTOShipments
      summary: Gets all shipments for a move task order
  '/shipments/{shipmentID}':
    get:
      summary: fetches a shipment by ID
      description: fetches a shipment by ID
      operationId: getShipment
      tags:
        - mtoShipment
      produces:
        - application/json
      parameters:
        - description: ID of the shipment to be fetched
          in: path
          name: shipmentID
          required: true
          format: uuid
          type: string
      responses:
        '200':
          description: Successfully fetched the shipment
          schema:
            $ref: '#/definitions/MTOShipment'
        '400':
          $ref: '#/responses/InvalidRequest'
        '403':
          $ref: '#/responses/PermissionDenied'
        '404':
          $ref: '#/responses/NotFound'
        '422':
          $ref: '#/responses/UnprocessableEntity'
        '500':
          $ref: '#/responses/ServerError'
    delete:
      summary: Soft deletes a shipment by ID
      description: Soft deletes a shipment by ID
      operationId: deleteShipment
      tags:
        - shipment
      produces:
        - application/json
      parameters:
        - description: ID of the shipment to be deleted
          in: path
          name: shipmentID
          required: true
          format: uuid
          type: string
      responses:
        '204':
          description: Successfully soft deleted the shipment
        '400':
          $ref: '#/responses/InvalidRequest'
        '403':
          $ref: '#/responses/PermissionDenied'
        '404':
          $ref: '#/responses/NotFound'
        '409':
          $ref: '#/responses/Conflict'
        '422':
          $ref: '#/responses/UnprocessableEntity'
        '500':
          $ref: '#/responses/ServerError'
  '/move_task_orders/{moveTaskOrderID}/mto_shipments/{shipmentID}':
    patch:
      summary: updateMTOShipment
      description: |
        Updates a specified MTO shipment.
        Required fields include:
        * MTO Shipment ID required in path
        * If-Match required in headers
        * No fields required in body
        Optional fields include:
        * New shipment status type
        * Shipment Type
        * Customer requested pick-up date
        * Pick-up Address
        * Delivery Address
        * Secondary Pick-up Address
        * SecondaryDelivery Address
        * Delivery Address Type
        * Customer Remarks
        * Counselor Remarks
        * Releasing / Receiving agents
        * Actual Pro Gear Weight
        * Actual Spouse Pro Gear Weight
        * Location of the POE/POD
      consumes:
        - application/json
      produces:
        - application/json
      operationId: updateMTOShipment
      tags:
        - mtoShipment
      parameters:
        - in: path
          name: moveTaskOrderID
          required: true
          format: uuid
          type: string
          description: ID of move task order for mto shipment to use
        - in: path
          name: shipmentID
          type: string
          format: uuid
          required: true
          description: UUID of the MTO Shipment to update
        - in: header
          name: If-Match
          type: string
          required: true
          description: >
            Optimistic locking is implemented via the `If-Match` header. If the ETag header does not match
            the value of the resource on the server, the server rejects the change with a `412 Precondition Failed` error.
        - in: body
          name: body
          schema:
            $ref: '#/definitions/UpdateShipment'
      responses:
        '200':
          description: Successfully updated the specified MTO shipment.
          schema:
            $ref: 'definitions/MTOShipment.yaml'
        '400':
          $ref: '#/responses/InvalidRequest'
        '401':
          $ref: '#/responses/PermissionDenied'
        '403':
          $ref: '#/responses/PermissionDenied'
        '404':
          $ref: '#/responses/NotFound'
        '412':
          $ref: '#/responses/PreconditionFailed'
        '422':
          $ref: '#/responses/UnprocessableEntity'
        '500':
          $ref: '#/responses/ServerError'
  '/shipments/approve':
    post:
      consumes:
        - application/json
      produces:
        - application/json
      parameters:
        - in: body
          name: body
          required: true
          schema:
            $ref: '#/definitions/ApproveShipments'
      responses:
        '200':
          description: Successfully approved the shipments
          schema:
            type: array
            items:
              $ref: 'definitions/MTOShipment.yaml'
        '403':
          $ref: '#/responses/PermissionDenied'
        '404':
          $ref: '#/responses/NotFound'
        '409':
          $ref: '#/responses/Conflict'
        '412':
          $ref: '#/responses/PreconditionFailed'
        '422':
          $ref: '#/responses/UnprocessableEntity'
        '500':
          $ref: '#/responses/ServerError'
      tags:
        - shipment
      description: Approves multiple shipments in one request
      operationId: approveShipments
      summary: Approves multiple shipments at once
      x-permissions:
        - update.shipment
  '/shipments/{shipmentID}/approve':
    parameters:
      - description: ID of the shipment
        in: path
        name: shipmentID
        required: true
        format: uuid
        type: string
    post:
      consumes:
        - application/json
      produces:
        - application/json
      parameters:
        - in: header
          name: If-Match
          type: string
          required: true
      responses:
        '200':
          description: Successfully approved the shipment
          schema:
            $ref: 'definitions/MTOShipment.yaml'
        '403':
          $ref: '#/responses/PermissionDenied'
        '404':
          $ref: '#/responses/NotFound'
        '409':
          $ref: '#/responses/Conflict'
        '412':
          $ref: '#/responses/PreconditionFailed'
        '422':
          $ref: '#/responses/UnprocessableEntity'
        '500':
          $ref: '#/responses/ServerError'
      tags:
        - shipment
      description: Approves a shipment
      operationId: approveShipment
      summary: Approves a shipment
      x-permissions:
        - update.shipment
  '/shipments/{shipmentID}/request-diversion':
    parameters:
      - description: ID of the shipment
        in: path
        name: shipmentID
        required: true
        format: uuid
        type: string
    post:
      consumes:
        - application/json
      produces:
        - application/json
      parameters:
        - in: header
          name: If-Match
          type: string
          required: true
        - in: body
          name: body
          required: true
          schema:
            $ref: '#/definitions/RequestDiversion'
      responses:
        '200':
          description: Successfully requested the shipment diversion
          schema:
            $ref: 'definitions/MTOShipment.yaml'
        '403':
          $ref: '#/responses/PermissionDenied'
        '404':
          $ref: '#/responses/NotFound'
        '409':
          $ref: '#/responses/Conflict'
        '412':
          $ref: '#/responses/PreconditionFailed'
        '422':
          $ref: '#/responses/UnprocessableEntity'
        '500':
          $ref: '#/responses/ServerError'
      tags:
        - shipment
      description: Requests a shipment diversion
      operationId: requestShipmentDiversion
      summary: Requests a shipment diversion
      x-permissions:
        - create.shipmentDiversionRequest
  '/shipments/{shipmentID}/approve-diversion':
    parameters:
      - description: ID of the shipment
        in: path
        name: shipmentID
        required: true
        format: uuid
        type: string
    post:
      consumes:
        - application/json
      produces:
        - application/json
      parameters:
        - in: header
          name: If-Match
          type: string
          required: true
      responses:
        '200':
          description: Successfully approved the shipment diversion
          schema:
            $ref: 'definitions/MTOShipment.yaml'
        '403':
          $ref: '#/responses/PermissionDenied'
        '404':
          $ref: '#/responses/NotFound'
        '409':
          $ref: '#/responses/Conflict'
        '412':
          $ref: '#/responses/PreconditionFailed'
        '422':
          $ref: '#/responses/UnprocessableEntity'
        '500':
          $ref: '#/responses/ServerError'
      x-permissions:
        - update.shipment
      tags:
        - shipment
      description: Approves a shipment diversion
      operationId: approveShipmentDiversion
      summary: Approves a shipment diversion
  '/shipments/{shipmentID}/reject':
    parameters:
      - description: ID of the shipment
        in: path
        name: shipmentID
        required: true
        format: uuid
        type: string
    post:
      consumes:
        - application/json
      produces:
        - application/json
      parameters:
        - in: header
          name: If-Match
          type: string
          required: true
        - in: body
          name: body
          required: true
          schema:
            $ref: '#/definitions/RejectShipment'
      responses:
        '200':
          description: Successfully rejected the shipment
          schema:
            $ref: 'definitions/MTOShipment.yaml'
        '403':
          $ref: '#/responses/PermissionDenied'
        '404':
          $ref: '#/responses/NotFound'
        '409':
          $ref: '#/responses/Conflict'
        '412':
          $ref: '#/responses/PreconditionFailed'
        '422':
          $ref: '#/responses/UnprocessableEntity'
        '500':
          $ref: '#/responses/ServerError'
      tags:
        - shipment
      description: rejects a shipment
      operationId: rejectShipment
      summary: rejects a shipment
  '/shipments/{shipmentID}/request-cancellation':
    parameters:
      - description: ID of the shipment
        in: path
        name: shipmentID
        required: true
        format: uuid
        type: string
    post:
      consumes:
        - application/json
      produces:
        - application/json
      parameters:
        - in: header
          name: If-Match
          type: string
          required: true
      responses:
        '200':
          description: Successfully requested the shipment cancellation
          schema:
            $ref: 'definitions/MTOShipment.yaml'
        '403':
          $ref: '#/responses/PermissionDenied'
        '404':
          $ref: '#/responses/NotFound'
        '409':
          $ref: '#/responses/Conflict'
        '412':
          $ref: '#/responses/PreconditionFailed'
        '422':
          $ref: '#/responses/UnprocessableEntity'
        '500':
          $ref: '#/responses/ServerError'
      tags:
        - shipment
      description: Requests a shipment cancellation
      operationId: requestShipmentCancellation
      summary: Requests a shipment cancellation
      x-permissions:
        - create.shipmentCancellation
  '/shipments/{shipmentID}/terminate':
    parameters:
      - description: ID of the shipment
        in: path
        name: shipmentID
        required: true
        format: uuid
        type: string
    post:
      consumes:
        - application/json
      produces:
        - application/json
      parameters:
        - in: body
          name: body
          required: true
          schema:
            properties:
              terminationReason:
                type: string
            required:
              - terminationReason
      responses:
        '200':
          description: Successfully terminated the shipment
          schema:
            $ref: 'definitions/MTOShipment.yaml'
        '403':
          $ref: '#/responses/PermissionDenied'
        '404':
          $ref: '#/responses/NotFound'
        '422':
          $ref: '#/responses/UnprocessableEntity'
        '500':
          $ref: '#/responses/ServerError'
      tags:
        - shipment
      description: Terminates a shipment
      operationId: createTermination
      summary: Terminates a shipment
      x-permissions:
        - create.shipmentTermination
  '/shipments/{shipmentID}/request-reweigh':
    parameters:
      - description: ID of the shipment
        in: path
        name: shipmentID
        required: true
        format: uuid
        type: string
    post:
      consumes:
        - application/json
      produces:
        - application/json
      responses:
        '200':
          description: Successfully requested a reweigh of the shipment
          schema:
            $ref: 'definitions/Reweigh.yaml'
        '403':
          $ref: '#/responses/PermissionDenied'
        '404':
          $ref: '#/responses/NotFound'
        '409':
          $ref: '#/responses/Conflict'
        '412':
          $ref: '#/responses/PreconditionFailed'
        '422':
          $ref: '#/responses/UnprocessableEntity'
        '500':
          $ref: '#/responses/ServerError'
      tags:
        - shipment
        - reweigh
      description: Requests a shipment reweigh
      operationId: requestShipmentReweigh
      summary: Requests a shipment reweigh
      x-permissions:
        - create.reweighRequest
  '/shipments/{shipmentID}/review-shipment-address-update':
    parameters:
      - description: ID of the shipment
        in: path
        name: shipmentID
        required: true
        format: uuid
        type: string
    patch:
      consumes:
        - application/json
      produces:
        - application/json
      parameters:
        - in: header
          name: If-Match
          type: string
          required: true
        - in: body
          name: body
          required: true
          schema:
            properties:
              status:
                type: string
                enum:
                  - REJECTED
                  - APPROVED
              officeRemarks:
                type: string
            required:
              - officeRemarks
              - status
      responses:
        '200':
          description: Successfully requested a shipment address update
          schema:
            $ref: 'definitions/ShipmentAddressUpdate.yaml'
        '403':
          $ref: '#/responses/PermissionDenied'
        '404':
          $ref: '#/responses/NotFound'
        '409':
          $ref: '#/responses/Conflict'
        '412':
          $ref: '#/responses/PreconditionFailed'
        '422':
          $ref: '#/responses/UnprocessableEntity'
        '500':
          $ref: '#/responses/ServerError'
      tags:
        - shipment
        - shipment_address_updates
      description: This endpoint is used to approve a address update request. Office remarks are required.
        Approving the address update will update the Destination Final Address of the associated service item
      operationId: reviewShipmentAddressUpdate
      summary: Allows TOO to review a shipment address update
  '/shipments/{shipmentID}/sit-extensions':
    post:
      summary: Create an approved SIT Duration Update
      description: TOO can creates an already-approved SIT Duration Update on behalf of a customer
      consumes:
        - application/json
      produces:
        - application/json
      operationId: createApprovedSITDurationUpdate
      tags:
        - shipment
        - sitExtension
      parameters:
        - description: ID of the shipment
          in: path
          name: shipmentID
          required: true
          format: uuid
          type: string
        - in: body
          name: body
          schema:
            $ref: '#/definitions/CreateApprovedSITDurationUpdate'
          required: true
        - in: header
          description: We want the shipment's eTag rather than the SIT Duration Update eTag as the SIT Duration Update is always associated with a shipment
          name: If-Match
          type: string
          required: true
      responses:
        '200':
          description: Successfully created a SIT Extension.
          schema:
            $ref: 'definitions/MTOShipment.yaml'
        '400':
          $ref: '#/responses/InvalidRequest'
        '403':
          $ref: '#/responses/PermissionDenied'
        '404':
          $ref: '#/responses/NotFound'
        '422':
          $ref: '#/responses/UnprocessableEntity'
        '500':
          $ref: '#/responses/ServerError'
      x-permissions:
        - create.SITExtension
  '/shipments/{shipmentID}/sit-extensions/{sitExtensionID}/approve':
    parameters:
      - description: ID of the shipment
        in: path
        name: shipmentID
        required: true
        format: uuid
        type: string
      - description: ID of the SIT extension
        in: path
        name: sitExtensionID
        required: true
        format: uuid
        type: string
    patch:
      consumes:
        - application/json
      produces:
        - application/json
      parameters:
        - in: body
          name: body
          required: true
          schema:
            $ref: '#/definitions/ApproveSITExtension'
        - in: header
          description: We want the shipment's eTag rather than the SIT extension eTag as the SIT extension is always associated with a shipment
          name: If-Match
          type: string
          required: true
      responses:
        '200':
          description: Successfully approved a SIT extension
          schema:
            $ref: 'definitions/MTOShipment.yaml'
        '403':
          $ref: '#/responses/PermissionDenied'
        '404':
          $ref: '#/responses/NotFound'
        '409':
          $ref: '#/responses/Conflict'
        '412':
          $ref: '#/responses/PreconditionFailed'
        '422':
          $ref: '#/responses/UnprocessableEntity'
        '500':
          $ref: '#/responses/ServerError'
      tags:
        - shipment
        - sitExtension
      description: Approves a SIT extension
      operationId: approveSITExtension
      summary: Approves a SIT extension
      x-permissions:
        - update.SITExtension
  '/shipments/{shipmentID}/sit-extensions/{sitExtensionID}/deny':
    parameters:
      - description: ID of the shipment
        in: path
        name: shipmentID
        required: true
        format: uuid
        type: string
      - description: ID of the SIT extension
        in: path
        name: sitExtensionID
        required: true
        format: uuid
        type: string
    patch:
      consumes:
        - application/json
      produces:
        - application/json
      parameters:
        - in: body
          name: body
          required: true
          schema:
            $ref: '#/definitions/DenySITExtension'
        - in: header
          name: If-Match
          type: string
          required: true
      responses:
        '200':
          description: Successfully denied a SIT extension
          schema:
            $ref: 'definitions/MTOShipment.yaml'
        '403':
          $ref: '#/responses/PermissionDenied'
        '404':
          $ref: '#/responses/NotFound'
        '409':
          $ref: '#/responses/Conflict'
        '412':
          $ref: '#/responses/PreconditionFailed'
        '422':
          $ref: '#/responses/UnprocessableEntity'
        '500':
          $ref: '#/responses/ServerError'
      tags:
        - shipment
        - sitExtension
      description: Denies a SIT extension
      operationId: denySITExtension
      summary: Denies a SIT extension
      x-permissions:
        - update.SITExtension
  '/shipments/{shipmentID}/sit-service-item/convert-to-customer-expense':
    parameters:
      - description: ID of the shipment
        in: path
        name: shipmentID
        required: true
        format: uuid
        type: string
    patch:
      consumes:
        - application/json
      produces:
        - application/json
      parameters:
        - in: body
          name: body
          required: true
          schema:
            $ref: '#/definitions/UpdateSITServiceItemCustomerExpense'
        - in: header
          name: If-Match
          type: string
          required: true
      responses:
        '200':
          description: Successfully converted to customer expense
          schema:
            $ref: 'definitions/MTOShipment.yaml'
        '403':
          $ref: '#/responses/PermissionDenied'
        '404':
          $ref: '#/responses/NotFound'
        '409':
          $ref: '#/responses/Conflict'
        '412':
          $ref: '#/responses/PreconditionFailed'
        '422':
          $ref: '#/responses/UnprocessableEntity'
        '500':
          $ref: '#/responses/ServerError'
      tags:
        - shipment
        - mtoServiceItem
      description: Converts a SIT to customer expense
      operationId: updateSITServiceItemCustomerExpense
      summary: Converts a SIT to customer expense
      x-permissions:
        - update.MTOServiceItem
  /shipments/{shipmentID}/ppm-documents:
    parameters:
      - description: ID of the shipment
        in: path
        name: shipmentID
        required: true
        format: uuid
        type: string
    get:
      summary: Gets all the PPM documents for a PPM shipment
      description: |
        Retrieves all of the documents and associated uploads for each ppm document type connected to a PPM shipment. This
        excludes any deleted PPM documents.
      operationId: getPPMDocuments
      tags:
        - ppm
      consumes:
        - application/json
      produces:
        - application/json
      responses:
        '200':
          description: All PPM documents and associated uploads for the specified PPM shipment.
          schema:
            $ref: 'definitions/PPMDocuments.yaml'
        '401':
          $ref: '#/responses/PermissionDenied'
        '403':
          $ref: '#/responses/PermissionDenied'
        '422':
          $ref: '#/responses/UnprocessableEntity'
        '500':
          $ref: '#/responses/ServerError'
  /ppm-shipments/{ppmShipmentId}/uploads:
    post:
      summary: Create a new upload for a PPM weight ticket, pro-gear, or moving expense document
      description: Uploads represent a single digital file, such as a PNG, JPEG, PDF, or spreadsheet.
      operationId: createPPMUpload
      tags:
        - ppm
      consumes:
        - multipart/form-data
      parameters:
        - in: path
          name: ppmShipmentId
          type: string
          format: uuid
          required: true
          description: UUID of the ppm shipment
        - in: query
          name: documentId
          type: string
          format: uuid
          required: true
          description: UUID of the document to add an upload to
        - in: formData
          name: file
          type: file
          description: The file to upload.
          required: true
        - in: query
          name: weightReceipt
          type: boolean
          description: If the upload is a Weight Receipt
          required: true
      responses:
        '201':
          description: created upload
          schema:
            $ref: '#/definitions/Upload'
        '400':
          description: invalid request
          schema:
            $ref: '#/definitions/InvalidRequestResponsePayload'
        '403':
          $ref: '#/responses/PermissionDenied'
        '404':
          $ref: '#/responses/NotFound'
        '413':
          description: payload is too large
        '422':
          $ref: '#/responses/UnprocessableEntity'
        '500':
          $ref: '#/responses/ServerError'
  /ppm-shipments/{ppmShipmentId}/weight-ticket:
    post:
      summary: Creates a weight ticket document
      description: Created a weight ticket document with the given information
      operationId: createWeightTicket
      tags:
        - ppm
      parameters:
        - $ref: 'parameters/ppmShipmentId.yaml'
      responses:
        '200':
          description: returns new weight ticket object
          schema:
            $ref: 'definitions/WeightTicket.yaml'
        '400':
          $ref: '#/responses/InvalidRequest'
        '401':
          $ref: '#/responses/PermissionDenied'
        '403':
          $ref: '#/responses/PermissionDenied'
        '404':
          $ref: '#/responses/NotFound'
        '422':
          $ref: '#/responses/UnprocessableEntity'
        '500':
          $ref: '#/responses/ServerError'
  /ppm-shipments/{ppmShipmentId}/weight-ticket/{weightTicketId}:
    parameters:
      - $ref: 'parameters/ppmShipmentId.yaml'
      - $ref: 'parameters/weightTicketId.yaml'
    patch:
      summary: Updates a weight ticket document
      description: |
        Updates a PPM shipment's weight ticket document with new information. Only some of the weight ticket document's
        fields are editable because some have to be set by the customer, e.g. vehicle description.
      operationId: updateWeightTicket
      tags:
        - ppm
      consumes:
        - application/json
      produces:
        - application/json
      parameters:
        - $ref: 'parameters/ifMatch.yaml'
        - in: body
          name: updateWeightTicketPayload
          required: true
          schema:
            $ref: '#/definitions/UpdateWeightTicket'
      responses:
        '200':
          description: returns an updated weight ticket object
          schema:
            $ref: 'definitions/WeightTicket.yaml'
        '400':
          $ref: '#/responses/InvalidRequest'
        '401':
          $ref: '#/responses/PermissionDenied'
        '403':
          $ref: '#/responses/PermissionDenied'
        '404':
          $ref: '#/responses/NotFound'
        '412':
          $ref: '#/responses/PreconditionFailed'
        '422':
          $ref: '#/responses/UnprocessableEntity'
        '500':
          $ref: '#/responses/ServerError'
    delete:
      summary: Soft deletes a weight ticket by ID
      description: |
        Removes a single weight ticket from the closeout line items for a PPM shipment. Soft deleted
        records are not visible in milmove, but are kept in the database. This may change the PPM shipment's final
        incentive.
      operationId: deleteWeightTicket
      tags:
        - ppm
      produces:
        - application/json
      parameters:
        - $ref: 'parameters/ppmShipmentId.yaml'
        - description: ID of the weight ticket to be deleted
          in: path
          name: weightTicketId
          required: true
          format: uuid
          type: string
      responses:
        '204':
          description: Successfully soft deleted the weight ticket
        '400':
          $ref: '#/responses/InvalidRequest'
        '401':
          $ref: '#/responses/PermissionDenied'
        '403':
          $ref: '#/responses/PermissionDenied'
        '404':
          $ref: '#/responses/NotFound'
        '409':
          $ref: '#/responses/Conflict'
        '422':
          $ref: '#/responses/UnprocessableEntity'
        '500':
          $ref: '#/responses/ServerError'
  /ppm-shipments/{ppmShipmentId}/moving-expenses:
    post:
      summary: Creates moving expense document
      description: Creates a moving expense document for the PPM shipment
      operationId: createMovingExpense
      tags:
        - ppm
      parameters:
        - $ref: 'parameters/ppmShipmentId.yaml'
      responses:
        '201':
          description: returns new moving expense object
          schema:
            $ref: 'definitions/MovingExpense.yaml'
        '400':
          $ref: '#/responses/InvalidRequest'
        '401':
          $ref: '#/responses/PermissionDenied'
        '403':
          $ref: '#/responses/PermissionDenied'
        '404':
          $ref: '#/responses/NotFound'
        '412':
          $ref: '#/responses/PreconditionFailed'
        '422':
          $ref: '#/responses/UnprocessableEntity'
        '500':
          $ref: '#/responses/ServerError'
  /ppm-shipments/{ppmShipmentId}/moving-expenses/{movingExpenseId}:
    parameters:
      - $ref: 'parameters/ppmShipmentId.yaml'
      - $ref: 'parameters/movingExpenseId.yaml'
    patch:
      summary: Updates the moving expense
      description: |
        Updates a PPM shipment's moving expense with new information. Only some of the moving expense's fields are
        editable because some have to be set by the customer, e.g. the description and the moving expense type.
      operationId: updateMovingExpense
      tags:
        - ppm
      consumes:
        - application/json
      produces:
        - application/json
      parameters:
        - $ref: 'parameters/ifMatch.yaml'
        - in: body
          name: updateMovingExpense
          required: true
          schema:
            $ref: '#/definitions/UpdateMovingExpense'
      responses:
        '200':
          description: returns an updated moving expense object
          schema:
            $ref: 'definitions/MovingExpense.yaml'
        '400':
          $ref: '#/responses/InvalidRequest'
        '401':
          $ref: '#/responses/PermissionDenied'
        '403':
          $ref: '#/responses/PermissionDenied'
        '404':
          $ref: '#/responses/NotFound'
        '412':
          $ref: '#/responses/PreconditionFailed'
        '422':
          $ref: '#/responses/UnprocessableEntity'
        '500':
          $ref: '#/responses/ServerError'
    delete:
      summary: Soft deletes a moving expense by ID
      description: |
        Removes a single moving expense receipt from the closeout line items for a PPM shipment. Soft deleted
        records are not visible in milmove, but are kept in the database.
      operationId: deleteMovingExpense
      tags:
        - ppm
      produces:
        - application/json
      parameters:
        - $ref: 'parameters/ppmShipmentId.yaml'
      responses:
        '204':
          description: Successfully soft deleted the moving expense
        '400':
          $ref: '#/responses/InvalidRequest'
        '401':
          $ref: '#/responses/PermissionDenied'
        '403':
          $ref: '#/responses/PermissionDenied'
        '404':
          $ref: '#/responses/NotFound'
        '409':
          $ref: '#/responses/Conflict'
        '422':
          $ref: '#/responses/UnprocessableEntity'
        '500':
          $ref: '#/responses/ServerError'
  /ppm-shipments/{ppmShipmentId}/pro-gear-weight-tickets:
    parameters:
      - $ref: 'parameters/ppmShipmentId.yaml'
    post:
      summary: Creates a pro-gear weight ticket
      description: |
        Creates a PPM shipment's pro-gear weight ticket. This will only contain the minimum necessary fields for a
        pro-gear weight ticket. Data should be filled in using the patch endpoint.
      operationId: createProGearWeightTicket
      tags:
        - ppm
      consumes:
        - application/json
      produces:
        - application/json
      responses:
        '201':
          description: returns a new pro-gear weight ticket object
          schema:
            $ref: 'definitions/ProGearWeightTicket.yaml'
        '400':
          $ref: '#/responses/InvalidRequest'
        '401':
          $ref: '#/responses/PermissionDenied'
        '403':
          $ref: '#/responses/PermissionDenied'
        '404':
          $ref: '#/responses/NotFound'
        '422':
          $ref: '#/responses/UnprocessableEntity'
        '500':
          $ref: '#/responses/ServerError'
  /ppm-shipments/{ppmShipmentId}/pro-gear-weight-tickets/{proGearWeightTicketId}:
    parameters:
      - $ref: 'parameters/ppmShipmentId.yaml'
      - $ref: 'parameters/proGearWeightTicketId.yaml'
    patch:
      summary: Updates a pro-gear weight ticket
      description: |
        Updates a PPM shipment's pro-gear weight ticket with new information. Only some of the fields are editable
        because some have to be set by the customer, e.g. the description.
      operationId: updateProGearWeightTicket
      tags:
        - ppm
      consumes:
        - application/json
      produces:
        - application/json
      parameters:
        - $ref: 'parameters/ifMatch.yaml'
        - in: body
          name: updateProGearWeightTicket
          required: true
          schema:
            $ref: '#/definitions/UpdateProGearWeightTicket'
      responses:
        '200':
          description: returns an updated pro-gear weight ticket object
          schema:
            $ref: 'definitions/ProGearWeightTicket.yaml'
        '400':
          $ref: '#/responses/InvalidRequest'
        '401':
          $ref: '#/responses/PermissionDenied'
        '403':
          $ref: '#/responses/PermissionDenied'
        '404':
          $ref: '#/responses/NotFound'
        '412':
          $ref: '#/responses/PreconditionFailed'
        '422':
          $ref: '#/responses/UnprocessableEntity'
        '500':
          $ref: '#/responses/ServerError'
    delete:
      summary: Soft deletes a pro-gear weight line item by ID
      description: |
        Removes a single pro-gear weight ticket set from the closeout line items for a PPM shipment. Soft deleted
        records are not visible in milmove, but are kept in the database.
      operationId: deleteProGearWeightTicket
      tags:
        - ppm
      produces:
        - application/json
      parameters:
        - $ref: 'parameters/ppmShipmentId.yaml'
        - description: ID of the pro-gear weight ticket to be deleted
          in: path
          name: proGearWeightTicketId
          required: true
          format: uuid
          type: string
      responses:
        '204':
          description: Successfully soft deleted the pro-gear weight ticket
        '401':
          $ref: '#/responses/PermissionDenied'
        '403':
          $ref: '#/responses/PermissionDenied'
        '404':
          $ref: '#/responses/NotFound'
        '409':
          $ref: '#/responses/Conflict'
        '422':
          $ref: '#/responses/UnprocessableEntity'
        '500':
          $ref: '#/responses/ServerError'
  /ppm-shipments/{ppmShipmentId}/aoa-packet:
    parameters:
      - description: the id for the ppmshipment with aoa to be downloaded
        in: path
        name: ppmShipmentId
        required: true
        type: string
    get:
      summary: Downloads AOA Packet form PPMShipment as a PDF
      description: |
        ### Functionality
        This endpoint downloads all uploaded move order documentation combined with the Shipment Summary Worksheet into a single PDF.
        ### Errors
        * The PPMShipment must have requested an AOA.
        * The PPMShipment AOA Request must have been approved.
      operationId: showAOAPacket
      tags:
        - ppm
      produces:
        - application/pdf
      responses:
        '200':
          headers:
            Content-Disposition:
              type: string
              description: File name to download
          description: AOA PDF
          schema:
            format: binary
            type: file
        '400':
          $ref: '#/responses/InvalidRequest'
        '403':
          $ref: '#/responses/PermissionDenied'
        '404':
          $ref: '#/responses/NotFound'
        '422':
          $ref: '#/responses/UnprocessableEntity'
        '500':
          $ref: '#/responses/ServerError'
  /ppm-shipments/{ppmShipmentId}/send-to-customer:
    patch:
      summary: Updates a PPM shipment's status after a Service Counselor sends it to customer for moving
      description: |
        Updates a PPM shipment's status once a Service Counselor has reviewed the submitted PPM. Status is updated to waiting on customer so the customer may move the shipment.
      operationId: sendPPMToCustomer
      tags:
        - ppm
      consumes:
        - application/json
      produces:
        - application/json
      parameters:
        - $ref: 'parameters/ppmShipmentId.yaml'
        - in: header
          name: If-Match
          type: string
          required: true
      responses:
        '200':
          description: Successfully sent PPM to customer
          schema:
            $ref: 'definitions/PPMShipment.yaml'
        '400':
          $ref: '#/responses/InvalidRequest'
        '401':
          $ref: '#/responses/PermissionDenied'
        '403':
          $ref: '#/responses/PermissionDenied'
        '404':
          $ref: '#/responses/NotFound'
        '412':
          $ref: '#/responses/PreconditionFailed'
        '422':
          $ref: '#/responses/UnprocessableEntity'
        '500':
          $ref: '#/responses/ServerError'
      x-permissions:
        - update.shipment
  /ppm-shipments/{ppmShipmentId}/finish-document-review:
    parameters:
      - $ref: 'parameters/ppmShipmentId.yaml'
    patch:
      summary: Updates a PPM shipment's status after document review
      description: |
        Updates a PPM shipment's status once documents have been reviewed. Status is updated depending on whether any documents have been rejected.
      operationId: finishDocumentReview
      tags:
        - ppm
      consumes:
        - application/json
      produces:
        - application/json
      parameters:
        - in: header
          name: If-Match
          type: string
          required: true
      responses:
        '200':
          description: Successfully finished document review
          schema:
            $ref: 'definitions/PPMShipment.yaml'
        '400':
          $ref: '#/responses/InvalidRequest'
        '401':
          $ref: '#/responses/PermissionDenied'
        '403':
          $ref: '#/responses/PermissionDenied'
        '404':
          $ref: '#/responses/NotFound'
        '409':
          $ref: '#/responses/Conflict'
        '412':
          $ref: '#/responses/PreconditionFailed'
        '422':
          $ref: '#/responses/UnprocessableEntity'
        '500':
          $ref: '#/responses/ServerError'
      x-permissions:
        - update.shipment
  /ppm-shipments/{ppmShipmentId}/ppm-sit:
    patch:
      summary: Updates a PPM shipment's SIT values
      description: |
        Updates a PPM shipment's SIT values
      operationId: updatePPMSIT
      tags:
        - ppm
      consumes:
        - application/json
      produces:
        - application/json
      parameters:
        - $ref: 'parameters/ppmShipmentId.yaml'
        - in: header
          name: If-Match
          type: string
          required: true
        - in: body
          name: body
          schema:
            $ref: 'definitions/PPMShipmentSIT.yaml'
      responses:
        '200':
          description: Successfully finished PPM SIT update
          schema:
            $ref: 'definitions/PPMShipment.yaml'
        '400':
          $ref: '#/responses/InvalidRequest'
        '403':
          $ref: '#/responses/PermissionDenied'
        '404':
          $ref: '#/responses/NotFound'
        '412':
          $ref: '#/responses/PreconditionFailed'
        '422':
          $ref: '#/responses/UnprocessableEntity'
        '500':
          $ref: '#/responses/ServerError'
  /ppm-shipments/{ppmShipmentId}/closeout:
    parameters:
      - $ref: 'parameters/ppmShipmentId.yaml'
    get:
      summary: Get the closeout calcuations for the specified PPM shipment
      description: |
        Retrieves the closeout calculations for the specified PPM shipment.
      operationId: getPPMCloseout
      tags:
        - ppm
      produces:
        - application/json
      responses:
        '200':
          description: Returns closeout for the specified PPM shipment.
          schema:
            $ref: 'definitions/PPMCloseout.yaml'
        '400':
          $ref: '#/responses/InvalidRequest'
        '403':
          $ref: '#/responses/PermissionDenied'
        '404':
          $ref: '#/responses/NotFound'
        '422':
          $ref: '#/responses/UnprocessableEntity'
        '500':
          $ref: '#/responses/ServerError'
  /ppm-shipments/{ppmShipmentId}/actual-weight:
    parameters:
      - $ref: 'parameters/ppmShipmentId.yaml'
    get:
      summary: Get the actual weight for a PPM shipment
      description: |
        Retrieves the actual weight for the specified PPM shipment.
      operationId: getPPMActualWeight
      tags:
        - ppm
      produces:
        - application/json
      responses:
        '200':
          description: Returns actual weight for the specified PPM shipment.
          schema:
            $ref: 'definitions/PPMActualWeight.yaml'
        '400':
          $ref: '#/responses/InvalidRequest'
        '403':
          $ref: '#/responses/PermissionDenied'
        '404':
          $ref: '#/responses/NotFound'
        '422':
          $ref: '#/responses/UnprocessableEntity'
        '500':
          $ref: '#/responses/ServerError'
  /ppm-shipments/{ppmShipmentId}/sit_location/{sitLocation}/sit-estimated-cost:
    parameters:
      - $ref: 'parameters/ppmShipmentId.yaml'
      - in: path
        format: string
        description: location of sit
        name: sitLocation
        required: true
        type: string
        enum:
          - ORIGIN
          - DESTINATION
      - in: query
        format: date-time
        description: Date entered into SIT
        name: sitEntryDate
        required: true
        type: string
      - in: query
        format: date-time
        description: Date departed SIT
        name: sitDepartureDate
        required: true
        type: string
      - in: query
        description: Weight stored in SIT
        name: weightStored
        required: true
        type: integer
        minimum: 0
    get:
      summary: Get the SIT estimated cost for a PPM shipment
      description: |
        Calculates and returns the SIT estimated cost for the specified PPM shipment.
      operationId: getPPMSITEstimatedCost
      tags:
        - ppm
      produces:
        - application/json
      responses:
        '200':
          description: Calculates and returns the SIT estimated cost for the specified PPM shipment.
          schema:
            $ref: 'definitions/PPMSITEstimatedCost.yaml'
        '400':
          $ref: '#/responses/InvalidRequest'
        '403':
          $ref: '#/responses/PermissionDenied'
        '404':
          $ref: '#/responses/NotFound'
        '422':
          $ref: '#/responses/UnprocessableEntity'
        '500':
          $ref: '#/responses/ServerError'
  /ppm-shipments/{ppmShipmentId}/payment-packet:
    get:
      summary: Returns PPM payment packet
      description: Generates a PDF containing all user uploaded documentations for PPM. Contains SSW form, orders, weight and expense documentations.
      operationId: showPaymentPacket
      tags:
        - ppm
      parameters:
        - in: path
          name: ppmShipmentId
          type: string
          format: uuid
          required: true
          description: UUID of the ppmShipment
      produces:
        - application/pdf
      responses:
        '200':
          headers:
            Content-Disposition:
              type: string
              description: File name to download
          description: PPM Payment Packet PDF
          schema:
            format: binary
            type: file
        '400':
          description: invalid request
        '401':
          description: request requires user authentication
        '403':
          description: user is not authorized
        '404':
          description: ppm not found
        '500':
          description: internal server error
  /ppm-shipments/{ppmShipmentId}/submit-ppm-shipment-documentation:
    parameters:
      - $ref: 'parameters/ppmShipmentId.yaml'
    post:
      summary: Saves signature and routes PPM shipment to service counselor
      description: |
        Routes the PPM shipment to the service
        counselor PPM Closeout queue for review.
      operationId: submitPPMShipmentDocumentation
      tags:
        - ppm
      consumes:
        - application/json
      produces:
        - application/json
      responses:
        '200':
          description: Returns the updated PPM shipment
          schema:
            $ref: 'definitions/PPMShipment.yaml'
        '400':
          $ref: '#/responses/InvalidRequest'
        '401':
          $ref: '#/responses/PermissionDenied'
        '403':
          $ref: '#/responses/PermissionDenied'
        '404':
          $ref: '#/responses/NotFound'
        '409':
          $ref: '#/responses/Conflict'
        '422':
          $ref: '#/responses/UnprocessableEntity'
        '500':
          $ref: '#/responses/ServerError'
  '/move_task_orders/{moveTaskOrderID}/mto_shipments/{shipmentID}/mto-agents':
    parameters:
      - description: ID of move task order
        in: path
        name: moveTaskOrderID
        required: true
        format: uuid
        type: string
      - description: ID of the shipment
        in: path
        name: shipmentID
        required: true
        format: uuid
        type: string
    get:
      produces:
        - application/json
      parameters: []
      responses:
        '200':
          description: Successfully retrieved all agents for a move task order
          schema:
            $ref: 'definitions/MTOAgents.yaml'
        '404':
          $ref: '#/responses/NotFound'
        '422':
          $ref: '#/responses/UnprocessableEntity'
        '500':
          $ref: '#/responses/ServerError'
      tags:
        - mtoAgent
      description: Fetches a list of agents associated with a move task order.
      operationId: fetchMTOAgentList
      summary: Fetch move task order agents.
  '/move-task-orders/{moveTaskOrderID}/service-items/{mtoServiceItemID}':
    parameters:
      - description: ID of move to use
        in: path
        name: moveTaskOrderID
        required: true
        type: string
      - description: ID of line item to use
        in: path
        name: mtoServiceItemID
        required: true
        type: string
    get:
      produces:
        - application/json
      parameters: []
      responses:
        '200':
          description: Successfully retrieved a line item for a move task order by ID
          schema:
            $ref: 'definitions/MTOServiceItemSingle.yaml'
        '400':
          $ref: '#/responses/InvalidRequest'
        '401':
          $ref: '#/responses/PermissionDenied'
        '403':
          $ref: '#/responses/PermissionDenied'
        '404':
          $ref: '#/responses/NotFound'
        '500':
          $ref: '#/responses/ServerError'
      tags:
        - mtoServiceItem
      description: Gets a line item by ID for a move by ID
      operationId: getMTOServiceItem
      summary: Gets a line item by ID for a move by ID
  '/move-task-orders/{moveTaskOrderID}/service-items/{mtoServiceItemID}/status':
    parameters:
      - description: ID of move to use
        in: path
        name: moveTaskOrderID
        required: true
        type: string
      - description: ID of line item to use
        in: path
        name: mtoServiceItemID
        required: true
        type: string
    patch:
      consumes:
        - application/json
      produces:
        - application/json
      parameters:
        - in: body
          name: body
          required: true
          schema:
            $ref: '#/definitions/PatchMTOServiceItemStatusPayload'
        - in: header
          name: If-Match
          type: string
          required: true
      responses:
        '200':
          description: >-
            Successfully updated status for a line item for a move task order by
            ID
          schema:
            $ref: 'definitions/MTOServiceItem.yaml'
        '400':
          $ref: '#/responses/InvalidRequest'
        '401':
          $ref: '#/responses/PermissionDenied'
        '403':
          $ref: '#/responses/PermissionDenied'
        '404':
          $ref: '#/responses/NotFound'
        '412':
          $ref: '#/responses/PreconditionFailed'
        '422':
          $ref: '#/responses/UnprocessableEntity'
        '500':
          $ref: '#/responses/ServerError'
      tags:
        - mtoServiceItem
      description: Changes the status of a line item for a move by ID
      operationId: updateMTOServiceItemStatus
      summary: Change the status of a line item for a move by ID
      x-permissions:
        - update.MTOServiceItem
  '/service-item/{mtoServiceItemID}/entry-date-update':
    parameters:
      - description: ID of the service item
        in: path
        name: mtoServiceItemID
        required: true
        type: string
    patch:
      consumes:
        - application/json
      produces:
        - application/json
      parameters:
        - in: body
          name: body
          required: true
          schema:
            $ref: 'definitions/ServiceItemSitEntryDate.yaml'
      responses:
        '200':
          description: Successfully updated SIT entry date
          schema:
            $ref: 'definitions/MTOServiceItemSingle.yaml'
        '400':
          $ref: '#/responses/InvalidRequest'
        '401':
          $ref: '#/responses/PermissionDenied'
        '403':
          $ref: '#/responses/PermissionDenied'
        '404':
          $ref: '#/responses/NotFound'
        '412':
          $ref: '#/responses/PreconditionFailed'
        '422':
          $ref: '#/responses/UnprocessableEntity'
        '500':
          $ref: '#/responses/ServerError'
      tags:
        - mtoServiceItem
      description: Locates the service item in the database and updates the SIT entry date for the selected service item and returns the service item
      operationId: updateServiceItemSitEntryDate
      summary: Updates a service item's SIT entry date by ID
  '/move-task-orders/{moveTaskOrderID}/status':
    patch:
      consumes:
        - application/json
      produces:
        - application/json
      parameters:
        - description: ID of move to use
          in: path
          name: moveTaskOrderID
          required: true
          type: string
        - in: header
          name: If-Match
          type: string
          required: true
        - in: body
          name: serviceItemCodes
          schema:
            $ref: '#/definitions/MTOApprovalServiceItemCodes'
          required: true
      responses:
        '200':
          description: Successfully updated move task order status
          schema:
            $ref: '#/definitions/Move'
        '400':
          $ref: '#/responses/InvalidRequest'
        '401':
          $ref: '#/responses/PermissionDenied'
        '403':
          $ref: '#/responses/PermissionDenied'
        '404':
          $ref: '#/responses/NotFound'
        '409':
          $ref: '#/responses/Conflict'
        '412':
          $ref: '#/responses/PreconditionFailed'
        '422':
          $ref: '#/responses/UnprocessableEntity'
        '500':
          $ref: '#/responses/ServerError'
      tags:
        - moveTaskOrder
      description: Changes move task order status
      operationId: updateMoveTaskOrderStatus
      summary: Change the status of a move task order
      x-permissions:
        - update.move
        - create.serviceItem
  '/move-task-orders/{moveTaskOrderID}/status/service-counseling-completed':
    patch:
      consumes:
        - application/json
      produces:
        - application/json
      parameters:
        - description: ID of move to use
          in: path
          name: moveTaskOrderID
          required: true
          type: string
        - in: header
          name: If-Match
          type: string
          required: true
      responses:
        '200':
          description: Successfully updated move task order status
          schema:
            $ref: '#/definitions/Move'
        '400':
          $ref: '#/responses/InvalidRequest'
        '401':
          $ref: '#/responses/PermissionDenied'
        '403':
          $ref: '#/responses/PermissionDenied'
        '404':
          $ref: '#/responses/NotFound'
        '409':
          $ref: '#/responses/Conflict'
        '412':
          $ref: '#/responses/PreconditionFailed'
        '422':
          $ref: '#/responses/UnprocessableEntity'
        '500':
          $ref: '#/responses/ServerError'
      tags:
        - moveTaskOrder
      description: Changes move (move task order) status to service counseling completed
      operationId: updateMTOStatusServiceCounselingCompleted
      summary: Changes move (move task order) status to service counseling completed
  '/move-task-orders/{moveTaskOrderID}/payment-service-items/{paymentServiceItemID}/status':
    parameters:
      - description: ID of move to use
        in: path
        name: moveTaskOrderID
        required: true
        type: string
      - description: ID of payment service item to use
        in: path
        name: paymentServiceItemID
        required: true
        type: string
    patch:
      consumes:
        - application/json
      produces:
        - application/json
      parameters:
        - in: body
          name: body
          required: true
          schema:
            $ref: '#/definitions/PaymentServiceItem'
        - in: header
          name: If-Match
          type: string
          required: true
      responses:
        '200':
          description: >-
            Successfully updated status for a line item for a move task order by
            ID
          schema:
            $ref: '#/definitions/PaymentServiceItem'
        '400':
          $ref: '#/responses/InvalidRequest'
        '401':
          $ref: '#/responses/PermissionDenied'
        '403':
          $ref: '#/responses/PermissionDenied'
        '404':
          $ref: '#/responses/NotFound'
        '412':
          $ref: '#/responses/PreconditionFailed'
        '422':
          $ref: '#/responses/UnprocessableEntity'
        '500':
          $ref: '#/responses/ServerError'
      tags:
        - paymentServiceItem
      description: Changes the status of a line item for a move by ID
      operationId: updatePaymentServiceItemStatus
      summary: Change the status of a payment service item for a move by ID
      x-permissions:
        - update.paymentServiceItemStatus
  '/move-task-orders/{moveTaskOrderID}/billable-weights-reviewed-at':
    patch:
      consumes:
        - application/json
      produces:
        - application/json
      parameters:
        - description: ID of move to use
          in: path
          name: moveTaskOrderID
          required: true
          type: string
        - in: header
          name: If-Match
          type: string
          required: true
      responses:
        '200':
          description: Successfully updated move task order billableWeightsReviewedAt field
          schema:
            $ref: '#/definitions/Move'
        '400':
          $ref: '#/responses/InvalidRequest'
        '401':
          $ref: '#/responses/PermissionDenied'
        '403':
          $ref: '#/responses/PermissionDenied'
        '404':
          $ref: '#/responses/NotFound'
        '409':
          $ref: '#/responses/Conflict'
        '412':
          $ref: '#/responses/PreconditionFailed'
        '422':
          $ref: '#/responses/UnprocessableEntity'
        '500':
          $ref: '#/responses/ServerError'
      tags:
        - moveTaskOrder
      description: Changes move (move task order) billableWeightsReviewedAt field to a timestamp
      operationId: updateMTOReviewedBillableWeightsAt
  '/move-task-orders/{moveTaskOrderID}/tio-remarks':
    patch:
      consumes:
        - application/json
      produces:
        - application/json
      parameters:
        - description: ID of move to use
          in: path
          name: moveTaskOrderID
          required: true
          type: string
        - in: header
          name: If-Match
          type: string
          required: true
        - in: body
          name: body
          required: true
          schema:
            $ref: '#/definitions/Move'
      responses:
        '200':
          description: Successfully updated move task order tioRemarks field
          schema:
            $ref: '#/definitions/Move'
        '400':
          $ref: '#/responses/InvalidRequest'
        '401':
          $ref: '#/responses/PermissionDenied'
        '403':
          $ref: '#/responses/PermissionDenied'
        '404':
          $ref: '#/responses/NotFound'
        '409':
          $ref: '#/responses/Conflict'
        '412':
          $ref: '#/responses/PreconditionFailed'
        '422':
          $ref: '#/responses/UnprocessableEntity'
        '500':
          $ref: '#/responses/ServerError'
      tags:
        - moveTaskOrder
      description: Changes move (move task order) billableWeightsReviewedAt field to a timestamp
      operationId: updateMoveTIORemarks
  '/move-task-orders/{moveTaskOrderID}/entitlements':
    parameters:
      - description: ID of move to use
        in: path
        name: moveTaskOrderID
        required: true
        type: string
    get:
      produces:
        - application/json
      parameters: []
      tags:
        - moveTaskOrder
      responses:
        '200':
          description: Successfully retrieved entitlements
          schema:
            $ref: '#/definitions/Entitlements'
        '400':
          $ref: '#/responses/InvalidRequest'
        '401':
          $ref: '#/responses/PermissionDenied'
        '403':
          $ref: '#/responses/PermissionDenied'
        '404':
          $ref: '#/responses/NotFound'
        '500':
          $ref: '#/responses/ServerError'
      description: Gets entitlements
      operationId: getEntitlements
      summary: Gets entitlements for a move by ID
  '/payment-requests/{paymentRequestID}':
    parameters:
      - description: UUID of payment request
        format: uuid
        in: path
        name: paymentRequestID
        required: true
        type: string
    get:
      produces:
        - application/json
      parameters: []
      responses:
        '200':
          description: fetched instance of payment request
          schema:
            $ref: '#/definitions/PaymentRequest'
        '400':
          $ref: '#/responses/InvalidRequest'
        '401':
          $ref: '#/responses/PermissionDenied'
        '403':
          $ref: '#/responses/PermissionDenied'
        '404':
          $ref: '#/responses/NotFound'
        '500':
          $ref: '#/responses/ServerError'
      tags:
        - paymentRequests
      description: Fetches an instance of a payment request by id
      operationId: getPaymentRequest
      summary: Fetches a payment request by id
      x-permissions:
        - read.paymentRequest
  '/moves/{locator}/closeout-office':
    parameters:
      - description: move code to identify a move to update the PPM shipment's closeout office for Army and Air Force service members
        format: string
        in: path
        name: locator
        required: true
        type: string
    patch:
      description: Sets the transportation office closeout location for where the Move's PPM Shipment documentation will be reviewed by
      tags:
        - move
      operationId: updateCloseoutOffice
      x-permissions:
        - update.closeoutOffice
      summary: Updates a Move's PPM closeout office for Army and Air Force customers
      produces:
        - application/json
      consumes:
        - application/json
      parameters:
        - in: body
          name: body
          schema:
            properties:
              closeoutOfficeId:
                type: string
                format: uuid
            required:
              - closeoutOfficeId
        - in: header
          name: If-Match
          type: string
          required: true
      responses:
        '200':
          description: Successfully set the closeout office for the move
          schema:
            $ref: '#/definitions/Move'
        '400':
          $ref: '#/responses/InvalidRequest'
        '401':
          $ref: '#/responses/PermissionDenied'
        '403':
          $ref: '#/responses/PermissionDenied'
        '404':
          $ref: '#/responses/NotFound'
        '412':
          $ref: '#/responses/PreconditionFailed'
        '422':
          $ref: '#/responses/UnprocessableEntity'
        '500':
          $ref: '#/responses/ServerError'
  '/moves/{locator}/customer-support-remarks':
    parameters:
      - description: move code to identify a move for customer support remarks
        format: string
        in: path
        name: locator
        required: true
        type: string
    post:
      produces:
        - application/json
      consumes:
        - application/json
      parameters:
        - in: body
          name: body
          schema:
            $ref: '#/definitions/CreateCustomerSupportRemark'
      responses:
        '200':
          description: Successfully created customer support remark
          schema:
            $ref: 'definitions/CustomerSupportRemark.yaml'
        '400':
          $ref: '#/responses/InvalidRequest'
        '404':
          $ref: '#/responses/NotFound'
        '422':
          $ref: '#/responses/UnprocessableEntity'
        '500':
          $ref: '#/responses/ServerError'
      tags:
        - customerSupportRemarks
      description: Creates a customer support remark for a move
      operationId: createCustomerSupportRemarkForMove
      summary: Creates a customer support remark for a move
    get:
      produces:
        - application/json
      parameters: []
      responses:
        '200':
          description: Successfully retrieved all line items for a move task order
          schema:
            $ref: 'definitions/CustomerSupportRemarks.yaml'
        '403':
          $ref: '#/responses/PermissionDenied'
        '404':
          $ref: '#/responses/NotFound'
        '422':
          $ref: '#/responses/UnprocessableEntity'
        '500':
          $ref: '#/responses/ServerError'
      tags:
        - customerSupportRemarks
      description: Fetches customer support remarks for a move
      operationId: getCustomerSupportRemarksForMove
      summary: Fetches customer support remarks using the move code (locator).
  '/customer-support-remarks/{customerSupportRemarkID}':
    parameters:
      - in: path
        description: the customer support remark ID to be modified
        name: customerSupportRemarkID
        required: true
        type: string
        format: uuid
    patch:
      tags:
        - customerSupportRemarks
      description: Updates a customer support remark for a move
      operationId: updateCustomerSupportRemarkForMove
      summary: Updates a customer support remark for a move
      consumes:
        - application/json
      produces:
        - application/json
      parameters:
        - in: body
          name: body
          required: true
          schema:
            $ref: '#/definitions/UpdateCustomerSupportRemarkPayload'
      responses:
        '200':
          description: Successfully updated customer support remark
          schema:
            $ref: 'definitions/CustomerSupportRemark.yaml'
        '400':
          $ref: '#/responses/InvalidRequest'
        '403':
          $ref: '#/responses/PermissionDenied'
        '404':
          $ref: '#/responses/NotFound'
        '422':
          $ref: '#/responses/UnprocessableEntity'
        '500':
          $ref: '#/responses/ServerError'
    delete:
      summary: Soft deletes a customer support remark by ID
      description: Soft deletes a customer support remark by ID
      operationId: deleteCustomerSupportRemark
      tags:
        - customerSupportRemarks
      produces:
        - application/json
      responses:
        '204':
          description: Successfully soft deleted the shipment
        '400':
          $ref: '#/responses/InvalidRequest'
        '403':
          $ref: '#/responses/PermissionDenied'
        '404':
          $ref: '#/responses/NotFound'
        '409':
          $ref: '#/responses/Conflict'
        '422':
          $ref: '#/responses/UnprocessableEntity'
        '500':
          $ref: '#/responses/ServerError'
  '/moves/{locator}/evaluation-reports':
    parameters:
      - in: path
        name: locator
        required: true
        type: string
    post:
      produces:
        - application/json
      consumes:
        - application/json
      parameters:
        - in: body
          name: body
          schema:
            $ref: '#/definitions/CreateEvaluationReport'
      responses:
        '200':
          description: Successfully created evaluation report
          schema:
            $ref: '#/definitions/EvaluationReport'
        '400':
          $ref: '#/responses/InvalidRequest'
        '404':
          $ref: '#/responses/NotFound'
        '422':
          $ref: '#/responses/UnprocessableEntity'
        '500':
          $ref: '#/responses/ServerError'
      x-permissions:
        - create.evaluationReport
      tags:
        - evaluationReports
      description: Creates an evaluation report
      operationId: createEvaluationReport
      summary: Creates an evaluation report
  '/evaluation-reports/{reportID}/download':
    parameters:
      - in: path
        description: the evaluation report ID to be downloaded
        name: reportID
        required: true
        type: string
        format: uuid
    get:
      summary: Downloads an evaluation report as a PDF
      description: Downloads an evaluation report as a PDF
      operationId: downloadEvaluationReport
      tags:
        - evaluationReports
      produces:
        - application/pdf
      responses:
        '200':
          headers:
            Content-Disposition:
              type: string
              description: File name to download
          description: Evaluation report PDF
          schema:
            format: binary
            type: file
        '403':
          $ref: '#/responses/PermissionDenied'
        '404':
          $ref: '#/responses/NotFound'
        '500':
          $ref: '#/responses/ServerError'
  '/evaluation-reports/{reportID}':
    parameters:
      - in: path
        description: the evaluation report ID to be modified
        name: reportID
        required: true
        type: string
        format: uuid
    get:
      summary: Gets an evaluation report by ID
      description: Gets an evaluation report by ID
      operationId: getEvaluationReport
      tags:
        - evaluationReports
      produces:
        - application/json
      responses:
        '200':
          description: Successfully got the report
          schema:
            $ref: '#/definitions/EvaluationReport'
        '400':
          $ref: '#/responses/InvalidRequest'
        '403':
          $ref: '#/responses/PermissionDenied'
        '404':
          $ref: '#/responses/NotFound'
        '500':
          $ref: '#/responses/ServerError'
    delete:
      summary: Deletes an evaluation report by ID
      description: Deletes an evaluation report by ID
      operationId: deleteEvaluationReport
      x-permissions:
        - delete.evaluationReport
      tags:
        - evaluationReports
      produces:
        - application/json
      responses:
        '204':
          description: Successfully deleted the report
        '400':
          $ref: '#/responses/InvalidRequest'
        '403':
          $ref: '#/responses/PermissionDenied'
        '404':
          $ref: '#/responses/NotFound'
        '409':
          $ref: '#/responses/Conflict'
        '422':
          $ref: '#/responses/UnprocessableEntity'
        '500':
          $ref: '#/responses/ServerError'
    put:
      summary: Saves an evaluation report as a draft
      description: Saves an evaluation report as a draft
      operationId: saveEvaluationReport
      x-permissions:
        - update.evaluationReport
      tags:
        - evaluationReports
      produces:
        - application/json
      consumes:
        - application/json
      parameters:
        - in: body
          name: body
          schema:
            $ref: '#/definitions/EvaluationReport'
        - in: header
          name: If-Match
          type: string
          required: true
          description: >
            Optimistic locking is implemented via the `If-Match` header. If the ETag header does not match
            the value of the resource on the server, the server rejects the change with a `412 Precondition Failed` error.
      responses:
        '204':
          description: Successfully saved the report
        '400':
          $ref: '#/responses/InvalidRequest'
        '403':
          $ref: '#/responses/PermissionDenied'
        '404':
          $ref: '#/responses/NotFound'
        '409':
          $ref: '#/responses/Conflict'
        '412':
          $ref: '#/responses/PreconditionFailed'
        '422':
          $ref: '#/responses/UnprocessableEntity'
        '500':
          $ref: '#/responses/ServerError'
  '/evaluation-reports/{reportID}/submit':
    parameters:
      - in: path
        description: the evaluation report ID to be modified
        name: reportID
        required: true
        type: string
        format: uuid
    post:
      summary: Submits an evaluation report
      description: Submits an evaluation report
      operationId: submitEvaluationReport
      tags:
        - evaluationReports
      produces:
        - application/json
      parameters:
        - in: header
          name: If-Match
          type: string
          required: true
          description: >
            Optimistic locking is implemented via the `If-Match` header. If the ETag header does not match
            the value of the resource on the server, the server rejects the change with a `412 Precondition Failed` error.
      responses:
        '204':
          description: Successfully submitted an evaluation report with the provided ID
        '403':
          $ref: '#/responses/PermissionDenied'
        '404':
          $ref: '#/responses/NotFound'
        '412':
          $ref: '#/responses/PreconditionFailed'
        '422':
          $ref: '#/responses/UnprocessableEntity'
        '500':
          $ref: '#/responses/ServerError'
      x-permissions:
        - update.evaluationReport
  '/evaluation-reports/{reportID}/appeal/add':
    parameters:
      - in: path
        description: the evaluation report ID
        name: reportID
        required: true
        type: string
        format: uuid
    post:
      summary: Adds an appeal to a serious incident on an evaluation report
      description: Adds an appeal to a serious incident on an evaluation report
      operationId: addAppealToSeriousIncident
      tags:
        - evaluationReports
      produces:
        - application/json
      consumes:
        - application/json
      parameters:
        - in: body
          name: body
          schema:
            $ref: '#/definitions/CreateAppeal'
      responses:
        '204':
          description: Successfully added an appeal to a serious incident
        '403':
          $ref: '#/responses/PermissionDenied'
        '404':
          $ref: '#/responses/NotFound'
        '412':
          $ref: '#/responses/PreconditionFailed'
        '422':
          $ref: '#/responses/UnprocessableEntity'
        '500':
          $ref: '#/responses/ServerError'
      x-permissions:
        - update.evaluationReport
  '/evaluation-reports/{reportID}/{reportViolationID}/appeal/add':
    parameters:
      - in: path
        description: the evaluation report ID
        name: reportID
        required: true
        type: string
        format: uuid
      - in: path
        description: the report violation ID
        name: reportViolationID
        required: true
        type: string
        format: uuid
    post:
      summary: Adds an appeal to a violation
      description: Adds an appeal to a violation
      operationId: addAppealToViolation
      tags:
        - evaluationReports
      produces:
        - application/json
      consumes:
        - application/json
      parameters:
        - in: body
          name: body
          schema:
            $ref: '#/definitions/CreateAppeal'
      responses:
        '204':
          description: Successfully added an appeal to a violation
        '403':
          $ref: '#/responses/PermissionDenied'
        '404':
          $ref: '#/responses/NotFound'
        '412':
          $ref: '#/responses/PreconditionFailed'
        '422':
          $ref: '#/responses/UnprocessableEntity'
        '500':
          $ref: '#/responses/ServerError'
      x-permissions:
        - update.evaluationReport
  '/pws-violations':
    get:
      summary: Fetch the possible PWS violations for an evaluation report
      description: Fetch the possible PWS violations for an evaluation report
      operationId: getPWSViolations
      tags:
        - pwsViolations
      produces:
        - application/json
      responses:
        '200':
          description: Successfully retrieved the PWS violations
          schema:
            $ref: '#/definitions/PWSViolations'
        '400':
          $ref: '#/responses/InvalidRequest'
        '403':
          $ref: '#/responses/PermissionDenied'
        '404':
          $ref: '#/responses/NotFound'
        '500':
          $ref: '#/responses/ServerError'
  '/report-violations/{reportID}':
    parameters:
      - in: path
        description: the evaluation report ID that has associated violations
        name: reportID
        required: true
        type: string
        format: uuid
    get:
      summary: Fetch the report violations for an evaluation report
      description: Fetch the report violations for an evaluation report
      operationId: getReportViolationsByReportID
      tags:
        - reportViolations
      produces:
        - application/json
      responses:
        '200':
          description: Successfully retrieved the report violations
          schema:
            $ref: '#/definitions/ReportViolations'
        '400':
          $ref: '#/responses/InvalidRequest'
        '403':
          $ref: '#/responses/PermissionDenied'
        '404':
          $ref: '#/responses/NotFound'
        '500':
          $ref: '#/responses/ServerError'
    post:
      summary: Associate violations with an evaluation report
      description: >-
        Associate violations with an evaluation report. This will overwrite any
        existing report-violations associations for the report and replace them
        with the newly provided ones.  An empty array will remove all violation
        associations for a given report.
      operationId: associateReportViolations
      tags:
        - reportViolations
      produces:
        - application/json
      consumes:
        - application/json
      parameters:
        - in: body
          name: body
          schema:
            $ref: '#/definitions/AssociateReportViolations'
      responses:
        '204':
          description: Successfully saved the report violations
        '400':
          $ref: '#/responses/InvalidRequest'
        '403':
          $ref: '#/responses/PermissionDenied'
        '404':
          $ref: '#/responses/NotFound'
        '409':
          $ref: '#/responses/Conflict'
        '422':
          $ref: '#/responses/UnprocessableEntity'
        '500':
          $ref: '#/responses/ServerError'
      x-permissions:
        - create.reportViolation
  '/moves/{locator}/payment-requests':
    parameters:
      - description: move code to identify a move for payment requests
        format: string
        in: path
        name: locator
        required: true
        type: string
    get:
      produces:
        - application/json
      parameters: []
      responses:
        '200':
          description: Successfully retrieved all line items for a move task order
          schema:
            $ref: '#/definitions/PaymentRequests'
        '403':
          $ref: '#/responses/PermissionDenied'
        '404':
          $ref: '#/responses/NotFound'
        '422':
          $ref: '#/responses/UnprocessableEntity'
        '500':
          $ref: '#/responses/ServerError'
      tags:
        - paymentRequests
      description: Fetches payment requests for a move
      operationId: getPaymentRequestsForMove
      summary: Fetches payment requests using the move code (locator).
      x-permissions:
        - read.paymentRequest
  '/moves/{moveID}/financial-review-flag':
    parameters:
      - description: ID of move to flag
        in: path
        name: moveID
        required: true
        type: string
        format: uuid
    post:
      summary: Flags a move for financial office review
      description: This sets a flag which indicates that the move should be reviewed by a fincancial office. For example, if the origin or delivery address of a shipment is far from the duty location and may incur excess costs to the customer.
      operationId: setFinancialReviewFlag
      tags:
        - move
      consumes:
        - application/json
      produces:
        - application/json
      parameters:
        - in: header
          name: If-Match
          type: string
        - in: body
          name: body
          schema:
            required:
              - flagForReview
            properties:
              remarks:
                description: explanation of why the move is being flagged for financial review
                example: this address is way too far away
                type: string
                x-nullable: true
              flagForReview:
                description: boolean value representing whether we should flag a move for financial review
                example: false
                type: boolean
      responses:
        '200':
          description: updated Move
          schema:
            $ref: '#/definitions/Move'
        '403':
          $ref: '#/responses/PermissionDenied'
        '404':
          $ref: '#/responses/NotFound'
        '412':
          $ref: '#/responses/PreconditionFailed'
        '422':
          $ref: '#/responses/UnprocessableEntity'
        '500':
          $ref: '#/responses/ServerError'
      x-permissions:
        - update.financialReviewFlag
  /moves/{moveID}/uploadAdditionalDocuments:
    patch:
      summary: Patch the additional documents for a given move
      description: Customers will on occaision need the ability to upload additional supporting documents, for a variety of reasons. This does not include amended order.
      operationId: uploadAdditionalDocuments
      tags:
        - move
      consumes:
        - multipart/form-data
      parameters:
        - in: path
          name: moveID
          type: string
          format: uuid
          required: true
          description: UUID of the order
        - in: formData
          name: file
          type: file
          description: The file to upload.
          required: true
      responses:
        '201':
          description: created upload
          schema:
            $ref: 'definitions/Upload.yaml'
        '400':
          description: invalid request
          schema:
            $ref: '#/definitions/InvalidRequestResponsePayload'
        '403':
          description: not authorized
        '404':
          description: not found
        '413':
          description: payload is too large
        '500':
          description: server error
      x-permissions:
        - create.supportingDocuments
  '/payment-requests/{paymentRequestID}/shipments-payment-sit-balance':
    parameters:
      - description: payment request ID of the payment request with SIT service items being reviewed
        name: paymentRequestID
        type: string
        format: uuid
        in: path
        required: true
    get:
      produces:
        - application/json
      parameters: []
      responses:
        '200':
          description: Successfully retrieved shipments and their SIT days balance from all payment requests on the move
          schema:
            $ref: '#/definitions/ShipmentsPaymentSITBalance'
        '403':
          $ref: '#/responses/PermissionDenied'
        '404':
          $ref: '#/responses/NotFound'
        '422':
          $ref: '#/responses/UnprocessableEntity'
        '500':
          $ref: '#/responses/ServerError'
      tags:
        - paymentRequests
      description: Returns all shipment payment request SIT usage to support partial SIT invoicing
      operationId: getShipmentsPaymentSITBalance
      summary: Returns all shipment payment request SIT usage to support partial SIT invoicing
      x-permissions:
        - read.shipmentsPaymentSITBalance
  '/payment-requests/{paymentRequestID}/status':
    patch:
      consumes:
        - application/json
      produces:
        - application/json
      parameters:
        - description: UUID of payment request
          format: uuid
          in: path
          name: paymentRequestID
          required: true
          type: string
        - in: body
          name: body
          required: true
          schema:
            $ref: '#/definitions/UpdatePaymentRequestStatusPayload'
        - in: header
          name: If-Match
          type: string
          required: true
      responses:
        '200':
          description: updated payment request
          schema:
            $ref: '#/definitions/PaymentRequest'
        '400':
          $ref: '#/responses/InvalidRequest'
        '401':
          $ref: '#/responses/PermissionDenied'
        '403':
          $ref: '#/responses/PermissionDenied'
        '404':
          $ref: '#/responses/NotFound'
        '412':
          $ref: '#/responses/PreconditionFailed'
        '422':
          $ref: '#/responses/UnprocessableEntity'
        '500':
          $ref: '#/responses/ServerError'
      tags:
        - paymentRequests
      description: Updates status of a payment request by id
      operationId: updatePaymentRequestStatus
      summary: Updates status of a payment request by id
      x-permissions:
        - update.paymentRequest
  '/payment-requests/{paymentRequestID}/bulkDownload':
    parameters:
      - description: the id for the payment-request with files to be downloaded
        in: path
        name: paymentRequestID
        required: true
        type: string
    get:
      summary: Downloads all Payment Request documents as a PDF
      description: |
        This endpoint downloads all uploaded payment request documentation combined into a single PDF.
      operationId: bulkDownload
      tags:
        - paymentRequests
      produces:
        - application/pdf
      responses:
        '200':
          headers:
            Content-Disposition:
              type: string
              description: File name to download
          description: Payment Request Files PDF
          schema:
            format: binary
            type: file
        '400':
          $ref: '#/responses/InvalidRequest'
        '500':
          $ref: '#/responses/ServerError'
  /documents/{documentId}:
    get:
      summary: Returns a document
      description: Returns a document and its uploads
      operationId: getDocument
      tags:
        - ghcDocuments
      parameters:
        - in: path
          name: documentId
          type: string
          format: uuid
          required: true
          description: UUID of the document to return
      responses:
        '200':
          description: the requested document
          schema:
            $ref: 'definitions/Document.yaml'
        '400':
          $ref: '#/responses/InvalidRequest'
        '401':
          $ref: '#/responses/PermissionDenied'
        '403':
          $ref: '#/responses/PermissionDenied'
        '404':
          $ref: '#/responses/NotFound'
        '412':
          $ref: '#/responses/PreconditionFailed'
        '422':
          $ref: '#/responses/UnprocessableEntity'
        '500':
          $ref: '#/responses/ServerError'
  /documents:
    post:
      summary: Create a new document
      description: Documents represent a physical artifact such as a scanned document or a PDF file
      operationId: createDocument
      tags:
        - ghcDocuments
      parameters:
        - in: body
          name: documentPayload
          required: true
          schema:
            $ref: '#/definitions/PostDocumentPayload'
      responses:
        '201':
          description: created document
          schema:
            $ref: 'definitions/Document.yaml'
        '400':
          description: invalid request
        '403':
          $ref: '#/responses/PermissionDenied'
        '500':
          description: server error
  /queues/counseling:
    get:
      produces:
        - application/json
      summary: Gets queued list of all customer moves needing services counseling by GBLOC origin
      description: >
        An office services counselor user will be assigned a transportation office that will determine which moves are displayed in their queue based on the origin duty location.  GHC moves will show up here onced they have reached the NEEDS SERVICE COUNSELING status after submission from a customer or created on a customer's behalf.
      operationId: getServicesCounselingQueue
      tags:
        - queues
      parameters:
        - in: query
          name: page
          type: integer
          description: requested page number of paginated move results
        - in: query
          name: perPage
          type: integer
          description: maximum number of moves to show on each page of paginated results
        - in: query
          name: sort
          type: string
          enum:
            [
              customerName,
              edipi,
              emplid,
              branch,
              locator,
              status,
              requestedMoveDate,
              submittedAt,
              originGBLOC,
              originDutyLocation,
              destinationDutyLocation,
              ppmType,
              closeoutInitiated,
              closeoutLocation,
              ppmStatus,
              counselingOffice,
              assignedTo,
            ]
          description: field that results should be sorted by
        - in: query
          name: order
          type: string
          enum: [asc, desc]
          description: direction of sort order if applied
        - in: query
          name: branch
          type: string
          description: filters by the branch of the move's service member
        - in: query
          name: locator
          type: string
          description: filters to match the unique move code locator
        - in: query
          name: customerName
          type: string
          description: filters using a prefix match on the service member's last name
        - in: query
          name: counselingOffice
          type: string
          description: filters using a counselingOffice name of the move
        - in: query
          name: edipi
          type: string
          description: filters to match the unique service member's DoD ID
        - in: query
          name: emplid
          type: string
          description: filters to match the unique service member's EMPLID
        - in: query
          name: requestedMoveDate
          type: string
          description: filters the requested pickup date of a shipment on the move
        - in: query
          name: submittedAt
          type: string
          format: date-time
          description: Start of the submitted at date in the user's local time zone converted to UTC
        - in: query
          name: originGBLOC
          type: string
          description: filters the GBLOC of the service member's origin duty location
        - in: query
          name: originDutyLocation
          type: array
          uniqueItems: true
          collectionFormat: multi
          items:
            type: string
          description: filters the name of the origin duty location on the orders
        - in: query
          name: destinationDutyLocation
          type: string
          description: filters the name of the destination duty location on the orders
        - in: query
          name: status
          type: array
          description: filters the status of the move
          uniqueItems: true
          items:
            type: string
            enum:
              - NEEDS SERVICE COUNSELING
              - SERVICE COUNSELING COMPLETED
        - in: query
          name: needsPPMCloseout
          type: boolean
          description: Only used for Services Counseling queue. If true, show PPM moves that are ready for closeout. Otherwise, show all other moves.
        - in: query
          name: ppmType
          type: string
          enum:
            - FULL
            - PARTIAL
          description: filters PPM type
        - in: query
          name: closeoutInitiated
          type: string
          format: date-time
          description: Latest date that closeout was initiated on a PPM on the move
        - in: query
          name: closeoutLocation
          type: string
          description: closeout location
        - in: query
          name: orderType
          type: string
          description: order type
        - in: query
          name: ppmStatus
          type: string
          enum:
            - WAITING_ON_CUSTOMER
            - NEEDS_CLOSEOUT
          description: filters the status of the PPM shipment
        - in: query
          name: viewAsGBLOC
          type: string
          description: |
            Used to return a queue for a GBLOC other than the default of the current user. Requires the HQ role or a secondary transportation office assignment. The parameter is ignored if the requesting user does not have the necessary role or assignment.
        - in: query
          name: assignedTo
          type: string
          description: |
            Used to illustrate which user is assigned to this payment request.
        - in: query
          name: activeRole
          type: string
          description: user's actively logged in role
      responses:
        '200':
          description: Successfully returned all moves matching the criteria
          schema:
            $ref: '#/definitions/QueueMovesResult'
        '403':
          $ref: '#/responses/PermissionDenied'
        '500':
          $ref: '#/responses/ServerError'
  /queues/bulk-assignment:
    get:
      produces:
        - application/json
      summary: Gets data for bulk assignment modal
      description: >
        Supervisor office users are able to bulk assign moves. This endpoint returns the relevant data to them; the current workload of the office users that work under them, and the moves that are available to be assigned
      operationId: getBulkAssignmentData
      tags:
        - queues
      parameters:
        - in: query
          name: queueType
          type: string
          description: A string corresponding to the queue type
          enum:
            - COUNSELING
            - CLOSEOUT
            - TASK_ORDER
            - PAYMENT_REQUEST
            - DESTINATION_REQUESTS
      responses:
        '200':
          description: Successfully returned bulk assignment data
          schema:
            $ref: '#/definitions/BulkAssignmentData'
        '401':
          $ref: '#/responses/PermissionDenied'
        '404':
          $ref: '#/responses/NotFound'
        '500':
          $ref: '#/responses/ServerError'
  /queues/bulk-assignment/assign:
    post:
      produces:
        - application/json
      consumes:
        - application/json
      summary: Assigns one or more moves to one or more office users
      description: >
        Supervisor office users are able to assign moves. This endpoint saves office user assignments to multiple moves.
      operationId: saveBulkAssignmentData
      tags:
        - queues
      parameters:
        - in: body
          name: bulkAssignmentSavePayload
          required: true
          schema:
            $ref: '#/definitions/BulkAssignmentSavePayload'
      responses:
        '204':
          description: assigned
        '401':
          $ref: '#/responses/PermissionDenied'
        '404':
          $ref: '#/responses/NotFound'
        '500':
          $ref: '#/responses/ServerError'
  /queues/counseling/origin-list:
    get:
      produces:
        - application/json
      summary: Gets queued list of all moves origin locations in the counselors queue
      description: >
        An office services counselor user will be assigned a transportation office that will determine which moves are displayed in their queue based on the origin duty location. This pulls the availalble origin duty locations.
      operationId: getServicesCounselingOriginList
      tags:
        - queues
      parameters:
        - in: query
          name: needsPPMCloseout
          type: boolean
          description: Only used for Services Counseling queue. If true, show PPM moves origin locations that are ready for closeout. Otherwise, show all other moves origin locations.
        - in: query
          name: viewAsGBLOC
          type: string
          description: Used to return an origins list for a GBLOC other than the default of the current user. Requires the HQ role or a secondary transportation office assignment. The parameter is ignored if the requesting user does not have the necessary role or assignment.
      responses:
        '200':
          description: Successfully returned all moves matching the criteria
          schema:
            $ref: '#/definitions/Locations'
        '403':
          $ref: '#/responses/PermissionDenied'
        '500':
          $ref: '#/responses/ServerError'
  /queues/prime-moves:
    get:
      summary: getPrimeMovesQueue
      description: |
        Gets all moves that have been reviewed and approved by the TOO. The `since` parameter can be used to filter this
        list down to only the moves that have been updated since the provided timestamp. A move will be considered
        updated if the `updatedAt` timestamp on the move or on its orders, shipments, service items, or payment
        requests, is later than the provided date and time.

        **WIP**: Include what causes moves to leave this list. Currently, once the `availableToPrimeAt` timestamp has
        been set, that move will always appear in this list.
      operationId: listPrimeMoves
      tags:
        - queues
      produces:
        - application/json
      parameters:
        - in: query
          name: since
          type: string
          format: date-time
          description: Only return moves updated since this time. Formatted like "2021-07-23T18:30:47.116Z"
        - in: query
          name: page
          type: integer
          description: requested page of results
        - in: query
          name: perPage
          type: integer
          description: results per page
        - in: query
          name: id
          type: string
        - in: query
          name: moveCode
          type: string
        - in: query
          name: orderType
          type: string
          description: order type
      responses:
        '200':
          description: Successfully retrieved moves. A successful fetch might still return zero moves.
          schema:
            $ref: '#/definitions/ListPrimeMovesResult'
        '403':
          $ref: '#/responses/PermissionDenied'
        '500':
          $ref: '#/responses/ServerError'
  /queues/moves:
    get:
      produces:
        - application/json
      summary: Gets queued list of all customer moves by GBLOC origin
      description: >
        An office TOO user will be assigned a transportation office that will determine which moves are displayed in their queue based on the origin duty location.  GHC moves will show up here onced they have reached the submitted status sent by the customer and have move task orders, shipments, and service items to approve.
      operationId: getMovesQueue
      tags:
        - queues
      parameters:
        - in: query
          name: page
          type: integer
          description: requested page of results
        - in: query
          name: perPage
          type: integer
          description: results per page
        - in: query
          name: sort
          type: string
          enum:
            [
              customerName,
              edipi,
              emplid,
              branch,
              locator,
              status,
              originDutyLocation,
              destinationDutyLocation,
              requestedMoveDate,
              appearedInTooAt,
              assignedTo,
              counselingOffice,
            ]
          description: field that results should be sorted by
        - in: query
          name: order
          type: string
          enum: [asc, desc]
          description: direction of sort order if applied
        - in: query
          name: branch
          type: string
        - in: query
          name: locator
          type: string
        - in: query
          name: customerName
          type: string
        - in: query
          name: edipi
          type: string
        - in: query
          name: emplid
          type: string
        - in: query
          name: originDutyLocation
          type: array
          uniqueItems: true
          collectionFormat: multi
          items:
            type: string
        - in: query
          name: destinationDutyLocation
          type: string
        - in: query
          name: appearedInTooAt
          type: string
          format: date-time
        - in: query
          name: requestedMoveDate
          type: string
          description: filters the requested pickup date of a shipment on the move
        - in: query
          name: status
          type: array
          description: Filtering for the status.
          uniqueItems: true
          items:
            type: string
            enum:
              - SUBMITTED
              - SERVICE COUNSELING COMPLETED
              - APPROVALS REQUESTED
        - in: query
          name: orderType
          type: string
          description: order type
        - in: query
          name: viewAsGBLOC
          type: string
          description: |
            Used to return a queue for a GBLOC other than the default of the current user. Requires the HQ role or a secondary transportation office assignment. The parameter is ignored if the requesting user does not have the necessary role or assignment.
        - in: query
          name: assignedTo
          type: string
          description: |
            Used to illustrate which user is assigned to this move.
        - in: query
          name: counselingOffice
          type: string
          description: filters using a counselingOffice name of the move
        - in: query
          name: activeRole
          type: string
          description: user's actively logged in role
      responses:
        '200':
          description: Successfully returned all moves matching the criteria
          schema:
            $ref: '#/definitions/QueueMovesResult'
        '403':
          $ref: '#/responses/PermissionDenied'
        '500':
          $ref: '#/responses/ServerError'
  /queues/destination-requests:
    get:
      produces:
        - application/json
      summary: Gets queued list of all customer moves by GBLOC that have both CONUS & OCONUS destination requests (destination SIT, destination shuttle, address requests)
      description: >
        A TOO will view this queue when they have destination requests tied to their GBLOC. This includes unapproved destination SIT service items, destination shuttle service items and destination address requests that are not yet approved by the TOO.
      operationId: getDestinationRequestsQueue
      tags:
        - queues
      parameters:
        - in: query
          name: page
          type: integer
          description: requested page of results
        - in: query
          name: perPage
          type: integer
          description: results per page
        - in: query
          name: sort
          type: string
          enum:
            [
              customerName,
              edipi,
              emplid,
              branch,
              locator,
              status,
              originDutyLocation,
              destinationDutyLocation,
              requestedMoveDate,
              appearedInTooAt,
              assignedTo,
              counselingOffice,
            ]
          description: field that results should be sorted by
        - in: query
          name: order
          type: string
          enum: [asc, desc]
          description: direction of sort order if applied
        - in: query
          name: branch
          type: string
        - in: query
          name: locator
          type: string
        - in: query
          name: customerName
          type: string
        - in: query
          name: edipi
          type: string
        - in: query
          name: emplid
          type: string
        - in: query
          name: originDutyLocation
          type: array
          uniqueItems: true
          collectionFormat: multi
          items:
            type: string
        - in: query
          name: destinationDutyLocation
          type: string
        - in: query
          name: appearedInTooAt
          type: string
          format: date-time
        - in: query
          name: requestedMoveDate
          type: string
          description: filters the requested pickup date of a shipment on the move
        - in: query
          name: status
          type: array
          description: Filtering for the status.
          uniqueItems: true
          items:
            type: string
            enum:
              - SUBMITTED
              - SERVICE COUNSELING COMPLETED
              - APPROVALS REQUESTED
        - in: query
          name: viewAsGBLOC
          type: string
          description: |
            Used to return a queue for a GBLOC other than the default of the current user. Requires the HQ role or a secondary transportation office assignment. The parameter is ignored if the requesting user does not have the necessary role or assignment.
        - in: query
          name: assignedTo
          type: string
          description: |
            Used to illustrate which user is assigned to this move.
        - in: query
          name: counselingOffice
          type: string
          description: filters using a counselingOffice name of the move
        - in: query
          name: activeRole
          type: string
          description: |
            user's actively logged in role.
        - in: query
          name: orderType
          type: string
          description: order type
      responses:
        '200':
          description: Successfully returned all moves matching the criteria
          schema:
            $ref: '#/definitions/QueueMovesResult'
        '403':
          $ref: '#/responses/PermissionDenied'
        '500':
          $ref: '#/responses/ServerError'
  /queues/payment-requests:
    get:
      produces:
        - application/json
      summary: Gets queued list of all payment requests by GBLOC origin
      description: >
        An office TIO user will be assigned a transportation office that will determine which payment requests are displayed in their queue based on the origin duty location.
      operationId: getPaymentRequestsQueue
      tags:
        - queues
      parameters:
        - in: query
          name: sort
          type: string
          enum:
            [
              customerName,
              locator,
              submittedAt,
              branch,
              status,
              edipi,
              emplid,
              age,
              originDutyLocation,
              assignedTo,
              counselingOffice,
            ]
          description: field that results should be sorted by
        - in: query
          name: order
          type: string
          enum: [asc, desc]
          description: direction of sort order if applied
        - in: query
          name: page
          type: integer
          description: requested page of results
        - in: query
          name: perPage
          type: integer
          description: number of records to include per page
        - in: query
          name: submittedAt
          type: string
          format: date-time
          description: Start of the submitted at date in the user's local time zone converted to UTC
        - in: query
          name: branch
          type: string
        - in: query
          name: locator
          type: string
        - in: query
          name: customerName
          type: string
        - in: query
          name: edipi
          type: string
        - in: query
          name: emplid
          type: string
        - in: query
          name: destinationDutyLocation
          type: string
        - in: query
          name: originDutyLocation
          type: string
        - in: query
          name: assignedTo
          type: string
          description: |
            Used to illustrate which user is assigned to this payment request.
        - in: query
          name: counselingOffice
          type: string
          description: filters using a counselingOffice name of the move
        - in: query
          name: status
          type: array
          description: Filtering for the status.
          uniqueItems: true
          items:
            type: string
            enum:
              - PENDING
              - REVIEWED
              - REVIEWED_AND_ALL_SERVICE_ITEMS_REJECTED
              - PAID
              - DEPRECATED
              - EDI_ERROR
        - in: query
          name: orderType
          type: string
          description: order type
        - in: query
          name: viewAsGBLOC
          type: string
          description: |
            Used to return a queue for a GBLOC other than the default of the current user. Requires the HQ role or a secondary transportation office assignment. The parameter is ignored if the requesting user does not have the necessary role or assignment.
        - in: query
          name: activeRole
          type: string
          description: user's actively logged in role
      responses:
        '200':
          description: Successfully returned all moves matching the criteria
          schema:
            $ref: '#/definitions/QueuePaymentRequestsResult'
        '403':
          $ref: '#/responses/PermissionDenied'
        '500':
          $ref: '#/responses/ServerError'
  /moves/search:
    post:
      produces:
        - application/json
      consumes:
        - application/json
      summary: Search moves by locator, DOD ID, or customer name
      description: >
        Search moves by locator, DOD ID, or customer name. Used by QAE and CSR users.
      operationId: searchMoves
      tags:
        - move
      parameters:
        - in: body
          name: body
          schema:
            properties:
              page:
                type: integer
                description: requested page of results
              perPage:
                type: integer
              locator:
                description: Move locator
                type: string
                minLength: 6
                maxLength: 6
                x-nullable: true
              edipi:
                description: DOD ID
                type: string
                minLength: 10
                maxLength: 10
                x-nullable: true
              emplid:
                description: EMPLID
                type: string
                minLength: 7
                maxLength: 7
                x-nullable: true
              customerName:
                description: Customer Name
                type: string
                minLength: 1
                x-nullable: true
              paymentRequestCode:
                type: string
                example: 9551-6199-2
                x-nullable: true
              status:
                type: array
                description: Filtering for the status.
                uniqueItems: true
                items:
                  type: string
                  enum:
                    - DRAFT
                    - SUBMITTED
                    - APPROVALS REQUESTED
                    - APPROVED
                    - NEEDS SERVICE COUNSELING
                    - SERVICE COUNSELING COMPLETED
                    - CANCELED
              originPostalCode:
                type: string
                x-nullable: true
              destinationPostalCode:
                type: string
                x-nullable: true
              branch:
                type: string
                x-nullable: true
              shipmentsCount:
                type: integer
                x-nullable: true
              pickupDate:
                type: string
                format: date-time
                x-nullable: true
              deliveryDate:
                type: string
                format: date-time
                x-nullable: true
              sort:
                type: string
                x-nullable: true
                enum:
                  [
                    customerName,
                    edipi,
                    emplid,
                    branch,
                    locator,
                    status,
                    originPostalCode,
                    destinationPostalCode,
                    shipmentsCount,
                  ]
              order:
                type: string
                x-nullable: true
                enum: [asc, desc]
          description: field that results should be sorted by
      responses:
        '200':
          description: Successfully returned all moves matching the criteria
          schema:
            $ref: '#/definitions/SearchMovesResult'
        '403':
          $ref: '#/responses/PermissionDenied'
        '500':
          $ref: '#/responses/ServerError'
  '/tac/valid':
    get:
      summary: Validation of a TAC value
      description: Returns a boolean based on whether a tac value is valid or not
      operationId: tacValidation
      tags:
        - tac
        - order
      parameters:
        - in: query
          name: tac
          type: string
          required: true
          description: The tac value to validate
      responses:
        '200':
          description: Successfully retrieved validation status
          schema:
            $ref: '#/definitions/TacValid'
        '400':
          $ref: '#/responses/InvalidRequest'
        '401':
          $ref: '#/responses/PermissionDenied'
        '403':
          $ref: '#/responses/PermissionDenied'
        '404':
          $ref: '#/responses/NotFound'
        '500':
          $ref: '#/responses/ServerError'
  /lines-of-accounting:
    post:
      summary: 'Fetch line of accounting'
      description: >
        Fetches a line of accounting based on provided service member affiliation, effective date, and Transportation Accounting Code (TAC).
        It uses these parameters to filter the correct Line of Accounting for the provided TAC. It does this by filtering
        through both TAC and LOAs based on the provided code and effective date. The 'Effective Date' is the date
        that can be either the orders issued date (For HHG shipments), MTO approval date (For NTS shipments),
        or even the current date for NTS shipments with no approval yet (Just providing a preview to the office users per customer request).
        Effective date is used to find "Active" TGET data by searching for the TACs and LOAs with begin and end dates containing this date.
      operationId: requestLineOfAccounting
      tags:
        - linesOfAccounting
      consumes:
        - 'application/json'
      produces:
        - 'application/json'
      parameters:
        - in: 'body'
          name: 'body'
          description: 'Service member affiliation, effective date, and TAC code.'
          required: true
          schema:
            $ref: '#/definitions/FetchLineOfAccountingPayload'
      responses:
        '200':
          description: 'Successfully retrieved line of accounting'
          schema:
            $ref: 'definitions/LineOfAccounting.yaml'
        '400':
          $ref: '#/responses/InvalidRequest'
        '401':
          $ref: '#/responses/PermissionDenied'
        '403':
          $ref: '#/responses/PermissionDenied'
        '404':
          $ref: '#/responses/NotFound'
        '422':
          $ref: '#/responses/UnprocessableEntity'
        '500':
          $ref: '#/responses/ServerError'
  /transportation-offices:
    get:
      produces:
        - application/json
      summary: Returns the transportation offices matching the search query that is enabled for PPM closeout
      description: Returns the transportation offices matching the search query that is enabled for PPM closeout
      operationId: getTransportationOffices
      tags:
        - transportationOffice
      parameters:
        - in: query
          name: search
          type: string
          required: true
          minLength: 2
          description: Search string for transportation offices
      responses:
        '200':
          description: Successfully retrieved transportation offices
          schema:
            $ref: '#/definitions/TransportationOffices'
        '400':
          $ref: '#/responses/InvalidRequest'
        '401':
          $ref: '#/responses/PermissionDenied'
        '403':
          $ref: '#/responses/PermissionDenied'
        '404':
          $ref: '#/responses/NotFound'
        '500':
          $ref: '#/responses/ServerError'
  /open/transportation-offices:
    get:
      produces:
        - application/json
      summary: Returns the transportation offices matching the search query
      description: This endpoint is publicly accessible as it is utilized to access transportation office information without having an office account.Returns the transportation offices matching the search query.
      operationId: getTransportationOfficesOpen
      tags:
        - transportationOffice
      parameters:
        - in: query
          name: search
          type: string
          required: true
          minLength: 2
          description: Search string for transportation offices
      responses:
        '200':
          description: Successfully retrieved transportation offices
          schema:
            $ref: '#/definitions/TransportationOffices'
        '400':
          $ref: '#/responses/InvalidRequest'
        '401':
          $ref: '#/responses/PermissionDenied'
        '403':
          $ref: '#/responses/PermissionDenied'
        '404':
          $ref: '#/responses/NotFound'
        '500':
          $ref: '#/responses/ServerError'
  /transportation-offices/gblocs:
    get:
      produces:
        - application/json
      summary: Returns a list of distinct GBLOCs that exist in the transportation offices table
      description: Returns a list of distinct GBLOCs that exist in the transportation offices table
      operationId: getTransportationOfficesGBLOCs
      tags:
        - transportationOffice
      responses:
        '200':
          description: Successfully retrieved GBLOCs
          schema:
            $ref: '#/definitions/GBLOCs'
        '400':
          $ref: '#/responses/InvalidRequest'
        '401':
          $ref: '#/responses/PermissionDenied'
        '403':
          $ref: '#/responses/PermissionDenied'
        '404':
          $ref: '#/responses/NotFound'
        '500':
          $ref: '#/responses/ServerError'
  /addresses/zip-city-lookup/{search}:
    get:
      summary: Returns city, state, postal code, and county associated with the specified full/partial postal code or city and state string
      description: Find by API using full/partial postal code or city name that returns an us_post_region_cities json object containing city, state, county and postal code.
      operationId: getLocationByZipCityState
      tags:
        - addresses
      parameters:
        - in: path
          name: search
          type: string
          required: true
      responses:
        '200':
          description: the requested list of city, state, county, and postal code matches
          schema:
            $ref: '#/definitions/VLocations'
        '400':
          $ref: '#/responses/InvalidRequest'
        '403':
          $ref: '#/responses/PermissionDenied'
        '404':
          $ref: '#/responses/NotFound'
        '500':
          $ref: '#/responses/ServerError'
  /transportation_offices/{dutyLocationId}/counseling_offices/{serviceMemberId}:
    get:
      summary: Returns the counseling locations in the GBLOC matching the duty location
      description: Returns the counseling locations matching the GBLOC from the selected duty location
      operationId: showCounselingOffices
      tags:
        - transportationOffice
      parameters:
        - in: path
          name: dutyLocationId
          format: uuid
          type: string
          required: true
          description: UUID of the duty location
        - in: path
          name: serviceMemberId
          format: uuid
          type: string
          required: true
          description: UUID of the service member, some counseling offices are branch specific
      produces:
        - application/json
      responses:
        '200':
          description: Successfully retrieved counseling offices
          schema:
            $ref: '#/definitions/CounselingOffices'
        '400':
          $ref: '#/responses/InvalidRequest'
        '403':
          $ref: '#/responses/PermissionDenied'
        '404':
          $ref: '#/responses/NotFound'
        '500':
          description: internal server error
  /uploads:
    post:
      summary: Create a new upload
      description: Uploads represent a single digital file, such as a JPEG or PDF. Currently, office application uploads are only for Services Counselors to upload files for orders, but this may be expanded in the future.
      operationId: createUpload
      tags:
        - uploads
      consumes:
        - multipart/form-data
      produces:
        - application/json
      parameters:
        - in: query
          name: documentId
          type: string
          format: uuid
          required: false
          description: UUID of the document to add an upload to
        - in: formData
          name: file
          type: file
          description: The file to upload.
          required: true
      responses:
        '201':
          description: created upload
          schema:
            $ref: 'definitions/Upload.yaml'
        '400':
          description: invalid request
        '403':
          description: not authorized
        '404':
          description: not found
        '413':
          description: payload is too large
        '500':
          description: server error
  /re-service-items:
    get:
      summary: Returns all ReServiceItems (Service Code, Service Name, Market, Shipment Type, Auto Approved)
      description: Get ReServiceItems
      produces:
        - application/json
      operationId: getAllReServiceItems
      tags:
        - reServiceItems
      responses:
        '200':
          description: Successfully retrieved all ReServiceItems.
          schema:
            $ref: '#/definitions/ReServiceItems'
        '400':
          $ref: '#/responses/InvalidRequest'
        '401':
          $ref: '#/responses/PermissionDenied'
        '404':
          $ref: '#/responses/NotFound'
        '500':
          $ref: '#/responses/ServerError'
  /uploads/{uploadID}:
    delete:
      summary: Deletes an upload
      description: Uploads represent a single digital file, such as a JPEG or PDF.
      operationId: deleteUpload
      tags:
        - uploads
      parameters:
        - in: path
          name: uploadID
          type: string
          format: uuid
          required: true
          description: UUID of the upload to be deleted
        - in: query
          name: orderID
          type: string
          format: uuid
          description: ID of the order that the upload belongs to
      responses:
        '204':
          description: deleted
        '400':
          description: invalid request
          schema:
            $ref: '#/definitions/InvalidRequestResponsePayload'
        '403':
          description: not authorized
        '404':
          description: not found
        '500':
          description: server error
  /uploads/get/:
    get:
      produces:
        - application/json
      parameters: []
      responses:
        '200':
          description: Successfully retrieved upload
          schema:
            $ref: 'definitions/Upload.yaml'
        '400':
          $ref: '#/responses/InvalidRequest'
        '401':
          $ref: '#/responses/PermissionDenied'
        '403':
          $ref: '#/responses/PermissionDenied'
        '404':
          $ref: '#/responses/NotFound'
        '500':
          $ref: '#/responses/ServerError'
      tags:
        - uploads
      description: Gets an upload
      operationId: getUpload
      summary: Gets an upload by ID
  /uploads/{uploadID}/update:
    patch:
      summary: Update an existing upload. This is only needed currently for updating the image rotation.
      description: Uploads represent a single digital file, such as a JPEG or PDF. The rotation is relevant to how it is displayed on the page.
      operationId: updateUpload
      tags:
        - uploads
      consumes:
        - application/json
      produces:
        - application/json
      parameters:
        - in: path
          name: uploadID
          type: string
          format: uuid
          required: true
          description: UUID of the upload to be updated
        - in: body
          name: body
          required: true
          schema:
            properties:
              rotation:
                type: integer
                description: The rotation of the image
                minimum: 0
                maximum: 3
      responses:
        '201':
          description: updated upload
          schema:
            $ref: 'definitions/Upload.yaml'
        '400':
          description: invalid request
        '403':
          description: not authorized
        '404':
          description: not found
        '413':
          description: payload is too large
        '500':
          description: server error
  /uploads/{uploadID}/status:
    get:
      summary: Returns status of an upload
      description: Returns status of an upload based on antivirus run
      operationId: getUploadStatus
      produces:
        - text/event-stream
      tags:
        - uploads
      parameters:
        - in: path
          name: uploadID
          type: string
          format: uuid
          required: true
          description: UUID of the upload to return status of
      responses:
        '200':
          description: the requested upload status
          schema:
            type: string
            enum:
              - INFECTED
              - CLEAN
              - PROCESSING
            readOnly: true
        '400':
          description: invalid request
          schema:
            $ref: '#/definitions/InvalidRequestResponsePayload'
        '403':
          description: not authorized
        '404':
          description: not found
        '500':
          description: server error
  /application_parameters/{parameterName}:
    get:
      summary: Searches for an application parameter by name, returns nil if not found
      description: Searches for an application parameter by name, returns nil if not found
      operationId: getParam
      tags:
        - application_parameters
      parameters:
        - in: path
          name: parameterName
          type: string
          format: string
          required: true
          description: Parameter Name
      responses:
        '200':
          description: Application Parameters
          schema:
            $ref: '#/definitions/ApplicationParameters'
        '400':
          description: invalid request
        '401':
          description: request requires user authentication
        '500':
          description: server error
  /calendar/{countryCode}/is-weekend-holiday/{date}:
    get:
      summary: Validate  move date selection
      description: |
        Utility API to determine if input date falls on weekend and/or holiday.
      produces:
        - application/json
      operationId: isDateWeekendHoliday
      tags:
        - calendar
      parameters:
        - description: country code for context of date
          in: path
          name: countryCode
          required: true
          type: string
          enum:
            - US
        - description: input date to determine if weekend/holiday for given country.
          in: path
          name: date
          required: true
          type: string
          format: date
      responses:
        '200':
          description: Successfully determine if given date is weekend and/or holiday for given country.
          schema:
            $ref: '#/definitions/IsDateWeekendHolidayInfo'
        '400':
          $ref: '#/responses/InvalidRequest'
        '401':
          $ref: '#/responses/PermissionDenied'
        '404':
          $ref: '#/responses/NotFound'
        '500':
          $ref: '#/responses/ServerError'
  /moves/{moveID}/assignOfficeUser:
    parameters:
      - description: ID of the move
        in: path
        name: moveID
        required: true
        format: uuid
        type: string
    patch:
      consumes:
        - application/json
      produces:
        - application/json
      parameters:
        - in: body
          name: body
          required: true
          schema:
            $ref: '#/definitions/AssignOfficeUserBody'
      responses:
        '200':
          description: Successfully assigned office user to the move
          schema:
            $ref: '#/definitions/Move'
        '404':
          $ref: '#/responses/NotFound'
        '500':
          $ref: '#/responses/ServerError'
      tags:
        - move
      description: assigns either a services counselor, task ordering officer, or task invoicing officer to the move
      operationId: updateAssignedOfficeUser
  /moves/{moveID}/unassignOfficeUser:
    parameters:
      - description: ID of the move
        in: path
        name: moveID
        required: true
        format: uuid
        type: string
      - in: body
        name: body
        schema:
          properties:
            queueType:
              type: string
          required:
            - queueType
    patch:
      consumes:
        - application/json
      produces:
        - application/json
      responses:
        '200':
          description: Successfully unassigned office user from the move
          schema:
            $ref: '#/definitions/Move'
        '500':
          $ref: '#/responses/ServerError'
      tags:
        - move
      description: unassigns either a services counselor, task ordering officer, or task invoicing officer from the move
      operationId: deleteAssignedOfficeUser
  /moves/{officeUserID}/CheckForLockedMovesAndUnlock:
    parameters:
      - description: ID of the move's officer
        in: path
        name: officeUserID
        required: true
        format: uuid
        type: string
    patch:
      consumes:
        - application/json
      produces:
        - application/json
      responses:
        '200':
          description: Successfully unlocked officer's move(s).
          schema:
            type: object
            properties:
              successMessage:
                type: string
                example: OK
        '500':
          $ref: '#/responses/ServerError'
      tags:
        - move
      description: >-
        Finds and unlocks any locked moves by an office user
      operationId: checkForLockedMovesAndUnlock
  '/paygrade/{affiliation}':
    get:
      summary: Get pay grades for specified affiliation
      description: Get pay grades for specified affiliation
      operationId: getPayGrades
      tags:
        - orders
      parameters:
        - $ref: 'definitions/AffiliationParam.yaml'
      responses:
        '200':
          description: list all ranks for specified affiliation
          schema:
            type: array
            items:
              $ref: 'definitions/OrderPayGrades.yaml'
        '400':
          description: invalid request
        '401':
          description: request requires user authentication
        '404':
          description: ranks not found
definitions:
  ApplicationParameters:
    type: object
    properties:
      validationCode:
        type: string
        format: string
        x-nullable: true
      parameterName:
        type: string
        format: string
        x-nullable: true
      parameterValue:
        type: string
        format: string
        x-nullable: true
  PostDocumentPayload:
    type: object
    properties:
      service_member_id:
        type: string
        format: uuid
        title: The service member this document belongs to
  InvalidRequestResponsePayload:
    type: object
    properties:
      errors:
        type: object
        additionalProperties:
          type: string
  ClientError:
    type: object
    properties:
      title:
        type: string
      detail:
        type: string
      instance:
        type: string
        format: uuid
    required:
      - title
      - detail
      - instance
  ValidationError:
    allOf:
      - $ref: '#/definitions/ClientError'
      - type: object
    properties:
      invalid_fields:
        type: object
        additionalProperties:
          type: string
    required:
      - invalid_fields
  BackupContact:
    type: object
    properties:
      name:
        type: string
      email:
        type: string
        format: x-email
        example: backupContact@mail.com
      phone:
        type: string
        format: telephone
        pattern: '^[2-9]\d{2}-\d{3}-\d{4}$'
    required:
      - name
      - email
      - phone
  Contractor:
    properties:
      contractNumber:
        type: string
      id:
        format: uuid
        type: string
      name:
        type: string
      type:
        type: string
  Role:
    type: object
    properties:
      id:
        type: string
        format: uuid
        example: c56a4180-65aa-42ec-a945-5fd21dec0538
      roleType:
        type: string
        example: customer
      roleName:
        type: string
        example: Task Ordering Officer
      createdAt:
        type: string
        format: date-time
        readOnly: true
      updatedAt:
        type: string
        format: date-time
        readOnly: true
    required:
      - id
      - roleType
      - roleName
      - createdAt
      - updatedAt
  OfficeUser:
    type: object
    properties:
      id:
        type: string
        format: uuid
        example: c56a4180-65aa-42ec-a945-5fd21dec0538
      userId:
        type: string
        format: uuid
      firstName:
        type: string
      middleInitials:
        type: string
      lastName:
        type: string
      email:
        type: string
        format: x-email
        pattern: '^[a-zA-Z0-9._%+-]+@[a-zA-Z0-9.-]+\.[a-zA-Z]{2,}$'
      telephone:
        type: string
        format: telephone
        pattern: '^[2-9]\d{2}-\d{3}-\d{4}$'
      transportationOfficeId:
        type: string
        format: uuid
      transportationOffice:
        $ref: 'definitions/TransportationOffice.yaml'
      transportationOfficeAssignments:
        type: array
        items:
          $ref: 'definitions/TransportationOfficeAssignment.yaml'
      active:
        type: boolean
      roles:
        type: array
        items:
          $ref: '#/definitions/Role'
      edipi:
        type: string
      otherUniqueId:
        type: string
      rejectionReason:
        type: string
      status:
        type: string
        enum:
          - APPROVED
          - REQUESTED
          - REJECTED
      createdAt:
        type: string
        format: date-time
        readOnly: true
      updatedAt:
        type: string
        format: date-time
        readOnly: true
    required:
      - id
      - firstName
      - middleInitials
      - lastName
      - email
      - telephone
      - transportationOfficeId
      - active
      - roles
      - edipi
      - otherUniqueId
      - rejectionReason
      - status
      - createdAt
      - updatedAt
  LockedOfficeUser:
    type: object
    properties:
      firstName:
        type: string
      lastName:
        type: string
      transportationOfficeId:
        type: string
        format: uuid
      transportationOffice:
        $ref: 'definitions/TransportationOffice.yaml'
  OfficeUserCreate:
    type: object
    properties:
      email:
        type: string
        example: 'user@userdomain.com'
        title: Email
        x-nullable: false
      edipi:
        type: string
        example: '1234567890'
        maxLength: 10
        title: EDIPI
        x-nullable: true
      otherUniqueId:
        type: string
        title: Office user identifier when EDIPI is not available
        x-nullable: true
      firstName:
        type: string
        title: First Name
        x-nullable: false
      middleInitials:
        type: string
        example: L.
        x-nullable: true
        title: Middle Initials
      lastName:
        type: string
        title: Last Name
        x-nullable: false
      telephone:
        type: string
        format: telephone
        pattern: '^[2-9]\d{2}-\d{3}-\d{4}$'
        example: 212-555-5555
        x-nullable: false
      transportationOfficeId:
        type: string
        format: uuid
        example: 'c56a4180-65aa-42ec-a945-5fd21dec0538'
        x-nullable: false
      roles:
        type: array
        items:
          $ref: '#/definitions/OfficeUserRole'
        x-nullable: false
    required:
      - firstName
      - lastName
      - email
      - telephone
      - transportationOfficeId
      - roles
  OfficeUserUpdate:
    type: object
    properties:
      telephone:
        type: string
        format: telephone
        pattern: '^[2-9]\d{2}-\d{3}-\d{4}$'
        example: 212-555-5555
    required:
      - telephone
  OfficeUserRole:
    type: object
    properties:
      name:
        type: string
        example: 'Task Ordering Officer'
        x-nullable: true
        title: name
      roleType:
        type: string
        example: 'task_ordering_officer'
        x-nullable: true
        title: roleType
  Customer:
    type: object
    properties:
      agency:
        type: string
        title: Agency customer is affilated with
      first_name:
        type: string
        example: John
      last_name:
        type: string
        example: Doe
      phone:
        type: string
        format: telephone
        pattern: '^[2-9]\d{2}-\d{3}-\d{4}$'
        x-nullable: true
      email:
        type: string
        format: x-email
        pattern: '^[a-zA-Z0-9._%+-]+@[a-zA-Z0-9.-]+\.[a-zA-Z]{2,}$'
        x-nullable: true
      suffix:
        type: string
        example: Jr.
        x-nullable: true
      middle_name:
        type: string
        example: David
        x-nullable: true
      current_address:
        $ref: 'definitions/Address.yaml'
      backup_contact:
        $ref: '#/definitions/BackupContact'
      id:
        type: string
        format: uuid
        example: c56a4180-65aa-42ec-a945-5fd21dec0538
      edipi:
        type: string
      userID:
        type: string
        format: uuid
        example: c56a4180-65aa-42ec-a945-5fd21dec0538
      eTag:
        type: string
      phoneIsPreferred:
        type: boolean
      emailIsPreferred:
        type: boolean
      secondaryTelephone:
        type: string
        format: telephone
        pattern: '^[2-9]\d{2}-\d{3}-\d{4}$|^$'
        x-nullable: true
      backupAddress:
        $ref: 'definitions/Address.yaml'
      cacValidated:
        type: boolean
        x-nullable: true
      emplid:
        type: string
        x-nullable: true
  CreatedCustomer:
    type: object
    properties:
      affiliation:
        type: string
        title: Branch of service customer is affilated with
      firstName:
        type: string
        example: John
      lastName:
        type: string
        example: Doe
      telephone:
        type: string
        format: telephone
        pattern: '^[2-9]\d{2}-\d{3}-\d{4}$'
        x-nullable: true
      personalEmail:
        type: string
        format: x-email
        pattern: '^[a-zA-Z0-9._%+-]+@[a-zA-Z0-9.-]+\.[a-zA-Z]{2,}$'
      suffix:
        type: string
        example: Jr.
        x-nullable: true
      middleName:
        type: string
        example: David
        x-nullable: true
      residentialAddress:
        $ref: 'definitions/Address.yaml'
      backupContact:
        $ref: '#/definitions/BackupContact'
      id:
        type: string
        format: uuid
        example: c56a4180-65aa-42ec-a945-5fd21dec0538
      edipi:
        type: string
        x-nullable: true
      userID:
        type: string
        format: uuid
        example: c56a4180-65aa-42ec-a945-5fd21dec0538
      oktaID:
        type: string
      oktaEmail:
        type: string
      phoneIsPreferred:
        type: boolean
      emailIsPreferred:
        type: boolean
      secondaryTelephone:
        type: string
        format: telephone
        pattern: '^[2-9]\d{2}-\d{3}-\d{4}$'
        x-nullable: true
      backupAddress:
        $ref: 'definitions/Address.yaml'
      cacValidated:
        type: boolean
  UpdateCustomerPayload:
    type: object
    properties:
      first_name:
        type: string
        example: John
      last_name:
        type: string
        example: Doe
      phone:
        type: string
        format: telephone
        pattern: '^[2-9]\d{2}-\d{3}-\d{4}$'
        x-nullable: true
      email:
        type: string
        format: x-email
        pattern: '^[a-zA-Z0-9._%+-]+@[a-zA-Z0-9.-]+\.[a-zA-Z]{2,}$'
        x-nullable: true
      suffix:
        type: string
        example: Jr.
        x-nullable: true
      middle_name:
        type: string
        example: David
        x-nullable: true
      current_address:
        allOf:
          - $ref: 'definitions/Address.yaml'
      backup_contact:
        $ref: '#/definitions/BackupContact'
      phoneIsPreferred:
        type: boolean
      emailIsPreferred:
        type: boolean
      secondaryTelephone:
        type: string
        format: telephone
        pattern: '^[2-9]\d{2}-\d{3}-\d{4}$|^$'
        x-nullable: true
      backupAddress:
        allOf:
          - $ref: 'definitions/Address.yaml'
      cac_validated:
        type: boolean
  CreateCustomerPayload:
    type: object
    properties:
      affiliation:
        $ref: 'definitions/Affiliation.yaml'
      edipi:
        type: string
        example: '1234567890'
        maxLength: 10
        x-nullable: false
      emplid:
        type: string
        example: '9485155'
        maxLength: 7
        x-nullable: true
      firstName:
        type: string
        example: John
      middleName:
        type: string
        example: David
        x-nullable: true
      lastName:
        type: string
        example: Doe
      suffix:
        type: string
        example: Jr.
        x-nullable: true
      telephone:
        type: string
        format: telephone
        pattern: '^[2-9]\d{2}-\d{3}-\d{4}$'
        x-nullable: true
      secondaryTelephone:
        type: string
        format: telephone
        pattern: '^[2-9]\d{2}-\d{3}-\d{4}$'
        x-nullable: true
      personalEmail:
        type: string
        format: x-email
        example: personalEmail@email.com
        pattern: '^[a-zA-Z0-9._%+-]+@[a-zA-Z0-9.-]+\.[a-zA-Z]{2,}$'
      phoneIsPreferred:
        type: boolean
      emailIsPreferred:
        type: boolean
      residentialAddress:
        allOf:
          - $ref: 'definitions/Address.yaml'
      backupContact:
        $ref: '#/definitions/BackupContact'
      backupMailingAddress:
        allOf:
          - $ref: 'definitions/Address.yaml'
      createOktaAccount:
        type: boolean
      cacUser:
        type: boolean
  FetchLineOfAccountingPayload:
    type: object
    required:
      - effectiveDate
      - departmentIndicator
      - tacCode
    properties:
      departmentIndicator:
        $ref: 'definitions/DepartmentIndicator.yaml'
      effectiveDate:
        description: >
          The effective date for the Line Of Accounting (LOA) being fetched. Eg, the orders issue date or the Non-Temporary Storage (NTS) Move Task Order (MTO) approval date.
          Effective date is used to find "Active" TGET data by searching for the TACs and LOAs with begin and end dates containing this date.
          The 'Effective Date' is the date that can be either the orders issued date (For HHG shipments),
          MTO approval date (For NTS shipments), or even the current date for NTS
          shipments with no approval yet (Just providing a preview to the office
          users per customer request).
        type: string
        format: date
        example: '2023-01-01'
      tacCode:
        type: string
        minLength: 4
        maxLength: 4
        example: 'F8J1'
  SearchCustomersResult:
    type: object
    properties:
      page:
        type: integer
      perPage:
        type: integer
      totalCount:
        type: integer
      searchCustomers:
        $ref: '#/definitions/SearchCustomers'
  SearchCustomers:
    type: array
    items:
      $ref: '#/definitions/SearchCustomer'
  SearchCustomer:
    type: object
    properties:
      id:
        type: string
        format: uuid
      firstName:
        type: string
        example: John
        x-nullable: true
      lastName:
        type: string
        example: Doe
        x-nullable: true
      edipi:
        type: string
        x-nullable: true
      emplid:
        type: string
        x-nullable: true
      branch:
        type: string
      telephone:
        type: string
        format: telephone
        pattern: '^[2-9]\d{2}-\d{3}-\d{4}$'
        x-nullable: true
      personalEmail:
        type: string
        format: x-email
        example: personalEmail@email.com
        pattern: '^[a-zA-Z0-9._%+-]+@[a-zA-Z0-9.-]+\.[a-zA-Z]{2,}$'
        x-nullable: true
  Entitlements:
    properties:
      id:
        example: 571008b1-b0de-454d-b843-d71be9f02c04
        format: uuid
        type: string
      authorizedWeight:
        example: 2000
        type: integer
        x-formatting: weight
        x-nullable: true
      dependentsAuthorized:
        example: true
        type: boolean
        x-nullable: true
      gunSafe:
        type: boolean
        example: false
      weightRestriction:
        type: integer
        example: 1500
        x-formatting: weight
        x-nullable: true
      ubWeightRestriction:
        example: 1500
        type: integer
        x-nullable: true
        description: Indicates the UB weight restriction for the move to a particular location.
      nonTemporaryStorage:
        example: false
        type: boolean
        x-nullable: true
      privatelyOwnedVehicle:
        example: false
        type: boolean
        x-nullable: true
      proGearWeight:
        example: 2000
        type: integer
        x-formatting: weight
      proGearWeightSpouse:
        example: 500
        type: integer
        x-formatting: weight
      storageInTransit:
        example: 90
        type: integer
        x-nullable: true
      totalWeight:
        example: 500
        type: integer
        x-formatting: weight
      totalDependents:
        example: 2
        type: integer
      requiredMedicalEquipmentWeight:
        example: 500
        type: integer
        x-formatting: weight
      organizationalClothingAndIndividualEquipment:
        example: true
        type: boolean
      accompaniedTour:
        type: boolean
        example: true
        x-nullable: true
        description: Indicates if the move entitlement allows dependents to travel to the new Permanent Duty Station (PDS). This is only present on OCONUS moves.
      unaccompaniedBaggageAllowance:
        type: integer
        example: 3
        x-nullable: true
        description: The amount of weight in pounds that the move is entitled for shipment types of Unaccompanied Baggage.
      dependentsUnderTwelve:
        type: integer
        example: 5
        x-nullable: true
        description: Indicates the number of dependents under the age of twelve for a move. This is only present on OCONUS moves.
      dependentsTwelveAndOver:
        type: integer
        example: 3
        x-nullable: true
        description: Indicates the number of dependents of the age twelve or older for a move. This is only present on OCONUS moves.
      eTag:
        type: string
    type: object
  Error:
    properties:
      message:
        type: string
    required:
      - message
    type: object
  Move:
    properties:
      id:
        example: 1f2270c7-7166-40ae-981e-b200ebdf3054
        format: uuid
        type: string
      serviceCounselingCompletedAt:
        format: date-time
        type: string
        x-nullable: true
      availableToPrimeAt:
        format: date-time
        type: string
        x-nullable: true
      approvedAt:
        format: date-time
        type: string
        x-nullable: true
      billableWeightsReviewedAt:
        format: date-time
        type: string
        x-nullable: true
      contractorId:
        type: string
        format: uuid
        x-nullable: true
      contractor:
        $ref: '#/definitions/Contractor'
      locator:
        type: string
        example: '1K43AR'
      ordersId:
        type: string
        format: uuid
        example: c56a4180-65aa-42ec-a945-5fd21dec0538
      orders:
        $ref: '#/definitions/Order'
      referenceId:
        example: 1001-3456
        type: string
        x-nullable: true
      status:
        $ref: '#/definitions/MoveStatus'
      excessUnaccompaniedBaggageWeightQualifiedAt:
        type: string
        format: date-time
        description: Timestamp of when the sum of estimated or actual unaccompanied baggage shipment weights of the move reached 90% of the weight allowance
        x-nullable: true
      excessUnaccompaniedBaggageWeightAcknowledgedAt:
        type: string
        format: date-time
        description: Timestamp of when the TOO acknowledged the excess unaccompanied baggage weight risk by either dismissing the alert or updating the max billable weight
        x-nullable: true
      excess_weight_qualified_at:
        type: string
        format: date-time
        description: Timestamp of when the estimated shipment weights of the move reached 90% of the weight allowance
        x-nullable: true
      excess_weight_acknowledged_at:
        type: string
        format: date-time
        description: Timestamp of when the TOO acknowledged the excess weight risk by either dismissing the alert or updating the max billable weight
        x-nullable: true
      tioRemarks:
        type: string
        example: approved additional weight
        x-nullable: true
      financialReviewFlag:
        type: boolean
        example: false
        description: This flag is set by office users if a move should be reviewed by a Financial Office
        x-nullable: false
        readOnly: true
      financialReviewRemarks:
        type: string
        example: Delivery Address is too far from duty location
        x-nullable: true
        readOnly: true
      closeoutOffice:
        $ref: 'definitions/TransportationOffice.yaml'
      closeoutOfficeId:
        type: string
        format: uuid
        description: The transportation office that will handle reviewing PPM Closeout documentation for Army and Air Force service members
        x-nullable: true
      counselingOffice:
        $ref: 'definitions/TransportationOffice.yaml'
      counselingOfficeId:
        type: string
        format: uuid
        description: The transportation office that will handle services counseling for this move
        x-nullable: true
      approvalsRequestedAt:
        type: string
        format: date-time
        description: The time at which a move is sent back to the TOO becuase the prime added a new service item for approval
        x-nullable: true
      createdAt:
        type: string
        format: date-time
      submittedAt:
        type: string
        format: date-time
        x-nullable: true
      updatedAt:
        type: string
        format: date-time
      eTag:
        type: string
      shipmentGBLOC:
        $ref: '#/definitions/GBLOC'
      lockedByOfficeUserID:
        type: string
        format: uuid
        x-nullable: true
      lockedByOfficeUser:
        $ref: '#/definitions/LockedOfficeUser'
        x-nullable: true
      lockExpiresAt:
        type: string
        format: date-time
        x-nullable: true
      additionalDocuments:
        $ref: 'definitions/Document.yaml'
      SCAssignedUser:
        $ref: '#/definitions/AssignedOfficeUser'
      TOOAssignedUser:
        $ref: '#/definitions/AssignedOfficeUser'
      TIOAssignedUser:
        $ref: '#/definitions/AssignedOfficeUser'
      TOODestinationAssignedUser:
        $ref: '#/definitions/AssignedOfficeUser'
  MoveHistory:
    properties:
      id:
        description: move ID
        example: 1f2270c7-7166-40ae-981e-b200ebdf3054
        format: uuid
        type: string
      historyRecords:
        description: A list of MoveAuditHistory's connected to the move.
        $ref: '#/definitions/MoveAuditHistories'
      locator:
        description: move locator
        type: string
        example: '1K43AR'
      referenceId:
        description: move referenceID
        example: 1001-3456
        type: string
        x-nullable: true
  MoveHistoryResult:
    type: object
    properties:
      page:
        type: integer
      perPage:
        type: integer
      totalCount:
        type: integer
      id:
        description: move ID
        example: 1f2270c7-7166-40ae-981e-b200ebdf3054
        format: uuid
        type: string
      historyRecords:
        description: A list of MoveAuditHistory's connected to the move.
        $ref: '#/definitions/MoveAuditHistories'
      locator:
        description: move locator
        type: string
        example: '1K43AR'
      referenceId:
        description: move referenceID
        example: 1001-3456
        type: string
        x-nullable: true
  MoveAuditHistories:
    type: array
    items:
      $ref: '#/definitions/MoveAuditHistory'
  MoveAuditHistory:
    properties:
      id:
        description: id from audity_history table
        example: 1f2270c7-7166-40ae-981e-b200ebdf3054
        format: uuid
        type: string
      schemaName:
        description: Database schema audited table for this event is in
        type: string
      tableName:
        description: name of database table that was changed
        type: string
      relId:
        description: relation OID. Table OID (object identifier). Changes with drop/create.
        type: integer
      objectId:
        description: id column for the tableName where the data was changed
        example: 1f2270c7-7166-40ae-981e-b200ebdf3054
        format: uuid
        type: string
        x-nullable: true
      sessionUserId:
        example: 1f2270c7-7166-40ae-981e-b200ebdf3054
        format: uuid
        type: string
        x-nullable: true
      sessionUserFirstName:
        example: foo
        type: string
        x-nullable: true
      sessionUserLastName:
        example: bar
        type: string
        x-nullable: true
      sessionUserEmail:
        example: foobar@example.com
        type: string
        x-nullable: true
      sessionUserTelephone:
        format: telephone
        type: string
        pattern: '^[2-9]\d{2}-\d{3}-\d{4}$'
        x-nullable: true
      context:
        type: array
        items:
          type: object
          additionalProperties:
            type: string
        x-nullable: true
      contextId:
        description: id column for the context table the record belongs to
        example: 1f2270c7-7166-40ae-981e-b200ebdf3054
        type: string
        x-nullable: true
      eventName:
        description: API endpoint name that was called to make the change
        type: string
        x-nullable: true
      actionTstampTx:
        description: Transaction start timestamp for tx in which audited event occurred
        type: string
        format: date-time
      actionTstampStm:
        description: Statement start timestamp for tx in which audited event occurred
        type: string
        format: date-time
      actionTstampClk:
        description: Wall clock time at which audited event's trigger call occurred
        type: string
        format: date-time
      transactionId:
        description: Identifier of transaction that made the change. May wrap, but unique paired with action_tstamp_tx.
        type: integer
        x-nullable: true
      action:
        description: Action type; I = insert, D = delete, U = update, T = truncate
        type: string
      oldValues:
        description: A list of (old/previous) MoveAuditHistoryItem's for a record before the change.
        type: object
        additionalProperties: true
        x-nullable: true
      changedValues:
        description: A list of (changed/updated) MoveAuditHistoryItem's for a record after the change.
        type: object
        additionalProperties: true
        x-nullable: true
      statementOnly:
        description: true if audit event is from an FOR EACH STATEMENT trigger, false for FOR EACH ROW'
        type: boolean
        example: false
  MoveAuditHistoryItems:
    type: array
    items:
      $ref: '#/definitions/MoveAuditHistoryItem'
  MoveAuditHistoryItem:
    properties:
      columnName:
        type: string
      columnValue:
        type: string
  MoveStatus:
    type: string
    enum:
      - DRAFT
      - NEEDS SERVICE COUNSELING
      - SERVICE COUNSELING COMPLETED
      - SUBMITTED
      - APPROVALS REQUESTED
      - APPROVED
      - CANCELED
  PPMStatus:
    type: string
    enum:
      - CANCELED
      - DRAFT
      - SUBMITTED
      - WAITING_ON_CUSTOMER
      - NEEDS_ADVANCE_APPROVAL
      - NEEDS_CLOSEOUT
      - CLOSEOUT_COMPLETE
      - COMPLETED
  DeptIndicator:
    type: string
    title: Dept. indicator
    x-nullable: true
    enum:
      - NAVY_AND_MARINES
      - ARMY
      - ARMY_CORPS_OF_ENGINEERS
      - AIR_AND_SPACE_FORCE
      - COAST_GUARD
      - OFFICE_OF_SECRETARY_OF_DEFENSE
    x-display-value:
      NAVY_AND_MARINES: 17 Navy and Marine Corps
      ARMY: 21 Army
      ARMY_CORPS_OF_ENGINEERS: 96 Army Corps of Engineers
      AIR_AND_SPACE_FORCE: 57 Air Force and Space Force
      COAST_GUARD: 70 Coast Guard
      OFFICE_OF_SECRETARY_OF_DEFENSE: 97 Office of the Secretary of Defense
  OrdersTypeDetail:
    type: string
    title: Orders type detail
    x-nullable: true
    enum:
      - HHG_PERMITTED
      - PCS_TDY
      - HHG_RESTRICTED_PROHIBITED
      - HHG_RESTRICTED_AREA
      - INSTRUCTION_20_WEEKS
      - HHG_PROHIBITED_20_WEEKS
      - DELAYED_APPROVAL
    x-display-value:
      HHG_PERMITTED: Shipment of HHG Permitted
      PCS_TDY: PCS with TDY Enroute
      HHG_RESTRICTED_PROHIBITED: Shipment of HHG Restricted or Prohibited
      HHG_RESTRICTED_AREA: HHG Restricted Area-HHG Prohibited
      INSTRUCTION_20_WEEKS: Course of Instruction 20 Weeks or More
      HHG_PROHIBITED_20_WEEKS: Shipment of HHG Prohibited but Authorized within 20 weeks
      DELAYED_APPROVAL: Delayed Approval 20 Weeks or More
  Order:
    properties:
      id:
        example: 1f2270c7-7166-40ae-981e-b200ebdf3054
        format: uuid
        type: string
      customerID:
        example: c56a4180-65aa-42ec-a945-5fd21dec0538
        format: uuid
        type: string
      customer:
        $ref: '#/definitions/Customer'
      moveCode:
        type: string
        example: 'H2XFJF'
      first_name:
        type: string
        example: John
        readOnly: true
      last_name:
        type: string
        example: Doe
        readOnly: true
      grade:
        $ref: 'definitions/OrderPayGrade.yaml'
      agency:
        $ref: 'definitions/Affiliation.yaml'
      entitlement:
        $ref: '#/definitions/Entitlements'
      destinationDutyLocation:
        $ref: 'definitions/DutyLocation.yaml'
      destinationDutyLocationGBLOC:
        $ref: '#/definitions/GBLOC'
      originDutyLocation:
        $ref: 'definitions/DutyLocation.yaml'
      originDutyLocationGBLOC:
        $ref: '#/definitions/GBLOC'
      moveTaskOrderID:
        example: c56a4180-65aa-42ec-a945-5fd21dec0538
        format: uuid
        type: string
      uploaded_order_id:
        example: c56a4180-65aa-42ec-a945-5fd21dec0538
        format: uuid
        type: string
      uploadedAmendedOrderID:
        example: c56a4180-65aa-42ec-a945-5fd21dec0538
        format: uuid
        type: string
        x-nullable: true
      amendedOrdersAcknowledgedAt:
        type: string
        format: date-time
        x-nullable: true
      order_number:
        type: string
        x-nullable: true
        example: '030-00362'
      order_type:
        $ref: 'definitions/OrdersType.yaml'
      order_type_detail:
        $ref: '#/definitions/OrdersTypeDetail'
        x-nullable: true
      date_issued:
        type: string
        format: date
        example: '2020-01-01'
      report_by_date:
        type: string
        format: date
        example: '2020-01-01'
      department_indicator:
        $ref: '#/definitions/DeptIndicator'
        x-nullable: true
      tac:
        type: string
        title: TAC
        example: 'F8J1'
        x-nullable: true
      sac:
        type: string
        title: SAC
        example: 'N002214CSW32Y9'
        x-nullable: true
      ntsTac:
        type: string
        title: NTS TAC
        example: 'F8J1'
        x-nullable: true
      ntsSac:
        type: string
        title: NTS SAC
        example: 'N002214CSW32Y9'
        x-nullable: true
      has_dependents:
        type: boolean
        example: false
        title: Are dependents included in your orders?
      spouse_has_pro_gear:
        type: boolean
        example: false
        title: Do you have a spouse who will need to move items related to their occupation (also known as spouse pro-gear)?
      supplyAndServicesCostEstimate:
        type: string
      packingAndShippingInstructions:
        type: string
      methodOfPayment:
        type: string
      naics:
        type: string
      orders_type:
        $ref: 'definitions/OrdersType.yaml'
      eTag:
        type: string
    type: object
  Location:
    type: object
    properties:
      label:
        type: string
        example: Label for display
      value:
        type: string
        example: Value for location
    required:
      - label
      - value
  Locations:
    type: array
    items:
      $ref: '#/definitions/Location'
  OrderBody:
    type: object
    properties:
      id:
        type: string
        format: uuid
  CreateOrders:
    type: object
    properties:
      serviceMemberId:
        type: string
        format: uuid
        example: c56a4180-65aa-42ec-a945-5fd21dec0538
      issueDate:
        type: string
        description: The date and time that these orders were cut.
        format: date
        title: Orders date
      reportByDate:
        type: string
        description: Report By Date
        format: date
        title: Report-by date
      ordersType:
        $ref: 'definitions/OrdersType.yaml'
      ordersTypeDetail:
        $ref: '#/definitions/OrdersTypeDetail'
      hasDependents:
        type: boolean
        title: Are dependents included in your orders?
      spouseHasProGear:
        type: boolean
        title: Do you have a spouse who will need to move items related to their occupation (also known as spouse pro-gear)?
      newDutyLocationId:
        type: string
        format: uuid
        example: c56a4180-65aa-42ec-a945-5fd21dec0538
      counselingOfficeId:
        type: string
        format: uuid
        example: cf1addea-a4f9-4173-8506-2bb82a064cb7
        x-nullable: true
      ordersNumber:
        type: string
        title: Orders Number
        x-nullable: true
        example: '030-00362'
      tac:
        type: string
        title: TAC
        example: 'F8J1'
        x-nullable: true
      sac:
        type: string
        title: SAC
        example: 'N002214CSW32Y9'
        x-nullable: true
      departmentIndicator:
        $ref: '#/definitions/DeptIndicator'
      grade:
        $ref: 'definitions/OrderPayGrade.yaml'
      originDutyLocationId:
        type: string
        format: uuid
        example: c56a4180-65aa-42ec-a945-5fd21dec0538
      accompaniedTour:
        type: boolean
        example: true
        x-nullable: true
        description: Indicates if the move entitlement allows dependents to travel to the new Permanent Duty Station (PDS). This is only present on OCONUS moves.
      dependentsUnderTwelve:
        type: integer
        example: 5
        x-nullable: true
        description: Indicates the number of dependents under the age of twelve for a move. This is only present on OCONUS moves.
      dependentsTwelveAndOver:
        type: integer
        example: 3
        x-nullable: true
        description: Indicates the number of dependents of the age twelve or older for a move. This is only present on OCONUS moves.
      civilianTdyUbAllowance:
        type: integer
        example: 3
        x-nullable: true
        description: The weight in pounds set by the customer or office user that a civilian TDY move is entitled to for Unaccompanied Baggage shipment types.
    required:
      - serviceMemberId
      - issueDate
      - reportByDate
      - ordersType
      - hasDependents
      - spouseHasProGear
      - newDutyLocationId
  CounselingUpdateOrderPayload:
    type: object
    properties:
      issueDate:
        type: string
        description: The date and time that these orders were cut.
        format: date
        example: '2018-04-26'
        title: Orders date
      reportByDate:
        type: string
        description: Report By Date
        format: date
        example: '2018-04-26'
        title: Report-by date
      ordersType:
        $ref: 'definitions/OrdersType.yaml'
      ordersTypeDetail:
        $ref: '#/definitions/OrdersTypeDetail'
      ordersNumber:
        type: string
        title: Orders Number
        x-nullable: true
        example: '030-00362'
      departmentIndicator:
        $ref: '#/definitions/DeptIndicator'
        x-nullable: true
      originDutyLocationId:
        type: string
        format: uuid
        example: c56a4180-65aa-42ec-a945-5fd21dec0538
      newDutyLocationId:
        type: string
        format: uuid
        example: c56a4180-65aa-42ec-a945-5fd21dec0538
      tac:
        type: string
        title: HHG TAC
        minLength: 4
        maxLength: 4
        example: 'F8J1'
        x-nullable: true
      sac:
        title: HHG SAC
        example: 'N002214CSW32Y9'
        $ref: definitions/NullableString.yaml
      ntsTac:
        title: NTS TAC
        minLength: 4
        maxLength: 4
        example: 'F8J1'
        $ref: definitions/NullableString.yaml
      ntsSac:
        title: NTS SAC
        example: 'N002214CSW32Y9'
        $ref: definitions/NullableString.yaml
      grade:
        $ref: 'definitions/OrderPayGrade.yaml'
      hasDependents:
        type: boolean
        title: Are dependents included in your orders?
        x-nullable: true
      dependentsAuthorized:
        type: boolean
        x-nullable: true
      civilianTdyUbAllowance:
        type: integer
        example: 3
        x-nullable: true
        description: The weight in pounds set by the customer or office user that a civilian TDY move is entitled to for Unaccompanied Baggage shipment types.
    required:
      - issueDate
      - reportByDate
      - ordersType
      - originDutyLocationId
      - newDutyLocationId
  UpdateOrderPayload:
    type: object
    properties:
      issueDate:
        type: string
        description: The date and time that these orders were cut.
        format: date
        example: '2018-04-26'
        title: Orders date
      reportByDate:
        type: string
        description: Report By Date
        format: date
        example: '2018-04-26'
        title: Report-by date
      ordersType:
        $ref: 'definitions/OrdersType.yaml'
      ordersTypeDetail:
        $ref: '#/definitions/OrdersTypeDetail'
      originDutyLocationId:
        type: string
        format: uuid
        example: c56a4180-65aa-42ec-a945-5fd21dec0538
      newDutyLocationId:
        type: string
        format: uuid
        example: c56a4180-65aa-42ec-a945-5fd21dec0538
      ordersNumber:
        type: string
        title: Orders Number
        x-nullable: true
        example: '030-00362'
      tac:
        type: string
        title: HHG TAC
        minLength: 4
        maxLength: 4
        example: 'F8J1'
        x-nullable: true
      sac:
        title: HHG SAC
        example: 'N002214CSW32Y9'
        $ref: definitions/NullableString.yaml
      ntsTac:
        title: NTS TAC
        minLength: 4
        maxLength: 4
        example: 'F8J1'
        $ref: definitions/NullableString.yaml
      ntsSac:
        title: NTS SAC
        example: 'N002214CSW32Y9'
        $ref: definitions/NullableString.yaml
      departmentIndicator:
        $ref: '#/definitions/DeptIndicator'
        x-nullable: true
      ordersAcknowledgement:
        description: Confirmation that the new amended orders were reviewed after previously approving the original orders
        type: boolean
        x-nullable: true
      grade:
        $ref: 'definitions/OrderPayGrade.yaml'
      dependentsAuthorized:
        type: boolean
        x-nullable: true
      civilianTdyUbAllowance:
        type: integer
        example: 3
        x-nullable: true
        description: The weight in pounds set by the customer or office user that a civilian TDY move is entitled to for Unaccompanied Baggage shipment types.
    required:
      - issueDate
      - reportByDate
      - ordersType
      - newDutyLocationId
      - originDutyLocationId
  UpdateAllowancePayload:
    type: object
    properties:
      grade:
        $ref: 'definitions/OrderPayGrade.yaml'
      agency:
        $ref: 'definitions/Affiliation.yaml'
      proGearWeight:
        description: unit is in lbs
        example: 2000
        type: integer
        minimum: 0
        maximum: 2000
        x-formatting: weight
        x-nullable: true
      proGearWeightSpouse:
        description: unit is in lbs
        example: 500
        type: integer
        minimum: 0
        maximum: 500
        x-formatting: weight
        x-nullable: true
      requiredMedicalEquipmentWeight:
        description: unit is in lbs
        example: 2000
        type: integer
        minimum: 0
        x-formatting: weight
      organizationalClothingAndIndividualEquipment:
        description: only for Army
        type: boolean
        x-nullable: true
      storageInTransit:
        description: the number of storage in transit days that the customer is entitled to for a given shipment on their move
        type: integer
        minimum: 0
      gunSafe:
        description: True if user is entitled to move a gun safe (up to 500 lbs) as part of their move without it being charged against their weight allowance.
        type: boolean
        x-nullable: true
      accompaniedTour:
        type: boolean
        example: true
        x-nullable: true
        description: Indicates if the move entitlement allows dependents to travel to the new Permanent Duty Station (PDS). This is only present on OCONUS moves.
      dependentsUnderTwelve:
        type: integer
        example: 5
        x-nullable: true
        description: Indicates the number of dependents under the age of twelve for a move. This is only present on OCONUS moves.
      dependentsTwelveAndOver:
        type: integer
        example: 3
        x-nullable: true
        description: Indicates the number of dependents of the age twelve or older for a move. This is only present on OCONUS moves.
      ubAllowance:
        example: 500
        type: integer
        x-nullable: true
      weightRestriction:
        example: 1500
        type: integer
        x-nullable: true
        description: Indicates the weight restriction for the move to a particular location.
      ubWeightRestriction:
        example: 1500
        type: integer
        x-nullable: true
        description: Indicates the UB weight restriction for the move to a particular location.
  UpdateBillableWeightPayload:
    type: object
    properties:
      authorizedWeight:
        description: unit is in lbs
        example: 2000
        minimum: 1
        type: integer
        x-formatting: weight
        x-nullable: true
  UpdateMaxBillableWeightAsTIOPayload:
    type: object
    properties:
      authorizedWeight:
        description: unit is in lbs
        example: 2000
        minimum: 1
        type: integer
        x-formatting: weight
        x-nullable: true
      tioRemarks:
        description: TIO remarks for updating the max billable weight
        example: Increasing max billable weight
        type: string
        minLength: 1
        x-nullable: true
    required:
      - authorizedWeight
      - tioRemarks
  CounselingUpdateAllowancePayload:
    type: object
    properties:
      grade:
        $ref: 'definitions/OrderPayGrade.yaml'
      agency:
        $ref: 'definitions/Affiliation.yaml'
      proGearWeight:
        minimum: 0
        maximum: 2000
        description: unit is in lbs
        example: 2000
        type: integer
        x-formatting: weight
        x-nullable: true
      proGearWeightSpouse:
        minimum: 0
        maximum: 500
        description: unit is in lbs
        example: 2000
        type: integer
        x-formatting: weight
        x-nullable: true
      requiredMedicalEquipmentWeight:
        minimum: 0
        description: unit is in lbs
        example: 2000
        type: integer
        x-formatting: weight
      organizationalClothingAndIndividualEquipment:
        description: only for Army
        type: boolean
        x-nullable: true
      storageInTransit:
        description: the number of storage in transit days that the customer is entitled to for a given shipment on their move
        type: integer
        minimum: 0
      gunSafe:
        description: True if user is entitled to move a gun safe (up to 500 lbs) as part of their move without it being charged against their weight allowance.
        type: boolean
        x-nullable: true
      accompaniedTour:
        type: boolean
        example: true
        x-nullable: true
        description: Indicates if the move entitlement allows dependents to travel to the new Permanent Duty Station (PDS). This is only present on OCONUS moves.
      dependentsUnderTwelve:
        type: integer
        example: 5
        x-nullable: true
        description: Indicates the number of dependents under the age of twelve for a move. This is only present on OCONUS moves.
      dependentsTwelveAndOver:
        type: integer
        example: 3
        x-nullable: true
        description: Indicates the number of dependents of the age twelve or older for a move. This is only present on OCONUS moves.
      ubAllowance:
        example: 500
        type: integer
        x-nullable: true
      weightRestriction:
        example: 1500
        type: integer
        x-nullable: true
        description: Indicates the weight restriction for a move to a particular location.
      ubWeightRestriction:
        example: 1500
        type: integer
        x-nullable: true
        description: Indicates the UB weight restriction for the move to a particular location.
  MoveTaskOrder:
    description: The Move (MoveTaskOrder)
    properties:
      id:
        example: 1f2270c7-7166-40ae-981e-b200ebdf3054
        format: uuid
        type: string
      createdAt:
        format: date-time
        type: string
      orderID:
        example: c56a4180-65aa-42ec-a945-5fd21dec0538
        format: uuid
        type: string
      locator:
        type: string
        example: '1K43AR'
      referenceId:
        example: 1001-3456
        type: string
      serviceCounselingCompletedAt:
        format: date-time
        type: string
        x-nullable: true
      availableToPrimeAt:
        format: date-time
        type: string
        x-nullable: true
      approvedAt:
        format: date-time
        type: string
        x-nullable: true
      updatedAt:
        format: date-time
        type: string
      destinationAddress:
        $ref: 'definitions/Address.yaml'
      pickupAddress:
        $ref: 'definitions/Address.yaml'
      destinationDutyLocation:
        example: 1f2270c7-7166-40ae-981e-b200ebdf3054
        format: uuid
        type: string
      originDutyLocation:
        example: 1f2270c7-7166-40ae-981e-b200ebdf3054
        format: uuid
        type: string
      entitlements:
        $ref: '#/definitions/Entitlements'
      requestedPickupDate:
        format: date
        type: string
      tioRemarks:
        type: string
        example: approved additional weight
        x-nullable: true
      eTag:
        type: string
    type: object
  MoveTaskOrders:
    items:
      $ref: '#/definitions/MoveTaskOrder'
    type: array
  PaymentRequest:
    properties:
      proofOfServiceDocs:
        $ref: '#/definitions/ProofOfServiceDocs'
      id:
        example: c56a4180-65aa-42ec-a945-5fd21dec0538
        format: uuid
        readOnly: true
        type: string
      isFinal:
        default: false
        type: boolean
      moveTaskOrder:
        $ref: '#/definitions/Move'
      moveTaskOrderID:
        example: c56a4180-65aa-42ec-a945-5fd21dec0538
        format: uuid
        type: string
      rejectionReason:
        example: documentation was incomplete
        type: string
        x-nullable: true
      serviceItems:
        $ref: '#/definitions/PaymentServiceItems'
      status:
        $ref: '#/definitions/PaymentRequestStatus'
      paymentRequestNumber:
        example: 1234-5678-1
        readOnly: true
        type: string
      recalculationOfPaymentRequestID:
        example: c56a4180-65aa-42ec-a945-5fd21dec0538
        format: uuid
        type: string
        readOnly: true
        x-nullable: true
      eTag:
        type: string
      reviewedAt:
        format: date-time
        type: string
        x-nullable: true
      createdAt:
        format: date-time
        type: string
      sentToGexAt:
        format: date-time
        type: string
        x-nullable: true
      receivedByGexAt:
        format: date-time
        type: string
        x-nullable: true
      ediErrorType:
        description: Type of EDI reporting or causing the issue. Can be EDI 997, 824, and 858.
        type: string
        x-nullable: true
      ediErrorCode:
        description: Reported code from syncada for the EDI error encountered
        type: string
        x-nullable: true
      ediErrorDescription:
        description: The reason the services counselor has excluded or rejected the item.
        type: string
        x-nullable: true
      tppsInvoiceAmountPaidTotalMillicents:
        type: integer
        format: millients
        title: Total amount that TPPS paid for all service items on the payment request in millicents
        x-nullable: true
      tppsInvoiceSellerPaidDate:
        type: string
        format: date-time
        title: Date that TPPS paid HS for the payment request
        x-nullable: true
    type: object
  PaymentRequests:
    items:
      $ref: '#/definitions/PaymentRequest'
    type: array
  PaymentServiceItems:
    items:
      $ref: '#/definitions/PaymentServiceItem'
    type: array
  PaymentServiceItem:
    properties:
      id:
        example: c56a4180-65aa-42ec-a945-5fd21dec0538
        format: uuid
        readOnly: true
        type: string
      createdAt:
        format: date-time
        type: string
      paymentRequestID:
        example: c56a4180-65aa-42ec-a945-5fd21dec0538
        format: uuid
        type: string
      mtoServiceItemID:
        example: c56a4180-65aa-42ec-a945-5fd21dec0538
        format: uuid
        type: string
      mtoServiceItemCode:
        example: DLH
        type: string
      mtoServiceItemName:
        example: Move management
        type: string
      mtoShipmentType:
        $ref: 'definitions/MTOShipmentType.yaml'
      mtoShipmentID:
        type: string
        format: uuid
        example: c56a4180-65aa-42ec-a945-5fd21dec0538
        x-nullable: true
      status:
        $ref: 'definitions/PaymentServiceItemStatus.yaml'
      priceCents:
        type: integer
        format: cents
        title: Price of the service item in cents
        x-nullable: true
      rejectionReason:
        example: documentation was incomplete
        type: string
        x-nullable: true
      referenceID:
        example: 1234-5678-c56a4180
        readOnly: true
        format: string
      paymentServiceItemParams:
        $ref: 'definitions/PaymentServiceItemParams.yaml'
      eTag:
        type: string
      tppsInvoiceAmountPaidPerServiceItemMillicents:
        type: integer
        format: millicents
        title: Amount that TPPS paid for the individual service item in millicents
        x-nullable: true
    type: object
  PaymentRequestStatus:
    $ref: 'definitions/PaymentRequestStatus.yaml'
  ProofOfServiceDocs:
    items:
      $ref: '#/definitions/ProofOfServiceDoc'
    type: array
  ProofOfServiceDoc:
    properties:
      isWeightTicket:
        type: boolean
      uploads:
        items:
          $ref: 'definitions/Upload.yaml'
        type: array
  ShipmentsPaymentSITBalance:
    items:
      $ref: '#/definitions/ShipmentPaymentSITBalance'
    type: array
  ShipmentPaymentSITBalance:
    properties:
      shipmentID:
        type: string
        format: uuid
      totalSITDaysAuthorized:
        type: integer
      totalSITDaysRemaining:
        type: integer
      totalSITEndDate:
        type: string
        format: date
        x-nullable: true
      pendingSITDaysInvoiced:
        type: integer
      pendingBilledStartDate:
        type: string
        format: date
        x-nullable: true
      pendingBilledEndDate:
        type: string
        format: date
        x-nullable: true
      previouslyBilledDays:
        type: integer
        x-nullable: true
      previouslyBilledStartDate:
        type: string
        format: date
        x-nullable: true
      previouslyBilledEndDate:
        type: string
        format: date
        x-nullable: true
  UpdateShipment:
    type: object
    properties:
      shipmentType:
        $ref: 'definitions/MTOShipmentType.yaml'
      requestedPickupDate:
        format: date
        type: string
        x-nullable: true
      requestedDeliveryDate:
        format: date
        type: string
        x-nullable: true
      customerRemarks:
        type: string
        example: handle with care
        x-nullable: true
      counselorRemarks:
        type: string
        example: counselor approved
        x-nullable: true
      billableWeightCap:
        type: integer
        description: estimated weight of the shuttle service item provided by the prime
        example: 2500
        x-formatting: weight
        x-nullable: true
      billableWeightJustification:
        type: string
        example: more weight than expected
        x-nullable: true
      pickupAddress:
        allOf:
          - $ref: 'definitions/Address.yaml'
      destinationAddress:
        allOf:
          - $ref: 'definitions/Address.yaml'
      secondaryDeliveryAddress:
        allOf:
          - $ref: 'definitions/Address.yaml'
      secondaryPickupAddress:
        allOf:
          - $ref: 'definitions/Address.yaml'
      hasSecondaryPickupAddress:
        type: boolean
        x-nullable: true
        x-omitempty: false
      hasSecondaryDeliveryAddress:
        type: boolean
        x-nullable: true
        x-omitempty: false
      tertiaryDeliveryAddress:
        allOf:
          - $ref: 'definitions/Address.yaml'
      tertiaryPickupAddress:
        allOf:
          - $ref: 'definitions/Address.yaml'
      hasTertiaryPickupAddress:
        type: boolean
        x-nullable: true
        x-omitempty: false
      hasTertiaryDeliveryAddress:
        type: boolean
        x-nullable: true
        x-omitempty: false
      actualProGearWeight:
        type: integer
        x-nullable: true
        x-omitempty: false
      actualSpouseProGearWeight:
        type: integer
        x-nullable: true
        x-omitempty: false
      destinationType:
        $ref: 'definitions/DestinationType.yaml'
      agents:
        $ref: 'definitions/MTOAgents.yaml'
        x-nullable: true
      tacType:
        $ref: 'definitions/LOATypeNullable.yaml'
      sacType:
        $ref: 'definitions/LOATypeNullable.yaml'
      usesExternalVendor:
        type: boolean
        example: false
        x-nullable: true
      serviceOrderNumber:
        type: string
        x-nullable: true
      ntsRecordedWeight:
        description: The previously recorded weight for the NTS Shipment. Used for NTS Release to know what the previous primeActualWeight or billable weight was.
        example: 2000
        type: integer
        x-formatting: weight
        x-nullable: true
      storageFacility:
        x-nullable: true
        $ref: 'definitions/StorageFacility.yaml'
      ppmShipment:
        $ref: '#/definitions/UpdatePPMShipment'
      boatShipment:
        $ref: '#/definitions/UpdateBoatShipment'
      mobileHomeShipment:
        $ref: '#/definitions/UpdateMobileHomeShipment'
  UpdatePPMShipment:
    type: object
    properties:
      ppmType:
        $ref: 'definitions/PPMType.yaml'
      expectedDepartureDate:
        description: >
          Date the customer expects to move.
        format: date
        type: string
        x-nullable: true
      actualMoveDate:
        format: date
        type: string
        x-nullable: true
      pickupAddress:
        allOf:
          - $ref: 'definitions/Address.yaml'
      secondaryPickupAddress:
        allOf:
          - $ref: 'definitions/Address.yaml'
      destinationAddress:
        allOf:
          - $ref: 'definitions/PPMDestinationAddress.yaml'
      secondaryDestinationAddress:
        allOf:
          - $ref: 'definitions/Address.yaml'
      hasSecondaryPickupAddress:
        type: boolean
        x-nullable: true
        x-omitempty: false
      hasSecondaryDestinationAddress:
        type: boolean
        x-nullable: true
        x-omitempty: false
      tertiaryPickupAddress:
        allOf:
          - $ref: 'definitions/Address.yaml'
      tertiaryDestinationAddress:
        allOf:
          - $ref: 'definitions/Address.yaml'
      hasTertiaryPickupAddress:
        type: boolean
        x-nullable: true
        x-omitempty: false
      hasTertiaryDestinationAddress:
        type: boolean
        x-nullable: true
        x-omitempty: false
      w2Address:
        x-nullable: true
        $ref: 'definitions/Address.yaml'
      sitExpected:
        type: boolean
        x-nullable: true
      sitLocation:
        allOf:
          - $ref: 'definitions/SITLocationType.yaml'
          - x-nullable: true
      sitEstimatedWeight:
        type: integer
        example: 2000
        x-nullable: true
      sitEstimatedEntryDate:
        format: date
        type: string
        x-nullable: true
      sitEstimatedDepartureDate:
        format: date
        type: string
        x-nullable: true
      estimatedWeight:
        type: integer
        example: 4200
        x-nullable: true
      allowableWeight:
        description: The allowable weight of the PPM shipment goods being moved.
        type: integer
        minimum: 0
        example: 4300
        x-nullable: true
      hasProGear:
        description: >
          Indicates whether PPM shipment has pro-gear.
        type: boolean
        x-nullable: true
      proGearWeight:
        type: integer
        x-nullable: true
      spouseProGearWeight:
        type: integer
        x-nullable: true
      hasRequestedAdvance:
        description: >
          Indicates whether an advance has been requested for the PPM shipment.
        type: boolean
        x-nullable: true
      hasReceivedAdvance:
        description: >
          Indicates whether an advance was received for the PPM shipment.
        type: boolean
        x-nullable: true
      advanceAmountRequested:
        description: >
          The amount request for an advance, or null if no advance is requested
        type: integer
        format: cents
        x-nullable: true
      advanceAmountReceived:
        description: >
          The amount received for an advance, or null if no advance is received
        type: integer
        format: cents
        x-nullable: true
      advanceStatus:
        $ref: 'definitions/PPMAdvanceStatus.yaml'
        x-nullable: true
      isActualExpenseReimbursement:
        description: Used for PPM shipments only. Denotes if this shipment uses the Actual Expense Reimbursement method.
        type: boolean
        example: false
        x-omitempty: false
        x-nullable: true
  UpdateBoatShipment:
    type: object
    properties:
      type:
        type: string
        enum:
          - HAUL_AWAY
          - TOW_AWAY
        x-nullable: true
      year:
        type: integer
        description: Year of the Boat
        x-nullable: true
      make:
        type: string
        description: Make of the Boat
        x-nullable: true
      model:
        type: string
        description: Model of the Boat
        x-nullable: true
      lengthInInches:
        type: integer
        description: Length of the Boat in inches
        x-nullable: true
      widthInInches:
        type: integer
        description: Width of the Boat in inches
        x-nullable: true
      heightInInches:
        type: integer
        description: Height of the Boat in inches
        x-nullable: true
      hasTrailer:
        type: boolean
        description: Does the boat have a trailer
        x-nullable: true
      isRoadworthy:
        type: boolean
        description: Is the trailer roadworthy
        x-nullable: true
  UpdateMobileHomeShipment:
    type: object
    properties:
      year:
        type: integer
        description: Year of the Boat
        x-nullable: true
      make:
        type: string
        description: Make of the Boat
        x-nullable: true
      model:
        type: string
        description: Model of the Boat
        x-nullable: true
      lengthInInches:
        type: integer
        description: Length of the Boat in inches
        x-nullable: true
      widthInInches:
        type: integer
        description: Width of the Boat in inches
        x-nullable: true
      heightInInches:
        type: integer
        description: Height of the Boat in inches
        x-nullable: true
  UpdateWeightTicket:
    type: object
    properties:
      vehicleDescription:
        description: Description of the vehicle used for the trip. E.g. make/model, type of truck/van, etc.
        type: string
        x-nullable: true
        x-omitempty: false
      emptyWeight:
        description: Weight of the vehicle when empty.
        type: integer
        minimum: 0
      missingEmptyWeightTicket:
        description: Indicates if the customer is missing a weight ticket for the vehicle weight when empty.
        type: boolean
        x-nullable: true
        x-omitempty: false
      fullWeight:
        description: The weight of the vehicle when full.
        type: integer
        minimum: 0
      missingFullWeightTicket:
        description: Indicates if the customer is missing a weight ticket for the vehicle weight when full.
        type: boolean
        x-nullable: true
        x-omitempty: false
      ownsTrailer:
        description: Indicates if the customer used a trailer they own for the move.
        type: boolean
      trailerMeetsCriteria:
        description: Indicates if the trailer that the customer used meets all the criteria to be claimable.
        type: boolean
      status:
        $ref: 'definitions/PPMDocumentStatus.yaml'
      reason:
        description: The reason the services counselor has excluded or rejected the item.
        type: string
      adjustedNetWeight:
        description: Indicates the adjusted net weight of the vehicle
        type: integer
        minimum: 0
      netWeightRemarks:
        description: Remarks explaining any edits made to the net weight
        type: string
  UpdateMovingExpense:
    type: object
    properties:
      movingExpenseType:
        $ref: 'definitions/OmittableMovingExpenseType.yaml'
      description:
        description: A brief description of the expense.
        type: string
        x-nullable: true
        x-omitempty: false
      amount:
        description: The total amount of the expense as indicated on the receipt
        type: integer
      sitStartDate:
        description: The date the shipment entered storage, applicable for the `STORAGE` movingExpenseType only
        type: string
        format: date
      sitEndDate:
        description: The date the shipment exited storage, applicable for the `STORAGE` movingExpenseType only
        type: string
        format: date
      status:
        $ref: 'definitions/PPMDocumentStatus.yaml'
      reason:
        description: The reason the services counselor has excluded or rejected the item.
        type: string
      weightStored:
        description: The total weight stored in PPM SIT
        type: integer
      sitLocation:
        allOf:
          - $ref: 'definitions/SITLocationType.yaml'
          - x-nullable: true
      sitEstimatedCost:
        description: The estimated amount that the government will pay the service member to put their goods into storage. This estimated storage cost is separate from the estimated incentive.
        type: integer
        format: cents
        x-nullable: true
        x-omitempty: false
      sitReimburseableAmount:
        description: The amount of SIT that will be reimbursed
        type: integer
        format: cents
        x-nullable: true
        x-omitempty: false
      paidWithGTCC:
        description: Indicates if the service member used their government issued card to pay for the expense
        type: boolean
        x-nullable: true
        x-omitempty: false
      missingReceipt:
        description: Indicates if the customer is missing the receipt for their expense.
        type: boolean
        x-nullable: true
        x-omitempty: false
      weightShipped:
        description: The total weight shipped for a small package
        type: integer
        x-nullable: true
        x-omitempty: false
      trackingNumber:
        description: Tracking number for a small package expense
        type: string
        x-nullable: true
        x-omitempty: false
      isProGear:
        description: Indicates if the customer is claiming an expense as pro-gear or not
        type: boolean
        x-nullable: true
      proGearBelongsToSelf:
        description: Indicates if the pro-gear belongs to the customer or their spouse
        type: boolean
        x-nullable: true
      proGearDescription:
        description: A brief description of the pro-gear
        type: string
        x-nullable: true
  UpdateProGearWeightTicket:
    type: object
    properties:
      belongsToSelf:
        description: Indicates if this information is for the customer's own pro-gear, otherwise, it's the spouse's.
        type: boolean
      hasWeightTickets:
        description: Indicates if the user has a weight ticket for their pro-gear, otherwise they have a constructed weight.
        type: boolean
      weight:
        description: Weight of the pro-gear contained in the shipment.
        type: integer
        minimum: 0
      status:
        $ref: 'definitions/PPMDocumentStatus.yaml'
      reason:
        description: The reason the services counselor has excluded or rejected the item.
        type: string
      description:
        description: Description of pro gear included in trips set.
        type: string
  ApproveShipments:
    type: object
    properties:
      approveShipments:
        type: array
        items:
          type: object
          properties:
            shipmentID:
              type: string
              format: uuid
            eTag:
              type: string
          required:
            - shipmentID
            - eTag
    required:
      - approveShipments
  MTOShipments:
    items:
      $ref: 'definitions/MTOShipment.yaml'
    type: array
  CreateMTOShipment:
    type: object
    properties:
      moveTaskOrderID:
        description: The ID of the move this new shipment is for.
        example: 1f2270c7-7166-40ae-981e-b200ebdf3054
        format: uuid
        type: string
      requestedPickupDate:
        description: >
          The customer's preferred pickup date. Other dates, such as required delivery date and (outside MilMove) the
          pack date, are derived from this date.
        format: date
        type: string
        x-nullable: true
      requestedDeliveryDate:
        description: >
          The customer's preferred delivery date.
        format: date
        type: string
        x-nullable: true
      customerRemarks:
        description: |
          The customer can use the customer remarks field to inform the services counselor and the movers about any
          special circumstances for this shipment. Typical examples:
            * bulky or fragile items,
            * weapons,
            * access info for their address.
          Customer enters this information during onboarding. Optional field.
        type: string
        example: handle with care
        x-nullable: true
      counselorRemarks:
        description: |
          The counselor can use the counselor remarks field to inform the movers about any
          special circumstances for this shipment. Typical examples:
            * bulky or fragile items,
            * weapons,
            * access info for their address.
          Counselors enters this information when creating or editing an MTO Shipment. Optional field.
        type: string
        example: handle with care
        x-nullable: true
      agents:
        $ref: 'definitions/MTOAgents.yaml'
      mtoServiceItems:
        $ref: 'definitions/MTOServiceItems.yaml'
      pickupAddress:
        description: The address where the movers should pick up this shipment.
        allOf:
          - $ref: 'definitions/Address.yaml'
      destinationAddress:
        description: Where the movers should deliver this shipment.
        allOf:
          - $ref: 'definitions/Address.yaml'
      hasSecondaryPickupAddress:
        type: boolean
        x-nullable: true
        x-omitempty: false
      secondaryPickupAddress:
        description: The address where the movers should pick up this shipment.
        allOf:
          - $ref: 'definitions/Address.yaml'
      hasSecondaryDeliveryAddress:
        type: boolean
        x-nullable: true
        x-omitempty: false
      secondaryDeliveryAddress:
        description: Where the movers should deliver this shipment.
        allOf:
          - $ref: 'definitions/Address.yaml'
      hasTertiaryPickupAddress:
        type: boolean
        x-nullable: true
        x-omitempty: false
      tertiaryPickupAddress:
        description: The address where the movers should pick up this shipment.
        allOf:
          - $ref: 'definitions/Address.yaml'
      hasTertiaryDeliveryAddress:
        type: boolean
        x-nullable: true
        x-omitempty: false
      tertiaryDeliveryAddress:
        description: Where the movers should deliver this shipment.
        allOf:
          - $ref: 'definitions/Address.yaml'
      destinationType:
        $ref: 'definitions/DestinationType.yaml'
      shipmentType:
        $ref: 'definitions/MTOShipmentType.yaml'
      tacType:
        allOf:
          - $ref: 'definitions/LOAType.yaml'
          - x-nullable: true
      sacType:
        allOf:
          - $ref: 'definitions/LOAType.yaml'
          - x-nullable: true
      usesExternalVendor:
        type: boolean
        example: false
        x-nullable: true
      serviceOrderNumber:
        type: string
        x-nullable: true
      ntsRecordedWeight:
        description: The previously recorded weight for the NTS Shipment. Used for NTS Release to know what the previous primeActualWeight or billable weight was.
        example: 2000
        type: integer
        x-nullable: true
        x-formatting: weight
      storageFacility:
        x-nullable: true
        $ref: 'definitions/StorageFacility.yaml'
      mobileHomeShipment:
        $ref: '#/definitions/CreateMobileHomeShipment'
      ppmShipment:
        $ref: '#/definitions/CreatePPMShipment'
      boatShipment:
        $ref: '#/definitions/CreateBoatShipment'
    required:
      - moveTaskOrderID
      - shipmentType
  CreatePPMShipment:
    description: A personally procured move is a type of shipment that a service members moves themselves.
    properties:
      ppmType:
        $ref: 'definitions/PPMType.yaml'
      expectedDepartureDate:
        description: >
          Date the customer expects to move.
        format: date
        type: string
      pickupAddress:
        allOf:
          - $ref: 'definitions/Address.yaml'
      secondaryPickupAddress:
        allOf:
          - $ref: 'definitions/Address.yaml'
      tertiaryPickupAddress:
        allOf:
          - $ref: 'definitions/Address.yaml'
      destinationAddress:
        allOf:
          - $ref: 'definitions/PPMDestinationAddress.yaml'
      secondaryDestinationAddress:
        allOf:
          - $ref: 'definitions/Address.yaml'
      tertiaryDestinationAddress:
        allOf:
          - $ref: 'definitions/Address.yaml'
      hasSecondaryPickupAddress:
        type: boolean
        x-nullable: true
        x-omitempty: false
      hasTertiaryPickupAddress:
        type: boolean
        x-nullable: true
        x-omitempty: false
      hasSecondaryDestinationAddress:
        type: boolean
        x-nullable: true
        x-omitempty: false
      hasTertiaryDestinationAddress:
        type: boolean
        x-nullable: true
        x-omitempty: false
      sitExpected:
        type: boolean
      sitLocation:
        allOf:
          - $ref: 'definitions/SITLocationType.yaml'
          - x-nullable: true
      sitEstimatedWeight:
        type: integer
        example: 2000
        x-nullable: true
      sitEstimatedEntryDate:
        format: date
        type: string
        x-nullable: true
      sitEstimatedDepartureDate:
        format: date
        type: string
        x-nullable: true
      estimatedWeight:
        type: integer
        example: 4200
      hasProGear:
        description: >
          Indicates whether PPM shipment has pro-gear.
        type: boolean
      proGearWeight:
        type: integer
        x-nullable: true
      spouseProGearWeight:
        type: integer
        x-nullable: true
      isActualExpenseReimbursement:
        description: Used for PPM shipments only. Denotes if this shipment uses the Actual Expense Reimbursement method.
        type: boolean
        example: false
        x-omitempty: false
        x-nullable: true
      closeoutOfficeID:
        example: 1f2270c7-7166-40ae-981e-b200ebdf3054
        format: uuid
        type: string
    required:
      - expectedDepartureDate
      - pickupAddress
      - destinationAddress
      - sitExpected
      - estimatedWeight
      - hasProGear
  CreateBoatShipment:
    description: Boat shipment information for the move.
    properties:
      type:
        type: string
        enum:
          - HAUL_AWAY
          - TOW_AWAY
      year:
        type: integer
        description: Year of the Boat
      make:
        type: string
        description: Make of the Boat
      model:
        type: string
        description: Model of the Boat
      lengthInInches:
        type: integer
        description: Length of the Boat in inches
      widthInInches:
        type: integer
        description: Width of the Boat in inches
      heightInInches:
        type: integer
        description: Height of the Boat in inches
      hasTrailer:
        type: boolean
        description: Does the boat have a trailer
      isRoadworthy:
        type: boolean
        description: Is the trailer roadworthy
        x-nullable: true
    required:
      - type
      - year
      - make
      - model
      - lengthInInches
      - widthInInches
      - heightInInches
      - hasTrailer
  CreateMobileHomeShipment:
    description: A mobile home shipment that the prime moves for a service member.
    properties:
      make:
        type: string
        description: Make of the Mobile Home
      model:
        type: string
        description: Model of the Mobile Home
      year:
        type: integer
        description: Year of the Mobile Home
      lengthInInches:
        type: integer
        description: Length of the Mobile Home in inches
      heightInInches:
        type: integer
        description: Height of the Mobile Home in inches
      widthInInches:
        type: integer
        description: Width of the Mobile Home in inches
    required:
      - make
      - model
      - year
      - lengthInInches
      - heightInInches
      - widthInInches
  RejectShipment:
    properties:
      rejectionReason:
        type: string
        example: MTO Shipment not good enough
    required:
      - rejectionReason
  RequestDiversion:
    properties:
      diversionReason:
        type: string
        example: Shipment route needs to change
    required:
      - diversionReason
  ApproveSITExtension:
    properties:
      approvedDays:
        description: Number of days approved for SIT extension
        type: integer
        example: 21
        minimum: 1
      requestReason:
        description: Reason from service counselor-provided picklist for SIT Duration Update
        example: 'AWAITING_COMPLETION_OF_RESIDENCE'
        type: string
        enum:
          - SERIOUS_ILLNESS_MEMBER
          - SERIOUS_ILLNESS_DEPENDENT
          - IMPENDING_ASSIGNEMENT
          - DIRECTED_TEMPORARY_DUTY
          - NONAVAILABILITY_OF_CIVILIAN_HOUSING
          - AWAITING_COMPLETION_OF_RESIDENCE
          - OTHER
      officeRemarks:
        description: Remarks from TOO about SIT approval
        type: string
        example: Approved for three weeks rather than requested 45 days
        x-nullable: true
    required:
      - approvedDays
  DenySITExtension:
    properties:
      officeRemarks:
        description: Remarks from TOO about SIT denial
        type: string
        example: Denied this extension as it does not match the criteria
        x-nullable: true
      convertToCustomerExpense:
        description: Whether or not to convert to members expense once SIT extension is denied.
        type: boolean
        example: false
    required:
      - officeRemarks
      - convertToCustomerExpense
  UpdateSITServiceItemCustomerExpense:
    properties:
      convertToCustomerExpense:
        example: true
        type: boolean
      customerExpenseReason:
        description: Reason the service item was rejected
        type: string
        example: Insufficent details provided
    required:
      - convertToCustomerExpense
      - customerExpenseReason
  CreateApprovedSITDurationUpdate:
    properties:
      requestReason:
        description: Reason from service counselor-provided picklist for SIT Duration Update
        example: 'AWAITING_COMPLETION_OF_RESIDENCE'
        type: string
        enum:
          - SERIOUS_ILLNESS_MEMBER
          - SERIOUS_ILLNESS_DEPENDENT
          - IMPENDING_ASSIGNEMENT
          - DIRECTED_TEMPORARY_DUTY
          - NONAVAILABILITY_OF_CIVILIAN_HOUSING
          - AWAITING_COMPLETION_OF_RESIDENCE
          - OTHER
      approvedDays:
        description: Number of days approved for SIT extension. This will match requested days saved to the SIT extension model.
        type: integer
        example: 21
      officeRemarks:
        description: Remarks from TOO about SIT Duration Update creation
        type: string
        example: Customer needs additional storage time as their new place of residence is not yet ready
        x-nullable: true
    required:
      - requestReason
      - approvedDays
  PatchMTOServiceItemStatusPayload:
    properties:
      status:
        description: Describes all statuses for a MTOServiceItem
        type: string
        enum:
          - SUBMITTED
          - APPROVED
          - REJECTED
      rejectionReason:
        description: Reason the service item was rejected
        type: string
        example: Insufficent details provided
        x-nullable: true
  MTOApprovalServiceItemCodes:
    description: MTO level service items to create when updating MTO status.
    properties:
      serviceCodeCS:
        example: true
        type: boolean
      serviceCodeMS:
        example: true
        type: boolean
    type: object
  TacValid:
    properties:
      isValid:
        example: true
        type: boolean
    required:
      - isValid
    type: object
  UpdatePaymentRequestStatusPayload:
    properties:
      rejectionReason:
        example: documentation was incomplete
        type: string
        x-nullable: true
      status:
        $ref: '#/definitions/PaymentRequestStatus'
      eTag:
        type: string
    type: object
  BulkAssignmentMoveIDs:
    type: array
    items:
      $ref: '#/definitions/BulkAssignmentMoveID'
  BulkAssignmentMoveID:
    type: string
    format: uuid
    example: c56a4180-65aa-42ec-a945-5fd21dec0538
  AvailableOfficeUsers:
    type: array
    items:
      $ref: '#/definitions/AvailableOfficeUser'
  AvailableOfficeUser:
    type: object
    properties:
      officeUserId:
        type: string
        format: uuid
        example: c56a4180-65aa-42ec-a945-5fd21dec0538
      lastName:
        type: string
      firstName:
        type: string
      hasSafetyPrivilege:
        type: boolean
      workload:
        type: integer
        x-omitempty: false
  BulkAssignmentData:
    type: object
    properties:
      availableOfficeUsers:
        $ref: '#/definitions/AvailableOfficeUsers'
      bulkAssignmentMoveIDs:
        $ref: '#/definitions/BulkAssignmentMoveIDs'
  BulkAssignmentSavePayload:
    type: object
    properties:
      userData:
        type: array
        items:
          $ref: '#/definitions/BulkAssignmentForUser'
      moveData:
        type: array
        items:
          $ref: '#/definitions/BulkAssignmentMoveData'
      queueType:
        type: string
        description: A string corresponding to the queue type
        enum:
          - COUNSELING
          - CLOSEOUT
          - TASK_ORDER
          - PAYMENT_REQUEST
          - DESTINATION_REQUESTS
  BulkAssignmentForUser:
    type: object
    properties:
      id:
        type: string
        format: uuid
      moveAssignments:
        type: integer
        x-omitempty: false
  BulkAssignmentMoveData:
    format: uuid
    type: string
  QueueMoves:
    type: array
    items:
      $ref: '#/definitions/QueueMove'
  QueueMove:
    type: object
    properties:
      id:
        type: string
        format: uuid
      customer:
        $ref: '#/definitions/Customer'
      status:
        $ref: '#/definitions/MoveStatus'
      locator:
        type: string
      submittedAt:
        format: date-time
        type: string
        x-nullable: true
      appearedInTooAt:
        format: date-time
        type: string
        x-nullable: true
      requestedMoveDate:
        format: date
        type: string
        x-nullable: true
      departmentIndicator:
        $ref: '#/definitions/DeptIndicator'
      shipmentsCount:
        type: integer
      originDutyLocation:
        $ref: 'definitions/DutyLocation.yaml'
      destinationDutyLocation:
        $ref: 'definitions/DutyLocation.yaml'
      originGBLOC:
        $ref: '#/definitions/GBLOC'
      ppmType:
        type: string
        enum: [FULL, PARTIAL]
        x-nullable: true
      closeoutInitiated:
        format: date-time
        type: string
        x-nullable: true
      closeoutLocation:
        type: string
        x-nullable: true
      orderType:
        type: string
        x-nullable: true
      lockedByOfficeUserID:
        type: string
        format: uuid
        x-nullable: true
      lockedByOfficeUser:
        $ref: '#/definitions/LockedOfficeUser'
        x-nullable: true
      lockExpiresAt:
        type: string
        format: date-time
        x-nullable: true
      ppmStatus:
        $ref: '#/definitions/PPMStatus'
        x-nullable: true
      counselingOffice:
        type: string
        x-nullable: true
      counselingOfficeID:
        type: string
        format: uuid
        x-nullable: true
      assignedTo:
        $ref: '#/definitions/AssignedOfficeUser'
        x-nullable: true
      availableOfficeUsers:
        $ref: '#/definitions/AvailableOfficeUsers'
      assignable:
        type: boolean
      approvalRequestTypes:
        type: array
        items:
          type: string
  QueueMovesResult:
    type: object
    properties:
      page:
        type: integer
      perPage:
        type: integer
      totalCount:
        type: integer
      queueMoves:
        $ref: '#/definitions/QueueMoves'
  ListPrimeMove:
    description: >
      An abbreviated definition for a move, without all the nested information (shipments, service items, etc). Used to
      fetch a list of moves more efficiently.
    type: object
    properties:
      id:
        example: 1f2270c7-7166-40ae-981e-b200ebdf3054
        format: uuid
        type: string
      moveCode:
        type: string
        example: 'HYXFJF'
        readOnly: true
      createdAt:
        format: date-time
        type: string
        readOnly: true
      orderID:
        example: c56a4180-65aa-42ec-a945-5fd21dec0538
        format: uuid
        type: string
      destinationGBLOC:
        example: 'AGFM'
        type: string
      destinationPostalCode:
        example: '90210'
        type: string
      referenceId:
        example: 1001-3456
        type: string
      availableToPrimeAt:
        format: date-time
        type: string
        x-nullable: true
        readOnly: true
      approvedAt:
        format: date-time
        type: string
        x-nullable: true
        readOnly: true
      updatedAt:
        format: date-time
        type: string
        readOnly: true
      ppmType:
        type: string
        enum:
          - FULL
          - PARTIAL
      eTag:
        type: string
        readOnly: true
      orderType:
        type: string
  ListPrimeMoves:
    type: array
    items:
      $ref: '#/definitions/ListPrimeMove'
  ListPrimeMovesResult:
    type: object
    properties:
      page:
        type: integer
      perPage:
        type: integer
      totalCount:
        type: integer
      queueMoves:
        $ref: '#/definitions/ListPrimeMoves'
  QueuePaymentRequest:
    type: object
    properties:
      id:
        type: string
        format: uuid
      moveID:
        type: string
        format: uuid
      customer:
        $ref: '#/definitions/Customer'
      status:
        $ref: '#/definitions/QueuePaymentRequestStatus'
      age:
        type: number
        format: double
        description: Days since the payment request has been requested.  Decimal representation will allow more accurate sorting.
      submittedAt:
        type: string
        format: date-time
      locator:
        type: string
      departmentIndicator:
        $ref: '#/definitions/DeptIndicator'
      originGBLOC:
        $ref: '#/definitions/GBLOC'
      originDutyLocation:
        $ref: 'definitions/DutyLocation.yaml'
      orderType:
        type: string
        x-nullable: true
      lockedByOfficeUserID:
        type: string
        format: uuid
        x-nullable: true
      lockExpiresAt:
        type: string
        format: date-time
        x-nullable: true
      assignedTo:
        $ref: '#/definitions/AssignedOfficeUser'
        x-nullable: true
      availableOfficeUsers:
        $ref: '#/definitions/AvailableOfficeUsers'
      assignable:
        type: boolean
      counselingOffice:
        type: string
        x-nullable: true
  QueuePaymentRequests:
    type: array
    items:
      $ref: '#/definitions/QueuePaymentRequest'
  QueuePaymentRequestsResult:
    type: object
    properties:
      page:
        type: integer
      perPage:
        type: integer
      totalCount:
        type: integer
      queuePaymentRequests:
        $ref: '#/definitions/QueuePaymentRequests'
  QueuePaymentRequestStatus:
    enum:
      - Payment requested
      - Reviewed
      - Rejected
      - Paid
    title: Queue Payment Request Status
    type: string
  SearchMoves:
    type: array
    items:
      $ref: '#/definitions/SearchMove'
  SearchMove:
    type: object
    properties:
      id:
        type: string
        format: uuid
      firstName:
        type: string
        example: John
        x-nullable: true
      lastName:
        type: string
        example: Doe
        x-nullable: true
      edipi:
        type: string
        example: 1234567890
        x-nullable: true
      paymentRequestCode:
        type: string
        example: 9551-6199-2
        x-nullable: true
      status:
        $ref: '#/definitions/MoveStatus'
      locator:
        type: string
      branch:
        type: string
      shipmentsCount:
        type: integer
      originDutyLocationPostalCode:
        format: zip
        type: string
        title: ZIP
        example: '90210'
        pattern: ^(\d{5})$
      destinationPostalCode:
        format: zip
        type: string
        title: ZIP
        example: '90210'
        pattern: ^(\d{5})$
      requestedPickupDate:
        type: string
        format: date
        x-nullable: true
      orderType:
        type: string
      requestedDeliveryDate:
        type: string
        format: date
        x-nullable: true
      originGBLOC:
        $ref: '#/definitions/GBLOC'
      destinationGBLOC:
        $ref: '#/definitions/GBLOC'
      lockedByOfficeUserID:
        type: string
        format: uuid
        x-nullable: true
      lockExpiresAt:
        type: string
        format: date-time
        x-nullable: true
      emplid:
        type: string
        x-nullable: true
  SearchMovesResult:
    type: object
    properties:
      page:
        type: integer
      perPage:
        type: integer
      totalCount:
        type: integer
      searchMoves:
        $ref: '#/definitions/SearchMoves'
  GBLOC:
    type: string
    enum:
      - AGFM
      - APAT
      - BGAC
      - BGNC
      - BKAS
      - CFMQ
      - CLPK
      - CNNQ
      - DMAT
      - GSAT
      - HAFC
      - HBAT
      - JEAT
      - JENQ
      - KKFA
      - LHNQ
      - LKNQ
      - MAPK
      - MAPS
      - MBFL
      - MLNQ
      - XXXX
  CreateCustomerSupportRemark:
    type: object
    description: >-
      A text remark written by an customer support user that is associated with a specific
      move.
    required:
      - content
      - officeUserID
    properties:
      content:
        example: This is a remark about a move.
        type: string
      officeUserID:
        example: 1f2270c7-7166-40ae-981e-b200ebdf3054
        format: uuid
        type: string
  UpdateCustomerSupportRemarkPayload:
    type: object
    description: >-
      A text remark update to an existing remark created by the current active user (the CSR).
    required:
      - content
    properties:
      content:
        example: This is a remark about a move.
        type: string
  EvaluationReportType:
    type: string
    enum:
      - SHIPMENT
      - COUNSELING
  EvaluationReportInspectionType:
    type: string
    enum:
      - DATA_REVIEW
      - PHYSICAL
      - VIRTUAL
    x-nullable: true
  EvaluationReportLocation:
    type: string
    enum:
      - ORIGIN
      - DESTINATION
      - OTHER
    x-nullable: true
  EvaluationReportOfficeUser:
    type: object
    readOnly: true
    description: The authoring office user for an evaluation report
    properties:
      id:
        example: 1f2270c7-7166-40ae-981e-b200ebdf3054
        format: uuid
        type: string
      firstName:
        type: string
      lastName:
        type: string
      email:
        type: string
        format: x-email
        pattern: '^[a-zA-Z0-9._%+-]+@[a-zA-Z0-9.-]+\.[a-zA-Z]{2,}$'
      phone:
        type: string
        format: telephone
        pattern: '^[2-9]\d{2}-\d{3}-\d{4}$'
  EvaluationReportList:
    type: array
    items:
      $ref: '#/definitions/EvaluationReport'
  EvaluationReport:
    type: object
    description: An evaluation report
    properties:
      id:
        example: 1f2270c7-7166-40ae-981e-b200ebdf3054
        format: uuid
        type: string
        readOnly: true
      moveID:
        example: 1f2270c7-7166-40ae-981e-b200ebdf3054
        format: uuid
        type: string
        readOnly: true
      shipmentID:
        example: 1f2270c7-7166-40ae-981e-b200ebdf3054
        format: uuid
        type: string
        x-nullable: true
        readOnly: true
      type:
        $ref: '#/definitions/EvaluationReportType'
      inspectionType:
        $ref: '#/definitions/EvaluationReportInspectionType'
        x-nullable: true
      inspectionDate:
        type: string
        format: date
        x-nullable: true
      officeUser:
        $ref: '#/definitions/EvaluationReportOfficeUser'
      location:
        $ref: '#/definitions/EvaluationReportLocation'
        x-nullable: true
      reportViolations:
        $ref: '#/definitions/ReportViolations'
        x-nullable: true
      gsrAppeals:
        $ref: '#/definitions/GSRAppeals'
        x-nullable: true
      locationDescription:
        type: string
        example: 'Route 66 at crash inspection site 3'
        x-nullable: true
      observedShipmentDeliveryDate:
        type: string
        format: date
        x-nullable: true
      observedShipmentPhysicalPickupDate:
        type: string
        format: date
        x-nullable: true
      timeDepart:
        type: string
        x-nullable: true
        pattern: '^(0[0-9]|1[0-9]|2[0-3]):[0-5][0-9]$'
        example: '14:30'
      evalStart:
        type: string
        x-nullable: true
        pattern: '^(0[0-9]|1[0-9]|2[0-3]):[0-5][0-9]$'
        example: '15:00'
      evalEnd:
        type: string
        x-nullable: true
        pattern: '^(0[0-9]|1[0-9]|2[0-3]):[0-5][0-9]$'
        example: '18:00'
      violationsObserved:
        type: boolean
        x-nullable: true
      remarks:
        type: string
        x-nullable: true
      seriousIncident:
        type: boolean
        x-nullable: true
      seriousIncidentDesc:
        type: string
        x-nullable: true
      observedClaimsResponseDate:
        type: string
        format: date
        x-nullable: true
      observedPickupDate:
        type: string
        format: date
        x-nullable: true
      observedPickupSpreadStartDate:
        type: string
        format: date
        x-nullable: true
      observedPickupSpreadEndDate:
        type: string
        format: date
        x-nullable: true
      observedDeliveryDate:
        type: string
        format: date
        x-nullable: true
      moveReferenceID:
        type: string
        x-nullable: true
        readOnly: true
      eTag:
        type: string
      submittedAt:
        type: string
        format: date-time
        x-nullable: true
      createdAt:
        type: string
        format: date-time
        readOnly: true
      updatedAt:
        type: string
        format: date-time
        readOnly: true
  CreateEvaluationReport:
    type: object
    description: Minimal set of info needed to create a shipment evaluation report, which is just a shipment ID.
    properties:
      shipmentID:
        description: The shipment ID of the shipment to be evaluated in the report
        example: 01b9671e-b268-4906-967b-ba661a1d3933
        format: uuid
        type: string
  CreateAppeal:
    type: object
    description: Appeal status and remarks left for a violation, created by a GSR user.
    properties:
      remarks:
        description: Remarks left by the GSR user
        example: These are my violation appeal remarks
        type: string
      appealStatus:
        description: The status of the appeal set by the GSR user
        example: These are my violation appeal remarks
        type: string
        enum: [sustained, rejected]
  PWSViolation:
    type: object
    description: A PWS violation for an evaluation report
    readOnly: true
    properties:
      id:
        example: 1f2270c7-7166-40ae-981e-b200ebdf3054
        format: uuid
        type: string
      displayOrder:
        example: 3
        type: integer
      paragraphNumber:
        example: 1.2.3.4.5
        type: string
      title:
        example: Customer Support
        type: string
      category:
        example: Pre-Move Services
        type: string
      subCategory:
        example: Weight Estimate
        type: string
      requirementSummary:
        example: Provide a single point of contact (POC)
        type: string
      requirementStatement:
        example: The contractor shall prepare and load property going into NTS in containers at residence for shipment to NTS.
        type: string
      isKpi:
        example: false
        type: boolean
      additionalDataElem:
        example: QAE Observed Delivery Date
        type: string
  PWSViolations:
    type: array
    items:
      $ref: '#/definitions/PWSViolation'
  AssociateReportViolations:
    type: object
    description: A list of PWS violation string ids to associate with an evaluation report
    properties:
      violations:
        type: array
        items:
          type: string
          format: uuid
  ReportViolation:
    type: object
    description: An object associating violations to evaluation reports
    properties:
      id:
        example: 1f2270c7-7166-40ae-981e-b200ebdf3054
        format: uuid
        type: string
      reportID:
        example: 1f2270c7-7166-40ae-981e-b200ebdf3054
        format: uuid
        type: string
      violationID:
        example: 1f2270c7-7166-40ae-981e-b200ebdf3054
        format: uuid
        type: string
      violation:
        $ref: '#/definitions/PWSViolation'
      gsrAppeals:
        $ref: '#/definitions/GSRAppeals'
        x-nullable: true
  ReportViolations:
    type: array
    items:
      $ref: '#/definitions/ReportViolation'
  GSRAppealStatusType:
    type: string
    enum:
      - SUSTAINED
      - REJECTED
  GSRAppeals:
    type: array
    items:
      $ref: '#/definitions/GSRAppeal'
  GSRAppeal:
    type: object
    description: An object associating appeals on violations and serious incidents
    properties:
      id:
        example: 1f2270c7-7166-40ae-981e-b200ebdf3054
        format: uuid
        type: string
      reportID:
        example: 1f2270c7-7166-40ae-981e-b200ebdf3054
        format: uuid
        type: string
      violationID:
        example: 1f2270c7-7166-40ae-981e-b200ebdf3054
        format: uuid
        type: string
      officeUserID:
        example: 1f2270c7-7166-40ae-981e-b200ebdf3054
        format: uuid
        type: string
      officeUser:
        $ref: '#/definitions/EvaluationReportOfficeUser'
      isSeriousIncident:
        type: boolean
        example: false
      appealStatus:
        $ref: '#/definitions/GSRAppealStatusType'
      remarks:
        type: string
        example: Office user remarks
      createdAt:
        type: string
        format: date-time
        readOnly: true
  TransportationOffices:
    type: array
    items:
      $ref: 'definitions/TransportationOffice.yaml'
  VLocations:
    type: array
    items:
      $ref: 'definitions/VLocation.yaml'
  ReServiceItems:
    type: array
    items:
      $ref: 'definitions/ReServiceItem.yaml'
  GBLOCs:
    type: array
    items:
      type: string
  CounselingOffices:
    type: array
    items:
      $ref: '#/definitions/CounselingOffice'
  CounselingOffice:
    type: object
    properties:
      id:
        type: string
        format: uuid
        example: c56a4180-65aa-42ec-a945-5fd21dec0538
      name:
        type: string
        example: Fort Bragg North Station
    required:
      - id
      - name
  MovePayload:
    type: object
    properties:
      id:
        type: string
        format: uuid
        example: c56a4180-65aa-42ec-a945-5fd21dec0538
      orders_id:
        type: string
        format: uuid
        example: c56a4180-65aa-42ec-a945-5fd21dec0538
      service_member_id:
        type: string
        format: uuid
        example: c56a4180-65aa-42ec-a945-5fd21dec0538
        readOnly: true
      locator:
        type: string
        example: '12432'
      status:
        $ref: '#/definitions/MoveStatus'
      created_at:
        type: string
        format: date-time
      updated_at:
        type: string
        format: date-time
      submitted_at:
        type: string
        format: date-time
        x-nullable: true
      mto_shipments:
        $ref: '#/definitions/MTOShipments'
      closeout_office:
        $ref: '#/definitions/TransportationOffice'
      cancel_reason:
        type: string
        example: Change of orders
        x-nullable: true
      eTag:
        type: string
      primeCounselingCompletedAt:
        format: date-time
        type: string
        readOnly: true
      additionalDocuments:
        $ref: 'definitions/Document.yaml'
    required:
      - id
      - orders_id
      - locator
      - created_at
      - updated_at
      - eTag
  IsDateWeekendHolidayInfo:
    type: object
    properties:
      country_code:
        type: string
      country_name:
        type: string
      date:
        type: string
        format: date
        example: '2018-09-25'
      is_weekend:
        type: boolean
      is_holiday:
        type: boolean
      details:
        type: string
    required:
      - country_code
      - country_name
      - date
      - is_weekend
      - is_holiday
  AssignOfficeUserBody:
    type: object
    properties:
      officeUserId:
        type: string
        format: uuid
      queueType:
        type: string
    required:
      - officeUserId
      - queueType
  AssignedOfficeUser:
    type: object
    properties:
      officeUserId:
        type: string
        format: uuid
        example: c56a4180-65aa-42ec-a945-5fd21dec0538
      firstName:
        type: string
      lastName:
        type: string
responses:
  InvalidRequest:
    description: The request payload is invalid
    schema:
      $ref: '#/definitions/Error'
  NotFound:
    description: The requested resource wasn't found
    schema:
      $ref: '#/definitions/Error'
  Conflict:
    description: Conflict error
    schema:
      $ref: '#/definitions/Error'
  PermissionDenied:
    description: The request was denied
    schema:
      $ref: '#/definitions/Error'
  ServerError:
    description: A server error occurred
    schema:
      $ref: '#/definitions/Error'
  PreconditionFailed:
    description: Precondition failed
    schema:
      $ref: '#/definitions/Error'
  UnprocessableEntity:
    description: The payload was unprocessable.
    schema:
      $ref: '#/definitions/ValidationError'<|MERGE_RESOLUTION|>--- conflicted
+++ resolved
@@ -126,23 +126,6 @@
           description: Office User information
           required: true
           schema:
-<<<<<<< HEAD
-            $ref: "#/definitions/OfficeUserUpdate"
-      responses:
-        "200":
-          description: Successfully updated Office User
-          schema:
-            $ref: "#/definitions/OfficeUser"
-        "400":
-          $ref: '#/responses/InvalidRequest'
-        "401":
-          $ref: '#/responses/PermissionDenied'
-        "403":
-          $ref: '#/responses/PermissionDenied'
-        '404':
-          $ref: '#/responses/NotFound'
-        "500":
-=======
             $ref: '#/definitions/OfficeUserUpdate'
       responses:
         '200':
@@ -158,7 +141,6 @@
         '404':
           $ref: '#/responses/NotFound'
         '500':
->>>>>>> 05f0f616
           $ref: '#/responses/ServerError'
   '/customer/{customerID}':
     parameters:
