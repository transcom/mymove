--- conflicted
+++ resolved
@@ -4893,7 +4893,6 @@
           $ref: '#/responses/NotFound'
         '500':
           $ref: '#/responses/ServerError'
-<<<<<<< HEAD
   /addresses/countries:
     get:
       summary: Returns the countries matching the search query
@@ -4916,7 +4915,14 @@
           description: countries matching the search query
           schema:
             $ref: '#/definitions/Countries'
-=======
+        '400':
+          $ref: '#/responses/InvalidRequest'
+        '403':
+          $ref: '#/responses/PermissionDenied'
+        '404':
+          $ref: '#/responses/NotFound'
+        '500':
+          $ref: '#/responses/ServerError'
   /addresses/oconus-lookup/{country}/{search}:
     get:
       summary: Returns Oconus cities and principal divisions associated with the specified full/partial city and principal division search string for the specified country.
@@ -4938,7 +4944,6 @@
           description: the requested list of Oconus city and principal division match
           schema:
             $ref: '#/definitions/VIntlLocations'
->>>>>>> 74ba0ec7
         '400':
           $ref: '#/responses/InvalidRequest'
         '403':
@@ -8888,15 +8893,11 @@
     type: array
     items:
       $ref: 'definitions/VLocation.yaml'
-<<<<<<< HEAD
-  Countries:
-=======
   VIntlLocations:
     type: array
     items:
       $ref: 'definitions/VIntlLocation.yaml'
-  ReServiceItems:
->>>>>>> 74ba0ec7
+  Countries:
     type: array
     items:
       $ref: 'definitions/Country.yaml'
