swagger: "2.0"
info:
  contact:
    email: milmove-developers@caci.com
  description:
    $ref: info/ghc_description.md
  license:
    name: MIT
    url: "https://opensource.org/licenses/MIT"
  title: MilMove GHC API
  version: 0.0.1
basePath: /ghc/v1
schemes:
  - http
tags:
  - name: queues
  - name: move
  - $ref: "tags/order.yaml"
  - name: moveTaskOrder
  - name: customer
  - name: mtoServiceItem
  - name: mtoShipment
  - name: shipment
  - name: mtoAgent
  - name: paymentServiceItem
  - name: ppm
  - name: tac
  - name: transportationOffice
  - name: addresses
  - name: uploads
  - name: paymentRequests
  - name: reServiceItems
paths:
  "/customer":
    post:
      summary: Creates a customer with Okta option
      description: Creates a customer with option to also create an Okta profile account based on the office user's input when completing the UI form and submitting.
      operationId: createCustomerWithOktaOption
      tags:
        - customer
      consumes:
        - application/json
      produces:
        - application/json
      parameters:
        - in: body
          name: body
          required: true
          schema:
            $ref: "#/definitions/CreateCustomerPayload"
      responses:
        "200":
          description: successfully created the customer
          schema:
            $ref: "#/definitions/CreatedCustomer"
        "400":
          $ref: "#/responses/InvalidRequest"
        "401":
          $ref: "#/responses/PermissionDenied"
        "403":
          $ref: "#/responses/PermissionDenied"
        "404":
          $ref: "#/responses/NotFound"
        "409":
          $ref: "#/responses/Conflict"
        "412":
          $ref: "#/responses/PreconditionFailed"
        "422":
          $ref: "#/responses/UnprocessableEntity"
        "500":
          $ref: "#/responses/ServerError"
  /open/requested-office-users:
    post:
      consumes:
        - application/json
      produces:
        - application/json
      summary: Create an Office User
      description: >
        This endpoint is publicly accessible as it is utilized for individuals who do not have an office account to request the creation of an office account.

        Request the creation of an office user. An administrator will need to approve them after creation. Note on requirements:
        An identification method must be present. The following 2 fields have an "OR" requirement.
        - edipi
        - other_unique_id
        One of these two fields MUST be present to serve as identification for the office user being created. This logic is handled at the application level.
      operationId: createRequestedOfficeUser
      tags:
        - officeUsers
      parameters:
        - in: body
          name: officeUser
          description: Office User information
          schema:
            $ref: "#/definitions/OfficeUserCreate"
      responses:
        "201":
          description: successfully requested the creation of provided office user
          schema:
            $ref: "#/definitions/OfficeUser"
        "422":
          description: validation error
          schema:
            $ref: "#/definitions/ValidationError"
        "500":
          description: internal server error
  "/customer/{customerID}":
    parameters:
      - description: ID of customer to use
        in: path
        name: customerID
        required: true
        type: string
        format: uuid
    get:
      produces:
        - application/json
      parameters: []
      responses:
        "200":
          description: Successfully retrieved information on an individual customer
          schema:
            $ref: "#/definitions/Customer"
        "400":
          $ref: "#/responses/InvalidRequest"
        "401":
          $ref: "#/responses/PermissionDenied"
        "403":
          $ref: "#/responses/PermissionDenied"
        "404":
          $ref: "#/responses/NotFound"
        "500":
          $ref: "#/responses/ServerError"
      tags:
        - customer
      description: Returns a given customer
      operationId: getCustomer
      summary: Returns a given customer
    patch:
      summary: Updates customer info
      description: Updates customer info by ID
      operationId: updateCustomer
      tags:
        - customer
      consumes:
        - application/json
      produces:
        - application/json
      parameters:
        - in: body
          name: body
          required: true
          schema:
            $ref: "#/definitions/UpdateCustomerPayload"
        - in: header
          name: If-Match
          type: string
          required: true
      responses:
        "200":
          description: updated instance of orders
          schema:
            $ref: "#/definitions/Customer"
        "400":
          $ref: "#/responses/InvalidRequest"
        "401":
          $ref: "#/responses/PermissionDenied"
        "403":
          $ref: "#/responses/PermissionDenied"
        "404":
          $ref: "#/responses/NotFound"
        "412":
          $ref: "#/responses/PreconditionFailed"
        "422":
          $ref: "#/responses/UnprocessableEntity"
        "500":
          $ref: "#/responses/ServerError"
      x-permissions:
        - update.customer
  /customer/search:
    post:
      produces:
        - application/json
      consumes:
        - application/json
      summary: Search customers by DOD ID or customer name
      description: >
        Search customers by DOD ID or customer name. Used by services counselors to locate profiles to update, find attached moves, and to create new moves.
      operationId: searchCustomers
      tags:
        - customer
      parameters:
        - in: body
          name: body
          schema:
            properties:
              page:
                type: integer
                description: requested page of results
              perPage:
                type: integer
              edipi:
                description: DOD ID
                type: string
                minLength: 10
                maxLength: 10
                x-nullable: true
              emplid:
                description: EMPLID
                type: string
                minLength: 7
                maxLength: 7
                x-nullable: true
              branch:
                description: Branch
                type: string
                minLength: 1
              customerName:
                description: Customer Name
                type: string
                minLength: 1
                x-nullable: true
              sort:
                type: string
                x-nullable: true
                enum:
                  [
                    customerName,
                    edipi,
                    emplid,
                    branch,
                    personalEmail,
                    telephone,
                  ]
              order:
                type: string
                x-nullable: true
                enum: [asc, desc]
          description: field that results should be sorted by
      responses:
        "200":
          description: Successfully returned all customers matching the criteria
          schema:
            $ref: "#/definitions/SearchCustomersResult"
        "403":
          $ref: "#/responses/PermissionDenied"
        "500":
          $ref: "#/responses/ServerError"
  "/move/{locator}":
    parameters:
      - description: Code used to identify a move in the system
        in: path
        name: locator
        required: true
        type: string
    get:
      produces:
        - application/json
      parameters: []
      responses:
        "200":
          description: Successfully retrieved the individual move
          schema:
            $ref: "#/definitions/Move"
        "400":
          $ref: "#/responses/InvalidRequest"
        "401":
          $ref: "#/responses/PermissionDenied"
        "403":
          $ref: "#/responses/PermissionDenied"
        "404":
          $ref: "#/responses/NotFound"
        "500":
          $ref: "#/responses/ServerError"
      tags:
        - move
      description: Returns a given move for a unique alphanumeric locator string
      summary: Returns a given move
      operationId: getMove
  "/move/{locator}/history":
    parameters:
      - description: Code used to identify a move in the system
        in: path
        name: locator
        required: true
        type: string
    get:
      produces:
        - application/json
      parameters:
        - in: query
          name: page
          type: integer
          description: requested page of results
        - in: query
          name: perPage
          type: integer
          description: results per page
      responses:
        "200":
          description: Successfully retrieved the individual move history
          schema:
            $ref: "#/definitions/MoveHistoryResult"
        "400":
          $ref: "#/responses/InvalidRequest"
        "401":
          $ref: "#/responses/PermissionDenied"
        "403":
          $ref: "#/responses/PermissionDenied"
        "404":
          $ref: "#/responses/NotFound"
        "500":
          $ref: "#/responses/ServerError"
      tags:
        - move
      description: Returns the history for a given move for a unique alphanumeric locator string
      summary: Returns the history of an identified move
      operationId: getMoveHistory
  "/moves/{moveID}/shipment-evaluation-reports-list":
    parameters:
      - description: Code used to identify a move in the system
        in: path
        name: moveID
        required: true
        type: string
        format: uuid
    get:
      produces:
        - application/json
      responses:
        "200":
          description: Successfully retrieved the move's evaluation reports
          schema:
            $ref: "#/definitions/EvaluationReportList"
        "400":
          $ref: "#/responses/InvalidRequest"
        "401":
          $ref: "#/responses/PermissionDenied"
        "403":
          $ref: "#/responses/PermissionDenied"
        "404":
          $ref: "#/responses/NotFound"
        "500":
          $ref: "#/responses/ServerError"
      tags:
        - move
      description: Returns shipment evaluation reports for the specified move that are visible to the current office user
      summary: Returns shipment evaluation reports for the specified move that are visible to the current office user
      operationId: getMoveShipmentEvaluationReportsList
  "/moves/{moveID}/counseling-evaluation-reports-list":
    parameters:
      - description: Code used to identify a move in the system
        in: path
        name: moveID
        required: true
        type: string
        format: uuid
    get:
      produces:
        - application/json
      responses:
        "200":
          description: Successfully retrieved the move's evaluation reports
          schema:
            $ref: "#/definitions/EvaluationReportList"
        "400":
          $ref: "#/responses/InvalidRequest"
        "401":
          $ref: "#/responses/PermissionDenied"
        "403":
          $ref: "#/responses/PermissionDenied"
        "404":
          $ref: "#/responses/NotFound"
        "500":
          $ref: "#/responses/ServerError"
      tags:
        - move
      description: Returns counseling evaluation reports for the specified move that are visible to the current office user
      summary: Returns counseling evaluation reports for the specified move that are visible to the current office user
      operationId: getMoveCounselingEvaluationReportsList
  "/moves/{moveID}/cancel":
    parameters:
      - description: ID of the move
        in: path
        name: moveID
        required: true
        format: uuid
        type: string
    post:
      consumes:
        - application/json
      produces:
        - application/json
      parameters: []
      responses:
        "200":
          description: Successfully canceled move
          schema:
            $ref: "#/definitions/Move"
        "403":
          $ref: "#/responses/PermissionDenied"
        "404":
          $ref: "#/responses/NotFound"
        "409":
          $ref: "#/responses/Conflict"
        "412":
          $ref: "#/responses/PreconditionFailed"
        "422":
          $ref: "#/responses/UnprocessableEntity"
        "500":
          $ref: "#/responses/ServerError"
      tags:
        - move
      description: cancels a move
      operationId: moveCanceler
      summary: Cancels a move
      x-permissions:
        - update.cancelMoveFlag
  "/counseling/orders/{orderID}":
    parameters:
      - description: ID of order to update
        in: path
        name: orderID
        required: true
        type: string
        format: uuid
    patch:
      summary: Updates an order (performed by a services counselor)
      description: All fields sent in this request will be set on the order referenced
      operationId: counselingUpdateOrder
      tags:
        - order
      consumes:
        - application/json
      produces:
        - application/json
      parameters:
        - in: body
          name: body
          required: true
          schema:
            $ref: "#/definitions/CounselingUpdateOrderPayload"
        - in: header
          name: If-Match
          type: string
          required: true
      responses:
        "200":
          description: updated instance of orders
          schema:
            $ref: "#/definitions/Order"
        "403":
          $ref: "#/responses/PermissionDenied"
        "404":
          $ref: "#/responses/NotFound"
        "412":
          $ref: "#/responses/PreconditionFailed"
        "422":
          $ref: "#/responses/UnprocessableEntity"
        "500":
          $ref: "#/responses/ServerError"
  "/orders":
    post:
      summary: Creates an orders model for a logged-in user
      description: Creates an instance of orders tied to a service member, which allow for creation of a move and an entitlement. Orders are required before the creation of a move
      operationId: createOrder
      tags:
        - order
      consumes:
        - application/json
      produces:
        - application/json
      parameters:
        - in: body
          name: createOrders
          schema:
            $ref: "#/definitions/CreateOrders"
      responses:
        "200":
          description: created instance of orders
          schema:
            $ref: "#/definitions/Order"
        "400":
          description: invalid request
        "401":
          description: request requires user authentication
        "403":
          description: user is not authorized
        "422":
          $ref: "#/responses/UnprocessableEntity"
        "500":
          description: internal server error
  "/orders/{orderID}":
    parameters:
      - description: ID of order to use
        in: path
        name: orderID
        required: true
        type: string
        format: uuid
    patch:
      summary: Updates an order
      description: All fields sent in this request will be set on the order referenced
      operationId: updateOrder
      tags:
        - order
      consumes:
        - application/json
      produces:
        - application/json
      parameters:
        - in: body
          name: body
          required: true
          schema:
            $ref: "#/definitions/UpdateOrderPayload"
        - in: header
          name: If-Match
          type: string
          required: true
      responses:
        "200":
          description: updated instance of orders
          schema:
            $ref: "#/definitions/Order"
        "400":
          $ref: "#/responses/InvalidRequest"
        "403":
          $ref: "#/responses/PermissionDenied"
        "404":
          $ref: "#/responses/NotFound"
        "409":
          $ref: "#/responses/Conflict"
        "412":
          $ref: "#/responses/PreconditionFailed"
        "422":
          $ref: "#/responses/UnprocessableEntity"
        "500":
          $ref: "#/responses/ServerError"
      x-permissions:
        - update.orders
    get:
      produces:
        - application/json
      parameters: []
      responses:
        "200":
          description: Successfully retrieved order
          schema:
            $ref: "#/definitions/Order"
        "400":
          $ref: "#/responses/InvalidRequest"
        "401":
          $ref: "#/responses/PermissionDenied"
        "403":
          $ref: "#/responses/PermissionDenied"
        "404":
          $ref: "#/responses/NotFound"
        "500":
          $ref: "#/responses/ServerError"
      tags:
        - order
      description: Gets an order
      operationId: getOrder
      summary: Gets an order by ID
  "/orders/{orderID}/allowances":
    parameters:
      - description: ID of order to use
        in: path
        name: orderID
        required: true
        type: string
        format: uuid
    patch:
      summary: Updates an allowance (Orders with Entitlements)
      description: All fields sent in this request will be set on the order referenced
      operationId: updateAllowance
      tags:
        - order
      consumes:
        - application/json
      produces:
        - application/json
      parameters:
        - in: body
          name: body
          required: true
          schema:
            $ref: "#/definitions/UpdateAllowancePayload"
        - in: header
          name: If-Match
          type: string
          required: true
      responses:
        "200":
          description: updated instance of allowance
          schema:
            $ref: "#/definitions/Order"
        "403":
          $ref: "#/responses/PermissionDenied"
        "404":
          $ref: "#/responses/NotFound"
        "412":
          $ref: "#/responses/PreconditionFailed"
        "422":
          $ref: "#/responses/UnprocessableEntity"
        "500":
          $ref: "#/responses/ServerError"
      x-permissions:
        - update.allowances
  "/orders/{orderID}/acknowledge-excess-weight-risk":
    parameters:
      - description: ID of order to use
        in: path
        name: orderID
        required: true
        type: string
        format: uuid
    post:
      summary: Saves the date and time a TOO acknowledged the excess weight risk by dismissing the alert
      description: Saves the date and time a TOO acknowledged the excess weight risk by dismissing the alert
      operationId: acknowledgeExcessWeightRisk
      tags:
        - order
      consumes:
        - application/json
      produces:
        - application/json
      parameters:
        - in: header
          name: If-Match
          type: string
          required: true
      responses:
        "200":
          description: updated Move
          schema:
            $ref: "#/definitions/Move"
        "403":
          $ref: "#/responses/PermissionDenied"
        "404":
          $ref: "#/responses/NotFound"
        "412":
          $ref: "#/responses/PreconditionFailed"
        "422":
          $ref: "#/responses/UnprocessableEntity"
        "500":
          $ref: "#/responses/ServerError"
      x-permissions:
        - update.excessWeightRisk
  "/orders/{orderID}/acknowledge-excess-unaccompanied-baggage-weight-risk":
    parameters:
      - description: ID of order to use
        in: path
        name: orderID
        required: true
        type: string
        format: uuid
    post:
      summary: Saves the date and time a TOO acknowledged the excess unaccompanied baggage weight risk by dismissing the alert
      description: Saves the date and time a TOO acknowledged the excess unaccompanied baggage weight risk by dismissing the alert
      operationId: acknowledgeExcessUnaccompaniedBaggageWeightRisk
      tags:
        - order
      consumes:
        - application/json
      produces:
        - application/json
      parameters:
        - in: header
          name: If-Match
          type: string
          required: true
      responses:
        "200":
          description: updated Move
          schema:
            $ref: "#/definitions/Move"
        "403":
          $ref: "#/responses/PermissionDenied"
        "404":
          $ref: "#/responses/NotFound"
        "412":
          $ref: "#/responses/PreconditionFailed"
        "422":
          $ref: "#/responses/UnprocessableEntity"
        "500":
          $ref: "#/responses/ServerError"
      x-permissions:
        - update.excessWeightRisk
  "/orders/{orderID}/update-billable-weight":
    parameters:
      - description: ID of order to use
        in: path
        name: orderID
        required: true
        type: string
        format: uuid
    patch:
      summary: Updates the max billable weight
      description: Updates the DBAuthorizedWeight attribute for the Order Entitlements=
      operationId: updateBillableWeight
      tags:
        - order
      consumes:
        - application/json
      produces:
        - application/json
      parameters:
        - in: body
          name: body
          required: true
          schema:
            $ref: "#/definitions/UpdateBillableWeightPayload"
        - in: header
          name: If-Match
          type: string
          required: true
      responses:
        "200":
          description: updated Order
          schema:
            $ref: "#/definitions/Order"
        "403":
          $ref: "#/responses/PermissionDenied"
        "404":
          $ref: "#/responses/NotFound"
        "412":
          $ref: "#/responses/PreconditionFailed"
        "422":
          $ref: "#/responses/UnprocessableEntity"
        "500":
          $ref: "#/responses/ServerError"
      x-permissions:
        - update.billableWeight
  "/orders/{orderID}/update-max-billable-weight/tio":
    parameters:
      - description: ID of order to use
        in: path
        name: orderID
        required: true
        type: string
        format: uuid
    patch:
      summary: Updates the max billable weight with TIO remarks
      description: Updates the DBAuthorizedWeight attribute for the Order Entitlements and move TIO remarks
      operationId: updateMaxBillableWeightAsTIO
      tags:
        - order
      consumes:
        - application/json
      produces:
        - application/json
      parameters:
        - in: body
          name: body
          required: true
          schema:
            $ref: "#/definitions/UpdateMaxBillableWeightAsTIOPayload"
        - $ref: "parameters/ifMatch.yaml"
      responses:
        "200":
          description: updated Order
          schema:
            $ref: "#/definitions/Order"
        "403":
          $ref: "#/responses/PermissionDenied"
        "404":
          $ref: "#/responses/NotFound"
        "412":
          $ref: "#/responses/PreconditionFailed"
        "422":
          $ref: "#/responses/UnprocessableEntity"
        "500":
          $ref: "#/responses/ServerError"
      x-permissions:
        - update.maxBillableWeight
  /orders/{orderID}/upload_amended_orders:
    post:
      summary: Create an amended order for a given order
      description: Create an amended order for a given order
      operationId: uploadAmendedOrders
      tags:
        - order
      consumes:
        - multipart/form-data
      parameters:
        - in: path
          name: orderID
          type: string
          format: uuid
          required: true
          description: UUID of the order
        - in: formData
          name: file
          type: file
          description: The file to upload.
          required: true
      responses:
        "201":
          description: created upload
          schema:
            $ref: "definitions/Upload.yaml"
        "400":
          description: invalid request
          schema:
            $ref: "#/definitions/InvalidRequestResponsePayload"
        "403":
          description: not authorized
        "404":
          description: not found
        "413":
          description: payload is too large
        "500":
          description: server error
  "/counseling/orders/{orderID}/allowances":
    parameters:
      - description: ID of order to use
        in: path
        name: orderID
        required: true
        type: string
        format: uuid
    patch:
      summary: Updates an allowance (Orders with Entitlements)
      description: All fields sent in this request will be set on the order referenced
      operationId: counselingUpdateAllowance
      tags:
        - order
      consumes:
        - application/json
      produces:
        - application/json
      parameters:
        - in: body
          name: body
          required: true
          schema:
            $ref: "#/definitions/CounselingUpdateAllowancePayload"
        - in: header
          name: If-Match
          type: string
          required: true
      responses:
        "200":
          description: updated instance of allowance
          schema:
            $ref: "#/definitions/Order"
        "403":
          $ref: "#/responses/PermissionDenied"
        "404":
          $ref: "#/responses/NotFound"
        "412":
          $ref: "#/responses/PreconditionFailed"
        "422":
          $ref: "#/responses/UnprocessableEntity"
        "500":
          $ref: "#/responses/ServerError"
  "/move-task-orders/{moveTaskOrderID}":
    parameters:
      - description: ID of move to use
        in: path
        name: moveTaskOrderID
        required: true
        type: string
    get:
      produces:
        - application/json
      parameters: []
      responses:
        "200":
          description: Successfully retrieved move task order
          schema:
            $ref: "#/definitions/MoveTaskOrder"
        "400":
          $ref: "#/responses/InvalidRequest"
        "401":
          $ref: "#/responses/PermissionDenied"
        "403":
          $ref: "#/responses/PermissionDenied"
        "404":
          $ref: "#/responses/NotFound"
        "500":
          $ref: "#/responses/ServerError"
      tags:
        - moveTaskOrder
      description: Gets a move
      operationId: getMoveTaskOrder
      summary: Gets a move by ID
  "/move_task_orders/{moveTaskOrderID}/mto_service_items":
    parameters:
      - description: ID of move for mto service item to use
        in: path
        name: moveTaskOrderID
        required: true
        format: uuid
        type: string
    get:
      produces:
        - application/json
      parameters: []
      responses:
        "200":
          description: Successfully retrieved all line items for a move task order
          schema:
            $ref: "definitions/MTOServiceItems.yaml"
        "404":
          $ref: "#/responses/NotFound"
        "422":
          $ref: "#/responses/UnprocessableEntity"
        "500":
          $ref: "#/responses/ServerError"
      tags:
        - mtoServiceItem
      description: Gets all line items for a move
      operationId: listMTOServiceItems
      summary: Gets all line items for a move
  "/mto-shipments":
    post:
      summary: createMTOShipment
      description: |
        Creates a MTO shipment for the specified Move Task Order.
        Required fields include:
        * Shipment Type
        * Customer requested pick-up date
        * Pick-up Address
        * Delivery Address
        * Releasing / Receiving agents
        Optional fields include:
        * Delivery Address Type
        * Customer Remarks
        * Releasing / Receiving agents
        * An array of optional accessorial service item codes
      consumes:
        - application/json
      produces:
        - application/json
      operationId: createMTOShipment
      tags:
        - mtoShipment
      parameters:
        - in: body
          name: body
          schema:
            $ref: "#/definitions/CreateMTOShipment"
      responses:
        "200":
          description: Successfully created a MTO shipment.
          schema:
            $ref: "definitions/MTOShipment.yaml"
        "400":
          $ref: "#/responses/InvalidRequest"
        "404":
          $ref: "#/responses/NotFound"
        "422":
          $ref: "#/responses/UnprocessableEntity"
        "500":
          $ref: "#/responses/ServerError"
  "/move_task_orders/{moveTaskOrderID}/mto_shipments":
    parameters:
      - description: ID of move task order for mto shipment to use
        in: path
        name: moveTaskOrderID
        required: true
        format: uuid
        type: string
    get:
      produces:
        - application/json
      parameters: []
      responses:
        "200":
          description: Successfully retrieved all mto shipments for a move task order
          schema:
            $ref: "#/definitions/MTOShipments"
        "403":
          $ref: "#/responses/PermissionDenied"
        "404":
          $ref: "#/responses/NotFound"
        "422":
          $ref: "#/responses/UnprocessableEntity"
        "500":
          $ref: "#/responses/ServerError"
      tags:
        - mtoShipment
      description: Gets all shipments for a move task order
      operationId: listMTOShipments
      summary: Gets all shipments for a move task order
  "/shipments/{shipmentID}":
    get:
      summary: fetches a shipment by ID
      description: fetches a shipment by ID
      operationId: getShipment
      tags:
        - mtoShipment
      produces:
        - application/json
      parameters:
        - description: ID of the shipment to be fetched
          in: path
          name: shipmentID
          required: true
          format: uuid
          type: string
      responses:
        "200":
          description: Successfully fetched the shipment
          schema:
            $ref: "#/definitions/MTOShipment"
        "400":
          $ref: "#/responses/InvalidRequest"
        "403":
          $ref: "#/responses/PermissionDenied"
        "404":
          $ref: "#/responses/NotFound"
        "422":
          $ref: "#/responses/UnprocessableEntity"
        "500":
          $ref: "#/responses/ServerError"
    delete:
      summary: Soft deletes a shipment by ID
      description: Soft deletes a shipment by ID
      operationId: deleteShipment
      tags:
        - shipment
      produces:
        - application/json
      parameters:
        - description: ID of the shipment to be deleted
          in: path
          name: shipmentID
          required: true
          format: uuid
          type: string
      responses:
        "204":
          description: Successfully soft deleted the shipment
        "400":
          $ref: "#/responses/InvalidRequest"
        "403":
          $ref: "#/responses/PermissionDenied"
        "404":
          $ref: "#/responses/NotFound"
        "409":
          $ref: "#/responses/Conflict"
        "422":
          $ref: "#/responses/UnprocessableEntity"
        "500":
          $ref: "#/responses/ServerError"
  "/move_task_orders/{moveTaskOrderID}/mto_shipments/{shipmentID}":
    patch:
      summary: updateMTOShipment
      description: |
        Updates a specified MTO shipment.
        Required fields include:
        * MTO Shipment ID required in path
        * If-Match required in headers
        * No fields required in body
        Optional fields include:
        * New shipment status type
        * Shipment Type
        * Customer requested pick-up date
        * Pick-up Address
        * Delivery Address
        * Secondary Pick-up Address
        * SecondaryDelivery Address
        * Delivery Address Type
        * Customer Remarks
        * Counselor Remarks
        * Releasing / Receiving agents
        * Actual Pro Gear Weight
        * Actual Spouse Pro Gear Weight
        * Location of the POE/POD
      consumes:
        - application/json
      produces:
        - application/json
      operationId: updateMTOShipment
      tags:
        - mtoShipment
      parameters:
        - in: path
          name: moveTaskOrderID
          required: true
          format: uuid
          type: string
          description: ID of move task order for mto shipment to use
        - in: path
          name: shipmentID
          type: string
          format: uuid
          required: true
          description: UUID of the MTO Shipment to update
        - in: header
          name: If-Match
          type: string
          required: true
          description: >
            Optimistic locking is implemented via the `If-Match` header. If the ETag header does not match
            the value of the resource on the server, the server rejects the change with a `412 Precondition Failed` error.
        - in: body
          name: body
          schema:
            $ref: "#/definitions/UpdateShipment"
      responses:
        "200":
          description: Successfully updated the specified MTO shipment.
          schema:
            $ref: "definitions/MTOShipment.yaml"
        "400":
          $ref: "#/responses/InvalidRequest"
        "401":
          $ref: "#/responses/PermissionDenied"
        "403":
          $ref: "#/responses/PermissionDenied"
        "404":
          $ref: "#/responses/NotFound"
        "412":
          $ref: "#/responses/PreconditionFailed"
        "422":
          $ref: "#/responses/UnprocessableEntity"
        "500":
          $ref: "#/responses/ServerError"
  '/shipments/approve':
    post:
      consumes:
        - application/json
      produces:
        - application/json
      parameters:
        - in: body
          name: body
          required: true
          schema:
            $ref: '#/definitions/ApproveShipments'
      responses:
        '200':
          description: Successfully approved the shipments
          schema:
            type: array
            items:
              $ref: 'definitions/MTOShipment.yaml'
        '403':
          $ref: '#/responses/PermissionDenied'
        '404':
          $ref: '#/responses/NotFound'
        '409':
          $ref: '#/responses/Conflict'
        '412':
          $ref: '#/responses/PreconditionFailed'
        '422':
          $ref: '#/responses/UnprocessableEntity'
        '500':
          $ref: '#/responses/ServerError'
      tags:
        - shipment
      description: Approves multiple shipments in one request
      operationId: approveShipments
      summary: Approves multiple shipments at once
      x-permissions:
        - update.shipment
  "/shipments/{shipmentID}/approve":
    parameters:
      - description: ID of the shipment
        in: path
        name: shipmentID
        required: true
        format: uuid
        type: string
    post:
      consumes:
        - application/json
      produces:
        - application/json
      parameters:
        - in: header
          name: If-Match
          type: string
          required: true
      responses:
        "200":
          description: Successfully approved the shipment
          schema:
            $ref: "definitions/MTOShipment.yaml"
        "403":
          $ref: "#/responses/PermissionDenied"
        "404":
          $ref: "#/responses/NotFound"
        "409":
          $ref: "#/responses/Conflict"
        "412":
          $ref: "#/responses/PreconditionFailed"
        "422":
          $ref: "#/responses/UnprocessableEntity"
        "500":
          $ref: "#/responses/ServerError"
      tags:
        - shipment
      description: Approves a shipment
      operationId: approveShipment
      summary: Approves a shipment
      x-permissions:
        - update.shipment
  "/shipments/{shipmentID}/request-diversion":
    parameters:
      - description: ID of the shipment
        in: path
        name: shipmentID
        required: true
        format: uuid
        type: string
    post:
      consumes:
        - application/json
      produces:
        - application/json
      parameters:
        - in: header
          name: If-Match
          type: string
          required: true
        - in: body
          name: body
          required: true
          schema:
            $ref: "#/definitions/RequestDiversion"
      responses:
        "200":
          description: Successfully requested the shipment diversion
          schema:
            $ref: "definitions/MTOShipment.yaml"
        "403":
          $ref: "#/responses/PermissionDenied"
        "404":
          $ref: "#/responses/NotFound"
        "409":
          $ref: "#/responses/Conflict"
        "412":
          $ref: "#/responses/PreconditionFailed"
        "422":
          $ref: "#/responses/UnprocessableEntity"
        "500":
          $ref: "#/responses/ServerError"
      tags:
        - shipment
      description: Requests a shipment diversion
      operationId: requestShipmentDiversion
      summary: Requests a shipment diversion
      x-permissions:
        - create.shipmentDiversionRequest
  "/shipments/{shipmentID}/approve-diversion":
    parameters:
      - description: ID of the shipment
        in: path
        name: shipmentID
        required: true
        format: uuid
        type: string
    post:
      consumes:
        - application/json
      produces:
        - application/json
      parameters:
        - in: header
          name: If-Match
          type: string
          required: true
      responses:
        "200":
          description: Successfully approved the shipment diversion
          schema:
            $ref: "definitions/MTOShipment.yaml"
        "403":
          $ref: "#/responses/PermissionDenied"
        "404":
          $ref: "#/responses/NotFound"
        "409":
          $ref: "#/responses/Conflict"
        "412":
          $ref: "#/responses/PreconditionFailed"
        "422":
          $ref: "#/responses/UnprocessableEntity"
        "500":
          $ref: "#/responses/ServerError"
      x-permissions:
        - update.shipment
      tags:
        - shipment
      description: Approves a shipment diversion
      operationId: approveShipmentDiversion
      summary: Approves a shipment diversion
  "/shipments/{shipmentID}/reject":
    parameters:
      - description: ID of the shipment
        in: path
        name: shipmentID
        required: true
        format: uuid
        type: string
    post:
      consumes:
        - application/json
      produces:
        - application/json
      parameters:
        - in: header
          name: If-Match
          type: string
          required: true
        - in: body
          name: body
          required: true
          schema:
            $ref: "#/definitions/RejectShipment"
      responses:
        "200":
          description: Successfully rejected the shipment
          schema:
            $ref: "definitions/MTOShipment.yaml"
        "403":
          $ref: "#/responses/PermissionDenied"
        "404":
          $ref: "#/responses/NotFound"
        "409":
          $ref: "#/responses/Conflict"
        "412":
          $ref: "#/responses/PreconditionFailed"
        "422":
          $ref: "#/responses/UnprocessableEntity"
        "500":
          $ref: "#/responses/ServerError"
      tags:
        - shipment
      description: rejects a shipment
      operationId: rejectShipment
      summary: rejects a shipment
  "/shipments/{shipmentID}/request-cancellation":
    parameters:
      - description: ID of the shipment
        in: path
        name: shipmentID
        required: true
        format: uuid
        type: string
    post:
      consumes:
        - application/json
      produces:
        - application/json
      parameters:
        - in: header
          name: If-Match
          type: string
          required: true
      responses:
        "200":
          description: Successfully requested the shipment cancellation
          schema:
            $ref: "definitions/MTOShipment.yaml"
        "403":
          $ref: "#/responses/PermissionDenied"
        "404":
          $ref: "#/responses/NotFound"
        "409":
          $ref: "#/responses/Conflict"
        "412":
          $ref: "#/responses/PreconditionFailed"
        "422":
          $ref: "#/responses/UnprocessableEntity"
        "500":
          $ref: "#/responses/ServerError"
      tags:
        - shipment
      description: Requests a shipment cancellation
      operationId: requestShipmentCancellation
      summary: Requests a shipment cancellation
      x-permissions:
        - create.shipmentCancellation
  "/shipments/{shipmentID}/request-reweigh":
    parameters:
      - description: ID of the shipment
        in: path
        name: shipmentID
        required: true
        format: uuid
        type: string
    post:
      consumes:
        - application/json
      produces:
        - application/json
      responses:
        "200":
          description: Successfully requested a reweigh of the shipment
          schema:
            $ref: "definitions/Reweigh.yaml"
        "403":
          $ref: "#/responses/PermissionDenied"
        "404":
          $ref: "#/responses/NotFound"
        "409":
          $ref: "#/responses/Conflict"
        "412":
          $ref: "#/responses/PreconditionFailed"
        "422":
          $ref: "#/responses/UnprocessableEntity"
        "500":
          $ref: "#/responses/ServerError"
      tags:
        - shipment
        - reweigh
      description: Requests a shipment reweigh
      operationId: requestShipmentReweigh
      summary: Requests a shipment reweigh
      x-permissions:
        - create.reweighRequest
  "/shipments/{shipmentID}/review-shipment-address-update":
    parameters:
      - description: ID of the shipment
        in: path
        name: shipmentID
        required: true
        format: uuid
        type: string
    patch:
      consumes:
        - application/json
      produces:
        - application/json
      parameters:
        - in: header
          name: If-Match
          type: string
          required: true
        - in: body
          name: body
          required: true
          schema:
            properties:
              status:
                type: string
                enum:
                  - REJECTED
                  - APPROVED
              officeRemarks:
                type: string
            required:
              - officeRemarks
              - status
      responses:
        "200":
          description: Successfully requested a shipment address update
          schema:
            $ref: "definitions/ShipmentAddressUpdate.yaml"
        "403":
          $ref: "#/responses/PermissionDenied"
        "404":
          $ref: "#/responses/NotFound"
        "409":
          $ref: "#/responses/Conflict"
        "412":
          $ref: "#/responses/PreconditionFailed"
        "422":
          $ref: "#/responses/UnprocessableEntity"
        "500":
          $ref: "#/responses/ServerError"
      tags:
        - shipment
        - shipment_address_updates
      description: This endpoint is used to approve a address update request. Office remarks are required.
        Approving the address update will update the Destination Final Address of the associated service item
      operationId: reviewShipmentAddressUpdate
      summary: Allows TOO to review a shipment address update
  "/shipments/{shipmentID}/sit-extensions":
    post:
      summary: Create an approved SIT Duration Update
      description: TOO can creates an already-approved SIT Duration Update on behalf of a customer
      consumes:
        - application/json
      produces:
        - application/json
      operationId: createApprovedSITDurationUpdate
      tags:
        - shipment
        - sitExtension
      parameters:
        - description: ID of the shipment
          in: path
          name: shipmentID
          required: true
          format: uuid
          type: string
        - in: body
          name: body
          schema:
            $ref: "#/definitions/CreateApprovedSITDurationUpdate"
          required: true
        - in: header
          description: We want the shipment's eTag rather than the SIT Duration Update eTag as the SIT Duration Update is always associated with a shipment
          name: If-Match
          type: string
          required: true
      responses:
        "200":
          description: Successfully created a SIT Extension.
          schema:
            $ref: "definitions/MTOShipment.yaml"
        "400":
          $ref: "#/responses/InvalidRequest"
        "403":
          $ref: "#/responses/PermissionDenied"
        "404":
          $ref: "#/responses/NotFound"
        "422":
          $ref: "#/responses/UnprocessableEntity"
        "500":
          $ref: "#/responses/ServerError"
      x-permissions:
        - create.SITExtension
  "/shipments/{shipmentID}/sit-extensions/{sitExtensionID}/approve":
    parameters:
      - description: ID of the shipment
        in: path
        name: shipmentID
        required: true
        format: uuid
        type: string
      - description: ID of the SIT extension
        in: path
        name: sitExtensionID
        required: true
        format: uuid
        type: string
    patch:
      consumes:
        - application/json
      produces:
        - application/json
      parameters:
        - in: body
          name: body
          required: true
          schema:
            $ref: "#/definitions/ApproveSITExtension"
        - in: header
          description: We want the shipment's eTag rather than the SIT extension eTag as the SIT extension is always associated with a shipment
          name: If-Match
          type: string
          required: true
      responses:
        "200":
          description: Successfully approved a SIT extension
          schema:
            $ref: "definitions/MTOShipment.yaml"
        "403":
          $ref: "#/responses/PermissionDenied"
        "404":
          $ref: "#/responses/NotFound"
        "409":
          $ref: "#/responses/Conflict"
        "412":
          $ref: "#/responses/PreconditionFailed"
        "422":
          $ref: "#/responses/UnprocessableEntity"
        "500":
          $ref: "#/responses/ServerError"
      tags:
        - shipment
        - sitExtension
      description: Approves a SIT extension
      operationId: approveSITExtension
      summary: Approves a SIT extension
      x-permissions:
        - update.SITExtension
  "/shipments/{shipmentID}/sit-extensions/{sitExtensionID}/deny":
    parameters:
      - description: ID of the shipment
        in: path
        name: shipmentID
        required: true
        format: uuid
        type: string
      - description: ID of the SIT extension
        in: path
        name: sitExtensionID
        required: true
        format: uuid
        type: string
    patch:
      consumes:
        - application/json
      produces:
        - application/json
      parameters:
        - in: body
          name: body
          required: true
          schema:
            $ref: "#/definitions/DenySITExtension"
        - in: header
          name: If-Match
          type: string
          required: true
      responses:
        "200":
          description: Successfully denied a SIT extension
          schema:
            $ref: "definitions/MTOShipment.yaml"
        "403":
          $ref: "#/responses/PermissionDenied"
        "404":
          $ref: "#/responses/NotFound"
        "409":
          $ref: "#/responses/Conflict"
        "412":
          $ref: "#/responses/PreconditionFailed"
        "422":
          $ref: "#/responses/UnprocessableEntity"
        "500":
          $ref: "#/responses/ServerError"
      tags:
        - shipment
        - sitExtension
      description: Denies a SIT extension
      operationId: denySITExtension
      summary: Denies a SIT extension
      x-permissions:
        - update.SITExtension
  "/shipments/{shipmentID}/sit-service-item/convert-to-customer-expense":
    parameters:
      - description: ID of the shipment
        in: path
        name: shipmentID
        required: true
        format: uuid
        type: string
    patch:
      consumes:
        - application/json
      produces:
        - application/json
      parameters:
        - in: body
          name: body
          required: true
          schema:
            $ref: "#/definitions/UpdateSITServiceItemCustomerExpense"
        - in: header
          name: If-Match
          type: string
          required: true
      responses:
        "200":
          description: Successfully converted to customer expense
          schema:
            $ref: "definitions/MTOShipment.yaml"
        "403":
          $ref: "#/responses/PermissionDenied"
        "404":
          $ref: "#/responses/NotFound"
        "409":
          $ref: "#/responses/Conflict"
        "412":
          $ref: "#/responses/PreconditionFailed"
        "422":
          $ref: "#/responses/UnprocessableEntity"
        "500":
          $ref: "#/responses/ServerError"
      tags:
        - shipment
        - mtoServiceItem
      description: Converts a SIT to customer expense
      operationId: updateSITServiceItemCustomerExpense
      summary: Converts a SIT to customer expense
      x-permissions:
        - update.MTOServiceItem
  /shipments/{shipmentID}/ppm-documents:
    parameters:
      - description: ID of the shipment
        in: path
        name: shipmentID
        required: true
        format: uuid
        type: string
    get:
      summary: Gets all the PPM documents for a PPM shipment
      description: |
        Retrieves all of the documents and associated uploads for each ppm document type connected to a PPM shipment. This
        excludes any deleted PPM documents.
      operationId: getPPMDocuments
      tags:
        - ppm
      consumes:
        - application/json
      produces:
        - application/json
      responses:
        "200":
          description: All PPM documents and associated uploads for the specified PPM shipment.
          schema:
            $ref: "definitions/PPMDocuments.yaml"
        "401":
          $ref: "#/responses/PermissionDenied"
        "403":
          $ref: "#/responses/PermissionDenied"
        "422":
          $ref: "#/responses/UnprocessableEntity"
        "500":
          $ref: "#/responses/ServerError"
  /ppm-shipments/{ppmShipmentId}/weight-ticket/{weightTicketId}:
    parameters:
      - $ref: "parameters/ppmShipmentId.yaml"
      - $ref: "parameters/weightTicketId.yaml"
    patch:
      summary: Updates a weight ticket document
      description: |
        Updates a PPM shipment's weight ticket document with new information. Only some of the weight ticket document's
        fields are editable because some have to be set by the customer, e.g. vehicle description.
      operationId: updateWeightTicket
      tags:
        - ppm
      consumes:
        - application/json
      produces:
        - application/json
      parameters:
        - $ref: "parameters/ifMatch.yaml"
        - in: body
          name: updateWeightTicketPayload
          required: true
          schema:
            $ref: "#/definitions/UpdateWeightTicket"
      responses:
        "200":
          description: returns an updated weight ticket object
          schema:
            $ref: "definitions/WeightTicket.yaml"
        "400":
          $ref: "#/responses/InvalidRequest"
        "401":
          $ref: "#/responses/PermissionDenied"
        "403":
          $ref: "#/responses/PermissionDenied"
        "404":
          $ref: "#/responses/NotFound"
        "412":
          $ref: "#/responses/PreconditionFailed"
        "422":
          $ref: "#/responses/UnprocessableEntity"
        "500":
          $ref: "#/responses/ServerError"
  /ppm-shipments/{ppmShipmentId}/moving-expenses/{movingExpenseId}:
    parameters:
      - $ref: "parameters/ppmShipmentId.yaml"
      - $ref: "parameters/movingExpenseId.yaml"
    patch:
      summary: Updates the moving expense
      description: |
        Updates a PPM shipment's moving expense with new information. Only some of the moving expense's fields are
        editable because some have to be set by the customer, e.g. the description and the moving expense type.
      operationId: updateMovingExpense
      tags:
        - ppm
      consumes:
        - application/json
      produces:
        - application/json
      parameters:
        - $ref: "parameters/ifMatch.yaml"
        - in: body
          name: updateMovingExpense
          required: true
          schema:
            $ref: "#/definitions/UpdateMovingExpense"
      responses:
        "200":
          description: returns an updated moving expense object
          schema:
            $ref: "definitions/MovingExpense.yaml"
        "400":
          $ref: "#/responses/InvalidRequest"
        "401":
          $ref: "#/responses/PermissionDenied"
        "403":
          $ref: "#/responses/PermissionDenied"
        "404":
          $ref: "#/responses/NotFound"
        "412":
          $ref: "#/responses/PreconditionFailed"
        "422":
          $ref: "#/responses/UnprocessableEntity"
        "500":
          $ref: "#/responses/ServerError"
  ? /ppm-shipments/{ppmShipmentId}/pro-gear-weight-tickets/{proGearWeightTicketId}
  : parameters:
      - $ref: "parameters/ppmShipmentId.yaml"
      - $ref: "parameters/proGearWeightTicketId.yaml"
    patch:
      summary: Updates a pro-gear weight ticket
      description: |
        Updates a PPM shipment's pro-gear weight ticket with new information. Only some of the fields are editable
        because some have to be set by the customer, e.g. the description.
      operationId: updateProGearWeightTicket
      tags:
        - ppm
      consumes:
        - application/json
      produces:
        - application/json
      parameters:
        - $ref: "parameters/ifMatch.yaml"
        - in: body
          name: updateProGearWeightTicket
          required: true
          schema:
            $ref: "#/definitions/UpdateProGearWeightTicket"
      responses:
        "200":
          description: returns an updated pro-gear weight ticket object
          schema:
            $ref: "definitions/ProGearWeightTicket.yaml"
        "400":
          $ref: "#/responses/InvalidRequest"
        "401":
          $ref: "#/responses/PermissionDenied"
        "403":
          $ref: "#/responses/PermissionDenied"
        "404":
          $ref: "#/responses/NotFound"
        "412":
          $ref: "#/responses/PreconditionFailed"
        "422":
          $ref: "#/responses/UnprocessableEntity"
        "500":
          $ref: "#/responses/ServerError"
  /ppm-shipments/{ppmShipmentId}/aoa-packet:
    parameters:
      - description: the id for the ppmshipment with aoa to be downloaded
        in: path
        name: ppmShipmentId
        required: true
        type: string
    get:
      summary: Downloads AOA Packet form PPMShipment as a PDF
      description: |
        ### Functionality
        This endpoint downloads all uploaded move order documentation combined with the Shipment Summary Worksheet into a single PDF.
        ### Errors
        * The PPMShipment must have requested an AOA.
        * The PPMShipment AOA Request must have been approved.
      operationId: showAOAPacket
      tags:
        - ppm
      produces:
        - application/pdf
      responses:
        "200":
          headers:
            Content-Disposition:
              type: string
              description: File name to download
          description: AOA PDF
          schema:
            format: binary
            type: file
        "400":
          $ref: "#/responses/InvalidRequest"
        "403":
          $ref: "#/responses/PermissionDenied"
        "404":
          $ref: "#/responses/NotFound"
        "422":
          $ref: "#/responses/UnprocessableEntity"
        "500":
          $ref: "#/responses/ServerError"
  /ppm-shipments/{ppmShipmentId}/finish-document-review:
    parameters:
      - $ref: "parameters/ppmShipmentId.yaml"
    patch:
      summary: Updates a PPM shipment's status after document review
      description: |
        Updates a PPM shipment's status once documents have been reviewed. Status is updated depending on whether any documents have been rejected.
      operationId: finishDocumentReview
      tags:
        - ppm
      consumes:
        - application/json
      produces:
        - application/json
      parameters:
        - in: header
          name: If-Match
          type: string
          required: true
      responses:
        "200":
          description: Successfully finished document review
          schema:
            $ref: "definitions/PPMShipment.yaml"
        "400":
          $ref: "#/responses/InvalidRequest"
        "401":
          $ref: "#/responses/PermissionDenied"
        "403":
          $ref: "#/responses/PermissionDenied"
        "404":
          $ref: "#/responses/NotFound"
        "409":
          $ref: "#/responses/Conflict"
        "412":
          $ref: "#/responses/PreconditionFailed"
        "422":
          $ref: "#/responses/UnprocessableEntity"
        "500":
          $ref: "#/responses/ServerError"
      x-permissions:
        - update.shipment
  /ppm-shipments/{ppmShipmentId}/ppm-sit:
    patch:
      summary: Updates a PPM shipment's SIT values
      description: |
        Updates a PPM shipment's SIT values
      operationId: updatePPMSIT
      tags:
        - ppm
      consumes:
        - application/json
      produces:
        - application/json
      parameters:
        - $ref: "parameters/ppmShipmentId.yaml"
        - in: header
          name: If-Match
          type: string
          required: true
        - in: body
          name: body
          schema:
            $ref: "definitions/PPMShipmentSIT.yaml"
      responses:
        "200":
          description: Successfully finished PPM SIT update
          schema:
            $ref: "definitions/PPMShipment.yaml"
        "400":
          $ref: "#/responses/InvalidRequest"
        "403":
          $ref: "#/responses/PermissionDenied"
        "404":
          $ref: "#/responses/NotFound"
        "412":
          $ref: "#/responses/PreconditionFailed"
        "422":
          $ref: "#/responses/UnprocessableEntity"
        "500":
          $ref: "#/responses/ServerError"
  /ppm-shipments/{ppmShipmentId}/closeout:
    parameters:
      - $ref: "parameters/ppmShipmentId.yaml"
    get:
      summary: Get the closeout calcuations for the specified PPM shipment
      description: |
        Retrieves the closeout calculations for the specified PPM shipment.
      operationId: getPPMCloseout
      tags:
        - ppm
      produces:
        - application/json
      responses:
        "200":
          description: Returns closeout for the specified PPM shipment.
          schema:
            $ref: "definitions/PPMCloseout.yaml"
        "400":
          $ref: "#/responses/InvalidRequest"
        "403":
          $ref: "#/responses/PermissionDenied"
        "404":
          $ref: "#/responses/NotFound"
        "422":
          $ref: "#/responses/UnprocessableEntity"
        "500":
          $ref: "#/responses/ServerError"
  /ppm-shipments/{ppmShipmentId}/actual-weight:
    parameters:
      - $ref: "parameters/ppmShipmentId.yaml"
    get:
      summary: Get the actual weight for a PPM shipment
      description: |
        Retrieves the actual weight for the specified PPM shipment.
      operationId: getPPMActualWeight
      tags:
        - ppm
      produces:
        - application/json
      responses:
        "200":
          description: Returns actual weight for the specified PPM shipment.
          schema:
            $ref: "definitions/PPMActualWeight.yaml"
        "400":
          $ref: "#/responses/InvalidRequest"
        "403":
          $ref: "#/responses/PermissionDenied"
        "404":
          $ref: "#/responses/NotFound"
        "422":
          $ref: "#/responses/UnprocessableEntity"
        "500":
          $ref: "#/responses/ServerError"
  /ppm-shipments/{ppmShipmentId}/sit_location/{sitLocation}/sit-estimated-cost:
    parameters:
      - $ref: "parameters/ppmShipmentId.yaml"
      - in: path
        format: string
        description: location of sit
        name: sitLocation
        required: true
        type: string
        enum:
          - ORIGIN
          - DESTINATION
      - in: query
        format: date-time
        description: Date entered into SIT
        name: sitEntryDate
        required: true
        type: string
      - in: query
        format: date-time
        description: Date departed SIT
        name: sitDepartureDate
        required: true
        type: string
      - in: query
        description: Weight stored in SIT
        name: weightStored
        required: true
        type: integer
        minimum: 0
    get:
      summary: Get the SIT estimated cost for a PPM shipment
      description: |
        Calculates and returns the SIT estimated cost for the specified PPM shipment.
      operationId: getPPMSITEstimatedCost
      tags:
        - ppm
      produces:
        - application/json
      responses:
        "200":
          description: Calculates and returns the SIT estimated cost for the specified PPM shipment.
          schema:
            $ref: "definitions/PPMSITEstimatedCost.yaml"
        "400":
          $ref: "#/responses/InvalidRequest"
        "403":
          $ref: "#/responses/PermissionDenied"
        "404":
          $ref: "#/responses/NotFound"
        "422":
          $ref: "#/responses/UnprocessableEntity"
        "500":
          $ref: "#/responses/ServerError"
  /ppm-shipments/{ppmShipmentId}/payment-packet:
    get:
      summary: Returns PPM payment packet
      description: Generates a PDF containing all user uploaded documentations for PPM. Contains SSW form, orders, weight and expense documentations.
      operationId: showPaymentPacket
      tags:
        - ppm
      parameters:
        - in: path
          name: ppmShipmentId
          type: string
          format: uuid
          required: true
          description: UUID of the ppmShipment
      produces:
        - application/pdf
      responses:
        "200":
          headers:
            Content-Disposition:
              type: string
              description: File name to download
          description: PPM Payment Packet PDF
          schema:
            format: binary
            type: file
        "400":
          description: invalid request
        "401":
          description: request requires user authentication
        "403":
          description: user is not authorized
        "404":
          description: ppm not found
        "500":
          description: internal server error
  "/move_task_orders/{moveTaskOrderID}/mto_shipments/{shipmentID}/mto-agents":
    parameters:
      - description: ID of move task order
        in: path
        name: moveTaskOrderID
        required: true
        format: uuid
        type: string
      - description: ID of the shipment
        in: path
        name: shipmentID
        required: true
        format: uuid
        type: string
    get:
      produces:
        - application/json
      parameters: []
      responses:
        "200":
          description: Successfully retrieved all agents for a move task order
          schema:
            $ref: "definitions/MTOAgents.yaml"
        "404":
          $ref: "#/responses/NotFound"
        "422":
          $ref: "#/responses/UnprocessableEntity"
        "500":
          $ref: "#/responses/ServerError"
      tags:
        - mtoAgent
      description: Fetches a list of agents associated with a move task order.
      operationId: fetchMTOAgentList
      summary: Fetch move task order agents.
  "/move-task-orders/{moveTaskOrderID}/service-items/{mtoServiceItemID}":
    parameters:
      - description: ID of move to use
        in: path
        name: moveTaskOrderID
        required: true
        type: string
      - description: ID of line item to use
        in: path
        name: mtoServiceItemID
        required: true
        type: string
    get:
      produces:
        - application/json
      parameters: []
      responses:
        "200":
          description: Successfully retrieved a line item for a move task order by ID
          schema:
            $ref: "definitions/MTOServiceItemSingle.yaml"
        "400":
          $ref: "#/responses/InvalidRequest"
        "401":
          $ref: "#/responses/PermissionDenied"
        "403":
          $ref: "#/responses/PermissionDenied"
        "404":
          $ref: "#/responses/NotFound"
        "500":
          $ref: "#/responses/ServerError"
      tags:
        - mtoServiceItem
      description: Gets a line item by ID for a move by ID
      operationId: getMTOServiceItem
      summary: Gets a line item by ID for a move by ID
  "/move-task-orders/{moveTaskOrderID}/service-items/{mtoServiceItemID}/status":
    parameters:
      - description: ID of move to use
        in: path
        name: moveTaskOrderID
        required: true
        type: string
      - description: ID of line item to use
        in: path
        name: mtoServiceItemID
        required: true
        type: string
    patch:
      consumes:
        - application/json
      produces:
        - application/json
      parameters:
        - in: body
          name: body
          required: true
          schema:
            $ref: "#/definitions/PatchMTOServiceItemStatusPayload"
        - in: header
          name: If-Match
          type: string
          required: true
      responses:
        "200":
          description: >-
            Successfully updated status for a line item for a move task order by
            ID
          schema:
            $ref: "definitions/MTOServiceItem.yaml"
        "400":
          $ref: "#/responses/InvalidRequest"
        "401":
          $ref: "#/responses/PermissionDenied"
        "403":
          $ref: "#/responses/PermissionDenied"
        "404":
          $ref: "#/responses/NotFound"
        "412":
          $ref: "#/responses/PreconditionFailed"
        "422":
          $ref: "#/responses/UnprocessableEntity"
        "500":
          $ref: "#/responses/ServerError"
      tags:
        - mtoServiceItem
      description: Changes the status of a line item for a move by ID
      operationId: updateMTOServiceItemStatus
      summary: Change the status of a line item for a move by ID
      x-permissions:
        - update.MTOServiceItem
  "/service-item/{mtoServiceItemID}/entry-date-update":
    parameters:
      - description: ID of the service item
        in: path
        name: mtoServiceItemID
        required: true
        type: string
    patch:
      consumes:
        - application/json
      produces:
        - application/json
      parameters:
        - in: body
          name: body
          required: true
          schema:
            $ref: "definitions/ServiceItemSitEntryDate.yaml"
      responses:
        "200":
          description: Successfully updated SIT entry date
          schema:
            $ref: "definitions/MTOServiceItemSingle.yaml"
        "400":
          $ref: "#/responses/InvalidRequest"
        "401":
          $ref: "#/responses/PermissionDenied"
        "403":
          $ref: "#/responses/PermissionDenied"
        "404":
          $ref: "#/responses/NotFound"
        "412":
          $ref: "#/responses/PreconditionFailed"
        "422":
          $ref: "#/responses/UnprocessableEntity"
        "500":
          $ref: "#/responses/ServerError"
      tags:
        - mtoServiceItem
      description: Locates the service item in the database and updates the SIT entry date for the selected service item and returns the service item
      operationId: updateServiceItemSitEntryDate
      summary: Updates a service item's SIT entry date by ID
  "/move-task-orders/{moveTaskOrderID}/status":
    patch:
      consumes:
        - application/json
      produces:
        - application/json
      parameters:
        - description: ID of move to use
          in: path
          name: moveTaskOrderID
          required: true
          type: string
        - in: header
          name: If-Match
          type: string
          required: true
        - in: body
          name: serviceItemCodes
          schema:
            $ref: "#/definitions/MTOApprovalServiceItemCodes"
          required: true
      responses:
        "200":
          description: Successfully updated move task order status
          schema:
            $ref: "#/definitions/Move"
        "400":
          $ref: "#/responses/InvalidRequest"
        "401":
          $ref: "#/responses/PermissionDenied"
        "403":
          $ref: "#/responses/PermissionDenied"
        "404":
          $ref: "#/responses/NotFound"
        "409":
          $ref: "#/responses/Conflict"
        "412":
          $ref: "#/responses/PreconditionFailed"
        "422":
          $ref: "#/responses/UnprocessableEntity"
        "500":
          $ref: "#/responses/ServerError"
      tags:
        - moveTaskOrder
      description: Changes move task order status
      operationId: updateMoveTaskOrderStatus
      summary: Change the status of a move task order
      x-permissions:
        - update.move
        - create.serviceItem
  "/move-task-orders/{moveTaskOrderID}/status/service-counseling-completed":
    patch:
      consumes:
        - application/json
      produces:
        - application/json
      parameters:
        - description: ID of move to use
          in: path
          name: moveTaskOrderID
          required: true
          type: string
        - in: header
          name: If-Match
          type: string
          required: true
      responses:
        "200":
          description: Successfully updated move task order status
          schema:
            $ref: "#/definitions/Move"
        "400":
          $ref: "#/responses/InvalidRequest"
        "401":
          $ref: "#/responses/PermissionDenied"
        "403":
          $ref: "#/responses/PermissionDenied"
        "404":
          $ref: "#/responses/NotFound"
        "409":
          $ref: "#/responses/Conflict"
        "412":
          $ref: "#/responses/PreconditionFailed"
        "422":
          $ref: "#/responses/UnprocessableEntity"
        "500":
          $ref: "#/responses/ServerError"
      tags:
        - moveTaskOrder
      description: Changes move (move task order) status to service counseling completed
      operationId: updateMTOStatusServiceCounselingCompleted
      summary: Changes move (move task order) status to service counseling completed
  ? "/move-task-orders/{moveTaskOrderID}/payment-service-items/{paymentServiceItemID}/status"
  : parameters:
      - description: ID of move to use
        in: path
        name: moveTaskOrderID
        required: true
        type: string
      - description: ID of payment service item to use
        in: path
        name: paymentServiceItemID
        required: true
        type: string
    patch:
      consumes:
        - application/json
      produces:
        - application/json
      parameters:
        - in: body
          name: body
          required: true
          schema:
            $ref: "#/definitions/PaymentServiceItem"
        - in: header
          name: If-Match
          type: string
          required: true
      responses:
        "200":
          description: >-
            Successfully updated status for a line item for a move task order by
            ID
          schema:
            $ref: "#/definitions/PaymentServiceItem"
        "400":
          $ref: "#/responses/InvalidRequest"
        "401":
          $ref: "#/responses/PermissionDenied"
        "403":
          $ref: "#/responses/PermissionDenied"
        "404":
          $ref: "#/responses/NotFound"
        "412":
          $ref: "#/responses/PreconditionFailed"
        "422":
          $ref: "#/responses/UnprocessableEntity"
        "500":
          $ref: "#/responses/ServerError"
      tags:
        - paymentServiceItem
      description: Changes the status of a line item for a move by ID
      operationId: updatePaymentServiceItemStatus
      summary: Change the status of a payment service item for a move by ID
      x-permissions:
        - update.paymentServiceItemStatus
  "/move-task-orders/{moveTaskOrderID}/billable-weights-reviewed-at":
    patch:
      consumes:
        - application/json
      produces:
        - application/json
      parameters:
        - description: ID of move to use
          in: path
          name: moveTaskOrderID
          required: true
          type: string
        - in: header
          name: If-Match
          type: string
          required: true
      responses:
        "200":
          description: Successfully updated move task order billableWeightsReviewedAt field
          schema:
            $ref: "#/definitions/Move"
        "400":
          $ref: "#/responses/InvalidRequest"
        "401":
          $ref: "#/responses/PermissionDenied"
        "403":
          $ref: "#/responses/PermissionDenied"
        "404":
          $ref: "#/responses/NotFound"
        "409":
          $ref: "#/responses/Conflict"
        "412":
          $ref: "#/responses/PreconditionFailed"
        "422":
          $ref: "#/responses/UnprocessableEntity"
        "500":
          $ref: "#/responses/ServerError"
      tags:
        - moveTaskOrder
      description: Changes move (move task order) billableWeightsReviewedAt field to a timestamp
      operationId: updateMTOReviewedBillableWeightsAt
  "/move-task-orders/{moveTaskOrderID}/tio-remarks":
    patch:
      consumes:
        - application/json
      produces:
        - application/json
      parameters:
        - description: ID of move to use
          in: path
          name: moveTaskOrderID
          required: true
          type: string
        - in: header
          name: If-Match
          type: string
          required: true
        - in: body
          name: body
          required: true
          schema:
            $ref: "#/definitions/Move"
      responses:
        "200":
          description: Successfully updated move task order tioRemarks field
          schema:
            $ref: "#/definitions/Move"
        "400":
          $ref: "#/responses/InvalidRequest"
        "401":
          $ref: "#/responses/PermissionDenied"
        "403":
          $ref: "#/responses/PermissionDenied"
        "404":
          $ref: "#/responses/NotFound"
        "409":
          $ref: "#/responses/Conflict"
        "412":
          $ref: "#/responses/PreconditionFailed"
        "422":
          $ref: "#/responses/UnprocessableEntity"
        "500":
          $ref: "#/responses/ServerError"
      tags:
        - moveTaskOrder
      description: Changes move (move task order) billableWeightsReviewedAt field to a timestamp
      operationId: updateMoveTIORemarks
  "/move-task-orders/{moveTaskOrderID}/entitlements":
    parameters:
      - description: ID of move to use
        in: path
        name: moveTaskOrderID
        required: true
        type: string
    get:
      produces:
        - application/json
      parameters: []
      tags:
        - moveTaskOrder
      responses:
        "200":
          description: Successfully retrieved entitlements
          schema:
            $ref: "#/definitions/Entitlements"
        "400":
          $ref: "#/responses/InvalidRequest"
        "401":
          $ref: "#/responses/PermissionDenied"
        "403":
          $ref: "#/responses/PermissionDenied"
        "404":
          $ref: "#/responses/NotFound"
        "500":
          $ref: "#/responses/ServerError"
      description: Gets entitlements
      operationId: getEntitlements
      summary: Gets entitlements for a move by ID
  "/payment-requests/{paymentRequestID}":
    parameters:
      - description: UUID of payment request
        format: uuid
        in: path
        name: paymentRequestID
        required: true
        type: string
    get:
      produces:
        - application/json
      parameters: []
      responses:
        "200":
          description: fetched instance of payment request
          schema:
            $ref: "#/definitions/PaymentRequest"
        "400":
          $ref: "#/responses/InvalidRequest"
        "401":
          $ref: "#/responses/PermissionDenied"
        "403":
          $ref: "#/responses/PermissionDenied"
        "404":
          $ref: "#/responses/NotFound"
        "500":
          $ref: "#/responses/ServerError"
      tags:
        - paymentRequests
      description: Fetches an instance of a payment request by id
      operationId: getPaymentRequest
      summary: Fetches a payment request by id
      x-permissions:
        - read.paymentRequest
  "/moves/{locator}/closeout-office":
    parameters:
      - description: move code to identify a move to update the PPM shipment's closeout office for Army and Air Force service members
        format: string
        in: path
        name: locator
        required: true
        type: string
    patch:
      description: Sets the transportation office closeout location for where the Move's PPM Shipment documentation will be reviewed by
      tags:
        - move
      operationId: updateCloseoutOffice
      x-permissions:
        - update.closeoutOffice
      summary: Updates a Move's PPM closeout office for Army and Air Force customers
      produces:
        - application/json
      consumes:
        - application/json
      parameters:
        - in: body
          name: body
          schema:
            properties:
              closeoutOfficeId:
                type: string
                format: uuid
            required:
              - closeoutOfficeId
        - in: header
          name: If-Match
          type: string
          required: true
      responses:
        "200":
          description: Successfully set the closeout office for the move
          schema:
            $ref: "#/definitions/Move"
        "400":
          $ref: "#/responses/InvalidRequest"
        "401":
          $ref: "#/responses/PermissionDenied"
        "403":
          $ref: "#/responses/PermissionDenied"
        "404":
          $ref: "#/responses/NotFound"
        "412":
          $ref: "#/responses/PreconditionFailed"
        "422":
          $ref: "#/responses/UnprocessableEntity"
        "500":
          $ref: "#/responses/ServerError"
  "/moves/{locator}/customer-support-remarks":
    parameters:
      - description: move code to identify a move for customer support remarks
        format: string
        in: path
        name: locator
        required: true
        type: string
    post:
      produces:
        - application/json
      consumes:
        - application/json
      parameters:
        - in: body
          name: body
          schema:
            $ref: "#/definitions/CreateCustomerSupportRemark"
      responses:
        "200":
          description: Successfully created customer support remark
          schema:
            $ref: "definitions/CustomerSupportRemark.yaml"
        "400":
          $ref: "#/responses/InvalidRequest"
        "404":
          $ref: "#/responses/NotFound"
        "422":
          $ref: "#/responses/UnprocessableEntity"
        "500":
          $ref: "#/responses/ServerError"
      tags:
        - customerSupportRemarks
      description: Creates a customer support remark for a move
      operationId: createCustomerSupportRemarkForMove
      summary: Creates a customer support remark for a move
    get:
      produces:
        - application/json
      parameters: []
      responses:
        "200":
          description: Successfully retrieved all line items for a move task order
          schema:
            $ref: "definitions/CustomerSupportRemarks.yaml"
        "403":
          $ref: "#/responses/PermissionDenied"
        "404":
          $ref: "#/responses/NotFound"
        "422":
          $ref: "#/responses/UnprocessableEntity"
        "500":
          $ref: "#/responses/ServerError"
      tags:
        - customerSupportRemarks
      description: Fetches customer support remarks for a move
      operationId: getCustomerSupportRemarksForMove
      summary: Fetches customer support remarks using the move code (locator).
  "/customer-support-remarks/{customerSupportRemarkID}":
    parameters:
      - in: path
        description: the customer support remark ID to be modified
        name: customerSupportRemarkID
        required: true
        type: string
        format: uuid
    patch:
      tags:
        - customerSupportRemarks
      description: Updates a customer support remark for a move
      operationId: updateCustomerSupportRemarkForMove
      summary: Updates a customer support remark for a move
      consumes:
        - application/json
      produces:
        - application/json
      parameters:
        - in: body
          name: body
          required: true
          schema:
            $ref: "#/definitions/UpdateCustomerSupportRemarkPayload"
      responses:
        "200":
          description: Successfully updated customer support remark
          schema:
            $ref: "definitions/CustomerSupportRemark.yaml"
        "400":
          $ref: "#/responses/InvalidRequest"
        "403":
          $ref: "#/responses/PermissionDenied"
        "404":
          $ref: "#/responses/NotFound"
        "422":
          $ref: "#/responses/UnprocessableEntity"
        "500":
          $ref: "#/responses/ServerError"
    delete:
      summary: Soft deletes a customer support remark by ID
      description: Soft deletes a customer support remark by ID
      operationId: deleteCustomerSupportRemark
      tags:
        - customerSupportRemarks
      produces:
        - application/json
      responses:
        "204":
          description: Successfully soft deleted the shipment
        "400":
          $ref: "#/responses/InvalidRequest"
        "403":
          $ref: "#/responses/PermissionDenied"
        "404":
          $ref: "#/responses/NotFound"
        "409":
          $ref: "#/responses/Conflict"
        "422":
          $ref: "#/responses/UnprocessableEntity"
        "500":
          $ref: "#/responses/ServerError"
  "/moves/{locator}/evaluation-reports":
    parameters:
      - in: path
        name: locator
        required: true
        type: string
    post:
      produces:
        - application/json
      consumes:
        - application/json
      parameters:
        - in: body
          name: body
          schema:
            $ref: "#/definitions/CreateEvaluationReport"
      responses:
        "200":
          description: Successfully created evaluation report
          schema:
            $ref: "#/definitions/EvaluationReport"
        "400":
          $ref: "#/responses/InvalidRequest"
        "404":
          $ref: "#/responses/NotFound"
        "422":
          $ref: "#/responses/UnprocessableEntity"
        "500":
          $ref: "#/responses/ServerError"
      x-permissions:
        - create.evaluationReport
      tags:
        - evaluationReports
      description: Creates an evaluation report
      operationId: createEvaluationReport
      summary: Creates an evaluation report
  "/evaluation-reports/{reportID}/download":
    parameters:
      - in: path
        description: the evaluation report ID to be downloaded
        name: reportID
        required: true
        type: string
        format: uuid
    get:
      summary: Downloads an evaluation report as a PDF
      description: Downloads an evaluation report as a PDF
      operationId: downloadEvaluationReport
      tags:
        - evaluationReports
      produces:
        - application/pdf
      responses:
        "200":
          headers:
            Content-Disposition:
              type: string
              description: File name to download
          description: Evaluation report PDF
          schema:
            format: binary
            type: file
        "403":
          $ref: "#/responses/PermissionDenied"
        "404":
          $ref: "#/responses/NotFound"
        "500":
          $ref: "#/responses/ServerError"
  "/evaluation-reports/{reportID}":
    parameters:
      - in: path
        description: the evaluation report ID to be modified
        name: reportID
        required: true
        type: string
        format: uuid
    get:
      summary: Gets an evaluation report by ID
      description: Gets an evaluation report by ID
      operationId: getEvaluationReport
      tags:
        - evaluationReports
      produces:
        - application/json
      responses:
        "200":
          description: Successfully got the report
          schema:
            $ref: "#/definitions/EvaluationReport"
        "400":
          $ref: "#/responses/InvalidRequest"
        "403":
          $ref: "#/responses/PermissionDenied"
        "404":
          $ref: "#/responses/NotFound"
        "500":
          $ref: "#/responses/ServerError"
    delete:
      summary: Deletes an evaluation report by ID
      description: Deletes an evaluation report by ID
      operationId: deleteEvaluationReport
      x-permissions:
        - delete.evaluationReport
      tags:
        - evaluationReports
      produces:
        - application/json
      responses:
        "204":
          description: Successfully deleted the report
        "400":
          $ref: "#/responses/InvalidRequest"
        "403":
          $ref: "#/responses/PermissionDenied"
        "404":
          $ref: "#/responses/NotFound"
        "409":
          $ref: "#/responses/Conflict"
        "422":
          $ref: "#/responses/UnprocessableEntity"
        "500":
          $ref: "#/responses/ServerError"
    put:
      summary: Saves an evaluation report as a draft
      description: Saves an evaluation report as a draft
      operationId: saveEvaluationReport
      x-permissions:
        - update.evaluationReport
      tags:
        - evaluationReports
      produces:
        - application/json
      consumes:
        - application/json
      parameters:
        - in: body
          name: body
          schema:
            $ref: "#/definitions/EvaluationReport"
        - in: header
          name: If-Match
          type: string
          required: true
          description: >
            Optimistic locking is implemented via the `If-Match` header. If the ETag header does not match
            the value of the resource on the server, the server rejects the change with a `412 Precondition Failed` error.
      responses:
        "204":
          description: Successfully saved the report
        "400":
          $ref: "#/responses/InvalidRequest"
        "403":
          $ref: "#/responses/PermissionDenied"
        "404":
          $ref: "#/responses/NotFound"
        "409":
          $ref: "#/responses/Conflict"
        "412":
          $ref: "#/responses/PreconditionFailed"
        "422":
          $ref: "#/responses/UnprocessableEntity"
        "500":
          $ref: "#/responses/ServerError"
  "/evaluation-reports/{reportID}/submit":
    parameters:
      - in: path
        description: the evaluation report ID to be modified
        name: reportID
        required: true
        type: string
        format: uuid
    post:
      summary: Submits an evaluation report
      description: Submits an evaluation report
      operationId: submitEvaluationReport
      tags:
        - evaluationReports
      produces:
        - application/json
      parameters:
        - in: header
          name: If-Match
          type: string
          required: true
          description: >
            Optimistic locking is implemented via the `If-Match` header. If the ETag header does not match
            the value of the resource on the server, the server rejects the change with a `412 Precondition Failed` error.
      responses:
        "204":
          description: Successfully submitted an evaluation report with the provided ID
        "403":
          $ref: "#/responses/PermissionDenied"
        "404":
          $ref: "#/responses/NotFound"
        "412":
          $ref: "#/responses/PreconditionFailed"
        "422":
          $ref: "#/responses/UnprocessableEntity"
        "500":
          $ref: "#/responses/ServerError"
      x-permissions:
        - update.evaluationReport
  "/evaluation-reports/{reportID}/appeal/add":
    parameters:
      - in: path
        description: the evaluation report ID
        name: reportID
        required: true
        type: string
        format: uuid
    post:
      summary: Adds an appeal to a serious incident on an evaluation report
      description: Adds an appeal to a serious incident on an evaluation report
      operationId: addAppealToSeriousIncident
      tags:
        - evaluationReports
      produces:
        - application/json
      consumes:
        - application/json
      parameters:
        - in: body
          name: body
          schema:
            $ref: "#/definitions/CreateAppeal"
      responses:
        "204":
          description: Successfully added an appeal to a serious incident
        "403":
          $ref: "#/responses/PermissionDenied"
        "404":
          $ref: "#/responses/NotFound"
        "412":
          $ref: "#/responses/PreconditionFailed"
        "422":
          $ref: "#/responses/UnprocessableEntity"
        "500":
          $ref: "#/responses/ServerError"
      x-permissions:
        - update.evaluationReport
  "/evaluation-reports/{reportID}/{reportViolationID}/appeal/add":
    parameters:
      - in: path
        description: the evaluation report ID
        name: reportID
        required: true
        type: string
        format: uuid
      - in: path
        description: the report violation ID
        name: reportViolationID
        required: true
        type: string
        format: uuid
    post:
      summary: Adds an appeal to a violation
      description: Adds an appeal to a violation
      operationId: addAppealToViolation
      tags:
        - evaluationReports
      produces:
        - application/json
      consumes:
        - application/json
      parameters:
        - in: body
          name: body
          schema:
            $ref: "#/definitions/CreateAppeal"
      responses:
        "204":
          description: Successfully added an appeal to a violation
        "403":
          $ref: "#/responses/PermissionDenied"
        "404":
          $ref: "#/responses/NotFound"
        "412":
          $ref: "#/responses/PreconditionFailed"
        "422":
          $ref: "#/responses/UnprocessableEntity"
        "500":
          $ref: "#/responses/ServerError"
      x-permissions:
        - update.evaluationReport
  "/pws-violations":
    get:
      summary: Fetch the possible PWS violations for an evaluation report
      description: Fetch the possible PWS violations for an evaluation report
      operationId: getPWSViolations
      tags:
        - pwsViolations
      produces:
        - application/json
      responses:
        "200":
          description: Successfully retrieved the PWS violations
          schema:
            $ref: "#/definitions/PWSViolations"
        "400":
          $ref: "#/responses/InvalidRequest"
        "403":
          $ref: "#/responses/PermissionDenied"
        "404":
          $ref: "#/responses/NotFound"
        "500":
          $ref: "#/responses/ServerError"
  "/report-violations/{reportID}":
    parameters:
      - in: path
        description: the evaluation report ID that has associated violations
        name: reportID
        required: true
        type: string
        format: uuid
    get:
      summary: Fetch the report violations for an evaluation report
      description: Fetch the report violations for an evaluation report
      operationId: getReportViolationsByReportID
      tags:
        - reportViolations
      produces:
        - application/json
      responses:
        "200":
          description: Successfully retrieved the report violations
          schema:
            $ref: "#/definitions/ReportViolations"
        "400":
          $ref: "#/responses/InvalidRequest"
        "403":
          $ref: "#/responses/PermissionDenied"
        "404":
          $ref: "#/responses/NotFound"
        "500":
          $ref: "#/responses/ServerError"
    post:
      summary: Associate violations with an evaluation report
      description: >-
        Associate violations with an evaluation report. This will overwrite any
        existing report-violations associations for the report and replace them
        with the newly provided ones.  An empty array will remove all violation
        associations for a given report.
      operationId: associateReportViolations
      tags:
        - reportViolations
      produces:
        - application/json
      consumes:
        - application/json
      parameters:
        - in: body
          name: body
          schema:
            $ref: "#/definitions/AssociateReportViolations"
      responses:
        "204":
          description: Successfully saved the report violations
        "400":
          $ref: "#/responses/InvalidRequest"
        "403":
          $ref: "#/responses/PermissionDenied"
        "404":
          $ref: "#/responses/NotFound"
        "409":
          $ref: "#/responses/Conflict"
        "422":
          $ref: "#/responses/UnprocessableEntity"
        "500":
          $ref: "#/responses/ServerError"
      x-permissions:
        - create.reportViolation
  "/moves/{locator}/payment-requests":
    parameters:
      - description: move code to identify a move for payment requests
        format: string
        in: path
        name: locator
        required: true
        type: string
    get:
      produces:
        - application/json
      parameters: []
      responses:
        "200":
          description: Successfully retrieved all line items for a move task order
          schema:
            $ref: "#/definitions/PaymentRequests"
        "403":
          $ref: "#/responses/PermissionDenied"
        "404":
          $ref: "#/responses/NotFound"
        "422":
          $ref: "#/responses/UnprocessableEntity"
        "500":
          $ref: "#/responses/ServerError"
      tags:
        - paymentRequests
      description: Fetches payment requests for a move
      operationId: getPaymentRequestsForMove
      summary: Fetches payment requests using the move code (locator).
      x-permissions:
        - read.paymentRequest
  "/moves/{moveID}/financial-review-flag":
    parameters:
      - description: ID of move to flag
        in: path
        name: moveID
        required: true
        type: string
        format: uuid
    post:
      summary: Flags a move for financial office review
      description: This sets a flag which indicates that the move should be reviewed by a fincancial office. For example, if the origin or delivery address of a shipment is far from the duty location and may incur excess costs to the customer.
      operationId: setFinancialReviewFlag
      tags:
        - move
      consumes:
        - application/json
      produces:
        - application/json
      parameters:
        - in: header
          name: If-Match
          type: string
        - in: body
          name: body
          schema:
            required:
              - flagForReview
            properties:
              remarks:
                description: explanation of why the move is being flagged for financial review
                example: this address is way too far away
                type: string
                x-nullable: true
              flagForReview:
                description: boolean value representing whether we should flag a move for financial review
                example: false
                type: boolean
      responses:
        "200":
          description: updated Move
          schema:
            $ref: "#/definitions/Move"
        "403":
          $ref: "#/responses/PermissionDenied"
        "404":
          $ref: "#/responses/NotFound"
        "412":
          $ref: "#/responses/PreconditionFailed"
        "422":
          $ref: "#/responses/UnprocessableEntity"
        "500":
          $ref: "#/responses/ServerError"
      x-permissions:
        - update.financialReviewFlag
  /moves/{moveID}/uploadAdditionalDocuments:
    patch:
      summary: Patch the additional documents for a given move
      description: Customers will on occaision need the ability to upload additional supporting documents, for a variety of reasons. This does not include amended order.
      operationId: uploadAdditionalDocuments
      tags:
        - move
      consumes:
        - multipart/form-data
      parameters:
        - in: path
          name: moveID
          type: string
          format: uuid
          required: true
          description: UUID of the order
        - in: formData
          name: file
          type: file
          description: The file to upload.
          required: true
      responses:
        "201":
          description: created upload
          schema:
            $ref: "definitions/Upload.yaml"
        "400":
          description: invalid request
          schema:
            $ref: "#/definitions/InvalidRequestResponsePayload"
        "403":
          description: not authorized
        "404":
          description: not found
        "413":
          description: payload is too large
        "500":
          description: server error
      x-permissions:
        - create.supportingDocuments
  "/payment-requests/{paymentRequestID}/shipments-payment-sit-balance":
    parameters:
      - description: payment request ID of the payment request with SIT service items being reviewed
        name: paymentRequestID
        type: string
        format: uuid
        in: path
        required: true
    get:
      produces:
        - application/json
      parameters: []
      responses:
        "200":
          description: Successfully retrieved shipments and their SIT days balance from all payment requests on the move
          schema:
            $ref: "#/definitions/ShipmentsPaymentSITBalance"
        "403":
          $ref: "#/responses/PermissionDenied"
        "404":
          $ref: "#/responses/NotFound"
        "422":
          $ref: "#/responses/UnprocessableEntity"
        "500":
          $ref: "#/responses/ServerError"
      tags:
        - paymentRequests
      description: Returns all shipment payment request SIT usage to support partial SIT invoicing
      operationId: getShipmentsPaymentSITBalance
      summary: Returns all shipment payment request SIT usage to support partial SIT invoicing
      x-permissions:
        - read.shipmentsPaymentSITBalance
  "/payment-requests/{paymentRequestID}/status":
    patch:
      consumes:
        - application/json
      produces:
        - application/json
      parameters:
        - description: UUID of payment request
          format: uuid
          in: path
          name: paymentRequestID
          required: true
          type: string
        - in: body
          name: body
          required: true
          schema:
            $ref: "#/definitions/UpdatePaymentRequestStatusPayload"
        - in: header
          name: If-Match
          type: string
          required: true
      responses:
        "200":
          description: updated payment request
          schema:
            $ref: "#/definitions/PaymentRequest"
        "400":
          $ref: "#/responses/InvalidRequest"
        "401":
          $ref: "#/responses/PermissionDenied"
        "403":
          $ref: "#/responses/PermissionDenied"
        "404":
          $ref: "#/responses/NotFound"
        "412":
          $ref: "#/responses/PreconditionFailed"
        "422":
          $ref: "#/responses/UnprocessableEntity"
        "500":
          $ref: "#/responses/ServerError"
      tags:
        - paymentRequests
      description: Updates status of a payment request by id
      operationId: updatePaymentRequestStatus
      summary: Updates status of a payment request by id
      x-permissions:
        - update.paymentRequest
  "/payment-requests/{paymentRequestID}/bulkDownload":
    parameters:
      - description: the id for the payment-request with files to be downloaded
        in: path
        name: paymentRequestID
        required: true
        type: string
    get:
      summary: Downloads all Payment Request documents as a PDF
      description: |
        This endpoint downloads all uploaded payment request documentation combined into a single PDF.
      operationId: bulkDownload
      tags:
        - paymentRequests
      produces:
        - application/pdf
      responses:
        "200":
          headers:
            Content-Disposition:
              type: string
              description: File name to download
          description: Payment Request Files PDF
          schema:
            format: binary
            type: file
        "400":
          $ref: "#/responses/InvalidRequest"
        "500":
          $ref: "#/responses/ServerError"
  /documents/{documentId}:
    get:
      summary: Returns a document
      description: Returns a document and its uploads
      operationId: getDocument
      tags:
        - ghcDocuments
      parameters:
        - in: path
          name: documentId
          type: string
          format: uuid
          required: true
          description: UUID of the document to return
      responses:
        "200":
          description: the requested document
          schema:
            $ref: "definitions/Document.yaml"
        "400":
          $ref: "#/responses/InvalidRequest"
        "401":
          $ref: "#/responses/PermissionDenied"
        "403":
          $ref: "#/responses/PermissionDenied"
        "404":
          $ref: "#/responses/NotFound"
        "412":
          $ref: "#/responses/PreconditionFailed"
        "422":
          $ref: "#/responses/UnprocessableEntity"
        "500":
          $ref: "#/responses/ServerError"
  /documents:
    post:
      summary: Create a new document
      description: Documents represent a physical artifact such as a scanned document or a PDF file
      operationId: createDocument
      tags:
        - ghcDocuments
      parameters:
        - in: body
          name: documentPayload
          required: true
          schema:
            $ref: "#/definitions/PostDocumentPayload"
      responses:
        "201":
          description: created document
          schema:
            $ref: "definitions/Document.yaml"
        "400":
          description: invalid request
        "403":
          $ref: "#/responses/PermissionDenied"
        "500":
          description: server error
  /queues/counseling:
    get:
      produces:
        - application/json
      summary: Gets queued list of all customer moves needing services counseling by GBLOC origin
      description: >
        An office services counselor user will be assigned a transportation office that will determine which moves are displayed in their queue based on the origin duty location.  GHC moves will show up here onced they have reached the NEEDS SERVICE COUNSELING status after submission from a customer or created on a customer's behalf.
      operationId: getServicesCounselingQueue
      tags:
        - queues
      parameters:
        - in: query
          name: page
          type: integer
          description: requested page number of paginated move results
        - in: query
          name: perPage
          type: integer
          description: maximum number of moves to show on each page of paginated results
        - in: query
          name: sort
          type: string
          enum:
            [
              customerName,
              edipi,
              emplid,
              branch,
              locator,
              status,
              requestedMoveDate,
              submittedAt,
              originGBLOC,
              originDutyLocation,
              destinationDutyLocation,
              ppmType,
              closeoutInitiated,
              closeoutLocation,
              ppmStatus,
              counselingOffice,
              assignedTo,
            ]
          description: field that results should be sorted by
        - in: query
          name: order
          type: string
          enum: [asc, desc]
          description: direction of sort order if applied
        - in: query
          name: branch
          type: string
          description: filters by the branch of the move's service member
        - in: query
          name: locator
          type: string
          description: filters to match the unique move code locator
        - in: query
          name: customerName
          type: string
          description: filters using a prefix match on the service member's last name
        - in: query
          name: counselingOffice
          type: string
          description: filters using a counselingOffice name of the move
        - in: query
          name: edipi
          type: string
          description: filters to match the unique service member's DoD ID
        - in: query
          name: emplid
          type: string
          description: filters to match the unique service member's EMPLID
        - in: query
          name: requestedMoveDate
          type: string
          description: filters the requested pickup date of a shipment on the move
        - in: query
          name: submittedAt
          type: string
          format: date-time
          description: Start of the submitted at date in the user's local time zone converted to UTC
        - in: query
          name: originGBLOC
          type: string
          description: filters the GBLOC of the service member's origin duty location
        - in: query
          name: originDutyLocation
          type: array
          uniqueItems: true
          collectionFormat: multi
          items:
            type: string
          description: filters the name of the origin duty location on the orders
        - in: query
          name: destinationDutyLocation
          type: string
          description: filters the name of the destination duty location on the orders
        - in: query
          name: status
          type: array
          description: filters the status of the move
          uniqueItems: true
          items:
            type: string
            enum:
              - NEEDS SERVICE COUNSELING
              - SERVICE COUNSELING COMPLETED
        - in: query
          name: needsPPMCloseout
          type: boolean
          description: Only used for Services Counseling queue. If true, show PPM moves that are ready for closeout. Otherwise, show all other moves.
        - in: query
          name: ppmType
          type: string
          enum:
            - FULL
            - PARTIAL
          description: filters PPM type
        - in: query
          name: closeoutInitiated
          type: string
          format: date-time
          description: Latest date that closeout was initiated on a PPM on the move
        - in: query
          name: closeoutLocation
          type: string
          description: closeout location
        - in: query
          name: orderType
          type: string
          description: order type
        - in: query
          name: ppmStatus
          type: string
          enum:
            - WAITING_ON_CUSTOMER
            - NEEDS_CLOSEOUT
          description: filters the status of the PPM shipment
        - in: query
          name: viewAsGBLOC
          type: string
          description: |
            Used to return a queue for a GBLOC other than the default of the current user. Requires the HQ role or a secondary transportation office assignment. The parameter is ignored if the requesting user does not have the necessary role or assignment.
        - in: query
          name: assignedTo
          type: string
          description: |
            Used to illustrate which user is assigned to this payment request.
        - in: query
          name: activeRole
          type: string
          description: user's actively logged in role
      responses:
        "200":
          description: Successfully returned all moves matching the criteria
          schema:
            $ref: "#/definitions/QueueMovesResult"
        "403":
          $ref: "#/responses/PermissionDenied"
        "500":
          $ref: "#/responses/ServerError"
  /queues/bulk-assignment:
    get:
      produces:
        - application/json
      summary: Gets data for bulk assignment modal
      description: >
        Supervisor office users are able to bulk assign moves. This endpoint returns the relevant data to them; the current workload of the office users that work under them, and the moves that are available to be assigned
      operationId: getBulkAssignmentData
      tags:
        - queues
      parameters:
        - in: query
          name: queueType
          type: string
          description: A string corresponding to the queue type
          enum:
            - COUNSELING
            - CLOSEOUT
            - TASK_ORDER
            - PAYMENT_REQUEST
      responses:
        "200":
          description: Successfully returned bulk assignment data
          schema:
            $ref: "#/definitions/BulkAssignmentData"
        "401":
          $ref: "#/responses/PermissionDenied"
        "404":
          $ref: "#/responses/NotFound"
        "500":
          $ref: "#/responses/ServerError"
  /queues/counseling/origin-list:
    get:
      produces:
        - application/json
      summary: Gets queued list of all moves origin locations in the counselors queue
      description: >
        An office services counselor user will be assigned a transportation office that will determine which moves are displayed in their queue based on the origin duty location. This pulls the availalble origin duty locations.
      operationId: getServicesCounselingOriginList
      tags:
        - queues
      parameters:
        - in: query
          name: needsPPMCloseout
          type: boolean
          description: Only used for Services Counseling queue. If true, show PPM moves origin locations that are ready for closeout. Otherwise, show all other moves origin locations.
        - in: query
          name: viewAsGBLOC
          type: string
          description: Used to return an origins list for a GBLOC other than the default of the current user. Requires the HQ role or a secondary transportation office assignment. The parameter is ignored if the requesting user does not have the necessary role or assignment.
      responses:
        "200":
          description: Successfully returned all moves matching the criteria
          schema:
            $ref: "#/definitions/Locations"
        "403":
          $ref: "#/responses/PermissionDenied"
        "500":
          $ref: "#/responses/ServerError"
  /queues/prime-moves:
    get:
      summary: getPrimeMovesQueue
      description: |
        Gets all moves that have been reviewed and approved by the TOO. The `since` parameter can be used to filter this
        list down to only the moves that have been updated since the provided timestamp. A move will be considered
        updated if the `updatedAt` timestamp on the move or on its orders, shipments, service items, or payment
        requests, is later than the provided date and time.

        **WIP**: Include what causes moves to leave this list. Currently, once the `availableToPrimeAt` timestamp has
        been set, that move will always appear in this list.
      operationId: listPrimeMoves
      tags:
        - queues
      produces:
        - application/json
      parameters:
        - in: query
          name: since
          type: string
          format: date-time
          description: Only return moves updated since this time. Formatted like "2021-07-23T18:30:47.116Z"
        - in: query
          name: page
          type: integer
          description: requested page of results
        - in: query
          name: perPage
          type: integer
          description: results per page
        - in: query
          name: id
          type: string
        - in: query
          name: moveCode
          type: string
        - in: query
          name: orderType
          type: string
          description: order type
      responses:
        "200":
          description: Successfully retrieved moves. A successful fetch might still return zero moves.
          schema:
            $ref: "#/definitions/ListPrimeMovesResult"
        "403":
          $ref: "#/responses/PermissionDenied"
        "500":
          $ref: "#/responses/ServerError"
  /queues/moves:
    get:
      produces:
        - application/json
      summary: Gets queued list of all customer moves by GBLOC origin
      description: >
        An office TOO user will be assigned a transportation office that will determine which moves are displayed in their queue based on the origin duty location.  GHC moves will show up here onced they have reached the submitted status sent by the customer and have move task orders, shipments, and service items to approve.
      operationId: getMovesQueue
      tags:
        - queues
      parameters:
        - in: query
          name: page
          type: integer
          description: requested page of results
        - in: query
          name: perPage
          type: integer
          description: results per page
        - in: query
          name: sort
          type: string
          enum:
            [
              customerName,
              edipi,
              emplid,
              branch,
              locator,
              status,
              originDutyLocation,
              destinationDutyLocation,
              requestedMoveDate,
              appearedInTooAt,
              assignedTo,
              counselingOffice,
            ]
          description: field that results should be sorted by
        - in: query
          name: order
          type: string
          enum: [asc, desc]
          description: direction of sort order if applied
        - in: query
          name: branch
          type: string
        - in: query
          name: locator
          type: string
        - in: query
          name: customerName
          type: string
        - in: query
          name: edipi
          type: string
        - in: query
          name: emplid
          type: string
        - in: query
          name: originDutyLocation
          type: array
          uniqueItems: true
          collectionFormat: multi
          items:
            type: string
        - in: query
          name: destinationDutyLocation
          type: string
        - in: query
          name: appearedInTooAt
          type: string
          format: date-time
        - in: query
          name: requestedMoveDate
          type: string
          description: filters the requested pickup date of a shipment on the move
        - in: query
          name: status
          type: array
          description: Filtering for the status.
          uniqueItems: true
          items:
            type: string
            enum:
              - SUBMITTED
              - SERVICE COUNSELING COMPLETED
              - APPROVALS REQUESTED
        - in: query
          name: orderType
          type: string
          description: order type
        - in: query
          name: viewAsGBLOC
          type: string
          description: |
            Used to return a queue for a GBLOC other than the default of the current user. Requires the HQ role or a secondary transportation office assignment. The parameter is ignored if the requesting user does not have the necessary role or assignment.
        - in: query
          name: assignedTo
          type: string
          description: |
            Used to illustrate which user is assigned to this move.
        - in: query
          name: counselingOffice
          type: string
          description: filters using a counselingOffice name of the move
        - in: query
          name: activeRole
          type: string
          description: user's actively logged in role
      responses:
        "200":
<<<<<<< HEAD
          description: Successfully retrieved moves. A successful fetch might still return zero moves.
          schema:
            $ref: "#/definitions/ListPrimeMovesResult"
        "403":
          $ref: "#/responses/PermissionDenied"
        "500":
          $ref: "#/responses/ServerError"
  /queues/moves:
=======
          description: Successfully returned all moves matching the criteria
          schema:
            $ref: '#/definitions/QueueMovesResult'
        '403':
          $ref: '#/responses/PermissionDenied'
        '500':
          $ref: '#/responses/ServerError'
  /queues/destination-requests:
>>>>>>> 52137a28
    get:
      produces:
        - application/json
      summary: Gets queued list of all customer moves by GBLOC that have both CONUS & OCONUS destination requests (destination SIT, destination shuttle, address requests)
      description: >
        A TOO will view this queue when they have destination requests tied to their GBLOC. This includes unapproved destination SIT service items, destination shuttle service items and destination address requests that are not yet approved by the TOO.
      operationId: getDestinationRequestsQueue
      tags:
        - queues
      parameters:
        - in: query
          name: page
          type: integer
          description: requested page of results
        - in: query
          name: perPage
          type: integer
          description: results per page
        - in: query
          name: sort
          type: string
          enum:
            [
              customerName,
              edipi,
              emplid,
              branch,
              locator,
              status,
              originDutyLocation,
              destinationDutyLocation,
              requestedMoveDate,
              appearedInTooAt,
              assignedTo,
              counselingOffice,
            ]
          description: field that results should be sorted by
        - in: query
          name: order
          type: string
          enum: [asc, desc]
          description: direction of sort order if applied
        - in: query
          name: branch
          type: string
        - in: query
          name: locator
          type: string
        - in: query
          name: customerName
          type: string
        - in: query
          name: edipi
          type: string
        - in: query
          name: emplid
          type: string
        - in: query
          name: originDutyLocation
          type: array
          uniqueItems: true
          collectionFormat: multi
          items:
            type: string
        - in: query
          name: destinationDutyLocation
          type: string
        - in: query
          name: appearedInTooAt
          type: string
          format: date-time
        - in: query
          name: requestedMoveDate
          type: string
          description: filters the requested pickup date of a shipment on the move
        - in: query
          name: status
          type: array
          description: Filtering for the status.
          uniqueItems: true
          items:
            type: string
            enum:
              - SUBMITTED
              - SERVICE COUNSELING COMPLETED
              - APPROVALS REQUESTED
        - in: query
          name: assignedTo
          type: string
          description: |
            Used to illustrate which user is assigned to this move.
        - in: query
          name: counselingOffice
          type: string
          description: filters using a counselingOffice name of the move
        - in: query
          name: activeRole
          type: string
          description: user's actively logged in role
      responses:
        "200":
          description: Successfully returned all moves matching the criteria
          schema:
            $ref: "#/definitions/QueueMovesResult"
        "403":
          $ref: "#/responses/PermissionDenied"
        "500":
          $ref: "#/responses/ServerError"
  /queues/payment-requests:
    get:
      produces:
        - application/json
      summary: Gets queued list of all payment requests by GBLOC origin
      description: >
        An office TIO user will be assigned a transportation office that will determine which payment requests are displayed in their queue based on the origin duty location.
      operationId: getPaymentRequestsQueue
      tags:
        - queues
      parameters:
        - in: query
          name: sort
          type: string
          enum:
            [
              customerName,
              locator,
              submittedAt,
              branch,
              status,
              edipi,
              emplid,
              age,
              originDutyLocation,
              assignedTo,
              counselingOffice,
            ]
          description: field that results should be sorted by
        - in: query
          name: order
          type: string
          enum: [asc, desc]
          description: direction of sort order if applied
        - in: query
          name: page
          type: integer
          description: requested page of results
        - in: query
          name: perPage
          type: integer
          description: number of records to include per page
        - in: query
          name: submittedAt
          type: string
          format: date-time
          description: Start of the submitted at date in the user's local time zone converted to UTC
        - in: query
          name: branch
          type: string
        - in: query
          name: locator
          type: string
        - in: query
          name: customerName
          type: string
        - in: query
          name: edipi
          type: string
        - in: query
          name: emplid
          type: string
        - in: query
          name: destinationDutyLocation
          type: string
        - in: query
          name: originDutyLocation
          type: string
        - in: query
          name: assignedTo
          type: string
          description: |
            Used to illustrate which user is assigned to this payment request.
        - in: query
          name: counselingOffice
          type: string
          description: filters using a counselingOffice name of the move
        - in: query
          name: status
          type: array
          description: Filtering for the status.
          uniqueItems: true
          items:
            type: string
            enum:
              - PENDING
              - REVIEWED
              - REVIEWED_AND_ALL_SERVICE_ITEMS_REJECTED
              - PAID
              - DEPRECATED
              - EDI_ERROR
        - in: query
          name: orderType
          type: string
          description: order type
        - in: query
          name: viewAsGBLOC
          type: string
          description: |
            Used to return a queue for a GBLOC other than the default of the current user. Requires the HQ role or a secondary transportation office assignment. The parameter is ignored if the requesting user does not have the necessary role or assignment.
        - in: query
          name: activeRole
          type: string
          description: user's actively logged in role
      responses:
        "200":
          description: Successfully returned all moves matching the criteria
          schema:
            $ref: "#/definitions/QueuePaymentRequestsResult"
        "403":
          $ref: "#/responses/PermissionDenied"
        "500":
          $ref: "#/responses/ServerError"
  /moves/search:
    post:
      produces:
        - application/json
      consumes:
        - application/json
      summary: Search moves by locator, DOD ID, or customer name
      description: >
        Search moves by locator, DOD ID, or customer name. Used by QAE and CSR users.
      operationId: searchMoves
      tags:
        - move
      parameters:
        - in: body
          name: body
          schema:
            properties:
              page:
                type: integer
                description: requested page of results
              perPage:
                type: integer
              locator:
                description: Move locator
                type: string
                minLength: 6
                maxLength: 6
                x-nullable: true
              edipi:
                description: DOD ID
                type: string
                minLength: 10
                maxLength: 10
                x-nullable: true
              emplid:
                description: EMPLID
                type: string
                minLength: 7
                maxLength: 7
                x-nullable: true
              customerName:
                description: Customer Name
                type: string
                minLength: 1
                x-nullable: true
              paymentRequestCode:
                type: string
                example: 9551-6199-2
                x-nullable: true
              status:
                type: array
                description: Filtering for the status.
                uniqueItems: true
                items:
                  type: string
                  enum:
                    - DRAFT
                    - SUBMITTED
                    - APPROVALS REQUESTED
                    - APPROVED
                    - NEEDS SERVICE COUNSELING
                    - SERVICE COUNSELING COMPLETED
                    - CANCELED
              originPostalCode:
                type: string
                x-nullable: true
              destinationPostalCode:
                type: string
                x-nullable: true
              branch:
                type: string
                x-nullable: true
              shipmentsCount:
                type: integer
                x-nullable: true
              pickupDate:
                type: string
                format: date-time
                x-nullable: true
              deliveryDate:
                type: string
                format: date-time
                x-nullable: true
              sort:
                type: string
                x-nullable: true
                enum:
                  [
                    customerName,
                    edipi,
                    emplid,
                    branch,
                    locator,
                    status,
                    originPostalCode,
                    destinationPostalCode,
                    shipmentsCount,
                  ]
              order:
                type: string
                x-nullable: true
                enum: [asc, desc]
          description: field that results should be sorted by
      responses:
        "200":
          description: Successfully returned all moves matching the criteria
          schema:
            $ref: "#/definitions/SearchMovesResult"
        "403":
          $ref: "#/responses/PermissionDenied"
        "500":
          $ref: "#/responses/ServerError"
  "/tac/valid":
    get:
      summary: Validation of a TAC value
      description: Returns a boolean based on whether a tac value is valid or not
      operationId: tacValidation
      tags:
        - tac
        - order
      parameters:
        - in: query
          name: tac
          type: string
          required: true
          description: The tac value to validate
      responses:
        "200":
          description: Successfully retrieved validation status
          schema:
            $ref: "#/definitions/TacValid"
        "400":
          $ref: "#/responses/InvalidRequest"
        "401":
          $ref: "#/responses/PermissionDenied"
        "403":
          $ref: "#/responses/PermissionDenied"
        "404":
          $ref: "#/responses/NotFound"
        "500":
          $ref: "#/responses/ServerError"
  /lines-of-accounting:
    post:
      summary: "Fetch line of accounting"
      description: >
        Fetches a line of accounting based on provided service member affiliation, effective date, and Transportation Accounting Code (TAC).
        It uses these parameters to filter the correct Line of Accounting for the provided TAC. It does this by filtering
        through both TAC and LOAs based on the provided code and effective date. The 'Effective Date' is the date
        that can be either the orders issued date (For HHG shipments), MTO approval date (For NTS shipments),
        or even the current date for NTS shipments with no approval yet (Just providing a preview to the office users per customer request).
        Effective date is used to find "Active" TGET data by searching for the TACs and LOAs with begin and end dates containing this date.
      operationId: requestLineOfAccounting
      tags:
        - linesOfAccounting
      consumes:
        - "application/json"
      produces:
        - "application/json"
      parameters:
        - in: "body"
          name: "body"
          description: "Service member affiliation, effective date, and TAC code."
          required: true
          schema:
            $ref: "#/definitions/FetchLineOfAccountingPayload"
      responses:
        "200":
          description: "Successfully retrieved line of accounting"
          schema:
            $ref: "definitions/LineOfAccounting.yaml"
        "400":
          $ref: "#/responses/InvalidRequest"
        "401":
          $ref: "#/responses/PermissionDenied"
        "403":
          $ref: "#/responses/PermissionDenied"
        "404":
          $ref: "#/responses/NotFound"
        "422":
          $ref: "#/responses/UnprocessableEntity"
        "500":
          $ref: "#/responses/ServerError"
  /transportation-offices:
    get:
      produces:
        - application/json
      summary: Returns the transportation offices matching the search query that is enabled for PPM closeout
      description: Returns the transportation offices matching the search query that is enabled for PPM closeout
      operationId: getTransportationOffices
      tags:
        - transportationOffice
      parameters:
        - in: query
          name: search
          type: string
          required: true
          minLength: 2
          description: Search string for transportation offices
      responses:
        "200":
          description: Successfully retrieved transportation offices
          schema:
            $ref: "#/definitions/TransportationOffices"
        "400":
          $ref: "#/responses/InvalidRequest"
        "401":
          $ref: "#/responses/PermissionDenied"
        "403":
          $ref: "#/responses/PermissionDenied"
        "404":
          $ref: "#/responses/NotFound"
        "500":
          $ref: "#/responses/ServerError"
  /open/transportation-offices:
    get:
      produces:
        - application/json
      summary: Returns the transportation offices matching the search query
      description: This endpoint is publicly accessible as it is utilized to access transportation office information without having an office account.Returns the transportation offices matching the search query.
      operationId: getTransportationOfficesOpen
      tags:
        - transportationOffice
      parameters:
        - in: query
          name: search
          type: string
          required: true
          minLength: 2
          description: Search string for transportation offices
      responses:
        "200":
          description: Successfully retrieved transportation offices
          schema:
            $ref: "#/definitions/TransportationOffices"
        "400":
          $ref: "#/responses/InvalidRequest"
        "401":
          $ref: "#/responses/PermissionDenied"
        "403":
          $ref: "#/responses/PermissionDenied"
        "404":
          $ref: "#/responses/NotFound"
        "500":
          $ref: "#/responses/ServerError"
  /transportation-offices/gblocs:
    get:
      produces:
        - application/json
      summary: Returns a list of distinct GBLOCs that exist in the transportation offices table
      description: Returns a list of distinct GBLOCs that exist in the transportation offices table
      operationId: getTransportationOfficesGBLOCs
      tags:
        - transportationOffice
      responses:
        "200":
          description: Successfully retrieved transportation offices
          schema:
            $ref: "#/definitions/GBLOCs"
        "400":
          $ref: "#/responses/InvalidRequest"
        "401":
          $ref: "#/responses/PermissionDenied"
        "403":
          $ref: "#/responses/PermissionDenied"
        "404":
          $ref: "#/responses/NotFound"
        "500":
          $ref: "#/responses/ServerError"
  /addresses/zip-city-lookup/{search}:
    get:
      summary: Returns city, state, postal code, and county associated with the specified full/partial postal code or city and state string
      description: Find by API using full/partial postal code or city name that returns an us_post_region_cities json object containing city, state, county and postal code.
      operationId: getLocationByZipCityState
      tags:
        - addresses
      parameters:
        - in: path
          name: search
          type: string
          required: true
      responses:
        "200":
          description: the requested list of city, state, county, and postal code matches
          schema:
            $ref: "#/definitions/VLocations"
        "400":
          $ref: "#/responses/InvalidRequest"
        "403":
          $ref: "#/responses/PermissionDenied"
        "404":
          $ref: "#/responses/NotFound"
        "500":
          $ref: "#/responses/ServerError"
  /transportation_offices/{dutyLocationId}/counseling_offices/{serviceMemberId}:
    get:
      summary: Returns the counseling locations in the GBLOC matching the duty location
      description: Returns the counseling locations matching the GBLOC from the selected duty location
      operationId: showCounselingOffices
      tags:
        - transportationOffice
      parameters:
        - in: path
          name: dutyLocationId
          format: uuid
          type: string
          required: true
          description: UUID of the duty location
        - in: path
          name: serviceMemberId
          format: uuid
          type: string
          required: true
          description: UUID of the service member, some counseling offices are branch specific
      produces:
        - application/json
      responses:
        '200':
          description: Successfully retrieved counseling offices
          schema:
            $ref: '#/definitions/CounselingOffices'
        '400':
          $ref: '#/responses/InvalidRequest'
        '403':
          $ref: '#/responses/PermissionDenied'
        '404':
          $ref: '#/responses/NotFound'
        '500':
          description: internal server error
  /uploads:
    post:
      summary: Create a new upload
      description: Uploads represent a single digital file, such as a JPEG or PDF. Currently, office application uploads are only for Services Counselors to upload files for orders, but this may be expanded in the future.
      operationId: createUpload
      tags:
        - uploads
      consumes:
        - multipart/form-data
      produces:
        - application/json
      parameters:
        - in: query
          name: documentId
          type: string
          format: uuid
          required: false
          description: UUID of the document to add an upload to
        - in: formData
          name: file
          type: file
          description: The file to upload.
          required: true
      responses:
        "201":
          description: created upload
          schema:
            $ref: "definitions/Upload.yaml"
        "400":
          description: invalid request
        "403":
          description: not authorized
        "404":
          description: not found
        "413":
          description: payload is too large
        "500":
          description: server error
  /re-service-items:
    get:
      summary: Returns all ReServiceItems (Service Code, Service Name, Market, Shipment Type, Auto Approved)
      description: Get ReServiceItems
      produces:
        - application/json
      operationId: getAllReServiceItems
      tags:
        - reServiceItems
      responses:
        "200":
          description: Successfully retrieved all ReServiceItems.
          schema:
            $ref: "#/definitions/ReServiceItems"
        "400":
          $ref: "#/responses/InvalidRequest"
        "401":
          $ref: "#/responses/PermissionDenied"
        "404":
          $ref: "#/responses/NotFound"
        "500":
          $ref: "#/responses/ServerError"
  /uploads/{uploadID}:
    delete:
      summary: Deletes an upload
      description: Uploads represent a single digital file, such as a JPEG or PDF.
      operationId: deleteUpload
      tags:
        - uploads
      parameters:
        - in: path
          name: uploadID
          type: string
          format: uuid
          required: true
          description: UUID of the upload to be deleted
        - in: query
          name: orderID
          type: string
          format: uuid
          description: ID of the order that the upload belongs to
      responses:
        "204":
          description: deleted
        "400":
          description: invalid request
          schema:
            $ref: "#/definitions/InvalidRequestResponsePayload"
        "403":
          description: not authorized
        "404":
          description: not found
        "500":
          description: server error
  /uploads/get/:
    get:
      produces:
        - application/json
      parameters: []
      responses:
        "200":
          description: Successfully retrieved upload
          schema:
            $ref: "definitions/Upload.yaml"
        "400":
          $ref: "#/responses/InvalidRequest"
        "401":
          $ref: "#/responses/PermissionDenied"
        "403":
          $ref: "#/responses/PermissionDenied"
        "404":
          $ref: "#/responses/NotFound"
        "500":
          $ref: "#/responses/ServerError"
      tags:
        - uploads
      description: Gets an upload
      operationId: getUpload
      summary: Gets an upload by ID
  /uploads/{uploadID}/update:
    patch:
      summary: Update an existing upload. This is only needed currently for updating the image rotation.
      description: Uploads represent a single digital file, such as a JPEG or PDF. The rotation is relevant to how it is displayed on the page.
      operationId: updateUpload
      tags:
        - uploads
      consumes:
        - application/json
      produces:
        - application/json
      parameters:
        - in: path
          name: uploadID
          type: string
          format: uuid
          required: true
          description: UUID of the upload to be updated
        - in: body
          name: body
          required: true
          schema:
            properties:
              rotation:
                type: integer
                description: The rotation of the image
                minimum: 0
                maximum: 3
      responses:
        "201":
          description: updated upload
          schema:
            $ref: "definitions/Upload.yaml"
        "400":
          description: invalid request
        "403":
          description: not authorized
        "404":
          description: not found
        "413":
          description: payload is too large
        "500":
          description: server error
  /uploads/{uploadID}/status:
    get:
      summary: Returns status of an upload
      description: Returns status of an upload based on antivirus run
      operationId: getUploadStatus
      produces:
        - text/event-stream
      tags:
        - uploads
      parameters:
        - in: path
          name: uploadID
          type: string
          format: uuid
          required: true
          description: UUID of the upload to return status of
      responses:
        '200':
          description: the requested upload status
          schema:
            type: string
            enum:
              - INFECTED
              - CLEAN
              - PROCESSING
            readOnly: true
        '400':
          description: invalid request
          schema:
            $ref: '#/definitions/InvalidRequestResponsePayload'
        '403':
          description: not authorized
        '404':
          description: not found
        '500':
          description: server error
  /application_parameters/{parameterName}:
    get:
      summary: Searches for an application parameter by name, returns nil if not found
      description: Searches for an application parameter by name, returns nil if not found
      operationId: getParam
      tags:
        - application_parameters
      parameters:
        - in: path
          name: parameterName
          type: string
          format: string
          required: true
          description: Parameter Name
      responses:
        "200":
          description: Application Parameters
          schema:
            $ref: "#/definitions/ApplicationParameters"
        "400":
          description: invalid request
        "401":
          description: request requires user authentication
        "500":
          description: server error
  /calendar/{countryCode}/is-weekend-holiday/{date}:
    get:
      summary: Validate  move date selection
      description: |
        Utility API to determine if input date falls on weekend and/or holiday.
      produces:
        - application/json
      operationId: isDateWeekendHoliday
      tags:
        - calendar
      parameters:
        - description: country code for context of date
          in: path
          name: countryCode
          required: true
          type: string
          enum:
            - US
        - description: input date to determine if weekend/holiday for given country.
          in: path
          name: date
          required: true
          type: string
          format: date
      responses:
        "200":
          description: Successfully determine if given date is weekend and/or holiday for given country.
          schema:
            $ref: "#/definitions/IsDateWeekendHolidayInfo"
        "400":
          $ref: "#/responses/InvalidRequest"
        "401":
          $ref: "#/responses/PermissionDenied"
        "404":
          $ref: "#/responses/NotFound"
        "500":
          $ref: "#/responses/ServerError"
  /moves/{moveID}/assignOfficeUser:
    parameters:
      - description: ID of the move
        in: path
        name: moveID
        required: true
        format: uuid
        type: string
    patch:
      consumes:
        - application/json
      produces:
        - application/json
      parameters:
        - in: body
          name: body
          required: true
          schema:
            $ref: "#/definitions/AssignOfficeUserBody"
      responses:
        "200":
          description: Successfully assigned office user to the move
          schema:
            $ref: "#/definitions/Move"
        "404":
          $ref: "#/responses/NotFound"
        "500":
          $ref: "#/responses/ServerError"
      tags:
        - move
      description: assigns either a services counselor, task ordering officer, or task invoicing officer to the move
      operationId: updateAssignedOfficeUser
  /moves/{moveID}/unassignOfficeUser:
    parameters:
      - description: ID of the move
        in: path
        name: moveID
        required: true
        format: uuid
        type: string
      - in: body
        name: body
        schema:
          properties:
            roleType:
              type: string
          required:
            - roleType
    patch:
      consumes:
        - application/json
      produces:
        - application/json
      responses:
        "200":
          description: Successfully unassigned office user from the move
          schema:
            $ref: "#/definitions/Move"
        "500":
          $ref: "#/responses/ServerError"
      tags:
        - move
      description: unassigns either a services counselor, task ordering officer, or task invoicing officer from the move
      operationId: deleteAssignedOfficeUser
  /moves/{officeUserID}/CheckForLockedMovesAndUnlock:
    parameters:
      - description: ID of the move's officer
        in: path
        name: officeUserID
        required: true
        format: uuid
        type: string
    patch:
      consumes:
        - application/json
      produces:
        - application/json
      responses:
        "200":
          description: Successfully unlocked officer's move(s).
          schema:
            type: object
            properties:
              successMessage:
                type: string
                example: OK
        "500":
          $ref: "#/responses/ServerError"
      tags:
        - move
      description: >-
        Finds and unlocks any locked moves by an office user
      operationId: checkForLockedMovesAndUnlock
definitions:
  ApplicationParameters:
    type: object
    properties:
      validationCode:
        type: string
        format: string
        x-nullable: true
      parameterName:
        type: string
        format: string
        x-nullable: true
      parameterValue:
        type: string
        format: string
        x-nullable: true
  PostDocumentPayload:
    type: object
    properties:
      service_member_id:
        type: string
        format: uuid
        title: The service member this document belongs to
  InvalidRequestResponsePayload:
    type: object
    properties:
      errors:
        type: object
        additionalProperties:
          type: string
  ClientError:
    type: object
    properties:
      title:
        type: string
      detail:
        type: string
      instance:
        type: string
        format: uuid
    required:
      - title
      - detail
      - instance
  ValidationError:
    allOf:
      - $ref: "#/definitions/ClientError"
      - type: object
    properties:
      invalid_fields:
        type: object
        additionalProperties:
          type: string
    required:
      - invalid_fields
  BackupContact:
    type: object
    properties:
      name:
        type: string
      email:
        type: string
        format: x-email
        example: backupContact@mail.com
      phone:
        type: string
        format: telephone
        pattern: '^[2-9]\d{2}-\d{3}-\d{4}$'
    required:
      - name
      - email
      - phone
  Contractor:
    properties:
      contractNumber:
        type: string
      id:
        format: uuid
        type: string
      name:
        type: string
      type:
        type: string
  Role:
    type: object
    properties:
      id:
        type: string
        format: uuid
        example: c56a4180-65aa-42ec-a945-5fd21dec0538
      roleType:
        type: string
        example: customer
      roleName:
        type: string
        example: Task Ordering Officer
      createdAt:
        type: string
        format: date-time
        readOnly: true
      updatedAt:
        type: string
        format: date-time
        readOnly: true
    required:
      - id
      - roleType
      - roleName
      - createdAt
      - updatedAt
  OfficeUser:
    type: object
    properties:
      id:
        type: string
        format: uuid
        example: c56a4180-65aa-42ec-a945-5fd21dec0538
      userId:
        type: string
        format: uuid
      firstName:
        type: string
      middleInitials:
        type: string
      lastName:
        type: string
      email:
        type: string
        format: x-email
        pattern: '^[a-zA-Z0-9._%+-]+@[a-zA-Z0-9.-]+\.[a-zA-Z]{2,}$'
      telephone:
        type: string
        format: telephone
        pattern: '^[2-9]\d{2}-\d{3}-\d{4}$'
      transportationOfficeId:
        type: string
        format: uuid
      transportationOffice:
        $ref: "definitions/TransportationOffice.yaml"
      transportationOfficeAssignments:
        type: array
        items:
          $ref: "definitions/TransportationOfficeAssignment.yaml"
      active:
        type: boolean
      roles:
        type: array
        items:
          $ref: "#/definitions/Role"
      edipi:
        type: string
      otherUniqueId:
        type: string
      rejectionReason:
        type: string
      status:
        type: string
        enum:
          - APPROVED
          - REQUESTED
          - REJECTED
      createdAt:
        type: string
        format: date-time
        readOnly: true
      updatedAt:
        type: string
        format: date-time
        readOnly: true
    required:
      - id
      - firstName
      - middleInitials
      - lastName
      - email
      - telephone
      - transportationOfficeId
      - active
      - roles
      - edipi
      - otherUniqueId
      - rejectionReason
      - status
      - createdAt
      - updatedAt
  LockedOfficeUser:
    type: object
    properties:
      firstName:
        type: string
      lastName:
        type: string
      transportationOfficeId:
        type: string
        format: uuid
      transportationOffice:
        $ref: "definitions/TransportationOffice.yaml"
  OfficeUserCreate:
    type: object
    properties:
      email:
        type: string
        example: "user@userdomain.com"
        title: Email
        x-nullable: false
      edipi:
        type: string
        example: "1234567890"
        maxLength: 10
        title: EDIPI
        x-nullable: true
      otherUniqueId:
        type: string
        title: Office user identifier when EDIPI is not available
        x-nullable: true
      firstName:
        type: string
        title: First Name
        x-nullable: false
      middleInitials:
        type: string
        example: L.
        x-nullable: true
        title: Middle Initials
      lastName:
        type: string
        title: Last Name
        x-nullable: false
      telephone:
        type: string
        format: telephone
        pattern: '^[2-9]\d{2}-\d{3}-\d{4}$'
        example: 212-555-5555
        x-nullable: false
      transportationOfficeId:
        type: string
        format: uuid
        example: "c56a4180-65aa-42ec-a945-5fd21dec0538"
        x-nullable: false
      roles:
        type: array
        items:
          $ref: "#/definitions/OfficeUserRole"
        x-nullable: false
    required:
      - firstName
      - lastName
      - email
      - telephone
      - transportationOfficeId
      - roles
  OfficeUserRole:
    type: object
    properties:
      name:
        type: string
        example: "Task Ordering Officer"
        x-nullable: true
        title: name
      roleType:
        type: string
        example: "task_ordering_officer"
        x-nullable: true
        title: roleType
  Customer:
    type: object
    properties:
      agency:
        type: string
        title: Agency customer is affilated with
      first_name:
        type: string
        example: John
      last_name:
        type: string
        example: Doe
      phone:
        type: string
        format: telephone
        pattern: '^[2-9]\d{2}-\d{3}-\d{4}$'
        x-nullable: true
      email:
        type: string
        format: x-email
        pattern: '^[a-zA-Z0-9._%+-]+@[a-zA-Z0-9.-]+\.[a-zA-Z]{2,}$'
        x-nullable: true
      suffix:
        type: string
        example: Jr.
        x-nullable: true
      middle_name:
        type: string
        example: David
        x-nullable: true
      current_address:
        $ref: "definitions/Address.yaml"
      backup_contact:
        $ref: "#/definitions/BackupContact"
      id:
        type: string
        format: uuid
        example: c56a4180-65aa-42ec-a945-5fd21dec0538
      edipi:
        type: string
      userID:
        type: string
        format: uuid
        example: c56a4180-65aa-42ec-a945-5fd21dec0538
      eTag:
        type: string
      phoneIsPreferred:
        type: boolean
      emailIsPreferred:
        type: boolean
      secondaryTelephone:
        type: string
        format: telephone
        pattern: '^[2-9]\d{2}-\d{3}-\d{4}$|^$'
        x-nullable: true
      backupAddress:
        $ref: "definitions/Address.yaml"
      cacValidated:
        type: boolean
        x-nullable: true
      emplid:
        type: string
        x-nullable: true
  CreatedCustomer:
    type: object
    properties:
      affiliation:
        type: string
        title: Branch of service customer is affilated with
      firstName:
        type: string
        example: John
      lastName:
        type: string
        example: Doe
      telephone:
        type: string
        format: telephone
        pattern: '^[2-9]\d{2}-\d{3}-\d{4}$'
        x-nullable: true
      personalEmail:
        type: string
        format: x-email
        pattern: '^[a-zA-Z0-9._%+-]+@[a-zA-Z0-9.-]+\.[a-zA-Z]{2,}$'
      suffix:
        type: string
        example: Jr.
        x-nullable: true
      middleName:
        type: string
        example: David
        x-nullable: true
      residentialAddress:
        $ref: "definitions/Address.yaml"
      backupContact:
        $ref: "#/definitions/BackupContact"
      id:
        type: string
        format: uuid
        example: c56a4180-65aa-42ec-a945-5fd21dec0538
      edipi:
        type: string
        x-nullable: true
      userID:
        type: string
        format: uuid
        example: c56a4180-65aa-42ec-a945-5fd21dec0538
      oktaID:
        type: string
      oktaEmail:
        type: string
      phoneIsPreferred:
        type: boolean
      emailIsPreferred:
        type: boolean
      secondaryTelephone:
        type: string
        format: telephone
        pattern: '^[2-9]\d{2}-\d{3}-\d{4}$'
        x-nullable: true
      backupAddress:
        $ref: "definitions/Address.yaml"
      cacValidated:
        type: boolean
  UpdateCustomerPayload:
    type: object
    properties:
      first_name:
        type: string
        example: John
      last_name:
        type: string
        example: Doe
      phone:
        type: string
        format: telephone
        pattern: '^[2-9]\d{2}-\d{3}-\d{4}$'
        x-nullable: true
      email:
        type: string
        format: x-email
        pattern: '^[a-zA-Z0-9._%+-]+@[a-zA-Z0-9.-]+\.[a-zA-Z]{2,}$'
        x-nullable: true
      suffix:
        type: string
        example: Jr.
        x-nullable: true
      middle_name:
        type: string
        example: David
        x-nullable: true
      current_address:
        allOf:
          - $ref: "definitions/Address.yaml"
      backup_contact:
        $ref: "#/definitions/BackupContact"
      phoneIsPreferred:
        type: boolean
      emailIsPreferred:
        type: boolean
      secondaryTelephone:
        type: string
        format: telephone
        pattern: '^[2-9]\d{2}-\d{3}-\d{4}$|^$'
        x-nullable: true
      backupAddress:
        allOf:
          - $ref: "definitions/Address.yaml"
      cac_validated:
        type: boolean
  CreateCustomerPayload:
    type: object
    properties:
      affiliation:
        $ref: "definitions/Affiliation.yaml"
      edipi:
        type: string
        example: "1234567890"
        maxLength: 10
        x-nullable: false
      emplid:
        type: string
        example: "9485155"
        maxLength: 7
        x-nullable: true
      firstName:
        type: string
        example: John
      middleName:
        type: string
        example: David
        x-nullable: true
      lastName:
        type: string
        example: Doe
      suffix:
        type: string
        example: Jr.
        x-nullable: true
      telephone:
        type: string
        format: telephone
        pattern: '^[2-9]\d{2}-\d{3}-\d{4}$'
        x-nullable: true
      secondaryTelephone:
        type: string
        format: telephone
        pattern: '^[2-9]\d{2}-\d{3}-\d{4}$'
        x-nullable: true
      personalEmail:
        type: string
        format: x-email
        example: personalEmail@email.com
        pattern: '^[a-zA-Z0-9._%+-]+@[a-zA-Z0-9.-]+\.[a-zA-Z]{2,}$'
      phoneIsPreferred:
        type: boolean
      emailIsPreferred:
        type: boolean
      residentialAddress:
        allOf:
          - $ref: "definitions/Address.yaml"
      backupContact:
        $ref: "#/definitions/BackupContact"
      backupMailingAddress:
        allOf:
          - $ref: "definitions/Address.yaml"
      createOktaAccount:
        type: boolean
      cacUser:
        type: boolean
  FetchLineOfAccountingPayload:
    type: object
    properties:
      departmentIndicator:
        $ref: "definitions/DepartmentIndicator.yaml"
      effectiveDate:
        description: >
          The effective date for the Line Of Accounting (LOA) being fetched. Eg, the orders issue date or the Non-Temporary Storage (NTS) Move Task Order (MTO) approval date.
          Effective date is used to find "Active" TGET data by searching for the TACs and LOAs with begin and end dates containing this date.
          The 'Effective Date' is the date that can be either the orders issued date (For HHG shipments),
          MTO approval date (For NTS shipments), or even the current date for NTS
          shipments with no approval yet (Just providing a preview to the office
          users per customer request).
        type: string
        format: date
        example: "2023-01-01"
      tacCode:
        type: string
        minLength: 4
        maxLength: 4
        example: "F8J1"
  SearchCustomersResult:
    type: object
    properties:
      page:
        type: integer
      perPage:
        type: integer
      totalCount:
        type: integer
      searchCustomers:
        $ref: "#/definitions/SearchCustomers"
  SearchCustomers:
    type: array
    items:
      $ref: "#/definitions/SearchCustomer"
  SearchCustomer:
    type: object
    properties:
      id:
        type: string
        format: uuid
      firstName:
        type: string
        example: John
        x-nullable: true
      lastName:
        type: string
        example: Doe
        x-nullable: true
      edipi:
        type: string
        x-nullable: true
      emplid:
        type: string
        x-nullable: true
      branch:
        type: string
      telephone:
        type: string
        format: telephone
        pattern: '^[2-9]\d{2}-\d{3}-\d{4}$'
        x-nullable: true
      personalEmail:
        type: string
        format: x-email
        example: personalEmail@email.com
        pattern: '^[a-zA-Z0-9._%+-]+@[a-zA-Z0-9.-]+\.[a-zA-Z]{2,}$'
        x-nullable: true
  Entitlements:
    properties:
      id:
        example: 571008b1-b0de-454d-b843-d71be9f02c04
        format: uuid
        type: string
      authorizedWeight:
        example: 2000
        type: integer
        x-formatting: weight
        x-nullable: true
      dependentsAuthorized:
        example: true
        type: boolean
        x-nullable: true
      gunSafe:
        type: boolean
        example: false
      weightRestriction:
        type: integer
        example: 1500
        x-formatting: weight
        x-nullable: true
      nonTemporaryStorage:
        example: false
        type: boolean
        x-nullable: true
      privatelyOwnedVehicle:
        example: false
        type: boolean
        x-nullable: true
      proGearWeight:
        example: 2000
        type: integer
        x-formatting: weight
      proGearWeightSpouse:
        example: 500
        type: integer
        x-formatting: weight
      storageInTransit:
        example: 90
        type: integer
        x-nullable: true
      totalWeight:
        example: 500
        type: integer
        x-formatting: weight
      totalDependents:
        example: 2
        type: integer
      requiredMedicalEquipmentWeight:
        example: 500
        type: integer
        x-formatting: weight
      organizationalClothingAndIndividualEquipment:
        example: true
        type: boolean
      accompaniedTour:
        type: boolean
        example: true
        x-nullable: true
        description: Indicates if the move entitlement allows dependents to travel to the new Permanent Duty Station (PDS). This is only present on OCONUS moves.
      unaccompaniedBaggageAllowance:
        type: integer
        example: 3
        x-nullable: true
        description: The amount of weight in pounds that the move is entitled for shipment types of Unaccompanied Baggage.
      dependentsUnderTwelve:
        type: integer
        example: 5
        x-nullable: true
        description: Indicates the number of dependents under the age of twelve for a move. This is only present on OCONUS moves.
      dependentsTwelveAndOver:
        type: integer
        example: 3
        x-nullable: true
        description: Indicates the number of dependents of the age twelve or older for a move. This is only present on OCONUS moves.
      eTag:
        type: string
    type: object
  Error:
    properties:
      message:
        type: string
    required:
      - message
    type: object
  Grade:
    type: string
    x-nullable: true
    title: grade
    enum:
      - E_1
      - E_2
      - E_3
      - E_4
      - E_5
      - E_6
      - E_7
      - E_8
      - E_9
      - E_9_SPECIAL_SENIOR_ENLISTED
      - O_1_ACADEMY_GRADUATE
      - O_2
      - O_3
      - O_4
      - O_5
      - O_6
      - O_7
      - O_8
      - O_9
      - O_10
      - W_1
      - W_2
      - W_3
      - W_4
      - W_5
      - AVIATION_CADET
      - CIVILIAN_EMPLOYEE
      - ACADEMY_CADET
      - MIDSHIPMAN
    x-display-value:
      E_1: E-1
      E_2: E-2
      E_3: E-3
      E_4: E-4
      E_5: E-5
      E_6: E-6
      E_7: E-7
      E_8: E-8
      E_9: E-9
      E_9_SPECIAL_SENIOR_ENLISTED: E-9 (Special Senior Enlisted)
      O_1_ACADEMY_GRADUATE: O-1 or Service Academy Graduate
      O_2: O-2
      O_3: O-3
      O_4: O-4
      O_5: O-5
      O_6: O-6
      O_7: O-7
      O_8: O-8
      O_9: O-9
      O_10: O-10
      W_1: W-1
      W_2: W-2
      W_3: W-3
      W_4: W-4
      W_5: W-5
      AVIATION_CADET: Aviation Cadet
      CIVILIAN_EMPLOYEE: Civilian Employee
      ACADEMY_CADET: Service Academy Cadet
      MIDSHIPMAN: Midshipman
  Move:
    properties:
      id:
        example: 1f2270c7-7166-40ae-981e-b200ebdf3054
        format: uuid
        type: string
      serviceCounselingCompletedAt:
        format: date-time
        type: string
        x-nullable: true
      availableToPrimeAt:
        format: date-time
        type: string
        x-nullable: true
      approvedAt:
        format: date-time
        type: string
        x-nullable: true
      billableWeightsReviewedAt:
        format: date-time
        type: string
        x-nullable: true
      contractorId:
        type: string
        format: uuid
        x-nullable: true
      contractor:
        $ref: "#/definitions/Contractor"
      locator:
        type: string
        example: "1K43AR"
      ordersId:
        type: string
        format: uuid
        example: c56a4180-65aa-42ec-a945-5fd21dec0538
      orders:
        $ref: "#/definitions/Order"
      referenceId:
        example: 1001-3456
        type: string
        x-nullable: true
      status:
        $ref: "#/definitions/MoveStatus"
      excessUnaccompaniedBaggageWeightQualifiedAt:
        type: string
        format: date-time
        description: Timestamp of when the sum of estimated or actual unaccompanied baggage shipment weights of the move reached 90% of the weight allowance
        x-nullable: true
      excessUnaccompaniedBaggageWeightAcknowledgedAt:
        type: string
        format: date-time
        description: Timestamp of when the TOO acknowledged the excess unaccompanied baggage weight risk by either dismissing the alert or updating the max billable weight
        x-nullable: true
      excess_weight_qualified_at:
        type: string
        format: date-time
        description: Timestamp of when the estimated shipment weights of the move reached 90% of the weight allowance
        x-nullable: true
      excess_weight_acknowledged_at:
        type: string
        format: date-time
        description: Timestamp of when the TOO acknowledged the excess weight risk by either dismissing the alert or updating the max billable weight
        x-nullable: true
      tioRemarks:
        type: string
        example: approved additional weight
        x-nullable: true
      financialReviewFlag:
        type: boolean
        example: false
        description: This flag is set by office users if a move should be reviewed by a Financial Office
        x-nullable: false
        readOnly: true
      financialReviewRemarks:
        type: string
        example: Delivery Address is too far from duty location
        x-nullable: true
        readOnly: true
      closeoutOffice:
        $ref: "definitions/TransportationOffice.yaml"
      closeoutOfficeId:
        type: string
        format: uuid
        description: The transportation office that will handle reviewing PPM Closeout documentation for Army and Air Force service members
        x-nullable: true
      counselingOffice:
        $ref: "definitions/TransportationOffice.yaml"
      counselingOfficeId:
        type: string
        format: uuid
        description: The transportation office that will handle services counseling for this move
        x-nullable: true
      approvalsRequestedAt:
        type: string
        format: date-time
        description: The time at which a move is sent back to the TOO becuase the prime added a new service item for approval
        x-nullable: true
      createdAt:
        type: string
        format: date-time
      submittedAt:
        type: string
        format: date-time
        x-nullable: true
      updatedAt:
        type: string
        format: date-time
      eTag:
        type: string
      shipmentGBLOC:
        $ref: "#/definitions/GBLOC"
      lockedByOfficeUserID:
        type: string
        format: uuid
        x-nullable: true
      lockedByOfficeUser:
        $ref: "#/definitions/LockedOfficeUser"
        x-nullable: true
      lockExpiresAt:
        type: string
        format: date-time
        x-nullable: true
      additionalDocuments:
        $ref: "definitions/Document.yaml"
      SCAssignedUser:
        $ref: "#/definitions/AssignedOfficeUser"
      TOOAssignedUser:
        $ref: "#/definitions/AssignedOfficeUser"
      TIOAssignedUser:
        $ref: "#/definitions/AssignedOfficeUser"
  MoveHistory:
    properties:
      id:
        description: move ID
        example: 1f2270c7-7166-40ae-981e-b200ebdf3054
        format: uuid
        type: string
      historyRecords:
        description: A list of MoveAuditHistory's connected to the move.
        $ref: "#/definitions/MoveAuditHistories"
      locator:
        description: move locator
        type: string
        example: "1K43AR"
      referenceId:
        description: move referenceID
        example: 1001-3456
        type: string
        x-nullable: true
  MoveHistoryResult:
    type: object
    properties:
      page:
        type: integer
      perPage:
        type: integer
      totalCount:
        type: integer
      id:
        description: move ID
        example: 1f2270c7-7166-40ae-981e-b200ebdf3054
        format: uuid
        type: string
      historyRecords:
        description: A list of MoveAuditHistory's connected to the move.
        $ref: "#/definitions/MoveAuditHistories"
      locator:
        description: move locator
        type: string
        example: "1K43AR"
      referenceId:
        description: move referenceID
        example: 1001-3456
        type: string
        x-nullable: true
  MoveAuditHistories:
    type: array
    items:
      $ref: "#/definitions/MoveAuditHistory"
  MoveAuditHistory:
    properties:
      id:
        description: id from audity_history table
        example: 1f2270c7-7166-40ae-981e-b200ebdf3054
        format: uuid
        type: string
      schemaName:
        description: Database schema audited table for this event is in
        type: string
      tableName:
        description: name of database table that was changed
        type: string
      relId:
        description: relation OID. Table OID (object identifier). Changes with drop/create.
        type: integer
      objectId:
        description: id column for the tableName where the data was changed
        example: 1f2270c7-7166-40ae-981e-b200ebdf3054
        format: uuid
        type: string
        x-nullable: true
      sessionUserId:
        example: 1f2270c7-7166-40ae-981e-b200ebdf3054
        format: uuid
        type: string
        x-nullable: true
      sessionUserFirstName:
        example: foo
        type: string
        x-nullable: true
      sessionUserLastName:
        example: bar
        type: string
        x-nullable: true
      sessionUserEmail:
        example: foobar@example.com
        type: string
        x-nullable: true
      sessionUserTelephone:
        format: telephone
        type: string
        pattern: '^[2-9]\d{2}-\d{3}-\d{4}$'
        x-nullable: true
      context:
        type: array
        items:
          type: object
          additionalProperties:
            type: string
        x-nullable: true
      contextId:
        description: id column for the context table the record belongs to
        example: 1f2270c7-7166-40ae-981e-b200ebdf3054
        type: string
        x-nullable: true
      eventName:
        description: API endpoint name that was called to make the change
        type: string
        x-nullable: true
      actionTstampTx:
        description: Transaction start timestamp for tx in which audited event occurred
        type: string
        format: date-time
      actionTstampStm:
        description: Statement start timestamp for tx in which audited event occurred
        type: string
        format: date-time
      actionTstampClk:
        description: Wall clock time at which audited event's trigger call occurred
        type: string
        format: date-time
      transactionId:
        description: Identifier of transaction that made the change. May wrap, but unique paired with action_tstamp_tx.
        type: integer
        x-nullable: true
      action:
        description: Action type; I = insert, D = delete, U = update, T = truncate
        type: string
      oldValues:
        description: A list of (old/previous) MoveAuditHistoryItem's for a record before the change.
        type: object
        additionalProperties: true
        x-nullable: true
      changedValues:
        description: A list of (changed/updated) MoveAuditHistoryItem's for a record after the change.
        type: object
        additionalProperties: true
        x-nullable: true
      statementOnly:
        description: true if audit event is from an FOR EACH STATEMENT trigger, false for FOR EACH ROW'
        type: boolean
        example: false
  MoveAuditHistoryItems:
    type: array
    items:
      $ref: "#/definitions/MoveAuditHistoryItem"
  MoveAuditHistoryItem:
    properties:
      columnName:
        type: string
      columnValue:
        type: string
  MoveStatus:
    type: string
    enum:
      - DRAFT
      - NEEDS SERVICE COUNSELING
      - SERVICE COUNSELING COMPLETED
      - SUBMITTED
      - APPROVALS REQUESTED
      - APPROVED
      - CANCELED
  PPMStatus:
    type: string
    enum:
      - CANCELED
      - DRAFT
      - SUBMITTED
      - WAITING_ON_CUSTOMER
      - NEEDS_ADVANCE_APPROVAL
      - NEEDS_CLOSEOUT
      - CLOSEOUT_COMPLETE
      - COMPLETED
  DeptIndicator:
    type: string
    title: Dept. indicator
    x-nullable: true
    enum:
      - NAVY_AND_MARINES
      - ARMY
      - ARMY_CORPS_OF_ENGINEERS
      - AIR_AND_SPACE_FORCE
      - COAST_GUARD
      - OFFICE_OF_SECRETARY_OF_DEFENSE
    x-display-value:
      NAVY_AND_MARINES: 17 Navy and Marine Corps
      ARMY: 21 Army
      ARMY_CORPS_OF_ENGINEERS: 96 Army Corps of Engineers
      AIR_AND_SPACE_FORCE: 57 Air Force and Space Force
      COAST_GUARD: 70 Coast Guard
      OFFICE_OF_SECRETARY_OF_DEFENSE: 97 Office of the Secretary of Defense
  OrdersTypeDetail:
    type: string
    title: Orders type detail
    x-nullable: true
    enum:
      - HHG_PERMITTED
      - PCS_TDY
      - HHG_RESTRICTED_PROHIBITED
      - HHG_RESTRICTED_AREA
      - INSTRUCTION_20_WEEKS
      - HHG_PROHIBITED_20_WEEKS
      - DELAYED_APPROVAL
    x-display-value:
      HHG_PERMITTED: Shipment of HHG Permitted
      PCS_TDY: PCS with TDY Enroute
      HHG_RESTRICTED_PROHIBITED: Shipment of HHG Restricted or Prohibited
      HHG_RESTRICTED_AREA: HHG Restricted Area-HHG Prohibited
      INSTRUCTION_20_WEEKS: Course of Instruction 20 Weeks or More
      HHG_PROHIBITED_20_WEEKS: Shipment of HHG Prohibited but Authorized within 20 weeks
      DELAYED_APPROVAL: Delayed Approval 20 Weeks or More
  Order:
    properties:
      id:
        example: 1f2270c7-7166-40ae-981e-b200ebdf3054
        format: uuid
        type: string
      customerID:
        example: c56a4180-65aa-42ec-a945-5fd21dec0538
        format: uuid
        type: string
      customer:
        $ref: "#/definitions/Customer"
      moveCode:
        type: string
        example: "H2XFJF"
      first_name:
        type: string
        example: John
        readOnly: true
      last_name:
        type: string
        example: Doe
        readOnly: true
      grade:
        $ref: "#/definitions/Grade"
      agency:
        $ref: "definitions/Affiliation.yaml"
      entitlement:
        $ref: "#/definitions/Entitlements"
      destinationDutyLocation:
        $ref: "definitions/DutyLocation.yaml"
      destinationDutyLocationGBLOC:
        $ref: "#/definitions/GBLOC"
      originDutyLocation:
        $ref: "definitions/DutyLocation.yaml"
      originDutyLocationGBLOC:
        $ref: "#/definitions/GBLOC"
      moveTaskOrderID:
        example: c56a4180-65aa-42ec-a945-5fd21dec0538
        format: uuid
        type: string
      uploaded_order_id:
        example: c56a4180-65aa-42ec-a945-5fd21dec0538
        format: uuid
        type: string
      uploadedAmendedOrderID:
        example: c56a4180-65aa-42ec-a945-5fd21dec0538
        format: uuid
        type: string
        x-nullable: true
      amendedOrdersAcknowledgedAt:
        type: string
        format: date-time
        x-nullable: true
      order_number:
        type: string
        x-nullable: true
        example: "030-00362"
      order_type:
        $ref: "definitions/OrdersType.yaml"
      order_type_detail:
        $ref: "#/definitions/OrdersTypeDetail"
        x-nullable: true
      date_issued:
        type: string
        format: date
        example: "2020-01-01"
      report_by_date:
        type: string
        format: date
        example: "2020-01-01"
      department_indicator:
        $ref: "#/definitions/DeptIndicator"
        x-nullable: true
      tac:
        type: string
        title: TAC
        example: "F8J1"
        x-nullable: true
      sac:
        type: string
        title: SAC
        example: "N002214CSW32Y9"
        x-nullable: true
      ntsTac:
        type: string
        title: NTS TAC
        example: "F8J1"
        x-nullable: true
      ntsSac:
        type: string
        title: NTS SAC
        example: "N002214CSW32Y9"
        x-nullable: true
      has_dependents:
        type: boolean
        example: false
        title: Are dependents included in your orders?
      spouse_has_pro_gear:
        type: boolean
        example: false
        title: Do you have a spouse who will need to move items related to their occupation (also known as spouse pro-gear)?
      supplyAndServicesCostEstimate:
        type: string
      packingAndShippingInstructions:
        type: string
      methodOfPayment:
        type: string
      naics:
        type: string
      orders_type:
        $ref: "definitions/OrdersType.yaml"
      eTag:
        type: string
    type: object
  Location:
    type: object
    properties:
      label:
        type: string
        example: Label for display
      value:
        type: string
        example: Value for location
    required:
      - label
      - value
  Locations:
    type: array
    items:
      $ref: "#/definitions/Location"
  OrderBody:
    type: object
    properties:
      id:
        type: string
        format: uuid
  CreateOrders:
    type: object
    properties:
      serviceMemberId:
        type: string
        format: uuid
        example: c56a4180-65aa-42ec-a945-5fd21dec0538
      issueDate:
        type: string
        description: The date and time that these orders were cut.
        format: date
        title: Orders date
      reportByDate:
        type: string
        description: Report By Date
        format: date
        title: Report-by date
      ordersType:
        $ref: "definitions/OrdersType.yaml"
      ordersTypeDetail:
        $ref: "#/definitions/OrdersTypeDetail"
      hasDependents:
        type: boolean
        title: Are dependents included in your orders?
      spouseHasProGear:
        type: boolean
        title: Do you have a spouse who will need to move items related to their occupation (also known as spouse pro-gear)?
      newDutyLocationId:
        type: string
        format: uuid
        example: c56a4180-65aa-42ec-a945-5fd21dec0538
      counselingOfficeId:
        type: string
        format: uuid
        example: cf1addea-a4f9-4173-8506-2bb82a064cb7
        x-nullable: true
      ordersNumber:
        type: string
        title: Orders Number
        x-nullable: true
        example: "030-00362"
      tac:
        type: string
        title: TAC
        example: "F8J1"
        x-nullable: true
      sac:
        type: string
        title: SAC
        example: "N002214CSW32Y9"
        x-nullable: true
      departmentIndicator:
        $ref: "#/definitions/DeptIndicator"
      grade:
        $ref: "#/definitions/Grade"
      originDutyLocationId:
        type: string
        format: uuid
        example: c56a4180-65aa-42ec-a945-5fd21dec0538
      accompaniedTour:
        type: boolean
        example: true
        x-nullable: true
        description: Indicates if the move entitlement allows dependents to travel to the new Permanent Duty Station (PDS). This is only present on OCONUS moves.
      dependentsUnderTwelve:
        type: integer
        example: 5
        x-nullable: true
        description: Indicates the number of dependents under the age of twelve for a move. This is only present on OCONUS moves.
      dependentsTwelveAndOver:
        type: integer
        example: 3
        x-nullable: true
        description: Indicates the number of dependents of the age twelve or older for a move. This is only present on OCONUS moves.
    required:
      - serviceMemberId
      - issueDate
      - reportByDate
      - ordersType
      - hasDependents
      - spouseHasProGear
      - newDutyLocationId
  CounselingUpdateOrderPayload:
    type: object
    properties:
      issueDate:
        type: string
        description: The date and time that these orders were cut.
        format: date
        example: "2018-04-26"
        title: Orders date
      reportByDate:
        type: string
        description: Report By Date
        format: date
        example: "2018-04-26"
        title: Report-by date
      ordersType:
        $ref: "definitions/OrdersType.yaml"
      ordersTypeDetail:
        $ref: "#/definitions/OrdersTypeDetail"
      ordersNumber:
        type: string
        title: Orders Number
        x-nullable: true
        example: "030-00362"
      departmentIndicator:
        $ref: "#/definitions/DeptIndicator"
        x-nullable: true
      originDutyLocationId:
        type: string
        format: uuid
        example: c56a4180-65aa-42ec-a945-5fd21dec0538
      newDutyLocationId:
        type: string
        format: uuid
        example: c56a4180-65aa-42ec-a945-5fd21dec0538
      tac:
        type: string
        title: HHG TAC
        minLength: 4
        maxLength: 4
        example: "F8J1"
        x-nullable: true
      sac:
        title: HHG SAC
        example: "N002214CSW32Y9"
        $ref: definitions/NullableString.yaml
      ntsTac:
        title: NTS TAC
        minLength: 4
        maxLength: 4
        example: "F8J1"
        $ref: definitions/NullableString.yaml
      ntsSac:
        title: NTS SAC
        example: "N002214CSW32Y9"
        $ref: definitions/NullableString.yaml
      grade:
        $ref: '#/definitions/Grade'
      hasDependents:
        type: boolean
        title: Are dependents included in your orders?
        x-nullable: true
    required:
      - issueDate
      - reportByDate
      - ordersType
      - originDutyLocationId
      - newDutyLocationId
  UpdateOrderPayload:
    type: object
    properties:
      issueDate:
        type: string
        description: The date and time that these orders were cut.
        format: date
        example: "2018-04-26"
        title: Orders date
      reportByDate:
        type: string
        description: Report By Date
        format: date
        example: "2018-04-26"
        title: Report-by date
      ordersType:
        $ref: "definitions/OrdersType.yaml"
      ordersTypeDetail:
        $ref: "#/definitions/OrdersTypeDetail"
      originDutyLocationId:
        type: string
        format: uuid
        example: c56a4180-65aa-42ec-a945-5fd21dec0538
      newDutyLocationId:
        type: string
        format: uuid
        example: c56a4180-65aa-42ec-a945-5fd21dec0538
      ordersNumber:
        type: string
        title: Orders Number
        x-nullable: true
        example: "030-00362"
      tac:
        type: string
        title: HHG TAC
        minLength: 4
        maxLength: 4
        example: "F8J1"
        x-nullable: true
      sac:
        title: HHG SAC
        example: "N002214CSW32Y9"
        $ref: definitions/NullableString.yaml
      ntsTac:
        title: NTS TAC
        minLength: 4
        maxLength: 4
        example: "F8J1"
        $ref: definitions/NullableString.yaml
      ntsSac:
        title: NTS SAC
        example: "N002214CSW32Y9"
        $ref: definitions/NullableString.yaml
      departmentIndicator:
        $ref: "#/definitions/DeptIndicator"
        x-nullable: true
      ordersAcknowledgement:
        description: Confirmation that the new amended orders were reviewed after previously approving the original orders
        type: boolean
        x-nullable: true
      grade:
        $ref: "#/definitions/Grade"
    required:
      - issueDate
      - reportByDate
      - ordersType
      - newDutyLocationId
      - originDutyLocationId
  UpdateAllowancePayload:
    type: object
    properties:
      grade:
        $ref: "#/definitions/Grade"
      dependentsAuthorized:
        type: boolean
        x-nullable: true
      agency:
        $ref: "definitions/Affiliation.yaml"
      proGearWeight:
        description: unit is in lbs
        example: 2000
        type: integer
        minimum: 0
        maximum: 2000
        x-formatting: weight
        x-nullable: true
      proGearWeightSpouse:
        description: unit is in lbs
        example: 500
        type: integer
        minimum: 0
        maximum: 500
        x-formatting: weight
        x-nullable: true
      requiredMedicalEquipmentWeight:
        description: unit is in lbs
        example: 2000
        type: integer
        minimum: 0
        x-formatting: weight
      organizationalClothingAndIndividualEquipment:
        description: only for Army
        type: boolean
        x-nullable: true
      storageInTransit:
        description: the number of storage in transit days that the customer is entitled to for a given shipment on their move
        type: integer
        minimum: 0
      gunSafe:
        description: True if user is entitled to move a gun safe (up to 500 lbs) as part of their move without it being charged against their weight allowance.
        type: boolean
        x-nullable: true
      accompaniedTour:
        type: boolean
        example: true
        x-nullable: true
        description: Indicates if the move entitlement allows dependents to travel to the new Permanent Duty Station (PDS). This is only present on OCONUS moves.
      dependentsUnderTwelve:
        type: integer
        example: 5
        x-nullable: true
        description: Indicates the number of dependents under the age of twelve for a move. This is only present on OCONUS moves.
      dependentsTwelveAndOver:
        type: integer
        example: 3
        x-nullable: true
        description: Indicates the number of dependents of the age twelve or older for a move. This is only present on OCONUS moves.
      ubAllowance:
        example: 500
        type: integer
        x-nullable: true
      weightRestriction:
        example: 1500
        type: integer
        x-nullable: true
        description: Indicates the weight restriction for the move to a particular location.
  UpdateBillableWeightPayload:
    type: object
    properties:
      authorizedWeight:
        description: unit is in lbs
        example: 2000
        minimum: 1
        type: integer
        x-formatting: weight
        x-nullable: true
  UpdateMaxBillableWeightAsTIOPayload:
    type: object
    properties:
      authorizedWeight:
        description: unit is in lbs
        example: 2000
        minimum: 1
        type: integer
        x-formatting: weight
        x-nullable: true
      tioRemarks:
        description: TIO remarks for updating the max billable weight
        example: Increasing max billable weight
        type: string
        minLength: 1
        x-nullable: true
    required:
      - authorizedWeight
      - tioRemarks
  CounselingUpdateAllowancePayload:
    type: object
    properties:
      grade:
        $ref: "#/definitions/Grade"
      dependentsAuthorized:
        type: boolean
        x-nullable: true
      agency:
        $ref: "definitions/Affiliation.yaml"
      proGearWeight:
        minimum: 0
        maximum: 2000
        description: unit is in lbs
        example: 2000
        type: integer
        x-formatting: weight
        x-nullable: true
      proGearWeightSpouse:
        minimum: 0
        maximum: 500
        description: unit is in lbs
        example: 2000
        type: integer
        x-formatting: weight
        x-nullable: true
      requiredMedicalEquipmentWeight:
        minimum: 0
        description: unit is in lbs
        example: 2000
        type: integer
        x-formatting: weight
      organizationalClothingAndIndividualEquipment:
        description: only for Army
        type: boolean
        x-nullable: true
      storageInTransit:
        description: the number of storage in transit days that the customer is entitled to for a given shipment on their move
        type: integer
        minimum: 0
      gunSafe:
        description: True if user is entitled to move a gun safe (up to 500 lbs) as part of their move without it being charged against their weight allowance.
        type: boolean
        x-nullable: true
      accompaniedTour:
        type: boolean
        example: true
        x-nullable: true
        description: Indicates if the move entitlement allows dependents to travel to the new Permanent Duty Station (PDS). This is only present on OCONUS moves.
      dependentsUnderTwelve:
        type: integer
        example: 5
        x-nullable: true
        description: Indicates the number of dependents under the age of twelve for a move. This is only present on OCONUS moves.
      dependentsTwelveAndOver:
        type: integer
        example: 3
        x-nullable: true
        description: Indicates the number of dependents of the age twelve or older for a move. This is only present on OCONUS moves.
      ubAllowance:
        example: 500
        type: integer
        x-nullable: true
      weightRestriction:
        example: 1500
        type: integer
        x-nullable: true
        description: Indicates the weight restriction for a move to a particular location.
  MoveTaskOrder:
    description: The Move (MoveTaskOrder)
    properties:
      id:
        example: 1f2270c7-7166-40ae-981e-b200ebdf3054
        format: uuid
        type: string
      createdAt:
        format: date-time
        type: string
      orderID:
        example: c56a4180-65aa-42ec-a945-5fd21dec0538
        format: uuid
        type: string
      locator:
        type: string
        example: "1K43AR"
      referenceId:
        example: 1001-3456
        type: string
      serviceCounselingCompletedAt:
        format: date-time
        type: string
        x-nullable: true
      availableToPrimeAt:
        format: date-time
        type: string
        x-nullable: true
      approvedAt:
        format: date-time
        type: string
        x-nullable: true
      updatedAt:
        format: date-time
        type: string
      destinationAddress:
        $ref: "definitions/Address.yaml"
      pickupAddress:
        $ref: "definitions/Address.yaml"
      destinationDutyLocation:
        example: 1f2270c7-7166-40ae-981e-b200ebdf3054
        format: uuid
        type: string
      originDutyLocation:
        example: 1f2270c7-7166-40ae-981e-b200ebdf3054
        format: uuid
        type: string
      entitlements:
        $ref: "#/definitions/Entitlements"
      requestedPickupDate:
        format: date
        type: string
      tioRemarks:
        type: string
        example: approved additional weight
        x-nullable: true
      eTag:
        type: string
    type: object
  MoveTaskOrders:
    items:
      $ref: "#/definitions/MoveTaskOrder"
    type: array
  PaymentRequest:
    properties:
      proofOfServiceDocs:
        $ref: "#/definitions/ProofOfServiceDocs"
      id:
        example: c56a4180-65aa-42ec-a945-5fd21dec0538
        format: uuid
        readOnly: true
        type: string
      isFinal:
        default: false
        type: boolean
      moveTaskOrder:
        $ref: "#/definitions/Move"
      moveTaskOrderID:
        example: c56a4180-65aa-42ec-a945-5fd21dec0538
        format: uuid
        type: string
      rejectionReason:
        example: documentation was incomplete
        type: string
        x-nullable: true
      serviceItems:
        $ref: "#/definitions/PaymentServiceItems"
      status:
        $ref: "#/definitions/PaymentRequestStatus"
      paymentRequestNumber:
        example: 1234-5678-1
        readOnly: true
        type: string
      recalculationOfPaymentRequestID:
        example: c56a4180-65aa-42ec-a945-5fd21dec0538
        format: uuid
        type: string
        readOnly: true
        x-nullable: true
      eTag:
        type: string
      reviewedAt:
        format: date-time
        type: string
        x-nullable: true
      createdAt:
        format: date-time
        type: string
      sentToGexAt:
        format: date-time
        type: string
        x-nullable: true
      receivedByGexAt:
        format: date-time
        type: string
        x-nullable: true
      ediErrorType:
        description: Type of EDI reporting or causing the issue. Can be EDI 997, 824, and 858.
        type: string
        x-nullable: true
      ediErrorCode:
        description: Reported code from syncada for the EDI error encountered
        type: string
        x-nullable: true
      ediErrorDescription:
        description: The reason the services counselor has excluded or rejected the item.
        type: string
        x-nullable: true
      tppsInvoiceAmountPaidTotalMillicents:
        type: integer
        format: millients
        title: Total amount that TPPS paid for all service items on the payment request in millicents
        x-nullable: true
      tppsInvoiceSellerPaidDate:
        type: string
        format: date-time
        title: Date that TPPS paid HS for the payment request
        x-nullable: true
    type: object
  PaymentRequests:
    items:
      $ref: "#/definitions/PaymentRequest"
    type: array
  PaymentServiceItems:
    items:
      $ref: "#/definitions/PaymentServiceItem"
    type: array
  PaymentServiceItem:
    properties:
      id:
        example: c56a4180-65aa-42ec-a945-5fd21dec0538
        format: uuid
        readOnly: true
        type: string
      createdAt:
        format: date-time
        type: string
      paymentRequestID:
        example: c56a4180-65aa-42ec-a945-5fd21dec0538
        format: uuid
        type: string
      mtoServiceItemID:
        example: c56a4180-65aa-42ec-a945-5fd21dec0538
        format: uuid
        type: string
      mtoServiceItemCode:
        example: DLH
        type: string
      mtoServiceItemName:
        example: Move management
        type: string
      mtoShipmentType:
        $ref: "definitions/MTOShipmentType.yaml"
      mtoShipmentID:
        type: string
        format: uuid
        example: c56a4180-65aa-42ec-a945-5fd21dec0538
        x-nullable: true
      status:
        $ref: "definitions/PaymentServiceItemStatus.yaml"
      priceCents:
        type: integer
        format: cents
        title: Price of the service item in cents
        x-nullable: true
      rejectionReason:
        example: documentation was incomplete
        type: string
        x-nullable: true
      referenceID:
        example: 1234-5678-c56a4180
        readOnly: true
        format: string
      paymentServiceItemParams:
        $ref: "definitions/PaymentServiceItemParams.yaml"
      eTag:
        type: string
      tppsInvoiceAmountPaidPerServiceItemMillicents:
        type: integer
        format: millicents
        title: Amount that TPPS paid for the individual service item in millicents
        x-nullable: true
    type: object
  PaymentRequestStatus:
    $ref: "definitions/PaymentRequestStatus.yaml"
  ProofOfServiceDocs:
    items:
      $ref: "#/definitions/ProofOfServiceDoc"
    type: array
  ProofOfServiceDoc:
    properties:
      isWeightTicket:
        type: boolean
      uploads:
        items:
          $ref: "definitions/Upload.yaml"
        type: array
  ShipmentsPaymentSITBalance:
    items:
      $ref: "#/definitions/ShipmentPaymentSITBalance"
    type: array
  ShipmentPaymentSITBalance:
    properties:
      shipmentID:
        type: string
        format: uuid
      totalSITDaysAuthorized:
        type: integer
      totalSITDaysRemaining:
        type: integer
      totalSITEndDate:
        type: string
        format: date
        x-nullable: true
      pendingSITDaysInvoiced:
        type: integer
      pendingBilledStartDate:
        type: string
        format: date
        x-nullable: true
      pendingBilledEndDate:
        type: string
        format: date
        x-nullable: true
      previouslyBilledDays:
        type: integer
        x-nullable: true
      previouslyBilledStartDate:
        type: string
        format: date
        x-nullable: true
      previouslyBilledEndDate:
        type: string
        format: date
        x-nullable: true
  UpdateShipment:
    type: object
    properties:
      shipmentType:
        $ref: "definitions/MTOShipmentType.yaml"
      requestedPickupDate:
        format: date
        type: string
        x-nullable: true
      requestedDeliveryDate:
        format: date
        type: string
        x-nullable: true
      customerRemarks:
        type: string
        example: handle with care
        x-nullable: true
      counselorRemarks:
        type: string
        example: counselor approved
        x-nullable: true
      billableWeightCap:
        type: integer
        description: estimated weight of the shuttle service item provided by the prime
        example: 2500
        x-formatting: weight
        x-nullable: true
      billableWeightJustification:
        type: string
        example: more weight than expected
        x-nullable: true
      pickupAddress:
        allOf:
          - $ref: "definitions/Address.yaml"
      destinationAddress:
        allOf:
          - $ref: "definitions/Address.yaml"
      secondaryDeliveryAddress:
        allOf:
          - $ref: "definitions/Address.yaml"
      secondaryPickupAddress:
        allOf:
          - $ref: "definitions/Address.yaml"
      hasSecondaryPickupAddress:
        type: boolean
        x-nullable: true
        x-omitempty: false
      hasSecondaryDeliveryAddress:
        type: boolean
        x-nullable: true
        x-omitempty: false
      tertiaryDeliveryAddress:
        allOf:
          - $ref: "definitions/Address.yaml"
      tertiaryPickupAddress:
        allOf:
          - $ref: "definitions/Address.yaml"
      hasTertiaryPickupAddress:
        type: boolean
        x-nullable: true
        x-omitempty: false
      hasTertiaryDeliveryAddress:
        type: boolean
        x-nullable: true
        x-omitempty: false
      actualProGearWeight:
        type: integer
        x-nullable: true
        x-omitempty: false
      actualSpouseProGearWeight:
        type: integer
        x-nullable: true
        x-omitempty: false
      destinationType:
        $ref: "definitions/DestinationType.yaml"
      agents:
        $ref: "definitions/MTOAgents.yaml"
        x-nullable: true
      tacType:
        $ref: "definitions/LOATypeNullable.yaml"
      sacType:
        $ref: "definitions/LOATypeNullable.yaml"
      usesExternalVendor:
        type: boolean
        example: false
        x-nullable: true
      serviceOrderNumber:
        type: string
        x-nullable: true
      ntsRecordedWeight:
        description: The previously recorded weight for the NTS Shipment. Used for NTS Release to know what the previous primeActualWeight or billable weight was.
        example: 2000
        type: integer
        x-formatting: weight
        x-nullable: true
      storageFacility:
        x-nullable: true
        $ref: "definitions/StorageFacility.yaml"
      ppmShipment:
        $ref: "#/definitions/UpdatePPMShipment"
      boatShipment:
        $ref: "#/definitions/UpdateBoatShipment"
      mobileHomeShipment:
        $ref: "#/definitions/UpdateMobileHomeShipment"
  UpdatePPMShipment:
    type: object
    properties:
      expectedDepartureDate:
        description: >
          Date the customer expects to move.
        format: date
        type: string
        x-nullable: true
      actualMoveDate:
        format: date
        type: string
        x-nullable: true
      pickupAddress:
        allOf:
          - $ref: "definitions/Address.yaml"
      actualPickupPostalCode:
        description: >
          The actual postal code where the PPM shipment started. To be filled once the customer has moved the shipment.
        format: zip
        type: string
        title: ZIP
        example: "90210"
        pattern: ^(\d{5})$
        x-nullable: true
      secondaryPickupAddress:
        allOf:
          - $ref: "definitions/Address.yaml"
      destinationAddress:
        allOf:
          - $ref: "definitions/PPMDestinationAddress.yaml"
      actualDestinationPostalCode:
        description: >
          The actual postal code where the PPM shipment ended. To be filled once the customer has moved the shipment.
        format: zip
        type: string
        title: ZIP
        example: "90210"
        pattern: ^(\d{5})$
        x-nullable: true
      secondaryDestinationAddress:
        allOf:
          - $ref: "definitions/Address.yaml"
      hasSecondaryPickupAddress:
        type: boolean
        x-nullable: true
        x-omitempty: false
      hasSecondaryDestinationAddress:
        type: boolean
        x-nullable: true
        x-omitempty: false
      tertiaryPickupAddress:
        allOf:
          - $ref: "definitions/Address.yaml"
      tertiaryDestinationAddress:
        allOf:
          - $ref: "definitions/Address.yaml"
      hasTertiaryPickupAddress:
        type: boolean
        x-nullable: true
        x-omitempty: false
      hasTertiaryDestinationAddress:
        type: boolean
        x-nullable: true
        x-omitempty: false
      w2Address:
        x-nullable: true
        $ref: "definitions/Address.yaml"
      sitExpected:
        type: boolean
        x-nullable: true
      sitLocation:
        allOf:
          - $ref: "definitions/SITLocationType.yaml"
          - x-nullable: true
      sitEstimatedWeight:
        type: integer
        example: 2000
        x-nullable: true
      sitEstimatedEntryDate:
        format: date
        type: string
        x-nullable: true
      sitEstimatedDepartureDate:
        format: date
        type: string
        x-nullable: true
      estimatedWeight:
        type: integer
        example: 4200
        x-nullable: true
      allowableWeight:
        description: The allowable weight of the PPM shipment goods being moved.
        type: integer
        minimum: 0
        example: 4300
        x-nullable: true
      hasProGear:
        description: >
          Indicates whether PPM shipment has pro gear.
        type: boolean
        x-nullable: true
      proGearWeight:
        type: integer
        x-nullable: true
      spouseProGearWeight:
        type: integer
        x-nullable: true
      hasRequestedAdvance:
        description: >
          Indicates whether an advance has been requested for the PPM shipment.
        type: boolean
        x-nullable: true
      hasReceivedAdvance:
        description: >
          Indicates whether an advance was received for the PPM shipment.
        type: boolean
        x-nullable: true
      advanceAmountRequested:
        description: >
          The amount request for an advance, or null if no advance is requested
        type: integer
        format: cents
        x-nullable: true
      advanceAmountReceived:
        description: >
          The amount received for an advance, or null if no advance is received
        type: integer
        format: cents
        x-nullable: true
      advanceStatus:
        $ref: "definitions/PPMAdvanceStatus.yaml"
        x-nullable: true
      isActualExpenseReimbursement:
        description: Used for PPM shipments only. Denotes if this shipment uses the Actual Expense Reimbursement method.
        type: boolean
        example: false
        x-omitempty: false
        x-nullable: true
  UpdateBoatShipment:
    type: object
    properties:
      type:
        type: string
        enum:
          - HAUL_AWAY
          - TOW_AWAY
        x-nullable: true
      year:
        type: integer
        description: Year of the Boat
        x-nullable: true
      make:
        type: string
        description: Make of the Boat
        x-nullable: true
      model:
        type: string
        description: Model of the Boat
        x-nullable: true
      lengthInInches:
        type: integer
        description: Length of the Boat in inches
        x-nullable: true
      widthInInches:
        type: integer
        description: Width of the Boat in inches
        x-nullable: true
      heightInInches:
        type: integer
        description: Height of the Boat in inches
        x-nullable: true
      hasTrailer:
        type: boolean
        description: Does the boat have a trailer
        x-nullable: true
      isRoadworthy:
        type: boolean
        description: Is the trailer roadworthy
        x-nullable: true
  UpdateMobileHomeShipment:
    type: object
    properties:
      year:
        type: integer
        description: Year of the Boat
        x-nullable: true
      make:
        type: string
        description: Make of the Boat
        x-nullable: true
      model:
        type: string
        description: Model of the Boat
        x-nullable: true
      lengthInInches:
        type: integer
        description: Length of the Boat in inches
        x-nullable: true
      widthInInches:
        type: integer
        description: Width of the Boat in inches
        x-nullable: true
      heightInInches:
        type: integer
        description: Height of the Boat in inches
        x-nullable: true
  UpdateWeightTicket:
    type: object
    properties:
      emptyWeight:
        description: Weight of the vehicle when empty.
        type: integer
        minimum: 0
      fullWeight:
        description: The weight of the vehicle when full.
        type: integer
        minimum: 0
      ownsTrailer:
        description: Indicates if the customer used a trailer they own for the move.
        type: boolean
      trailerMeetsCriteria:
        description: Indicates if the trailer that the customer used meets all the criteria to be claimable.
        type: boolean
      status:
        $ref: "definitions/PPMDocumentStatus.yaml"
      reason:
        description: The reason the services counselor has excluded or rejected the item.
        type: string
      adjustedNetWeight:
        description: Indicates the adjusted net weight of the vehicle
        type: integer
        minimum: 0
      netWeightRemarks:
        description: Remarks explaining any edits made to the net weight
        type: string
  UpdateMovingExpense:
    type: object
    properties:
      movingExpenseType:
        $ref: "definitions/OmittableMovingExpenseType.yaml"
      description:
        description: A brief description of the expense.
        type: string
        x-nullable: true
        x-omitempty: false
      amount:
        description: The total amount of the expense as indicated on the receipt
        type: integer
      sitStartDate:
        description: The date the shipment entered storage, applicable for the `STORAGE` movingExpenseType only
        type: string
        format: date
      sitEndDate:
        description: The date the shipment exited storage, applicable for the `STORAGE` movingExpenseType only
        type: string
        format: date
      status:
        $ref: "definitions/PPMDocumentStatus.yaml"
      reason:
        description: The reason the services counselor has excluded or rejected the item.
        type: string
      weightStored:
        description: The total weight stored in PPM SIT
        type: integer
      sitLocation:
        allOf:
          - $ref: "definitions/SITLocationType.yaml"
          - x-nullable: true
      sitEstimatedCost:
        description: The estimated amount that the government will pay the service member to put their goods into storage. This estimated storage cost is separate from the estimated incentive.
        type: integer
        format: cents
        x-nullable: true
        x-omitempty: false
      sitReimburseableAmount:
        description: The amount of SIT that will be reimbursed
        type: integer
        format: cents
        x-nullable: true
        x-omitempty: false
  UpdateProGearWeightTicket:
    type: object
    properties:
      belongsToSelf:
        description: Indicates if this information is for the customer's own pro-gear, otherwise, it's the spouse's.
        type: boolean
      hasWeightTickets:
        description: Indicates if the user has a weight ticket for their pro-gear, otherwise they have a constructed weight.
        type: boolean
      weight:
        description: Weight of the pro-gear contained in the shipment.
        type: integer
        minimum: 0
      status:
        $ref: "definitions/PPMDocumentStatus.yaml"
      reason:
        description: The reason the services counselor has excluded or rejected the item.
        type: string
  ApproveShipments:
    type: object
    properties:
      approveShipments:
        type: array
        items:
          type: object
          properties:
            shipmentID:
              type: string
              format: uuid
            eTag:
              type: string
          required:
            - shipmentID
            - eTag
    required:
      - approveShipments
  MTOShipments:
    items:
      $ref: "definitions/MTOShipment.yaml"
    type: array
  CreateMTOShipment:
    type: object
    properties:
      moveTaskOrderID:
        description: The ID of the move this new shipment is for.
        example: 1f2270c7-7166-40ae-981e-b200ebdf3054
        format: uuid
        type: string
      requestedPickupDate:
        description: >
          The customer's preferred pickup date. Other dates, such as required delivery date and (outside MilMove) the
          pack date, are derived from this date.
        format: date
        type: string
        x-nullable: true
      requestedDeliveryDate:
        description: >
          The customer's preferred delivery date.
        format: date
        type: string
        x-nullable: true
      customerRemarks:
        description: |
          The customer can use the customer remarks field to inform the services counselor and the movers about any
          special circumstances for this shipment. Typical examples:
            * bulky or fragile items,
            * weapons,
            * access info for their address.
          Customer enters this information during onboarding. Optional field.
        type: string
        example: handle with care
        x-nullable: true
      counselorRemarks:
        description: |
          The counselor can use the counselor remarks field to inform the movers about any
          special circumstances for this shipment. Typical examples:
            * bulky or fragile items,
            * weapons,
            * access info for their address.
          Counselors enters this information when creating or editing an MTO Shipment. Optional field.
        type: string
        example: handle with care
        x-nullable: true
      agents:
        $ref: "definitions/MTOAgents.yaml"
      mtoServiceItems:
        $ref: "definitions/MTOServiceItems.yaml"
      pickupAddress:
        description: The address where the movers should pick up this shipment.
        allOf:
          - $ref: "definitions/Address.yaml"
      destinationAddress:
        description: Where the movers should deliver this shipment.
        allOf:
          - $ref: "definitions/Address.yaml"
      hasSecondaryPickupAddress:
        type: boolean
        x-nullable: true
        x-omitempty: false
      secondaryPickupAddress:
        description: The address where the movers should pick up this shipment.
        allOf:
          - $ref: "definitions/Address.yaml"
      hasSecondaryDeliveryAddress:
        type: boolean
        x-nullable: true
        x-omitempty: false
      secondaryDeliveryAddress:
        description: Where the movers should deliver this shipment.
        allOf:
          - $ref: "definitions/Address.yaml"
      hasTertiaryPickupAddress:
        type: boolean
        x-nullable: true
        x-omitempty: false
      tertiaryPickupAddress:
        description: The address where the movers should pick up this shipment.
        allOf:
          - $ref: "definitions/Address.yaml"
      hasTertiaryDeliveryAddress:
        type: boolean
        x-nullable: true
        x-omitempty: false
      tertiaryDeliveryAddress:
        description: Where the movers should deliver this shipment.
        allOf:
          - $ref: "definitions/Address.yaml"
      destinationType:
        $ref: "definitions/DestinationType.yaml"
      shipmentType:
        $ref: "definitions/MTOShipmentType.yaml"
      tacType:
        allOf:
          - $ref: "definitions/LOAType.yaml"
          - x-nullable: true
      sacType:
        allOf:
          - $ref: "definitions/LOAType.yaml"
          - x-nullable: true
      usesExternalVendor:
        type: boolean
        example: false
        x-nullable: true
      serviceOrderNumber:
        type: string
        x-nullable: true
      ntsRecordedWeight:
        description: The previously recorded weight for the NTS Shipment. Used for NTS Release to know what the previous primeActualWeight or billable weight was.
        example: 2000
        type: integer
        x-nullable: true
        x-formatting: weight
      storageFacility:
        x-nullable: true
        $ref: "definitions/StorageFacility.yaml"
      mobileHomeShipment:
        $ref: "#/definitions/CreateMobileHomeShipment"
      ppmShipment:
        $ref: "#/definitions/CreatePPMShipment"
      boatShipment:
        $ref: "#/definitions/CreateBoatShipment"
    required:
      - moveTaskOrderID
      - shipmentType
  CreatePPMShipment:
    description: A personally procured move is a type of shipment that a service members moves themselves.
    properties:
      expectedDepartureDate:
        description: >
          Date the customer expects to move.
        format: date
        type: string
      pickupAddress:
        allOf:
          - $ref: "definitions/Address.yaml"
      secondaryPickupAddress:
        allOf:
          - $ref: "definitions/Address.yaml"
      tertiaryPickupAddress:
        allOf:
          - $ref: "definitions/Address.yaml"
      destinationAddress:
        allOf:
          - $ref: "definitions/PPMDestinationAddress.yaml"
      secondaryDestinationAddress:
        allOf:
          - $ref: "definitions/Address.yaml"
      tertiaryDestinationAddress:
        allOf:
          - $ref: "definitions/Address.yaml"
      hasSecondaryPickupAddress:
        type: boolean
        x-nullable: true
        x-omitempty: false
      hasTertiaryPickupAddress:
        type: boolean
        x-nullable: true
        x-omitempty: false
      hasSecondaryDestinationAddress:
        type: boolean
        x-nullable: true
        x-omitempty: false
      hasTertiaryDestinationAddress:
        type: boolean
        x-nullable: true
        x-omitempty: false
      sitExpected:
        type: boolean
      sitLocation:
        allOf:
          - $ref: "definitions/SITLocationType.yaml"
          - x-nullable: true
      sitEstimatedWeight:
        type: integer
        example: 2000
        x-nullable: true
      sitEstimatedEntryDate:
        format: date
        type: string
        x-nullable: true
      sitEstimatedDepartureDate:
        format: date
        type: string
        x-nullable: true
      estimatedWeight:
        type: integer
        example: 4200
      hasProGear:
        description: >
          Indicates whether PPM shipment has pro gear.
        type: boolean
      proGearWeight:
        type: integer
        x-nullable: true
      spouseProGearWeight:
        type: integer
        x-nullable: true
      isActualExpenseReimbursement:
        description: Used for PPM shipments only. Denotes if this shipment uses the Actual Expense Reimbursement method.
        type: boolean
        example: false
        x-omitempty: false
        x-nullable: true
    required:
      - expectedDepartureDate
      - pickupAddress
      - destinationAddress
      - sitExpected
      - estimatedWeight
      - hasProGear
  CreateBoatShipment:
    description: Boat shipment information for the move.
    properties:
      type:
        type: string
        enum:
          - HAUL_AWAY
          - TOW_AWAY
      year:
        type: integer
        description: Year of the Boat
      make:
        type: string
        description: Make of the Boat
      model:
        type: string
        description: Model of the Boat
      lengthInInches:
        type: integer
        description: Length of the Boat in inches
      widthInInches:
        type: integer
        description: Width of the Boat in inches
      heightInInches:
        type: integer
        description: Height of the Boat in inches
      hasTrailer:
        type: boolean
        description: Does the boat have a trailer
      isRoadworthy:
        type: boolean
        description: Is the trailer roadworthy
        x-nullable: true
    required:
      - type
      - year
      - make
      - model
      - lengthInInches
      - widthInInches
      - heightInInches
      - hasTrailer
  CreateMobileHomeShipment:
    description: A mobile home shipment that the prime moves for a service member.
    properties:
      make:
        type: string
        description: Make of the Mobile Home
      model:
        type: string
        description: Model of the Mobile Home
      year:
        type: integer
        description: Year of the Mobile Home
      lengthInInches:
        type: integer
        description: Length of the Mobile Home in inches
      heightInInches:
        type: integer
        description: Height of the Mobile Home in inches
      widthInInches:
        type: integer
        description: Width of the Mobile Home in inches
    required:
      - make
      - model
      - year
      - lengthInInches
      - heightInInches
      - widthInInches
  RejectShipment:
    properties:
      rejectionReason:
        type: string
        example: MTO Shipment not good enough
    required:
      - rejectionReason
  RequestDiversion:
    properties:
      diversionReason:
        type: string
        example: Shipment route needs to change
    required:
      - diversionReason
  ApproveSITExtension:
    properties:
      approvedDays:
        description: Number of days approved for SIT extension
        type: integer
        example: 21
        minimum: 1
      requestReason:
        description: Reason from service counselor-provided picklist for SIT Duration Update
        example: "AWAITING_COMPLETION_OF_RESIDENCE"
        type: string
        enum:
          - SERIOUS_ILLNESS_MEMBER
          - SERIOUS_ILLNESS_DEPENDENT
          - IMPENDING_ASSIGNEMENT
          - DIRECTED_TEMPORARY_DUTY
          - NONAVAILABILITY_OF_CIVILIAN_HOUSING
          - AWAITING_COMPLETION_OF_RESIDENCE
          - OTHER
      officeRemarks:
        description: Remarks from TOO about SIT approval
        type: string
        example: Approved for three weeks rather than requested 45 days
        x-nullable: true
    required:
      - approvedDays
  DenySITExtension:
    properties:
      officeRemarks:
        description: Remarks from TOO about SIT denial
        type: string
        example: Denied this extension as it does not match the criteria
        x-nullable: true
      convertToCustomerExpense:
        description: Whether or not to convert to members expense once SIT extension is denied.
        type: boolean
        example: false
    required:
      - officeRemarks
      - convertToCustomerExpense
  UpdateSITServiceItemCustomerExpense:
    properties:
      convertToCustomerExpense:
        example: true
        type: boolean
      customerExpenseReason:
        description: Reason the service item was rejected
        type: string
        example: Insufficent details provided
    required:
      - convertToCustomerExpense
      - customerExpenseReason
  CreateApprovedSITDurationUpdate:
    properties:
      requestReason:
        description: Reason from service counselor-provided picklist for SIT Duration Update
        example: "AWAITING_COMPLETION_OF_RESIDENCE"
        type: string
        enum:
          - SERIOUS_ILLNESS_MEMBER
          - SERIOUS_ILLNESS_DEPENDENT
          - IMPENDING_ASSIGNEMENT
          - DIRECTED_TEMPORARY_DUTY
          - NONAVAILABILITY_OF_CIVILIAN_HOUSING
          - AWAITING_COMPLETION_OF_RESIDENCE
          - OTHER
      approvedDays:
        description: Number of days approved for SIT extension. This will match requested days saved to the SIT extension model.
        type: integer
        example: 21
      officeRemarks:
        description: Remarks from TOO about SIT Duration Update creation
        type: string
        example: Customer needs additional storage time as their new place of residence is not yet ready
        x-nullable: true
    required:
      - requestReason
      - approvedDays
  PatchMTOServiceItemStatusPayload:
    properties:
      status:
        description: Describes all statuses for a MTOServiceItem
        type: string
        enum:
          - SUBMITTED
          - APPROVED
          - REJECTED
      rejectionReason:
        description: Reason the service item was rejected
        type: string
        example: Insufficent details provided
        x-nullable: true
  MTOApprovalServiceItemCodes:
    description: MTO level service items to create when updating MTO status.
    properties:
      serviceCodeCS:
        example: true
        type: boolean
      serviceCodeMS:
        example: true
        type: boolean
    type: object
  TacValid:
    properties:
      isValid:
        example: true
        type: boolean
    required:
      - isValid
    type: object
  UpdatePaymentRequestStatusPayload:
    properties:
      rejectionReason:
        example: documentation was incomplete
        type: string
        x-nullable: true
      status:
        $ref: "#/definitions/PaymentRequestStatus"
      eTag:
        type: string
    type: object
  BulkAssignmentMoveIDs:
    type: array
    items:
      $ref: "#/definitions/BulkAssignmentMoveID"
  BulkAssignmentMoveID:
    type: string
    format: uuid
    example: c56a4180-65aa-42ec-a945-5fd21dec0538
  AvailableOfficeUsers:
    type: array
    items:
      $ref: "#/definitions/AvailableOfficeUser"
  AvailableOfficeUser:
    type: object
    properties:
      officeUserId:
        type: string
        format: uuid
        example: c56a4180-65aa-42ec-a945-5fd21dec0538
      lastName:
        type: string
      firstName:
        type: string
      hasSafetyPrivilege:
        type: boolean
      workload:
        type: integer
        x-omitempty: false
  BulkAssignmentData:
    type: object
    properties:
      availableOfficeUsers:
        $ref: "#/definitions/AvailableOfficeUsers"
      bulkAssignmentMoveIDs:
        $ref: "#/definitions/BulkAssignmentMoveIDs"
  QueueMoves:
    type: array
    items:
      $ref: "#/definitions/QueueMove"
  QueueMove:
    type: object
    properties:
      id:
        type: string
        format: uuid
      customer:
        $ref: "#/definitions/Customer"
      status:
        $ref: "#/definitions/MoveStatus"
      locator:
        type: string
      submittedAt:
        format: date-time
        type: string
        x-nullable: true
      appearedInTooAt:
        format: date-time
        type: string
        x-nullable: true
      requestedMoveDate:
        format: date
        type: string
        x-nullable: true
      departmentIndicator:
        $ref: "#/definitions/DeptIndicator"
      shipmentsCount:
        type: integer
      originDutyLocation:
        $ref: "definitions/DutyLocation.yaml"
      destinationDutyLocation:
        $ref: "definitions/DutyLocation.yaml"
      originGBLOC:
        $ref: "#/definitions/GBLOC"
      ppmType:
        type: string
        enum: [FULL, PARTIAL]
        x-nullable: true
      closeoutInitiated:
        format: date-time
        type: string
        x-nullable: true
      closeoutLocation:
        type: string
        x-nullable: true
      orderType:
        type: string
        x-nullable: true
      lockedByOfficeUserID:
        type: string
        format: uuid
        x-nullable: true
      lockedByOfficeUser:
        $ref: "#/definitions/LockedOfficeUser"
        x-nullable: true
      lockExpiresAt:
        type: string
        format: date-time
        x-nullable: true
      ppmStatus:
        $ref: "#/definitions/PPMStatus"
        x-nullable: true
      counselingOffice:
        type: string
        x-nullable: true
      counselingOfficeID:
        type: string
        format: uuid
        x-nullable: true
      assignedTo:
        $ref: "#/definitions/AssignedOfficeUser"
        x-nullable: true
      availableOfficeUsers:
        $ref: "#/definitions/AvailableOfficeUsers"
      assignable:
        type: boolean
  QueueMovesResult:
    type: object
    properties:
      page:
        type: integer
      perPage:
        type: integer
      totalCount:
        type: integer
      queueMoves:
        $ref: "#/definitions/QueueMoves"
  ListPrimeMove:
    description: >
      An abbreviated definition for a move, without all the nested information (shipments, service items, etc). Used to
      fetch a list of moves more efficiently.
    type: object
    properties:
      id:
        example: 1f2270c7-7166-40ae-981e-b200ebdf3054
        format: uuid
        type: string
      moveCode:
        type: string
        example: "HYXFJF"
        readOnly: true
      createdAt:
        format: date-time
        type: string
        readOnly: true
      orderID:
        example: c56a4180-65aa-42ec-a945-5fd21dec0538
        format: uuid
        type: string
      destinationGBLOC:
        example: "AGFM"
        type: string
      destinationPostalCode:
        example: "90210"
        type: string
      referenceId:
        example: 1001-3456
        type: string
      availableToPrimeAt:
        format: date-time
        type: string
        x-nullable: true
        readOnly: true
      approvedAt:
        format: date-time
        type: string
        x-nullable: true
        readOnly: true
      updatedAt:
        format: date-time
        type: string
        readOnly: true
      ppmType:
        type: string
        enum:
          - FULL
          - PARTIAL
      eTag:
        type: string
        readOnly: true
      orderType:
        type: string
  ListPrimeMoves:
    type: array
    items:
      $ref: "#/definitions/ListPrimeMove"
  ListPrimeMovesResult:
    type: object
    properties:
      page:
        type: integer
      perPage:
        type: integer
      totalCount:
        type: integer
      queueMoves:
        $ref: "#/definitions/ListPrimeMoves"
  QueuePaymentRequest:
    type: object
    properties:
      id:
        type: string
        format: uuid
      moveID:
        type: string
        format: uuid
      customer:
        $ref: "#/definitions/Customer"
      status:
        $ref: "#/definitions/QueuePaymentRequestStatus"
      age:
        type: number
        format: double
        description: Days since the payment request has been requested.  Decimal representation will allow more accurate sorting.
      submittedAt:
        type: string
        format: date-time
      locator:
        type: string
      departmentIndicator:
        $ref: "#/definitions/DeptIndicator"
      originGBLOC:
        $ref: "#/definitions/GBLOC"
      originDutyLocation:
        $ref: "definitions/DutyLocation.yaml"
      orderType:
        type: string
        x-nullable: true
      lockedByOfficeUserID:
        type: string
        format: uuid
        x-nullable: true
      lockExpiresAt:
        type: string
        format: date-time
        x-nullable: true
      assignedTo:
        $ref: "#/definitions/AssignedOfficeUser"
        x-nullable: true
      availableOfficeUsers:
        $ref: "#/definitions/AvailableOfficeUsers"
      assignable:
        type: boolean
      counselingOffice:
        type: string
        x-nullable: true
  QueuePaymentRequests:
    type: array
    items:
      $ref: "#/definitions/QueuePaymentRequest"
  QueuePaymentRequestsResult:
    type: object
    properties:
      page:
        type: integer
      perPage:
        type: integer
      totalCount:
        type: integer
      queuePaymentRequests:
        $ref: "#/definitions/QueuePaymentRequests"
  QueuePaymentRequestStatus:
    enum:
      - Payment requested
      - Reviewed
      - Rejected
      - Paid
    title: Queue Payment Request Status
    type: string
  SearchMoves:
    type: array
    items:
      $ref: "#/definitions/SearchMove"
  SearchMove:
    type: object
    properties:
      id:
        type: string
        format: uuid
      firstName:
        type: string
        example: John
        x-nullable: true
      lastName:
        type: string
        example: Doe
        x-nullable: true
      edipi:
        type: string
        example: 1234567890
        x-nullable: true
      paymentRequestCode:
        type: string
        example: 9551-6199-2
        x-nullable: true
      status:
        $ref: "#/definitions/MoveStatus"
      locator:
        type: string
      branch:
        type: string
      shipmentsCount:
        type: integer
      originDutyLocationPostalCode:
        format: zip
        type: string
        title: ZIP
        example: "90210"
        pattern: ^(\d{5})$
      destinationPostalCode:
        format: zip
        type: string
        title: ZIP
        example: "90210"
        pattern: ^(\d{5})$
      requestedPickupDate:
        type: string
        format: date
        x-nullable: true
      orderType:
        type: string
      requestedDeliveryDate:
        type: string
        format: date
        x-nullable: true
      originGBLOC:
        $ref: "#/definitions/GBLOC"
      destinationGBLOC:
        $ref: "#/definitions/GBLOC"
      lockedByOfficeUserID:
        type: string
        format: uuid
        x-nullable: true
      lockExpiresAt:
        type: string
        format: date-time
        x-nullable: true
      emplid:
        type: string
        x-nullable: true
  SearchMovesResult:
    type: object
    properties:
      page:
        type: integer
      perPage:
        type: integer
      totalCount:
        type: integer
      searchMoves:
        $ref: "#/definitions/SearchMoves"
  GBLOC:
    type: string
    enum:
      - AGFM
      - APAT
      - BGAC
      - BGNC
      - BKAS
      - CFMQ
      - CLPK
      - CNNQ
      - DMAT
      - GSAT
      - HAFC
      - HBAT
      - JEAT
      - JENQ
      - KKFA
      - LHNQ
      - LKNQ
      - MAPK
      - MAPS
      - MBFL
      - MLNQ
      - XXXX
  CreateCustomerSupportRemark:
    type: object
    description: >-
      A text remark written by an customer support user that is associated with a specific
      move.
    required:
      - content
      - officeUserID
    properties:
      content:
        example: This is a remark about a move.
        type: string
      officeUserID:
        example: 1f2270c7-7166-40ae-981e-b200ebdf3054
        format: uuid
        type: string
  UpdateCustomerSupportRemarkPayload:
    type: object
    description: >-
      A text remark update to an existing remark created by the current active user (the CSR).
    required:
      - content
    properties:
      content:
        example: This is a remark about a move.
        type: string
  EvaluationReportType:
    type: string
    enum:
      - SHIPMENT
      - COUNSELING
  EvaluationReportInspectionType:
    type: string
    enum:
      - DATA_REVIEW
      - PHYSICAL
      - VIRTUAL
    x-nullable: true
  EvaluationReportLocation:
    type: string
    enum:
      - ORIGIN
      - DESTINATION
      - OTHER
    x-nullable: true
  EvaluationReportOfficeUser:
    type: object
    readOnly: true
    description: The authoring office user for an evaluation report
    properties:
      id:
        example: 1f2270c7-7166-40ae-981e-b200ebdf3054
        format: uuid
        type: string
      firstName:
        type: string
      lastName:
        type: string
      email:
        type: string
        format: x-email
        pattern: '^[a-zA-Z0-9._%+-]+@[a-zA-Z0-9.-]+\.[a-zA-Z]{2,}$'
      phone:
        type: string
        format: telephone
        pattern: '^[2-9]\d{2}-\d{3}-\d{4}$'
  EvaluationReportList:
    type: array
    items:
      $ref: "#/definitions/EvaluationReport"
  EvaluationReport:
    type: object
    description: An evaluation report
    properties:
      id:
        example: 1f2270c7-7166-40ae-981e-b200ebdf3054
        format: uuid
        type: string
        readOnly: true
      moveID:
        example: 1f2270c7-7166-40ae-981e-b200ebdf3054
        format: uuid
        type: string
        readOnly: true
      shipmentID:
        example: 1f2270c7-7166-40ae-981e-b200ebdf3054
        format: uuid
        type: string
        x-nullable: true
        readOnly: true
      type:
        $ref: "#/definitions/EvaluationReportType"
      inspectionType:
        $ref: "#/definitions/EvaluationReportInspectionType"
        x-nullable: true
      inspectionDate:
        type: string
        format: date
        x-nullable: true
      officeUser:
        $ref: "#/definitions/EvaluationReportOfficeUser"
      location:
        $ref: "#/definitions/EvaluationReportLocation"
        x-nullable: true
      reportViolations:
        $ref: "#/definitions/ReportViolations"
        x-nullable: true
      gsrAppeals:
        $ref: "#/definitions/GSRAppeals"
        x-nullable: true
      locationDescription:
        type: string
        example: "Route 66 at crash inspection site 3"
        x-nullable: true
      observedShipmentDeliveryDate:
        type: string
        format: date
        x-nullable: true
      observedShipmentPhysicalPickupDate:
        type: string
        format: date
        x-nullable: true
      timeDepart:
        type: string
        x-nullable: true
        pattern: "^(0[0-9]|1[0-9]|2[0-3]):[0-5][0-9]$"
        example: "14:30"
      evalStart:
        type: string
        x-nullable: true
        pattern: "^(0[0-9]|1[0-9]|2[0-3]):[0-5][0-9]$"
        example: "15:00"
      evalEnd:
        type: string
        x-nullable: true
        pattern: "^(0[0-9]|1[0-9]|2[0-3]):[0-5][0-9]$"
        example: "18:00"
      violationsObserved:
        type: boolean
        x-nullable: true
      remarks:
        type: string
        x-nullable: true
      seriousIncident:
        type: boolean
        x-nullable: true
      seriousIncidentDesc:
        type: string
        x-nullable: true
      observedClaimsResponseDate:
        type: string
        format: date
        x-nullable: true
      observedPickupDate:
        type: string
        format: date
        x-nullable: true
      observedPickupSpreadStartDate:
        type: string
        format: date
        x-nullable: true
      observedPickupSpreadEndDate:
        type: string
        format: date
        x-nullable: true
      observedDeliveryDate:
        type: string
        format: date
        x-nullable: true
      moveReferenceID:
        type: string
        x-nullable: true
        readOnly: true
      eTag:
        type: string
      submittedAt:
        type: string
        format: date-time
        x-nullable: true
      createdAt:
        type: string
        format: date-time
        readOnly: true
      updatedAt:
        type: string
        format: date-time
        readOnly: true
  CreateEvaluationReport:
    type: object
    description: Minimal set of info needed to create a shipment evaluation report, which is just a shipment ID.
    properties:
      shipmentID:
        description: The shipment ID of the shipment to be evaluated in the report
        example: 01b9671e-b268-4906-967b-ba661a1d3933
        format: uuid
        type: string
  CreateAppeal:
    type: object
    description: Appeal status and remarks left for a violation, created by a GSR user.
    properties:
      remarks:
        description: Remarks left by the GSR user
        example: These are my violation appeal remarks
        type: string
      appealStatus:
        description: The status of the appeal set by the GSR user
        example: These are my violation appeal remarks
        type: string
        enum: [sustained, rejected]
  PWSViolation:
    type: object
    description: A PWS violation for an evaluation report
    readOnly: true
    properties:
      id:
        example: 1f2270c7-7166-40ae-981e-b200ebdf3054
        format: uuid
        type: string
      displayOrder:
        example: 3
        type: integer
      paragraphNumber:
        example: 1.2.3.4.5
        type: string
      title:
        example: Customer Support
        type: string
      category:
        example: Pre-Move Services
        type: string
      subCategory:
        example: Weight Estimate
        type: string
      requirementSummary:
        example: Provide a single point of contact (POC)
        type: string
      requirementStatement:
        example: The contractor shall prepare and load property going into NTS in containers at residence for shipment to NTS.
        type: string
      isKpi:
        example: false
        type: boolean
      additionalDataElem:
        example: QAE Observed Delivery Date
        type: string
  PWSViolations:
    type: array
    items:
      $ref: "#/definitions/PWSViolation"
  AssociateReportViolations:
    type: object
    description: A list of PWS violation string ids to associate with an evaluation report
    properties:
      violations:
        type: array
        items:
          type: string
          format: uuid
  ReportViolation:
    type: object
    description: An object associating violations to evaluation reports
    properties:
      id:
        example: 1f2270c7-7166-40ae-981e-b200ebdf3054
        format: uuid
        type: string
      reportID:
        example: 1f2270c7-7166-40ae-981e-b200ebdf3054
        format: uuid
        type: string
      violationID:
        example: 1f2270c7-7166-40ae-981e-b200ebdf3054
        format: uuid
        type: string
      violation:
        $ref: "#/definitions/PWSViolation"
      gsrAppeals:
        $ref: "#/definitions/GSRAppeals"
        x-nullable: true
  ReportViolations:
    type: array
    items:
      $ref: "#/definitions/ReportViolation"
  GSRAppealStatusType:
    type: string
    enum:
      - SUSTAINED
      - REJECTED
  GSRAppeals:
    type: array
    items:
      $ref: "#/definitions/GSRAppeal"
  GSRAppeal:
    type: object
    description: An object associating appeals on violations and serious incidents
    properties:
      id:
        example: 1f2270c7-7166-40ae-981e-b200ebdf3054
        format: uuid
        type: string
      reportID:
        example: 1f2270c7-7166-40ae-981e-b200ebdf3054
        format: uuid
        type: string
      violationID:
        example: 1f2270c7-7166-40ae-981e-b200ebdf3054
        format: uuid
        type: string
      officeUserID:
        example: 1f2270c7-7166-40ae-981e-b200ebdf3054
        format: uuid
        type: string
      officeUser:
        $ref: "#/definitions/EvaluationReportOfficeUser"
      isSeriousIncident:
        type: boolean
        example: false
      appealStatus:
        $ref: "#/definitions/GSRAppealStatusType"
      remarks:
        type: string
        example: Office user remarks
      createdAt:
        type: string
        format: date-time
        readOnly: true
  ReServiceItems:
    type: array
    items:
      $ref: "definitions/ReServiceItem.yaml"
  TransportationOffices:
    type: array
    items:
      $ref: "definitions/TransportationOffice.yaml"
  VLocations:
    type: array
    items:
      $ref: "definitions/VLocation.yaml"
  GBLOCs:
    type: array
    items:
      type: string
  CounselingOffices:
    type: array
    items:
      $ref: "#/definitions/CounselingOffice"
  CounselingOffice:
    type: object
    properties:
      id:
        type: string
        format: uuid
        example: c56a4180-65aa-42ec-a945-5fd21dec0538
      name:
        type: string
        example: Fort Bragg North Station
    required:
      - id
      - name
  MovePayload:
    type: object
    properties:
      id:
        type: string
        format: uuid
        example: c56a4180-65aa-42ec-a945-5fd21dec0538
      orders_id:
        type: string
        format: uuid
        example: c56a4180-65aa-42ec-a945-5fd21dec0538
      service_member_id:
        type: string
        format: uuid
        example: c56a4180-65aa-42ec-a945-5fd21dec0538
        readOnly: true
      locator:
        type: string
        example: "12432"
      status:
        $ref: "#/definitions/MoveStatus"
      created_at:
        type: string
        format: date-time
      updated_at:
        type: string
        format: date-time
      submitted_at:
        type: string
        format: date-time
        x-nullable: true
      mto_shipments:
        $ref: "#/definitions/MTOShipments"
      closeout_office:
        $ref: "#/definitions/TransportationOffice"
      cancel_reason:
        type: string
        example: Change of orders
        x-nullable: true
      eTag:
        type: string
      primeCounselingCompletedAt:
        format: date-time
        type: string
        readOnly: true
      additionalDocuments:
        $ref: "definitions/Document.yaml"
    required:
      - id
      - orders_id
      - locator
      - created_at
      - updated_at
      - eTag
  IsDateWeekendHolidayInfo:
    type: object
    properties:
      country_code:
        type: string
      country_name:
        type: string
      date:
        type: string
        format: date
        example: "2018-09-25"
      is_weekend:
        type: boolean
      is_holiday:
        type: boolean
      details:
        type: string
    required:
      - country_code
      - country_name
      - date
      - is_weekend
      - is_holiday
  AssignOfficeUserBody:
    type: object
    properties:
      officeUserId:
        type: string
        format: uuid
      roleType:
        type: string
    required:
      - officeUserId
      - roleType
  AssignedOfficeUser:
    type: object
    properties:
      officeUserId:
        type: string
        format: uuid
        example: c56a4180-65aa-42ec-a945-5fd21dec0538
      firstName:
        type: string
      lastName:
        type: string
responses:
  InvalidRequest:
    description: The request payload is invalid
    schema:
      $ref: "#/definitions/Error"
  NotFound:
    description: The requested resource wasn't found
    schema:
      $ref: "#/definitions/Error"
  Conflict:
    description: Conflict error
    schema:
      $ref: "#/definitions/Error"
  PermissionDenied:
    description: The request was denied
    schema:
      $ref: "#/definitions/Error"
  ServerError:
    description: A server error occurred
    schema:
      $ref: "#/definitions/Error"
  PreconditionFailed:
    description: Precondition failed
    schema:
      $ref: "#/definitions/Error"
  UnprocessableEntity:
    description: The payload was unprocessable.
    schema:
      $ref: "#/definitions/ValidationError"<|MERGE_RESOLUTION|>--- conflicted
+++ resolved
@@ -3782,16 +3782,6 @@
           description: user's actively logged in role
       responses:
         "200":
-<<<<<<< HEAD
-          description: Successfully retrieved moves. A successful fetch might still return zero moves.
-          schema:
-            $ref: "#/definitions/ListPrimeMovesResult"
-        "403":
-          $ref: "#/responses/PermissionDenied"
-        "500":
-          $ref: "#/responses/ServerError"
-  /queues/moves:
-=======
           description: Successfully returned all moves matching the criteria
           schema:
             $ref: '#/definitions/QueueMovesResult'
@@ -3800,7 +3790,6 @@
         '500':
           $ref: '#/responses/ServerError'
   /queues/destination-requests:
->>>>>>> 52137a28
     get:
       produces:
         - application/json
@@ -3896,19 +3885,15 @@
           name: counselingOffice
           type: string
           description: filters using a counselingOffice name of the move
-        - in: query
-          name: activeRole
-          type: string
-          description: user's actively logged in role
-      responses:
-        "200":
+      responses:
+        '200':
           description: Successfully returned all moves matching the criteria
           schema:
-            $ref: "#/definitions/QueueMovesResult"
-        "403":
-          $ref: "#/responses/PermissionDenied"
-        "500":
-          $ref: "#/responses/ServerError"
+            $ref: '#/definitions/QueueMovesResult'
+        '403':
+          $ref: '#/responses/PermissionDenied'
+        '500':
+          $ref: '#/responses/ServerError'
   /queues/payment-requests:
     get:
       produces:
