--- conflicted
+++ resolved
@@ -5905,8 +5905,6 @@
         $ref: '#/definitions/GBLOC'
       destinationGBLOC:
         $ref: '#/definitions/GBLOC'
-<<<<<<< HEAD
-=======
       lockedByOfficeUserID:
         type: string
         format: uuid
@@ -5915,7 +5913,6 @@
         type: string
         format: date-time
         x-nullable: true
->>>>>>> d5c0f407
   SearchMovesResult:
     type: object
     properties:
