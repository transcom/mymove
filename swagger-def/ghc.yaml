swagger: "2.0"
info:
  contact:
    email: milmove-developers@caci.com
  description:
    $ref: info/ghc_description.md
  license:
    name: MIT
    url: "https://opensource.org/licenses/MIT"
  title: MilMove GHC API
  version: 0.0.1
basePath: /ghc/v1
schemes:
  - http
tags:
  - name: queues
  - name: move
  - $ref: "tags/order.yaml"
  - name: moveTaskOrder
  - name: customer
  - name: mtoServiceItem
  - name: mtoShipment
  - name: shipment
  - name: mtoAgent
  - name: paymentServiceItem
  - name: ppm
  - name: tac
  - name: transportationOffice
  - name: addresses
  - name: uploads
  - name: paymentRequests
  - name: reServiceItems
paths:
  "/customer":
    post:
      summary: Creates a customer with Okta option
      description: Creates a customer with option to also create an Okta profile account based on the office user's input when completing the UI form and submitting.
      operationId: createCustomerWithOktaOption
      tags:
        - customer
      consumes:
        - application/json
      produces:
        - application/json
      parameters:
        - in: body
          name: body
          required: true
          schema:
            $ref: "#/definitions/CreateCustomerPayload"
      responses:
        "200":
          description: successfully created the customer
          schema:
            $ref: "#/definitions/CreatedCustomer"
        "400":
          $ref: "#/responses/InvalidRequest"
        "401":
          $ref: "#/responses/PermissionDenied"
        "403":
          $ref: "#/responses/PermissionDenied"
        "404":
          $ref: "#/responses/NotFound"
        "409":
          $ref: "#/responses/Conflict"
        "412":
          $ref: "#/responses/PreconditionFailed"
        "422":
          $ref: "#/responses/UnprocessableEntity"
        "500":
          $ref: "#/responses/ServerError"
  /open/requested-office-users:
    post:
      consumes:
        - application/json
      produces:
        - application/json
      summary: Create an Office User
      description: >
        This endpoint is publicly accessible as it is utilized for individuals who do not have an office account to request the creation of an office account.

        Request the creation of an office user. An administrator will need to approve them after creation. Note on requirements:
        An identification method must be present. The following 2 fields have an "OR" requirement.
        - edipi
        - other_unique_id
        One of these two fields MUST be present to serve as identification for the office user being created. This logic is handled at the application level.
      operationId: createRequestedOfficeUser
      tags:
        - officeUsers
      parameters:
        - in: body
          name: officeUser
          description: Office User information
          schema:
            $ref: "#/definitions/OfficeUserCreate"
      responses:
        "201":
          description: successfully requested the creation of provided office user
          schema:
            $ref: "#/definitions/OfficeUser"
        "422":
          description: validation error
          schema:
            $ref: "#/definitions/ValidationError"
        "500":
          description: internal server error
  "/customer/{customerID}":
    parameters:
      - description: ID of customer to use
        in: path
        name: customerID
        required: true
        type: string
        format: uuid
    get:
      produces:
        - application/json
      parameters: []
      responses:
        "200":
          description: Successfully retrieved information on an individual customer
          schema:
            $ref: "#/definitions/Customer"
        "400":
          $ref: "#/responses/InvalidRequest"
        "401":
          $ref: "#/responses/PermissionDenied"
        "403":
          $ref: "#/responses/PermissionDenied"
        "404":
          $ref: "#/responses/NotFound"
        "500":
          $ref: "#/responses/ServerError"
      tags:
        - customer
      description: Returns a given customer
      operationId: getCustomer
      summary: Returns a given customer
    patch:
      summary: Updates customer info
      description: Updates customer info by ID
      operationId: updateCustomer
      tags:
        - customer
      consumes:
        - application/json
      produces:
        - application/json
      parameters:
        - in: body
          name: body
          required: true
          schema:
            $ref: "#/definitions/UpdateCustomerPayload"
        - in: header
          name: If-Match
          type: string
          required: true
      responses:
        "200":
          description: updated instance of orders
          schema:
            $ref: "#/definitions/Customer"
        "400":
          $ref: "#/responses/InvalidRequest"
        "401":
          $ref: "#/responses/PermissionDenied"
        "403":
          $ref: "#/responses/PermissionDenied"
        "404":
          $ref: "#/responses/NotFound"
        "412":
          $ref: "#/responses/PreconditionFailed"
        "422":
          $ref: "#/responses/UnprocessableEntity"
        "500":
          $ref: "#/responses/ServerError"
      x-permissions:
        - update.customer
  /customer/search:
    post:
      produces:
        - application/json
      consumes:
        - application/json
      summary: Search customers by DOD ID or customer name
      description: >
        Search customers by DOD ID or customer name. Used by services counselors to locate profiles to update, find attached moves, and to create new moves.
      operationId: searchCustomers
      tags:
        - customer
      parameters:
        - in: body
          name: body
          schema:
            properties:
              page:
                type: integer
                description: requested page of results
              perPage:
                type: integer
              edipi:
                description: DOD ID
                type: string
                minLength: 10
                maxLength: 10
                x-nullable: true
              emplid:
                description: EMPLID
                type: string
                minLength: 7
                maxLength: 7
                x-nullable: true
              branch:
                description: Branch
                type: string
                minLength: 1
              customerName:
                description: Customer Name
                type: string
                minLength: 1
                x-nullable: true
              sort:
                type: string
                x-nullable: true
                enum:
                  [
                    customerName,
                    edipi,
                    emplid,
                    branch,
                    personalEmail,
                    telephone,
                  ]
              order:
                type: string
                x-nullable: true
                enum: [asc, desc]
          description: field that results should be sorted by
      responses:
        "200":
          description: Successfully returned all customers matching the criteria
          schema:
            $ref: "#/definitions/SearchCustomersResult"
        "403":
          $ref: "#/responses/PermissionDenied"
        "500":
          $ref: "#/responses/ServerError"
  "/move/{locator}":
    parameters:
      - description: Code used to identify a move in the system
        in: path
        name: locator
        required: true
        type: string
    get:
      produces:
        - application/json
      parameters: []
      responses:
        "200":
          description: Successfully retrieved the individual move
          schema:
            $ref: "#/definitions/Move"
        "400":
          $ref: "#/responses/InvalidRequest"
        "401":
          $ref: "#/responses/PermissionDenied"
        "403":
          $ref: "#/responses/PermissionDenied"
        "404":
          $ref: "#/responses/NotFound"
        "500":
          $ref: "#/responses/ServerError"
      tags:
        - move
      description: Returns a given move for a unique alphanumeric locator string
      summary: Returns a given move
      operationId: getMove
  "/move/{locator}/history":
    parameters:
      - description: Code used to identify a move in the system
        in: path
        name: locator
        required: true
        type: string
    get:
      produces:
        - application/json
      parameters:
        - in: query
          name: page
          type: integer
          description: requested page of results
        - in: query
          name: perPage
          type: integer
          description: results per page
      responses:
        "200":
          description: Successfully retrieved the individual move history
          schema:
            $ref: "#/definitions/MoveHistoryResult"
        "400":
          $ref: "#/responses/InvalidRequest"
        "401":
          $ref: "#/responses/PermissionDenied"
        "403":
          $ref: "#/responses/PermissionDenied"
        "404":
          $ref: "#/responses/NotFound"
        "500":
          $ref: "#/responses/ServerError"
      tags:
        - move
      description: Returns the history for a given move for a unique alphanumeric locator string
      summary: Returns the history of an identified move
      operationId: getMoveHistory
  "/moves/{moveID}/shipment-evaluation-reports-list":
    parameters:
      - description: Code used to identify a move in the system
        in: path
        name: moveID
        required: true
        type: string
        format: uuid
    get:
      produces:
        - application/json
      responses:
        "200":
          description: Successfully retrieved the move's evaluation reports
          schema:
            $ref: "#/definitions/EvaluationReportList"
        "400":
          $ref: "#/responses/InvalidRequest"
        "401":
          $ref: "#/responses/PermissionDenied"
        "403":
          $ref: "#/responses/PermissionDenied"
        "404":
          $ref: "#/responses/NotFound"
        "500":
          $ref: "#/responses/ServerError"
      tags:
        - move
      description: Returns shipment evaluation reports for the specified move that are visible to the current office user
      summary: Returns shipment evaluation reports for the specified move that are visible to the current office user
      operationId: getMoveShipmentEvaluationReportsList
  "/moves/{moveID}/counseling-evaluation-reports-list":
    parameters:
      - description: Code used to identify a move in the system
        in: path
        name: moveID
        required: true
        type: string
        format: uuid
    get:
      produces:
        - application/json
      responses:
        "200":
          description: Successfully retrieved the move's evaluation reports
          schema:
            $ref: "#/definitions/EvaluationReportList"
        "400":
          $ref: "#/responses/InvalidRequest"
        "401":
          $ref: "#/responses/PermissionDenied"
        "403":
          $ref: "#/responses/PermissionDenied"
        "404":
          $ref: "#/responses/NotFound"
        "500":
          $ref: "#/responses/ServerError"
      tags:
        - move
      description: Returns counseling evaluation reports for the specified move that are visible to the current office user
      summary: Returns counseling evaluation reports for the specified move that are visible to the current office user
      operationId: getMoveCounselingEvaluationReportsList
  "/moves/{moveID}/cancel":
    parameters:
      - description: ID of the move
        in: path
        name: moveID
        required: true
        format: uuid
        type: string
    post:
      consumes:
        - application/json
      produces:
        - application/json
      parameters: []
      responses:
        "200":
          description: Successfully canceled move
          schema:
            $ref: "#/definitions/Move"
        "403":
          $ref: "#/responses/PermissionDenied"
        "404":
          $ref: "#/responses/NotFound"
        "409":
          $ref: "#/responses/Conflict"
        "412":
          $ref: "#/responses/PreconditionFailed"
        "422":
          $ref: "#/responses/UnprocessableEntity"
        "500":
          $ref: "#/responses/ServerError"
      tags:
        - move
      description: cancels a move
      operationId: moveCanceler
      summary: Cancels a move
      x-permissions:
        - update.cancelMoveFlag
  "/counseling/orders/{orderID}":
    parameters:
      - description: ID of order to update
        in: path
        name: orderID
        required: true
        type: string
        format: uuid
    patch:
      summary: Updates an order (performed by a services counselor)
      description: All fields sent in this request will be set on the order referenced
      operationId: counselingUpdateOrder
      tags:
        - order
      consumes:
        - application/json
      produces:
        - application/json
      parameters:
        - in: body
          name: body
          required: true
          schema:
            $ref: "#/definitions/CounselingUpdateOrderPayload"
        - in: header
          name: If-Match
          type: string
          required: true
      responses:
        "200":
          description: updated instance of orders
          schema:
            $ref: "#/definitions/Order"
        "403":
          $ref: "#/responses/PermissionDenied"
        "404":
          $ref: "#/responses/NotFound"
        "412":
          $ref: "#/responses/PreconditionFailed"
        "422":
          $ref: "#/responses/UnprocessableEntity"
        "500":
          $ref: "#/responses/ServerError"
  "/orders":
    post:
      summary: Creates an orders model for a logged-in user
      description: Creates an instance of orders tied to a service member, which allow for creation of a move and an entitlement. Orders are required before the creation of a move
      operationId: createOrder
      tags:
        - order
      consumes:
        - application/json
      produces:
        - application/json
      parameters:
        - in: body
          name: createOrders
          schema:
            $ref: "#/definitions/CreateOrders"
      responses:
        "200":
          description: created instance of orders
          schema:
            $ref: "#/definitions/Order"
        "400":
          description: invalid request
        "401":
          description: request requires user authentication
        "403":
          description: user is not authorized
        "422":
          $ref: "#/responses/UnprocessableEntity"
        "500":
          description: internal server error
  "/orders/{orderID}":
    parameters:
      - description: ID of order to use
        in: path
        name: orderID
        required: true
        type: string
        format: uuid
    patch:
      summary: Updates an order
      description: All fields sent in this request will be set on the order referenced
      operationId: updateOrder
      tags:
        - order
      consumes:
        - application/json
      produces:
        - application/json
      parameters:
        - in: body
          name: body
          required: true
          schema:
            $ref: "#/definitions/UpdateOrderPayload"
        - in: header
          name: If-Match
          type: string
          required: true
      responses:
        "200":
          description: updated instance of orders
          schema:
            $ref: "#/definitions/Order"
        "400":
          $ref: "#/responses/InvalidRequest"
        "403":
          $ref: "#/responses/PermissionDenied"
        "404":
          $ref: "#/responses/NotFound"
        "409":
          $ref: "#/responses/Conflict"
        "412":
          $ref: "#/responses/PreconditionFailed"
        "422":
          $ref: "#/responses/UnprocessableEntity"
        "500":
          $ref: "#/responses/ServerError"
      x-permissions:
        - update.orders
    get:
      produces:
        - application/json
      parameters: []
      responses:
        "200":
          description: Successfully retrieved order
          schema:
            $ref: "#/definitions/Order"
        "400":
          $ref: "#/responses/InvalidRequest"
        "401":
          $ref: "#/responses/PermissionDenied"
        "403":
          $ref: "#/responses/PermissionDenied"
        "404":
          $ref: "#/responses/NotFound"
        "500":
          $ref: "#/responses/ServerError"
      tags:
        - order
      description: Gets an order
      operationId: getOrder
      summary: Gets an order by ID
  "/orders/{orderID}/allowances":
    parameters:
      - description: ID of order to use
        in: path
        name: orderID
        required: true
        type: string
        format: uuid
    patch:
      summary: Updates an allowance (Orders with Entitlements)
      description: All fields sent in this request will be set on the order referenced
      operationId: updateAllowance
      tags:
        - order
      consumes:
        - application/json
      produces:
        - application/json
      parameters:
        - in: body
          name: body
          required: true
          schema:
            $ref: "#/definitions/UpdateAllowancePayload"
        - in: header
          name: If-Match
          type: string
          required: true
      responses:
        "200":
          description: updated instance of allowance
          schema:
            $ref: "#/definitions/Order"
        "403":
          $ref: "#/responses/PermissionDenied"
        "404":
          $ref: "#/responses/NotFound"
        "412":
          $ref: "#/responses/PreconditionFailed"
        "422":
          $ref: "#/responses/UnprocessableEntity"
        "500":
          $ref: "#/responses/ServerError"
      x-permissions:
        - update.allowances
  "/orders/{orderID}/acknowledge-excess-weight-risk":
    parameters:
      - description: ID of order to use
        in: path
        name: orderID
        required: true
        type: string
        format: uuid
    post:
      summary: Saves the date and time a TOO acknowledged the excess weight risk by dismissing the alert
      description: Saves the date and time a TOO acknowledged the excess weight risk by dismissing the alert
      operationId: acknowledgeExcessWeightRisk
      tags:
        - order
      consumes:
        - application/json
      produces:
        - application/json
      parameters:
        - in: header
          name: If-Match
          type: string
          required: true
      responses:
        "200":
          description: updated Move
          schema:
            $ref: "#/definitions/Move"
        "403":
          $ref: "#/responses/PermissionDenied"
        "404":
          $ref: "#/responses/NotFound"
        "412":
          $ref: "#/responses/PreconditionFailed"
        "422":
          $ref: "#/responses/UnprocessableEntity"
        "500":
          $ref: "#/responses/ServerError"
      x-permissions:
        - update.excessWeightRisk
  "/orders/{orderID}/acknowledge-excess-unaccompanied-baggage-weight-risk":
    parameters:
      - description: ID of order to use
        in: path
        name: orderID
        required: true
        type: string
        format: uuid
    post:
      summary: Saves the date and time a TOO acknowledged the excess unaccompanied baggage weight risk by dismissing the alert
      description: Saves the date and time a TOO acknowledged the excess unaccompanied baggage weight risk by dismissing the alert
      operationId: acknowledgeExcessUnaccompaniedBaggageWeightRisk
      tags:
        - order
      consumes:
        - application/json
      produces:
        - application/json
      parameters:
        - in: header
          name: If-Match
          type: string
          required: true
      responses:
        "200":
          description: updated Move
          schema:
            $ref: "#/definitions/Move"
        "403":
          $ref: "#/responses/PermissionDenied"
        "404":
          $ref: "#/responses/NotFound"
        "412":
          $ref: "#/responses/PreconditionFailed"
        "422":
          $ref: "#/responses/UnprocessableEntity"
        "500":
          $ref: "#/responses/ServerError"
      x-permissions:
        - update.excessWeightRisk
  "/orders/{orderID}/update-billable-weight":
    parameters:
      - description: ID of order to use
        in: path
        name: orderID
        required: true
        type: string
        format: uuid
    patch:
      summary: Updates the max billable weight
      description: Updates the DBAuthorizedWeight attribute for the Order Entitlements=
      operationId: updateBillableWeight
      tags:
        - order
      consumes:
        - application/json
      produces:
        - application/json
      parameters:
        - in: body
          name: body
          required: true
          schema:
            $ref: "#/definitions/UpdateBillableWeightPayload"
        - in: header
          name: If-Match
          type: string
          required: true
      responses:
        "200":
          description: updated Order
          schema:
            $ref: "#/definitions/Order"
        "403":
          $ref: "#/responses/PermissionDenied"
        "404":
          $ref: "#/responses/NotFound"
        "412":
          $ref: "#/responses/PreconditionFailed"
        "422":
          $ref: "#/responses/UnprocessableEntity"
        "500":
          $ref: "#/responses/ServerError"
      x-permissions:
        - update.billableWeight
  "/orders/{orderID}/update-max-billable-weight/tio":
    parameters:
      - description: ID of order to use
        in: path
        name: orderID
        required: true
        type: string
        format: uuid
    patch:
      summary: Updates the max billable weight with TIO remarks
      description: Updates the DBAuthorizedWeight attribute for the Order Entitlements and move TIO remarks
      operationId: updateMaxBillableWeightAsTIO
      tags:
        - order
      consumes:
        - application/json
      produces:
        - application/json
      parameters:
        - in: body
          name: body
          required: true
          schema:
            $ref: "#/definitions/UpdateMaxBillableWeightAsTIOPayload"
        - $ref: "parameters/ifMatch.yaml"
      responses:
        "200":
          description: updated Order
          schema:
            $ref: "#/definitions/Order"
        "403":
          $ref: "#/responses/PermissionDenied"
        "404":
          $ref: "#/responses/NotFound"
        "412":
          $ref: "#/responses/PreconditionFailed"
        "422":
          $ref: "#/responses/UnprocessableEntity"
        "500":
          $ref: "#/responses/ServerError"
      x-permissions:
        - update.maxBillableWeight
  /orders/{orderID}/upload_amended_orders:
    post:
      summary: Create an amended order for a given order
      description: Create an amended order for a given order
      operationId: uploadAmendedOrders
      tags:
        - order
      consumes:
        - multipart/form-data
      parameters:
        - in: path
          name: orderID
          type: string
          format: uuid
          required: true
          description: UUID of the order
        - in: formData
          name: file
          type: file
          description: The file to upload.
          required: true
      responses:
        "201":
          description: created upload
          schema:
            $ref: "definitions/Upload.yaml"
        "400":
          description: invalid request
          schema:
            $ref: "#/definitions/InvalidRequestResponsePayload"
        "403":
          description: not authorized
        "404":
          description: not found
        "413":
          description: payload is too large
        "500":
          description: server error
  "/counseling/orders/{orderID}/allowances":
    parameters:
      - description: ID of order to use
        in: path
        name: orderID
        required: true
        type: string
        format: uuid
    patch:
      summary: Updates an allowance (Orders with Entitlements)
      description: All fields sent in this request will be set on the order referenced
      operationId: counselingUpdateAllowance
      tags:
        - order
      consumes:
        - application/json
      produces:
        - application/json
      parameters:
        - in: body
          name: body
          required: true
          schema:
            $ref: "#/definitions/CounselingUpdateAllowancePayload"
        - in: header
          name: If-Match
          type: string
          required: true
      responses:
        "200":
          description: updated instance of allowance
          schema:
            $ref: "#/definitions/Order"
        "403":
          $ref: "#/responses/PermissionDenied"
        "404":
          $ref: "#/responses/NotFound"
        "412":
          $ref: "#/responses/PreconditionFailed"
        "422":
          $ref: "#/responses/UnprocessableEntity"
        "500":
          $ref: "#/responses/ServerError"
  "/move-task-orders/{moveTaskOrderID}":
    parameters:
      - description: ID of move to use
        in: path
        name: moveTaskOrderID
        required: true
        type: string
    get:
      produces:
        - application/json
      parameters: []
      responses:
        "200":
          description: Successfully retrieved move task order
          schema:
            $ref: "#/definitions/MoveTaskOrder"
        "400":
          $ref: "#/responses/InvalidRequest"
        "401":
          $ref: "#/responses/PermissionDenied"
        "403":
          $ref: "#/responses/PermissionDenied"
        "404":
          $ref: "#/responses/NotFound"
        "500":
          $ref: "#/responses/ServerError"
      tags:
        - moveTaskOrder
      description: Gets a move
      operationId: getMoveTaskOrder
      summary: Gets a move by ID
  "/move_task_orders/{moveTaskOrderID}/mto_service_items":
    parameters:
      - description: ID of move for mto service item to use
        in: path
        name: moveTaskOrderID
        required: true
        format: uuid
        type: string
    get:
      produces:
        - application/json
      parameters: []
      responses:
        "200":
          description: Successfully retrieved all line items for a move task order
          schema:
            $ref: "definitions/MTOServiceItems.yaml"
        "404":
          $ref: "#/responses/NotFound"
        "422":
          $ref: "#/responses/UnprocessableEntity"
        "500":
          $ref: "#/responses/ServerError"
      tags:
        - mtoServiceItem
      description: Gets all line items for a move
      operationId: listMTOServiceItems
      summary: Gets all line items for a move
  "/mto-shipments":
    post:
      summary: createMTOShipment
      description: |
        Creates a MTO shipment for the specified Move Task Order.
        Required fields include:
        * Shipment Type
        * Customer requested pick-up date
        * Pick-up Address
        * Delivery Address
        * Releasing / Receiving agents
        Optional fields include:
        * Delivery Address Type
        * Customer Remarks
        * Releasing / Receiving agents
        * An array of optional accessorial service item codes
      consumes:
        - application/json
      produces:
        - application/json
      operationId: createMTOShipment
      tags:
        - mtoShipment
      parameters:
        - in: body
          name: body
          schema:
            $ref: "#/definitions/CreateMTOShipment"
      responses:
        "200":
          description: Successfully created a MTO shipment.
          schema:
            $ref: "definitions/MTOShipment.yaml"
        "400":
          $ref: "#/responses/InvalidRequest"
        "404":
          $ref: "#/responses/NotFound"
        "422":
          $ref: "#/responses/UnprocessableEntity"
        "500":
          $ref: "#/responses/ServerError"
  "/move_task_orders/{moveTaskOrderID}/mto_shipments":
    parameters:
      - description: ID of move task order for mto shipment to use
        in: path
        name: moveTaskOrderID
        required: true
        format: uuid
        type: string
    get:
      produces:
        - application/json
      parameters: []
      responses:
        "200":
          description: Successfully retrieved all mto shipments for a move task order
          schema:
            $ref: "#/definitions/MTOShipments"
        "403":
          $ref: "#/responses/PermissionDenied"
        "404":
          $ref: "#/responses/NotFound"
        "422":
          $ref: "#/responses/UnprocessableEntity"
        "500":
          $ref: "#/responses/ServerError"
      tags:
        - mtoShipment
      description: Gets all shipments for a move task order
      operationId: listMTOShipments
      summary: Gets all shipments for a move task order
  "/shipments/{shipmentID}":
    get:
      summary: fetches a shipment by ID
      description: fetches a shipment by ID
      operationId: getShipment
      tags:
        - mtoShipment
      produces:
        - application/json
      parameters:
        - description: ID of the shipment to be fetched
          in: path
          name: shipmentID
          required: true
          format: uuid
          type: string
      responses:
        "200":
          description: Successfully fetched the shipment
          schema:
            $ref: "#/definitions/MTOShipment"
        "400":
          $ref: "#/responses/InvalidRequest"
        "403":
          $ref: "#/responses/PermissionDenied"
        "404":
          $ref: "#/responses/NotFound"
        "422":
          $ref: "#/responses/UnprocessableEntity"
        "500":
          $ref: "#/responses/ServerError"
    delete:
      summary: Soft deletes a shipment by ID
      description: Soft deletes a shipment by ID
      operationId: deleteShipment
      tags:
        - shipment
      produces:
        - application/json
      parameters:
        - description: ID of the shipment to be deleted
          in: path
          name: shipmentID
          required: true
          format: uuid
          type: string
      responses:
        "204":
          description: Successfully soft deleted the shipment
        "400":
          $ref: "#/responses/InvalidRequest"
        "403":
          $ref: "#/responses/PermissionDenied"
        "404":
          $ref: "#/responses/NotFound"
        "409":
          $ref: "#/responses/Conflict"
        "422":
          $ref: "#/responses/UnprocessableEntity"
        "500":
          $ref: "#/responses/ServerError"
  "/move_task_orders/{moveTaskOrderID}/mto_shipments/{shipmentID}":
    patch:
      summary: updateMTOShipment
      description: |
        Updates a specified MTO shipment.
        Required fields include:
        * MTO Shipment ID required in path
        * If-Match required in headers
        * No fields required in body
        Optional fields include:
        * New shipment status type
        * Shipment Type
        * Customer requested pick-up date
        * Pick-up Address
        * Delivery Address
        * Secondary Pick-up Address
        * SecondaryDelivery Address
        * Delivery Address Type
        * Customer Remarks
        * Counselor Remarks
        * Releasing / Receiving agents
        * Actual Pro Gear Weight
        * Actual Spouse Pro Gear Weight
        * Location of the POE/POD
      consumes:
        - application/json
      produces:
        - application/json
      operationId: updateMTOShipment
      tags:
        - mtoShipment
      parameters:
        - in: path
          name: moveTaskOrderID
          required: true
          format: uuid
          type: string
          description: ID of move task order for mto shipment to use
        - in: path
          name: shipmentID
          type: string
          format: uuid
          required: true
          description: UUID of the MTO Shipment to update
        - in: header
          name: If-Match
          type: string
          required: true
          description: >
            Optimistic locking is implemented via the `If-Match` header. If the ETag header does not match
            the value of the resource on the server, the server rejects the change with a `412 Precondition Failed` error.
        - in: body
          name: body
          schema:
            $ref: "#/definitions/UpdateShipment"
      responses:
        "200":
          description: Successfully updated the specified MTO shipment.
          schema:
            $ref: 'definitions/MTOShipment.yaml'
        '400':
          $ref: '#/responses/InvalidRequest'
        '401':
          $ref: '#/responses/PermissionDenied'
        '403':
          $ref: '#/responses/PermissionDenied'
        '404':
          $ref: '#/responses/NotFound'
        '412':
          $ref: '#/responses/PreconditionFailed'
        '422':
          $ref: '#/responses/UnprocessableEntity'
        '500':
          $ref: '#/responses/ServerError'
  '/shipments/approve':
    post:
      consumes:
        - application/json
      produces:
        - application/json
      parameters:
        - in: body
          name: body
          required: true
          schema:
            $ref: '#/definitions/ApproveShipments'
      responses:
        '200':
          description: Successfully approved the shipments
          schema:
            type: array
            items:
              $ref: 'definitions/MTOShipment.yaml'
        '403':
          $ref: '#/responses/PermissionDenied'
        '404':
          $ref: '#/responses/NotFound'
        '409':
          $ref: '#/responses/Conflict'
        '412':
          $ref: '#/responses/PreconditionFailed'
        '422':
          $ref: '#/responses/UnprocessableEntity'
        '500':
          $ref: '#/responses/ServerError'
      tags:
        - shipment
      description: Approves multiple shipments in one request
      operationId: approveShipments
      summary: Approves multiple shipments at once
      x-permissions:
        - update.shipment
  '/shipments/{shipmentID}/approve':
    parameters:
      - description: ID of the shipment
        in: path
        name: shipmentID
        required: true
        format: uuid
        type: string
    post:
      consumes:
        - application/json
      produces:
        - application/json
      parameters:
        - in: header
          name: If-Match
          type: string
          required: true
      responses:
        "200":
          description: Successfully approved the shipment
          schema:
            $ref: "definitions/MTOShipment.yaml"
        "403":
          $ref: "#/responses/PermissionDenied"
        "404":
          $ref: "#/responses/NotFound"
        "409":
          $ref: "#/responses/Conflict"
        "412":
          $ref: "#/responses/PreconditionFailed"
        "422":
          $ref: "#/responses/UnprocessableEntity"
        "500":
          $ref: "#/responses/ServerError"
      tags:
        - shipment
      description: Approves a shipment
      operationId: approveShipment
      summary: Approves a shipment
      x-permissions:
        - update.shipment
  "/shipments/{shipmentID}/request-diversion":
    parameters:
      - description: ID of the shipment
        in: path
        name: shipmentID
        required: true
        format: uuid
        type: string
    post:
      consumes:
        - application/json
      produces:
        - application/json
      parameters:
        - in: header
          name: If-Match
          type: string
          required: true
        - in: body
          name: body
          required: true
          schema:
            $ref: "#/definitions/RequestDiversion"
      responses:
        "200":
          description: Successfully requested the shipment diversion
          schema:
            $ref: "definitions/MTOShipment.yaml"
        "403":
          $ref: "#/responses/PermissionDenied"
        "404":
          $ref: "#/responses/NotFound"
        "409":
          $ref: "#/responses/Conflict"
        "412":
          $ref: "#/responses/PreconditionFailed"
        "422":
          $ref: "#/responses/UnprocessableEntity"
        "500":
          $ref: "#/responses/ServerError"
      tags:
        - shipment
      description: Requests a shipment diversion
      operationId: requestShipmentDiversion
      summary: Requests a shipment diversion
      x-permissions:
        - create.shipmentDiversionRequest
  "/shipments/{shipmentID}/approve-diversion":
    parameters:
      - description: ID of the shipment
        in: path
        name: shipmentID
        required: true
        format: uuid
        type: string
    post:
      consumes:
        - application/json
      produces:
        - application/json
      parameters:
        - in: header
          name: If-Match
          type: string
          required: true
      responses:
        "200":
          description: Successfully approved the shipment diversion
          schema:
            $ref: "definitions/MTOShipment.yaml"
        "403":
          $ref: "#/responses/PermissionDenied"
        "404":
          $ref: "#/responses/NotFound"
        "409":
          $ref: "#/responses/Conflict"
        "412":
          $ref: "#/responses/PreconditionFailed"
        "422":
          $ref: "#/responses/UnprocessableEntity"
        "500":
          $ref: "#/responses/ServerError"
      x-permissions:
        - update.shipment
      tags:
        - shipment
      description: Approves a shipment diversion
      operationId: approveShipmentDiversion
      summary: Approves a shipment diversion
  "/shipments/{shipmentID}/reject":
    parameters:
      - description: ID of the shipment
        in: path
        name: shipmentID
        required: true
        format: uuid
        type: string
    post:
      consumes:
        - application/json
      produces:
        - application/json
      parameters:
        - in: header
          name: If-Match
          type: string
          required: true
        - in: body
          name: body
          required: true
          schema:
            $ref: "#/definitions/RejectShipment"
      responses:
        "200":
          description: Successfully rejected the shipment
          schema:
            $ref: "definitions/MTOShipment.yaml"
        "403":
          $ref: "#/responses/PermissionDenied"
        "404":
          $ref: "#/responses/NotFound"
        "409":
          $ref: "#/responses/Conflict"
        "412":
          $ref: "#/responses/PreconditionFailed"
        "422":
          $ref: "#/responses/UnprocessableEntity"
        "500":
          $ref: "#/responses/ServerError"
      tags:
        - shipment
      description: rejects a shipment
      operationId: rejectShipment
      summary: rejects a shipment
  "/shipments/{shipmentID}/request-cancellation":
    parameters:
      - description: ID of the shipment
        in: path
        name: shipmentID
        required: true
        format: uuid
        type: string
    post:
      consumes:
        - application/json
      produces:
        - application/json
      parameters:
        - in: header
          name: If-Match
          type: string
          required: true
      responses:
        "200":
          description: Successfully requested the shipment cancellation
          schema:
            $ref: "definitions/MTOShipment.yaml"
        "403":
          $ref: "#/responses/PermissionDenied"
        "404":
          $ref: "#/responses/NotFound"
        "409":
          $ref: "#/responses/Conflict"
        "412":
          $ref: "#/responses/PreconditionFailed"
        "422":
          $ref: "#/responses/UnprocessableEntity"
        "500":
          $ref: "#/responses/ServerError"
      tags:
        - shipment
      description: Requests a shipment cancellation
      operationId: requestShipmentCancellation
      summary: Requests a shipment cancellation
      x-permissions:
        - create.shipmentCancellation
  "/shipments/{shipmentID}/request-reweigh":
    parameters:
      - description: ID of the shipment
        in: path
        name: shipmentID
        required: true
        format: uuid
        type: string
    post:
      consumes:
        - application/json
      produces:
        - application/json
      responses:
        "200":
          description: Successfully requested a reweigh of the shipment
          schema:
            $ref: "definitions/Reweigh.yaml"
        "403":
          $ref: "#/responses/PermissionDenied"
        "404":
          $ref: "#/responses/NotFound"
        "409":
          $ref: "#/responses/Conflict"
        "412":
          $ref: "#/responses/PreconditionFailed"
        "422":
          $ref: "#/responses/UnprocessableEntity"
        "500":
          $ref: "#/responses/ServerError"
      tags:
        - shipment
        - reweigh
      description: Requests a shipment reweigh
      operationId: requestShipmentReweigh
      summary: Requests a shipment reweigh
      x-permissions:
        - create.reweighRequest
  "/shipments/{shipmentID}/review-shipment-address-update":
    parameters:
      - description: ID of the shipment
        in: path
        name: shipmentID
        required: true
        format: uuid
        type: string
    patch:
      consumes:
        - application/json
      produces:
        - application/json
      parameters:
        - in: header
          name: If-Match
          type: string
          required: true
        - in: body
          name: body
          required: true
          schema:
            properties:
              status:
                type: string
                enum:
                  - REJECTED
                  - APPROVED
              officeRemarks:
                type: string
            required:
              - officeRemarks
              - status
      responses:
        "200":
          description: Successfully requested a shipment address update
          schema:
            $ref: "definitions/ShipmentAddressUpdate.yaml"
        "403":
          $ref: "#/responses/PermissionDenied"
        "404":
          $ref: "#/responses/NotFound"
        "409":
          $ref: "#/responses/Conflict"
        "412":
          $ref: "#/responses/PreconditionFailed"
        "422":
          $ref: "#/responses/UnprocessableEntity"
        "500":
          $ref: "#/responses/ServerError"
      tags:
        - shipment
        - shipment_address_updates
      description: This endpoint is used to approve a address update request. Office remarks are required.
        Approving the address update will update the Destination Final Address of the associated service item
      operationId: reviewShipmentAddressUpdate
      summary: Allows TOO to review a shipment address update
  "/shipments/{shipmentID}/sit-extensions":
    post:
      summary: Create an approved SIT Duration Update
      description: TOO can creates an already-approved SIT Duration Update on behalf of a customer
      consumes:
        - application/json
      produces:
        - application/json
      operationId: createApprovedSITDurationUpdate
      tags:
        - shipment
        - sitExtension
      parameters:
        - description: ID of the shipment
          in: path
          name: shipmentID
          required: true
          format: uuid
          type: string
        - in: body
          name: body
          schema:
            $ref: "#/definitions/CreateApprovedSITDurationUpdate"
          required: true
        - in: header
          description: We want the shipment's eTag rather than the SIT Duration Update eTag as the SIT Duration Update is always associated with a shipment
          name: If-Match
          type: string
          required: true
      responses:
        "200":
          description: Successfully created a SIT Extension.
          schema:
            $ref: "definitions/MTOShipment.yaml"
        "400":
          $ref: "#/responses/InvalidRequest"
        "403":
          $ref: "#/responses/PermissionDenied"
        "404":
          $ref: "#/responses/NotFound"
        "422":
          $ref: "#/responses/UnprocessableEntity"
        "500":
          $ref: "#/responses/ServerError"
      x-permissions:
        - create.SITExtension
  "/shipments/{shipmentID}/sit-extensions/{sitExtensionID}/approve":
    parameters:
      - description: ID of the shipment
        in: path
        name: shipmentID
        required: true
        format: uuid
        type: string
      - description: ID of the SIT extension
        in: path
        name: sitExtensionID
        required: true
        format: uuid
        type: string
    patch:
      consumes:
        - application/json
      produces:
        - application/json
      parameters:
        - in: body
          name: body
          required: true
          schema:
            $ref: "#/definitions/ApproveSITExtension"
        - in: header
          description: We want the shipment's eTag rather than the SIT extension eTag as the SIT extension is always associated with a shipment
          name: If-Match
          type: string
          required: true
      responses:
        "200":
          description: Successfully approved a SIT extension
          schema:
            $ref: "definitions/MTOShipment.yaml"
        "403":
          $ref: "#/responses/PermissionDenied"
        "404":
          $ref: "#/responses/NotFound"
        "409":
          $ref: "#/responses/Conflict"
        "412":
          $ref: "#/responses/PreconditionFailed"
        "422":
          $ref: "#/responses/UnprocessableEntity"
        "500":
          $ref: "#/responses/ServerError"
      tags:
        - shipment
        - sitExtension
      description: Approves a SIT extension
      operationId: approveSITExtension
      summary: Approves a SIT extension
      x-permissions:
        - update.SITExtension
  "/shipments/{shipmentID}/sit-extensions/{sitExtensionID}/deny":
    parameters:
      - description: ID of the shipment
        in: path
        name: shipmentID
        required: true
        format: uuid
        type: string
      - description: ID of the SIT extension
        in: path
        name: sitExtensionID
        required: true
        format: uuid
        type: string
    patch:
      consumes:
        - application/json
      produces:
        - application/json
      parameters:
        - in: body
          name: body
          required: true
          schema:
            $ref: "#/definitions/DenySITExtension"
        - in: header
          name: If-Match
          type: string
          required: true
      responses:
        "200":
          description: Successfully denied a SIT extension
          schema:
            $ref: "definitions/MTOShipment.yaml"
        "403":
          $ref: "#/responses/PermissionDenied"
        "404":
          $ref: "#/responses/NotFound"
        "409":
          $ref: "#/responses/Conflict"
        "412":
          $ref: "#/responses/PreconditionFailed"
        "422":
          $ref: "#/responses/UnprocessableEntity"
        "500":
          $ref: "#/responses/ServerError"
      tags:
        - shipment
        - sitExtension
      description: Denies a SIT extension
      operationId: denySITExtension
      summary: Denies a SIT extension
      x-permissions:
        - update.SITExtension
  "/shipments/{shipmentID}/sit-service-item/convert-to-customer-expense":
    parameters:
      - description: ID of the shipment
        in: path
        name: shipmentID
        required: true
        format: uuid
        type: string
    patch:
      consumes:
        - application/json
      produces:
        - application/json
      parameters:
        - in: body
          name: body
          required: true
          schema:
            $ref: "#/definitions/UpdateSITServiceItemCustomerExpense"
        - in: header
          name: If-Match
          type: string
          required: true
      responses:
        "200":
          description: Successfully converted to customer expense
          schema:
            $ref: "definitions/MTOShipment.yaml"
        "403":
          $ref: "#/responses/PermissionDenied"
        "404":
          $ref: "#/responses/NotFound"
        "409":
          $ref: "#/responses/Conflict"
        "412":
          $ref: "#/responses/PreconditionFailed"
        "422":
          $ref: "#/responses/UnprocessableEntity"
        "500":
          $ref: "#/responses/ServerError"
      tags:
        - shipment
        - mtoServiceItem
      description: Converts a SIT to customer expense
      operationId: updateSITServiceItemCustomerExpense
      summary: Converts a SIT to customer expense
      x-permissions:
        - update.MTOServiceItem
  /shipments/{shipmentID}/ppm-documents:
    parameters:
      - description: ID of the shipment
        in: path
        name: shipmentID
        required: true
        format: uuid
        type: string
    get:
      summary: Gets all the PPM documents for a PPM shipment
      description: |
        Retrieves all of the documents and associated uploads for each ppm document type connected to a PPM shipment. This
        excludes any deleted PPM documents.
      operationId: getPPMDocuments
      tags:
        - ppm
      consumes:
        - application/json
      produces:
        - application/json
      responses:
        "200":
          description: All PPM documents and associated uploads for the specified PPM shipment.
          schema:
            $ref: "definitions/PPMDocuments.yaml"
        "401":
          $ref: "#/responses/PermissionDenied"
        "403":
          $ref: "#/responses/PermissionDenied"
        "422":
          $ref: "#/responses/UnprocessableEntity"
        "500":
          $ref: "#/responses/ServerError"
  /ppm-shipments/{ppmShipmentId}/weight-ticket/{weightTicketId}:
    parameters:
      - $ref: "parameters/ppmShipmentId.yaml"
      - $ref: "parameters/weightTicketId.yaml"
    patch:
      summary: Updates a weight ticket document
      description: |
        Updates a PPM shipment's weight ticket document with new information. Only some of the weight ticket document's
        fields are editable because some have to be set by the customer, e.g. vehicle description.
      operationId: updateWeightTicket
      tags:
        - ppm
      consumes:
        - application/json
      produces:
        - application/json
      parameters:
        - $ref: "parameters/ifMatch.yaml"
        - in: body
          name: updateWeightTicketPayload
          required: true
          schema:
            $ref: "#/definitions/UpdateWeightTicket"
      responses:
        "200":
          description: returns an updated weight ticket object
          schema:
            $ref: "definitions/WeightTicket.yaml"
        "400":
          $ref: "#/responses/InvalidRequest"
        "401":
          $ref: "#/responses/PermissionDenied"
        "403":
          $ref: "#/responses/PermissionDenied"
        "404":
          $ref: "#/responses/NotFound"
        "412":
          $ref: "#/responses/PreconditionFailed"
        "422":
          $ref: "#/responses/UnprocessableEntity"
        "500":
          $ref: "#/responses/ServerError"
  /ppm-shipments/{ppmShipmentId}/moving-expenses/{movingExpenseId}:
    parameters:
      - $ref: "parameters/ppmShipmentId.yaml"
      - $ref: "parameters/movingExpenseId.yaml"
    patch:
      summary: Updates the moving expense
      description: |
        Updates a PPM shipment's moving expense with new information. Only some of the moving expense's fields are
        editable because some have to be set by the customer, e.g. the description and the moving expense type.
      operationId: updateMovingExpense
      tags:
        - ppm
      consumes:
        - application/json
      produces:
        - application/json
      parameters:
        - $ref: "parameters/ifMatch.yaml"
        - in: body
          name: updateMovingExpense
          required: true
          schema:
            $ref: "#/definitions/UpdateMovingExpense"
      responses:
        "200":
          description: returns an updated moving expense object
          schema:
            $ref: "definitions/MovingExpense.yaml"
        "400":
          $ref: "#/responses/InvalidRequest"
        "401":
          $ref: "#/responses/PermissionDenied"
        "403":
          $ref: "#/responses/PermissionDenied"
        "404":
          $ref: "#/responses/NotFound"
        "412":
          $ref: "#/responses/PreconditionFailed"
        "422":
          $ref: "#/responses/UnprocessableEntity"
        "500":
          $ref: "#/responses/ServerError"
  ? /ppm-shipments/{ppmShipmentId}/pro-gear-weight-tickets/{proGearWeightTicketId}
  : parameters:
      - $ref: "parameters/ppmShipmentId.yaml"
      - $ref: "parameters/proGearWeightTicketId.yaml"
    patch:
      summary: Updates a pro-gear weight ticket
      description: |
        Updates a PPM shipment's pro-gear weight ticket with new information. Only some of the fields are editable
        because some have to be set by the customer, e.g. the description.
      operationId: updateProGearWeightTicket
      tags:
        - ppm
      consumes:
        - application/json
      produces:
        - application/json
      parameters:
        - $ref: "parameters/ifMatch.yaml"
        - in: body
          name: updateProGearWeightTicket
          required: true
          schema:
            $ref: "#/definitions/UpdateProGearWeightTicket"
      responses:
        "200":
          description: returns an updated pro-gear weight ticket object
          schema:
            $ref: "definitions/ProGearWeightTicket.yaml"
        "400":
          $ref: "#/responses/InvalidRequest"
        "401":
          $ref: "#/responses/PermissionDenied"
        "403":
          $ref: "#/responses/PermissionDenied"
        "404":
          $ref: "#/responses/NotFound"
        "412":
          $ref: "#/responses/PreconditionFailed"
        "422":
          $ref: "#/responses/UnprocessableEntity"
        "500":
          $ref: "#/responses/ServerError"
  /ppm-shipments/{ppmShipmentId}/aoa-packet:
    parameters:
      - description: the id for the ppmshipment with aoa to be downloaded
        in: path
        name: ppmShipmentId
        required: true
        type: string
    get:
      summary: Downloads AOA Packet form PPMShipment as a PDF
      description: |
        ### Functionality
        This endpoint downloads all uploaded move order documentation combined with the Shipment Summary Worksheet into a single PDF.
        ### Errors
        * The PPMShipment must have requested an AOA.
        * The PPMShipment AOA Request must have been approved.
      operationId: showAOAPacket
      tags:
        - ppm
      produces:
        - application/pdf
      responses:
        "200":
          headers:
            Content-Disposition:
              type: string
              description: File name to download
          description: AOA PDF
          schema:
            format: binary
            type: file
        "400":
          $ref: "#/responses/InvalidRequest"
        "403":
          $ref: "#/responses/PermissionDenied"
        "404":
          $ref: "#/responses/NotFound"
        "422":
          $ref: "#/responses/UnprocessableEntity"
        "500":
          $ref: "#/responses/ServerError"
  /ppm-shipments/{ppmShipmentId}/finish-document-review:
    parameters:
      - $ref: "parameters/ppmShipmentId.yaml"
    patch:
      summary: Updates a PPM shipment's status after document review
      description: |
        Updates a PPM shipment's status once documents have been reviewed. Status is updated depending on whether any documents have been rejected.
      operationId: finishDocumentReview
      tags:
        - ppm
      consumes:
        - application/json
      produces:
        - application/json
      parameters:
        - in: header
          name: If-Match
          type: string
          required: true
      responses:
        "200":
          description: Successfully finished document review
          schema:
            $ref: "definitions/PPMShipment.yaml"
        "400":
          $ref: "#/responses/InvalidRequest"
        "401":
          $ref: "#/responses/PermissionDenied"
        "403":
          $ref: "#/responses/PermissionDenied"
        "404":
          $ref: "#/responses/NotFound"
        "409":
          $ref: "#/responses/Conflict"
        "412":
          $ref: "#/responses/PreconditionFailed"
        "422":
          $ref: "#/responses/UnprocessableEntity"
        "500":
          $ref: "#/responses/ServerError"
      x-permissions:
        - update.shipment
  /ppm-shipments/{ppmShipmentId}/ppm-sit:
    patch:
      summary: Updates a PPM shipment's SIT values
      description: |
        Updates a PPM shipment's SIT values
      operationId: updatePPMSIT
      tags:
        - ppm
      consumes:
        - application/json
      produces:
        - application/json
      parameters:
        - $ref: "parameters/ppmShipmentId.yaml"
        - in: header
          name: If-Match
          type: string
          required: true
        - in: body
          name: body
          schema:
            $ref: "definitions/PPMShipmentSIT.yaml"
      responses:
        "200":
          description: Successfully finished PPM SIT update
          schema:
            $ref: "definitions/PPMShipment.yaml"
        "400":
          $ref: "#/responses/InvalidRequest"
        "403":
          $ref: "#/responses/PermissionDenied"
        "404":
          $ref: "#/responses/NotFound"
        "412":
          $ref: "#/responses/PreconditionFailed"
        "422":
          $ref: "#/responses/UnprocessableEntity"
        "500":
          $ref: "#/responses/ServerError"
  /ppm-shipments/{ppmShipmentId}/closeout:
    parameters:
      - $ref: "parameters/ppmShipmentId.yaml"
    get:
      summary: Get the closeout calcuations for the specified PPM shipment
      description: |
        Retrieves the closeout calculations for the specified PPM shipment.
      operationId: getPPMCloseout
      tags:
        - ppm
      produces:
        - application/json
      responses:
        "200":
          description: Returns closeout for the specified PPM shipment.
          schema:
            $ref: "definitions/PPMCloseout.yaml"
        "400":
          $ref: "#/responses/InvalidRequest"
        "403":
          $ref: "#/responses/PermissionDenied"
        "404":
          $ref: "#/responses/NotFound"
        "422":
          $ref: "#/responses/UnprocessableEntity"
        "500":
          $ref: "#/responses/ServerError"
  /ppm-shipments/{ppmShipmentId}/actual-weight:
    parameters:
      - $ref: "parameters/ppmShipmentId.yaml"
    get:
      summary: Get the actual weight for a PPM shipment
      description: |
        Retrieves the actual weight for the specified PPM shipment.
      operationId: getPPMActualWeight
      tags:
        - ppm
      produces:
        - application/json
      responses:
        "200":
          description: Returns actual weight for the specified PPM shipment.
          schema:
            $ref: "definitions/PPMActualWeight.yaml"
        "400":
          $ref: "#/responses/InvalidRequest"
        "403":
          $ref: "#/responses/PermissionDenied"
        "404":
          $ref: "#/responses/NotFound"
        "422":
          $ref: "#/responses/UnprocessableEntity"
        "500":
          $ref: "#/responses/ServerError"
  /ppm-shipments/{ppmShipmentId}/sit_location/{sitLocation}/sit-estimated-cost:
    parameters:
      - $ref: "parameters/ppmShipmentId.yaml"
      - in: path
        format: string
        description: location of sit
        name: sitLocation
        required: true
        type: string
        enum:
          - ORIGIN
          - DESTINATION
      - in: query
        format: date-time
        description: Date entered into SIT
        name: sitEntryDate
        required: true
        type: string
      - in: query
        format: date-time
        description: Date departed SIT
        name: sitDepartureDate
        required: true
        type: string
      - in: query
        description: Weight stored in SIT
        name: weightStored
        required: true
        type: integer
        minimum: 0
    get:
      summary: Get the SIT estimated cost for a PPM shipment
      description: |
        Calculates and returns the SIT estimated cost for the specified PPM shipment.
      operationId: getPPMSITEstimatedCost
      tags:
        - ppm
      produces:
        - application/json
      responses:
        "200":
          description: Calculates and returns the SIT estimated cost for the specified PPM shipment.
          schema:
            $ref: "definitions/PPMSITEstimatedCost.yaml"
        "400":
          $ref: "#/responses/InvalidRequest"
        "403":
          $ref: "#/responses/PermissionDenied"
        "404":
          $ref: "#/responses/NotFound"
        "422":
          $ref: "#/responses/UnprocessableEntity"
        "500":
          $ref: "#/responses/ServerError"
  /ppm-shipments/{ppmShipmentId}/payment-packet:
    get:
      summary: Returns PPM payment packet
      description: Generates a PDF containing all user uploaded documentations for PPM. Contains SSW form, orders, weight and expense documentations.
      operationId: showPaymentPacket
      tags:
        - ppm
      parameters:
        - in: path
          name: ppmShipmentId
          type: string
          format: uuid
          required: true
          description: UUID of the ppmShipment
      produces:
        - application/pdf
      responses:
        "200":
          headers:
            Content-Disposition:
              type: string
              description: File name to download
          description: PPM Payment Packet PDF
          schema:
            format: binary
            type: file
        "400":
          description: invalid request
        "401":
          description: request requires user authentication
        "403":
          description: user is not authorized
        "404":
          description: ppm not found
        "500":
          description: internal server error
  "/move_task_orders/{moveTaskOrderID}/mto_shipments/{shipmentID}/mto-agents":
    parameters:
      - description: ID of move task order
        in: path
        name: moveTaskOrderID
        required: true
        format: uuid
        type: string
      - description: ID of the shipment
        in: path
        name: shipmentID
        required: true
        format: uuid
        type: string
    get:
      produces:
        - application/json
      parameters: []
      responses:
        "200":
          description: Successfully retrieved all agents for a move task order
          schema:
            $ref: "definitions/MTOAgents.yaml"
        "404":
          $ref: "#/responses/NotFound"
        "422":
          $ref: "#/responses/UnprocessableEntity"
        "500":
          $ref: "#/responses/ServerError"
      tags:
        - mtoAgent
      description: Fetches a list of agents associated with a move task order.
      operationId: fetchMTOAgentList
      summary: Fetch move task order agents.
  "/move-task-orders/{moveTaskOrderID}/service-items/{mtoServiceItemID}":
    parameters:
      - description: ID of move to use
        in: path
        name: moveTaskOrderID
        required: true
        type: string
      - description: ID of line item to use
        in: path
        name: mtoServiceItemID
        required: true
        type: string
    get:
      produces:
        - application/json
      parameters: []
      responses:
        "200":
          description: Successfully retrieved a line item for a move task order by ID
          schema:
            $ref: "definitions/MTOServiceItemSingle.yaml"
        "400":
          $ref: "#/responses/InvalidRequest"
        "401":
          $ref: "#/responses/PermissionDenied"
        "403":
          $ref: "#/responses/PermissionDenied"
        "404":
          $ref: "#/responses/NotFound"
        "500":
          $ref: "#/responses/ServerError"
      tags:
        - mtoServiceItem
      description: Gets a line item by ID for a move by ID
      operationId: getMTOServiceItem
      summary: Gets a line item by ID for a move by ID
  "/move-task-orders/{moveTaskOrderID}/service-items/{mtoServiceItemID}/status":
    parameters:
      - description: ID of move to use
        in: path
        name: moveTaskOrderID
        required: true
        type: string
      - description: ID of line item to use
        in: path
        name: mtoServiceItemID
        required: true
        type: string
    patch:
      consumes:
        - application/json
      produces:
        - application/json
      parameters:
        - in: body
          name: body
          required: true
          schema:
            $ref: "#/definitions/PatchMTOServiceItemStatusPayload"
        - in: header
          name: If-Match
          type: string
          required: true
      responses:
        "200":
          description: >-
            Successfully updated status for a line item for a move task order by
            ID
          schema:
            $ref: "definitions/MTOServiceItem.yaml"
        "400":
          $ref: "#/responses/InvalidRequest"
        "401":
          $ref: "#/responses/PermissionDenied"
        "403":
          $ref: "#/responses/PermissionDenied"
        "404":
          $ref: "#/responses/NotFound"
        "412":
          $ref: "#/responses/PreconditionFailed"
        "422":
          $ref: "#/responses/UnprocessableEntity"
        "500":
          $ref: "#/responses/ServerError"
      tags:
        - mtoServiceItem
      description: Changes the status of a line item for a move by ID
      operationId: updateMTOServiceItemStatus
      summary: Change the status of a line item for a move by ID
      x-permissions:
        - update.MTOServiceItem
  "/service-item/{mtoServiceItemID}/entry-date-update":
    parameters:
      - description: ID of the service item
        in: path
        name: mtoServiceItemID
        required: true
        type: string
    patch:
      consumes:
        - application/json
      produces:
        - application/json
      parameters:
        - in: body
          name: body
          required: true
          schema:
            $ref: "definitions/ServiceItemSitEntryDate.yaml"
      responses:
        "200":
          description: Successfully updated SIT entry date
          schema:
            $ref: "definitions/MTOServiceItemSingle.yaml"
        "400":
          $ref: "#/responses/InvalidRequest"
        "401":
          $ref: "#/responses/PermissionDenied"
        "403":
          $ref: "#/responses/PermissionDenied"
        "404":
          $ref: "#/responses/NotFound"
        "412":
          $ref: "#/responses/PreconditionFailed"
        "422":
          $ref: "#/responses/UnprocessableEntity"
        "500":
          $ref: "#/responses/ServerError"
      tags:
        - mtoServiceItem
      description: Locates the service item in the database and updates the SIT entry date for the selected service item and returns the service item
      operationId: updateServiceItemSitEntryDate
      summary: Updates a service item's SIT entry date by ID
  "/move-task-orders/{moveTaskOrderID}/status":
    patch:
      consumes:
        - application/json
      produces:
        - application/json
      parameters:
        - description: ID of move to use
          in: path
          name: moveTaskOrderID
          required: true
          type: string
        - in: header
          name: If-Match
          type: string
          required: true
        - in: body
          name: serviceItemCodes
          schema:
            $ref: "#/definitions/MTOApprovalServiceItemCodes"
          required: true
      responses:
        "200":
          description: Successfully updated move task order status
          schema:
            $ref: "#/definitions/Move"
        "400":
          $ref: "#/responses/InvalidRequest"
        "401":
          $ref: "#/responses/PermissionDenied"
        "403":
          $ref: "#/responses/PermissionDenied"
        "404":
          $ref: "#/responses/NotFound"
        "409":
          $ref: "#/responses/Conflict"
        "412":
          $ref: "#/responses/PreconditionFailed"
        "422":
          $ref: "#/responses/UnprocessableEntity"
        "500":
          $ref: "#/responses/ServerError"
      tags:
        - moveTaskOrder
      description: Changes move task order status
      operationId: updateMoveTaskOrderStatus
      summary: Change the status of a move task order
      x-permissions:
        - update.move
        - create.serviceItem
  "/move-task-orders/{moveTaskOrderID}/status/service-counseling-completed":
    patch:
      consumes:
        - application/json
      produces:
        - application/json
      parameters:
        - description: ID of move to use
          in: path
          name: moveTaskOrderID
          required: true
          type: string
        - in: header
          name: If-Match
          type: string
          required: true
      responses:
        "200":
          description: Successfully updated move task order status
          schema:
            $ref: "#/definitions/Move"
        "400":
          $ref: "#/responses/InvalidRequest"
        "401":
          $ref: "#/responses/PermissionDenied"
        "403":
          $ref: "#/responses/PermissionDenied"
        "404":
          $ref: "#/responses/NotFound"
        "409":
          $ref: "#/responses/Conflict"
        "412":
          $ref: "#/responses/PreconditionFailed"
        "422":
          $ref: "#/responses/UnprocessableEntity"
        "500":
          $ref: "#/responses/ServerError"
      tags:
        - moveTaskOrder
      description: Changes move (move task order) status to service counseling completed
      operationId: updateMTOStatusServiceCounselingCompleted
      summary: Changes move (move task order) status to service counseling completed
  ? "/move-task-orders/{moveTaskOrderID}/payment-service-items/{paymentServiceItemID}/status"
  : parameters:
      - description: ID of move to use
        in: path
        name: moveTaskOrderID
        required: true
        type: string
      - description: ID of payment service item to use
        in: path
        name: paymentServiceItemID
        required: true
        type: string
    patch:
      consumes:
        - application/json
      produces:
        - application/json
      parameters:
        - in: body
          name: body
          required: true
          schema:
            $ref: "#/definitions/PaymentServiceItem"
        - in: header
          name: If-Match
          type: string
          required: true
      responses:
        "200":
          description: >-
            Successfully updated status for a line item for a move task order by
            ID
          schema:
            $ref: "#/definitions/PaymentServiceItem"
        "400":
          $ref: "#/responses/InvalidRequest"
        "401":
          $ref: "#/responses/PermissionDenied"
        "403":
          $ref: "#/responses/PermissionDenied"
        "404":
          $ref: "#/responses/NotFound"
        "412":
          $ref: "#/responses/PreconditionFailed"
        "422":
          $ref: "#/responses/UnprocessableEntity"
        "500":
          $ref: "#/responses/ServerError"
      tags:
        - paymentServiceItem
      description: Changes the status of a line item for a move by ID
      operationId: updatePaymentServiceItemStatus
      summary: Change the status of a payment service item for a move by ID
      x-permissions:
        - update.paymentServiceItemStatus
  "/move-task-orders/{moveTaskOrderID}/billable-weights-reviewed-at":
    patch:
      consumes:
        - application/json
      produces:
        - application/json
      parameters:
        - description: ID of move to use
          in: path
          name: moveTaskOrderID
          required: true
          type: string
        - in: header
          name: If-Match
          type: string
          required: true
      responses:
        "200":
          description: Successfully updated move task order billableWeightsReviewedAt field
          schema:
            $ref: "#/definitions/Move"
        "400":
          $ref: "#/responses/InvalidRequest"
        "401":
          $ref: "#/responses/PermissionDenied"
        "403":
          $ref: "#/responses/PermissionDenied"
        "404":
          $ref: "#/responses/NotFound"
        "409":
          $ref: "#/responses/Conflict"
        "412":
          $ref: "#/responses/PreconditionFailed"
        "422":
          $ref: "#/responses/UnprocessableEntity"
        "500":
          $ref: "#/responses/ServerError"
      tags:
        - moveTaskOrder
      description: Changes move (move task order) billableWeightsReviewedAt field to a timestamp
      operationId: updateMTOReviewedBillableWeightsAt
  "/move-task-orders/{moveTaskOrderID}/tio-remarks":
    patch:
      consumes:
        - application/json
      produces:
        - application/json
      parameters:
        - description: ID of move to use
          in: path
          name: moveTaskOrderID
          required: true
          type: string
        - in: header
          name: If-Match
          type: string
          required: true
        - in: body
          name: body
          required: true
          schema:
            $ref: "#/definitions/Move"
      responses:
        "200":
          description: Successfully updated move task order tioRemarks field
          schema:
            $ref: "#/definitions/Move"
        "400":
          $ref: "#/responses/InvalidRequest"
        "401":
          $ref: "#/responses/PermissionDenied"
        "403":
          $ref: "#/responses/PermissionDenied"
        "404":
          $ref: "#/responses/NotFound"
        "409":
          $ref: "#/responses/Conflict"
        "412":
          $ref: "#/responses/PreconditionFailed"
        "422":
          $ref: "#/responses/UnprocessableEntity"
        "500":
          $ref: "#/responses/ServerError"
      tags:
        - moveTaskOrder
      description: Changes move (move task order) billableWeightsReviewedAt field to a timestamp
      operationId: updateMoveTIORemarks
  "/move-task-orders/{moveTaskOrderID}/entitlements":
    parameters:
      - description: ID of move to use
        in: path
        name: moveTaskOrderID
        required: true
        type: string
    get:
      produces:
        - application/json
      parameters: []
      tags:
        - moveTaskOrder
      responses:
        "200":
          description: Successfully retrieved entitlements
          schema:
            $ref: "#/definitions/Entitlements"
        "400":
          $ref: "#/responses/InvalidRequest"
        "401":
          $ref: "#/responses/PermissionDenied"
        "403":
          $ref: "#/responses/PermissionDenied"
        "404":
          $ref: "#/responses/NotFound"
        "500":
          $ref: "#/responses/ServerError"
      description: Gets entitlements
      operationId: getEntitlements
      summary: Gets entitlements for a move by ID
  "/payment-requests/{paymentRequestID}":
    parameters:
      - description: UUID of payment request
        format: uuid
        in: path
        name: paymentRequestID
        required: true
        type: string
    get:
      produces:
        - application/json
      parameters: []
      responses:
        "200":
          description: fetched instance of payment request
          schema:
            $ref: "#/definitions/PaymentRequest"
        "400":
          $ref: "#/responses/InvalidRequest"
        "401":
          $ref: "#/responses/PermissionDenied"
        "403":
          $ref: "#/responses/PermissionDenied"
        "404":
          $ref: "#/responses/NotFound"
        "500":
          $ref: "#/responses/ServerError"
      tags:
        - paymentRequests
      description: Fetches an instance of a payment request by id
      operationId: getPaymentRequest
      summary: Fetches a payment request by id
      x-permissions:
        - read.paymentRequest
  "/moves/{locator}/closeout-office":
    parameters:
      - description: move code to identify a move to update the PPM shipment's closeout office for Army and Air Force service members
        format: string
        in: path
        name: locator
        required: true
        type: string
    patch:
      description: Sets the transportation office closeout location for where the Move's PPM Shipment documentation will be reviewed by
      tags:
        - move
      operationId: updateCloseoutOffice
      x-permissions:
        - update.closeoutOffice
      summary: Updates a Move's PPM closeout office for Army and Air Force customers
      produces:
        - application/json
      consumes:
        - application/json
      parameters:
        - in: body
          name: body
          schema:
            properties:
              closeoutOfficeId:
                type: string
                format: uuid
            required:
              - closeoutOfficeId
        - in: header
          name: If-Match
          type: string
          required: true
      responses:
        "200":
          description: Successfully set the closeout office for the move
          schema:
            $ref: "#/definitions/Move"
        "400":
          $ref: "#/responses/InvalidRequest"
        "401":
          $ref: "#/responses/PermissionDenied"
        "403":
          $ref: "#/responses/PermissionDenied"
        "404":
          $ref: "#/responses/NotFound"
        "412":
          $ref: "#/responses/PreconditionFailed"
        "422":
          $ref: "#/responses/UnprocessableEntity"
        "500":
          $ref: "#/responses/ServerError"
  "/moves/{locator}/customer-support-remarks":
    parameters:
      - description: move code to identify a move for customer support remarks
        format: string
        in: path
        name: locator
        required: true
        type: string
    post:
      produces:
        - application/json
      consumes:
        - application/json
      parameters:
        - in: body
          name: body
          schema:
            $ref: "#/definitions/CreateCustomerSupportRemark"
      responses:
        "200":
          description: Successfully created customer support remark
          schema:
            $ref: "definitions/CustomerSupportRemark.yaml"
        "400":
          $ref: "#/responses/InvalidRequest"
        "404":
          $ref: "#/responses/NotFound"
        "422":
          $ref: "#/responses/UnprocessableEntity"
        "500":
          $ref: "#/responses/ServerError"
      tags:
        - customerSupportRemarks
      description: Creates a customer support remark for a move
      operationId: createCustomerSupportRemarkForMove
      summary: Creates a customer support remark for a move
    get:
      produces:
        - application/json
      parameters: []
      responses:
        "200":
          description: Successfully retrieved all line items for a move task order
          schema:
            $ref: "definitions/CustomerSupportRemarks.yaml"
        "403":
          $ref: "#/responses/PermissionDenied"
        "404":
          $ref: "#/responses/NotFound"
        "422":
          $ref: "#/responses/UnprocessableEntity"
        "500":
          $ref: "#/responses/ServerError"
      tags:
        - customerSupportRemarks
      description: Fetches customer support remarks for a move
      operationId: getCustomerSupportRemarksForMove
      summary: Fetches customer support remarks using the move code (locator).
  "/customer-support-remarks/{customerSupportRemarkID}":
    parameters:
      - in: path
        description: the customer support remark ID to be modified
        name: customerSupportRemarkID
        required: true
        type: string
        format: uuid
    patch:
      tags:
        - customerSupportRemarks
      description: Updates a customer support remark for a move
      operationId: updateCustomerSupportRemarkForMove
      summary: Updates a customer support remark for a move
      consumes:
        - application/json
      produces:
        - application/json
      parameters:
        - in: body
          name: body
          required: true
          schema:
            $ref: "#/definitions/UpdateCustomerSupportRemarkPayload"
      responses:
        "200":
          description: Successfully updated customer support remark
          schema:
            $ref: "definitions/CustomerSupportRemark.yaml"
        "400":
          $ref: "#/responses/InvalidRequest"
        "403":
          $ref: "#/responses/PermissionDenied"
        "404":
          $ref: "#/responses/NotFound"
        "422":
          $ref: "#/responses/UnprocessableEntity"
        "500":
          $ref: "#/responses/ServerError"
    delete:
      summary: Soft deletes a customer support remark by ID
      description: Soft deletes a customer support remark by ID
      operationId: deleteCustomerSupportRemark
      tags:
        - customerSupportRemarks
      produces:
        - application/json
      responses:
        "204":
          description: Successfully soft deleted the shipment
        "400":
          $ref: "#/responses/InvalidRequest"
        "403":
          $ref: "#/responses/PermissionDenied"
        "404":
          $ref: "#/responses/NotFound"
        "409":
          $ref: "#/responses/Conflict"
        "422":
          $ref: "#/responses/UnprocessableEntity"
        "500":
          $ref: "#/responses/ServerError"
  "/moves/{locator}/evaluation-reports":
    parameters:
      - in: path
        name: locator
        required: true
        type: string
    post:
      produces:
        - application/json
      consumes:
        - application/json
      parameters:
        - in: body
          name: body
          schema:
            $ref: "#/definitions/CreateEvaluationReport"
      responses:
        "200":
          description: Successfully created evaluation report
          schema:
            $ref: "#/definitions/EvaluationReport"
        "400":
          $ref: "#/responses/InvalidRequest"
        "404":
          $ref: "#/responses/NotFound"
        "422":
          $ref: "#/responses/UnprocessableEntity"
        "500":
          $ref: "#/responses/ServerError"
      x-permissions:
        - create.evaluationReport
      tags:
        - evaluationReports
      description: Creates an evaluation report
      operationId: createEvaluationReport
      summary: Creates an evaluation report
  "/evaluation-reports/{reportID}/download":
    parameters:
      - in: path
        description: the evaluation report ID to be downloaded
        name: reportID
        required: true
        type: string
        format: uuid
    get:
      summary: Downloads an evaluation report as a PDF
      description: Downloads an evaluation report as a PDF
      operationId: downloadEvaluationReport
      tags:
        - evaluationReports
      produces:
        - application/pdf
      responses:
        "200":
          headers:
            Content-Disposition:
              type: string
              description: File name to download
          description: Evaluation report PDF
          schema:
            format: binary
            type: file
        "403":
          $ref: "#/responses/PermissionDenied"
        "404":
          $ref: "#/responses/NotFound"
        "500":
          $ref: "#/responses/ServerError"
  "/evaluation-reports/{reportID}":
    parameters:
      - in: path
        description: the evaluation report ID to be modified
        name: reportID
        required: true
        type: string
        format: uuid
    get:
      summary: Gets an evaluation report by ID
      description: Gets an evaluation report by ID
      operationId: getEvaluationReport
      tags:
        - evaluationReports
      produces:
        - application/json
      responses:
        "200":
          description: Successfully got the report
          schema:
            $ref: "#/definitions/EvaluationReport"
        "400":
          $ref: "#/responses/InvalidRequest"
        "403":
          $ref: "#/responses/PermissionDenied"
        "404":
          $ref: "#/responses/NotFound"
        "500":
          $ref: "#/responses/ServerError"
    delete:
      summary: Deletes an evaluation report by ID
      description: Deletes an evaluation report by ID
      operationId: deleteEvaluationReport
      x-permissions:
        - delete.evaluationReport
      tags:
        - evaluationReports
      produces:
        - application/json
      responses:
        "204":
          description: Successfully deleted the report
        "400":
          $ref: "#/responses/InvalidRequest"
        "403":
          $ref: "#/responses/PermissionDenied"
        "404":
          $ref: "#/responses/NotFound"
        "409":
          $ref: "#/responses/Conflict"
        "422":
          $ref: "#/responses/UnprocessableEntity"
        "500":
          $ref: "#/responses/ServerError"
    put:
      summary: Saves an evaluation report as a draft
      description: Saves an evaluation report as a draft
      operationId: saveEvaluationReport
      x-permissions:
        - update.evaluationReport
      tags:
        - evaluationReports
      produces:
        - application/json
      consumes:
        - application/json
      parameters:
        - in: body
          name: body
          schema:
            $ref: "#/definitions/EvaluationReport"
        - in: header
          name: If-Match
          type: string
          required: true
          description: >
            Optimistic locking is implemented via the `If-Match` header. If the ETag header does not match
            the value of the resource on the server, the server rejects the change with a `412 Precondition Failed` error.
      responses:
        "204":
          description: Successfully saved the report
        "400":
          $ref: "#/responses/InvalidRequest"
        "403":
          $ref: "#/responses/PermissionDenied"
        "404":
          $ref: "#/responses/NotFound"
        "409":
          $ref: "#/responses/Conflict"
        "412":
          $ref: "#/responses/PreconditionFailed"
        "422":
          $ref: "#/responses/UnprocessableEntity"
        "500":
          $ref: "#/responses/ServerError"
  "/evaluation-reports/{reportID}/submit":
    parameters:
      - in: path
        description: the evaluation report ID to be modified
        name: reportID
        required: true
        type: string
        format: uuid
    post:
      summary: Submits an evaluation report
      description: Submits an evaluation report
      operationId: submitEvaluationReport
      tags:
        - evaluationReports
      produces:
        - application/json
      parameters:
        - in: header
          name: If-Match
          type: string
          required: true
          description: >
            Optimistic locking is implemented via the `If-Match` header. If the ETag header does not match
            the value of the resource on the server, the server rejects the change with a `412 Precondition Failed` error.
      responses:
        "204":
          description: Successfully submitted an evaluation report with the provided ID
        "403":
          $ref: "#/responses/PermissionDenied"
        "404":
          $ref: "#/responses/NotFound"
        "412":
          $ref: "#/responses/PreconditionFailed"
        "422":
          $ref: "#/responses/UnprocessableEntity"
        "500":
          $ref: "#/responses/ServerError"
      x-permissions:
        - update.evaluationReport
  "/evaluation-reports/{reportID}/appeal/add":
    parameters:
      - in: path
        description: the evaluation report ID
        name: reportID
        required: true
        type: string
        format: uuid
    post:
      summary: Adds an appeal to a serious incident on an evaluation report
      description: Adds an appeal to a serious incident on an evaluation report
      operationId: addAppealToSeriousIncident
      tags:
        - evaluationReports
      produces:
        - application/json
      consumes:
        - application/json
      parameters:
        - in: body
          name: body
          schema:
            $ref: "#/definitions/CreateAppeal"
      responses:
        "204":
          description: Successfully added an appeal to a serious incident
        "403":
          $ref: "#/responses/PermissionDenied"
        "404":
          $ref: "#/responses/NotFound"
        "412":
          $ref: "#/responses/PreconditionFailed"
        "422":
          $ref: "#/responses/UnprocessableEntity"
        "500":
          $ref: "#/responses/ServerError"
      x-permissions:
        - update.evaluationReport
  "/evaluation-reports/{reportID}/{reportViolationID}/appeal/add":
    parameters:
      - in: path
        description: the evaluation report ID
        name: reportID
        required: true
        type: string
        format: uuid
      - in: path
        description: the report violation ID
        name: reportViolationID
        required: true
        type: string
        format: uuid
    post:
      summary: Adds an appeal to a violation
      description: Adds an appeal to a violation
      operationId: addAppealToViolation
      tags:
        - evaluationReports
      produces:
        - application/json
      consumes:
        - application/json
      parameters:
        - in: body
          name: body
          schema:
            $ref: "#/definitions/CreateAppeal"
      responses:
        "204":
          description: Successfully added an appeal to a violation
        "403":
          $ref: "#/responses/PermissionDenied"
        "404":
          $ref: "#/responses/NotFound"
        "412":
          $ref: "#/responses/PreconditionFailed"
        "422":
          $ref: "#/responses/UnprocessableEntity"
        "500":
          $ref: "#/responses/ServerError"
      x-permissions:
        - update.evaluationReport
  "/pws-violations":
    get:
      summary: Fetch the possible PWS violations for an evaluation report
      description: Fetch the possible PWS violations for an evaluation report
      operationId: getPWSViolations
      tags:
        - pwsViolations
      produces:
        - application/json
      responses:
        "200":
          description: Successfully retrieved the PWS violations
          schema:
            $ref: "#/definitions/PWSViolations"
        "400":
          $ref: "#/responses/InvalidRequest"
        "403":
          $ref: "#/responses/PermissionDenied"
        "404":
          $ref: "#/responses/NotFound"
        "500":
          $ref: "#/responses/ServerError"
  "/report-violations/{reportID}":
    parameters:
      - in: path
        description: the evaluation report ID that has associated violations
        name: reportID
        required: true
        type: string
        format: uuid
    get:
      summary: Fetch the report violations for an evaluation report
      description: Fetch the report violations for an evaluation report
      operationId: getReportViolationsByReportID
      tags:
        - reportViolations
      produces:
        - application/json
      responses:
        "200":
          description: Successfully retrieved the report violations
          schema:
            $ref: "#/definitions/ReportViolations"
        "400":
          $ref: "#/responses/InvalidRequest"
        "403":
          $ref: "#/responses/PermissionDenied"
        "404":
          $ref: "#/responses/NotFound"
        "500":
          $ref: "#/responses/ServerError"
    post:
      summary: Associate violations with an evaluation report
      description: >-
        Associate violations with an evaluation report. This will overwrite any
        existing report-violations associations for the report and replace them
        with the newly provided ones.  An empty array will remove all violation
        associations for a given report.
      operationId: associateReportViolations
      tags:
        - reportViolations
      produces:
        - application/json
      consumes:
        - application/json
      parameters:
        - in: body
          name: body
          schema:
            $ref: "#/definitions/AssociateReportViolations"
      responses:
        "204":
          description: Successfully saved the report violations
        "400":
          $ref: "#/responses/InvalidRequest"
        "403":
          $ref: "#/responses/PermissionDenied"
        "404":
          $ref: "#/responses/NotFound"
        "409":
          $ref: "#/responses/Conflict"
        "422":
          $ref: "#/responses/UnprocessableEntity"
        "500":
          $ref: "#/responses/ServerError"
      x-permissions:
        - create.reportViolation
  "/moves/{locator}/payment-requests":
    parameters:
      - description: move code to identify a move for payment requests
        format: string
        in: path
        name: locator
        required: true
        type: string
    get:
      produces:
        - application/json
      parameters: []
      responses:
        "200":
          description: Successfully retrieved all line items for a move task order
          schema:
            $ref: "#/definitions/PaymentRequests"
        "403":
          $ref: "#/responses/PermissionDenied"
        "404":
          $ref: "#/responses/NotFound"
        "422":
          $ref: "#/responses/UnprocessableEntity"
        "500":
          $ref: "#/responses/ServerError"
      tags:
        - paymentRequests
      description: Fetches payment requests for a move
      operationId: getPaymentRequestsForMove
      summary: Fetches payment requests using the move code (locator).
      x-permissions:
        - read.paymentRequest
  "/moves/{moveID}/financial-review-flag":
    parameters:
      - description: ID of move to flag
        in: path
        name: moveID
        required: true
        type: string
        format: uuid
    post:
      summary: Flags a move for financial office review
      description: This sets a flag which indicates that the move should be reviewed by a fincancial office. For example, if the origin or delivery address of a shipment is far from the duty location and may incur excess costs to the customer.
      operationId: setFinancialReviewFlag
      tags:
        - move
      consumes:
        - application/json
      produces:
        - application/json
      parameters:
        - in: header
          name: If-Match
          type: string
        - in: body
          name: body
          schema:
            required:
              - flagForReview
            properties:
              remarks:
                description: explanation of why the move is being flagged for financial review
                example: this address is way too far away
                type: string
                x-nullable: true
              flagForReview:
                description: boolean value representing whether we should flag a move for financial review
                example: false
                type: boolean
      responses:
        "200":
          description: updated Move
          schema:
            $ref: "#/definitions/Move"
        "403":
          $ref: "#/responses/PermissionDenied"
        "404":
          $ref: "#/responses/NotFound"
        "412":
          $ref: "#/responses/PreconditionFailed"
        "422":
          $ref: "#/responses/UnprocessableEntity"
        "500":
          $ref: "#/responses/ServerError"
      x-permissions:
        - update.financialReviewFlag
  /moves/{moveID}/uploadAdditionalDocuments:
    patch:
      summary: Patch the additional documents for a given move
      description: Customers will on occaision need the ability to upload additional supporting documents, for a variety of reasons. This does not include amended order.
      operationId: uploadAdditionalDocuments
      tags:
        - move
      consumes:
        - multipart/form-data
      parameters:
        - in: path
          name: moveID
          type: string
          format: uuid
          required: true
          description: UUID of the order
        - in: formData
          name: file
          type: file
          description: The file to upload.
          required: true
      responses:
        "201":
          description: created upload
          schema:
            $ref: "definitions/Upload.yaml"
        "400":
          description: invalid request
          schema:
            $ref: "#/definitions/InvalidRequestResponsePayload"
        "403":
          description: not authorized
        "404":
          description: not found
        "413":
          description: payload is too large
        "500":
          description: server error
      x-permissions:
        - create.supportingDocuments
  "/payment-requests/{paymentRequestID}/shipments-payment-sit-balance":
    parameters:
      - description: payment request ID of the payment request with SIT service items being reviewed
        name: paymentRequestID
        type: string
        format: uuid
        in: path
        required: true
    get:
      produces:
        - application/json
      parameters: []
      responses:
        "200":
          description: Successfully retrieved shipments and their SIT days balance from all payment requests on the move
          schema:
            $ref: "#/definitions/ShipmentsPaymentSITBalance"
        "403":
          $ref: "#/responses/PermissionDenied"
        "404":
          $ref: "#/responses/NotFound"
        "422":
          $ref: "#/responses/UnprocessableEntity"
        "500":
          $ref: "#/responses/ServerError"
      tags:
        - paymentRequests
      description: Returns all shipment payment request SIT usage to support partial SIT invoicing
      operationId: getShipmentsPaymentSITBalance
      summary: Returns all shipment payment request SIT usage to support partial SIT invoicing
      x-permissions:
        - read.shipmentsPaymentSITBalance
  "/payment-requests/{paymentRequestID}/status":
    patch:
      consumes:
        - application/json
      produces:
        - application/json
      parameters:
        - description: UUID of payment request
          format: uuid
          in: path
          name: paymentRequestID
          required: true
          type: string
        - in: body
          name: body
          required: true
          schema:
            $ref: "#/definitions/UpdatePaymentRequestStatusPayload"
        - in: header
          name: If-Match
          type: string
          required: true
      responses:
        "200":
          description: updated payment request
          schema:
            $ref: "#/definitions/PaymentRequest"
        "400":
          $ref: "#/responses/InvalidRequest"
        "401":
          $ref: "#/responses/PermissionDenied"
        "403":
          $ref: "#/responses/PermissionDenied"
        "404":
          $ref: "#/responses/NotFound"
        "412":
          $ref: "#/responses/PreconditionFailed"
        "422":
          $ref: "#/responses/UnprocessableEntity"
        "500":
          $ref: "#/responses/ServerError"
      tags:
        - paymentRequests
      description: Updates status of a payment request by id
      operationId: updatePaymentRequestStatus
      summary: Updates status of a payment request by id
      x-permissions:
        - update.paymentRequest
  "/payment-requests/{paymentRequestID}/bulkDownload":
    parameters:
      - description: the id for the payment-request with files to be downloaded
        in: path
        name: paymentRequestID
        required: true
        type: string
    get:
      summary: Downloads all Payment Request documents as a PDF
      description: |
        This endpoint downloads all uploaded payment request documentation combined into a single PDF.
      operationId: bulkDownload
      tags:
        - paymentRequests
      produces:
        - application/pdf
      responses:
        "200":
          headers:
            Content-Disposition:
              type: string
              description: File name to download
          description: Payment Request Files PDF
          schema:
            format: binary
            type: file
        "400":
          $ref: "#/responses/InvalidRequest"
        "500":
          $ref: "#/responses/ServerError"
  /documents/{documentId}:
    get:
      summary: Returns a document
      description: Returns a document and its uploads
      operationId: getDocument
      tags:
        - ghcDocuments
      parameters:
        - in: path
          name: documentId
          type: string
          format: uuid
          required: true
          description: UUID of the document to return
      responses:
        "200":
          description: the requested document
          schema:
            $ref: "definitions/Document.yaml"
        "400":
          $ref: "#/responses/InvalidRequest"
        "401":
          $ref: "#/responses/PermissionDenied"
        "403":
          $ref: "#/responses/PermissionDenied"
        "404":
          $ref: "#/responses/NotFound"
        "412":
          $ref: "#/responses/PreconditionFailed"
        "422":
          $ref: "#/responses/UnprocessableEntity"
        "500":
          $ref: "#/responses/ServerError"
  /documents:
    post:
      summary: Create a new document
      description: Documents represent a physical artifact such as a scanned document or a PDF file
      operationId: createDocument
      tags:
        - ghcDocuments
      parameters:
        - in: body
          name: documentPayload
          required: true
          schema:
            $ref: "#/definitions/PostDocumentPayload"
      responses:
        "201":
          description: created document
          schema:
            $ref: "definitions/Document.yaml"
        "400":
          description: invalid request
        "403":
          $ref: "#/responses/PermissionDenied"
        "500":
          description: server error
  /queues/counseling:
    get:
      produces:
        - application/json
      summary: Gets queued list of all customer moves needing services counseling by GBLOC origin
      description: >
        An office services counselor user will be assigned a transportation office that will determine which moves are displayed in their queue based on the origin duty location.  GHC moves will show up here onced they have reached the NEEDS SERVICE COUNSELING status after submission from a customer or created on a customer's behalf.
      operationId: getServicesCounselingQueue
      tags:
        - queues
      parameters:
        - in: query
          name: page
          type: integer
          description: requested page number of paginated move results
        - in: query
          name: perPage
          type: integer
          description: maximum number of moves to show on each page of paginated results
        - in: query
          name: sort
          type: string
          enum:
            [
              customerName,
              edipi,
              emplid,
              branch,
              locator,
              status,
              requestedMoveDate,
              submittedAt,
              originGBLOC,
              originDutyLocation,
              destinationDutyLocation,
              ppmType,
              closeoutInitiated,
              closeoutLocation,
              ppmStatus,
              counselingOffice,
              assignedTo,
            ]
          description: field that results should be sorted by
        - in: query
          name: order
          type: string
          enum: [asc, desc]
          description: direction of sort order if applied
        - in: query
          name: branch
          type: string
          description: filters by the branch of the move's service member
        - in: query
          name: locator
          type: string
          description: filters to match the unique move code locator
        - in: query
          name: customerName
          type: string
          description: filters using a prefix match on the service member's last name
        - in: query
          name: counselingOffice
          type: string
          description: filters using a counselingOffice name of the move
        - in: query
          name: edipi
          type: string
          description: filters to match the unique service member's DoD ID
        - in: query
          name: emplid
          type: string
          description: filters to match the unique service member's EMPLID
        - in: query
          name: requestedMoveDate
          type: string
          description: filters the requested pickup date of a shipment on the move
        - in: query
          name: submittedAt
          type: string
          format: date-time
          description: Start of the submitted at date in the user's local time zone converted to UTC
        - in: query
          name: originGBLOC
          type: string
          description: filters the GBLOC of the service member's origin duty location
        - in: query
          name: originDutyLocation
          type: array
          uniqueItems: true
          collectionFormat: multi
          items:
            type: string
          description: filters the name of the origin duty location on the orders
        - in: query
          name: destinationDutyLocation
          type: string
          description: filters the name of the destination duty location on the orders
        - in: query
          name: status
          type: array
          description: filters the status of the move
          uniqueItems: true
          items:
            type: string
            enum:
              - NEEDS SERVICE COUNSELING
              - SERVICE COUNSELING COMPLETED
        - in: query
          name: needsPPMCloseout
          type: boolean
          description: Only used for Services Counseling queue. If true, show PPM moves that are ready for closeout. Otherwise, show all other moves.
        - in: query
          name: ppmType
          type: string
          enum:
            - FULL
            - PARTIAL
          description: filters PPM type
        - in: query
          name: closeoutInitiated
          type: string
          format: date-time
          description: Latest date that closeout was initiated on a PPM on the move
        - in: query
          name: closeoutLocation
          type: string
          description: closeout location
        - in: query
          name: orderType
          type: string
          description: order type
        - in: query
          name: ppmStatus
          type: string
          enum:
            - WAITING_ON_CUSTOMER
            - NEEDS_CLOSEOUT
          description: filters the status of the PPM shipment
        - in: query
          name: viewAsGBLOC
          type: string
          description: |
            Used to return a queue for a GBLOC other than the default of the current user. Requires the HQ role or a secondary transportation office assignment. The parameter is ignored if the requesting user does not have the necessary role or assignment.
        - in: query
          name: assignedTo
          type: string
          description: |
            Used to illustrate which user is assigned to this payment request.
        - in: query
          name: activeRole
          type: string
          description: user's actively logged in role
      responses:
        "200":
          description: Successfully returned all moves matching the criteria
          schema:
            $ref: "#/definitions/QueueMovesResult"
        "403":
          $ref: "#/responses/PermissionDenied"
        "500":
          $ref: "#/responses/ServerError"
  /queues/bulk-assignment:
    get:
      produces:
        - application/json
      summary: Gets data for bulk assignment modal
      description: >
        Supervisor office users are able to bulk assign moves. This endpoint returns the relevant data to them; the current workload of the office users that work under them, and the moves that are available to be assigned
      operationId: getBulkAssignmentData
      tags:
        - queues
      parameters:
        - in: query
          name: queueType
          type: string
          description: A string corresponding to the queue type
          enum:
            - COUNSELING
            - CLOSEOUT
            - TASK_ORDER
            - PAYMENT_REQUEST
      responses:
        "200":
          description: Successfully returned bulk assignment data
          schema:
            $ref: '#/definitions/BulkAssignmentData'
        '401':
          $ref: '#/responses/PermissionDenied'
        '404':
          $ref: '#/responses/NotFound'
        '500':
          $ref: '#/responses/ServerError'
  /queues/counseling/origin-list:
    get:
      produces:
        - application/json
      summary: Gets queued list of all moves origin locations in the counselors queue
      description: >
        An office services counselor user will be assigned a transportation office that will determine which moves are displayed in their queue based on the origin duty location. This pulls the availalble origin duty locations.
      operationId: getServicesCounselingOriginList
      tags:
        - queues
      parameters:
        - in: query
          name: needsPPMCloseout
          type: boolean
          description: Only used for Services Counseling queue. If true, show PPM moves origin locations that are ready for closeout. Otherwise, show all other moves origin locations.
        - in: query
          name: viewAsGBLOC
          type: string
          description: Used to return an origins list for a GBLOC other than the default of the current user. Requires the HQ role or a secondary transportation office assignment. The parameter is ignored if the requesting user does not have the necessary role or assignment.
      responses:
        "200":
          description: Successfully returned all moves matching the criteria
          schema:
            $ref: "#/definitions/Locations"
        "403":
          $ref: "#/responses/PermissionDenied"
        "500":
          $ref: "#/responses/ServerError"
  /queues/prime-moves:
    get:
      summary: getPrimeMovesQueue
      description: |
        Gets all moves that have been reviewed and approved by the TOO. The `since` parameter can be used to filter this
        list down to only the moves that have been updated since the provided timestamp. A move will be considered
        updated if the `updatedAt` timestamp on the move or on its orders, shipments, service items, or payment
        requests, is later than the provided date and time.

        **WIP**: Include what causes moves to leave this list. Currently, once the `availableToPrimeAt` timestamp has
        been set, that move will always appear in this list.
      operationId: listPrimeMoves
      tags:
        - queues
      produces:
        - application/json
      parameters:
        - in: query
          name: since
          type: string
          format: date-time
          description: Only return moves updated since this time. Formatted like "2021-07-23T18:30:47.116Z"
        - in: query
          name: page
          type: integer
          description: requested page of results
        - in: query
          name: perPage
          type: integer
          description: results per page
        - in: query
          name: id
          type: string
        - in: query
          name: moveCode
          type: string
        - in: query
          name: orderType
          type: string
          description: order type
      responses:
        "200":
          description: Successfully retrieved moves. A successful fetch might still return zero moves.
          schema:
            $ref: "#/definitions/ListPrimeMovesResult"
        "403":
          $ref: "#/responses/PermissionDenied"
        "500":
          $ref: "#/responses/ServerError"
  /queues/moves:
    get:
      produces:
        - application/json
      summary: Gets queued list of all customer moves by GBLOC origin
      description: >
        An office TOO user will be assigned a transportation office that will determine which moves are displayed in their queue based on the origin duty location.  GHC moves will show up here onced they have reached the submitted status sent by the customer and have move task orders, shipments, and service items to approve.
      operationId: getMovesQueue
      tags:
        - queues
      parameters:
        - in: query
          name: page
          type: integer
          description: requested page of results
        - in: query
          name: perPage
          type: integer
          description: results per page
        - in: query
          name: sort
          type: string
          enum:
            [
              customerName,
              edipi,
              emplid,
              branch,
              locator,
              status,
              originDutyLocation,
              destinationDutyLocation,
              requestedMoveDate,
              appearedInTooAt,
              assignedTo,
              counselingOffice,
            ]
          description: field that results should be sorted by
        - in: query
          name: order
          type: string
          enum: [asc, desc]
          description: direction of sort order if applied
        - in: query
          name: branch
          type: string
        - in: query
          name: locator
          type: string
        - in: query
          name: customerName
          type: string
        - in: query
          name: edipi
          type: string
        - in: query
          name: emplid
          type: string
        - in: query
          name: originDutyLocation
          type: array
          uniqueItems: true
          collectionFormat: multi
          items:
            type: string
        - in: query
          name: destinationDutyLocation
          type: string
        - in: query
          name: appearedInTooAt
          type: string
          format: date-time
        - in: query
          name: requestedMoveDate
          type: string
          description: filters the requested pickup date of a shipment on the move
        - in: query
          name: status
          type: array
          description: Filtering for the status.
          uniqueItems: true
          items:
            type: string
            enum:
              - SUBMITTED
              - SERVICE COUNSELING COMPLETED
              - APPROVALS REQUESTED
        - in: query
          name: orderType
          type: string
          description: order type
        - in: query
          name: viewAsGBLOC
          type: string
          description: |
            Used to return a queue for a GBLOC other than the default of the current user. Requires the HQ role or a secondary transportation office assignment. The parameter is ignored if the requesting user does not have the necessary role or assignment.
        - in: query
          name: assignedTo
          type: string
          description: |
            Used to illustrate which user is assigned to this move.
        - in: query
          name: counselingOffice
          type: string
          description: filters using a counselingOffice name of the move
        - in: query
          name: activeRole
          type: string
          description: user's actively logged in role
      responses:
        "200":
          description: Successfully returned all moves matching the criteria
          schema:
            $ref: "#/definitions/QueueMovesResult"
        "403":
          $ref: "#/responses/PermissionDenied"
        "500":
          $ref: "#/responses/ServerError"
  /queues/payment-requests:
    get:
      produces:
        - application/json
      summary: Gets queued list of all payment requests by GBLOC origin
      description: >
        An office TIO user will be assigned a transportation office that will determine which payment requests are displayed in their queue based on the origin duty location.
      operationId: getPaymentRequestsQueue
      tags:
        - queues
      parameters:
        - in: query
          name: sort
          type: string
          enum:
            [
              customerName,
              locator,
              submittedAt,
              branch,
              status,
              edipi,
              emplid,
              age,
              originDutyLocation,
              assignedTo,
              counselingOffice,
            ]
          description: field that results should be sorted by
        - in: query
          name: order
          type: string
          enum: [asc, desc]
          description: direction of sort order if applied
        - in: query
          name: page
          type: integer
          description: requested page of results
        - in: query
          name: perPage
          type: integer
          description: number of records to include per page
        - in: query
          name: submittedAt
          type: string
          format: date-time
          description: Start of the submitted at date in the user's local time zone converted to UTC
        - in: query
          name: branch
          type: string
        - in: query
          name: locator
          type: string
        - in: query
          name: customerName
          type: string
        - in: query
          name: edipi
          type: string
        - in: query
          name: emplid
          type: string
        - in: query
          name: destinationDutyLocation
          type: string
        - in: query
          name: originDutyLocation
          type: string
        - in: query
          name: assignedTo
          type: string
          description: |
            Used to illustrate which user is assigned to this payment request.
        - in: query
          name: counselingOffice
          type: string
          description: filters using a counselingOffice name of the move
        - in: query
          name: status
          type: array
          description: Filtering for the status.
          uniqueItems: true
          items:
            type: string
            enum:
              - PENDING
              - REVIEWED
              - REVIEWED_AND_ALL_SERVICE_ITEMS_REJECTED
              - PAID
              - DEPRECATED
              - EDI_ERROR
        - in: query
          name: orderType
          type: string
          description: order type
        - in: query
          name: viewAsGBLOC
          type: string
          description: |
            Used to return a queue for a GBLOC other than the default of the current user. Requires the HQ role or a secondary transportation office assignment. The parameter is ignored if the requesting user does not have the necessary role or assignment.
        - in: query
          name: activeRole
          type: string
          description: user's actively logged in role
      responses:
        "200":
          description: Successfully returned all moves matching the criteria
          schema:
            $ref: "#/definitions/QueuePaymentRequestsResult"
        "403":
          $ref: "#/responses/PermissionDenied"
        "500":
          $ref: "#/responses/ServerError"
  /moves/search:
    post:
      produces:
        - application/json
      consumes:
        - application/json
      summary: Search moves by locator, DOD ID, or customer name
      description: >
        Search moves by locator, DOD ID, or customer name. Used by QAE and CSR users.
      operationId: searchMoves
      tags:
        - move
      parameters:
        - in: body
          name: body
          schema:
            properties:
              page:
                type: integer
                description: requested page of results
              perPage:
                type: integer
              locator:
                description: Move locator
                type: string
                minLength: 6
                maxLength: 6
                x-nullable: true
              edipi:
                description: DOD ID
                type: string
                minLength: 10
                maxLength: 10
                x-nullable: true
              emplid:
                description: EMPLID
                type: string
                minLength: 7
                maxLength: 7
                x-nullable: true
              customerName:
                description: Customer Name
                type: string
                minLength: 1
                x-nullable: true
              paymentRequestCode:
                type: string
                example: 9551-6199-2
                x-nullable: true
              status:
                type: array
                description: Filtering for the status.
                uniqueItems: true
                items:
                  type: string
                  enum:
                    - DRAFT
                    - SUBMITTED
                    - APPROVALS REQUESTED
                    - APPROVED
                    - NEEDS SERVICE COUNSELING
                    - SERVICE COUNSELING COMPLETED
                    - CANCELED
              originPostalCode:
                type: string
                x-nullable: true
              destinationPostalCode:
                type: string
                x-nullable: true
              branch:
                type: string
                x-nullable: true
              shipmentsCount:
                type: integer
                x-nullable: true
              pickupDate:
                type: string
                format: date-time
                x-nullable: true
              deliveryDate:
                type: string
                format: date-time
                x-nullable: true
              sort:
                type: string
                x-nullable: true
                enum:
                  [
                    customerName,
                    edipi,
                    emplid,
                    branch,
                    locator,
                    status,
                    originPostalCode,
                    destinationPostalCode,
                    shipmentsCount,
                  ]
              order:
                type: string
                x-nullable: true
                enum: [asc, desc]
          description: field that results should be sorted by
      responses:
        "200":
          description: Successfully returned all moves matching the criteria
          schema:
            $ref: "#/definitions/SearchMovesResult"
        "403":
          $ref: "#/responses/PermissionDenied"
        "500":
          $ref: "#/responses/ServerError"
  "/tac/valid":
    get:
      summary: Validation of a TAC value
      description: Returns a boolean based on whether a tac value is valid or not
      operationId: tacValidation
      tags:
        - tac
        - order
      parameters:
        - in: query
          name: tac
          type: string
          required: true
          description: The tac value to validate
      responses:
        "200":
          description: Successfully retrieved validation status
          schema:
            $ref: "#/definitions/TacValid"
        "400":
          $ref: "#/responses/InvalidRequest"
        "401":
          $ref: "#/responses/PermissionDenied"
        "403":
          $ref: "#/responses/PermissionDenied"
        "404":
          $ref: "#/responses/NotFound"
        "500":
          $ref: "#/responses/ServerError"
  /lines-of-accounting:
    post:
      summary: "Fetch line of accounting"
      description: >
        Fetches a line of accounting based on provided service member affiliation, effective date, and Transportation Accounting Code (TAC).
        It uses these parameters to filter the correct Line of Accounting for the provided TAC. It does this by filtering
        through both TAC and LOAs based on the provided code and effective date. The 'Effective Date' is the date
        that can be either the orders issued date (For HHG shipments), MTO approval date (For NTS shipments),
        or even the current date for NTS shipments with no approval yet (Just providing a preview to the office users per customer request).
        Effective date is used to find "Active" TGET data by searching for the TACs and LOAs with begin and end dates containing this date.
      operationId: requestLineOfAccounting
      tags:
        - linesOfAccounting
      consumes:
        - "application/json"
      produces:
        - "application/json"
      parameters:
        - in: "body"
          name: "body"
          description: "Service member affiliation, effective date, and TAC code."
          required: true
          schema:
            $ref: "#/definitions/FetchLineOfAccountingPayload"
      responses:
        "200":
          description: "Successfully retrieved line of accounting"
          schema:
            $ref: "definitions/LineOfAccounting.yaml"
        "400":
          $ref: "#/responses/InvalidRequest"
        "401":
          $ref: "#/responses/PermissionDenied"
        "403":
          $ref: "#/responses/PermissionDenied"
        "404":
          $ref: "#/responses/NotFound"
        "422":
          $ref: "#/responses/UnprocessableEntity"
        "500":
          $ref: "#/responses/ServerError"
  /transportation-offices:
    get:
      produces:
        - application/json
      summary: Returns the transportation offices matching the search query that is enabled for PPM closeout
      description: Returns the transportation offices matching the search query that is enabled for PPM closeout
      operationId: getTransportationOffices
      tags:
        - transportationOffice
      parameters:
        - in: query
          name: search
          type: string
          required: true
          minLength: 2
          description: Search string for transportation offices
      responses:
        "200":
          description: Successfully retrieved transportation offices
          schema:
            $ref: "#/definitions/TransportationOffices"
        "400":
          $ref: "#/responses/InvalidRequest"
        "401":
          $ref: "#/responses/PermissionDenied"
        "403":
          $ref: "#/responses/PermissionDenied"
        "404":
          $ref: "#/responses/NotFound"
        "500":
          $ref: "#/responses/ServerError"
  /open/transportation-offices:
    get:
      produces:
        - application/json
      summary: Returns the transportation offices matching the search query
      description: This endpoint is publicly accessible as it is utilized to access transportation office information without having an office account.Returns the transportation offices matching the search query.
      operationId: getTransportationOfficesOpen
      tags:
        - transportationOffice
      parameters:
        - in: query
          name: search
          type: string
          required: true
          minLength: 2
          description: Search string for transportation offices
      responses:
        "200":
          description: Successfully retrieved transportation offices
          schema:
            $ref: "#/definitions/TransportationOffices"
        "400":
          $ref: "#/responses/InvalidRequest"
        "401":
          $ref: "#/responses/PermissionDenied"
        "403":
          $ref: "#/responses/PermissionDenied"
        "404":
          $ref: "#/responses/NotFound"
        "500":
          $ref: "#/responses/ServerError"
  /transportation-offices/gblocs:
    get:
      produces:
        - application/json
      summary: Returns a list of distinct GBLOCs that exist in the transportation offices table
      description: Returns a list of distinct GBLOCs that exist in the transportation offices table
      operationId: getTransportationOfficesGBLOCs
      tags:
        - transportationOffice
      responses:
<<<<<<< HEAD
        '200':
          description: Successfully retrieved GBLOCs
          schema:
            $ref: '#/definitions/GBLOCs'
        '400':
          $ref: '#/responses/InvalidRequest'
        '401':
          $ref: '#/responses/PermissionDenied'
        '403':
          $ref: '#/responses/PermissionDenied'
        '404':
          $ref: '#/responses/NotFound'
        '500':
          $ref: '#/responses/ServerError'
=======
        "200":
          description: Successfully retrieved GBLOCs
          schema:
            $ref: "#/definitions/GBLOCs"
        "400":
          $ref: "#/responses/InvalidRequest"
        "401":
          $ref: "#/responses/PermissionDenied"
        "403":
          $ref: "#/responses/PermissionDenied"
        "404":
          $ref: "#/responses/NotFound"
        "500":
          $ref: "#/responses/ServerError"
>>>>>>> 637c795e
  /addresses/zip-city-lookup/{search}:
    get:
      summary: Returns city, state, postal code, and county associated with the specified full/partial postal code or city and state string
      description: Find by API using full/partial postal code or city name that returns an us_post_region_cities json object containing city, state, county and postal code.
      operationId: getLocationByZipCityState
      tags:
        - addresses
      parameters:
        - in: path
          name: search
          type: string
          required: true
      responses:
        "200":
          description: the requested list of city, state, county, and postal code matches
          schema:
            $ref: "#/definitions/VLocations"
<<<<<<< HEAD
        '400':
          $ref: '#/responses/InvalidRequest'
        '403':
          $ref: '#/responses/PermissionDenied'
        '404':
          $ref: '#/responses/NotFound'
        '500':
          $ref: '#/responses/ServerError'
=======
        "400":
          $ref: "#/responses/InvalidRequest"
        "403":
          $ref: "#/responses/PermissionDenied"
        "404":
          $ref: "#/responses/NotFound"
        "500":
          $ref: "#/responses/ServerError"
>>>>>>> 637c795e
  /transportation_offices/{dutyLocationId}/counseling_offices/{serviceMemberId}:
    get:
      summary: Returns the counseling locations in the GBLOC matching the duty location
      description: Returns the counseling locations matching the GBLOC from the selected duty location
      operationId: showCounselingOffices
      tags:
        - transportationOffice
      parameters:
        - in: path
          name: dutyLocationId
          format: uuid
          type: string
          required: true
          description: UUID of the duty location
        - in: path
          name: serviceMemberId
          format: uuid
          type: string
          required: true
          description: UUID of the service member, some counseling offices are branch specific
      produces:
        - application/json
      responses:
<<<<<<< HEAD
        '200':
          description: Successfully retrieved counseling offices
          schema:
            $ref: '#/definitions/CounselingOffices'
        '400':
          $ref: '#/responses/InvalidRequest'
        '403':
          $ref: '#/responses/PermissionDenied'
        '404':
          $ref: '#/responses/NotFound'
        '500':
=======
        "200":
          description: Successfully retrieved counseling offices
          schema:
            $ref: "#/definitions/CounselingOffices"
        "400":
          $ref: "#/responses/InvalidRequest"
        "403":
          $ref: "#/responses/PermissionDenied"
        "404":
          $ref: "#/responses/NotFound"
        "500":
>>>>>>> 637c795e
          description: internal server error
  /uploads:
    post:
      summary: Create a new upload
      description: Uploads represent a single digital file, such as a JPEG or PDF. Currently, office application uploads are only for Services Counselors to upload files for orders, but this may be expanded in the future.
      operationId: createUpload
      tags:
        - uploads
      consumes:
        - multipart/form-data
      produces:
        - application/json
      parameters:
        - in: query
          name: documentId
          type: string
          format: uuid
          required: false
          description: UUID of the document to add an upload to
        - in: formData
          name: file
          type: file
          description: The file to upload.
          required: true
      responses:
        "201":
          description: created upload
          schema:
            $ref: "definitions/Upload.yaml"
        "400":
          description: invalid request
        "403":
          description: not authorized
        "404":
          description: not found
        "413":
          description: payload is too large
        "500":
          description: server error
  /re-service-items:
    get:
      summary: Returns all ReServiceItems (Service Code, Service Name, Market, Shipment Type, Auto Approved)
      description: Get ReServiceItems
      produces:
        - application/json
      operationId: getAllReServiceItems
      tags:
        - reServiceItems
      responses:
        "200":
          description: Successfully retrieved all ReServiceItems.
          schema:
            $ref: "#/definitions/ReServiceItems"
        "400":
          $ref: "#/responses/InvalidRequest"
        "401":
          $ref: "#/responses/PermissionDenied"
        "404":
          $ref: "#/responses/NotFound"
        "500":
          $ref: "#/responses/ServerError"
  /uploads/{uploadID}:
    delete:
      summary: Deletes an upload
      description: Uploads represent a single digital file, such as a JPEG or PDF.
      operationId: deleteUpload
      tags:
        - uploads
      parameters:
        - in: path
          name: uploadID
          type: string
          format: uuid
          required: true
          description: UUID of the upload to be deleted
        - in: query
          name: orderID
          type: string
          format: uuid
          description: ID of the order that the upload belongs to
      responses:
        "204":
          description: deleted
        "400":
          description: invalid request
          schema:
            $ref: "#/definitions/InvalidRequestResponsePayload"
        "403":
          description: not authorized
        "404":
          description: not found
        "500":
          description: server error
  /uploads/get/:
    get:
      produces:
        - application/json
      parameters: []
      responses:
        "200":
          description: Successfully retrieved upload
          schema:
            $ref: "definitions/Upload.yaml"
        "400":
          $ref: "#/responses/InvalidRequest"
        "401":
          $ref: "#/responses/PermissionDenied"
        "403":
          $ref: "#/responses/PermissionDenied"
        "404":
          $ref: "#/responses/NotFound"
        "500":
          $ref: "#/responses/ServerError"
      tags:
        - uploads
      description: Gets an upload
      operationId: getUpload
      summary: Gets an upload by ID
  /uploads/{uploadID}/update:
    patch:
      summary: Update an existing upload. This is only needed currently for updating the image rotation.
      description: Uploads represent a single digital file, such as a JPEG or PDF. The rotation is relevant to how it is displayed on the page.
      operationId: updateUpload
      tags:
        - uploads
      consumes:
        - application/json
      produces:
        - application/json
      parameters:
        - in: path
          name: uploadID
          type: string
          format: uuid
          required: true
          description: UUID of the upload to be updated
        - in: body
          name: body
          required: true
          schema:
            properties:
              rotation:
                type: integer
                description: The rotation of the image
                minimum: 0
                maximum: 3
      responses:
        "201":
          description: updated upload
          schema:
            $ref: "definitions/Upload.yaml"
        "400":
          description: invalid request
        "403":
          description: not authorized
        "404":
          description: not found
        "413":
          description: payload is too large
        "500":
          description: server error
  /application_parameters/{parameterName}:
    get:
      summary: Searches for an application parameter by name, returns nil if not found
      description: Searches for an application parameter by name, returns nil if not found
      operationId: getParam
      tags:
        - application_parameters
      parameters:
        - in: path
          name: parameterName
          type: string
          format: string
          required: true
          description: Parameter Name
      responses:
        "200":
          description: Application Parameters
          schema:
            $ref: "#/definitions/ApplicationParameters"
        "400":
          description: invalid request
        "401":
          description: request requires user authentication
        "500":
          description: server error
  /calendar/{countryCode}/is-weekend-holiday/{date}:
    get:
      summary: Validate  move date selection
      description: |
        Utility API to determine if input date falls on weekend and/or holiday.
      produces:
        - application/json
      operationId: isDateWeekendHoliday
      tags:
        - calendar
      parameters:
        - description: country code for context of date
          in: path
          name: countryCode
          required: true
          type: string
          enum:
            - US
        - description: input date to determine if weekend/holiday for given country.
          in: path
          name: date
          required: true
          type: string
          format: date
      responses:
        "200":
          description: Successfully determine if given date is weekend and/or holiday for given country.
          schema:
            $ref: "#/definitions/IsDateWeekendHolidayInfo"
        "400":
          $ref: "#/responses/InvalidRequest"
        "401":
          $ref: "#/responses/PermissionDenied"
        "404":
          $ref: "#/responses/NotFound"
        "500":
          $ref: "#/responses/ServerError"
  /moves/{moveID}/assignOfficeUser:
    parameters:
      - description: ID of the move
        in: path
        name: moveID
        required: true
        format: uuid
        type: string
    patch:
      consumes:
        - application/json
      produces:
        - application/json
      parameters:
        - in: body
          name: body
          required: true
          schema:
            $ref: "#/definitions/AssignOfficeUserBody"
      responses:
        "200":
          description: Successfully assigned office user to the move
          schema:
            $ref: "#/definitions/Move"
        "404":
          $ref: "#/responses/NotFound"
        "500":
          $ref: "#/responses/ServerError"
      tags:
        - move
      description: assigns either a services counselor, task ordering officer, or task invoicing officer to the move
      operationId: updateAssignedOfficeUser
  /moves/{moveID}/unassignOfficeUser:
    parameters:
      - description: ID of the move
        in: path
        name: moveID
        required: true
        format: uuid
        type: string
      - in: body
        name: body
        schema:
          properties:
            roleType:
              type: string
          required:
            - roleType
    patch:
      consumes:
        - application/json
      produces:
        - application/json
      responses:
        "200":
          description: Successfully unassigned office user from the move
          schema:
            $ref: "#/definitions/Move"
        "500":
          $ref: "#/responses/ServerError"
      tags:
        - move
      description: unassigns either a services counselor, task ordering officer, or task invoicing officer from the move
      operationId: deleteAssignedOfficeUser
  /moves/{officeUserID}/CheckForLockedMovesAndUnlock:
    parameters:
      - description: ID of the move's officer
        in: path
        name: officeUserID
        required: true
        format: uuid
        type: string
    patch:
      consumes:
        - application/json
      produces:
        - application/json
      responses:
        "200":
          description: Successfully unlocked officer's move(s).
          schema:
            type: object
            properties:
              successMessage:
                type: string
                example: OK
        "500":
          $ref: "#/responses/ServerError"
      tags:
        - move
      description: >-
        Finds and unlocks any locked moves by an office user
      operationId: checkForLockedMovesAndUnlock
definitions:
  ApplicationParameters:
    type: object
    properties:
      validationCode:
        type: string
        format: string
        x-nullable: true
      parameterName:
        type: string
        format: string
        x-nullable: true
      parameterValue:
        type: string
        format: string
        x-nullable: true
  PostDocumentPayload:
    type: object
    properties:
      service_member_id:
        type: string
        format: uuid
        title: The service member this document belongs to
  InvalidRequestResponsePayload:
    type: object
    properties:
      errors:
        type: object
        additionalProperties:
          type: string
  ClientError:
    type: object
    properties:
      title:
        type: string
      detail:
        type: string
      instance:
        type: string
        format: uuid
    required:
      - title
      - detail
      - instance
  ValidationError:
    allOf:
      - $ref: "#/definitions/ClientError"
      - type: object
    properties:
      invalid_fields:
        type: object
        additionalProperties:
          type: string
    required:
      - invalid_fields
  BackupContact:
    type: object
    properties:
      name:
        type: string
      email:
        type: string
        format: x-email
        example: backupContact@mail.com
      phone:
        type: string
        format: telephone
        pattern: '^[2-9]\d{2}-\d{3}-\d{4}$'
    required:
      - name
      - email
      - phone
  Contractor:
    properties:
      contractNumber:
        type: string
      id:
        format: uuid
        type: string
      name:
        type: string
      type:
        type: string
  Role:
    type: object
    properties:
      id:
        type: string
        format: uuid
        example: c56a4180-65aa-42ec-a945-5fd21dec0538
      roleType:
        type: string
        example: customer
      roleName:
        type: string
        example: Task Ordering Officer
      createdAt:
        type: string
        format: date-time
        readOnly: true
      updatedAt:
        type: string
        format: date-time
        readOnly: true
    required:
      - id
      - roleType
      - roleName
      - createdAt
      - updatedAt
  OfficeUser:
    type: object
    properties:
      id:
        type: string
        format: uuid
        example: c56a4180-65aa-42ec-a945-5fd21dec0538
      userId:
        type: string
        format: uuid
      firstName:
        type: string
      middleInitials:
        type: string
      lastName:
        type: string
      email:
        type: string
        format: x-email
        pattern: '^[a-zA-Z0-9._%+-]+@[a-zA-Z0-9.-]+\.[a-zA-Z]{2,}$'
      telephone:
        type: string
        format: telephone
        pattern: '^[2-9]\d{2}-\d{3}-\d{4}$'
      transportationOfficeId:
        type: string
        format: uuid
      transportationOffice:
        $ref: "definitions/TransportationOffice.yaml"
      transportationOfficeAssignments:
        type: array
        items:
          $ref: "definitions/TransportationOfficeAssignment.yaml"
      active:
        type: boolean
      roles:
        type: array
        items:
          $ref: "#/definitions/Role"
      edipi:
        type: string
      otherUniqueId:
        type: string
      rejectionReason:
        type: string
      status:
        type: string
        enum:
          - APPROVED
          - REQUESTED
          - REJECTED
      createdAt:
        type: string
        format: date-time
        readOnly: true
      updatedAt:
        type: string
        format: date-time
        readOnly: true
    required:
      - id
      - firstName
      - middleInitials
      - lastName
      - email
      - telephone
      - transportationOfficeId
      - active
      - roles
      - edipi
      - otherUniqueId
      - rejectionReason
      - status
      - createdAt
      - updatedAt
  LockedOfficeUser:
    type: object
    properties:
      firstName:
        type: string
      lastName:
        type: string
      transportationOfficeId:
        type: string
        format: uuid
      transportationOffice:
        $ref: "definitions/TransportationOffice.yaml"
  OfficeUserCreate:
    type: object
    properties:
      email:
        type: string
        example: "user@userdomain.com"
        title: Email
        x-nullable: false
      edipi:
        type: string
        example: "1234567890"
        maxLength: 10
        title: EDIPI
        x-nullable: true
      otherUniqueId:
        type: string
        title: Office user identifier when EDIPI is not available
        x-nullable: true
      firstName:
        type: string
        title: First Name
        x-nullable: false
      middleInitials:
        type: string
        example: L.
        x-nullable: true
        title: Middle Initials
      lastName:
        type: string
        title: Last Name
        x-nullable: false
      telephone:
        type: string
        format: telephone
        pattern: '^[2-9]\d{2}-\d{3}-\d{4}$'
        example: 212-555-5555
        x-nullable: false
      transportationOfficeId:
        type: string
        format: uuid
        example: "c56a4180-65aa-42ec-a945-5fd21dec0538"
        x-nullable: false
      roles:
        type: array
        items:
          $ref: "#/definitions/OfficeUserRole"
        x-nullable: false
    required:
      - firstName
      - lastName
      - email
      - telephone
      - transportationOfficeId
      - roles
  OfficeUserRole:
    type: object
    properties:
      name:
        type: string
        example: "Task Ordering Officer"
        x-nullable: true
        title: name
      roleType:
        type: string
        example: "task_ordering_officer"
        x-nullable: true
        title: roleType
  Customer:
    type: object
    properties:
      agency:
        type: string
        title: Agency customer is affilated with
      first_name:
        type: string
        example: John
      last_name:
        type: string
        example: Doe
      phone:
        type: string
        format: telephone
        pattern: '^[2-9]\d{2}-\d{3}-\d{4}$'
        x-nullable: true
      email:
        type: string
        format: x-email
        pattern: '^[a-zA-Z0-9._%+-]+@[a-zA-Z0-9.-]+\.[a-zA-Z]{2,}$'
        x-nullable: true
      suffix:
        type: string
        example: Jr.
        x-nullable: true
      middle_name:
        type: string
        example: David
        x-nullable: true
      current_address:
        $ref: "definitions/Address.yaml"
      backup_contact:
        $ref: "#/definitions/BackupContact"
      id:
        type: string
        format: uuid
        example: c56a4180-65aa-42ec-a945-5fd21dec0538
      edipi:
        type: string
      userID:
        type: string
        format: uuid
        example: c56a4180-65aa-42ec-a945-5fd21dec0538
      eTag:
        type: string
      phoneIsPreferred:
        type: boolean
      emailIsPreferred:
        type: boolean
      secondaryTelephone:
        type: string
        format: telephone
        pattern: '^[2-9]\d{2}-\d{3}-\d{4}$|^$'
        x-nullable: true
      backupAddress:
        $ref: "definitions/Address.yaml"
      cacValidated:
        type: boolean
        x-nullable: true
      emplid:
        type: string
        x-nullable: true
  CreatedCustomer:
    type: object
    properties:
      affiliation:
        type: string
        title: Branch of service customer is affilated with
      firstName:
        type: string
        example: John
      lastName:
        type: string
        example: Doe
      telephone:
        type: string
        format: telephone
        pattern: '^[2-9]\d{2}-\d{3}-\d{4}$'
        x-nullable: true
      personalEmail:
        type: string
        format: x-email
        pattern: '^[a-zA-Z0-9._%+-]+@[a-zA-Z0-9.-]+\.[a-zA-Z]{2,}$'
      suffix:
        type: string
        example: Jr.
        x-nullable: true
      middleName:
        type: string
        example: David
        x-nullable: true
      residentialAddress:
        $ref: "definitions/Address.yaml"
      backupContact:
        $ref: "#/definitions/BackupContact"
      id:
        type: string
        format: uuid
        example: c56a4180-65aa-42ec-a945-5fd21dec0538
      edipi:
        type: string
        x-nullable: true
      userID:
        type: string
        format: uuid
        example: c56a4180-65aa-42ec-a945-5fd21dec0538
      oktaID:
        type: string
      oktaEmail:
        type: string
      phoneIsPreferred:
        type: boolean
      emailIsPreferred:
        type: boolean
      secondaryTelephone:
        type: string
        format: telephone
        pattern: '^[2-9]\d{2}-\d{3}-\d{4}$'
        x-nullable: true
      backupAddress:
        $ref: "definitions/Address.yaml"
      cacValidated:
        type: boolean
  UpdateCustomerPayload:
    type: object
    properties:
      first_name:
        type: string
        example: John
      last_name:
        type: string
        example: Doe
      phone:
        type: string
        format: telephone
        pattern: '^[2-9]\d{2}-\d{3}-\d{4}$'
        x-nullable: true
      email:
        type: string
        format: x-email
        pattern: '^[a-zA-Z0-9._%+-]+@[a-zA-Z0-9.-]+\.[a-zA-Z]{2,}$'
        x-nullable: true
      suffix:
        type: string
        example: Jr.
        x-nullable: true
      middle_name:
        type: string
        example: David
        x-nullable: true
      current_address:
        allOf:
          - $ref: "definitions/Address.yaml"
      backup_contact:
        $ref: "#/definitions/BackupContact"
      phoneIsPreferred:
        type: boolean
      emailIsPreferred:
        type: boolean
      secondaryTelephone:
        type: string
        format: telephone
        pattern: '^[2-9]\d{2}-\d{3}-\d{4}$|^$'
        x-nullable: true
      backupAddress:
        allOf:
          - $ref: "definitions/Address.yaml"
      cac_validated:
        type: boolean
  CreateCustomerPayload:
    type: object
    properties:
      affiliation:
        $ref: "definitions/Affiliation.yaml"
      edipi:
        type: string
        example: "1234567890"
        maxLength: 10
        x-nullable: false
      emplid:
        type: string
        example: "9485155"
        maxLength: 7
        x-nullable: true
      firstName:
        type: string
        example: John
      middleName:
        type: string
        example: David
        x-nullable: true
      lastName:
        type: string
        example: Doe
      suffix:
        type: string
        example: Jr.
        x-nullable: true
      telephone:
        type: string
        format: telephone
        pattern: '^[2-9]\d{2}-\d{3}-\d{4}$'
        x-nullable: true
      secondaryTelephone:
        type: string
        format: telephone
        pattern: '^[2-9]\d{2}-\d{3}-\d{4}$'
        x-nullable: true
      personalEmail:
        type: string
        format: x-email
        example: personalEmail@email.com
        pattern: '^[a-zA-Z0-9._%+-]+@[a-zA-Z0-9.-]+\.[a-zA-Z]{2,}$'
      phoneIsPreferred:
        type: boolean
      emailIsPreferred:
        type: boolean
      residentialAddress:
        allOf:
          - $ref: "definitions/Address.yaml"
      backupContact:
        $ref: "#/definitions/BackupContact"
      backupMailingAddress:
        allOf:
          - $ref: "definitions/Address.yaml"
      createOktaAccount:
        type: boolean
      cacUser:
        type: boolean
  FetchLineOfAccountingPayload:
    type: object
    properties:
      departmentIndicator:
        $ref: "definitions/DepartmentIndicator.yaml"
      effectiveDate:
        description: >
          The effective date for the Line Of Accounting (LOA) being fetched. Eg, the orders issue date or the Non-Temporary Storage (NTS) Move Task Order (MTO) approval date.
          Effective date is used to find "Active" TGET data by searching for the TACs and LOAs with begin and end dates containing this date.
          The 'Effective Date' is the date that can be either the orders issued date (For HHG shipments),
          MTO approval date (For NTS shipments), or even the current date for NTS
          shipments with no approval yet (Just providing a preview to the office
          users per customer request).
        type: string
        format: date
        example: "2023-01-01"
      tacCode:
        type: string
        minLength: 4
        maxLength: 4
        example: "F8J1"
  SearchCustomersResult:
    type: object
    properties:
      page:
        type: integer
      perPage:
        type: integer
      totalCount:
        type: integer
      searchCustomers:
        $ref: "#/definitions/SearchCustomers"
  SearchCustomers:
    type: array
    items:
      $ref: "#/definitions/SearchCustomer"
  SearchCustomer:
    type: object
    properties:
      id:
        type: string
        format: uuid
      firstName:
        type: string
        example: John
        x-nullable: true
      lastName:
        type: string
        example: Doe
        x-nullable: true
      edipi:
        type: string
        x-nullable: true
      emplid:
        type: string
        x-nullable: true
      branch:
        type: string
      telephone:
        type: string
        format: telephone
        pattern: '^[2-9]\d{2}-\d{3}-\d{4}$'
        x-nullable: true
      personalEmail:
        type: string
        format: x-email
        example: personalEmail@email.com
        pattern: '^[a-zA-Z0-9._%+-]+@[a-zA-Z0-9.-]+\.[a-zA-Z]{2,}$'
        x-nullable: true
  Entitlements:
    properties:
      id:
        example: 571008b1-b0de-454d-b843-d71be9f02c04
        format: uuid
        type: string
      authorizedWeight:
        example: 2000
        type: integer
        x-formatting: weight
        x-nullable: true
      dependentsAuthorized:
        example: true
        type: boolean
        x-nullable: true
      gunSafe:
        type: boolean
        example: false
      weightRestriction:
        type: integer
        example: 1500
        x-formatting: weight
        x-nullable: true
      nonTemporaryStorage:
        example: false
        type: boolean
        x-nullable: true
      privatelyOwnedVehicle:
        example: false
        type: boolean
        x-nullable: true
      proGearWeight:
        example: 2000
        type: integer
        x-formatting: weight
      proGearWeightSpouse:
        example: 500
        type: integer
        x-formatting: weight
      storageInTransit:
        example: 90
        type: integer
        x-nullable: true
      totalWeight:
        example: 500
        type: integer
        x-formatting: weight
      totalDependents:
        example: 2
        type: integer
      requiredMedicalEquipmentWeight:
        example: 500
        type: integer
        x-formatting: weight
      organizationalClothingAndIndividualEquipment:
        example: true
        type: boolean
      accompaniedTour:
        type: boolean
        example: true
        x-nullable: true
        description: Indicates if the move entitlement allows dependents to travel to the new Permanent Duty Station (PDS). This is only present on OCONUS moves.
      unaccompaniedBaggageAllowance:
        type: integer
        example: 3
        x-nullable: true
        description: The amount of weight in pounds that the move is entitled for shipment types of Unaccompanied Baggage.
      dependentsUnderTwelve:
        type: integer
        example: 5
        x-nullable: true
        description: Indicates the number of dependents under the age of twelve for a move. This is only present on OCONUS moves.
      dependentsTwelveAndOver:
        type: integer
        example: 3
        x-nullable: true
        description: Indicates the number of dependents of the age twelve or older for a move. This is only present on OCONUS moves.
      eTag:
        type: string
    type: object
  Error:
    properties:
      message:
        type: string
    required:
      - message
    type: object
  Grade:
    type: string
    x-nullable: true
    title: grade
    enum:
      - E_1
      - E_2
      - E_3
      - E_4
      - E_5
      - E_6
      - E_7
      - E_8
      - E_9
      - E_9_SPECIAL_SENIOR_ENLISTED
      - O_1_ACADEMY_GRADUATE
      - O_2
      - O_3
      - O_4
      - O_5
      - O_6
      - O_7
      - O_8
      - O_9
      - O_10
      - W_1
      - W_2
      - W_3
      - W_4
      - W_5
      - AVIATION_CADET
      - CIVILIAN_EMPLOYEE
      - ACADEMY_CADET
      - MIDSHIPMAN
    x-display-value:
      E_1: E-1
      E_2: E-2
      E_3: E-3
      E_4: E-4
      E_5: E-5
      E_6: E-6
      E_7: E-7
      E_8: E-8
      E_9: E-9
      E_9_SPECIAL_SENIOR_ENLISTED: E-9 (Special Senior Enlisted)
      O_1_ACADEMY_GRADUATE: O-1 or Service Academy Graduate
      O_2: O-2
      O_3: O-3
      O_4: O-4
      O_5: O-5
      O_6: O-6
      O_7: O-7
      O_8: O-8
      O_9: O-9
      O_10: O-10
      W_1: W-1
      W_2: W-2
      W_3: W-3
      W_4: W-4
      W_5: W-5
      AVIATION_CADET: Aviation Cadet
      CIVILIAN_EMPLOYEE: Civilian Employee
      ACADEMY_CADET: Service Academy Cadet
      MIDSHIPMAN: Midshipman
  Move:
    properties:
      id:
        example: 1f2270c7-7166-40ae-981e-b200ebdf3054
        format: uuid
        type: string
      serviceCounselingCompletedAt:
        format: date-time
        type: string
        x-nullable: true
      availableToPrimeAt:
        format: date-time
        type: string
        x-nullable: true
      approvedAt:
        format: date-time
        type: string
        x-nullable: true
      billableWeightsReviewedAt:
        format: date-time
        type: string
        x-nullable: true
      contractorId:
        type: string
        format: uuid
        x-nullable: true
      contractor:
        $ref: "#/definitions/Contractor"
      locator:
        type: string
        example: "1K43AR"
      ordersId:
        type: string
        format: uuid
        example: c56a4180-65aa-42ec-a945-5fd21dec0538
      orders:
        $ref: "#/definitions/Order"
      referenceId:
        example: 1001-3456
        type: string
        x-nullable: true
      status:
        $ref: "#/definitions/MoveStatus"
      excessUnaccompaniedBaggageWeightQualifiedAt:
        type: string
        format: date-time
        description: Timestamp of when the sum of estimated or actual unaccompanied baggage shipment weights of the move reached 90% of the weight allowance
        x-nullable: true
      excessUnaccompaniedBaggageWeightAcknowledgedAt:
        type: string
        format: date-time
        description: Timestamp of when the TOO acknowledged the excess unaccompanied baggage weight risk by either dismissing the alert or updating the max billable weight
        x-nullable: true
      excess_weight_qualified_at:
        type: string
        format: date-time
        description: Timestamp of when the estimated shipment weights of the move reached 90% of the weight allowance
        x-nullable: true
      excess_weight_acknowledged_at:
        type: string
        format: date-time
        description: Timestamp of when the TOO acknowledged the excess weight risk by either dismissing the alert or updating the max billable weight
        x-nullable: true
      tioRemarks:
        type: string
        example: approved additional weight
        x-nullable: true
      financialReviewFlag:
        type: boolean
        example: false
        description: This flag is set by office users if a move should be reviewed by a Financial Office
        x-nullable: false
        readOnly: true
      financialReviewRemarks:
        type: string
        example: Delivery Address is too far from duty location
        x-nullable: true
        readOnly: true
      closeoutOffice:
        $ref: "definitions/TransportationOffice.yaml"
      closeoutOfficeId:
        type: string
        format: uuid
        description: The transportation office that will handle reviewing PPM Closeout documentation for Army and Air Force service members
        x-nullable: true
      counselingOffice:
        $ref: 'definitions/TransportationOffice.yaml'
      counselingOfficeId:
        type: string
        format: uuid
        description: The transportation office that will handle services counseling for this move
        x-nullable: true
      approvalsRequestedAt:
        type: string
        format: date-time
        description: The time at which a move is sent back to the TOO becuase the prime added a new service item for approval
        x-nullable: true
      createdAt:
        type: string
        format: date-time
      submittedAt:
        type: string
        format: date-time
        x-nullable: true
      updatedAt:
        type: string
        format: date-time
      eTag:
        type: string
      shipmentGBLOC:
        $ref: "#/definitions/GBLOC"
      lockedByOfficeUserID:
        type: string
        format: uuid
        x-nullable: true
      lockedByOfficeUser:
        $ref: "#/definitions/LockedOfficeUser"
        x-nullable: true
      lockExpiresAt:
        type: string
        format: date-time
        x-nullable: true
      additionalDocuments:
        $ref: "definitions/Document.yaml"
      SCAssignedUser:
        $ref: "#/definitions/AssignedOfficeUser"
      TOOAssignedUser:
        $ref: "#/definitions/AssignedOfficeUser"
      TIOAssignedUser:
        $ref: "#/definitions/AssignedOfficeUser"
  MoveHistory:
    properties:
      id:
        description: move ID
        example: 1f2270c7-7166-40ae-981e-b200ebdf3054
        format: uuid
        type: string
      historyRecords:
        description: A list of MoveAuditHistory's connected to the move.
        $ref: "#/definitions/MoveAuditHistories"
      locator:
        description: move locator
        type: string
        example: "1K43AR"
      referenceId:
        description: move referenceID
        example: 1001-3456
        type: string
        x-nullable: true
  MoveHistoryResult:
    type: object
    properties:
      page:
        type: integer
      perPage:
        type: integer
      totalCount:
        type: integer
      id:
        description: move ID
        example: 1f2270c7-7166-40ae-981e-b200ebdf3054
        format: uuid
        type: string
      historyRecords:
        description: A list of MoveAuditHistory's connected to the move.
        $ref: "#/definitions/MoveAuditHistories"
      locator:
        description: move locator
        type: string
        example: "1K43AR"
      referenceId:
        description: move referenceID
        example: 1001-3456
        type: string
        x-nullable: true
  MoveAuditHistories:
    type: array
    items:
      $ref: "#/definitions/MoveAuditHistory"
  MoveAuditHistory:
    properties:
      id:
        description: id from audity_history table
        example: 1f2270c7-7166-40ae-981e-b200ebdf3054
        format: uuid
        type: string
      schemaName:
        description: Database schema audited table for this event is in
        type: string
      tableName:
        description: name of database table that was changed
        type: string
      relId:
        description: relation OID. Table OID (object identifier). Changes with drop/create.
        type: integer
      objectId:
        description: id column for the tableName where the data was changed
        example: 1f2270c7-7166-40ae-981e-b200ebdf3054
        format: uuid
        type: string
        x-nullable: true
      sessionUserId:
        example: 1f2270c7-7166-40ae-981e-b200ebdf3054
        format: uuid
        type: string
        x-nullable: true
      sessionUserFirstName:
        example: foo
        type: string
        x-nullable: true
      sessionUserLastName:
        example: bar
        type: string
        x-nullable: true
      sessionUserEmail:
        example: foobar@example.com
        type: string
        x-nullable: true
      sessionUserTelephone:
        format: telephone
        type: string
        pattern: '^[2-9]\d{2}-\d{3}-\d{4}$'
        x-nullable: true
      context:
        type: array
        items:
          type: object
          additionalProperties:
            type: string
        x-nullable: true
      contextId:
        description: id column for the context table the record belongs to
        example: 1f2270c7-7166-40ae-981e-b200ebdf3054
        type: string
        x-nullable: true
      eventName:
        description: API endpoint name that was called to make the change
        type: string
        x-nullable: true
      actionTstampTx:
        description: Transaction start timestamp for tx in which audited event occurred
        type: string
        format: date-time
      actionTstampStm:
        description: Statement start timestamp for tx in which audited event occurred
        type: string
        format: date-time
      actionTstampClk:
        description: Wall clock time at which audited event's trigger call occurred
        type: string
        format: date-time
      transactionId:
        description: Identifier of transaction that made the change. May wrap, but unique paired with action_tstamp_tx.
        type: integer
        x-nullable: true
      action:
        description: Action type; I = insert, D = delete, U = update, T = truncate
        type: string
      oldValues:
        description: A list of (old/previous) MoveAuditHistoryItem's for a record before the change.
        type: object
        additionalProperties: true
        x-nullable: true
      changedValues:
        description: A list of (changed/updated) MoveAuditHistoryItem's for a record after the change.
        type: object
        additionalProperties: true
        x-nullable: true
      statementOnly:
        description: true if audit event is from an FOR EACH STATEMENT trigger, false for FOR EACH ROW'
        type: boolean
        example: false
  MoveAuditHistoryItems:
    type: array
    items:
      $ref: "#/definitions/MoveAuditHistoryItem"
  MoveAuditHistoryItem:
    properties:
      columnName:
        type: string
      columnValue:
        type: string
  MoveStatus:
    type: string
    enum:
      - DRAFT
      - NEEDS SERVICE COUNSELING
      - SERVICE COUNSELING COMPLETED
      - SUBMITTED
      - APPROVALS REQUESTED
      - APPROVED
      - CANCELED
  PPMStatus:
    type: string
    enum:
      - CANCELED
      - DRAFT
      - SUBMITTED
      - WAITING_ON_CUSTOMER
      - NEEDS_ADVANCE_APPROVAL
      - NEEDS_CLOSEOUT
      - CLOSEOUT_COMPLETE
      - COMPLETED
  DeptIndicator:
    type: string
    title: Dept. indicator
    x-nullable: true
    enum:
      - NAVY_AND_MARINES
      - ARMY
      - ARMY_CORPS_OF_ENGINEERS
      - AIR_AND_SPACE_FORCE
      - COAST_GUARD
      - OFFICE_OF_SECRETARY_OF_DEFENSE
    x-display-value:
      NAVY_AND_MARINES: 17 Navy and Marine Corps
      ARMY: 21 Army
      ARMY_CORPS_OF_ENGINEERS: 96 Army Corps of Engineers
      AIR_AND_SPACE_FORCE: 57 Air Force and Space Force
      COAST_GUARD: 70 Coast Guard
      OFFICE_OF_SECRETARY_OF_DEFENSE: 97 Office of the Secretary of Defense
  OrdersTypeDetail:
    type: string
    title: Orders type detail
    x-nullable: true
    enum:
      - HHG_PERMITTED
      - PCS_TDY
      - HHG_RESTRICTED_PROHIBITED
      - HHG_RESTRICTED_AREA
      - INSTRUCTION_20_WEEKS
      - HHG_PROHIBITED_20_WEEKS
      - DELAYED_APPROVAL
    x-display-value:
      HHG_PERMITTED: Shipment of HHG Permitted
      PCS_TDY: PCS with TDY Enroute
      HHG_RESTRICTED_PROHIBITED: Shipment of HHG Restricted or Prohibited
      HHG_RESTRICTED_AREA: HHG Restricted Area-HHG Prohibited
      INSTRUCTION_20_WEEKS: Course of Instruction 20 Weeks or More
      HHG_PROHIBITED_20_WEEKS: Shipment of HHG Prohibited but Authorized within 20 weeks
      DELAYED_APPROVAL: Delayed Approval 20 Weeks or More
  Order:
    properties:
      id:
        example: 1f2270c7-7166-40ae-981e-b200ebdf3054
        format: uuid
        type: string
      customerID:
        example: c56a4180-65aa-42ec-a945-5fd21dec0538
        format: uuid
        type: string
      customer:
        $ref: "#/definitions/Customer"
      moveCode:
        type: string
        example: "H2XFJF"
      first_name:
        type: string
        example: John
        readOnly: true
      last_name:
        type: string
        example: Doe
        readOnly: true
      grade:
        $ref: "#/definitions/Grade"
      agency:
        $ref: "definitions/Affiliation.yaml"
      entitlement:
        $ref: "#/definitions/Entitlements"
      destinationDutyLocation:
        $ref: "definitions/DutyLocation.yaml"
      destinationDutyLocationGBLOC:
        $ref: "#/definitions/GBLOC"
      originDutyLocation:
        $ref: "definitions/DutyLocation.yaml"
      originDutyLocationGBLOC:
        $ref: "#/definitions/GBLOC"
      moveTaskOrderID:
        example: c56a4180-65aa-42ec-a945-5fd21dec0538
        format: uuid
        type: string
      uploaded_order_id:
        example: c56a4180-65aa-42ec-a945-5fd21dec0538
        format: uuid
        type: string
      uploadedAmendedOrderID:
        example: c56a4180-65aa-42ec-a945-5fd21dec0538
        format: uuid
        type: string
        x-nullable: true
      amendedOrdersAcknowledgedAt:
        type: string
        format: date-time
        x-nullable: true
      order_number:
        type: string
        x-nullable: true
        example: "030-00362"
      order_type:
        $ref: "definitions/OrdersType.yaml"
      order_type_detail:
        $ref: "#/definitions/OrdersTypeDetail"
        x-nullable: true
      date_issued:
        type: string
        format: date
        example: "2020-01-01"
      report_by_date:
        type: string
        format: date
        example: "2020-01-01"
      department_indicator:
        $ref: "#/definitions/DeptIndicator"
        x-nullable: true
      tac:
        type: string
        title: TAC
        example: "F8J1"
        x-nullable: true
      sac:
        type: string
        title: SAC
        example: "N002214CSW32Y9"
        x-nullable: true
      ntsTac:
        type: string
        title: NTS TAC
        example: "F8J1"
        x-nullable: true
      ntsSac:
        type: string
        title: NTS SAC
        example: "N002214CSW32Y9"
        x-nullable: true
      has_dependents:
        type: boolean
        example: false
        title: Are dependents included in your orders?
      spouse_has_pro_gear:
        type: boolean
        example: false
        title: Do you have a spouse who will need to move items related to their occupation (also known as spouse pro-gear)?
      supplyAndServicesCostEstimate:
        type: string
      packingAndShippingInstructions:
        type: string
      methodOfPayment:
        type: string
      naics:
        type: string
      orders_type:
        $ref: "definitions/OrdersType.yaml"
      eTag:
        type: string
    type: object
  Location:
    type: object
    properties:
      label:
        type: string
        example: Label for display
      value:
        type: string
        example: Value for location
    required:
      - label
      - value
  Locations:
    type: array
    items:
      $ref: "#/definitions/Location"
  OrderBody:
    type: object
    properties:
      id:
        type: string
        format: uuid
  CreateOrders:
    type: object
    properties:
      serviceMemberId:
        type: string
        format: uuid
        example: c56a4180-65aa-42ec-a945-5fd21dec0538
      issueDate:
        type: string
        description: The date and time that these orders were cut.
        format: date
        title: Orders date
      reportByDate:
        type: string
        description: Report By Date
        format: date
        title: Report-by date
      ordersType:
        $ref: "definitions/OrdersType.yaml"
      ordersTypeDetail:
        $ref: "#/definitions/OrdersTypeDetail"
      hasDependents:
        type: boolean
        title: Are dependents included in your orders?
      spouseHasProGear:
        type: boolean
        title: Do you have a spouse who will need to move items related to their occupation (also known as spouse pro-gear)?
      newDutyLocationId:
        type: string
        format: uuid
        example: c56a4180-65aa-42ec-a945-5fd21dec0538
      counselingOfficeId:
        type: string
        format: uuid
        example: cf1addea-a4f9-4173-8506-2bb82a064cb7
        x-nullable: true
      ordersNumber:
        type: string
        title: Orders Number
        x-nullable: true
        example: "030-00362"
      tac:
        type: string
        title: TAC
        example: "F8J1"
        x-nullable: true
      sac:
        type: string
        title: SAC
        example: "N002214CSW32Y9"
        x-nullable: true
      departmentIndicator:
        $ref: "#/definitions/DeptIndicator"
      grade:
        $ref: "#/definitions/Grade"
      originDutyLocationId:
        type: string
        format: uuid
        example: c56a4180-65aa-42ec-a945-5fd21dec0538
      accompaniedTour:
        type: boolean
        example: true
        x-nullable: true
        description: Indicates if the move entitlement allows dependents to travel to the new Permanent Duty Station (PDS). This is only present on OCONUS moves.
      dependentsUnderTwelve:
        type: integer
        example: 5
        x-nullable: true
        description: Indicates the number of dependents under the age of twelve for a move. This is only present on OCONUS moves.
      dependentsTwelveAndOver:
        type: integer
        example: 3
        x-nullable: true
        description: Indicates the number of dependents of the age twelve or older for a move. This is only present on OCONUS moves.
    required:
      - serviceMemberId
      - issueDate
      - reportByDate
      - ordersType
      - hasDependents
      - spouseHasProGear
      - newDutyLocationId
  CounselingUpdateOrderPayload:
    type: object
    properties:
      issueDate:
        type: string
        description: The date and time that these orders were cut.
        format: date
        example: "2018-04-26"
        title: Orders date
      reportByDate:
        type: string
        description: Report By Date
        format: date
        example: "2018-04-26"
        title: Report-by date
      ordersType:
        $ref: "definitions/OrdersType.yaml"
      ordersTypeDetail:
        $ref: "#/definitions/OrdersTypeDetail"
      ordersNumber:
        type: string
        title: Orders Number
        x-nullable: true
        example: "030-00362"
      departmentIndicator:
        $ref: "#/definitions/DeptIndicator"
        x-nullable: true
      originDutyLocationId:
        type: string
        format: uuid
        example: c56a4180-65aa-42ec-a945-5fd21dec0538
      newDutyLocationId:
        type: string
        format: uuid
        example: c56a4180-65aa-42ec-a945-5fd21dec0538
      tac:
        type: string
        title: HHG TAC
        minLength: 4
        maxLength: 4
        example: "F8J1"
        x-nullable: true
      sac:
        title: HHG SAC
        example: "N002214CSW32Y9"
        $ref: definitions/NullableString.yaml
      ntsTac:
        title: NTS TAC
        minLength: 4
        maxLength: 4
        example: "F8J1"
        $ref: definitions/NullableString.yaml
      ntsSac:
        title: NTS SAC
        example: "N002214CSW32Y9"
        $ref: definitions/NullableString.yaml
      grade:
        $ref: '#/definitions/Grade'
      hasDependents:
        type: boolean
        title: Are dependents included in your orders?
        x-nullable: true
    required:
      - issueDate
      - reportByDate
      - ordersType
      - originDutyLocationId
      - newDutyLocationId
  UpdateOrderPayload:
    type: object
    properties:
      issueDate:
        type: string
        description: The date and time that these orders were cut.
        format: date
        example: "2018-04-26"
        title: Orders date
      reportByDate:
        type: string
        description: Report By Date
        format: date
        example: "2018-04-26"
        title: Report-by date
      ordersType:
        $ref: "definitions/OrdersType.yaml"
      ordersTypeDetail:
        $ref: "#/definitions/OrdersTypeDetail"
      originDutyLocationId:
        type: string
        format: uuid
        example: c56a4180-65aa-42ec-a945-5fd21dec0538
      newDutyLocationId:
        type: string
        format: uuid
        example: c56a4180-65aa-42ec-a945-5fd21dec0538
      ordersNumber:
        type: string
        title: Orders Number
        x-nullable: true
        example: "030-00362"
      tac:
        type: string
        title: HHG TAC
        minLength: 4
        maxLength: 4
        example: "F8J1"
        x-nullable: true
      sac:
        title: HHG SAC
        example: "N002214CSW32Y9"
        $ref: definitions/NullableString.yaml
      ntsTac:
        title: NTS TAC
        minLength: 4
        maxLength: 4
        example: "F8J1"
        $ref: definitions/NullableString.yaml
      ntsSac:
        title: NTS SAC
        example: "N002214CSW32Y9"
        $ref: definitions/NullableString.yaml
      departmentIndicator:
        $ref: "#/definitions/DeptIndicator"
        x-nullable: true
      ordersAcknowledgement:
        description: Confirmation that the new amended orders were reviewed after previously approving the original orders
        type: boolean
        x-nullable: true
      grade:
        $ref: "#/definitions/Grade"
    required:
      - issueDate
      - reportByDate
      - ordersType
      - newDutyLocationId
      - originDutyLocationId
  UpdateAllowancePayload:
    type: object
    properties:
      grade:
        $ref: "#/definitions/Grade"
      dependentsAuthorized:
        type: boolean
        x-nullable: true
      agency:
        $ref: "definitions/Affiliation.yaml"
      proGearWeight:
        description: unit is in lbs
        example: 2000
        type: integer
        minimum: 0
        maximum: 2000
        x-formatting: weight
        x-nullable: true
      proGearWeightSpouse:
        description: unit is in lbs
        example: 500
        type: integer
        minimum: 0
        maximum: 500
        x-formatting: weight
        x-nullable: true
      requiredMedicalEquipmentWeight:
        description: unit is in lbs
        example: 2000
        type: integer
        minimum: 0
        x-formatting: weight
      organizationalClothingAndIndividualEquipment:
        description: only for Army
        type: boolean
        x-nullable: true
      storageInTransit:
        description: the number of storage in transit days that the customer is entitled to for a given shipment on their move
        type: integer
        minimum: 0
      gunSafe:
        description: True if user is entitled to move a gun safe (up to 500 lbs) as part of their move without it being charged against their weight allowance.
        type: boolean
        x-nullable: true
      accompaniedTour:
        type: boolean
        example: true
        x-nullable: true
        description: Indicates if the move entitlement allows dependents to travel to the new Permanent Duty Station (PDS). This is only present on OCONUS moves.
      dependentsUnderTwelve:
        type: integer
        example: 5
        x-nullable: true
        description: Indicates the number of dependents under the age of twelve for a move. This is only present on OCONUS moves.
      dependentsTwelveAndOver:
        type: integer
        example: 3
        x-nullable: true
        description: Indicates the number of dependents of the age twelve or older for a move. This is only present on OCONUS moves.
      ubAllowance:
        example: 500
        type: integer
        x-nullable: true
      weightRestriction:
        example: 1500
        type: integer
        x-nullable: true
        description: Indicates the weight restriction for the move to a particular location.
  UpdateBillableWeightPayload:
    type: object
    properties:
      authorizedWeight:
        description: unit is in lbs
        example: 2000
        minimum: 1
        type: integer
        x-formatting: weight
        x-nullable: true
  UpdateMaxBillableWeightAsTIOPayload:
    type: object
    properties:
      authorizedWeight:
        description: unit is in lbs
        example: 2000
        minimum: 1
        type: integer
        x-formatting: weight
        x-nullable: true
      tioRemarks:
        description: TIO remarks for updating the max billable weight
        example: Increasing max billable weight
        type: string
        minLength: 1
        x-nullable: true
    required:
      - authorizedWeight
      - tioRemarks
  CounselingUpdateAllowancePayload:
    type: object
    properties:
      grade:
        $ref: "#/definitions/Grade"
      dependentsAuthorized:
        type: boolean
        x-nullable: true
      agency:
        $ref: "definitions/Affiliation.yaml"
      proGearWeight:
        minimum: 0
        maximum: 2000
        description: unit is in lbs
        example: 2000
        type: integer
        x-formatting: weight
        x-nullable: true
      proGearWeightSpouse:
        minimum: 0
        maximum: 500
        description: unit is in lbs
        example: 2000
        type: integer
        x-formatting: weight
        x-nullable: true
      requiredMedicalEquipmentWeight:
        minimum: 0
        description: unit is in lbs
        example: 2000
        type: integer
        x-formatting: weight
      organizationalClothingAndIndividualEquipment:
        description: only for Army
        type: boolean
        x-nullable: true
      storageInTransit:
        description: the number of storage in transit days that the customer is entitled to for a given shipment on their move
        type: integer
        minimum: 0
      gunSafe:
        description: True if user is entitled to move a gun safe (up to 500 lbs) as part of their move without it being charged against their weight allowance.
        type: boolean
        x-nullable: true
      accompaniedTour:
        type: boolean
        example: true
        x-nullable: true
        description: Indicates if the move entitlement allows dependents to travel to the new Permanent Duty Station (PDS). This is only present on OCONUS moves.
      dependentsUnderTwelve:
        type: integer
        example: 5
        x-nullable: true
        description: Indicates the number of dependents under the age of twelve for a move. This is only present on OCONUS moves.
      dependentsTwelveAndOver:
        type: integer
        example: 3
        x-nullable: true
        description: Indicates the number of dependents of the age twelve or older for a move. This is only present on OCONUS moves.
      ubAllowance:
        example: 500
        type: integer
        x-nullable: true
      weightRestriction:
        example: 1500
        type: integer
        x-nullable: true
        description: Indicates the weight restriction for a move to a particular location.
  MoveTaskOrder:
    description: The Move (MoveTaskOrder)
    properties:
      id:
        example: 1f2270c7-7166-40ae-981e-b200ebdf3054
        format: uuid
        type: string
      createdAt:
        format: date-time
        type: string
      orderID:
        example: c56a4180-65aa-42ec-a945-5fd21dec0538
        format: uuid
        type: string
      locator:
        type: string
        example: "1K43AR"
      referenceId:
        example: 1001-3456
        type: string
      serviceCounselingCompletedAt:
        format: date-time
        type: string
        x-nullable: true
      availableToPrimeAt:
        format: date-time
        type: string
        x-nullable: true
      approvedAt:
        format: date-time
        type: string
        x-nullable: true
      updatedAt:
        format: date-time
        type: string
      destinationAddress:
        $ref: "definitions/Address.yaml"
      pickupAddress:
        $ref: "definitions/Address.yaml"
      destinationDutyLocation:
        example: 1f2270c7-7166-40ae-981e-b200ebdf3054
        format: uuid
        type: string
      originDutyLocation:
        example: 1f2270c7-7166-40ae-981e-b200ebdf3054
        format: uuid
        type: string
      entitlements:
        $ref: "#/definitions/Entitlements"
      requestedPickupDate:
        format: date
        type: string
      tioRemarks:
        type: string
        example: approved additional weight
        x-nullable: true
      eTag:
        type: string
    type: object
  MoveTaskOrders:
    items:
      $ref: "#/definitions/MoveTaskOrder"
    type: array
  PaymentRequest:
    properties:
      proofOfServiceDocs:
        $ref: "#/definitions/ProofOfServiceDocs"
      id:
        example: c56a4180-65aa-42ec-a945-5fd21dec0538
        format: uuid
        readOnly: true
        type: string
      isFinal:
        default: false
        type: boolean
      moveTaskOrder:
        $ref: "#/definitions/Move"
      moveTaskOrderID:
        example: c56a4180-65aa-42ec-a945-5fd21dec0538
        format: uuid
        type: string
      rejectionReason:
        example: documentation was incomplete
        type: string
        x-nullable: true
      serviceItems:
        $ref: "#/definitions/PaymentServiceItems"
      status:
        $ref: "#/definitions/PaymentRequestStatus"
      paymentRequestNumber:
        example: 1234-5678-1
        readOnly: true
        type: string
      recalculationOfPaymentRequestID:
        example: c56a4180-65aa-42ec-a945-5fd21dec0538
        format: uuid
        type: string
        readOnly: true
        x-nullable: true
      eTag:
        type: string
      reviewedAt:
        format: date-time
        type: string
        x-nullable: true
      createdAt:
        format: date-time
        type: string
      sentToGexAt:
        format: date-time
        type: string
        x-nullable: true
      receivedByGexAt:
        format: date-time
        type: string
        x-nullable: true
      ediErrorType:
        description: Type of EDI reporting or causing the issue. Can be EDI 997, 824, and 858.
        type: string
        x-nullable: true
      ediErrorCode:
        description: Reported code from syncada for the EDI error encountered
        type: string
        x-nullable: true
      ediErrorDescription:
        description: The reason the services counselor has excluded or rejected the item.
        type: string
        x-nullable: true
      tppsInvoiceAmountPaidTotalMillicents:
        type: integer
        format: millients
        title: Total amount that TPPS paid for all service items on the payment request in millicents
        x-nullable: true
      tppsInvoiceSellerPaidDate:
        type: string
        format: date-time
        title: Date that TPPS paid HS for the payment request
        x-nullable: true
    type: object
  PaymentRequests:
    items:
      $ref: "#/definitions/PaymentRequest"
    type: array
  PaymentServiceItems:
    items:
      $ref: "#/definitions/PaymentServiceItem"
    type: array
  PaymentServiceItem:
    properties:
      id:
        example: c56a4180-65aa-42ec-a945-5fd21dec0538
        format: uuid
        readOnly: true
        type: string
      createdAt:
        format: date-time
        type: string
      paymentRequestID:
        example: c56a4180-65aa-42ec-a945-5fd21dec0538
        format: uuid
        type: string
      mtoServiceItemID:
        example: c56a4180-65aa-42ec-a945-5fd21dec0538
        format: uuid
        type: string
      mtoServiceItemCode:
        example: DLH
        type: string
      mtoServiceItemName:
        example: Move management
        type: string
      mtoShipmentType:
        $ref: "definitions/MTOShipmentType.yaml"
      mtoShipmentID:
        type: string
        format: uuid
        example: c56a4180-65aa-42ec-a945-5fd21dec0538
        x-nullable: true
      status:
        $ref: "definitions/PaymentServiceItemStatus.yaml"
      priceCents:
        type: integer
        format: cents
        title: Price of the service item in cents
        x-nullable: true
      rejectionReason:
        example: documentation was incomplete
        type: string
        x-nullable: true
      referenceID:
        example: 1234-5678-c56a4180
        readOnly: true
        format: string
      paymentServiceItemParams:
        $ref: "definitions/PaymentServiceItemParams.yaml"
      eTag:
        type: string
      tppsInvoiceAmountPaidPerServiceItemMillicents:
        type: integer
        format: millicents
        title: Amount that TPPS paid for the individual service item in millicents
        x-nullable: true
    type: object
  PaymentRequestStatus:
    $ref: "definitions/PaymentRequestStatus.yaml"
  ProofOfServiceDocs:
    items:
      $ref: "#/definitions/ProofOfServiceDoc"
    type: array
  ProofOfServiceDoc:
    properties:
      isWeightTicket:
        type: boolean
      uploads:
        items:
          $ref: "definitions/Upload.yaml"
        type: array
  ShipmentsPaymentSITBalance:
    items:
      $ref: "#/definitions/ShipmentPaymentSITBalance"
    type: array
  ShipmentPaymentSITBalance:
    properties:
      shipmentID:
        type: string
        format: uuid
      totalSITDaysAuthorized:
        type: integer
      totalSITDaysRemaining:
        type: integer
      totalSITEndDate:
        type: string
        format: date
        x-nullable: true
      pendingSITDaysInvoiced:
        type: integer
      pendingBilledStartDate:
        type: string
        format: date
        x-nullable: true
      pendingBilledEndDate:
        type: string
        format: date
        x-nullable: true
      previouslyBilledDays:
        type: integer
        x-nullable: true
      previouslyBilledStartDate:
        type: string
        format: date
        x-nullable: true
      previouslyBilledEndDate:
        type: string
        format: date
        x-nullable: true
  UpdateShipment:
    type: object
    properties:
      shipmentType:
        $ref: "definitions/MTOShipmentType.yaml"
      requestedPickupDate:
        format: date
        type: string
        x-nullable: true
      requestedDeliveryDate:
        format: date
        type: string
        x-nullable: true
      customerRemarks:
        type: string
        example: handle with care
        x-nullable: true
      counselorRemarks:
        type: string
        example: counselor approved
        x-nullable: true
      billableWeightCap:
        type: integer
        description: estimated weight of the shuttle service item provided by the prime
        example: 2500
        x-formatting: weight
        x-nullable: true
      billableWeightJustification:
        type: string
        example: more weight than expected
        x-nullable: true
      pickupAddress:
        allOf:
          - $ref: "definitions/Address.yaml"
      destinationAddress:
        allOf:
          - $ref: "definitions/Address.yaml"
      secondaryDeliveryAddress:
        allOf:
          - $ref: "definitions/Address.yaml"
      secondaryPickupAddress:
        allOf:
          - $ref: "definitions/Address.yaml"
      hasSecondaryPickupAddress:
        type: boolean
        x-nullable: true
        x-omitempty: false
      hasSecondaryDeliveryAddress:
        type: boolean
        x-nullable: true
        x-omitempty: false
      tertiaryDeliveryAddress:
        allOf:
          - $ref: "definitions/Address.yaml"
      tertiaryPickupAddress:
        allOf:
          - $ref: "definitions/Address.yaml"
      hasTertiaryPickupAddress:
        type: boolean
        x-nullable: true
        x-omitempty: false
      hasTertiaryDeliveryAddress:
        type: boolean
        x-nullable: true
        x-omitempty: false
      actualProGearWeight:
        type: integer
        x-nullable: true
        x-omitempty: false
      actualSpouseProGearWeight:
        type: integer
        x-nullable: true
        x-omitempty: false
      destinationType:
        $ref: "definitions/DestinationType.yaml"
      agents:
        $ref: "definitions/MTOAgents.yaml"
        x-nullable: true
      tacType:
        $ref: "definitions/LOATypeNullable.yaml"
      sacType:
        $ref: "definitions/LOATypeNullable.yaml"
      usesExternalVendor:
        type: boolean
        example: false
        x-nullable: true
      serviceOrderNumber:
        type: string
        x-nullable: true
      ntsRecordedWeight:
        description: The previously recorded weight for the NTS Shipment. Used for NTS Release to know what the previous primeActualWeight or billable weight was.
        example: 2000
        type: integer
        x-formatting: weight
        x-nullable: true
      storageFacility:
        x-nullable: true
        $ref: "definitions/StorageFacility.yaml"
      ppmShipment:
        $ref: "#/definitions/UpdatePPMShipment"
      boatShipment:
        $ref: "#/definitions/UpdateBoatShipment"
      mobileHomeShipment:
        $ref: "#/definitions/UpdateMobileHomeShipment"
  UpdatePPMShipment:
    type: object
    properties:
      expectedDepartureDate:
        description: >
          Date the customer expects to move.
        format: date
        type: string
        x-nullable: true
      actualMoveDate:
        format: date
        type: string
        x-nullable: true
      pickupAddress:
        allOf:
          - $ref: "definitions/Address.yaml"
      actualPickupPostalCode:
        description: >
          The actual postal code where the PPM shipment started. To be filled once the customer has moved the shipment.
        format: zip
        type: string
        title: ZIP
        example: "90210"
        pattern: ^(\d{5})$
        x-nullable: true
      secondaryPickupAddress:
        allOf:
          - $ref: "definitions/Address.yaml"
      destinationAddress:
        allOf:
          - $ref: "definitions/PPMDestinationAddress.yaml"
      actualDestinationPostalCode:
        description: >
          The actual postal code where the PPM shipment ended. To be filled once the customer has moved the shipment.
        format: zip
        type: string
        title: ZIP
        example: "90210"
        pattern: ^(\d{5})$
        x-nullable: true
      secondaryDestinationAddress:
        allOf:
          - $ref: "definitions/Address.yaml"
      hasSecondaryPickupAddress:
        type: boolean
        x-nullable: true
        x-omitempty: false
      hasSecondaryDestinationAddress:
        type: boolean
        x-nullable: true
        x-omitempty: false
      tertiaryPickupAddress:
        allOf:
          - $ref: "definitions/Address.yaml"
      tertiaryDestinationAddress:
        allOf:
          - $ref: "definitions/Address.yaml"
      hasTertiaryPickupAddress:
        type: boolean
        x-nullable: true
        x-omitempty: false
      hasTertiaryDestinationAddress:
        type: boolean
        x-nullable: true
        x-omitempty: false
      w2Address:
        x-nullable: true
        $ref: "definitions/Address.yaml"
      sitExpected:
        type: boolean
        x-nullable: true
      sitLocation:
        allOf:
          - $ref: "definitions/SITLocationType.yaml"
          - x-nullable: true
      sitEstimatedWeight:
        type: integer
        example: 2000
        x-nullable: true
      sitEstimatedEntryDate:
        format: date
        type: string
        x-nullable: true
      sitEstimatedDepartureDate:
        format: date
        type: string
        x-nullable: true
      estimatedWeight:
        type: integer
        example: 4200
        x-nullable: true
      allowableWeight:
        description: The allowable weight of the PPM shipment goods being moved.
        type: integer
        minimum: 0
        example: 4300
        x-nullable: true
      hasProGear:
        description: >
          Indicates whether PPM shipment has pro gear.
        type: boolean
        x-nullable: true
      proGearWeight:
        type: integer
        x-nullable: true
      spouseProGearWeight:
        type: integer
        x-nullable: true
      hasRequestedAdvance:
        description: >
          Indicates whether an advance has been requested for the PPM shipment.
        type: boolean
        x-nullable: true
      hasReceivedAdvance:
        description: >
          Indicates whether an advance was received for the PPM shipment.
        type: boolean
        x-nullable: true
      advanceAmountRequested:
        description: >
          The amount request for an advance, or null if no advance is requested
        type: integer
        format: cents
        x-nullable: true
      advanceAmountReceived:
        description: >
          The amount received for an advance, or null if no advance is received
        type: integer
        format: cents
        x-nullable: true
      advanceStatus:
        $ref: "definitions/PPMAdvanceStatus.yaml"
        x-nullable: true
      isActualExpenseReimbursement:
        description: Used for PPM shipments only. Denotes if this shipment uses the Actual Expense Reimbursement method.
        type: boolean
        example: false
        x-omitempty: false
        x-nullable: true
  UpdateBoatShipment:
    type: object
    properties:
      type:
        type: string
        enum:
          - HAUL_AWAY
          - TOW_AWAY
        x-nullable: true
      year:
        type: integer
        description: Year of the Boat
        x-nullable: true
      make:
        type: string
        description: Make of the Boat
        x-nullable: true
      model:
        type: string
        description: Model of the Boat
        x-nullable: true
      lengthInInches:
        type: integer
        description: Length of the Boat in inches
        x-nullable: true
      widthInInches:
        type: integer
        description: Width of the Boat in inches
        x-nullable: true
      heightInInches:
        type: integer
        description: Height of the Boat in inches
        x-nullable: true
      hasTrailer:
        type: boolean
        description: Does the boat have a trailer
        x-nullable: true
      isRoadworthy:
        type: boolean
        description: Is the trailer roadworthy
        x-nullable: true
  UpdateMobileHomeShipment:
    type: object
    properties:
      year:
        type: integer
        description: Year of the Boat
        x-nullable: true
      make:
        type: string
        description: Make of the Boat
        x-nullable: true
      model:
        type: string
        description: Model of the Boat
        x-nullable: true
      lengthInInches:
        type: integer
        description: Length of the Boat in inches
        x-nullable: true
      widthInInches:
        type: integer
        description: Width of the Boat in inches
        x-nullable: true
      heightInInches:
        type: integer
        description: Height of the Boat in inches
        x-nullable: true
  UpdateWeightTicket:
    type: object
    properties:
      emptyWeight:
        description: Weight of the vehicle when empty.
        type: integer
        minimum: 0
      fullWeight:
        description: The weight of the vehicle when full.
        type: integer
        minimum: 0
      ownsTrailer:
        description: Indicates if the customer used a trailer they own for the move.
        type: boolean
      trailerMeetsCriteria:
        description: Indicates if the trailer that the customer used meets all the criteria to be claimable.
        type: boolean
      status:
        $ref: "definitions/PPMDocumentStatus.yaml"
      reason:
        description: The reason the services counselor has excluded or rejected the item.
        type: string
      adjustedNetWeight:
        description: Indicates the adjusted net weight of the vehicle
        type: integer
        minimum: 0
      netWeightRemarks:
        description: Remarks explaining any edits made to the net weight
        type: string
  UpdateMovingExpense:
    type: object
    properties:
      movingExpenseType:
        $ref: "definitions/OmittableMovingExpenseType.yaml"
      description:
        description: A brief description of the expense.
        type: string
        x-nullable: true
        x-omitempty: false
      amount:
        description: The total amount of the expense as indicated on the receipt
        type: integer
      sitStartDate:
        description: The date the shipment entered storage, applicable for the `STORAGE` movingExpenseType only
        type: string
        format: date
      sitEndDate:
        description: The date the shipment exited storage, applicable for the `STORAGE` movingExpenseType only
        type: string
        format: date
      status:
        $ref: "definitions/PPMDocumentStatus.yaml"
      reason:
        description: The reason the services counselor has excluded or rejected the item.
        type: string
      weightStored:
        description: The total weight stored in PPM SIT
        type: integer
      sitLocation:
        allOf:
          - $ref: "definitions/SITLocationType.yaml"
          - x-nullable: true
      sitEstimatedCost:
        description: The estimated amount that the government will pay the service member to put their goods into storage. This estimated storage cost is separate from the estimated incentive.
        type: integer
        format: cents
        x-nullable: true
        x-omitempty: false
      sitReimburseableAmount:
        description: The amount of SIT that will be reimbursed
        type: integer
        format: cents
        x-nullable: true
        x-omitempty: false
  UpdateProGearWeightTicket:
    type: object
    properties:
      belongsToSelf:
        description: Indicates if this information is for the customer's own pro-gear, otherwise, it's the spouse's.
        type: boolean
      hasWeightTickets:
        description: Indicates if the user has a weight ticket for their pro-gear, otherwise they have a constructed weight.
        type: boolean
      weight:
        description: Weight of the pro-gear contained in the shipment.
        type: integer
        minimum: 0
      status:
        $ref: "definitions/PPMDocumentStatus.yaml"
      reason:
        description: The reason the services counselor has excluded or rejected the item.
        type: string
  ApproveShipments:
    type: object
    properties:
      approveShipments:
        type: array
        items:
          type: object
          properties:
            shipmentID:
              type: string
              format: uuid
            eTag:
              type: string
          required:
            - shipmentID
            - eTag
    required:
      - approveShipments
  MTOShipments:
    items:
      $ref: "definitions/MTOShipment.yaml"
    type: array
  CreateMTOShipment:
    type: object
    properties:
      moveTaskOrderID:
        description: The ID of the move this new shipment is for.
        example: 1f2270c7-7166-40ae-981e-b200ebdf3054
        format: uuid
        type: string
      requestedPickupDate:
        description: >
          The customer's preferred pickup date. Other dates, such as required delivery date and (outside MilMove) the
          pack date, are derived from this date.
        format: date
        type: string
        x-nullable: true
      requestedDeliveryDate:
        description: >
          The customer's preferred delivery date.
        format: date
        type: string
        x-nullable: true
      customerRemarks:
        description: |
          The customer can use the customer remarks field to inform the services counselor and the movers about any
          special circumstances for this shipment. Typical examples:
            * bulky or fragile items,
            * weapons,
            * access info for their address.
          Customer enters this information during onboarding. Optional field.
        type: string
        example: handle with care
        x-nullable: true
      counselorRemarks:
        description: |
          The counselor can use the counselor remarks field to inform the movers about any
          special circumstances for this shipment. Typical examples:
            * bulky or fragile items,
            * weapons,
            * access info for their address.
          Counselors enters this information when creating or editing an MTO Shipment. Optional field.
        type: string
        example: handle with care
        x-nullable: true
      agents:
        $ref: "definitions/MTOAgents.yaml"
      mtoServiceItems:
        $ref: "definitions/MTOServiceItems.yaml"
      pickupAddress:
        description: The address where the movers should pick up this shipment.
        allOf:
          - $ref: "definitions/Address.yaml"
      destinationAddress:
        description: Where the movers should deliver this shipment.
        allOf:
          - $ref: "definitions/Address.yaml"
      hasSecondaryPickupAddress:
        type: boolean
        x-nullable: true
        x-omitempty: false
      secondaryPickupAddress:
        description: The address where the movers should pick up this shipment.
        allOf:
          - $ref: "definitions/Address.yaml"
      hasSecondaryDeliveryAddress:
        type: boolean
        x-nullable: true
        x-omitempty: false
      secondaryDeliveryAddress:
        description: Where the movers should deliver this shipment.
        allOf:
          - $ref: "definitions/Address.yaml"
      hasTertiaryPickupAddress:
        type: boolean
        x-nullable: true
        x-omitempty: false
      tertiaryPickupAddress:
        description: The address where the movers should pick up this shipment.
        allOf:
          - $ref: "definitions/Address.yaml"
      hasTertiaryDeliveryAddress:
        type: boolean
        x-nullable: true
        x-omitempty: false
      tertiaryDeliveryAddress:
        description: Where the movers should deliver this shipment.
        allOf:
          - $ref: "definitions/Address.yaml"
      destinationType:
        $ref: "definitions/DestinationType.yaml"
      shipmentType:
        $ref: "definitions/MTOShipmentType.yaml"
      tacType:
        allOf:
          - $ref: "definitions/LOAType.yaml"
          - x-nullable: true
      sacType:
        allOf:
          - $ref: "definitions/LOAType.yaml"
          - x-nullable: true
      usesExternalVendor:
        type: boolean
        example: false
        x-nullable: true
      serviceOrderNumber:
        type: string
        x-nullable: true
      ntsRecordedWeight:
        description: The previously recorded weight for the NTS Shipment. Used for NTS Release to know what the previous primeActualWeight or billable weight was.
        example: 2000
        type: integer
        x-nullable: true
        x-formatting: weight
      storageFacility:
        x-nullable: true
        $ref: "definitions/StorageFacility.yaml"
      mobileHomeShipment:
        $ref: "#/definitions/CreateMobileHomeShipment"
      ppmShipment:
        $ref: "#/definitions/CreatePPMShipment"
      boatShipment:
        $ref: "#/definitions/CreateBoatShipment"
    required:
      - moveTaskOrderID
      - shipmentType
  CreatePPMShipment:
    description: A personally procured move is a type of shipment that a service members moves themselves.
    properties:
      expectedDepartureDate:
        description: >
          Date the customer expects to move.
        format: date
        type: string
      pickupAddress:
        allOf:
          - $ref: "definitions/Address.yaml"
      secondaryPickupAddress:
        allOf:
          - $ref: "definitions/Address.yaml"
      tertiaryPickupAddress:
        allOf:
          - $ref: "definitions/Address.yaml"
      destinationAddress:
        allOf:
          - $ref: "definitions/PPMDestinationAddress.yaml"
      secondaryDestinationAddress:
        allOf:
          - $ref: "definitions/Address.yaml"
      tertiaryDestinationAddress:
        allOf:
          - $ref: "definitions/Address.yaml"
      hasSecondaryPickupAddress:
        type: boolean
        x-nullable: true
        x-omitempty: false
      hasTertiaryPickupAddress:
        type: boolean
        x-nullable: true
        x-omitempty: false
      hasSecondaryDestinationAddress:
        type: boolean
        x-nullable: true
        x-omitempty: false
      hasTertiaryDestinationAddress:
        type: boolean
        x-nullable: true
        x-omitempty: false
      sitExpected:
        type: boolean
      sitLocation:
        allOf:
          - $ref: "definitions/SITLocationType.yaml"
          - x-nullable: true
      sitEstimatedWeight:
        type: integer
        example: 2000
        x-nullable: true
      sitEstimatedEntryDate:
        format: date
        type: string
        x-nullable: true
      sitEstimatedDepartureDate:
        format: date
        type: string
        x-nullable: true
      estimatedWeight:
        type: integer
        example: 4200
      hasProGear:
        description: >
          Indicates whether PPM shipment has pro gear.
        type: boolean
      proGearWeight:
        type: integer
        x-nullable: true
      spouseProGearWeight:
        type: integer
        x-nullable: true
      isActualExpenseReimbursement:
        description: Used for PPM shipments only. Denotes if this shipment uses the Actual Expense Reimbursement method.
        type: boolean
        example: false
        x-omitempty: false
        x-nullable: true
    required:
      - expectedDepartureDate
      - pickupAddress
      - destinationAddress
      - sitExpected
      - estimatedWeight
      - hasProGear
  CreateBoatShipment:
    description: Boat shipment information for the move.
    properties:
      type:
        type: string
        enum:
          - HAUL_AWAY
          - TOW_AWAY
      year:
        type: integer
        description: Year of the Boat
      make:
        type: string
        description: Make of the Boat
      model:
        type: string
        description: Model of the Boat
      lengthInInches:
        type: integer
        description: Length of the Boat in inches
      widthInInches:
        type: integer
        description: Width of the Boat in inches
      heightInInches:
        type: integer
        description: Height of the Boat in inches
      hasTrailer:
        type: boolean
        description: Does the boat have a trailer
      isRoadworthy:
        type: boolean
        description: Is the trailer roadworthy
        x-nullable: true
    required:
      - type
      - year
      - make
      - model
      - lengthInInches
      - widthInInches
      - heightInInches
      - hasTrailer
  CreateMobileHomeShipment:
    description: A mobile home shipment that the prime moves for a service member.
    properties:
      make:
        type: string
        description: Make of the Mobile Home
      model:
        type: string
        description: Model of the Mobile Home
      year:
        type: integer
        description: Year of the Mobile Home
      lengthInInches:
        type: integer
        description: Length of the Mobile Home in inches
      heightInInches:
        type: integer
        description: Height of the Mobile Home in inches
      widthInInches:
        type: integer
        description: Width of the Mobile Home in inches
    required:
      - make
      - model
      - year
      - lengthInInches
      - heightInInches
      - widthInInches
  RejectShipment:
    properties:
      rejectionReason:
        type: string
        example: MTO Shipment not good enough
    required:
      - rejectionReason
  RequestDiversion:
    properties:
      diversionReason:
        type: string
        example: Shipment route needs to change
    required:
      - diversionReason
  ApproveSITExtension:
    properties:
      approvedDays:
        description: Number of days approved for SIT extension
        type: integer
        example: 21
        minimum: 1
      requestReason:
        description: Reason from service counselor-provided picklist for SIT Duration Update
        example: "AWAITING_COMPLETION_OF_RESIDENCE"
        type: string
        enum:
          - SERIOUS_ILLNESS_MEMBER
          - SERIOUS_ILLNESS_DEPENDENT
          - IMPENDING_ASSIGNEMENT
          - DIRECTED_TEMPORARY_DUTY
          - NONAVAILABILITY_OF_CIVILIAN_HOUSING
          - AWAITING_COMPLETION_OF_RESIDENCE
          - OTHER
      officeRemarks:
        description: Remarks from TOO about SIT approval
        type: string
        example: Approved for three weeks rather than requested 45 days
        x-nullable: true
    required:
      - approvedDays
  DenySITExtension:
    properties:
      officeRemarks:
        description: Remarks from TOO about SIT denial
        type: string
        example: Denied this extension as it does not match the criteria
        x-nullable: true
      convertToCustomerExpense:
        description: Whether or not to convert to members expense once SIT extension is denied.
        type: boolean
        example: false
    required:
      - officeRemarks
      - convertToCustomerExpense
  UpdateSITServiceItemCustomerExpense:
    properties:
      convertToCustomerExpense:
        example: true
        type: boolean
      customerExpenseReason:
        description: Reason the service item was rejected
        type: string
        example: Insufficent details provided
    required:
      - convertToCustomerExpense
      - customerExpenseReason
  CreateApprovedSITDurationUpdate:
    properties:
      requestReason:
        description: Reason from service counselor-provided picklist for SIT Duration Update
        example: "AWAITING_COMPLETION_OF_RESIDENCE"
        type: string
        enum:
          - SERIOUS_ILLNESS_MEMBER
          - SERIOUS_ILLNESS_DEPENDENT
          - IMPENDING_ASSIGNEMENT
          - DIRECTED_TEMPORARY_DUTY
          - NONAVAILABILITY_OF_CIVILIAN_HOUSING
          - AWAITING_COMPLETION_OF_RESIDENCE
          - OTHER
      approvedDays:
        description: Number of days approved for SIT extension. This will match requested days saved to the SIT extension model.
        type: integer
        example: 21
      officeRemarks:
        description: Remarks from TOO about SIT Duration Update creation
        type: string
        example: Customer needs additional storage time as their new place of residence is not yet ready
        x-nullable: true
    required:
      - requestReason
      - approvedDays
  PatchMTOServiceItemStatusPayload:
    properties:
      status:
        description: Describes all statuses for a MTOServiceItem
        type: string
        enum:
          - SUBMITTED
          - APPROVED
          - REJECTED
      rejectionReason:
        description: Reason the service item was rejected
        type: string
        example: Insufficent details provided
        x-nullable: true
  MTOApprovalServiceItemCodes:
    description: MTO level service items to create when updating MTO status.
    properties:
      serviceCodeCS:
        example: true
        type: boolean
      serviceCodeMS:
        example: true
        type: boolean
    type: object
  TacValid:
    properties:
      isValid:
        example: true
        type: boolean
    required:
      - isValid
    type: object
  UpdatePaymentRequestStatusPayload:
    properties:
      rejectionReason:
        example: documentation was incomplete
        type: string
        x-nullable: true
      status:
        $ref: "#/definitions/PaymentRequestStatus"
      eTag:
        type: string
    type: object
  BulkAssignmentMoveIDs:
    type: array
    items:
      $ref: "#/definitions/BulkAssignmentMoveID"
  BulkAssignmentMoveID:
    type: string
    format: uuid
    example: c56a4180-65aa-42ec-a945-5fd21dec0538
  AvailableOfficeUsers:
    type: array
    items:
      $ref: "#/definitions/AvailableOfficeUser"
  AvailableOfficeUser:
    type: object
    properties:
      officeUserId:
        type: string
        format: uuid
        example: c56a4180-65aa-42ec-a945-5fd21dec0538
      lastName:
        type: string
      firstName:
        type: string
      hasSafetyPrivilege:
        type: boolean
      workload:
        type: integer
        x-omitempty: false
  BulkAssignmentData:
    type: object
    properties:
      availableOfficeUsers:
        $ref: "#/definitions/AvailableOfficeUsers"
      bulkAssignmentMoveIDs:
        $ref: "#/definitions/BulkAssignmentMoveIDs"
  QueueMoves:
    type: array
    items:
      $ref: "#/definitions/QueueMove"
  QueueMove:
    type: object
    properties:
      id:
        type: string
        format: uuid
      customer:
        $ref: "#/definitions/Customer"
      status:
        $ref: "#/definitions/MoveStatus"
      locator:
        type: string
      submittedAt:
        format: date-time
        type: string
        x-nullable: true
      appearedInTooAt:
        format: date-time
        type: string
        x-nullable: true
      requestedMoveDate:
        format: date
        type: string
        x-nullable: true
      departmentIndicator:
        $ref: "#/definitions/DeptIndicator"
      shipmentsCount:
        type: integer
      originDutyLocation:
        $ref: "definitions/DutyLocation.yaml"
      destinationDutyLocation:
        $ref: "definitions/DutyLocation.yaml"
      originGBLOC:
        $ref: "#/definitions/GBLOC"
      ppmType:
        type: string
        enum: [FULL, PARTIAL]
        x-nullable: true
      closeoutInitiated:
        format: date-time
        type: string
        x-nullable: true
      closeoutLocation:
        type: string
        x-nullable: true
      orderType:
        type: string
        x-nullable: true
      lockedByOfficeUserID:
        type: string
        format: uuid
        x-nullable: true
      lockedByOfficeUser:
        $ref: "#/definitions/LockedOfficeUser"
        x-nullable: true
      lockExpiresAt:
        type: string
        format: date-time
        x-nullable: true
      ppmStatus:
        $ref: "#/definitions/PPMStatus"
        x-nullable: true
      counselingOffice:
        type: string
        x-nullable: true
      counselingOfficeID:
        type: string
        format: uuid
        x-nullable: true
      assignedTo:
        $ref: "#/definitions/AssignedOfficeUser"
        x-nullable: true
      availableOfficeUsers:
        $ref: "#/definitions/AvailableOfficeUsers"
      assignable:
        type: boolean
  QueueMovesResult:
    type: object
    properties:
      page:
        type: integer
      perPage:
        type: integer
      totalCount:
        type: integer
      queueMoves:
        $ref: "#/definitions/QueueMoves"
  ListPrimeMove:
    description: >
      An abbreviated definition for a move, without all the nested information (shipments, service items, etc). Used to
      fetch a list of moves more efficiently.
    type: object
    properties:
      id:
        example: 1f2270c7-7166-40ae-981e-b200ebdf3054
        format: uuid
        type: string
      moveCode:
        type: string
        example: "HYXFJF"
        readOnly: true
      createdAt:
        format: date-time
        type: string
        readOnly: true
      orderID:
        example: c56a4180-65aa-42ec-a945-5fd21dec0538
        format: uuid
        type: string
      destinationGBLOC:
        example: 'AGFM'
        type: string
      destinationPostalCode:
        example: '90210'
        type: string
      referenceId:
        example: 1001-3456
        type: string
      availableToPrimeAt:
        format: date-time
        type: string
        x-nullable: true
        readOnly: true
      approvedAt:
        format: date-time
        type: string
        x-nullable: true
        readOnly: true
      updatedAt:
        format: date-time
        type: string
        readOnly: true
      ppmType:
        type: string
        enum:
          - FULL
          - PARTIAL
      eTag:
        type: string
        readOnly: true
      orderType:
        type: string
  ListPrimeMoves:
    type: array
    items:
      $ref: "#/definitions/ListPrimeMove"
  ListPrimeMovesResult:
    type: object
    properties:
      page:
        type: integer
      perPage:
        type: integer
      totalCount:
        type: integer
      queueMoves:
        $ref: "#/definitions/ListPrimeMoves"
  QueuePaymentRequest:
    type: object
    properties:
      id:
        type: string
        format: uuid
      moveID:
        type: string
        format: uuid
      customer:
        $ref: "#/definitions/Customer"
      status:
        $ref: "#/definitions/QueuePaymentRequestStatus"
      age:
        type: number
        format: double
        description: Days since the payment request has been requested.  Decimal representation will allow more accurate sorting.
      submittedAt:
        type: string
        format: date-time
      locator:
        type: string
      departmentIndicator:
        $ref: "#/definitions/DeptIndicator"
      originGBLOC:
        $ref: "#/definitions/GBLOC"
      originDutyLocation:
        $ref: "definitions/DutyLocation.yaml"
      orderType:
        type: string
        x-nullable: true
      lockedByOfficeUserID:
        type: string
        format: uuid
        x-nullable: true
      lockExpiresAt:
        type: string
        format: date-time
        x-nullable: true
      assignedTo:
        $ref: "#/definitions/AssignedOfficeUser"
        x-nullable: true
      availableOfficeUsers:
        $ref: "#/definitions/AvailableOfficeUsers"
      assignable:
        type: boolean
      counselingOffice:
        type: string
        x-nullable: true
  QueuePaymentRequests:
    type: array
    items:
      $ref: "#/definitions/QueuePaymentRequest"
  QueuePaymentRequestsResult:
    type: object
    properties:
      page:
        type: integer
      perPage:
        type: integer
      totalCount:
        type: integer
      queuePaymentRequests:
        $ref: "#/definitions/QueuePaymentRequests"
  QueuePaymentRequestStatus:
    enum:
      - Payment requested
      - Reviewed
      - Rejected
      - Paid
    title: Queue Payment Request Status
    type: string
  SearchMoves:
    type: array
    items:
      $ref: "#/definitions/SearchMove"
  SearchMove:
    type: object
    properties:
      id:
        type: string
        format: uuid
      firstName:
        type: string
        example: John
        x-nullable: true
      lastName:
        type: string
        example: Doe
        x-nullable: true
      edipi:
        type: string
        example: 1234567890
        x-nullable: true
      paymentRequestCode:
        type: string
        example: 9551-6199-2
        x-nullable: true
      status:
        $ref: "#/definitions/MoveStatus"
      locator:
        type: string
      branch:
        type: string
      shipmentsCount:
        type: integer
      originDutyLocationPostalCode:
        format: zip
        type: string
        title: ZIP
        example: "90210"
        pattern: ^(\d{5})$
      destinationPostalCode:
        format: zip
        type: string
        title: ZIP
        example: "90210"
        pattern: ^(\d{5})$
      requestedPickupDate:
        type: string
        format: date
        x-nullable: true
      orderType:
        type: string
      requestedDeliveryDate:
        type: string
        format: date
        x-nullable: true
      originGBLOC:
        $ref: "#/definitions/GBLOC"
      destinationGBLOC:
        $ref: "#/definitions/GBLOC"
      lockedByOfficeUserID:
        type: string
        format: uuid
        x-nullable: true
      lockExpiresAt:
        type: string
        format: date-time
        x-nullable: true
      emplid:
        type: string
        x-nullable: true
  SearchMovesResult:
    type: object
    properties:
      page:
        type: integer
      perPage:
        type: integer
      totalCount:
        type: integer
      searchMoves:
        $ref: "#/definitions/SearchMoves"
  GBLOC:
    type: string
    enum:
      - AGFM
      - APAT
      - BGAC
      - BGNC
      - BKAS
      - CFMQ
      - CLPK
      - CNNQ
      - DMAT
      - GSAT
      - HAFC
      - HBAT
      - JEAT
      - JENQ
      - KKFA
      - LHNQ
      - LKNQ
      - MAPK
      - MAPS
      - MBFL
      - MLNQ
      - XXXX
  CreateCustomerSupportRemark:
    type: object
    description: >-
      A text remark written by an customer support user that is associated with a specific
      move.
    required:
      - content
      - officeUserID
    properties:
      content:
        example: This is a remark about a move.
        type: string
      officeUserID:
        example: 1f2270c7-7166-40ae-981e-b200ebdf3054
        format: uuid
        type: string
  UpdateCustomerSupportRemarkPayload:
    type: object
    description: >-
      A text remark update to an existing remark created by the current active user (the CSR).
    required:
      - content
    properties:
      content:
        example: This is a remark about a move.
        type: string
  EvaluationReportType:
    type: string
    enum:
      - SHIPMENT
      - COUNSELING
  EvaluationReportInspectionType:
    type: string
    enum:
      - DATA_REVIEW
      - PHYSICAL
      - VIRTUAL
    x-nullable: true
  EvaluationReportLocation:
    type: string
    enum:
      - ORIGIN
      - DESTINATION
      - OTHER
    x-nullable: true
  EvaluationReportOfficeUser:
    type: object
    readOnly: true
    description: The authoring office user for an evaluation report
    properties:
      id:
        example: 1f2270c7-7166-40ae-981e-b200ebdf3054
        format: uuid
        type: string
      firstName:
        type: string
      lastName:
        type: string
      email:
        type: string
        format: x-email
        pattern: '^[a-zA-Z0-9._%+-]+@[a-zA-Z0-9.-]+\.[a-zA-Z]{2,}$'
      phone:
        type: string
        format: telephone
        pattern: '^[2-9]\d{2}-\d{3}-\d{4}$'
  EvaluationReportList:
    type: array
    items:
      $ref: "#/definitions/EvaluationReport"
  EvaluationReport:
    type: object
    description: An evaluation report
    properties:
      id:
        example: 1f2270c7-7166-40ae-981e-b200ebdf3054
        format: uuid
        type: string
        readOnly: true
      moveID:
        example: 1f2270c7-7166-40ae-981e-b200ebdf3054
        format: uuid
        type: string
        readOnly: true
      shipmentID:
        example: 1f2270c7-7166-40ae-981e-b200ebdf3054
        format: uuid
        type: string
        x-nullable: true
        readOnly: true
      type:
        $ref: "#/definitions/EvaluationReportType"
      inspectionType:
        $ref: "#/definitions/EvaluationReportInspectionType"
        x-nullable: true
      inspectionDate:
        type: string
        format: date
        x-nullable: true
      officeUser:
        $ref: "#/definitions/EvaluationReportOfficeUser"
      location:
        $ref: "#/definitions/EvaluationReportLocation"
        x-nullable: true
      reportViolations:
        $ref: "#/definitions/ReportViolations"
        x-nullable: true
      gsrAppeals:
        $ref: "#/definitions/GSRAppeals"
        x-nullable: true
      locationDescription:
        type: string
        example: "Route 66 at crash inspection site 3"
        x-nullable: true
      observedShipmentDeliveryDate:
        type: string
        format: date
        x-nullable: true
      observedShipmentPhysicalPickupDate:
        type: string
        format: date
        x-nullable: true
      timeDepart:
        type: string
        x-nullable: true
        pattern: "^(0[0-9]|1[0-9]|2[0-3]):[0-5][0-9]$"
        example: "14:30"
      evalStart:
        type: string
        x-nullable: true
        pattern: "^(0[0-9]|1[0-9]|2[0-3]):[0-5][0-9]$"
        example: "15:00"
      evalEnd:
        type: string
        x-nullable: true
        pattern: "^(0[0-9]|1[0-9]|2[0-3]):[0-5][0-9]$"
        example: "18:00"
      violationsObserved:
        type: boolean
        x-nullable: true
      remarks:
        type: string
        x-nullable: true
      seriousIncident:
        type: boolean
        x-nullable: true
      seriousIncidentDesc:
        type: string
        x-nullable: true
      observedClaimsResponseDate:
        type: string
        format: date
        x-nullable: true
      observedPickupDate:
        type: string
        format: date
        x-nullable: true
      observedPickupSpreadStartDate:
        type: string
        format: date
        x-nullable: true
      observedPickupSpreadEndDate:
        type: string
        format: date
        x-nullable: true
      observedDeliveryDate:
        type: string
        format: date
        x-nullable: true
      moveReferenceID:
        type: string
        x-nullable: true
        readOnly: true
      eTag:
        type: string
      submittedAt:
        type: string
        format: date-time
        x-nullable: true
      createdAt:
        type: string
        format: date-time
        readOnly: true
      updatedAt:
        type: string
        format: date-time
        readOnly: true
  CreateEvaluationReport:
    type: object
    description: Minimal set of info needed to create a shipment evaluation report, which is just a shipment ID.
    properties:
      shipmentID:
        description: The shipment ID of the shipment to be evaluated in the report
        example: 01b9671e-b268-4906-967b-ba661a1d3933
        format: uuid
        type: string
  CreateAppeal:
    type: object
    description: Appeal status and remarks left for a violation, created by a GSR user.
    properties:
      remarks:
        description: Remarks left by the GSR user
        example: These are my violation appeal remarks
        type: string
      appealStatus:
        description: The status of the appeal set by the GSR user
        example: These are my violation appeal remarks
        type: string
        enum: [sustained, rejected]
  PWSViolation:
    type: object
    description: A PWS violation for an evaluation report
    readOnly: true
    properties:
      id:
        example: 1f2270c7-7166-40ae-981e-b200ebdf3054
        format: uuid
        type: string
      displayOrder:
        example: 3
        type: integer
      paragraphNumber:
        example: 1.2.3.4.5
        type: string
      title:
        example: Customer Support
        type: string
      category:
        example: Pre-Move Services
        type: string
      subCategory:
        example: Weight Estimate
        type: string
      requirementSummary:
        example: Provide a single point of contact (POC)
        type: string
      requirementStatement:
        example: The contractor shall prepare and load property going into NTS in containers at residence for shipment to NTS.
        type: string
      isKpi:
        example: false
        type: boolean
      additionalDataElem:
        example: QAE Observed Delivery Date
        type: string
  PWSViolations:
    type: array
    items:
      $ref: "#/definitions/PWSViolation"
  AssociateReportViolations:
    type: object
    description: A list of PWS violation string ids to associate with an evaluation report
    properties:
      violations:
        type: array
        items:
          type: string
          format: uuid
  ReportViolation:
    type: object
    description: An object associating violations to evaluation reports
    properties:
      id:
        example: 1f2270c7-7166-40ae-981e-b200ebdf3054
        format: uuid
        type: string
      reportID:
        example: 1f2270c7-7166-40ae-981e-b200ebdf3054
        format: uuid
        type: string
      violationID:
        example: 1f2270c7-7166-40ae-981e-b200ebdf3054
        format: uuid
        type: string
      violation:
        $ref: "#/definitions/PWSViolation"
      gsrAppeals:
        $ref: "#/definitions/GSRAppeals"
        x-nullable: true
  ReportViolations:
    type: array
    items:
      $ref: "#/definitions/ReportViolation"
  GSRAppealStatusType:
    type: string
    enum:
      - SUSTAINED
      - REJECTED
  GSRAppeals:
    type: array
    items:
      $ref: "#/definitions/GSRAppeal"
  GSRAppeal:
    type: object
    description: An object associating appeals on violations and serious incidents
    properties:
      id:
        example: 1f2270c7-7166-40ae-981e-b200ebdf3054
        format: uuid
        type: string
      reportID:
        example: 1f2270c7-7166-40ae-981e-b200ebdf3054
        format: uuid
        type: string
      violationID:
        example: 1f2270c7-7166-40ae-981e-b200ebdf3054
        format: uuid
        type: string
      officeUserID:
        example: 1f2270c7-7166-40ae-981e-b200ebdf3054
        format: uuid
        type: string
      officeUser:
        $ref: "#/definitions/EvaluationReportOfficeUser"
      isSeriousIncident:
        type: boolean
        example: false
      appealStatus:
        $ref: "#/definitions/GSRAppealStatusType"
      remarks:
        type: string
        example: Office user remarks
      createdAt:
        type: string
        format: date-time
        readOnly: true
  TransportationOffices:
    type: array
    items:
      $ref: "definitions/TransportationOffice.yaml"
  VLocations:
    type: array
    items:
      $ref: "definitions/VLocation.yaml"
  ReServiceItems:
    type: array
    items:
      $ref: "definitions/ReServiceItem.yaml"
  GBLOCs:
    type: array
    items:
      type: string
  CounselingOffices:
    type: array
    items:
      $ref: '#/definitions/CounselingOffice'
  CounselingOffice:
    type: object
    properties:
      id:
        type: string
        format: uuid
        example: c56a4180-65aa-42ec-a945-5fd21dec0538
      name:
        type: string
        example: Fort Bragg North Station
    required:
      - id
      - name
  MovePayload:
    type: object
    properties:
      id:
        type: string
        format: uuid
        example: c56a4180-65aa-42ec-a945-5fd21dec0538
      orders_id:
        type: string
        format: uuid
        example: c56a4180-65aa-42ec-a945-5fd21dec0538
      service_member_id:
        type: string
        format: uuid
        example: c56a4180-65aa-42ec-a945-5fd21dec0538
        readOnly: true
      locator:
        type: string
        example: "12432"
      status:
        $ref: "#/definitions/MoveStatus"
      created_at:
        type: string
        format: date-time
      updated_at:
        type: string
        format: date-time
      submitted_at:
        type: string
        format: date-time
        x-nullable: true
      mto_shipments:
        $ref: "#/definitions/MTOShipments"
      closeout_office:
        $ref: "#/definitions/TransportationOffice"
      cancel_reason:
        type: string
        example: Change of orders
        x-nullable: true
      eTag:
        type: string
      primeCounselingCompletedAt:
        format: date-time
        type: string
        readOnly: true
      additionalDocuments:
        $ref: "definitions/Document.yaml"
    required:
      - id
      - orders_id
      - locator
      - created_at
      - updated_at
      - eTag
  IsDateWeekendHolidayInfo:
    type: object
    properties:
      country_code:
        type: string
      country_name:
        type: string
      date:
        type: string
        format: date
        example: "2018-09-25"
      is_weekend:
        type: boolean
      is_holiday:
        type: boolean
      details:
        type: string
    required:
      - country_code
      - country_name
      - date
      - is_weekend
      - is_holiday
  AssignOfficeUserBody:
    type: object
    properties:
      officeUserId:
        type: string
        format: uuid
      roleType:
        type: string
    required:
      - officeUserId
      - roleType
  AssignedOfficeUser:
    type: object
    properties:
      officeUserId:
        type: string
        format: uuid
        example: c56a4180-65aa-42ec-a945-5fd21dec0538
      firstName:
        type: string
      lastName:
        type: string
responses:
  InvalidRequest:
    description: The request payload is invalid
    schema:
      $ref: "#/definitions/Error"
  NotFound:
    description: The requested resource wasn't found
    schema:
      $ref: "#/definitions/Error"
  Conflict:
    description: Conflict error
    schema:
      $ref: "#/definitions/Error"
  PermissionDenied:
    description: The request was denied
    schema:
      $ref: "#/definitions/Error"
  ServerError:
    description: A server error occurred
    schema:
      $ref: "#/definitions/Error"
  PreconditionFailed:
    description: Precondition failed
    schema:
      $ref: "#/definitions/Error"
  UnprocessableEntity:
    description: The payload was unprocessable.
    schema:
      $ref: "#/definitions/ValidationError"<|MERGE_RESOLUTION|>--- conflicted
+++ resolved
@@ -4156,22 +4156,6 @@
       tags:
         - transportationOffice
       responses:
-<<<<<<< HEAD
-        '200':
-          description: Successfully retrieved GBLOCs
-          schema:
-            $ref: '#/definitions/GBLOCs'
-        '400':
-          $ref: '#/responses/InvalidRequest'
-        '401':
-          $ref: '#/responses/PermissionDenied'
-        '403':
-          $ref: '#/responses/PermissionDenied'
-        '404':
-          $ref: '#/responses/NotFound'
-        '500':
-          $ref: '#/responses/ServerError'
-=======
         "200":
           description: Successfully retrieved GBLOCs
           schema:
@@ -4186,7 +4170,6 @@
           $ref: "#/responses/NotFound"
         "500":
           $ref: "#/responses/ServerError"
->>>>>>> 637c795e
   /addresses/zip-city-lookup/{search}:
     get:
       summary: Returns city, state, postal code, and county associated with the specified full/partial postal code or city and state string
@@ -4204,16 +4187,6 @@
           description: the requested list of city, state, county, and postal code matches
           schema:
             $ref: "#/definitions/VLocations"
-<<<<<<< HEAD
-        '400':
-          $ref: '#/responses/InvalidRequest'
-        '403':
-          $ref: '#/responses/PermissionDenied'
-        '404':
-          $ref: '#/responses/NotFound'
-        '500':
-          $ref: '#/responses/ServerError'
-=======
         "400":
           $ref: "#/responses/InvalidRequest"
         "403":
@@ -4222,7 +4195,6 @@
           $ref: "#/responses/NotFound"
         "500":
           $ref: "#/responses/ServerError"
->>>>>>> 637c795e
   /transportation_offices/{dutyLocationId}/counseling_offices/{serviceMemberId}:
     get:
       summary: Returns the counseling locations in the GBLOC matching the duty location
@@ -4246,19 +4218,6 @@
       produces:
         - application/json
       responses:
-<<<<<<< HEAD
-        '200':
-          description: Successfully retrieved counseling offices
-          schema:
-            $ref: '#/definitions/CounselingOffices'
-        '400':
-          $ref: '#/responses/InvalidRequest'
-        '403':
-          $ref: '#/responses/PermissionDenied'
-        '404':
-          $ref: '#/responses/NotFound'
-        '500':
-=======
         "200":
           description: Successfully retrieved counseling offices
           schema:
@@ -4270,7 +4229,6 @@
         "404":
           $ref: "#/responses/NotFound"
         "500":
->>>>>>> 637c795e
           description: internal server error
   /uploads:
     post:
