swagger: '2.0'
info:
  contact:
    email: milmove-developers@caci.com
  description:
    $ref: info/ghc_description.md
  license:
    name: MIT
    url: 'https://opensource.org/licenses/MIT'
  title: MilMove GHC API
  version: 0.0.1
basePath: /ghc/v1
schemes:
  - http
tags:
  - name: queues
  - name: move
  - $ref: 'tags/order.yaml'
  - name: moveTaskOrder
  - name: customer
  - name: mtoServiceItem
  - name: mtoShipment
  - name: shipment
  - name: mtoAgent
  - name: paymentServiceItem
  - name: ppm
  - name: tac
  - name: transportationOffice
  - name: uploads
  - name: paymentRequests
paths:
  /open/requested-office-users:
    post:
      consumes:
        - application/json
      produces:
        - application/json
      summary: Create an Office User
      description: >
        This endpoint is publicly accessible as it is utilized for individuals who do not have an office account to request the creation of an office account.

        Request the creation of an office user. An administrator will need to approve them after creation. Note on requirements:
        An identification method must be present. The following 2 fields have an "OR" requirement.
        - edipi
        - other_unique_id
        One of these two fields MUST be present to serve as identification for the office user being created. This logic is handled at the application level.
      operationId: createRequestedOfficeUser
      tags:
        - officeUsers
      parameters:
        - in: body
          name: officeUser
          description: Office User information
          schema:
            $ref: '#/definitions/OfficeUserCreate'
      responses:
        '201':
          description: successfully requested the creation of provided office user
          schema:
            $ref: '#/definitions/OfficeUser'
        '422':
          description: validation error
          schema:
            $ref: '#/definitions/ValidationError'
        '500':
          description: internal server error
  '/customer':
    post:
      summary: Creates a customer with Okta option
      description: Creates a customer with option to also create an Okta profile account based on the office user's input when completing the UI form and submitting.
      operationId: createCustomerWithOktaOption
      tags:
        - customer
      consumes:
        - application/json
      produces:
        - application/json
      parameters:
        - in: body
          name: body
          required: true
          schema:
            $ref: '#/definitions/CreateCustomerPayload'
      responses:
        '200':
          description: successfully created the customer
          schema:
            $ref: '#/definitions/CreatedCustomer'
        '400':
          $ref: '#/responses/InvalidRequest'
        '401':
          $ref: '#/responses/PermissionDenied'
        '403':
          $ref: '#/responses/PermissionDenied'
        '404':
          $ref: '#/responses/NotFound'
        '409':
          $ref: '#/responses/Conflict'
        '412':
          $ref: '#/responses/PreconditionFailed'
        '422':
          $ref: '#/responses/UnprocessableEntity'
        '500':
          $ref: '#/responses/ServerError'
  '/customer/{customerID}':
    parameters:
      - description: ID of customer to use
        in: path
        name: customerID
        required: true
        type: string
        format: uuid
    get:
      produces:
        - application/json
      parameters: []
      responses:
        '200':
          description: Successfully retrieved information on an individual customer
          schema:
            $ref: '#/definitions/Customer'
        '400':
          $ref: '#/responses/InvalidRequest'
        '401':
          $ref: '#/responses/PermissionDenied'
        '403':
          $ref: '#/responses/PermissionDenied'
        '404':
          $ref: '#/responses/NotFound'
        '500':
          $ref: '#/responses/ServerError'
      tags:
        - customer
      description: Returns a given customer
      operationId: getCustomer
      summary: Returns a given customer
    patch:
      summary: Updates customer info
      description: Updates customer info by ID
      operationId: updateCustomer
      tags:
        - customer
      consumes:
        - application/json
      produces:
        - application/json
      parameters:
        - in: body
          name: body
          required: true
          schema:
            $ref: '#/definitions/UpdateCustomerPayload'
        - in: header
          name: If-Match
          type: string
          required: true
      responses:
        '200':
          description: updated instance of orders
          schema:
            $ref: '#/definitions/Customer'
        '400':
          $ref: '#/responses/InvalidRequest'
        '401':
          $ref: '#/responses/PermissionDenied'
        '403':
          $ref: '#/responses/PermissionDenied'
        '404':
          $ref: '#/responses/NotFound'
        '412':
          $ref: '#/responses/PreconditionFailed'
        '422':
          $ref: '#/responses/UnprocessableEntity'
        '500':
          $ref: '#/responses/ServerError'
      x-permissions:
        - update.customer
  /customer/search:
    post:
      produces:
        - application/json
      consumes:
        - application/json
      summary: Search customers by DOD ID or customer name
      description: >
        Search customers by DOD ID or customer name. Used by services counselors to locate profiles to update, find attached moves, and to create new moves.
      operationId: searchCustomers
      tags:
        - customer
      parameters:
        - in: body
          name: body
          schema:
            properties:
              page:
                type: integer
                description: requested page of results
              perPage:
                type: integer
              dodID:
                description: DOD ID
                type: string
                minLength: 10
                maxLength: 10
                x-nullable: true
              emplid:
                description: EMPLID
                type: string
                minLength: 7
                maxLength: 7
                x-nullable: true
              branch:
                description: Branch
                type: string
                minLength: 1
              customerName:
                description: Customer Name
                type: string
                minLength: 1
                x-nullable: true
              sort:
                type: string
                x-nullable: true
                enum: [customerName, dodID, emplid, branch, personalEmail, telephone]
              order:
                type: string
                x-nullable: true
                enum: [asc, desc]
          description: field that results should be sorted by
      responses:
        '200':
          description: Successfully returned all customers matching the criteria
          schema:
            $ref: '#/definitions/SearchCustomersResult'
        '403':
          $ref: '#/responses/PermissionDenied'
        '500':
          $ref: '#/responses/ServerError'
  '/move/{locator}':
    parameters:
      - description: Code used to identify a move in the system
        in: path
        name: locator
        required: true
        type: string
    get:
      produces:
        - application/json
      parameters: []
      responses:
        '200':
          description: Successfully retrieved the individual move
          schema:
            $ref: '#/definitions/Move'
        '400':
          $ref: '#/responses/InvalidRequest'
        '401':
          $ref: '#/responses/PermissionDenied'
        '403':
          $ref: '#/responses/PermissionDenied'
        '404':
          $ref: '#/responses/NotFound'
        '500':
          $ref: '#/responses/ServerError'
      tags:
        - move
      description: Returns a given move for a unique alphanumeric locator string
      summary: Returns a given move
      operationId: getMove
  '/move/{locator}/history':
    parameters:
      - description: Code used to identify a move in the system
        in: path
        name: locator
        required: true
        type: string
    get:
      produces:
        - application/json
      parameters:
        - in: query
          name: page
          type: integer
          description: requested page of results
        - in: query
          name: perPage
          type: integer
          description: results per page
      responses:
        '200':
          description: Successfully retrieved the individual move history
          schema:
            $ref: '#/definitions/MoveHistoryResult'
        '400':
          $ref: '#/responses/InvalidRequest'
        '401':
          $ref: '#/responses/PermissionDenied'
        '403':
          $ref: '#/responses/PermissionDenied'
        '404':
          $ref: '#/responses/NotFound'
        '500':
          $ref: '#/responses/ServerError'
      tags:
        - move
      description: Returns the history for a given move for a unique alphanumeric locator string
      summary: Returns the history of an identified move
      operationId: getMoveHistory
  '/moves/{moveID}/shipment-evaluation-reports-list':
    parameters:
      - description: Code used to identify a move in the system
        in: path
        name: moveID
        required: true
        type: string
        format: uuid
    get:
      produces:
        - application/json
      responses:
        '200':
          description: Successfully retrieved the move's evaluation reports
          schema:
            $ref: '#/definitions/EvaluationReportList'
        '400':
          $ref: '#/responses/InvalidRequest'
        '401':
          $ref: '#/responses/PermissionDenied'
        '403':
          $ref: '#/responses/PermissionDenied'
        '404':
          $ref: '#/responses/NotFound'
        '500':
          $ref: '#/responses/ServerError'
      tags:
        - move
      description: Returns shipment evaluation reports for the specified move that are visible to the current office user
      summary: Returns shipment evaluation reports for the specified move that are visible to the current office user
      operationId: getMoveShipmentEvaluationReportsList
  '/moves/{moveID}/counseling-evaluation-reports-list':
    parameters:
      - description: Code used to identify a move in the system
        in: path
        name: moveID
        required: true
        type: string
        format: uuid
    get:
      produces:
        - application/json
      responses:
        '200':
          description: Successfully retrieved the move's evaluation reports
          schema:
            $ref: '#/definitions/EvaluationReportList'
        '400':
          $ref: '#/responses/InvalidRequest'
        '401':
          $ref: '#/responses/PermissionDenied'
        '403':
          $ref: '#/responses/PermissionDenied'
        '404':
          $ref: '#/responses/NotFound'
        '500':
          $ref: '#/responses/ServerError'
      tags:
        - move
      description: Returns counseling evaluation reports for the specified move that are visible to the current office user
      summary: Returns counseling evaluation reports for the specified move that are visible to the current office user
      operationId: getMoveCounselingEvaluationReportsList
  '/moves/{moveID}/cancel':
    parameters:
      - description: ID of the move
        in: path
        name: moveID
        required: true
        format: uuid
        type: string
    post:
      consumes:
        - application/json
      produces:
        - application/json
      parameters: []
      responses:
        '200':
          description: Successfully cancelled move
          schema:
            $ref: '#/definitions/Move'
        '403':
          $ref: '#/responses/PermissionDenied'
        '404':
          $ref: '#/responses/NotFound'
        '409':
          $ref: '#/responses/Conflict'
        '412':
          $ref: '#/responses/PreconditionFailed'
        '422':
          $ref: '#/responses/UnprocessableEntity'
        '500':
          $ref: '#/responses/ServerError'
      tags:
        - move
      description: cancels a move
      operationId: moveCanceler
      summary: Cancels a move
  '/counseling/orders/{orderID}':
    parameters:
      - description: ID of order to update
        in: path
        name: orderID
        required: true
        type: string
        format: uuid
    patch:
      summary: Updates an order (performed by a services counselor)
      description: All fields sent in this request will be set on the order referenced
      operationId: counselingUpdateOrder
      tags:
        - order
      consumes:
        - application/json
      produces:
        - application/json
      parameters:
        - in: body
          name: body
          required: true
          schema:
            $ref: '#/definitions/CounselingUpdateOrderPayload'
        - in: header
          name: If-Match
          type: string
          required: true
      responses:
        '200':
          description: updated instance of orders
          schema:
            $ref: '#/definitions/Order'
        '403':
          $ref: '#/responses/PermissionDenied'
        '404':
          $ref: '#/responses/NotFound'
        '412':
          $ref: '#/responses/PreconditionFailed'
        '422':
          $ref: '#/responses/UnprocessableEntity'
        '500':
          $ref: '#/responses/ServerError'
  '/orders':
    post:
      summary: Creates an orders model for a logged-in user
      description: Creates an instance of orders tied to a service member, which allow for creation of a move and an entitlement. Orders are required before the creation of a move
      operationId: createOrder
      tags:
        - order
      consumes:
        - application/json
      produces:
        - application/json
      parameters:
        - in: body
          name: createOrders
          schema:
            $ref: '#/definitions/CreateOrders'
      responses:
        '200':
          description: created instance of orders
          schema:
            $ref: '#/definitions/Order'
        '400':
          description: invalid request
        '401':
          description: request requires user authentication
        '403':
          description: user is not authorized
        '422':
          $ref: '#/responses/UnprocessableEntity'
        '500':
          description: internal server error
  '/orders/{orderID}':
    parameters:
      - description: ID of order to use
        in: path
        name: orderID
        required: true
        type: string
        format: uuid
    patch:
      summary: Updates an order
      description: All fields sent in this request will be set on the order referenced
      operationId: updateOrder
      tags:
        - order
      consumes:
        - application/json
      produces:
        - application/json
      parameters:
        - in: body
          name: body
          required: true
          schema:
            $ref: '#/definitions/UpdateOrderPayload'
        - in: header
          name: If-Match
          type: string
          required: true
      responses:
        '200':
          description: updated instance of orders
          schema:
            $ref: '#/definitions/Order'
        '400':
          $ref: '#/responses/InvalidRequest'
        '403':
          $ref: '#/responses/PermissionDenied'
        '404':
          $ref: '#/responses/NotFound'
        '409':
          $ref: '#/responses/Conflict'
        '412':
          $ref: '#/responses/PreconditionFailed'
        '422':
          $ref: '#/responses/UnprocessableEntity'
        '500':
          $ref: '#/responses/ServerError'
      x-permissions:
        - update.orders
    get:
      produces:
        - application/json
      parameters: []
      responses:
        '200':
          description: Successfully retrieved order
          schema:
            $ref: '#/definitions/Order'
        '400':
          $ref: '#/responses/InvalidRequest'
        '401':
          $ref: '#/responses/PermissionDenied'
        '403':
          $ref: '#/responses/PermissionDenied'
        '404':
          $ref: '#/responses/NotFound'
        '500':
          $ref: '#/responses/ServerError'
      tags:
        - order
      description: Gets an order
      operationId: getOrder
      summary: Gets an order by ID
  '/orders/{orderID}/allowances':
    parameters:
      - description: ID of order to use
        in: path
        name: orderID
        required: true
        type: string
        format: uuid
    patch:
      summary: Updates an allowance (Orders with Entitlements)
      description: All fields sent in this request will be set on the order referenced
      operationId: updateAllowance
      tags:
        - order
      consumes:
        - application/json
      produces:
        - application/json
      parameters:
        - in: body
          name: body
          required: true
          schema:
            $ref: '#/definitions/UpdateAllowancePayload'
        - in: header
          name: If-Match
          type: string
          required: true
      responses:
        '200':
          description: updated instance of allowance
          schema:
            $ref: '#/definitions/Order'
        '403':
          $ref: '#/responses/PermissionDenied'
        '404':
          $ref: '#/responses/NotFound'
        '412':
          $ref: '#/responses/PreconditionFailed'
        '422':
          $ref: '#/responses/UnprocessableEntity'
        '500':
          $ref: '#/responses/ServerError'
      x-permissions:
        - update.allowances
  '/orders/{orderID}/acknowledge-excess-weight-risk':
    parameters:
      - description: ID of order to use
        in: path
        name: orderID
        required: true
        type: string
        format: uuid
    post:
      summary: Saves the date and time a TOO acknowledged the excess weight risk by dismissing the alert
      description: Saves the date and time a TOO acknowledged the excess weight risk by dismissing the alert
      operationId: acknowledgeExcessWeightRisk
      tags:
        - order
      consumes:
        - application/json
      produces:
        - application/json
      parameters:
        - in: header
          name: If-Match
          type: string
          required: true
      responses:
        '200':
          description: updated Move
          schema:
            $ref: '#/definitions/Move'
        '403':
          $ref: '#/responses/PermissionDenied'
        '404':
          $ref: '#/responses/NotFound'
        '412':
          $ref: '#/responses/PreconditionFailed'
        '422':
          $ref: '#/responses/UnprocessableEntity'
        '500':
          $ref: '#/responses/ServerError'
      x-permissions:
        - update.excessWeightRisk
  '/orders/{orderID}/update-billable-weight':
    parameters:
      - description: ID of order to use
        in: path
        name: orderID
        required: true
        type: string
        format: uuid
    patch:
      summary: Updates the max billable weight
      description: Updates the DBAuthorizedWeight attribute for the Order Entitlements=
      operationId: updateBillableWeight
      tags:
        - order
      consumes:
        - application/json
      produces:
        - application/json
      parameters:
        - in: body
          name: body
          required: true
          schema:
            $ref: '#/definitions/UpdateBillableWeightPayload'
        - in: header
          name: If-Match
          type: string
          required: true
      responses:
        '200':
          description: updated Order
          schema:
            $ref: '#/definitions/Order'
        '403':
          $ref: '#/responses/PermissionDenied'
        '404':
          $ref: '#/responses/NotFound'
        '412':
          $ref: '#/responses/PreconditionFailed'
        '422':
          $ref: '#/responses/UnprocessableEntity'
        '500':
          $ref: '#/responses/ServerError'
      x-permissions:
        - update.billableWeight
  '/orders/{orderID}/update-max-billable-weight/tio':
    parameters:
      - description: ID of order to use
        in: path
        name: orderID
        required: true
        type: string
        format: uuid
    patch:
      summary: Updates the max billable weight with TIO remarks
      description: Updates the DBAuthorizedWeight attribute for the Order Entitlements and move TIO remarks
      operationId: updateMaxBillableWeightAsTIO
      tags:
        - order
      consumes:
        - application/json
      produces:
        - application/json
      parameters:
        - in: body
          name: body
          required: true
          schema:
            $ref: '#/definitions/UpdateMaxBillableWeightAsTIOPayload'
        - $ref: 'parameters/ifMatch.yaml'
      responses:
        '200':
          description: updated Order
          schema:
            $ref: '#/definitions/Order'
        '403':
          $ref: '#/responses/PermissionDenied'
        '404':
          $ref: '#/responses/NotFound'
        '412':
          $ref: '#/responses/PreconditionFailed'
        '422':
          $ref: '#/responses/UnprocessableEntity'
        '500':
          $ref: '#/responses/ServerError'
      x-permissions:
        - update.maxBillableWeight
  /orders/{orderID}/upload_amended_orders:
    post:
      summary: Create an amended order for a given order
      description: Create an amended order for a given order
      operationId: uploadAmendedOrders
      tags:
        - order
      consumes:
        - multipart/form-data
      parameters:
        - in: path
          name: orderID
          type: string
          format: uuid
          required: true
          description: UUID of the order
        - in: formData
          name: file
          type: file
          description: The file to upload.
          required: true
      responses:
        '201':
          description: created upload
          schema:
            $ref: 'definitions/Upload.yaml'
        '400':
          description: invalid request
          schema:
            $ref: '#/definitions/InvalidRequestResponsePayload'
        '403':
          description: not authorized
        '404':
          description: not found
        '413':
          description: payload is too large
        '500':
          description: server error
  '/counseling/orders/{orderID}/allowances':
    parameters:
      - description: ID of order to use
        in: path
        name: orderID
        required: true
        type: string
        format: uuid
    patch:
      summary: Updates an allowance (Orders with Entitlements)
      description: All fields sent in this request will be set on the order referenced
      operationId: counselingUpdateAllowance
      tags:
        - order
      consumes:
        - application/json
      produces:
        - application/json
      parameters:
        - in: body
          name: body
          required: true
          schema:
            $ref: '#/definitions/CounselingUpdateAllowancePayload'
        - in: header
          name: If-Match
          type: string
          required: true
      responses:
        '200':
          description: updated instance of allowance
          schema:
            $ref: '#/definitions/Order'
        '403':
          $ref: '#/responses/PermissionDenied'
        '404':
          $ref: '#/responses/NotFound'
        '412':
          $ref: '#/responses/PreconditionFailed'
        '422':
          $ref: '#/responses/UnprocessableEntity'
        '500':
          $ref: '#/responses/ServerError'
  '/move-task-orders/{moveTaskOrderID}':
    parameters:
      - description: ID of move to use
        in: path
        name: moveTaskOrderID
        required: true
        type: string
    get:
      produces:
        - application/json
      parameters: []
      responses:
        '200':
          description: Successfully retrieved move task order
          schema:
            $ref: '#/definitions/MoveTaskOrder'
        '400':
          $ref: '#/responses/InvalidRequest'
        '401':
          $ref: '#/responses/PermissionDenied'
        '403':
          $ref: '#/responses/PermissionDenied'
        '404':
          $ref: '#/responses/NotFound'
        '500':
          $ref: '#/responses/ServerError'
      tags:
        - moveTaskOrder
      description: Gets a move
      operationId: getMoveTaskOrder
      summary: Gets a move by ID
  '/move_task_orders/{moveTaskOrderID}/mto_service_items':
    parameters:
      - description: ID of move for mto service item to use
        in: path
        name: moveTaskOrderID
        required: true
        format: uuid
        type: string
    get:
      produces:
        - application/json
      parameters: []
      responses:
        '200':
          description: Successfully retrieved all line items for a move task order
          schema:
            $ref: 'definitions/MTOServiceItems.yaml'
        '404':
          $ref: '#/responses/NotFound'
        '422':
          $ref: '#/responses/UnprocessableEntity'
        '500':
          $ref: '#/responses/ServerError'
      tags:
        - mtoServiceItem
      description: Gets all line items for a move
      operationId: listMTOServiceItems
      summary: Gets all line items for a move
  '/mto-shipments':
    post:
      summary: createMTOShipment
      description: |
        Creates a MTO shipment for the specified Move Task Order.
        Required fields include:
        * Shipment Type
        * Customer requested pick-up date
        * Pick-up Address
        * Delivery Address
        * Releasing / Receiving agents
        Optional fields include:
        * Delivery Address Type
        * Customer Remarks
        * Releasing / Receiving agents
        * An array of optional accessorial service item codes
      consumes:
        - application/json
      produces:
        - application/json
      operationId: createMTOShipment
      tags:
        - mtoShipment
      parameters:
        - in: body
          name: body
          schema:
            $ref: '#/definitions/CreateMTOShipment'
      responses:
        '200':
          description: Successfully created a MTO shipment.
          schema:
            $ref: 'definitions/MTOShipment.yaml'
        '400':
          $ref: '#/responses/InvalidRequest'
        '404':
          $ref: '#/responses/NotFound'
        '422':
          $ref: '#/responses/UnprocessableEntity'
        '500':
          $ref: '#/responses/ServerError'
  '/move_task_orders/{moveTaskOrderID}/mto_shipments':
    parameters:
      - description: ID of move task order for mto shipment to use
        in: path
        name: moveTaskOrderID
        required: true
        format: uuid
        type: string
    get:
      produces:
        - application/json
      parameters: []
      responses:
        '200':
          description: Successfully retrieved all mto shipments for a move task order
          schema:
            $ref: '#/definitions/MTOShipments'
        '403':
          $ref: '#/responses/PermissionDenied'
        '404':
          $ref: '#/responses/NotFound'
        '422':
          $ref: '#/responses/UnprocessableEntity'
        '500':
          $ref: '#/responses/ServerError'
      tags:
        - mtoShipment
      description: Gets all shipments for a move task order
      operationId: listMTOShipments
      summary: Gets all shipments for a move task order
  '/shipments/{shipmentID}':
    get:
      summary: fetches a shipment by ID
      description: fetches a shipment by ID
      operationId: getShipment
      tags:
        - mtoShipment
      produces:
        - application/json
      parameters:
        - description: ID of the shipment to be fetched
          in: path
          name: shipmentID
          required: true
          format: uuid
          type: string
      responses:
        '200':
          description: Successfully fetched the shipment
          schema:
            $ref: '#/definitions/MTOShipment'
        '400':
          $ref: '#/responses/InvalidRequest'
        '403':
          $ref: '#/responses/PermissionDenied'
        '404':
          $ref: '#/responses/NotFound'
        '422':
          $ref: '#/responses/UnprocessableEntity'
        '500':
          $ref: '#/responses/ServerError'
    delete:
      summary: Soft deletes a shipment by ID
      description: Soft deletes a shipment by ID
      operationId: deleteShipment
      tags:
        - shipment
      produces:
        - application/json
      parameters:
        - description: ID of the shipment to be deleted
          in: path
          name: shipmentID
          required: true
          format: uuid
          type: string
      responses:
        '204':
          description: Successfully soft deleted the shipment
        '400':
          $ref: '#/responses/InvalidRequest'
        '403':
          $ref: '#/responses/PermissionDenied'
        '404':
          $ref: '#/responses/NotFound'
        '409':
          $ref: '#/responses/Conflict'
        '422':
          $ref: '#/responses/UnprocessableEntity'
        '500':
          $ref: '#/responses/ServerError'
  '/move_task_orders/{moveTaskOrderID}/mto_shipments/{shipmentID}':
    patch:
      summary: updateMTOShipment
      description: |
        Updates a specified MTO shipment.
        Required fields include:
        * MTO Shipment ID required in path
        * If-Match required in headers
        * No fields required in body
        Optional fields include:
        * New shipment status type
        * Shipment Type
        * Customer requested pick-up date
        * Pick-up Address
        * Delivery Address
        * Secondary Pick-up Address
        * SecondaryDelivery Address
        * Delivery Address Type
        * Customer Remarks
        * Counselor Remarks
        * Releasing / Receiving agents
        * Actual Pro Gear Weight
        * Actual Spouse Pro Gear Weight
      consumes:
        - application/json
      produces:
        - application/json
      operationId: updateMTOShipment
      tags:
        - mtoShipment
      parameters:
        - in: path
          name: moveTaskOrderID
          required: true
          format: uuid
          type: string
          description: ID of move task order for mto shipment to use
        - in: path
          name: shipmentID
          type: string
          format: uuid
          required: true
          description: UUID of the MTO Shipment to update
        - in: header
          name: If-Match
          type: string
          required: true
          description: >
            Optimistic locking is implemented via the `If-Match` header. If the ETag header does not match
            the value of the resource on the server, the server rejects the change with a `412 Precondition Failed` error.
        - in: body
          name: body
          schema:
            $ref: '#/definitions/UpdateShipment'
      responses:
        '200':
          description: Successfully updated the specified MTO shipment.
          schema:
            $ref: 'definitions/MTOShipment.yaml'
        '400':
          $ref: '#/responses/InvalidRequest'
        '401':
          $ref: '#/responses/PermissionDenied'
        '403':
          $ref: '#/responses/PermissionDenied'
        '404':
          $ref: '#/responses/NotFound'
        '412':
          $ref: '#/responses/PreconditionFailed'
        '422':
          $ref: '#/responses/UnprocessableEntity'
        '500':
          $ref: '#/responses/ServerError'
  '/shipments/{shipmentID}/approve':
    parameters:
      - description: ID of the shipment
        in: path
        name: shipmentID
        required: true
        format: uuid
        type: string
    post:
      consumes:
        - application/json
      produces:
        - application/json
      parameters:
        - in: header
          name: If-Match
          type: string
          required: true
      responses:
        '200':
          description: Successfully approved the shipment
          schema:
            $ref: 'definitions/MTOShipment.yaml'
        '403':
          $ref: '#/responses/PermissionDenied'
        '404':
          $ref: '#/responses/NotFound'
        '409':
          $ref: '#/responses/Conflict'
        '412':
          $ref: '#/responses/PreconditionFailed'
        '422':
          $ref: '#/responses/UnprocessableEntity'
        '500':
          $ref: '#/responses/ServerError'
      tags:
        - shipment
      description: Approves a shipment
      operationId: approveShipment
      summary: Approves a shipment
      x-permissions:
        - update.shipment
  '/shipments/{shipmentID}/request-diversion':
    parameters:
      - description: ID of the shipment
        in: path
        name: shipmentID
        required: true
        format: uuid
        type: string
    post:
      consumes:
        - application/json
      produces:
        - application/json
      parameters:
        - in: header
          name: If-Match
          type: string
          required: true
        - in: body
          name: body
          required: true
          schema:
            $ref: '#/definitions/RequestDiversion'
      responses:
        '200':
          description: Successfully requested the shipment diversion
          schema:
            $ref: 'definitions/MTOShipment.yaml'
        '403':
          $ref: '#/responses/PermissionDenied'
        '404':
          $ref: '#/responses/NotFound'
        '409':
          $ref: '#/responses/Conflict'
        '412':
          $ref: '#/responses/PreconditionFailed'
        '422':
          $ref: '#/responses/UnprocessableEntity'
        '500':
          $ref: '#/responses/ServerError'
      tags:
        - shipment
      description: Requests a shipment diversion
      operationId: requestShipmentDiversion
      summary: Requests a shipment diversion
      x-permissions:
        - create.shipmentDiversionRequest
  '/shipments/{shipmentID}/approve-diversion':
    parameters:
      - description: ID of the shipment
        in: path
        name: shipmentID
        required: true
        format: uuid
        type: string
    post:
      consumes:
        - application/json
      produces:
        - application/json
      parameters:
        - in: header
          name: If-Match
          type: string
          required: true
      responses:
        '200':
          description: Successfully approved the shipment diversion
          schema:
            $ref: 'definitions/MTOShipment.yaml'
        '403':
          $ref: '#/responses/PermissionDenied'
        '404':
          $ref: '#/responses/NotFound'
        '409':
          $ref: '#/responses/Conflict'
        '412':
          $ref: '#/responses/PreconditionFailed'
        '422':
          $ref: '#/responses/UnprocessableEntity'
        '500':
          $ref: '#/responses/ServerError'
      x-permissions:
        - update.shipment
      tags:
        - shipment
      description: Approves a shipment diversion
      operationId: approveShipmentDiversion
      summary: Approves a shipment diversion
  '/shipments/{shipmentID}/reject':
    parameters:
      - description: ID of the shipment
        in: path
        name: shipmentID
        required: true
        format: uuid
        type: string
    post:
      consumes:
        - application/json
      produces:
        - application/json
      parameters:
        - in: header
          name: If-Match
          type: string
          required: true
        - in: body
          name: body
          required: true
          schema:
            $ref: '#/definitions/RejectShipment'
      responses:
        '200':
          description: Successfully rejected the shipment
          schema:
            $ref: 'definitions/MTOShipment.yaml'
        '403':
          $ref: '#/responses/PermissionDenied'
        '404':
          $ref: '#/responses/NotFound'
        '409':
          $ref: '#/responses/Conflict'
        '412':
          $ref: '#/responses/PreconditionFailed'
        '422':
          $ref: '#/responses/UnprocessableEntity'
        '500':
          $ref: '#/responses/ServerError'
      tags:
        - shipment
      description: rejects a shipment
      operationId: rejectShipment
      summary: rejects a shipment
  '/shipments/{shipmentID}/request-cancellation':
    parameters:
      - description: ID of the shipment
        in: path
        name: shipmentID
        required: true
        format: uuid
        type: string
    post:
      consumes:
        - application/json
      produces:
        - application/json
      parameters:
        - in: header
          name: If-Match
          type: string
          required: true
      responses:
        '200':
          description: Successfully requested the shipment cancellation
          schema:
            $ref: 'definitions/MTOShipment.yaml'
        '403':
          $ref: '#/responses/PermissionDenied'
        '404':
          $ref: '#/responses/NotFound'
        '409':
          $ref: '#/responses/Conflict'
        '412':
          $ref: '#/responses/PreconditionFailed'
        '422':
          $ref: '#/responses/UnprocessableEntity'
        '500':
          $ref: '#/responses/ServerError'
      tags:
        - shipment
      description: Requests a shipment cancellation
      operationId: requestShipmentCancellation
      summary: Requests a shipment cancellation
      x-permissions:
        - create.shipmentCancellation
  '/shipments/{shipmentID}/request-reweigh':
    parameters:
      - description: ID of the shipment
        in: path
        name: shipmentID
        required: true
        format: uuid
        type: string
    post:
      consumes:
        - application/json
      produces:
        - application/json
      responses:
        '200':
          description: Successfully requested a reweigh of the shipment
          schema:
            $ref: 'definitions/Reweigh.yaml'
        '403':
          $ref: '#/responses/PermissionDenied'
        '404':
          $ref: '#/responses/NotFound'
        '409':
          $ref: '#/responses/Conflict'
        '412':
          $ref: '#/responses/PreconditionFailed'
        '422':
          $ref: '#/responses/UnprocessableEntity'
        '500':
          $ref: '#/responses/ServerError'
      tags:
        - shipment
        - reweigh
      description: Requests a shipment reweigh
      operationId: requestShipmentReweigh
      summary: Requests a shipment reweigh
      x-permissions:
        - create.reweighRequest
  '/shipments/{shipmentID}/review-shipment-address-update':
    parameters:
      - description: ID of the shipment
        in: path
        name: shipmentID
        required: true
        format: uuid
        type: string
    patch:
      consumes:
        - application/json
      produces:
        - application/json
      parameters:
        - in: header
          name: If-Match
          type: string
          required: true
        - in: body
          name: body
          required: true
          schema:
            properties:
              status:
                type: string
                enum:
                  - REJECTED
                  - APPROVED
              officeRemarks:
                type: string
            required:
              - officeRemarks
              - status
      responses:
        '200':
          description: Successfully requested a shipment address update
          schema:
            $ref: 'definitions/ShipmentAddressUpdate.yaml'
        '403':
          $ref: '#/responses/PermissionDenied'
        '404':
          $ref: '#/responses/NotFound'
        '409':
          $ref: '#/responses/Conflict'
        '412':
          $ref: '#/responses/PreconditionFailed'
        '422':
          $ref: '#/responses/UnprocessableEntity'
        '500':
          $ref: '#/responses/ServerError'
      tags:
        - shipment
      description: This endpoint is used to approve a address update request. Office remarks are required.
        Approving the address update will update the Destination Final Address of the associated service item
      operationId: reviewShipmentAddressUpdate
      summary: Allows TOO to review a shipment address update
  '/shipments/{shipmentID}/sit-extensions':
    post:
      summary: Create an approved SIT Duration Update
      description: TOO can creates an already-approved SIT Duration Update on behalf of a customer
      consumes:
        - application/json
      produces:
        - application/json
      operationId: createApprovedSITDurationUpdate
      tags:
        - shipment
        - sitExtension
      parameters:
        - description: ID of the shipment
          in: path
          name: shipmentID
          required: true
          format: uuid
          type: string
        - in: body
          name: body
          schema:
            $ref: '#/definitions/CreateApprovedSITDurationUpdate'
          required: true
        - in: header
          description: We want the shipment's eTag rather than the SIT Duration Update eTag as the SIT Duration Update is always associated with a shipment
          name: If-Match
          type: string
          required: true
      responses:
        '200':
          description: Successfully created a SIT Extension.
          schema:
            $ref: 'definitions/MTOShipment.yaml'
        '400':
          $ref: '#/responses/InvalidRequest'
        '403':
          $ref: '#/responses/PermissionDenied'
        '404':
          $ref: '#/responses/NotFound'
        '422':
          $ref: '#/responses/UnprocessableEntity'
        '500':
          $ref: '#/responses/ServerError'
      x-permissions:
        - create.SITExtension
  '/shipments/{shipmentID}/sit-extensions/{sitExtensionID}/approve':
    parameters:
      - description: ID of the shipment
        in: path
        name: shipmentID
        required: true
        format: uuid
        type: string
      - description: ID of the SIT extension
        in: path
        name: sitExtensionID
        required: true
        format: uuid
        type: string
    patch:
      consumes:
        - application/json
      produces:
        - application/json
      parameters:
        - in: body
          name: body
          required: true
          schema:
            $ref: '#/definitions/ApproveSITExtension'
        - in: header
          description: We want the shipment's eTag rather than the SIT extension eTag as the SIT extension is always associated with a shipment
          name: If-Match
          type: string
          required: true
      responses:
        '200':
          description: Successfully approved a SIT extension
          schema:
            $ref: 'definitions/MTOShipment.yaml'
        '403':
          $ref: '#/responses/PermissionDenied'
        '404':
          $ref: '#/responses/NotFound'
        '409':
          $ref: '#/responses/Conflict'
        '412':
          $ref: '#/responses/PreconditionFailed'
        '422':
          $ref: '#/responses/UnprocessableEntity'
        '500':
          $ref: '#/responses/ServerError'
      tags:
        - shipment
        - sitExtension
      description: Approves a SIT extension
      operationId: approveSITExtension
      summary: Approves a SIT extension
      x-permissions:
        - update.SITExtension
  '/shipments/{shipmentID}/sit-extensions/{sitExtensionID}/deny':
    parameters:
      - description: ID of the shipment
        in: path
        name: shipmentID
        required: true
        format: uuid
        type: string
      - description: ID of the SIT extension
        in: path
        name: sitExtensionID
        required: true
        format: uuid
        type: string
    patch:
      consumes:
        - application/json
      produces:
        - application/json
      parameters:
        - in: body
          name: body
          required: true
          schema:
            $ref: '#/definitions/DenySITExtension'
        - in: header
          name: If-Match
          type: string
          required: true
      responses:
        '200':
          description: Successfully denied a SIT extension
          schema:
            $ref: 'definitions/MTOShipment.yaml'
        '403':
          $ref: '#/responses/PermissionDenied'
        '404':
          $ref: '#/responses/NotFound'
        '409':
          $ref: '#/responses/Conflict'
        '412':
          $ref: '#/responses/PreconditionFailed'
        '422':
          $ref: '#/responses/UnprocessableEntity'
        '500':
          $ref: '#/responses/ServerError'
      tags:
        - shipment
        - sitExtension
      description: Denies a SIT extension
      operationId: denySITExtension
      summary: Denies a SIT extension
      x-permissions:
        - update.SITExtension
  '/shipments/{shipmentID}/sit-service-item/convert-to-customer-expense':
    parameters:
      - description: ID of the shipment
        in: path
        name: shipmentID
        required: true
        format: uuid
        type: string
    patch:
      consumes:
        - application/json
      produces:
        - application/json
      parameters:
        - in: body
          name: body
          required: true
          schema:
            $ref: '#/definitions/UpdateSITServiceItemCustomerExpense'
        - in: header
          name: If-Match
          type: string
          required: true
      responses:
        '200':
          description: Successfully converted to customer expense
          schema:
            $ref: 'definitions/MTOShipment.yaml'
        '403':
          $ref: '#/responses/PermissionDenied'
        '404':
          $ref: '#/responses/NotFound'
        '409':
          $ref: '#/responses/Conflict'
        '412':
          $ref: '#/responses/PreconditionFailed'
        '422':
          $ref: '#/responses/UnprocessableEntity'
        '500':
          $ref: '#/responses/ServerError'
      tags:
        - shipment
        - mtoServiceItem
      description: Converts a SIT to customer expense
      operationId: updateSITServiceItemCustomerExpense
      summary: Converts a SIT to customer expense
      x-permissions:
        - update.MTOServiceItem
  /shipments/{shipmentID}/ppm-documents:
    parameters:
      - description: ID of the shipment
        in: path
        name: shipmentID
        required: true
        format: uuid
        type: string
    get:
      summary: Gets all the PPM documents for a PPM shipment
      description: |
        Retrieves all of the documents and associated uploads for each ppm document type connected to a PPM shipment. This
        excludes any deleted PPM documents.
      operationId: getPPMDocuments
      tags:
        - ppm
      consumes:
        - application/json
      produces:
        - application/json
      responses:
        '200':
          description: All PPM documents and associated uploads for the specified PPM shipment.
          schema:
            $ref: 'definitions/PPMDocuments.yaml'
        '401':
          $ref: '#/responses/PermissionDenied'
        '403':
          $ref: '#/responses/PermissionDenied'
        '422':
          $ref: '#/responses/UnprocessableEntity'
        '500':
          $ref: '#/responses/ServerError'
  /ppm-shipments/{ppmShipmentId}/weight-ticket/{weightTicketId}:
    parameters:
      - $ref: 'parameters/ppmShipmentId.yaml'
      - $ref: 'parameters/weightTicketId.yaml'
    patch:
      summary: Updates a weight ticket document
      description: |
        Updates a PPM shipment's weight ticket document with new information. Only some of the weight ticket document's
        fields are editable because some have to be set by the customer, e.g. vehicle description.
      operationId: updateWeightTicket
      tags:
        - ppm
      consumes:
        - application/json
      produces:
        - application/json
      parameters:
        - $ref: 'parameters/ifMatch.yaml'
        - in: body
          name: updateWeightTicketPayload
          required: true
          schema:
            $ref: '#/definitions/UpdateWeightTicket'
      responses:
        '200':
          description: returns an updated weight ticket object
          schema:
            $ref: 'definitions/WeightTicket.yaml'
        '400':
          $ref: '#/responses/InvalidRequest'
        '401':
          $ref: '#/responses/PermissionDenied'
        '403':
          $ref: '#/responses/PermissionDenied'
        '404':
          $ref: '#/responses/NotFound'
        '412':
          $ref: '#/responses/PreconditionFailed'
        '422':
          $ref: '#/responses/UnprocessableEntity'
        '500':
          $ref: '#/responses/ServerError'
  /ppm-shipments/{ppmShipmentId}/moving-expenses/{movingExpenseId}:
    parameters:
      - $ref: 'parameters/ppmShipmentId.yaml'
      - $ref: 'parameters/movingExpenseId.yaml'
    patch:
      summary: Updates the moving expense
      description: |
        Updates a PPM shipment's moving expense with new information. Only some of the moving expense's fields are
        editable because some have to be set by the customer, e.g. the description and the moving expense type.
      operationId: updateMovingExpense
      tags:
        - ppm
      consumes:
        - application/json
      produces:
        - application/json
      parameters:
        - $ref: 'parameters/ifMatch.yaml'
        - in: body
          name: updateMovingExpense
          required: true
          schema:
            $ref: '#/definitions/UpdateMovingExpense'
      responses:
        '200':
          description: returns an updated moving expense object
          schema:
            $ref: 'definitions/MovingExpense.yaml'
        '400':
          $ref: '#/responses/InvalidRequest'
        '401':
          $ref: '#/responses/PermissionDenied'
        '403':
          $ref: '#/responses/PermissionDenied'
        '404':
          $ref: '#/responses/NotFound'
        '412':
          $ref: '#/responses/PreconditionFailed'
        '422':
          $ref: '#/responses/UnprocessableEntity'
        '500':
          $ref: '#/responses/ServerError'
  /ppm-shipments/{ppmShipmentId}/pro-gear-weight-tickets/{proGearWeightTicketId}:
    parameters:
      - $ref: 'parameters/ppmShipmentId.yaml'
      - $ref: 'parameters/proGearWeightTicketId.yaml'
    patch:
      summary: Updates a pro-gear weight ticket
      description: |
        Updates a PPM shipment's pro-gear weight ticket with new information. Only some of the fields are editable
        because some have to be set by the customer, e.g. the description.
      operationId: updateProGearWeightTicket
      tags:
        - ppm
      consumes:
        - application/json
      produces:
        - application/json
      parameters:
        - $ref: 'parameters/ifMatch.yaml'
        - in: body
          name: updateProGearWeightTicket
          required: true
          schema:
            $ref: '#/definitions/UpdateProGearWeightTicket'
      responses:
        '200':
          description: returns an updated pro-gear weight ticket object
          schema:
            $ref: 'definitions/ProGearWeightTicket.yaml'
        '400':
          $ref: '#/responses/InvalidRequest'
        '401':
          $ref: '#/responses/PermissionDenied'
        '403':
          $ref: '#/responses/PermissionDenied'
        '404':
          $ref: '#/responses/NotFound'
        '412':
          $ref: '#/responses/PreconditionFailed'
        '422':
          $ref: '#/responses/UnprocessableEntity'
        '500':
          $ref: '#/responses/ServerError'
  /ppm-shipments/{ppmShipmentId}/aoa-packet:
    parameters:
      - description: the id for the ppmshipment with aoa to be downloaded
        in: path
        name: ppmShipmentId
        required: true
        type: string
    get:
      summary: Downloads AOA Packet form PPMShipment as a PDF
      description: |
        ### Functionality
        This endpoint downloads all uploaded move order documentation combined with the Shipment Summary Worksheet into a single PDF.
        ### Errors
        * The PPMShipment must have requested an AOA.
        * The PPMShipment AOA Request must have been approved.
      operationId: showAOAPacket
      tags:
        - ppm
      produces:
        - application/pdf
      responses:
        '200':
          headers:
            Content-Disposition:
              type: string
              description: File name to download
          description: AOA PDF
          schema:
            format: binary
            type: file
        '400':
          $ref: '#/responses/InvalidRequest'
        '403':
          $ref: '#/responses/PermissionDenied'
        '404':
          $ref: '#/responses/NotFound'
        '422':
          $ref: '#/responses/UnprocessableEntity'
        '500':
          $ref: '#/responses/ServerError'
  /ppm-shipments/{ppmShipmentId}/finish-document-review:
    parameters:
      - $ref: 'parameters/ppmShipmentId.yaml'
    patch:
      summary: Updates a PPM shipment's status after document review
      description: |
        Updates a PPM shipment's status once documents have been reviewed. Status is updated depending on whether any documents have been rejected.
      operationId: finishDocumentReview
      tags:
        - ppm
      consumes:
        - application/json
      produces:
        - application/json
      parameters:
        - in: header
          name: If-Match
          type: string
          required: true
      responses:
        '200':
          description: Successfully finished document review
          schema:
            $ref: 'definitions/PPMShipment.yaml'
        '400':
          $ref: '#/responses/InvalidRequest'
        '401':
          $ref: '#/responses/PermissionDenied'
        '403':
          $ref: '#/responses/PermissionDenied'
        '404':
          $ref: '#/responses/NotFound'
        '409':
          $ref: '#/responses/Conflict'
        '412':
          $ref: '#/responses/PreconditionFailed'
        '422':
          $ref: '#/responses/UnprocessableEntity'
        '500':
          $ref: '#/responses/ServerError'
      x-permissions:
        - update.shipment
  /ppm-shipments/{ppmShipmentId}/ppm-sit:
    patch:
      summary: Updates a PPM shipment's SIT values
      description: |
        Updates a PPM shipment's SIT values
      operationId: updatePPMSIT
      tags:
        - ppm
      consumes:
        - application/json
      produces:
        - application/json
      parameters:
        - $ref: 'parameters/ppmShipmentId.yaml'
        - in: header
          name: If-Match
          type: string
          required: true
        - in: body
          name: body
          schema:
            $ref: 'definitions/PPMShipmentSIT.yaml'
      responses:
        '200':
          description: Successfully finished PPM SIT update
          schema:
            $ref: 'definitions/PPMShipment.yaml'
        '400':
          $ref: '#/responses/InvalidRequest'
        '403':
          $ref: '#/responses/PermissionDenied'
        '404':
          $ref: '#/responses/NotFound'
        '412':
          $ref: '#/responses/PreconditionFailed'
        '422':
          $ref: '#/responses/UnprocessableEntity'
        '500':
          $ref: '#/responses/ServerError'
  /ppm-shipments/{ppmShipmentId}/closeout:
    parameters:
      - $ref: 'parameters/ppmShipmentId.yaml'
    get:
      summary: Get the closeout calcuations for the specified PPM shipment
      description: |
        Retrieves the closeout calculations for the specified PPM shipment.
      operationId: getPPMCloseout
      tags:
        - ppm
      produces:
        - application/json
      responses:
        '200':
          description: Returns closeout for the specified PPM shipment.
          schema:
            $ref: 'definitions/PPMCloseout.yaml'
        '400':
          $ref: '#/responses/InvalidRequest'
        '403':
          $ref: '#/responses/PermissionDenied'
        '404':
          $ref: '#/responses/NotFound'
        '422':
          $ref: '#/responses/UnprocessableEntity'
        '500':
          $ref: '#/responses/ServerError'
  /ppm-shipments/{ppmShipmentId}/actual-weight:
    parameters:
      - $ref: 'parameters/ppmShipmentId.yaml'
    get:
      summary: Get the actual weight for a PPM shipment
      description: |
        Retrieves the actual weight for the specified PPM shipment.
      operationId: getPPMActualWeight
      tags:
        - ppm
      produces:
        - application/json
      responses:
        '200':
          description: Returns actual weight for the specified PPM shipment.
          schema:
            $ref: 'definitions/PPMActualWeight.yaml'
        '400':
          $ref: '#/responses/InvalidRequest'
        '403':
          $ref: '#/responses/PermissionDenied'
        '404':
          $ref: '#/responses/NotFound'
        '422':
          $ref: '#/responses/UnprocessableEntity'
        '500':
          $ref: '#/responses/ServerError'
  /ppm-shipments/{ppmShipmentId}/sit_location/{sitLocation}/sit-estimated-cost:
    parameters:
      - $ref: 'parameters/ppmShipmentId.yaml'
      - in: path
        format: string
        description: location of sit
        name: sitLocation
        required: true
        type: string
        enum:
          - ORIGIN
          - DESTINATION
      - in: query
        format: date-time
        description: Date entered into SIT
        name: sitEntryDate
        required: true
        type: string
      - in: query
        format: date-time
        description: Date departed SIT
        name: sitDepartureDate
        required: true
        type: string
      - in: query
        description: Weight stored in SIT
        name: weightStored
        required: true
        type: integer
        minimum: 0
    get:
      summary: Get the SIT estimated cost for a PPM shipment
      description: |
        Calculates and returns the SIT estimated cost for the specified PPM shipment.
      operationId: getPPMSITEstimatedCost
      tags:
        - ppm
      produces:
        - application/json
      responses:
        '200':
          description: Calculates and returns the SIT estimated cost for the specified PPM shipment.
          schema:
            $ref: 'definitions/PPMSITEstimatedCost.yaml'
        '400':
          $ref: '#/responses/InvalidRequest'
        '403':
          $ref: '#/responses/PermissionDenied'
        '404':
          $ref: '#/responses/NotFound'
        '422':
          $ref: '#/responses/UnprocessableEntity'
        '500':
          $ref: '#/responses/ServerError'
  /ppm-shipments/{ppmShipmentId}/payment-packet:
    get:
      summary: Returns PPM payment packet
      description: Generates a PDF containing all user uploaded documentations for PPM. Contains SSW form, orders, weight and expense documentations.
      operationId: showPaymentPacket
      tags:
        - ppm
      parameters:
        - in: path
          name: ppmShipmentId
          type: string
          format: uuid
          required: true
          description: UUID of the ppmShipment
      produces:
        - application/pdf
      responses:
        '200':
          headers:
            Content-Disposition:
              type: string
              description: File name to download
          description: PPM Payment Packet PDF
          schema:
            format: binary
            type: file
        '400':
          description: invalid request
        '401':
          description: request requires user authentication
        '403':
          description: user is not authorized
        '404':
          description: ppm not found
        '500':
          description: internal server error
  '/move_task_orders/{moveTaskOrderID}/mto_shipments/{shipmentID}/mto-agents':
    parameters:
      - description: ID of move task order
        in: path
        name: moveTaskOrderID
        required: true
        format: uuid
        type: string
      - description: ID of the shipment
        in: path
        name: shipmentID
        required: true
        format: uuid
        type: string
    get:
      produces:
        - application/json
      parameters: []
      responses:
        '200':
          description: Successfully retrieved all agents for a move task order
          schema:
            $ref: 'definitions/MTOAgents.yaml'
        '404':
          $ref: '#/responses/NotFound'
        '422':
          $ref: '#/responses/UnprocessableEntity'
        '500':
          $ref: '#/responses/ServerError'
      tags:
        - mtoAgent
      description: Fetches a list of agents associated with a move task order.
      operationId: fetchMTOAgentList
      summary: Fetch move task order agents.
  '/move-task-orders/{moveTaskOrderID}/service-items/{mtoServiceItemID}':
    parameters:
      - description: ID of move to use
        in: path
        name: moveTaskOrderID
        required: true
        type: string
      - description: ID of line item to use
        in: path
        name: mtoServiceItemID
        required: true
        type: string
    get:
      produces:
        - application/json
      parameters: []
      responses:
        '200':
          description: Successfully retrieved a line item for a move task order by ID
          schema:
            $ref: 'definitions/MTOServiceItemSingle.yaml'
        '400':
          $ref: '#/responses/InvalidRequest'
        '401':
          $ref: '#/responses/PermissionDenied'
        '403':
          $ref: '#/responses/PermissionDenied'
        '404':
          $ref: '#/responses/NotFound'
        '500':
          $ref: '#/responses/ServerError'
      tags:
        - mtoServiceItem
      description: Gets a line item by ID for a move by ID
      operationId: getMTOServiceItem
      summary: Gets a line item by ID for a move by ID
  '/move-task-orders/{moveTaskOrderID}/service-items/{mtoServiceItemID}/status':
    parameters:
      - description: ID of move to use
        in: path
        name: moveTaskOrderID
        required: true
        type: string
      - description: ID of line item to use
        in: path
        name: mtoServiceItemID
        required: true
        type: string
    patch:
      consumes:
        - application/json
      produces:
        - application/json
      parameters:
        - in: body
          name: body
          required: true
          schema:
            $ref: '#/definitions/PatchMTOServiceItemStatusPayload'
        - in: header
          name: If-Match
          type: string
          required: true
      responses:
        '200':
          description: >-
            Successfully updated status for a line item for a move task order by
            ID
          schema:
            $ref: 'definitions/MTOServiceItem.yaml'
        '400':
          $ref: '#/responses/InvalidRequest'
        '401':
          $ref: '#/responses/PermissionDenied'
        '403':
          $ref: '#/responses/PermissionDenied'
        '404':
          $ref: '#/responses/NotFound'
        '412':
          $ref: '#/responses/PreconditionFailed'
        '422':
          $ref: '#/responses/UnprocessableEntity'
        '500':
          $ref: '#/responses/ServerError'
      tags:
        - mtoServiceItem
      description: Changes the status of a line item for a move by ID
      operationId: updateMTOServiceItemStatus
      summary: Change the status of a line item for a move by ID
      x-permissions:
        - update.MTOServiceItem
  '/service-item/{mtoServiceItemID}/entry-date-update':
    parameters:
      - description: ID of the service item
        in: path
        name: mtoServiceItemID
        required: true
        type: string
    patch:
      consumes:
        - application/json
      produces:
        - application/json
      parameters:
        - in: body
          name: body
          required: true
          schema:
            $ref: 'definitions/ServiceItemSitEntryDate.yaml'
      responses:
        '200':
          description: Successfully updated SIT entry date
          schema:
            $ref: 'definitions/MTOServiceItemSingle.yaml'
        '400':
          $ref: '#/responses/InvalidRequest'
        '401':
          $ref: '#/responses/PermissionDenied'
        '403':
          $ref: '#/responses/PermissionDenied'
        '404':
          $ref: '#/responses/NotFound'
        '412':
          $ref: '#/responses/PreconditionFailed'
        '422':
          $ref: '#/responses/UnprocessableEntity'
        '500':
          $ref: '#/responses/ServerError'
      tags:
        - mtoServiceItem
      description: Locates the service item in the database and updates the SIT entry date for the selected service item and returns the service item
      operationId: updateServiceItemSitEntryDate
      summary: Updates a service item's SIT entry date by ID
  '/move-task-orders/{moveTaskOrderID}/status':
    patch:
      consumes:
        - application/json
      produces:
        - application/json
      parameters:
        - description: ID of move to use
          in: path
          name: moveTaskOrderID
          required: true
          type: string
        - in: header
          name: If-Match
          type: string
          required: true
        - in: body
          name: serviceItemCodes
          schema:
            $ref: '#/definitions/MTOApprovalServiceItemCodes'
          required: true
      responses:
        '200':
          description: Successfully updated move task order status
          schema:
            $ref: '#/definitions/Move'
        '400':
          $ref: '#/responses/InvalidRequest'
        '401':
          $ref: '#/responses/PermissionDenied'
        '403':
          $ref: '#/responses/PermissionDenied'
        '404':
          $ref: '#/responses/NotFound'
        '409':
          $ref: '#/responses/Conflict'
        '412':
          $ref: '#/responses/PreconditionFailed'
        '422':
          $ref: '#/responses/UnprocessableEntity'
        '500':
          $ref: '#/responses/ServerError'
      tags:
        - moveTaskOrder
      description: Changes move task order status to make it available to prime
      operationId: updateMoveTaskOrderStatus
      summary: Change the status of a move task order to make it available to prime
      x-permissions:
        - update.move
        - create.serviceItem
  '/move-task-orders/{moveTaskOrderID}/status/service-counseling-completed':
    patch:
      consumes:
        - application/json
      produces:
        - application/json
      parameters:
        - description: ID of move to use
          in: path
          name: moveTaskOrderID
          required: true
          type: string
        - in: header
          name: If-Match
          type: string
          required: true
      responses:
        '200':
          description: Successfully updated move task order status
          schema:
            $ref: '#/definitions/Move'
        '400':
          $ref: '#/responses/InvalidRequest'
        '401':
          $ref: '#/responses/PermissionDenied'
        '403':
          $ref: '#/responses/PermissionDenied'
        '404':
          $ref: '#/responses/NotFound'
        '409':
          $ref: '#/responses/Conflict'
        '412':
          $ref: '#/responses/PreconditionFailed'
        '422':
          $ref: '#/responses/UnprocessableEntity'
        '500':
          $ref: '#/responses/ServerError'
      tags:
        - moveTaskOrder
      description: Changes move (move task order) status to service counseling completed
      operationId: updateMTOStatusServiceCounselingCompleted
      summary: Changes move (move task order) status to service counseling completed
  '/move-task-orders/{moveTaskOrderID}/payment-service-items/{paymentServiceItemID}/status':
    parameters:
      - description: ID of move to use
        in: path
        name: moveTaskOrderID
        required: true
        type: string
      - description: ID of payment service item to use
        in: path
        name: paymentServiceItemID
        required: true
        type: string
    patch:
      consumes:
        - application/json
      produces:
        - application/json
      parameters:
        - in: body
          name: body
          required: true
          schema:
            $ref: '#/definitions/PaymentServiceItem'
        - in: header
          name: If-Match
          type: string
          required: true
      responses:
        '200':
          description: >-
            Successfully updated status for a line item for a move task order by
            ID
          schema:
            $ref: '#/definitions/PaymentServiceItem'
        '400':
          $ref: '#/responses/InvalidRequest'
        '401':
          $ref: '#/responses/PermissionDenied'
        '403':
          $ref: '#/responses/PermissionDenied'
        '404':
          $ref: '#/responses/NotFound'
        '412':
          $ref: '#/responses/PreconditionFailed'
        '422':
          $ref: '#/responses/UnprocessableEntity'
        '500':
          $ref: '#/responses/ServerError'
      tags:
        - paymentServiceItem
      description: Changes the status of a line item for a move by ID
      operationId: updatePaymentServiceItemStatus
      summary: Change the status of a payment service item for a move by ID
      x-permissions:
        - update.paymentServiceItemStatus
  '/move-task-orders/{moveTaskOrderID}/billable-weights-reviewed-at':
    patch:
      consumes:
        - application/json
      produces:
        - application/json
      parameters:
        - description: ID of move to use
          in: path
          name: moveTaskOrderID
          required: true
          type: string
        - in: header
          name: If-Match
          type: string
          required: true
      responses:
        '200':
          description: Successfully updated move task order billableWeightsReviewedAt field
          schema:
            $ref: '#/definitions/Move'
        '400':
          $ref: '#/responses/InvalidRequest'
        '401':
          $ref: '#/responses/PermissionDenied'
        '403':
          $ref: '#/responses/PermissionDenied'
        '404':
          $ref: '#/responses/NotFound'
        '409':
          $ref: '#/responses/Conflict'
        '412':
          $ref: '#/responses/PreconditionFailed'
        '422':
          $ref: '#/responses/UnprocessableEntity'
        '500':
          $ref: '#/responses/ServerError'
      tags:
        - moveTaskOrder
      description: Changes move (move task order) billableWeightsReviewedAt field to a timestamp
      operationId: updateMTOReviewedBillableWeightsAt
  '/move-task-orders/{moveTaskOrderID}/tio-remarks':
    patch:
      consumes:
        - application/json
      produces:
        - application/json
      parameters:
        - description: ID of move to use
          in: path
          name: moveTaskOrderID
          required: true
          type: string
        - in: header
          name: If-Match
          type: string
          required: true
        - in: body
          name: body
          required: true
          schema:
            $ref: '#/definitions/Move'
      responses:
        '200':
          description: Successfully updated move task order tioRemarks field
          schema:
            $ref: '#/definitions/Move'
        '400':
          $ref: '#/responses/InvalidRequest'
        '401':
          $ref: '#/responses/PermissionDenied'
        '403':
          $ref: '#/responses/PermissionDenied'
        '404':
          $ref: '#/responses/NotFound'
        '409':
          $ref: '#/responses/Conflict'
        '412':
          $ref: '#/responses/PreconditionFailed'
        '422':
          $ref: '#/responses/UnprocessableEntity'
        '500':
          $ref: '#/responses/ServerError'
      tags:
        - moveTaskOrder
      description: Changes move (move task order) billableWeightsReviewedAt field to a timestamp
      operationId: updateMoveTIORemarks
  '/move-task-orders/{moveTaskOrderID}/entitlements':
    parameters:
      - description: ID of move to use
        in: path
        name: moveTaskOrderID
        required: true
        type: string
    get:
      produces:
        - application/json
      parameters: []
      tags:
        - moveTaskOrder
      responses:
        '200':
          description: Successfully retrieved entitlements
          schema:
            $ref: '#/definitions/Entitlements'
        '400':
          $ref: '#/responses/InvalidRequest'
        '401':
          $ref: '#/responses/PermissionDenied'
        '403':
          $ref: '#/responses/PermissionDenied'
        '404':
          $ref: '#/responses/NotFound'
        '500':
          $ref: '#/responses/ServerError'
      description: Gets entitlements
      operationId: getEntitlements
      summary: Gets entitlements for a move by ID
  '/payment-requests/{paymentRequestID}':
    parameters:
      - description: UUID of payment request
        format: uuid
        in: path
        name: paymentRequestID
        required: true
        type: string
    get:
      produces:
        - application/json
      parameters: []
      responses:
        '200':
          description: fetched instance of payment request
          schema:
            $ref: '#/definitions/PaymentRequest'
        '400':
          $ref: '#/responses/InvalidRequest'
        '401':
          $ref: '#/responses/PermissionDenied'
        '403':
          $ref: '#/responses/PermissionDenied'
        '404':
          $ref: '#/responses/NotFound'
        '500':
          $ref: '#/responses/ServerError'
      tags:
        - paymentRequests
      description: Fetches an instance of a payment request by id
      operationId: getPaymentRequest
      summary: Fetches a payment request by id
      x-permissions:
        - read.paymentRequest
  '/moves/{locator}/closeout-office':
    parameters:
      - description: move code to identify a move to update the PPM shipment's closeout office for Army and Air Force service members
        format: string
        in: path
        name: locator
        required: true
        type: string
    patch:
      description: Sets the transportation office closeout location for where the Move's PPM Shipment documentation will be reviewed by
      tags:
        - move
      operationId: updateCloseoutOffice
      x-permissions:
        - update.closeoutOffice
      summary: Updates a Move's PPM closeout office for Army and Air Force customers
      produces:
        - application/json
      consumes:
        - application/json
      parameters:
        - in: body
          name: body
          schema:
            properties:
              closeoutOfficeId:
                type: string
                format: uuid
            required:
              - closeoutOfficeId
        - in: header
          name: If-Match
          type: string
          required: true
      responses:
        '200':
          description: Successfully set the closeout office for the move
          schema:
            $ref: '#/definitions/Move'
        '400':
          $ref: '#/responses/InvalidRequest'
        '401':
          $ref: '#/responses/PermissionDenied'
        '403':
          $ref: '#/responses/PermissionDenied'
        '404':
          $ref: '#/responses/NotFound'
        '412':
          $ref: '#/responses/PreconditionFailed'
        '422':
          $ref: '#/responses/UnprocessableEntity'
        '500':
          $ref: '#/responses/ServerError'
  '/moves/{locator}/customer-support-remarks':
    parameters:
      - description: move code to identify a move for customer support remarks
        format: string
        in: path
        name: locator
        required: true
        type: string
    post:
      produces:
        - application/json
      consumes:
        - application/json
      parameters:
        - in: body
          name: body
          schema:
            $ref: '#/definitions/CreateCustomerSupportRemark'
      responses:
        '200':
          description: Successfully created customer support remark
          schema:
            $ref: 'definitions/CustomerSupportRemark.yaml'
        '400':
          $ref: '#/responses/InvalidRequest'
        '404':
          $ref: '#/responses/NotFound'
        '422':
          $ref: '#/responses/UnprocessableEntity'
        '500':
          $ref: '#/responses/ServerError'
      tags:
        - customerSupportRemarks
      description: Creates a customer support remark for a move
      operationId: createCustomerSupportRemarkForMove
      summary: Creates a customer support remark for a move
    get:
      produces:
        - application/json
      parameters: []
      responses:
        '200':
          description: Successfully retrieved all line items for a move task order
          schema:
            $ref: 'definitions/CustomerSupportRemarks.yaml'
        '403':
          $ref: '#/responses/PermissionDenied'
        '404':
          $ref: '#/responses/NotFound'
        '422':
          $ref: '#/responses/UnprocessableEntity'
        '500':
          $ref: '#/responses/ServerError'
      tags:
        - customerSupportRemarks
      description: Fetches customer support remarks for a move
      operationId: getCustomerSupportRemarksForMove
      summary: Fetches customer support remarks using the move code (locator).
  '/customer-support-remarks/{customerSupportRemarkID}':
    parameters:
      - in: path
        description: the customer support remark ID to be modified
        name: customerSupportRemarkID
        required: true
        type: string
        format: uuid
    patch:
      tags:
        - customerSupportRemarks
      description: Updates a customer support remark for a move
      operationId: updateCustomerSupportRemarkForMove
      summary: Updates a customer support remark for a move
      consumes:
        - application/json
      produces:
        - application/json
      parameters:
        - in: body
          name: body
          required: true
          schema:
            $ref: '#/definitions/UpdateCustomerSupportRemarkPayload'
      responses:
        '200':
          description: Successfully updated customer support remark
          schema:
            $ref: 'definitions/CustomerSupportRemark.yaml'
        '400':
          $ref: '#/responses/InvalidRequest'
        '403':
          $ref: '#/responses/PermissionDenied'
        '404':
          $ref: '#/responses/NotFound'
        '422':
          $ref: '#/responses/UnprocessableEntity'
        '500':
          $ref: '#/responses/ServerError'
    delete:
      summary: Soft deletes a customer support remark by ID
      description: Soft deletes a customer support remark by ID
      operationId: deleteCustomerSupportRemark
      tags:
        - customerSupportRemarks
      produces:
        - application/json
      responses:
        '204':
          description: Successfully soft deleted the shipment
        '400':
          $ref: '#/responses/InvalidRequest'
        '403':
          $ref: '#/responses/PermissionDenied'
        '404':
          $ref: '#/responses/NotFound'
        '409':
          $ref: '#/responses/Conflict'
        '422':
          $ref: '#/responses/UnprocessableEntity'
        '500':
          $ref: '#/responses/ServerError'
  '/moves/{locator}/evaluation-reports':
    parameters:
      - in: path
        name: locator
        required: true
        type: string
    post:
      produces:
        - application/json
      consumes:
        - application/json
      parameters:
        - in: body
          name: body
          schema:
            $ref: '#/definitions/CreateEvaluationReport'
      responses:
        '200':
          description: Successfully created evaluation report
          schema:
            $ref: '#/definitions/EvaluationReport'
        '400':
          $ref: '#/responses/InvalidRequest'
        '404':
          $ref: '#/responses/NotFound'
        '422':
          $ref: '#/responses/UnprocessableEntity'
        '500':
          $ref: '#/responses/ServerError'
      x-permissions:
        - create.evaluationReport
      tags:
        - evaluationReports
      description: Creates an evaluation report
      operationId: createEvaluationReport
      summary: Creates an evaluation report
  '/evaluation-reports/{reportID}/download':
    parameters:
      - in: path
        description: the evaluation report ID to be downloaded
        name: reportID
        required: true
        type: string
        format: uuid
    get:
      summary: Downloads an evaluation report as a PDF
      description: Downloads an evaluation report as a PDF
      operationId: downloadEvaluationReport
      tags:
        - evaluationReports
      produces:
        - application/pdf
      responses:
        '200':
          headers:
            Content-Disposition:
              type: string
              description: File name to download
          description: Evaluation report PDF
          schema:
            format: binary
            type: file
        '403':
          $ref: '#/responses/PermissionDenied'
        '404':
          $ref: '#/responses/NotFound'
        '500':
          $ref: '#/responses/ServerError'
  '/evaluation-reports/{reportID}':
    parameters:
      - in: path
        description: the evaluation report ID to be modified
        name: reportID
        required: true
        type: string
        format: uuid
    get:
      summary: Gets an evaluation report by ID
      description: Gets an evaluation report by ID
      operationId: getEvaluationReport
      tags:
        - evaluationReports
      produces:
        - application/json
      responses:
        '200':
          description: Successfully got the report
          schema:
            $ref: '#/definitions/EvaluationReport'
        '400':
          $ref: '#/responses/InvalidRequest'
        '403':
          $ref: '#/responses/PermissionDenied'
        '404':
          $ref: '#/responses/NotFound'
        '500':
          $ref: '#/responses/ServerError'
    delete:
      summary: Deletes an evaluation report by ID
      description: Deletes an evaluation report by ID
      operationId: deleteEvaluationReport
      x-permissions:
        - delete.evaluationReport
      tags:
        - evaluationReports
      produces:
        - application/json
      responses:
        '204':
          description: Successfully deleted the report
        '400':
          $ref: '#/responses/InvalidRequest'
        '403':
          $ref: '#/responses/PermissionDenied'
        '404':
          $ref: '#/responses/NotFound'
        '409':
          $ref: '#/responses/Conflict'
        '422':
          $ref: '#/responses/UnprocessableEntity'
        '500':
          $ref: '#/responses/ServerError'
    put:
      summary: Saves an evaluation report as a draft
      description: Saves an evaluation report as a draft
      operationId: saveEvaluationReport
      x-permissions:
        - update.evaluationReport
      tags:
        - evaluationReports
      produces:
        - application/json
      consumes:
        - application/json
      parameters:
        - in: body
          name: body
          schema:
            $ref: '#/definitions/EvaluationReport'
        - in: header
          name: If-Match
          type: string
          required: true
          description: >
            Optimistic locking is implemented via the `If-Match` header. If the ETag header does not match
            the value of the resource on the server, the server rejects the change with a `412 Precondition Failed` error.
      responses:
        '204':
          description: Successfully saved the report
        '400':
          $ref: '#/responses/InvalidRequest'
        '403':
          $ref: '#/responses/PermissionDenied'
        '404':
          $ref: '#/responses/NotFound'
        '409':
          $ref: '#/responses/Conflict'
        '412':
          $ref: '#/responses/PreconditionFailed'
        '422':
          $ref: '#/responses/UnprocessableEntity'
        '500':
          $ref: '#/responses/ServerError'
  '/evaluation-reports/{reportID}/submit':
    parameters:
      - in: path
        description: the evaluation report ID to be modified
        name: reportID
        required: true
        type: string
        format: uuid
    post:
      summary: Submits an evaluation report
      description: Submits an evaluation report
      operationId: submitEvaluationReport
      tags:
        - evaluationReports
      produces:
        - application/json
      parameters:
        - in: header
          name: If-Match
          type: string
          required: true
          description: >
            Optimistic locking is implemented via the `If-Match` header. If the ETag header does not match
            the value of the resource on the server, the server rejects the change with a `412 Precondition Failed` error.
      responses:
        '204':
          description: Successfully submitted an evaluation report with the provided ID
        '403':
          $ref: '#/responses/PermissionDenied'
        '404':
          $ref: '#/responses/NotFound'
        '412':
          $ref: '#/responses/PreconditionFailed'
        '422':
          $ref: '#/responses/UnprocessableEntity'
        '500':
          $ref: '#/responses/ServerError'
      x-permissions:
        - update.evaluationReport
  '/pws-violations':
    get:
      summary: Fetch the possible PWS violations for an evaluation report
      description: Fetch the possible PWS violations for an evaluation report
      operationId: getPWSViolations
      tags:
        - pwsViolations
      produces:
        - application/json
      responses:
        '200':
          description: Successfully retrieved the PWS violations
          schema:
            $ref: '#/definitions/PWSViolations'
        '400':
          $ref: '#/responses/InvalidRequest'
        '403':
          $ref: '#/responses/PermissionDenied'
        '404':
          $ref: '#/responses/NotFound'
        '500':
          $ref: '#/responses/ServerError'
  '/report-violations/{reportID}':
    parameters:
      - in: path
        description: the evaluation report ID that has associated violations
        name: reportID
        required: true
        type: string
        format: uuid
    get:
      summary: Fetch the report violations for an evaluation report
      description: Fetch the report violations for an evaluation report
      operationId: getReportViolationsByReportID
      tags:
        - reportViolations
      produces:
        - application/json
      responses:
        '200':
          description: Successfully retrieved the report violations
          schema:
            $ref: '#/definitions/ReportViolations'
        '400':
          $ref: '#/responses/InvalidRequest'
        '403':
          $ref: '#/responses/PermissionDenied'
        '404':
          $ref: '#/responses/NotFound'
        '500':
          $ref: '#/responses/ServerError'
    post:
      summary: Associate violations with an evaluation report
      description: >-
        Associate violations with an evaluation report. This will overwrite any
        existing report-violations associations for the report and replace them
        with the newly provided ones.  An empty array will remove all violation
        associations for a given report.
      operationId: associateReportViolations
      tags:
        - reportViolations
      produces:
        - application/json
      consumes:
        - application/json
      parameters:
        - in: body
          name: body
          schema:
            $ref: '#/definitions/AssociateReportViolations'
      responses:
        '204':
          description: Successfully saved the report violations
        '400':
          $ref: '#/responses/InvalidRequest'
        '403':
          $ref: '#/responses/PermissionDenied'
        '404':
          $ref: '#/responses/NotFound'
        '409':
          $ref: '#/responses/Conflict'
        '422':
          $ref: '#/responses/UnprocessableEntity'
        '500':
          $ref: '#/responses/ServerError'
      x-permissions:
        - create.reportViolation
  '/moves/{locator}/payment-requests':
    parameters:
      - description: move code to identify a move for payment requests
        format: string
        in: path
        name: locator
        required: true
        type: string
    get:
      produces:
        - application/json
      parameters: []
      responses:
        '200':
          description: Successfully retrieved all line items for a move task order
          schema:
            $ref: '#/definitions/PaymentRequests'
        '403':
          $ref: '#/responses/PermissionDenied'
        '404':
          $ref: '#/responses/NotFound'
        '422':
          $ref: '#/responses/UnprocessableEntity'
        '500':
          $ref: '#/responses/ServerError'
      tags:
        - paymentRequests
      description: Fetches payment requests for a move
      operationId: getPaymentRequestsForMove
      summary: Fetches payment requests using the move code (locator).
      x-permissions:
        - read.paymentRequest
  '/moves/{moveID}/financial-review-flag':
    parameters:
      - description: ID of move to flag
        in: path
        name: moveID
        required: true
        type: string
        format: uuid
    post:
      summary: Flags a move for financial office review
      description: This sets a flag which indicates that the move should be reviewed by a fincancial office. For example, if the origin or destination address of a shipment is far from the duty location and may incur excess costs to the customer.
      operationId: setFinancialReviewFlag
      tags:
        - move
      consumes:
        - application/json
      produces:
        - application/json
      parameters:
        - in: header
          name: If-Match
          type: string
        - in: body
          name: body
          schema:
            required:
              - flagForReview
            properties:
              remarks:
                description: explanation of why the move is being flagged for financial review
                example: this address is way too far away
                type: string
                x-nullable: true
              flagForReview:
                description: boolean value representing whether we should flag a move for financial review
                example: false
                type: boolean
      responses:
        '200':
          description: updated Move
          schema:
            $ref: '#/definitions/Move'
        '403':
          $ref: '#/responses/PermissionDenied'
        '404':
          $ref: '#/responses/NotFound'
        '412':
          $ref: '#/responses/PreconditionFailed'
        '422':
          $ref: '#/responses/UnprocessableEntity'
        '500':
          $ref: '#/responses/ServerError'
      x-permissions:
        - update.financialReviewFlag
  /moves/{moveID}/uploadAdditionalDocuments:
    patch:
      summary: Patch the additional documents for a given move
      description: Customers will on occaision need the ability to upload additional supporting documents, for a variety of reasons. This does not include amended order.
      operationId: uploadAdditionalDocuments
      tags:
        - move
      consumes:
        - multipart/form-data
      parameters:
        - in: path
          name: moveID
          type: string
          format: uuid
          required: true
          description: UUID of the order
        - in: formData
          name: file
          type: file
          description: The file to upload.
          required: true
      responses:
        '201':
          description: created upload
          schema:
            $ref: 'definitions/Upload.yaml'
        '400':
          description: invalid request
          schema:
            $ref: '#/definitions/InvalidRequestResponsePayload'
        '403':
          description: not authorized
        '404':
          description: not found
        '413':
          description: payload is too large
        '500':
          description: server error
      x-permissions:
        - create.supportingDocuments
  '/payment-requests/{paymentRequestID}/shipments-payment-sit-balance':
    parameters:
      - description: payment request ID of the payment request with SIT service items being reviewed
        name: paymentRequestID
        type: string
        format: uuid
        in: path
        required: true
    get:
      produces:
        - application/json
      parameters: []
      responses:
        '200':
          description: Successfully retrieved shipments and their SIT days balance from all payment requests on the move
          schema:
            $ref: '#/definitions/ShipmentsPaymentSITBalance'
        '403':
          $ref: '#/responses/PermissionDenied'
        '404':
          $ref: '#/responses/NotFound'
        '422':
          $ref: '#/responses/UnprocessableEntity'
        '500':
          $ref: '#/responses/ServerError'
      tags:
        - paymentRequests
      description: Returns all shipment payment request SIT usage to support partial SIT invoicing
      operationId: getShipmentsPaymentSITBalance
      summary: Returns all shipment payment request SIT usage to support partial SIT invoicing
      x-permissions:
        - read.shipmentsPaymentSITBalance
  '/payment-requests/{paymentRequestID}/status':
    patch:
      consumes:
        - application/json
      produces:
        - application/json
      parameters:
        - description: UUID of payment request
          format: uuid
          in: path
          name: paymentRequestID
          required: true
          type: string
        - in: body
          name: body
          required: true
          schema:
            $ref: '#/definitions/UpdatePaymentRequestStatusPayload'
        - in: header
          name: If-Match
          type: string
          required: true
      responses:
        '200':
          description: updated payment request
          schema:
            $ref: '#/definitions/PaymentRequest'
        '400':
          $ref: '#/responses/InvalidRequest'
        '401':
          $ref: '#/responses/PermissionDenied'
        '403':
          $ref: '#/responses/PermissionDenied'
        '404':
          $ref: '#/responses/NotFound'
        '412':
          $ref: '#/responses/PreconditionFailed'
        '422':
          $ref: '#/responses/UnprocessableEntity'
        '500':
          $ref: '#/responses/ServerError'
      tags:
        - paymentRequests
      description: Updates status of a payment request by id
      operationId: updatePaymentRequestStatus
      summary: Updates status of a payment request by id
      x-permissions:
        - update.paymentRequest
  '/payment-requests/{paymentRequestID}/bulkDownload':
    parameters:
      - description: the id for the payment-request with files to be downloaded
        in: path
        name: paymentRequestID
        required: true
        type: string
    get:
      summary: Downloads all Payment Request documents as a PDF
      description: |
        This endpoint downloads all uploaded payment request documentation combined into a single PDF.
      operationId: bulkDownload
      tags:
        - paymentRequests
      produces:
        - application/pdf
      responses:
        '200':
          headers:
            Content-Disposition:
              type: string
              description: File name to download
          description: Payment Request Files PDF
          schema:
            format: binary
            type: file
        '400':
          $ref: '#/responses/InvalidRequest'
        '500':
          $ref: '#/responses/ServerError'
  /documents/{documentId}:
    get:
      summary: Returns a document
      description: Returns a document and its uploads
      operationId: getDocument
      tags:
        - ghcDocuments
      parameters:
        - in: path
          name: documentId
          type: string
          format: uuid
          required: true
          description: UUID of the document to return
      responses:
        '200':
          description: the requested document
          schema:
            $ref: 'definitions/Document.yaml'
        '400':
          $ref: '#/responses/InvalidRequest'
        '401':
          $ref: '#/responses/PermissionDenied'
        '403':
          $ref: '#/responses/PermissionDenied'
        '404':
          $ref: '#/responses/NotFound'
        '412':
          $ref: '#/responses/PreconditionFailed'
        '422':
          $ref: '#/responses/UnprocessableEntity'
        '500':
          $ref: '#/responses/ServerError'
  /documents:
    post:
      summary: Create a new document
      description: Documents represent a physical artifact such as a scanned document or a PDF file
      operationId: createDocument
      tags:
        - ghcDocuments
      parameters:
        - in: body
          name: documentPayload
          required: true
          schema:
            $ref: '#/definitions/PostDocumentPayload'
      responses:
        '201':
          description: created document
          schema:
            $ref: 'definitions/Document.yaml'
        '400':
          description: invalid request
        '403':
          $ref: '#/responses/PermissionDenied'
        '500':
          description: server error
  /queues/counseling:
    get:
      produces:
        - application/json
      summary: Gets queued list of all customer moves needing services counseling by GBLOC origin
      description: >
        An office services counselor user will be assigned a transportation office that will determine which moves are displayed in their queue based on the origin duty location.  GHC moves will show up here onced they have reached the NEEDS SERVICE COUNSELING status after submission from a customer or created on a customer's behalf.
      operationId: getServicesCounselingQueue
      tags:
        - queues
      parameters:
        - in: query
          name: page
          type: integer
          description: requested page number of paginated move results
        - in: query
          name: perPage
          type: integer
          description: maximum number of moves to show on each page of paginated results
        - in: query
          name: sort
          type: string
          enum:
            [
              lastName,
              dodID,
              emplid,
              branch,
              locator,
              status,
              requestedMoveDate,
              submittedAt,
              originGBLOC,
              originDutyLocation,
              destinationDutyLocation,
              ppmType,
              closeoutInitiated,
              closeoutLocation,
              ppmStatus,
              counselingOffice,
<<<<<<< HEAD
=======
              assignedTo,
>>>>>>> 00088cb6
            ]
          description: field that results should be sorted by
        - in: query
          name: order
          type: string
          enum: [asc, desc]
          description: direction of sort order if applied
        - in: query
          name: branch
          type: string
          description: filters by the branch of the move's service member
        - in: query
          name: locator
          type: string
          description: filters to match the unique move code locator
        - in: query
          name: lastName
          type: string
          description: filters using a prefix match on the service member's last name
        - in: query
          name: counselingOffice
          type: string
          description: filters using a counselingOffice name of the move
        - in: query
          name: dodID
          type: string
          description: filters to match the unique service member's DoD ID
        - in: query
          name: emplid
          type: string
          description: filters to match the unique service member's EMPLID
        - in: query
          name: requestedMoveDate
          type: string
          description: filters the requested pickup date of a shipment on the move
        - in: query
          name: submittedAt
          type: string
          format: date-time
          description: Start of the submitted at date in the user's local time zone converted to UTC
        - in: query
          name: originGBLOC
          type: string
          description: filters the GBLOC of the service member's origin duty location
        - in: query
          name: originDutyLocation
          type: array
          uniqueItems: true
          collectionFormat: multi
          items:
            type: string
          description: filters the name of the origin duty location on the orders
        - in: query
          name: destinationDutyLocation
          type: string
          description: filters the name of the destination duty location on the orders
        - in: query
          name: status
          type: array
          description: filters the status of the move
          uniqueItems: true
          items:
            type: string
            enum:
              - NEEDS SERVICE COUNSELING
              - SERVICE COUNSELING COMPLETED
        - in: query
          name: needsPPMCloseout
          type: boolean
          description: Only used for Services Counseling queue. If true, show PPM moves that are ready for closeout. Otherwise, show all other moves.
        - in: query
          name: ppmType
          type: string
          enum:
            - FULL
            - PARTIAL
          description: filters PPM type
        - in: query
          name: closeoutInitiated
          type: string
          format: date-time
          description: Latest date that closeout was initiated on a PPM on the move
        - in: query
          name: closeoutLocation
          type: string
          description: closeout location
        - in: query
          name: orderType
          type: string
          description: order type
        - in: query
          name: ppmStatus
          type: string
          enum:
            - WAITING_ON_CUSTOMER
            - NEEDS_CLOSEOUT
          description: filters the status of the PPM shipment
        - in: query
          name: viewAsGBLOC
          type: string
          description: |
            Used to return a queue for a GBLOC other than the default of the current user. Requires the HQ role. The parameter is ignored if the requesting user does not have the necessary role.
        - in: query
          name: assignedTo
          type: string
          description: |
            Used to illustrate which user is assigned to this payment request.
      responses:
        '200':
          description: Successfully returned all moves matching the criteria
          schema:
            $ref: '#/definitions/QueueMovesResult'
        '403':
          $ref: '#/responses/PermissionDenied'
        '500':
          $ref: '#/responses/ServerError'
  /queues/counseling/origin-list:
    get:
      produces:
        - application/json
      summary: Gets queued list of all moves origin locations in the counselors queue
      description: >
        An office services counselor user will be assigned a transportation office that will determine which moves are displayed in their queue based on the origin duty location. This pulls the availalble origin duty locations.
      operationId: getServicesCounselingOriginList
      tags:
        - queues
      parameters:
        - in: query
          name: needsPPMCloseout
          type: boolean
          description: Only used for Services Counseling queue. If true, show PPM moves origin locations that are ready for closeout. Otherwise, show all other moves origin locations.
      responses:
        '200':
          description: Successfully returned all moves matching the criteria
          schema:
            $ref: '#/definitions/Locations'
        '403':
          $ref: '#/responses/PermissionDenied'
        '500':
          $ref: '#/responses/ServerError'
  /queues/prime-moves:
    get:
      summary: getPrimeMovesQueue
      description: |
        Gets all moves that have been reviewed and approved by the TOO. The `since` parameter can be used to filter this
        list down to only the moves that have been updated since the provided timestamp. A move will be considered
        updated if the `updatedAt` timestamp on the move or on its orders, shipments, service items, or payment
        requests, is later than the provided date and time.

        **WIP**: Include what causes moves to leave this list. Currently, once the `availableToPrimeAt` timestamp has
        been set, that move will always appear in this list.
      operationId: listPrimeMoves
      tags:
        - queues
      produces:
        - application/json
      parameters:
        - in: query
          name: since
          type: string
          format: date-time
          description: Only return moves updated since this time. Formatted like "2021-07-23T18:30:47.116Z"
        - in: query
          name: page
          type: integer
          description: requested page of results
        - in: query
          name: perPage
          type: integer
          description: results per page
        - in: query
          name: id
          type: string
        - in: query
          name: moveCode
          type: string
        - in: query
          name: orderType
          type: string
          description: order type
      responses:
        '200':
          description: Successfully retrieved moves. A successful fetch might still return zero moves.
          schema:
            $ref: '#/definitions/ListPrimeMovesResult'
        '403':
          $ref: '#/responses/PermissionDenied'
        '500':
          $ref: '#/responses/ServerError'
  /queues/moves:
    get:
      produces:
        - application/json
      summary: Gets queued list of all customer moves by GBLOC origin
      description: >
        An office TOO user will be assigned a transportation office that will determine which moves are displayed in their queue based on the origin duty location.  GHC moves will show up here onced they have reached the submitted status sent by the customer and have move task orders, shipments, and service items to approve.
      operationId: getMovesQueue
      tags:
        - queues
      parameters:
        - in: query
          name: page
          type: integer
          description: requested page of results
        - in: query
          name: perPage
          type: integer
          description: results per page
        - in: query
          name: sort
          type: string
          enum:
            [
              lastName,
              dodID,
              emplid,
              branch,
              locator,
              status,
              originDutyLocation,
              destinationDutyLocation,
              requestedMoveDate,
              appearedInTooAt,
              assignedTo,
            ]
          description: field that results should be sorted by
        - in: query
          name: order
          type: string
          enum: [asc, desc]
          description: direction of sort order if applied
        - in: query
          name: branch
          type: string
        - in: query
          name: locator
          type: string
        - in: query
          name: lastName
          type: string
        - in: query
          name: dodID
          type: string
        - in: query
          name: emplid
          type: string
        - in: query
          name: originDutyLocation
          type: array
          uniqueItems: true
          collectionFormat: multi
          items:
            type: string
        - in: query
          name: destinationDutyLocation
          type: string
        - in: query
          name: appearedInTooAt
          type: string
          format: date-time
        - in: query
          name: requestedMoveDate
          type: string
          description: filters the requested pickup date of a shipment on the move
        - in: query
          name: status
          type: array
          description: Filtering for the status.
          uniqueItems: true
          items:
            type: string
            enum:
              - SUBMITTED
              - SERVICE COUNSELING COMPLETED
              - APPROVALS REQUESTED
        - in: query
          name: orderType
          type: string
          description: order type
        - in: query
          name: viewAsGBLOC
          type: string
          description: |
            Used to return a queue for a GBLOC other than the default of the current user. Requires the HQ role. The parameter is ignored if the requesting user does not have the necessary role.
      responses:
        '200':
          description: Successfully returned all moves matching the criteria
          schema:
            $ref: '#/definitions/QueueMovesResult'
        '403':
          $ref: '#/responses/PermissionDenied'
        '500':
          $ref: '#/responses/ServerError'
  /queues/payment-requests:
    get:
      produces:
        - application/json
      summary: Gets queued list of all payment requests by GBLOC origin
      description: >
        An office TIO user will be assigned a transportation office that will determine which payment requests are displayed in their queue based on the origin duty location.
      operationId: getPaymentRequestsQueue
      tags:
        - queues
      parameters:
        - in: query
          name: sort
          type: string
          enum: [lastName, locator, submittedAt, branch, status, dodID, emplid, age, originDutyLocation]
          description: field that results should be sorted by
        - in: query
          name: order
          type: string
          enum: [asc, desc]
          description: direction of sort order if applied
        - in: query
          name: page
          type: integer
          description: requested page of results
        - in: query
          name: perPage
          type: integer
          description: number of records to include per page
        - in: query
          name: submittedAt
          type: string
          format: date-time
          description: Start of the submitted at date in the user's local time zone converted to UTC
        - in: query
          name: branch
          type: string
        - in: query
          name: locator
          type: string
        - in: query
          name: lastName
          type: string
        - in: query
          name: dodID
          type: string
        - in: query
          name: emplid
          type: string
        - in: query
          name: destinationDutyLocation
          type: string
        - in: query
          name: originDutyLocation
          type: string
        - in: query
          name: status
          type: array
          description: Filtering for the status.
          uniqueItems: true
          items:
            type: string
            enum:
              - PENDING
              - REVIEWED
              - REVIEWED_AND_ALL_SERVICE_ITEMS_REJECTED
              - PAID
              - DEPRECATED
              - EDI_ERROR
        - in: query
          name: orderType
          type: string
          description: order type
        - in: query
          name: viewAsGBLOC
          type: string
          description: |
            Used to return a queue for a GBLOC other than the default of the current user. Requires the HQ role. The parameter is ignored if the requesting user does not have the necessary role.
      responses:
        '200':
          description: Successfully returned all moves matching the criteria
          schema:
            $ref: '#/definitions/QueuePaymentRequestsResult'
        '403':
          $ref: '#/responses/PermissionDenied'
        '500':
          $ref: '#/responses/ServerError'
  /moves/search:
    post:
      produces:
        - application/json
      consumes:
        - application/json
      summary: Search moves by locator, DOD ID, or customer name
      description: >
        Search moves by locator, DOD ID, or customer name. Used by QAE and CSR users.
      operationId: searchMoves
      tags:
        - move
      parameters:
        - in: body
          name: body
          schema:
            properties:
              page:
                type: integer
                description: requested page of results
              perPage:
                type: integer
              locator:
                description: Move locator
                type: string
                minLength: 6
                maxLength: 6
                x-nullable: true
              dodID:
                description: DOD ID
                type: string
                minLength: 10
                maxLength: 10
                x-nullable: true
              emplid:
                description: EMPLID
                type: string
                minLength: 7
                maxLength: 7
                x-nullable: true
              customerName:
                description: Customer Name
                type: string
                minLength: 1
                x-nullable: true
              paymentRequestCode:
                type: string
                example: 9551-6199-2
                x-nullable: true
              status:
                type: array
                description: Filtering for the status.
                uniqueItems: true
                items:
                  type: string
                  enum:
                    - DRAFT
                    - SUBMITTED
                    - APPROVALS REQUESTED
                    - APPROVED
                    - NEEDS SERVICE COUNSELING
                    - SERVICE COUNSELING COMPLETED
              originPostalCode:
                type: string
                x-nullable: true
              destinationPostalCode:
                type: string
                x-nullable: true
              branch:
                type: string
                x-nullable: true
              shipmentsCount:
                type: integer
                x-nullable: true
              pickupDate:
                type: string
                format: date-time
                x-nullable: true
              deliveryDate:
                type: string
                format: date-time
                x-nullable: true
              sort:
                type: string
                x-nullable: true
                enum:
                  [
                    customerName,
                    dodID,
                    emplid,
                    branch,
                    locator,
                    status,
                    originPostalCode,
                    destinationPostalCode,
                    shipmentsCount,
                  ]
              order:
                type: string
                x-nullable: true
                enum: [asc, desc]
          description: field that results should be sorted by
      responses:
        '200':
          description: Successfully returned all moves matching the criteria
          schema:
            $ref: '#/definitions/SearchMovesResult'
        '403':
          $ref: '#/responses/PermissionDenied'
        '500':
          $ref: '#/responses/ServerError'
  '/tac/valid':
    get:
      summary: Validation of a TAC value
      description: Returns a boolean based on whether a tac value is valid or not
      operationId: tacValidation
      tags:
        - tac
        - order
      parameters:
        - in: query
          name: tac
          type: string
          required: true
          description: The tac value to validate
      responses:
        '200':
          description: Successfully retrieved validation status
          schema:
            $ref: '#/definitions/TacValid'
        '400':
          $ref: '#/responses/InvalidRequest'
        '401':
          $ref: '#/responses/PermissionDenied'
        '403':
          $ref: '#/responses/PermissionDenied'
        '404':
          $ref: '#/responses/NotFound'
        '500':
          $ref: '#/responses/ServerError'
  /lines-of-accounting:
    post:
      summary: 'Fetch line of accounting'
      description: >
        Fetches a line of accounting based on provided service member affiliation, effective date, and Transportation Accounting Code (TAC).
        It uses these parameters to filter the correct Line of Accounting for the provided TAC. It does this by filtering
        through both TAC and LOAs based on the provided code and effective date. The 'Effective Date' is the date
        that can be either the orders issued date (For HHG shipments), MTO approval date (For NTS shipments),
        or even the current date for NTS shipments with no approval yet (Just providing a preview to the office users per customer request).
        Effective date is used to find "Active" TGET data by searching for the TACs and LOAs with begin and end dates containing this date.
      operationId: requestLineOfAccounting
      tags:
        - linesOfAccounting
      consumes:
        - 'application/json'
      produces:
        - 'application/json'
      parameters:
        - in: 'body'
          name: 'body'
          description: 'Service member affiliation, effective date, and TAC code.'
          required: true
          schema:
            $ref: '#/definitions/FetchLineOfAccountingPayload'
      responses:
        '200':
          description: 'Successfully retrieved line of accounting'
          schema:
            $ref: 'definitions/LineOfAccounting.yaml'
        '400':
          $ref: '#/responses/InvalidRequest'
        '401':
          $ref: '#/responses/PermissionDenied'
        '403':
          $ref: '#/responses/PermissionDenied'
        '404':
          $ref: '#/responses/NotFound'
        '422':
          $ref: '#/responses/UnprocessableEntity'
        '500':
          $ref: '#/responses/ServerError'
  /transportation-offices:
    get:
      produces:
        - application/json
      summary: Returns the transportation offices matching the search query that is enabled for PPM closeout
      description: Returns the transportation offices matching the search query that is enabled for PPM closeout
      operationId: getTransportationOffices
      tags:
        - transportationOffice
      parameters:
        - in: query
          name: search
          type: string
          required: true
          minLength: 2
          description: Search string for transportation offices
      responses:
        '200':
          description: Successfully retrieved transportation offices
          schema:
            $ref: '#/definitions/TransportationOffices'
        '400':
          $ref: '#/responses/InvalidRequest'
        '401':
          $ref: '#/responses/PermissionDenied'
        '403':
          $ref: '#/responses/PermissionDenied'
        '404':
          $ref: '#/responses/NotFound'
        '500':
          $ref: '#/responses/ServerError'
  /open/transportation-offices:
    get:
      produces:
        - application/json
      summary: Returns the transportation offices matching the search query
      description: This endpoint is publicly accessible as it is utilized to access transportation office information without having an office account.Returns the transportation offices matching the search query.
      operationId: getTransportationOfficesOpen
      tags:
        - transportationOffice
      parameters:
        - in: query
          name: search
          type: string
          required: true
          minLength: 2
          description: Search string for transportation offices
      responses:
        '200':
          description: Successfully retrieved transportation offices
          schema:
            $ref: '#/definitions/TransportationOffices'
        '400':
          $ref: '#/responses/InvalidRequest'
        '401':
          $ref: '#/responses/PermissionDenied'
        '403':
          $ref: '#/responses/PermissionDenied'
        '404':
          $ref: '#/responses/NotFound'
        '500':
          $ref: '#/responses/ServerError'
  /transportation-offices/gblocs:
    get:
      produces:
        - application/json
      summary: Returns a list of distinct GBLOCs that exist in the transportation offices table
      description: Returns a list of distinct GBLOCs that exist in the transportation offices table
      operationId: getTransportationOfficesGBLOCs
      tags:
        - transportationOffice
      responses:
        '200':
          description: Successfully retrieved transportation offices
          schema:
            $ref: '#/definitions/GBLOCs'
        '400':
          $ref: '#/responses/InvalidRequest'
        '401':
          $ref: '#/responses/PermissionDenied'
        '403':
          $ref: '#/responses/PermissionDenied'
        '404':
          $ref: '#/responses/NotFound'
        '500':
          $ref: '#/responses/ServerError'
  /uploads:
    post:
      summary: Create a new upload
      description: Uploads represent a single digital file, such as a JPEG or PDF. Currently, office application uploads are only for Services Counselors to upload files for orders, but this may be expanded in the future.
      operationId: createUpload
      tags:
        - uploads
      consumes:
        - multipart/form-data
      produces:
        - application/json
      parameters:
        - in: query
          name: documentId
          type: string
          format: uuid
          required: false
          description: UUID of the document to add an upload to
        - in: formData
          name: file
          type: file
          description: The file to upload.
          required: true
      responses:
        '201':
          description: created upload
          schema:
            $ref: 'definitions/Upload.yaml'
        '400':
          description: invalid request
        '403':
          description: not authorized
        '404':
          description: not found
        '413':
          description: payload is too large
        '500':
          description: server error
  /uploads/{uploadID}:
    delete:
      summary: Deletes an upload
      description: Uploads represent a single digital file, such as a JPEG or PDF.
      operationId: deleteUpload
      tags:
        - uploads
      parameters:
        - in: path
          name: uploadID
          type: string
          format: uuid
          required: true
          description: UUID of the upload to be deleted
        - in: query
          name: orderID
          type: string
          format: uuid
          description: ID of the order that the upload belongs to
      responses:
        '204':
          description: deleted
        '400':
          description: invalid request
          schema:
            $ref: '#/definitions/InvalidRequestResponsePayload'
        '403':
          description: not authorized
        '404':
          description: not found
        '500':
          description: server error
  /uploads/get/:
    get:
      produces:
        - application/json
      parameters: []
      responses:
        '200':
          description: Successfully retrieved upload
          schema:
            $ref: 'definitions/Upload.yaml'
        '400':
          $ref: '#/responses/InvalidRequest'
        '401':
          $ref: '#/responses/PermissionDenied'
        '403':
          $ref: '#/responses/PermissionDenied'
        '404':
          $ref: '#/responses/NotFound'
        '500':
          $ref: '#/responses/ServerError'
      tags:
        - uploads
      description: Gets an upload
      operationId: getUpload
      summary: Gets an upload by ID
  /uploads/{uploadID}/update:
    patch:
      summary: Update an existing upload. This is only needed currently for updating the image rotation.
      description: Uploads represent a single digital file, such as a JPEG or PDF. The rotation is relevant to how it is displayed on the page.
      operationId: updateUpload
      tags:
        - uploads
      consumes:
        - application/json
      produces:
        - application/json
      parameters:
        - in: path
          name: uploadID
          type: string
          format: uuid
          required: true
          description: UUID of the upload to be updated
        - in: body
          name: body
          required: true
          schema:
            properties:
              rotation:
                type: integer
                description: The rotation of the image
                minimum: 0
                maximum: 3
      responses:
        '201':
          description: updated upload
          schema:
            $ref: 'definitions/Upload.yaml'
        '400':
          description: invalid request
        '403':
          description: not authorized
        '404':
          description: not found
        '413':
          description: payload is too large
        '500':
          description: server error
  /application_parameters/{parameterName}:
    get:
      summary: Searches for an application parameter by name, returns nil if not found
      description: Searches for an application parameter by name, returns nil if not found
      operationId: getParam
      tags:
        - application_parameters
      parameters:
        - in: path
          name: parameterName
          type: string
          format: string
          required: true
          description: Parameter Name
      responses:
        '200':
          description: Application Parameters
          schema:
            $ref: '#/definitions/ApplicationParameters'
        '400':
          description: invalid request
        '401':
          description: request requires user authentication
        '500':
          description: server error
  /calendar/{countryCode}/is-weekend-holiday/{date}:
    get:
      summary: Validate  move date selection
      description: |
        Utility API to determine if input date falls on weekend and/or holiday.
      produces:
        - application/json
      operationId: isDateWeekendHoliday
      tags:
        - calendar
      parameters:
        - description: country code for context of date
          in: path
          name: countryCode
          required: true
          type: string
          enum:
            - US
        - description: input date to determine if weekend/holiday for given country.
          in: path
          name: date
          required: true
          type: string
          format: date
      responses:
        "200":
          description: Successfully determine if given date is weekend and/or holiday for given country.
          schema:
            $ref: "#/definitions/IsDateWeekendHolidayInfo"
        "400":
          $ref: "#/responses/InvalidRequest"
        "401":
          $ref: "#/responses/PermissionDenied"
        "404":
          $ref: "#/responses/NotFound"
        "500":
          $ref: "#/responses/ServerError"
  /moves/{moveID}/assignOfficeUser:
    parameters:
      - description: ID of the move
        in: path
        name: moveID
        required: true
        format: uuid
        type: string
    patch:
      consumes:
        - application/json
      produces:
        - application/json
      parameters:
        - in: body
          name: body
          required: true
          schema:
            $ref: '#/definitions/AssignOfficeUserBody'
      responses:
        '200':
          description: Successfully assigned office user to the move
          schema:
            $ref: '#/definitions/Move'
        '404':
          $ref: '#/responses/NotFound'
        '500':
          $ref: '#/responses/ServerError'
      tags:
        - move
      description: assigns either a services counselor, task ordering officer, or task invoicing officer to the move
      operationId: updateAssignedOfficeUser
  /moves/{moveID}/unassignOfficeUser:
    parameters:
      - description: ID of the move
        in: path
        name: moveID
        required: true
        format: uuid
        type: string
      - in: body
        name: body
        schema:
          properties:
            roleType:
              type: string
          required:
            - roleType
    patch:
      consumes:
        - application/json
      produces:
        - application/json
      responses:
        '200':
          description: Successfully unassigned office user from the move
          schema:
            $ref: '#/definitions/Move'
        '500':
          $ref: '#/responses/ServerError'
      tags:
        - move
      description: unassigns either a services counselor, task ordering officer, or task invoicing officer from the move
      operationId: deleteAssignedOfficeUser
definitions:
  ApplicationParameters:
    type: object
    properties:
      validationCode:
        type: string
        format: string
        x-nullable: true
      parameterName:
        type: string
        format: string
        x-nullable: true
      parameterValue:
        type: string
        format: string
        x-nullable: true
  PostDocumentPayload:
    type: object
    properties:
      service_member_id:
        type: string
        format: uuid
        title: The service member this document belongs to
  InvalidRequestResponsePayload:
    type: object
    properties:
      errors:
        type: object
        additionalProperties:
          type: string
  ClientError:
    type: object
    properties:
      title:
        type: string
      detail:
        type: string
      instance:
        type: string
        format: uuid
    required:
      - title
      - detail
      - instance
  ValidationError:
    allOf:
      - $ref: '#/definitions/ClientError'
      - type: object
    properties:
      invalid_fields:
        type: object
        additionalProperties:
          type: string
    required:
      - invalid_fields
  BackupContact:
    type: object
    properties:
      name:
        type: string
      email:
        type: string
        format: x-email
        example: backupContact@mail.com
      phone:
        type: string
        format: telephone
        pattern: '^[2-9]\d{2}-\d{3}-\d{4}$'
    required:
      - name
      - email
      - phone
  Contractor:
    properties:
      contractNumber:
        type: string
      id:
        format: uuid
        type: string
      name:
        type: string
      type:
        type: string
  Role:
    type: object
    properties:
      id:
        type: string
        format: uuid
        example: c56a4180-65aa-42ec-a945-5fd21dec0538
      roleType:
        type: string
        example: customer
      roleName:
        type: string
        example: Task Ordering Officer
      createdAt:
        type: string
        format: date-time
        readOnly: true
      updatedAt:
        type: string
        format: date-time
        readOnly: true
    required:
      - id
      - roleType
      - roleName
      - createdAt
      - updatedAt
  OfficeUser:
    type: object
    properties:
      id:
        type: string
        format: uuid
        example: c56a4180-65aa-42ec-a945-5fd21dec0538
      userId:
        type: string
        format: uuid
      firstName:
        type: string
      middleInitials:
        type: string
      lastName:
        type: string
      email:
        type: string
        format: x-email
        pattern: '^[a-zA-Z0-9._%+-]+@[a-zA-Z0-9.-]+\.[a-zA-Z]{2,}$'
      telephone:
        type: string
        format: telephone
        pattern: '^[2-9]\d{2}-\d{3}-\d{4}$'
      transportationOfficeId:
        type: string
        format: uuid
      transportationOffice:
        $ref: 'definitions/TransportationOffice.yaml'
      active:
        type: boolean
      roles:
        type: array
        items:
          $ref: '#/definitions/Role'
      edipi:
        type: string
      otherUniqueId:
        type: string
      rejectionReason:
        type: string
      status:
        type: string
        enum:
          - APPROVED
          - REQUESTED
          - REJECTED
      createdAt:
        type: string
        format: date-time
        readOnly: true
      updatedAt:
        type: string
        format: date-time
        readOnly: true
    required:
      - id
      - firstName
      - middleInitials
      - lastName
      - email
      - telephone
      - transportationOfficeId
      - active
      - roles
      - edipi
      - otherUniqueId
      - rejectionReason
      - status
      - createdAt
      - updatedAt
  LockedOfficeUser:
    type: object
    properties:
      firstName:
        type: string
      lastName:
        type: string
      transportationOfficeId:
        type: string
        format: uuid
      transportationOffice:
        $ref: 'definitions/TransportationOffice.yaml'
  OfficeUserCreate:
    type: object
    properties:
      email:
        type: string
        example: 'user@userdomain.com'
        title: Email
        x-nullable: false
      edipi:
        type: string
        example: '1234567890'
        maxLength: 10
        title: EDIPI
        x-nullable: true
      otherUniqueId:
        type: string
        title: Office user identifier when EDIPI is not available
        x-nullable: true
      firstName:
        type: string
        title: First Name
        x-nullable: false
      middleInitials:
        type: string
        example: L.
        x-nullable: true
        title: Middle Initials
      lastName:
        type: string
        title: Last Name
        x-nullable: false
      telephone:
        type: string
        format: telephone
        pattern: '^[2-9]\d{2}-\d{3}-\d{4}$'
        example: 212-555-5555
        x-nullable: false
      transportationOfficeId:
        type: string
        format: uuid
        example: 'c56a4180-65aa-42ec-a945-5fd21dec0538'
        x-nullable: false
      roles:
        type: array
        items:
          $ref: '#/definitions/OfficeUserRole'
        x-nullable: false
    required:
      - firstName
      - lastName
      - email
      - telephone
      - transportationOfficeId
      - roles
  OfficeUserRole:
    type: object
    properties:
      name:
        type: string
        example: 'Task Ordering Officer'
        x-nullable: true
        title: name
      roleType:
        type: string
        example: 'task_ordering_officer'
        x-nullable: true
        title: roleType
  Customer:
    type: object
    properties:
      agency:
        type: string
        title: Agency customer is affilated with
      first_name:
        type: string
        example: John
      last_name:
        type: string
        example: Doe
      phone:
        type: string
        format: telephone
        pattern: '^[2-9]\d{2}-\d{3}-\d{4}$'
        x-nullable: true
      email:
        type: string
        format: x-email
        pattern: '^[a-zA-Z0-9._%+-]+@[a-zA-Z0-9.-]+\.[a-zA-Z]{2,}$'
        x-nullable: true
      suffix:
        type: string
        example: Jr.
        x-nullable: true
      middle_name:
        type: string
        example: David
        x-nullable: true
      current_address:
        $ref: 'definitions/Address.yaml'
      backup_contact:
        $ref: '#/definitions/BackupContact'
      id:
        type: string
        format: uuid
        example: c56a4180-65aa-42ec-a945-5fd21dec0538
      edipi:
        type: string
      userID:
        type: string
        format: uuid
        example: c56a4180-65aa-42ec-a945-5fd21dec0538
      eTag:
        type: string
      phoneIsPreferred:
        type: boolean
      emailIsPreferred:
        type: boolean
      secondaryTelephone:
        type: string
        format: telephone
        pattern: '^[2-9]\d{2}-\d{3}-\d{4}$|^$'
        x-nullable: true
      backupAddress:
        $ref: 'definitions/Address.yaml'
      cacValidated:
        type: boolean
        x-nullable: true
      emplid:
        type: string
        x-nullable: true
  CreatedCustomer:
    type: object
    properties:
      affiliation:
        type: string
        title: Branch of service customer is affilated with
      firstName:
        type: string
        example: John
      lastName:
        type: string
        example: Doe
      telephone:
        type: string
        format: telephone
        pattern: '^[2-9]\d{2}-\d{3}-\d{4}$'
        x-nullable: true
      personalEmail:
        type: string
        format: x-email
        pattern: '^[a-zA-Z0-9._%+-]+@[a-zA-Z0-9.-]+\.[a-zA-Z]{2,}$'
      suffix:
        type: string
        example: Jr.
        x-nullable: true
      middleName:
        type: string
        example: David
        x-nullable: true
      residentialAddress:
        $ref: 'definitions/Address.yaml'
      backupContact:
        $ref: '#/definitions/BackupContact'
      id:
        type: string
        format: uuid
        example: c56a4180-65aa-42ec-a945-5fd21dec0538
      edipi:
        type: string
        x-nullable: true
      userID:
        type: string
        format: uuid
        example: c56a4180-65aa-42ec-a945-5fd21dec0538
      oktaID:
        type: string
      oktaEmail:
        type: string
      phoneIsPreferred:
        type: boolean
      emailIsPreferred:
        type: boolean
      secondaryTelephone:
        type: string
        format: telephone
        pattern: '^[2-9]\d{2}-\d{3}-\d{4}$'
        x-nullable: true
      backupAddress:
        $ref: 'definitions/Address.yaml'
      cacValidated:
        type: boolean
  UpdateCustomerPayload:
    type: object
    properties:
      first_name:
        type: string
        example: John
      last_name:
        type: string
        example: Doe
      phone:
        type: string
        format: telephone
        pattern: '^[2-9]\d{2}-\d{3}-\d{4}$'
        x-nullable: true
      email:
        type: string
        format: x-email
        pattern: '^[a-zA-Z0-9._%+-]+@[a-zA-Z0-9.-]+\.[a-zA-Z]{2,}$'
        x-nullable: true
      suffix:
        type: string
        example: Jr.
        x-nullable: true
      middle_name:
        type: string
        example: David
        x-nullable: true
      current_address:
        allOf:
          - $ref: 'definitions/Address.yaml'
      backup_contact:
        $ref: '#/definitions/BackupContact'
      phoneIsPreferred:
        type: boolean
      emailIsPreferred:
        type: boolean
      secondaryTelephone:
        type: string
        format: telephone
        pattern: '^[2-9]\d{2}-\d{3}-\d{4}$|^$'
        x-nullable: true
      backupAddress:
        allOf:
          - $ref: 'definitions/Address.yaml'
      cac_validated:
        type: boolean
  CreateCustomerPayload:
    type: object
    properties:
      affiliation:
        $ref: 'definitions/Affiliation.yaml'
      edipi:
        type: string
        example: '1234567890'
        maxLength: 10
        x-nullable: false
      emplid:
        type: string
        example: '9485155'
        maxLength: 7
        x-nullable: true
      firstName:
        type: string
        example: John
      middleName:
        type: string
        example: David
        x-nullable: true
      lastName:
        type: string
        example: Doe
      suffix:
        type: string
        example: Jr.
        x-nullable: true
      telephone:
        type: string
        format: telephone
        pattern: '^[2-9]\d{2}-\d{3}-\d{4}$'
        x-nullable: true
      secondaryTelephone:
        type: string
        format: telephone
        pattern: '^[2-9]\d{2}-\d{3}-\d{4}$'
        x-nullable: true
      personalEmail:
        type: string
        format: x-email
        example: personalEmail@email.com
        pattern: '^[a-zA-Z0-9._%+-]+@[a-zA-Z0-9.-]+\.[a-zA-Z]{2,}$'
      phoneIsPreferred:
        type: boolean
      emailIsPreferred:
        type: boolean
      residentialAddress:
        allOf:
          - $ref: 'definitions/Address.yaml'
      backupContact:
        $ref: '#/definitions/BackupContact'
      backupMailingAddress:
        allOf:
          - $ref: 'definitions/Address.yaml'
      createOktaAccount:
        type: boolean
      cacUser:
        type: boolean
  FetchLineOfAccountingPayload:
    type: object
    properties:
      serviceMemberAffiliation:
        $ref: 'definitions/Affiliation.yaml'
      effectiveDate:
        description: >
          The effective date for the Line Of Accounting (LOA) being fetched. Eg, the orders issue date or the Non-Temporary Storage (NTS) Move Task Order (MTO) approval date.
          Effective date is used to find "Active" TGET data by searching for the TACs and LOAs with begin and end dates containing this date.
          The 'Effective Date' is the date that can be either the orders issued date (For HHG shipments),
          MTO approval date (For NTS shipments), or even the current date for NTS
          shipments with no approval yet (Just providing a preview to the office
          users per customer request).
        type: string
        format: date
        example: '2023-01-01'
      tacCode:
        type: string
        minLength: 4
        maxLength: 4
        example: 'F8J1'
  SearchCustomersResult:
    type: object
    properties:
      page:
        type: integer
      perPage:
        type: integer
      totalCount:
        type: integer
      searchCustomers:
        $ref: '#/definitions/SearchCustomers'
  SearchCustomers:
    type: array
    items:
      $ref: '#/definitions/SearchCustomer'
  SearchCustomer:
    type: object
    properties:
      id:
        type: string
        format: uuid
      firstName:
        type: string
        example: John
        x-nullable: true
      lastName:
        type: string
        example: Doe
        x-nullable: true
      dodID:
        type: string
        example: 1234567890
        x-nullable: true
      emplid:
        type: string
        x-nullable: true
      branch:
        type: string
      telephone:
        type: string
        format: telephone
        pattern: '^[2-9]\d{2}-\d{3}-\d{4}$'
        x-nullable: true
      personalEmail:
        type: string
        format: x-email
        example: personalEmail@email.com
        pattern: '^[a-zA-Z0-9._%+-]+@[a-zA-Z0-9.-]+\.[a-zA-Z]{2,}$'
        x-nullable: true
  Entitlements:
    properties:
      id:
        example: 571008b1-b0de-454d-b843-d71be9f02c04
        format: uuid
        type: string
      authorizedWeight:
        example: 2000
        type: integer
        x-formatting: weight
        x-nullable: true
      dependentsAuthorized:
        example: true
        type: boolean
        x-nullable: true
      gunSafe:
        type: boolean
        example: false
      nonTemporaryStorage:
        example: false
        type: boolean
        x-nullable: true
      privatelyOwnedVehicle:
        example: false
        type: boolean
        x-nullable: true
      proGearWeight:
        example: 2000
        type: integer
        x-formatting: weight
      proGearWeightSpouse:
        example: 500
        type: integer
        x-formatting: weight
      storageInTransit:
        example: 90
        type: integer
        x-nullable: true
      totalWeight:
        example: 500
        type: integer
        x-formatting: weight
      totalDependents:
        example: 2
        type: integer
      requiredMedicalEquipmentWeight:
        example: 500
        type: integer
        x-formatting: weight
      organizationalClothingAndIndividualEquipment:
        example: true
        type: boolean
      eTag:
        type: string
    type: object
  Error:
    properties:
      message:
        type: string
    required:
      - message
    type: object
  Grade:
    type: string
    x-nullable: true
    title: grade
    enum:
      - E_1
      - E_2
      - E_3
      - E_4
      - E_5
      - E_6
      - E_7
      - E_8
      - E_9
      - E_9_SPECIAL_SENIOR_ENLISTED
      - O_1_ACADEMY_GRADUATE
      - O_2
      - O_3
      - O_4
      - O_5
      - O_6
      - O_7
      - O_8
      - O_9
      - O_10
      - W_1
      - W_2
      - W_3
      - W_4
      - W_5
      - AVIATION_CADET
      - CIVILIAN_EMPLOYEE
      - ACADEMY_CADET
      - MIDSHIPMAN
    x-display-value:
      E_1: E-1
      E_2: E-2
      E_3: E-3
      E_4: E-4
      E_5: E-5
      E_6: E-6
      E_7: E-7
      E_8: E-8
      E_9: E-9
      E_9_SPECIAL_SENIOR_ENLISTED: E-9 (Special Senior Enlisted)
      O_1_ACADEMY_GRADUATE: O-1 or Service Academy Graduate
      O_2: O-2
      O_3: O-3
      O_4: O-4
      O_5: O-5
      O_6: O-6
      O_7: O-7
      O_8: O-8
      O_9: O-9
      O_10: O-10
      W_1: W-1
      W_2: W-2
      W_3: W-3
      W_4: W-4
      W_5: W-5
      AVIATION_CADET: Aviation Cadet
      CIVILIAN_EMPLOYEE: Civilian Employee
      ACADEMY_CADET: Service Academy Cadet
      MIDSHIPMAN: Midshipman
  Move:
    properties:
      id:
        example: 1f2270c7-7166-40ae-981e-b200ebdf3054
        format: uuid
        type: string
      serviceCounselingCompletedAt:
        format: date-time
        type: string
        x-nullable: true
      availableToPrimeAt:
        format: date-time
        type: string
        x-nullable: true
      approvedAt:
        format: date-time
        type: string
        x-nullable: true
      billableWeightsReviewedAt:
        format: date-time
        type: string
        x-nullable: true
      contractorId:
        type: string
        format: uuid
        x-nullable: true
      contractor:
        $ref: '#/definitions/Contractor'
      locator:
        type: string
        example: '1K43AR'
      ordersId:
        type: string
        format: uuid
        example: c56a4180-65aa-42ec-a945-5fd21dec0538
      orders:
        $ref: '#/definitions/Order'
      referenceId:
        example: 1001-3456
        type: string
        x-nullable: true
      status:
        $ref: '#/definitions/MoveStatus'
      excess_weight_qualified_at:
        type: string
        format: date-time
        description: Timestamp of when the estimated shipment weights of the move reached 90% of the weight allowance
        x-nullable: true
      excess_weight_acknowledged_at:
        type: string
        format: date-time
        description: Timestamp of when the TOO acknowledged the excess weight risk by either dismissing the alert or updating the max billable weight
        x-nullable: true
      tioRemarks:
        type: string
        example: approved additional weight
        x-nullable: true
      financialReviewFlag:
        type: boolean
        example: false
        description: This flag is set by office users if a move should be reviewed by a Financial Office
        x-nullable: false
        readOnly: true
      financialReviewRemarks:
        type: string
        example: Destination address is too far from duty location
        x-nullable: true
        readOnly: true
      closeoutOffice:
        $ref: 'definitions/TransportationOffice.yaml'
      closeoutOfficeId:
        type: string
        format: uuid
        description: The transportation office that will handle reviewing PPM Closeout documentation for Army and Air Force service members
        x-nullable: true
      approvalsRequestedAt:
        type: string
        format: date-time
        description: The time at which a move is sent back to the TOO becuase the prime added a new service item for approval
        x-nullable: true
      createdAt:
        type: string
        format: date-time
      submittedAt:
        type: string
        format: date-time
        x-nullable: true
      updatedAt:
        type: string
        format: date-time
      eTag:
        type: string
      shipmentGBLOC:
        $ref: '#/definitions/GBLOC'
      lockedByOfficeUserID:
        type: string
        format: uuid
        x-nullable: true
      lockedByOfficeUser:
        $ref: '#/definitions/LockedOfficeUser'
        x-nullable: true
      lockExpiresAt:
        type: string
        format: date-time
        x-nullable: true
      additionalDocuments:
        $ref: 'definitions/Document.yaml'
      SCAssignedUser:
        $ref: '#/definitions/AssignedOfficeUser'
      TOOAssignedUser:
        $ref: '#/definitions/AssignedOfficeUser'
      TIOAssignedUser:
        $ref: '#/definitions/AssignedOfficeUser'
  MoveHistory:
    properties:
      id:
        description: move ID
        example: 1f2270c7-7166-40ae-981e-b200ebdf3054
        format: uuid
        type: string
      historyRecords:
        description: A list of MoveAuditHistory's connected to the move.
        $ref: '#/definitions/MoveAuditHistories'
      locator:
        description: move locator
        type: string
        example: '1K43AR'
      referenceId:
        description: move referenceID
        example: 1001-3456
        type: string
        x-nullable: true
  MoveHistoryResult:
    type: object
    properties:
      page:
        type: integer
      perPage:
        type: integer
      totalCount:
        type: integer
      id:
        description: move ID
        example: 1f2270c7-7166-40ae-981e-b200ebdf3054
        format: uuid
        type: string
      historyRecords:
        description: A list of MoveAuditHistory's connected to the move.
        $ref: '#/definitions/MoveAuditHistories'
      locator:
        description: move locator
        type: string
        example: '1K43AR'
      referenceId:
        description: move referenceID
        example: 1001-3456
        type: string
        x-nullable: true
  MoveAuditHistories:
    type: array
    items:
      $ref: '#/definitions/MoveAuditHistory'
  MoveAuditHistory:
    properties:
      id:
        description: id from audity_history table
        example: 1f2270c7-7166-40ae-981e-b200ebdf3054
        format: uuid
        type: string
      schemaName:
        description: Database schema audited table for this event is in
        type: string
      tableName:
        description: name of database table that was changed
        type: string
      relId:
        description: relation OID. Table OID (object identifier). Changes with drop/create.
        type: integer
      objectId:
        description: id column for the tableName where the data was changed
        example: 1f2270c7-7166-40ae-981e-b200ebdf3054
        format: uuid
        type: string
        x-nullable: true
      sessionUserId:
        example: 1f2270c7-7166-40ae-981e-b200ebdf3054
        format: uuid
        type: string
        x-nullable: true
      sessionUserFirstName:
        example: foo
        type: string
        x-nullable: true
      sessionUserLastName:
        example: bar
        type: string
        x-nullable: true
      sessionUserEmail:
        example: foobar@example.com
        type: string
        x-nullable: true
      sessionUserTelephone:
        format: telephone
        type: string
        pattern: '^[2-9]\d{2}-\d{3}-\d{4}$'
        x-nullable: true
      context:
        type: array
        items:
          type: object
          additionalProperties:
            type: string
        x-nullable: true
      contextId:
        description: id column for the context table the record belongs to
        example: 1f2270c7-7166-40ae-981e-b200ebdf3054
        type: string
        x-nullable: true
      eventName:
        description: API endpoint name that was called to make the change
        type: string
        x-nullable: true
      actionTstampTx:
        description: Transaction start timestamp for tx in which audited event occurred
        type: string
        format: date-time
      actionTstampStm:
        description: Statement start timestamp for tx in which audited event occurred
        type: string
        format: date-time
      actionTstampClk:
        description: Wall clock time at which audited event's trigger call occurred
        type: string
        format: date-time
      transactionId:
        description: Identifier of transaction that made the change. May wrap, but unique paired with action_tstamp_tx.
        type: integer
        x-nullable: true
      action:
        description: Action type; I = insert, D = delete, U = update, T = truncate
        type: string
      oldValues:
        description: A list of (old/previous) MoveAuditHistoryItem's for a record before the change.
        type: object
        additionalProperties: true
        x-nullable: true
      changedValues:
        description: A list of (changed/updated) MoveAuditHistoryItem's for a record after the change.
        type: object
        additionalProperties: true
        x-nullable: true
      statementOnly:
        description: true if audit event is from an FOR EACH STATEMENT trigger, false for FOR EACH ROW'
        type: boolean
        example: false
  MoveAuditHistoryItems:
    type: array
    items:
      $ref: '#/definitions/MoveAuditHistoryItem'
  MoveAuditHistoryItem:
    properties:
      columnName:
        type: string
      columnValue:
        type: string
  MoveStatus:
    type: string
    enum:
      - DRAFT
      - NEEDS SERVICE COUNSELING
      - SERVICE COUNSELING COMPLETED
      - SUBMITTED
      - APPROVALS REQUESTED
      - APPROVED
      - CANCELED
  PPMStatus:
    type: string
    enum:
      - CANCELLED
      - DRAFT
      - SUBMITTED
      - WAITING_ON_CUSTOMER
      - NEEDS_ADVANCE_APPROVAL
      - NEEDS_CLOSEOUT
      - CLOSEOUT_COMPLETE
      - COMPLETED
  DeptIndicator:
    type: string
    title: Dept. indicator
    x-nullable: true
    enum:
      - NAVY_AND_MARINES
      - ARMY
      - ARMY_CORPS_OF_ENGINEERS
      - AIR_AND_SPACE_FORCE
      - COAST_GUARD
      - OFFICE_OF_SECRETARY_OF_DEFENSE
    x-display-value:
      NAVY_AND_MARINES: 17 Navy and Marine Corps
      ARMY: 21 Army
      ARMY_CORPS_OF_ENGINEERS: 96 Army Corps of Engineers
      AIR_AND_SPACE_FORCE: 57 Air Force and Space Force
      COAST_GUARD: 70 Coast Guard
      OFFICE_OF_SECRETARY_OF_DEFENSE: 97 Office of the Secretary of Defense
  OrdersTypeDetail:
    type: string
    title: Orders type detail
    x-nullable: true
    enum:
      - HHG_PERMITTED
      - PCS_TDY
      - HHG_RESTRICTED_PROHIBITED
      - HHG_RESTRICTED_AREA
      - INSTRUCTION_20_WEEKS
      - HHG_PROHIBITED_20_WEEKS
      - DELAYED_APPROVAL
    x-display-value:
      HHG_PERMITTED: Shipment of HHG Permitted
      PCS_TDY: PCS with TDY Enroute
      HHG_RESTRICTED_PROHIBITED: Shipment of HHG Restricted or Prohibited
      HHG_RESTRICTED_AREA: HHG Restricted Area-HHG Prohibited
      INSTRUCTION_20_WEEKS: Course of Instruction 20 Weeks or More
      HHG_PROHIBITED_20_WEEKS: Shipment of HHG Prohibited but Authorized within 20 weeks
      DELAYED_APPROVAL: Delayed Approval 20 Weeks or More
  Order:
    properties:
      id:
        example: 1f2270c7-7166-40ae-981e-b200ebdf3054
        format: uuid
        type: string
      customerID:
        example: c56a4180-65aa-42ec-a945-5fd21dec0538
        format: uuid
        type: string
      customer:
        $ref: '#/definitions/Customer'
      moveCode:
        type: string
        example: 'H2XFJF'
      first_name:
        type: string
        example: John
        readOnly: true
      last_name:
        type: string
        example: Doe
        readOnly: true
      grade:
        $ref: '#/definitions/Grade'
      agency:
        $ref: 'definitions/Affiliation.yaml'
      entitlement:
        $ref: '#/definitions/Entitlements'
      destinationDutyLocation:
        $ref: 'definitions/DutyLocation.yaml'
      destinationDutyLocationGBLOC:
        $ref: '#/definitions/GBLOC'
      originDutyLocation:
        $ref: 'definitions/DutyLocation.yaml'
      originDutyLocationGBLOC:
        $ref: '#/definitions/GBLOC'
      moveTaskOrderID:
        example: c56a4180-65aa-42ec-a945-5fd21dec0538
        format: uuid
        type: string
      uploaded_order_id:
        example: c56a4180-65aa-42ec-a945-5fd21dec0538
        format: uuid
        type: string
      uploadedAmendedOrderID:
        example: c56a4180-65aa-42ec-a945-5fd21dec0538
        format: uuid
        type: string
        x-nullable: true
      amendedOrdersAcknowledgedAt:
        type: string
        format: date-time
        x-nullable: true
      order_number:
        type: string
        x-nullable: true
        example: '030-00362'
      order_type:
        $ref: 'definitions/OrdersType.yaml'
      order_type_detail:
        $ref: '#/definitions/OrdersTypeDetail'
        x-nullable: true
      date_issued:
        type: string
        format: date
        example: '2020-01-01'
      report_by_date:
        type: string
        format: date
        example: '2020-01-01'
      department_indicator:
        $ref: '#/definitions/DeptIndicator'
        x-nullable: true
      tac:
        type: string
        title: TAC
        example: 'F8J1'
        x-nullable: true
      sac:
        type: string
        title: SAC
        example: 'N002214CSW32Y9'
        x-nullable: true
      ntsTac:
        type: string
        title: NTS TAC
        example: 'F8J1'
        x-nullable: true
      ntsSac:
        type: string
        title: NTS SAC
        example: 'N002214CSW32Y9'
        x-nullable: true
      has_dependents:
        type: boolean
        example: false
        title: Are dependents included in your orders?
      spouse_has_pro_gear:
        type: boolean
        example: false
        title: Do you have a spouse who will need to move items related to their occupation (also known as spouse pro-gear)?
      supplyAndServicesCostEstimate:
        type: string
      packingAndShippingInstructions:
        type: string
      methodOfPayment:
        type: string
      naics:
        type: string
      orders_type:
        $ref: 'definitions/OrdersType.yaml'
      eTag:
        type: string
    type: object
  Location:
    type: object
    properties:
      label:
        type: string
        example: Label for display
      value:
        type: string
        example: Value for location
    required:
      - label
      - value
  Locations:
    type: array
    items:
      $ref: '#/definitions/Location'
  OrderBody:
    type: object
    properties:
      id:
        type: string
        format: uuid
  CreateOrders:
    type: object
    properties:
      serviceMemberId:
        type: string
        format: uuid
        example: c56a4180-65aa-42ec-a945-5fd21dec0538
      issueDate:
        type: string
        description: The date and time that these orders were cut.
        format: date
        title: Orders date
      reportByDate:
        type: string
        description: Report By Date
        format: date
        title: Report-by date
      ordersType:
        $ref: 'definitions/OrdersType.yaml'
      ordersTypeDetail:
        $ref: '#/definitions/OrdersTypeDetail'
      hasDependents:
        type: boolean
        title: Are dependents included in your orders?
      spouseHasProGear:
        type: boolean
        title: Do you have a spouse who will need to move items related to their occupation (also known as spouse pro-gear)?
      newDutyLocationId:
        type: string
        format: uuid
        example: c56a4180-65aa-42ec-a945-5fd21dec0538
      ordersNumber:
        type: string
        title: Orders Number
        x-nullable: true
        example: '030-00362'
      tac:
        type: string
        title: TAC
        example: 'F8J1'
        x-nullable: true
      sac:
        type: string
        title: SAC
        example: 'N002214CSW32Y9'
        x-nullable: true
      departmentIndicator:
        $ref: '#/definitions/DeptIndicator'
      grade:
        $ref: '#/definitions/Grade'
      originDutyLocationId:
        type: string
        format: uuid
        example: c56a4180-65aa-42ec-a945-5fd21dec0538
    required:
      - serviceMemberId
      - issueDate
      - reportByDate
      - ordersType
      - hasDependents
      - spouseHasProGear
      - newDutyLocationId
  CounselingUpdateOrderPayload:
    type: object
    properties:
      issueDate:
        type: string
        description: The date and time that these orders were cut.
        format: date
        example: '2018-04-26'
        title: Orders date
      reportByDate:
        type: string
        description: Report By Date
        format: date
        example: '2018-04-26'
        title: Report-by date
      ordersType:
        $ref: 'definitions/OrdersType.yaml'
      ordersTypeDetail:
        $ref: '#/definitions/OrdersTypeDetail'
      ordersNumber:
        type: string
        title: Orders Number
        x-nullable: true
        example: '030-00362'
      departmentIndicator:
        $ref: '#/definitions/DeptIndicator'
        x-nullable: true
      originDutyLocationId:
        type: string
        format: uuid
        example: c56a4180-65aa-42ec-a945-5fd21dec0538
      newDutyLocationId:
        type: string
        format: uuid
        example: c56a4180-65aa-42ec-a945-5fd21dec0538
      tac:
        type: string
        title: HHG TAC
        minLength: 4
        maxLength: 4
        example: 'F8J1'
        x-nullable: true
      sac:
        title: HHG SAC
        example: 'N002214CSW32Y9'
        $ref: definitions/NullableString.yaml
      ntsTac:
        title: NTS TAC
        minLength: 4
        maxLength: 4
        example: 'F8J1'
        $ref: definitions/NullableString.yaml
      ntsSac:
        title: NTS SAC
        example: 'N002214CSW32Y9'
        $ref: definitions/NullableString.yaml
      grade:
        $ref: '#/definitions/Grade'
    required:
      - issueDate
      - reportByDate
      - ordersType
      - originDutyLocationId
      - newDutyLocationId
  UpdateOrderPayload:
    type: object
    properties:
      issueDate:
        type: string
        description: The date and time that these orders were cut.
        format: date
        example: '2018-04-26'
        title: Orders date
      reportByDate:
        type: string
        description: Report By Date
        format: date
        example: '2018-04-26'
        title: Report-by date
      ordersType:
        $ref: 'definitions/OrdersType.yaml'
      ordersTypeDetail:
        $ref: '#/definitions/OrdersTypeDetail'
      originDutyLocationId:
        type: string
        format: uuid
        example: c56a4180-65aa-42ec-a945-5fd21dec0538
      newDutyLocationId:
        type: string
        format: uuid
        example: c56a4180-65aa-42ec-a945-5fd21dec0538
      ordersNumber:
        type: string
        title: Orders Number
        x-nullable: true
        example: '030-00362'
      tac:
        type: string
        title: HHG TAC
        minLength: 4
        maxLength: 4
        example: 'F8J1'
        x-nullable: true
      sac:
        title: HHG SAC
        example: 'N002214CSW32Y9'
        $ref: definitions/NullableString.yaml
      ntsTac:
        title: NTS TAC
        minLength: 4
        maxLength: 4
        example: 'F8J1'
        $ref: definitions/NullableString.yaml
      ntsSac:
        title: NTS SAC
        example: 'N002214CSW32Y9'
        $ref: definitions/NullableString.yaml
      departmentIndicator:
        $ref: '#/definitions/DeptIndicator'
        x-nullable: true
      ordersAcknowledgement:
        description: Confirmation that the new amended orders were reviewed after previously approving the original orders
        type: boolean
        x-nullable: true
      grade:
        $ref: '#/definitions/Grade'
    required:
      - issueDate
      - reportByDate
      - ordersType
      - newDutyLocationId
      - originDutyLocationId
  UpdateAllowancePayload:
    type: object
    properties:
      grade:
        $ref: '#/definitions/Grade'
      dependentsAuthorized:
        type: boolean
        x-nullable: true
      agency:
        $ref: 'definitions/Affiliation.yaml'
      proGearWeight:
        description: unit is in lbs
        example: 2000
        type: integer
        minimum: 0
        maximum: 2000
        x-formatting: weight
        x-nullable: true
      proGearWeightSpouse:
        description: unit is in lbs
        example: 500
        type: integer
        minimum: 0
        maximum: 500
        x-formatting: weight
        x-nullable: true
      requiredMedicalEquipmentWeight:
        description: unit is in lbs
        example: 2000
        type: integer
        minimum: 0
        x-formatting: weight
      organizationalClothingAndIndividualEquipment:
        description: only for Army
        type: boolean
        x-nullable: true
      storageInTransit:
        description: the number of storage in transit days that the customer is entitled to for a given shipment on their move
        type: integer
        minimum: 0
      gunSafe:
        description: True if user is entitled to move a gun safe (up to 500 lbs) as part of their move without it being charged against their weight allowance.
        type: boolean
        x-nullable: true
  UpdateBillableWeightPayload:
    type: object
    properties:
      authorizedWeight:
        description: unit is in lbs
        example: 2000
        minimum: 1
        type: integer
        x-formatting: weight
        x-nullable: true
  UpdateMaxBillableWeightAsTIOPayload:
    type: object
    properties:
      authorizedWeight:
        description: unit is in lbs
        example: 2000
        minimum: 1
        type: integer
        x-formatting: weight
        x-nullable: true
      tioRemarks:
        description: TIO remarks for updating the max billable weight
        example: Increasing max billable weight
        type: string
        minLength: 1
        x-nullable: true
    required:
      - authorizedWeight
      - tioRemarks
  CounselingUpdateAllowancePayload:
    type: object
    properties:
      grade:
        $ref: '#/definitions/Grade'
      dependentsAuthorized:
        type: boolean
        x-nullable: true
      agency:
        $ref: 'definitions/Affiliation.yaml'
      proGearWeight:
        minimum: 0
        maximum: 2000
        description: unit is in lbs
        example: 2000
        type: integer
        x-formatting: weight
        x-nullable: true
      proGearWeightSpouse:
        minimum: 0
        maximum: 500
        description: unit is in lbs
        example: 2000
        type: integer
        x-formatting: weight
        x-nullable: true
      requiredMedicalEquipmentWeight:
        minimum: 0
        description: unit is in lbs
        example: 2000
        type: integer
        x-formatting: weight
      organizationalClothingAndIndividualEquipment:
        description: only for Army
        type: boolean
        x-nullable: true
      storageInTransit:
        description: the number of storage in transit days that the customer is entitled to for a given shipment on their move
        type: integer
        minimum: 0
      gunSafe:
        description: True if user is entitled to move a gun safe (up to 500 lbs) as part of their move without it being charged against their weight allowance.
        type: boolean
        x-nullable: true
  MoveTaskOrder:
    description: The Move (MoveTaskOrder)
    properties:
      id:
        example: 1f2270c7-7166-40ae-981e-b200ebdf3054
        format: uuid
        type: string
      createdAt:
        format: date-time
        type: string
      orderID:
        example: c56a4180-65aa-42ec-a945-5fd21dec0538
        format: uuid
        type: string
      locator:
        type: string
        example: '1K43AR'
      referenceId:
        example: 1001-3456
        type: string
      serviceCounselingCompletedAt:
        format: date-time
        type: string
        x-nullable: true
      availableToPrimeAt:
        format: date-time
        type: string
        x-nullable: true
      approvedAt:
        format: date-time
        type: string
        x-nullable: true
      updatedAt:
        format: date-time
        type: string
      destinationAddress:
        $ref: 'definitions/Address.yaml'
      pickupAddress:
        $ref: 'definitions/Address.yaml'
      destinationDutyLocation:
        example: 1f2270c7-7166-40ae-981e-b200ebdf3054
        format: uuid
        type: string
      originDutyLocation:
        example: 1f2270c7-7166-40ae-981e-b200ebdf3054
        format: uuid
        type: string
      entitlements:
        $ref: '#/definitions/Entitlements'
      requestedPickupDate:
        format: date
        type: string
      tioRemarks:
        type: string
        example: approved additional weight
        x-nullable: true
      eTag:
        type: string
    type: object
  MoveTaskOrders:
    items:
      $ref: '#/definitions/MoveTaskOrder'
    type: array
  PaymentRequest:
    properties:
      proofOfServiceDocs:
        $ref: '#/definitions/ProofOfServiceDocs'
      id:
        example: c56a4180-65aa-42ec-a945-5fd21dec0538
        format: uuid
        readOnly: true
        type: string
      isFinal:
        default: false
        type: boolean
      moveTaskOrder:
        $ref: '#/definitions/Move'
      moveTaskOrderID:
        example: c56a4180-65aa-42ec-a945-5fd21dec0538
        format: uuid
        type: string
      rejectionReason:
        example: documentation was incomplete
        type: string
        x-nullable: true
      serviceItems:
        $ref: '#/definitions/PaymentServiceItems'
      status:
        $ref: '#/definitions/PaymentRequestStatus'
      paymentRequestNumber:
        example: 1234-5678-1
        readOnly: true
        type: string
      recalculationOfPaymentRequestID:
        example: c56a4180-65aa-42ec-a945-5fd21dec0538
        format: uuid
        type: string
        readOnly: true
        x-nullable: true
      eTag:
        type: string
      reviewedAt:
        format: date-time
        type: string
        x-nullable: true
      createdAt:
        format: date-time
        type: string
      sentToGexAt:
        format: date-time
        type: string
        x-nullable: true
      receivedByGexAt:
        format: date-time
        type: string
        x-nullable: true
      ediErrorType:
        description: Type of EDI reporting or causing the issue. Can be EDI 997, 824, and 858.
        type: string
        x-nullable: true
      ediErrorCode:
        description: Reported code from syncada for the EDI error encountered
        type: string
        x-nullable: true
      ediErrorDescription:
        description: The reason the services counselor has excluded or rejected the item.
        type: string
        x-nullable: true
      tppsInvoiceAmountPaidTotalMillicents:
        type: integer
        format: millients
        title: Total amount that TPPS paid for all service items on the payment request in millicents
        x-nullable: true
      tppsInvoiceSellerPaidDate:
        type: string
        format: date-time
        title: Date that TPPS paid HS for the payment request
        x-nullable: true
    type: object
  PaymentRequests:
    items:
      $ref: '#/definitions/PaymentRequest'
    type: array
  PaymentServiceItems:
    items:
      $ref: '#/definitions/PaymentServiceItem'
    type: array
  PaymentServiceItem:
    properties:
      id:
        example: c56a4180-65aa-42ec-a945-5fd21dec0538
        format: uuid
        readOnly: true
        type: string
      createdAt:
        format: date-time
        type: string
      paymentRequestID:
        example: c56a4180-65aa-42ec-a945-5fd21dec0538
        format: uuid
        type: string
      mtoServiceItemID:
        example: c56a4180-65aa-42ec-a945-5fd21dec0538
        format: uuid
        type: string
      mtoServiceItemCode:
        example: DLH
        type: string
      mtoServiceItemName:
        example: Move management
        type: string
      mtoShipmentType:
        $ref: 'definitions/MTOShipmentType.yaml'
      mtoShipmentID:
        type: string
        format: uuid
        example: c56a4180-65aa-42ec-a945-5fd21dec0538
        x-nullable: true
      status:
        $ref: 'definitions/PaymentServiceItemStatus.yaml'
      priceCents:
        type: integer
        format: cents
        title: Price of the service item in cents
        x-nullable: true
      rejectionReason:
        example: documentation was incomplete
        type: string
        x-nullable: true
      referenceID:
        example: 1234-5678-c56a4180
        readOnly: true
        format: string
      paymentServiceItemParams:
        $ref: 'definitions/PaymentServiceItemParams.yaml'
      eTag:
        type: string
      tppsInvoiceAmountPaidPerServiceItemMillicents:
        type: integer
        format: millicents
        title: Amount that TPPS paid for the individual service item in millicents
        x-nullable: true
    type: object
  PaymentRequestStatus:
    $ref: 'definitions/PaymentRequestStatus.yaml'
  ProofOfServiceDocs:
    items:
      $ref: '#/definitions/ProofOfServiceDoc'
    type: array
  ProofOfServiceDoc:
    properties:
      isWeightTicket:
        type: boolean
      uploads:
        items:
          $ref: 'definitions/Upload.yaml'
        type: array
  ShipmentsPaymentSITBalance:
    items:
      $ref: '#/definitions/ShipmentPaymentSITBalance'
    type: array
  ShipmentPaymentSITBalance:
    properties:
      shipmentID:
        type: string
        format: uuid
      totalSITDaysAuthorized:
        type: integer
      totalSITDaysRemaining:
        type: integer
      totalSITEndDate:
        type: string
        format: date
        x-nullable: true
      pendingSITDaysInvoiced:
        type: integer
      pendingBilledStartDate:
        type: string
        format: date
        x-nullable: true
      pendingBilledEndDate:
        type: string
        format: date
        x-nullable: true
      previouslyBilledDays:
        type: integer
        x-nullable: true
      previouslyBilledStartDate:
        type: string
        format: date
        x-nullable: true
      previouslyBilledEndDate:
        type: string
        format: date
        x-nullable: true
  UpdateShipment:
    type: object
    properties:
      shipmentType:
        $ref: 'definitions/MTOShipmentType.yaml'
      requestedPickupDate:
        format: date
        type: string
        x-nullable: true
      requestedDeliveryDate:
        format: date
        type: string
        x-nullable: true
      customerRemarks:
        type: string
        example: handle with care
        x-nullable: true
      counselorRemarks:
        type: string
        example: counselor approved
        x-nullable: true
      billableWeightCap:
        type: integer
        description: estimated weight of the shuttle service item provided by the prime
        example: 2500
        x-formatting: weight
        x-nullable: true
      billableWeightJustification:
        type: string
        example: more weight than expected
        x-nullable: true
      pickupAddress:
        allOf:
          - $ref: 'definitions/Address.yaml'
      destinationAddress:
        allOf:
          - $ref: 'definitions/Address.yaml'
      secondaryDeliveryAddress:
        allOf:
          - $ref: 'definitions/Address.yaml'
      secondaryPickupAddress:
        allOf:
          - $ref: 'definitions/Address.yaml'
      hasSecondaryPickupAddress:
        type: boolean
        x-nullable: true
        x-omitempty: false
      hasSecondaryDeliveryAddress:
        type: boolean
        x-nullable: true
        x-omitempty: false
      tertiaryDeliveryAddress:
        allOf:
          - $ref: 'definitions/Address.yaml'
      tertiaryPickupAddress:
        allOf:
          - $ref: 'definitions/Address.yaml'
      hasTertiaryPickupAddress:
        type: boolean
        x-nullable: true
        x-omitempty: false
      hasTertiaryDeliveryAddress:
        type: boolean
        x-nullable: true
        x-omitempty: false
      actualProGearWeight:
        type: integer
        x-nullable: true
        x-omitempty: false
      actualSpouseProGearWeight:
        type: integer
        x-nullable: true
        x-omitempty: false
      destinationType:
        $ref: 'definitions/DestinationType.yaml'
      agents:
        $ref: 'definitions/MTOAgents.yaml'
        x-nullable: true
      tacType:
        $ref: 'definitions/LOATypeNullable.yaml'
      sacType:
        $ref: 'definitions/LOATypeNullable.yaml'
      usesExternalVendor:
        type: boolean
        example: false
        x-nullable: true
      serviceOrderNumber:
        type: string
        x-nullable: true
      ntsRecordedWeight:
        description: The previously recorded weight for the NTS Shipment. Used for NTS Release to know what the previous primeActualWeight or billable weight was.
        example: 2000
        type: integer
        x-formatting: weight
        x-nullable: true
      storageFacility:
        x-nullable: true
        $ref: 'definitions/StorageFacility.yaml'
      ppmShipment:
        $ref: '#/definitions/UpdatePPMShipment'
      boatShipment:
        $ref: '#/definitions/UpdateBoatShipment'
      mobileHomeShipment:
        $ref: '#/definitions/UpdateMobileHomeShipment'
  UpdatePPMShipment:
    type: object
    properties:
      expectedDepartureDate:
        description: >
          Date the customer expects to move.
        format: date
        type: string
        x-nullable: true
      actualMoveDate:
        format: date
        type: string
        x-nullable: true
      pickupAddress:
        allOf:
          - $ref: 'definitions/Address.yaml'
      actualPickupPostalCode:
        description: >
          The actual postal code where the PPM shipment started. To be filled once the customer has moved the shipment.
        format: zip
        type: string
        title: ZIP
        example: '90210'
        pattern: ^(\d{5})$
        x-nullable: true
      secondaryPickupAddress:
        allOf:
          - $ref: 'definitions/Address.yaml'
      destinationAddress:
        allOf:
          - $ref: 'definitions/Address.yaml'
      actualDestinationPostalCode:
        description: >
          The actual postal code where the PPM shipment ended. To be filled once the customer has moved the shipment.
        format: zip
        type: string
        title: ZIP
        example: '90210'
        pattern: ^(\d{5})$
        x-nullable: true
      secondaryDestinationAddress:
        allOf:
          - $ref: 'definitions/Address.yaml'
      hasSecondaryPickupAddress:
        type: boolean
        x-nullable: true
        x-omitempty: false
      hasSecondaryDestinationAddress:
        type: boolean
        x-nullable: true
        x-omitempty: false
      tertiaryPickupAddress:
        allOf:
          - $ref: 'definitions/Address.yaml'
      tertiaryDestinationAddress:
        allOf:
          - $ref: 'definitions/Address.yaml'
      hasTertiaryPickupAddress:
        type: boolean
        x-nullable: true
        x-omitempty: false
      hasTertiaryDestinationAddress:
        type: boolean
        x-nullable: true
        x-omitempty: false
      w2Address:
        x-nullable: true
        $ref: 'definitions/Address.yaml'
      sitExpected:
        type: boolean
        x-nullable: true
      sitLocation:
        allOf:
          - $ref: 'definitions/SITLocationType.yaml'
          - x-nullable: true
      sitEstimatedWeight:
        type: integer
        example: 2000
        x-nullable: true
      sitEstimatedEntryDate:
        format: date
        type: string
        x-nullable: true
      sitEstimatedDepartureDate:
        format: date
        type: string
        x-nullable: true
      estimatedWeight:
        type: integer
        example: 4200
        x-nullable: true
      hasProGear:
        description: >
          Indicates whether PPM shipment has pro gear.
        type: boolean
        x-nullable: true
      proGearWeight:
        type: integer
        x-nullable: true
      spouseProGearWeight:
        type: integer
        x-nullable: true
      hasRequestedAdvance:
        description: >
          Indicates whether an advance has been requested for the PPM shipment.
        type: boolean
        x-nullable: true
      hasReceivedAdvance:
        description: >
          Indicates whether an advance was received for the PPM shipment.
        type: boolean
        x-nullable: true
      advanceAmountRequested:
        description: >
          The amount request for an advance, or null if no advance is requested
        type: integer
        format: cents
        x-nullable: true
      advanceAmountReceived:
        description: >
          The amount received for an advance, or null if no advance is received
        type: integer
        format: cents
        x-nullable: true
      advanceStatus:
        $ref: 'definitions/PPMAdvanceStatus.yaml'
        x-nullable: true
  UpdateBoatShipment:
    type: object
    properties:
      type:
        type: string
        enum:
          - HAUL_AWAY
          - TOW_AWAY
        x-nullable: true
      year:
        type: integer
        description: Year of the Boat
        x-nullable: true
      make:
        type: string
        description: Make of the Boat
        x-nullable: true
      model:
        type: string
        description: Model of the Boat
        x-nullable: true
      lengthInInches:
        type: integer
        description: Length of the Boat in inches
        x-nullable: true
      widthInInches:
        type: integer
        description: Width of the Boat in inches
        x-nullable: true
      heightInInches:
        type: integer
        description: Height of the Boat in inches
        x-nullable: true
      hasTrailer:
        type: boolean
        description: Does the boat have a trailer
        x-nullable: true
      isRoadworthy:
        type: boolean
        description: Is the trailer roadworthy
        x-nullable: true
  UpdateMobileHomeShipment:
    type: object
    properties:
      year:
        type: integer
        description: Year of the Boat
        x-nullable: true
      make:
        type: string
        description: Make of the Boat
        x-nullable: true
      model:
        type: string
        description: Model of the Boat
        x-nullable: true
      lengthInInches:
        type: integer
        description: Length of the Boat in inches
        x-nullable: true
      widthInInches:
        type: integer
        description: Width of the Boat in inches
        x-nullable: true
      heightInInches:
        type: integer
        description: Height of the Boat in inches
        x-nullable: true
  UpdateWeightTicket:
    type: object
    properties:
      emptyWeight:
        description: Weight of the vehicle when empty.
        type: integer
        minimum: 0
      fullWeight:
        description: The weight of the vehicle when full.
        type: integer
        minimum: 0
      ownsTrailer:
        description: Indicates if the customer used a trailer they own for the move.
        type: boolean
      trailerMeetsCriteria:
        description: Indicates if the trailer that the customer used meets all the criteria to be claimable.
        type: boolean
      status:
        $ref: 'definitions/PPMDocumentStatus.yaml'
      reason:
        description: The reason the services counselor has excluded or rejected the item.
        type: string
      adjustedNetWeight:
        description: Indicates the adjusted net weight of the vehicle
        type: integer
        minimum: 0
      netWeightRemarks:
        description: Remarks explaining any edits made to the net weight
        type: string
      allowableWeight:
        description: Indicates the maximum reimbursable weight of the shipment
        type: integer
        minimum: 0
  UpdateMovingExpense:
    type: object
    properties:
      movingExpenseType:
        $ref: 'definitions/OmittableMovingExpenseType.yaml'
      description:
        description: A brief description of the expense.
        type: string
        x-nullable: true
        x-omitempty: false
      amount:
        description: The total amount of the expense as indicated on the receipt
        type: integer
      sitStartDate:
        description: The date the shipment entered storage, applicable for the `STORAGE` movingExpenseType only
        type: string
        format: date
      sitEndDate:
        description: The date the shipment exited storage, applicable for the `STORAGE` movingExpenseType only
        type: string
        format: date
      status:
        $ref: 'definitions/PPMDocumentStatus.yaml'
      reason:
        description: The reason the services counselor has excluded or rejected the item.
        type: string
      weightStored:
        description: The total weight stored in PPM SIT
        type: integer
      sitLocation:
        allOf:
          - $ref: 'definitions/SITLocationType.yaml'
          - x-nullable: true
      sitEstimatedCost:
        description: The estimated amount that the government will pay the service member to put their goods into storage. This estimated storage cost is separate from the estimated incentive.
        type: integer
        format: cents
        x-nullable: true
        x-omitempty: false
      sitReimburseableAmount:
        description: The amount of SIT that will be reimbursed
        type: integer
        format: cents
        x-nullable: true
        x-omitempty: false
  UpdateProGearWeightTicket:
    type: object
    properties:
      belongsToSelf:
        description: Indicates if this information is for the customer's own pro-gear, otherwise, it's the spouse's.
        type: boolean
      hasWeightTickets:
        description: Indicates if the user has a weight ticket for their pro-gear, otherwise they have a constructed weight.
        type: boolean
      weight:
        description: Weight of the pro-gear contained in the shipment.
        type: integer
        minimum: 0
      status:
        $ref: 'definitions/PPMDocumentStatus.yaml'
      reason:
        description: The reason the services counselor has excluded or rejected the item.
        type: string
  MTOShipments:
    items:
      $ref: 'definitions/MTOShipment.yaml'
    type: array
  CreateMTOShipment:
    type: object
    properties:
      moveTaskOrderID:
        description: The ID of the move this new shipment is for.
        example: 1f2270c7-7166-40ae-981e-b200ebdf3054
        format: uuid
        type: string
      requestedPickupDate:
        description: >
          The customer's preferred pickup date. Other dates, such as required delivery date and (outside MilMove) the
          pack date, are derived from this date.
        format: date
        type: string
        x-nullable: true
      requestedDeliveryDate:
        description: >
          The customer's preferred delivery date.
        format: date
        type: string
        x-nullable: true
      customerRemarks:
        description: |
          The customer can use the customer remarks field to inform the services counselor and the movers about any
          special circumstances for this shipment. Typical examples:
            * bulky or fragile items,
            * weapons,
            * access info for their address.
          Customer enters this information during onboarding. Optional field.
        type: string
        example: handle with care
        x-nullable: true
      counselorRemarks:
        description: |
          The counselor can use the counselor remarks field to inform the movers about any
          special circumstances for this shipment. Typical examples:
            * bulky or fragile items,
            * weapons,
            * access info for their address.
          Counselors enters this information when creating or editing an MTO Shipment. Optional field.
        type: string
        example: handle with care
        x-nullable: true
      agents:
        $ref: 'definitions/MTOAgents.yaml'
      mtoServiceItems:
        $ref: 'definitions/MTOServiceItems.yaml'
      pickupAddress:
        description: The address where the movers should pick up this shipment.
        allOf:
          - $ref: 'definitions/Address.yaml'
      destinationAddress:
        description: Where the movers should deliver this shipment.
        allOf:
          - $ref: 'definitions/Address.yaml'
      hasSecondaryPickupAddress:
        type: boolean
        x-nullable: true
        x-omitempty: false
      secondaryPickupAddress:
        description: The address where the movers should pick up this shipment.
        allOf:
          - $ref: 'definitions/Address.yaml'
      hasSecondaryDeliveryAddress:
        type: boolean
        x-nullable: true
        x-omitempty: false
      secondaryDeliveryAddress:
        description: Where the movers should deliver this shipment.
        allOf:
          - $ref: 'definitions/Address.yaml'
      hasTertiaryPickupAddress:
        type: boolean
        x-nullable: true
        x-omitempty: false
      tertiaryPickupAddress:
        description: The address where the movers should pick up this shipment.
        allOf:
          - $ref: 'definitions/Address.yaml'
      hasTertiaryDeliveryAddress:
        type: boolean
        x-nullable: true
        x-omitempty: false
      tertiaryDeliveryAddress:
        description: Where the movers should deliver this shipment.
        allOf:
          - $ref: 'definitions/Address.yaml'
      destinationType:
        $ref: 'definitions/DestinationType.yaml'
      shipmentType:
        $ref: 'definitions/MTOShipmentType.yaml'
      tacType:
        allOf:
          - $ref: 'definitions/LOAType.yaml'
          - x-nullable: true
      sacType:
        allOf:
          - $ref: 'definitions/LOAType.yaml'
          - x-nullable: true
      usesExternalVendor:
        type: boolean
        example: false
        x-nullable: true
      serviceOrderNumber:
        type: string
        x-nullable: true
      ntsRecordedWeight:
        description: The previously recorded weight for the NTS Shipment. Used for NTS Release to know what the previous primeActualWeight or billable weight was.
        example: 2000
        type: integer
        x-nullable: true
        x-formatting: weight
      storageFacility:
        x-nullable: true
        $ref: 'definitions/StorageFacility.yaml'
      mobileHomeShipment:
        $ref: '#/definitions/CreateMobileHomeShipment'
      ppmShipment:
        $ref: '#/definitions/CreatePPMShipment'
      boatShipment:
        $ref: "#/definitions/CreateBoatShipment"
    required:
      - moveTaskOrderID
      - shipmentType
  CreatePPMShipment:
    description: A personally procured move is a type of shipment that a service members moves themselves.
    properties:
      expectedDepartureDate:
        description: >
          Date the customer expects to move.
        format: date
        type: string
      pickupAddress:
        allOf:
          - $ref: 'definitions/Address.yaml'
      secondaryPickupAddress:
        allOf:
          - $ref: 'definitions/Address.yaml'
      tertiaryPickupAddress:
        allOf:
          - $ref: 'definitions/Address.yaml'
      destinationAddress:
        allOf:
          - $ref: 'definitions/Address.yaml'
      secondaryDestinationAddress:
        allOf:
          - $ref: 'definitions/Address.yaml'
      tertiaryDestinationAddress:
        allOf:
          - $ref: 'definitions/Address.yaml'
      hasSecondaryPickupAddress:
        type: boolean
        x-nullable: true
        x-omitempty: false
      hasTertiaryPickupAddress:
        type: boolean
        x-nullable: true
        x-omitempty: false
      hasSecondaryDestinationAddress:
        type: boolean
        x-nullable: true
        x-omitempty: false
      hasTertiaryDestinationAddress:
        type: boolean
        x-nullable: true
        x-omitempty: false
      sitExpected:
        type: boolean
      sitLocation:
        allOf:
          - $ref: 'definitions/SITLocationType.yaml'
          - x-nullable: true
      sitEstimatedWeight:
        type: integer
        example: 2000
        x-nullable: true
      sitEstimatedEntryDate:
        format: date
        type: string
        x-nullable: true
      sitEstimatedDepartureDate:
        format: date
        type: string
        x-nullable: true
      estimatedWeight:
        type: integer
        example: 4200
      hasProGear:
        description: >
          Indicates whether PPM shipment has pro gear.
        type: boolean
      proGearWeight:
        type: integer
        x-nullable: true
      spouseProGearWeight:
        type: integer
        x-nullable: true
    required:
      - expectedDepartureDate
      - pickupAddress
      - destinationAddress
      - sitExpected
      - estimatedWeight
      - hasProGear
  CreateBoatShipment:
    description: Boat shipment information for the move.
    properties:
      type:
        type: string
        enum:
          - HAUL_AWAY
          - TOW_AWAY
      year:
        type: integer
        description: Year of the Boat
      make:
        type: string
        description: Make of the Boat
      model:
        type: string
        description: Model of the Boat
      lengthInInches:
        type: integer
        description: Length of the Boat in inches
      widthInInches:
        type: integer
        description: Width of the Boat in inches
      heightInInches:
        type: integer
        description: Height of the Boat in inches
      hasTrailer:
        type: boolean
        description: Does the boat have a trailer
      isRoadworthy:
        type: boolean
        description: Is the trailer roadworthy
        x-nullable: true
    required:
      - type
      - year
      - make
      - model
      - lengthInInches
      - widthInInches
      - heightInInches
      - hasTrailer
  CreateMobileHomeShipment:
    description: A mobile home shipment that the prime moves for a service member.
    properties:
      make:
        type: string
        description: Make of the Mobile Home
      model:
        type: string
        description: Model of the Mobile Home
      year:
        type: integer
        description: Year of the Mobile Home
      lengthInInches:
        type: integer
        description: Length of the Mobile Home in inches
      heightInInches:
        type: integer
        description: Height of the Mobile Home in inches
      widthInInches:
        type: integer
        description: Width of the Mobile Home in inches
    required:
      - make
      - model
      - year
      - lengthInInches
      - heightInInches
      - widthInInches
  RejectShipment:
    properties:
      rejectionReason:
        type: string
        example: MTO Shipment not good enough
    required:
      - rejectionReason
  RequestDiversion:
    properties:
      diversionReason:
        type: string
        example: Shipment route needs to change
    required:
      - diversionReason
  ApproveSITExtension:
    properties:
      approvedDays:
        description: Number of days approved for SIT extension
        type: integer
        example: 21
        minimum: 1
      requestReason:
        description: Reason from service counselor-provided picklist for SIT Duration Update
        example: 'AWAITING_COMPLETION_OF_RESIDENCE'
        type: string
        enum:
          - SERIOUS_ILLNESS_MEMBER
          - SERIOUS_ILLNESS_DEPENDENT
          - IMPENDING_ASSIGNEMENT
          - DIRECTED_TEMPORARY_DUTY
          - NONAVAILABILITY_OF_CIVILIAN_HOUSING
          - AWAITING_COMPLETION_OF_RESIDENCE
          - OTHER
      officeRemarks:
        description: Remarks from TOO about SIT approval
        type: string
        example: Approved for three weeks rather than requested 45 days
        x-nullable: true
    required:
      - approvedDays
  DenySITExtension:
    properties:
      officeRemarks:
        description: Remarks from TOO about SIT denial
        type: string
        example: Denied this extension as it does not match the criteria
        x-nullable: true
      convertToCustomerExpense:
        description: Whether or not to convert to members expense once SIT extension is denied.
        type: boolean
        example: false
    required:
      - officeRemarks
      - convertToCustomerExpense
  UpdateSITServiceItemCustomerExpense:
    properties:
      convertToCustomerExpense:
        example: true
        type: boolean
      customerExpenseReason:
        description: Reason the service item was rejected
        type: string
        example: Insufficent details provided
    required:
      - convertToCustomerExpense
      - customerExpenseReason
  CreateApprovedSITDurationUpdate:
    properties:
      requestReason:
        description: Reason from service counselor-provided picklist for SIT Duration Update
        example: 'AWAITING_COMPLETION_OF_RESIDENCE'
        type: string
        enum:
          - SERIOUS_ILLNESS_MEMBER
          - SERIOUS_ILLNESS_DEPENDENT
          - IMPENDING_ASSIGNEMENT
          - DIRECTED_TEMPORARY_DUTY
          - NONAVAILABILITY_OF_CIVILIAN_HOUSING
          - AWAITING_COMPLETION_OF_RESIDENCE
          - OTHER
      approvedDays:
        description: Number of days approved for SIT extension. This will match requested days saved to the SIT extension model.
        type: integer
        example: 21
      officeRemarks:
        description: Remarks from TOO about SIT Duration Update creation
        type: string
        example: Customer needs additional storage time as their new place of residence is not yet ready
        x-nullable: true
    required:
      - requestReason
      - approvedDays
  PatchMTOServiceItemStatusPayload:
    properties:
      status:
        description: Describes all statuses for a MTOServiceItem
        type: string
        enum:
          - SUBMITTED
          - APPROVED
          - REJECTED
      rejectionReason:
        description: Reason the service item was rejected
        type: string
        example: Insufficent details provided
        x-nullable: true
  MTOApprovalServiceItemCodes:
    description: MTO level service items to create when updating MTO status.
    properties:
      serviceCodeCS:
        example: true
        type: boolean
      serviceCodeMS:
        example: true
        type: boolean
    type: object
  TacValid:
    properties:
      isValid:
        example: true
        type: boolean
    required:
      - isValid
    type: object
  UpdatePaymentRequestStatusPayload:
    properties:
      rejectionReason:
        example: documentation was incomplete
        type: string
        x-nullable: true
      status:
        $ref: '#/definitions/PaymentRequestStatus'
      eTag:
        type: string
    type: object
  AvailableOfficeUsers:
    type: array
    items:
      $ref: '#/definitions/AvailableOfficeUser'
  AvailableOfficeUser:
    type: object
    properties:
      officeUserId:
        type: string
        format: uuid
        example: c56a4180-65aa-42ec-a945-5fd21dec0538
      lastName:
        type: string
      firstName:
        type: string
      hasSafetyPrivilege:
        type: boolean
  QueueMoves:
    type: array
    items:
      $ref: '#/definitions/QueueMove'
  QueueMove:
    type: object
    properties:
      id:
        type: string
        format: uuid
      customer:
        $ref: '#/definitions/Customer'
      status:
        $ref: '#/definitions/MoveStatus'
      locator:
        type: string
      submittedAt:
        format: date-time
        type: string
        x-nullable: true
      appearedInTooAt:
        format: date-time
        type: string
        x-nullable: true
      requestedMoveDate:
        format: date
        type: string
        x-nullable: true
      departmentIndicator:
        $ref: '#/definitions/DeptIndicator'
      shipmentsCount:
        type: integer
      originDutyLocation:
        $ref: 'definitions/DutyLocation.yaml'
      destinationDutyLocation:
        $ref: 'definitions/DutyLocation.yaml'
      originGBLOC:
        $ref: '#/definitions/GBLOC'
      ppmType:
        type: string
        enum: [FULL, PARTIAL]
        x-nullable: true
      closeoutInitiated:
        format: date-time
        type: string
        x-nullable: true
      closeoutLocation:
        type: string
        x-nullable: true
      orderType:
        type: string
        x-nullable: true
      lockedByOfficeUserID:
        type: string
        format: uuid
        x-nullable: true
      lockedByOfficeUser:
        $ref: '#/definitions/LockedOfficeUser'
        x-nullable: true
      lockExpiresAt:
        type: string
        format: date-time
        x-nullable: true
      ppmStatus:
        $ref: '#/definitions/PPMStatus'
        x-nullable: true
      counselingOffice:
        type: string
        x-nullable: true
      assignedTo:
        $ref: '#/definitions/AssignedOfficeUser'
        x-nullable: true
  QueueMovesResult:
    type: object
    properties:
      page:
        type: integer
      perPage:
        type: integer
      totalCount:
        type: integer
      queueMoves:
        $ref: '#/definitions/QueueMoves'
      availableOfficeUsers:
        $ref: '#/definitions/AvailableOfficeUsers'
  ListPrimeMove:
    description: >
      An abbreviated definition for a move, without all the nested information (shipments, service items, etc). Used to
      fetch a list of moves more efficiently.
    type: object
    properties:
      id:
        example: 1f2270c7-7166-40ae-981e-b200ebdf3054
        format: uuid
        type: string
      moveCode:
        type: string
        example: 'HYXFJF'
        readOnly: true
      createdAt:
        format: date-time
        type: string
        readOnly: true
      orderID:
        example: c56a4180-65aa-42ec-a945-5fd21dec0538
        format: uuid
        type: string
      referenceId:
        example: 1001-3456
        type: string
      availableToPrimeAt:
        format: date-time
        type: string
        x-nullable: true
        readOnly: true
      approvedAt:
        format: date-time
        type: string
        x-nullable: true
        readOnly: true
      updatedAt:
        format: date-time
        type: string
        readOnly: true
      ppmType:
        type: string
        enum:
          - FULL
          - PARTIAL
      eTag:
        type: string
        readOnly: true
      orderType:
        type: string
  ListPrimeMoves:
    type: array
    items:
      $ref: '#/definitions/ListPrimeMove'
  ListPrimeMovesResult:
    type: object
    properties:
      page:
        type: integer
      perPage:
        type: integer
      totalCount:
        type: integer
      queueMoves:
        $ref: '#/definitions/ListPrimeMoves'
  QueuePaymentRequest:
    type: object
    properties:
      id:
        type: string
        format: uuid
      moveID:
        type: string
        format: uuid
      customer:
        $ref: '#/definitions/Customer'
      status:
        $ref: '#/definitions/QueuePaymentRequestStatus'
      age:
        type: number
        format: double
        description: Days since the payment request has been requested.  Decimal representation will allow more accurate sorting.
      submittedAt:
        type: string
        format: date-time
      locator:
        type: string
      departmentIndicator:
        $ref: '#/definitions/DeptIndicator'
      originGBLOC:
        $ref: '#/definitions/GBLOC'
      originDutyLocation:
        $ref: 'definitions/DutyLocation.yaml'
      orderType:
        type: string
        x-nullable: true
      lockedByOfficeUserID:
        type: string
        format: uuid
        x-nullable: true
      lockExpiresAt:
        type: string
        format: date-time
        x-nullable: true
  QueuePaymentRequests:
    type: array
    items:
      $ref: '#/definitions/QueuePaymentRequest'
  QueuePaymentRequestsResult:
    type: object
    properties:
      page:
        type: integer
      perPage:
        type: integer
      totalCount:
        type: integer
      queuePaymentRequests:
        $ref: '#/definitions/QueuePaymentRequests'
      availableOfficeUsers:
        $ref: '#/definitions/AvailableOfficeUsers'
  QueuePaymentRequestStatus:
    enum:
      - Payment requested
      - Reviewed
      - Rejected
      - Paid
    title: Queue Payment Request Status
    type: string
  SearchMoves:
    type: array
    items:
      $ref: '#/definitions/SearchMove'
  SearchMove:
    type: object
    properties:
      id:
        type: string
        format: uuid
      firstName:
        type: string
        example: John
        x-nullable: true
      lastName:
        type: string
        example: Doe
        x-nullable: true
      dodID:
        type: string
        example: 1234567890
        x-nullable: true
      paymentRequestCode:
        type: string
        example: 9551-6199-2
        x-nullable: true
      status:
        $ref: '#/definitions/MoveStatus'
      locator:
        type: string
      branch:
        type: string
      shipmentsCount:
        type: integer
      originDutyLocationPostalCode:
        format: zip
        type: string
        title: ZIP
        example: '90210'
        pattern: ^(\d{5})$
      destinationDutyLocationPostalCode:
        format: zip
        type: string
        title: ZIP
        example: '90210'
        pattern: ^(\d{5})$
      orderType:
        type: string
      requestedPickupDate:
        type: string
        format: date
        x-nullable: true
      requestedDeliveryDate:
        type: string
        format: date
        x-nullable: true
      originGBLOC:
        $ref: '#/definitions/GBLOC'
      destinationGBLOC:
        $ref: '#/definitions/GBLOC'
      lockedByOfficeUserID:
        type: string
        format: uuid
        x-nullable: true
      lockExpiresAt:
        type: string
        format: date-time
        x-nullable: true
      emplid:
        type: string
        x-nullable: true
  SearchMovesResult:
    type: object
    properties:
      page:
        type: integer
      perPage:
        type: integer
      totalCount:
        type: integer
      searchMoves:
        $ref: '#/definitions/SearchMoves'
  GBLOC:
    type: string
    enum:
      - AGFM
      - APAT
      - BGAC
      - BGNC
      - BKAS
      - CFMQ
      - CLPK
      - CNNQ
      - DMAT
      - GSAT
      - HAFC
      - HBAT
      - JEAT
      - JENQ
      - KKFA
      - LHNQ
      - LKNQ
      - MAPK
      - MAPS
      - MBFL
      - MLNQ
      - XXXX
  CreateCustomerSupportRemark:
    type: object
    description: >-
      A text remark written by an customer support user that is associated with a specific
      move.
    required:
      - content
      - officeUserID
    properties:
      content:
        example: This is a remark about a move.
        type: string
      officeUserID:
        example: 1f2270c7-7166-40ae-981e-b200ebdf3054
        format: uuid
        type: string
  UpdateCustomerSupportRemarkPayload:
    type: object
    description: >-
      A text remark update to an existing remark created by the current active user (the CSR).
    required:
      - content
    properties:
      content:
        example: This is a remark about a move.
        type: string
  EvaluationReportType:
    type: string
    enum:
      - SHIPMENT
      - COUNSELING
  EvaluationReportInspectionType:
    type: string
    enum:
      - DATA_REVIEW
      - PHYSICAL
      - VIRTUAL
    x-nullable: true
  EvaluationReportLocation:
    type: string
    enum:
      - ORIGIN
      - DESTINATION
      - OTHER
    x-nullable: true
  EvaluationReportOfficeUser:
    type: object
    readOnly: true
    description: The authoring office user for an evaluation report
    properties:
      id:
        example: 1f2270c7-7166-40ae-981e-b200ebdf3054
        format: uuid
        type: string
      firstName:
        type: string
      lastName:
        type: string
      email:
        type: string
        format: x-email
        pattern: '^[a-zA-Z0-9._%+-]+@[a-zA-Z0-9.-]+\.[a-zA-Z]{2,}$'
      phone:
        type: string
        format: telephone
        pattern: '^[2-9]\d{2}-\d{3}-\d{4}$'
  EvaluationReportList:
    type: array
    items:
      $ref: '#/definitions/EvaluationReport'
  EvaluationReport:
    type: object
    description: An evaluation report
    properties:
      id:
        example: 1f2270c7-7166-40ae-981e-b200ebdf3054
        format: uuid
        type: string
        readOnly: true
      moveID:
        example: 1f2270c7-7166-40ae-981e-b200ebdf3054
        format: uuid
        type: string
        readOnly: true
      shipmentID:
        example: 1f2270c7-7166-40ae-981e-b200ebdf3054
        format: uuid
        type: string
        x-nullable: true
        readOnly: true
      type:
        $ref: '#/definitions/EvaluationReportType'
      inspectionType:
        $ref: '#/definitions/EvaluationReportInspectionType'
        x-nullable: true
      inspectionDate:
        type: string
        format: date
        x-nullable: true
      officeUser:
        $ref: '#/definitions/EvaluationReportOfficeUser'
      location:
        $ref: '#/definitions/EvaluationReportLocation'
        x-nullable: true
      ReportViolations:
        $ref: '#/definitions/ReportViolations'
        x-nullable: true
      locationDescription:
        type: string
        example: 'Route 66 at crash inspection site 3'
        x-nullable: true
      observedShipmentDeliveryDate:
        type: string
        format: date
        x-nullable: true
      observedShipmentPhysicalPickupDate:
        type: string
        format: date
        x-nullable: true
      timeDepart:
        type: string
        x-nullable: true
        pattern: '^(0[0-9]|1[0-9]|2[0-3]):[0-5][0-9]$'
        example: '14:30'
      evalStart:
        type: string
        x-nullable: true
        pattern: '^(0[0-9]|1[0-9]|2[0-3]):[0-5][0-9]$'
        example: '15:00'
      evalEnd:
        type: string
        x-nullable: true
        pattern: '^(0[0-9]|1[0-9]|2[0-3]):[0-5][0-9]$'
        example: '18:00'
      violationsObserved:
        type: boolean
        x-nullable: true
      remarks:
        type: string
        x-nullable: true
      seriousIncident:
        type: boolean
        x-nullable: true
      seriousIncidentDesc:
        type: string
        x-nullable: true
      observedClaimsResponseDate:
        type: string
        format: date
        x-nullable: true
      observedPickupDate:
        type: string
        format: date
        x-nullable: true
      observedPickupSpreadStartDate:
        type: string
        format: date
        x-nullable: true
      observedPickupSpreadEndDate:
        type: string
        format: date
        x-nullable: true
      observedDeliveryDate:
        type: string
        format: date
        x-nullable: true
      moveReferenceID:
        type: string
        x-nullable: true
        readOnly: true
      eTag:
        type: string
      submittedAt:
        type: string
        format: date-time
        x-nullable: true
      createdAt:
        type: string
        format: date-time
        readOnly: true
      updatedAt:
        type: string
        format: date-time
        readOnly: true
  CreateEvaluationReport:
    type: object
    description: Minimal set of info needed to create a shipment evaluation report, which is just a shipment ID.
    properties:
      shipmentID:
        description: The shipment ID of the shipment to be evaluated in the report
        example: 01b9671e-b268-4906-967b-ba661a1d3933
        format: uuid
        type: string
  PWSViolation:
    type: object
    description: A PWS violation for an evaluation report
    readOnly: true
    properties:
      id:
        example: 1f2270c7-7166-40ae-981e-b200ebdf3054
        format: uuid
        type: string
      displayOrder:
        example: 3
        type: integer
      paragraphNumber:
        example: 1.2.3.4.5
        type: string
      title:
        example: Customer Support
        type: string
      category:
        example: Pre-Move Services
        type: string
      subCategory:
        example: Weight Estimate
        type: string
      requirementSummary:
        example: Provide a single point of contact (POC)
        type: string
      requirementStatement:
        example: The contractor shall prepare and load property going into NTS in containers at residence for shipment to NTS.
        type: string
      isKpi:
        example: false
        type: boolean
      additionalDataElem:
        example: QAE Observed Delivery Date
        type: string
  PWSViolations:
    type: array
    items:
      $ref: '#/definitions/PWSViolation'
  AssociateReportViolations:
    type: object
    description: A list of PWS violation string ids to associate with an evaluation report
    properties:
      violations:
        type: array
        items:
          type: string
          format: uuid
  ReportViolation:
    type: object
    description: An object associating violations to evaluation reports
    properties:
      id:
        example: 1f2270c7-7166-40ae-981e-b200ebdf3054
        format: uuid
        type: string
      reportID:
        example: 1f2270c7-7166-40ae-981e-b200ebdf3054
        format: uuid
        type: string
      # report:
      #   $ref: '#/definitions/EvaluationReport'
      violationID:
        example: 1f2270c7-7166-40ae-981e-b200ebdf3054
        format: uuid
        type: string
      violation:
        $ref: '#/definitions/PWSViolation'
  ReportViolations:
    type: array
    items:
      $ref: '#/definitions/ReportViolation'
  TransportationOffices:
    type: array
    items:
      $ref: 'definitions/TransportationOffice.yaml'
  GBLOCs:
    type: array
    items:
      type: string
  MovePayload:
    type: object
    properties:
      id:
        type: string
        format: uuid
        example: c56a4180-65aa-42ec-a945-5fd21dec0538
      orders_id:
        type: string
        format: uuid
        example: c56a4180-65aa-42ec-a945-5fd21dec0538
      service_member_id:
        type: string
        format: uuid
        example: c56a4180-65aa-42ec-a945-5fd21dec0538
        readOnly: true
      locator:
        type: string
        example: '12432'
      status:
        $ref: '#/definitions/MoveStatus'
      created_at:
        type: string
        format: date-time
      updated_at:
        type: string
        format: date-time
      submitted_at:
        type: string
        format: date-time
        x-nullable: true
      mto_shipments:
        $ref: '#/definitions/MTOShipments'
      closeout_office:
        $ref: '#/definitions/TransportationOffice'
      cancel_reason:
        type: string
        example: Change of orders
        x-nullable: true
      eTag:
        type: string
      primeCounselingCompletedAt:
        format: date-time
        type: string
        readOnly: true
      additionalDocuments:
        $ref: 'definitions/Document.yaml'
    required:
      - id
      - orders_id
      - locator
      - created_at
      - updated_at
      - eTag
  IsDateWeekendHolidayInfo:
    type: object
    properties:
      country_code:
        type: string
      country_name:
        type: string
      date:
        type: string
        format: date
        example: "2018-09-25"
      is_weekend:
        type: boolean
      is_holiday:
        type: boolean
      details:
        type: string
    required:
      - country_code
      - country_name
      - date
      - is_weekend
      - is_holiday
  AssignOfficeUserBody:
    type: object
    properties:
      officeUserId:
        type: string
        format: uuid
      roleType:
        type: string
    required:
      - officeUserId
      - roleType
  AssignedOfficeUser:
    type: object
    properties:
      id:
        type: string
        format: uuid
        example: c56a4180-65aa-42ec-a945-5fd21dec0538
      firstName:
        type: string
      lastName:
        type: string
responses:
  InvalidRequest:
    description: The request payload is invalid
    schema:
      $ref: '#/definitions/Error'
  NotFound:
    description: The requested resource wasn't found
    schema:
      $ref: '#/definitions/Error'
  Conflict:
    description: Conflict error
    schema:
      $ref: '#/definitions/Error'
  PermissionDenied:
    description: The request was denied
    schema:
      $ref: '#/definitions/Error'
  ServerError:
    description: A server error occurred
    schema:
      $ref: '#/definitions/Error'
  PreconditionFailed:
    description: Precondition failed
    schema:
      $ref: '#/definitions/Error'
  UnprocessableEntity:
    description: The payload was unprocessable.
    schema:
      $ref: '#/definitions/ValidationError'<|MERGE_RESOLUTION|>--- conflicted
+++ resolved
@@ -3268,10 +3268,7 @@
               closeoutLocation,
               ppmStatus,
               counselingOffice,
-<<<<<<< HEAD
-=======
               assignedTo,
->>>>>>> 00088cb6
             ]
           description: field that results should be sorted by
         - in: query
