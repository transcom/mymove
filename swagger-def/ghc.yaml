swagger: "2.0"
info:
  contact:
    email: milmove-developers@caci.com
  description:
    $ref: info/ghc_description.md
  license:
    name: MIT
    url: "https://opensource.org/licenses/MIT"
  title: MilMove GHC API
  version: 0.0.1
basePath: /ghc/v1
schemes:
  - http
tags:
  - name: queues
  - name: move
  - $ref: "tags/order.yaml"
  - name: moveTaskOrder
  - name: customer
  - name: mtoServiceItem
  - name: mtoShipment
  - name: shipment
  - name: mtoAgent
  - name: paymentServiceItem
  - name: ppm
  - name: tac
  - name: transportationOffice
  - name: addresses
  - name: uploads
  - name: paymentRequests
  - name: reServiceItems
paths:
  "/customer":
    post:
      summary: Creates a customer with Okta option
      description: Creates a customer with option to also create an Okta profile account based on the office user's input when completing the UI form and submitting.
      operationId: createCustomerWithOktaOption
      tags:
        - customer
      consumes:
        - application/json
      produces:
        - application/json
      parameters:
        - in: body
          name: body
          required: true
          schema:
            $ref: "#/definitions/CreateCustomerPayload"
      responses:
        "200":
          description: successfully created the customer
          schema:
            $ref: "#/definitions/CreatedCustomer"
        "400":
          $ref: "#/responses/InvalidRequest"
        "401":
          $ref: "#/responses/PermissionDenied"
        "403":
          $ref: "#/responses/PermissionDenied"
        "404":
          $ref: "#/responses/NotFound"
        "409":
          $ref: "#/responses/Conflict"
        "412":
          $ref: "#/responses/PreconditionFailed"
        "422":
          $ref: "#/responses/UnprocessableEntity"
        "500":
          $ref: "#/responses/ServerError"
  /open/requested-office-users:
    post:
      consumes:
        - application/json
      produces:
        - application/json
      summary: Create an Office User
      description: >
        This endpoint is publicly accessible as it is utilized for individuals who do not have an office account to request the creation of an office account.

        Request the creation of an office user. An administrator will need to approve them after creation. Note on requirements:
        An identification method must be present. The following 2 fields have an "OR" requirement.
        - edipi
        - other_unique_id
        One of these two fields MUST be present to serve as identification for the office user being created. This logic is handled at the application level.
      operationId: createRequestedOfficeUser
      tags:
        - officeUsers
      parameters:
        - in: body
          name: officeUser
          description: Office User information
          schema:
            $ref: "#/definitions/OfficeUserCreate"
      responses:
        "201":
          description: successfully requested the creation of provided office user
          schema:
            $ref: "#/definitions/OfficeUser"
        "422":
          description: validation error
          schema:
            $ref: "#/definitions/ValidationError"
        "500":
          description: internal server error
  "/customer/{customerID}":
    parameters:
      - description: ID of customer to use
        in: path
        name: customerID
        required: true
        type: string
        format: uuid
    get:
      produces:
        - application/json
      parameters: []
      responses:
        "200":
          description: Successfully retrieved information on an individual customer
          schema:
            $ref: "#/definitions/Customer"
        "400":
          $ref: "#/responses/InvalidRequest"
        "401":
          $ref: "#/responses/PermissionDenied"
        "403":
          $ref: "#/responses/PermissionDenied"
        "404":
          $ref: "#/responses/NotFound"
        "500":
          $ref: "#/responses/ServerError"
      tags:
        - customer
      description: Returns a given customer
      operationId: getCustomer
      summary: Returns a given customer
    patch:
      summary: Updates customer info
      description: Updates customer info by ID
      operationId: updateCustomer
      tags:
        - customer
      consumes:
        - application/json
      produces:
        - application/json
      parameters:
        - in: body
          name: body
          required: true
          schema:
            $ref: "#/definitions/UpdateCustomerPayload"
        - in: header
          name: If-Match
          type: string
          required: true
      responses:
        "200":
          description: updated instance of orders
          schema:
            $ref: "#/definitions/Customer"
        "400":
          $ref: "#/responses/InvalidRequest"
        "401":
          $ref: "#/responses/PermissionDenied"
        "403":
          $ref: "#/responses/PermissionDenied"
        "404":
          $ref: "#/responses/NotFound"
        "412":
          $ref: "#/responses/PreconditionFailed"
        "422":
          $ref: "#/responses/UnprocessableEntity"
        "500":
          $ref: "#/responses/ServerError"
      x-permissions:
        - update.customer
  /customer/search:
    post:
      produces:
        - application/json
      consumes:
        - application/json
      summary: Search customers by DOD ID or customer name
      description: >
        Search customers by DOD ID or customer name. Used by services counselors to locate profiles to update, find attached moves, and to create new moves.
      operationId: searchCustomers
      tags:
        - customer
      parameters:
        - in: body
          name: body
          schema:
            properties:
              page:
                type: integer
                description: requested page of results
              perPage:
                type: integer
              edipi:
                description: DOD ID
                type: string
                minLength: 10
                maxLength: 10
                x-nullable: true
              emplid:
                description: EMPLID
                type: string
                minLength: 7
                maxLength: 7
                x-nullable: true
              branch:
                description: Branch
                type: string
                minLength: 1
              customerName:
                description: Customer Name
                type: string
                minLength: 1
                x-nullable: true
              sort:
                type: string
                x-nullable: true
                enum: [customerName, edipi, emplid, branch, personalEmail, telephone]
              order:
                type: string
                x-nullable: true
                enum: [asc, desc]
          description: field that results should be sorted by
      responses:
        "200":
          description: Successfully returned all customers matching the criteria
          schema:
            $ref: "#/definitions/SearchCustomersResult"
        "403":
          $ref: "#/responses/PermissionDenied"
        "500":
          $ref: "#/responses/ServerError"
  "/move/{locator}":
    parameters:
      - description: Code used to identify a move in the system
        in: path
        name: locator
        required: true
        type: string
    get:
      produces:
        - application/json
      parameters: []
      responses:
        "200":
          description: Successfully retrieved the individual move
          schema:
            $ref: "#/definitions/Move"
        "400":
          $ref: "#/responses/InvalidRequest"
        "401":
          $ref: "#/responses/PermissionDenied"
        "403":
          $ref: "#/responses/PermissionDenied"
        "404":
          $ref: "#/responses/NotFound"
        "500":
          $ref: "#/responses/ServerError"
      tags:
        - move
      description: Returns a given move for a unique alphanumeric locator string
      summary: Returns a given move
      operationId: getMove
  "/move/{locator}/history":
    parameters:
      - description: Code used to identify a move in the system
        in: path
        name: locator
        required: true
        type: string
    get:
      produces:
        - application/json
      parameters:
        - in: query
          name: page
          type: integer
          description: requested page of results
        - in: query
          name: perPage
          type: integer
          description: results per page
      responses:
        "200":
          description: Successfully retrieved the individual move history
          schema:
            $ref: "#/definitions/MoveHistoryResult"
        "400":
          $ref: "#/responses/InvalidRequest"
        "401":
          $ref: "#/responses/PermissionDenied"
        "403":
          $ref: "#/responses/PermissionDenied"
        "404":
          $ref: "#/responses/NotFound"
        "500":
          $ref: "#/responses/ServerError"
      tags:
        - move
      description: Returns the history for a given move for a unique alphanumeric locator string
      summary: Returns the history of an identified move
      operationId: getMoveHistory
  "/moves/{moveID}/shipment-evaluation-reports-list":
    parameters:
      - description: Code used to identify a move in the system
        in: path
        name: moveID
        required: true
        type: string
        format: uuid
    get:
      produces:
        - application/json
      responses:
        "200":
          description: Successfully retrieved the move's evaluation reports
          schema:
            $ref: "#/definitions/EvaluationReportList"
        "400":
          $ref: "#/responses/InvalidRequest"
        "401":
          $ref: "#/responses/PermissionDenied"
        "403":
          $ref: "#/responses/PermissionDenied"
        "404":
          $ref: "#/responses/NotFound"
        "500":
          $ref: "#/responses/ServerError"
      tags:
        - move
      description: Returns shipment evaluation reports for the specified move that are visible to the current office user
      summary: Returns shipment evaluation reports for the specified move that are visible to the current office user
      operationId: getMoveShipmentEvaluationReportsList
  "/moves/{moveID}/counseling-evaluation-reports-list":
    parameters:
      - description: Code used to identify a move in the system
        in: path
        name: moveID
        required: true
        type: string
        format: uuid
    get:
      produces:
        - application/json
      responses:
        "200":
          description: Successfully retrieved the move's evaluation reports
          schema:
            $ref: "#/definitions/EvaluationReportList"
        "400":
          $ref: "#/responses/InvalidRequest"
        "401":
          $ref: "#/responses/PermissionDenied"
        "403":
          $ref: "#/responses/PermissionDenied"
        "404":
          $ref: "#/responses/NotFound"
        "500":
          $ref: "#/responses/ServerError"
      tags:
        - move
      description: Returns counseling evaluation reports for the specified move that are visible to the current office user
      summary: Returns counseling evaluation reports for the specified move that are visible to the current office user
      operationId: getMoveCounselingEvaluationReportsList
  "/moves/{moveID}/cancel":
    parameters:
      - description: ID of the move
        in: path
        name: moveID
        required: true
        format: uuid
        type: string
    post:
      consumes:
        - application/json
      produces:
        - application/json
      parameters: []
      responses:
        "200":
          description: Successfully canceled move
          schema:
            $ref: "#/definitions/Move"
        "403":
          $ref: "#/responses/PermissionDenied"
        "404":
          $ref: "#/responses/NotFound"
        "409":
          $ref: "#/responses/Conflict"
        "412":
          $ref: "#/responses/PreconditionFailed"
        "422":
          $ref: "#/responses/UnprocessableEntity"
        "500":
          $ref: "#/responses/ServerError"
      tags:
        - move
      description: cancels a move
      operationId: moveCanceler
      summary: Cancels a move
      x-permissions:
        - update.cancelMoveFlag
  "/counseling/orders/{orderID}":
    parameters:
      - description: ID of order to update
        in: path
        name: orderID
        required: true
        type: string
        format: uuid
    patch:
      summary: Updates an order (performed by a services counselor)
      description: All fields sent in this request will be set on the order referenced
      operationId: counselingUpdateOrder
      tags:
        - order
      consumes:
        - application/json
      produces:
        - application/json
      parameters:
        - in: body
          name: body
          required: true
          schema:
            $ref: "#/definitions/CounselingUpdateOrderPayload"
        - in: header
          name: If-Match
          type: string
          required: true
      responses:
        "200":
          description: updated instance of orders
          schema:
            $ref: "#/definitions/Order"
        "403":
          $ref: "#/responses/PermissionDenied"
        "404":
          $ref: "#/responses/NotFound"
        "412":
          $ref: "#/responses/PreconditionFailed"
        "422":
          $ref: "#/responses/UnprocessableEntity"
        "500":
          $ref: "#/responses/ServerError"
  "/orders":
    post:
      summary: Creates an orders model for a logged-in user
      description: Creates an instance of orders tied to a service member, which allow for creation of a move and an entitlement. Orders are required before the creation of a move
      operationId: createOrder
      tags:
        - order
      consumes:
        - application/json
      produces:
        - application/json
      parameters:
        - in: body
          name: createOrders
          schema:
            $ref: "#/definitions/CreateOrders"
      responses:
        "200":
          description: created instance of orders
          schema:
            $ref: "#/definitions/Order"
        "400":
          description: invalid request
        "401":
          description: request requires user authentication
        "403":
          description: user is not authorized
        "422":
          $ref: "#/responses/UnprocessableEntity"
        "500":
          description: internal server error
  "/orders/{orderID}":
    parameters:
      - description: ID of order to use
        in: path
        name: orderID
        required: true
        type: string
        format: uuid
    patch:
      summary: Updates an order
      description: All fields sent in this request will be set on the order referenced
      operationId: updateOrder
      tags:
        - order
      consumes:
        - application/json
      produces:
        - application/json
      parameters:
        - in: body
          name: body
          required: true
          schema:
            $ref: "#/definitions/UpdateOrderPayload"
        - in: header
          name: If-Match
          type: string
          required: true
      responses:
        "200":
          description: updated instance of orders
          schema:
            $ref: "#/definitions/Order"
        "400":
          $ref: "#/responses/InvalidRequest"
        "403":
          $ref: "#/responses/PermissionDenied"
        "404":
          $ref: "#/responses/NotFound"
        "409":
          $ref: "#/responses/Conflict"
        "412":
          $ref: "#/responses/PreconditionFailed"
        "422":
          $ref: "#/responses/UnprocessableEntity"
        "500":
          $ref: "#/responses/ServerError"
      x-permissions:
        - update.orders
    get:
      produces:
        - application/json
      parameters: []
      responses:
        "200":
          description: Successfully retrieved order
          schema:
            $ref: "#/definitions/Order"
        "400":
          $ref: "#/responses/InvalidRequest"
        "401":
          $ref: "#/responses/PermissionDenied"
        "403":
          $ref: "#/responses/PermissionDenied"
        "404":
          $ref: "#/responses/NotFound"
        "500":
          $ref: "#/responses/ServerError"
      tags:
        - order
      description: Gets an order
      operationId: getOrder
      summary: Gets an order by ID
  "/orders/{orderID}/allowances":
    parameters:
      - description: ID of order to use
        in: path
        name: orderID
        required: true
        type: string
        format: uuid
    patch:
      summary: Updates an allowance (Orders with Entitlements)
      description: All fields sent in this request will be set on the order referenced
      operationId: updateAllowance
      tags:
        - order
      consumes:
        - application/json
      produces:
        - application/json
      parameters:
        - in: body
          name: body
          required: true
          schema:
            $ref: "#/definitions/UpdateAllowancePayload"
        - in: header
          name: If-Match
          type: string
          required: true
      responses:
        "200":
          description: updated instance of allowance
          schema:
            $ref: "#/definitions/Order"
        "403":
          $ref: "#/responses/PermissionDenied"
        "404":
          $ref: "#/responses/NotFound"
        "412":
          $ref: "#/responses/PreconditionFailed"
        "422":
          $ref: "#/responses/UnprocessableEntity"
        "500":
          $ref: "#/responses/ServerError"
      x-permissions:
        - update.allowances
  "/orders/{orderID}/acknowledge-excess-weight-risk":
    parameters:
      - description: ID of order to use
        in: path
        name: orderID
        required: true
        type: string
        format: uuid
    post:
      summary: Saves the date and time a TOO acknowledged the excess weight risk by dismissing the alert
      description: Saves the date and time a TOO acknowledged the excess weight risk by dismissing the alert
      operationId: acknowledgeExcessWeightRisk
      tags:
        - order
      consumes:
        - application/json
      produces:
        - application/json
      parameters:
        - in: header
          name: If-Match
          type: string
          required: true
      responses:
        "200":
          description: updated Move
          schema:
            $ref: "#/definitions/Move"
        "403":
          $ref: "#/responses/PermissionDenied"
        "404":
          $ref: "#/responses/NotFound"
        "412":
          $ref: "#/responses/PreconditionFailed"
        "422":
          $ref: "#/responses/UnprocessableEntity"
        "500":
          $ref: "#/responses/ServerError"
      x-permissions:
        - update.excessWeightRisk
  "/orders/{orderID}/acknowledge-excess-unaccompanied-baggage-weight-risk":
    parameters:
      - description: ID of order to use
        in: path
        name: orderID
        required: true
        type: string
        format: uuid
    post:
      summary: Saves the date and time a TOO acknowledged the excess unaccompanied baggage weight risk by dismissing the alert
      description: Saves the date and time a TOO acknowledged the excess unaccompanied baggage weight risk by dismissing the alert
      operationId: acknowledgeExcessUnaccompaniedBaggageWeightRisk
      tags:
        - order
      consumes:
        - application/json
      produces:
        - application/json
      parameters:
        - in: header
          name: If-Match
          type: string
          required: true
      responses:
        "200":
          description: updated Move
          schema:
            $ref: "#/definitions/Move"
        "403":
          $ref: "#/responses/PermissionDenied"
        "404":
          $ref: "#/responses/NotFound"
        "412":
          $ref: "#/responses/PreconditionFailed"
        "422":
          $ref: "#/responses/UnprocessableEntity"
        "500":
          $ref: "#/responses/ServerError"
      x-permissions:
        - update.excessWeightRisk
  "/orders/{orderID}/update-billable-weight":
    parameters:
      - description: ID of order to use
        in: path
        name: orderID
        required: true
        type: string
        format: uuid
    patch:
      summary: Updates the max billable weight
      description: Updates the DBAuthorizedWeight attribute for the Order Entitlements=
      operationId: updateBillableWeight
      tags:
        - order
      consumes:
        - application/json
      produces:
        - application/json
      parameters:
        - in: body
          name: body
          required: true
          schema:
            $ref: "#/definitions/UpdateBillableWeightPayload"
        - in: header
          name: If-Match
          type: string
          required: true
      responses:
        "200":
          description: updated Order
          schema:
            $ref: "#/definitions/Order"
        "403":
          $ref: "#/responses/PermissionDenied"
        "404":
          $ref: "#/responses/NotFound"
        "412":
          $ref: "#/responses/PreconditionFailed"
        "422":
          $ref: "#/responses/UnprocessableEntity"
        "500":
          $ref: "#/responses/ServerError"
      x-permissions:
        - update.billableWeight
  "/orders/{orderID}/update-max-billable-weight/tio":
    parameters:
      - description: ID of order to use
        in: path
        name: orderID
        required: true
        type: string
        format: uuid
    patch:
      summary: Updates the max billable weight with TIO remarks
      description: Updates the DBAuthorizedWeight attribute for the Order Entitlements and move TIO remarks
      operationId: updateMaxBillableWeightAsTIO
      tags:
        - order
      consumes:
        - application/json
      produces:
        - application/json
      parameters:
        - in: body
          name: body
          required: true
          schema:
            $ref: "#/definitions/UpdateMaxBillableWeightAsTIOPayload"
        - $ref: "parameters/ifMatch.yaml"
      responses:
        "200":
          description: updated Order
          schema:
            $ref: "#/definitions/Order"
        "403":
          $ref: "#/responses/PermissionDenied"
        "404":
          $ref: "#/responses/NotFound"
        "412":
          $ref: "#/responses/PreconditionFailed"
        "422":
          $ref: "#/responses/UnprocessableEntity"
        "500":
          $ref: "#/responses/ServerError"
      x-permissions:
        - update.maxBillableWeight
  /orders/{orderID}/upload_amended_orders:
    post:
      summary: Create an amended order for a given order
      description: Create an amended order for a given order
      operationId: uploadAmendedOrders
      tags:
        - order
      consumes:
        - multipart/form-data
      parameters:
        - in: path
          name: orderID
          type: string
          format: uuid
          required: true
          description: UUID of the order
        - in: formData
          name: file
          type: file
          description: The file to upload.
          required: true
      responses:
        "201":
          description: created upload
          schema:
            $ref: "definitions/Upload.yaml"
        "400":
          description: invalid request
          schema:
            $ref: "#/definitions/InvalidRequestResponsePayload"
        "403":
          description: not authorized
        "404":
          description: not found
        "413":
          description: payload is too large
        "500":
          description: server error
  "/counseling/orders/{orderID}/allowances":
    parameters:
      - description: ID of order to use
        in: path
        name: orderID
        required: true
        type: string
        format: uuid
    patch:
      summary: Updates an allowance (Orders with Entitlements)
      description: All fields sent in this request will be set on the order referenced
      operationId: counselingUpdateAllowance
      tags:
        - order
      consumes:
        - application/json
      produces:
        - application/json
      parameters:
        - in: body
          name: body
          required: true
          schema:
            $ref: "#/definitions/CounselingUpdateAllowancePayload"
        - in: header
          name: If-Match
          type: string
          required: true
      responses:
        "200":
          description: updated instance of allowance
          schema:
            $ref: "#/definitions/Order"
        "403":
          $ref: "#/responses/PermissionDenied"
        "404":
          $ref: "#/responses/NotFound"
        "412":
          $ref: "#/responses/PreconditionFailed"
        "422":
          $ref: "#/responses/UnprocessableEntity"
        "500":
          $ref: "#/responses/ServerError"
  "/move-task-orders/{moveTaskOrderID}":
    parameters:
      - description: ID of move to use
        in: path
        name: moveTaskOrderID
        required: true
        type: string
    get:
      produces:
        - application/json
      parameters: []
      responses:
        "200":
          description: Successfully retrieved move task order
          schema:
            $ref: "#/definitions/MoveTaskOrder"
        "400":
          $ref: "#/responses/InvalidRequest"
        "401":
          $ref: "#/responses/PermissionDenied"
        "403":
          $ref: "#/responses/PermissionDenied"
        "404":
          $ref: "#/responses/NotFound"
        "500":
          $ref: "#/responses/ServerError"
      tags:
        - moveTaskOrder
      description: Gets a move
      operationId: getMoveTaskOrder
      summary: Gets a move by ID
  "/move_task_orders/{moveTaskOrderID}/mto_service_items":
    parameters:
      - description: ID of move for mto service item to use
        in: path
        name: moveTaskOrderID
        required: true
        format: uuid
        type: string
    get:
      produces:
        - application/json
      parameters: []
      responses:
        "200":
          description: Successfully retrieved all line items for a move task order
          schema:
            $ref: "definitions/MTOServiceItems.yaml"
        "404":
          $ref: "#/responses/NotFound"
        "422":
          $ref: "#/responses/UnprocessableEntity"
        "500":
          $ref: "#/responses/ServerError"
      tags:
        - mtoServiceItem
      description: Gets all line items for a move
      operationId: listMTOServiceItems
      summary: Gets all line items for a move
  "/mto-shipments":
    post:
      summary: createMTOShipment
      description: |
        Creates a MTO shipment for the specified Move Task Order.
        Required fields include:
        * Shipment Type
        * Customer requested pick-up date
        * Pick-up Address
        * Delivery Address
        * Releasing / Receiving agents
        Optional fields include:
        * Delivery Address Type
        * Customer Remarks
        * Releasing / Receiving agents
        * An array of optional accessorial service item codes
      consumes:
        - application/json
      produces:
        - application/json
      operationId: createMTOShipment
      tags:
        - mtoShipment
      parameters:
        - in: body
          name: body
          schema:
            $ref: "#/definitions/CreateMTOShipment"
      responses:
        "200":
          description: Successfully created a MTO shipment.
          schema:
            $ref: "definitions/MTOShipment.yaml"
        "400":
          $ref: "#/responses/InvalidRequest"
        "404":
          $ref: "#/responses/NotFound"
        "422":
          $ref: "#/responses/UnprocessableEntity"
        "500":
          $ref: "#/responses/ServerError"
  "/move_task_orders/{moveTaskOrderID}/mto_shipments":
    parameters:
      - description: ID of move task order for mto shipment to use
        in: path
        name: moveTaskOrderID
        required: true
        format: uuid
        type: string
    get:
      produces:
        - application/json
      parameters: []
      responses:
        "200":
          description: Successfully retrieved all mto shipments for a move task order
          schema:
            $ref: "#/definitions/MTOShipments"
        "403":
          $ref: "#/responses/PermissionDenied"
        "404":
          $ref: "#/responses/NotFound"
        "422":
          $ref: "#/responses/UnprocessableEntity"
        "500":
          $ref: "#/responses/ServerError"
      tags:
        - mtoShipment
      description: Gets all shipments for a move task order
      operationId: listMTOShipments
      summary: Gets all shipments for a move task order
  "/shipments/{shipmentID}":
    get:
      summary: fetches a shipment by ID
      description: fetches a shipment by ID
      operationId: getShipment
      tags:
        - mtoShipment
      produces:
        - application/json
      parameters:
        - description: ID of the shipment to be fetched
          in: path
          name: shipmentID
          required: true
          format: uuid
          type: string
      responses:
        "200":
          description: Successfully fetched the shipment
          schema:
            $ref: "#/definitions/MTOShipment"
        "400":
          $ref: "#/responses/InvalidRequest"
        "403":
          $ref: "#/responses/PermissionDenied"
        "404":
          $ref: "#/responses/NotFound"
        "422":
          $ref: "#/responses/UnprocessableEntity"
        "500":
          $ref: "#/responses/ServerError"
    delete:
      summary: Soft deletes a shipment by ID
      description: Soft deletes a shipment by ID
      operationId: deleteShipment
      tags:
        - shipment
      produces:
        - application/json
      parameters:
        - description: ID of the shipment to be deleted
          in: path
          name: shipmentID
          required: true
          format: uuid
          type: string
      responses:
        "204":
          description: Successfully soft deleted the shipment
        "400":
          $ref: "#/responses/InvalidRequest"
        "403":
          $ref: "#/responses/PermissionDenied"
        "404":
          $ref: "#/responses/NotFound"
        "409":
          $ref: "#/responses/Conflict"
        "422":
          $ref: "#/responses/UnprocessableEntity"
        "500":
          $ref: "#/responses/ServerError"
  "/move_task_orders/{moveTaskOrderID}/mto_shipments/{shipmentID}":
    patch:
      summary: updateMTOShipment
      description: |
        Updates a specified MTO shipment.
        Required fields include:
        * MTO Shipment ID required in path
        * If-Match required in headers
        * No fields required in body
        Optional fields include:
        * New shipment status type
        * Shipment Type
        * Customer requested pick-up date
        * Pick-up Address
        * Delivery Address
        * Secondary Pick-up Address
        * SecondaryDelivery Address
        * Delivery Address Type
        * Customer Remarks
        * Counselor Remarks
        * Releasing / Receiving agents
        * Actual Pro Gear Weight
        * Actual Spouse Pro Gear Weight
        * Location of the POE/POD
      consumes:
        - application/json
      produces:
        - application/json
      operationId: updateMTOShipment
      tags:
        - mtoShipment
      parameters:
        - in: path
          name: moveTaskOrderID
          required: true
          format: uuid
          type: string
          description: ID of move task order for mto shipment to use
        - in: path
          name: shipmentID
          type: string
          format: uuid
          required: true
          description: UUID of the MTO Shipment to update
        - in: header
          name: If-Match
          type: string
          required: true
          description: >
            Optimistic locking is implemented via the `If-Match` header. If the ETag header does not match
            the value of the resource on the server, the server rejects the change with a `412 Precondition Failed` error.
        - in: body
          name: body
          schema:
            $ref: "#/definitions/UpdateShipment"
      responses:
        "200":
          description: Successfully updated the specified MTO shipment.
          schema:
            $ref: "definitions/MTOShipment.yaml"
        "400":
          $ref: "#/responses/InvalidRequest"
        "401":
          $ref: "#/responses/PermissionDenied"
        "403":
          $ref: "#/responses/PermissionDenied"
        "404":
          $ref: "#/responses/NotFound"
        "412":
          $ref: "#/responses/PreconditionFailed"
        "422":
          $ref: "#/responses/UnprocessableEntity"
        "500":
          $ref: "#/responses/ServerError"
  "/shipments/approve":
    post:
      consumes:
        - application/json
      produces:
        - application/json
      parameters:
        - in: body
          name: body
          required: true
          schema:
            $ref: "#/definitions/ApproveShipments"
      responses:
        "200":
          description: Successfully approved the shipments
          schema:
            type: array
            items:
              $ref: "definitions/MTOShipment.yaml"
        "403":
          $ref: "#/responses/PermissionDenied"
        "404":
          $ref: "#/responses/NotFound"
        "409":
          $ref: "#/responses/Conflict"
        "412":
          $ref: "#/responses/PreconditionFailed"
        "422":
          $ref: "#/responses/UnprocessableEntity"
        "500":
          $ref: "#/responses/ServerError"
      tags:
        - shipment
      description: Approves multiple shipments in one request
      operationId: approveShipments
      summary: Approves multiple shipments at once
      x-permissions:
        - update.shipment
  "/shipments/{shipmentID}/approve":
    parameters:
      - description: ID of the shipment
        in: path
        name: shipmentID
        required: true
        format: uuid
        type: string
    post:
      consumes:
        - application/json
      produces:
        - application/json
      parameters:
        - in: header
          name: If-Match
          type: string
          required: true
      responses:
        "200":
          description: Successfully approved the shipment
          schema:
            $ref: "definitions/MTOShipment.yaml"
        "403":
          $ref: "#/responses/PermissionDenied"
        "404":
          $ref: "#/responses/NotFound"
        "409":
          $ref: "#/responses/Conflict"
        "412":
          $ref: "#/responses/PreconditionFailed"
        "422":
          $ref: "#/responses/UnprocessableEntity"
        "500":
          $ref: "#/responses/ServerError"
      tags:
        - shipment
      description: Approves a shipment
      operationId: approveShipment
      summary: Approves a shipment
      x-permissions:
        - update.shipment
  "/shipments/{shipmentID}/request-diversion":
    parameters:
      - description: ID of the shipment
        in: path
        name: shipmentID
        required: true
        format: uuid
        type: string
    post:
      consumes:
        - application/json
      produces:
        - application/json
      parameters:
        - in: header
          name: If-Match
          type: string
          required: true
        - in: body
          name: body
          required: true
          schema:
            $ref: "#/definitions/RequestDiversion"
      responses:
        "200":
          description: Successfully requested the shipment diversion
          schema:
            $ref: "definitions/MTOShipment.yaml"
        "403":
          $ref: "#/responses/PermissionDenied"
        "404":
          $ref: "#/responses/NotFound"
        "409":
          $ref: "#/responses/Conflict"
        "412":
          $ref: "#/responses/PreconditionFailed"
        "422":
          $ref: "#/responses/UnprocessableEntity"
        "500":
          $ref: "#/responses/ServerError"
      tags:
        - shipment
      description: Requests a shipment diversion
      operationId: requestShipmentDiversion
      summary: Requests a shipment diversion
      x-permissions:
        - create.shipmentDiversionRequest
  "/shipments/{shipmentID}/approve-diversion":
    parameters:
      - description: ID of the shipment
        in: path
        name: shipmentID
        required: true
        format: uuid
        type: string
    post:
      consumes:
        - application/json
      produces:
        - application/json
      parameters:
        - in: header
          name: If-Match
          type: string
          required: true
      responses:
        "200":
          description: Successfully approved the shipment diversion
          schema:
            $ref: "definitions/MTOShipment.yaml"
        "403":
          $ref: "#/responses/PermissionDenied"
        "404":
          $ref: "#/responses/NotFound"
        "409":
          $ref: "#/responses/Conflict"
        "412":
          $ref: "#/responses/PreconditionFailed"
        "422":
          $ref: "#/responses/UnprocessableEntity"
        "500":
          $ref: "#/responses/ServerError"
      x-permissions:
        - update.shipment
      tags:
        - shipment
      description: Approves a shipment diversion
      operationId: approveShipmentDiversion
      summary: Approves a shipment diversion
  "/shipments/{shipmentID}/reject":
    parameters:
      - description: ID of the shipment
        in: path
        name: shipmentID
        required: true
        format: uuid
        type: string
    post:
      consumes:
        - application/json
      produces:
        - application/json
      parameters:
        - in: header
          name: If-Match
          type: string
          required: true
        - in: body
          name: body
          required: true
          schema:
            $ref: "#/definitions/RejectShipment"
      responses:
        "200":
          description: Successfully rejected the shipment
          schema:
            $ref: "definitions/MTOShipment.yaml"
        "403":
          $ref: "#/responses/PermissionDenied"
        "404":
          $ref: "#/responses/NotFound"
        "409":
          $ref: "#/responses/Conflict"
        "412":
          $ref: "#/responses/PreconditionFailed"
        "422":
          $ref: "#/responses/UnprocessableEntity"
        "500":
          $ref: "#/responses/ServerError"
      tags:
        - shipment
      description: rejects a shipment
      operationId: rejectShipment
      summary: rejects a shipment
  "/shipments/{shipmentID}/request-cancellation":
    parameters:
      - description: ID of the shipment
        in: path
        name: shipmentID
        required: true
        format: uuid
        type: string
    post:
      consumes:
        - application/json
      produces:
        - application/json
      parameters:
        - in: header
          name: If-Match
          type: string
          required: true
      responses:
        "200":
          description: Successfully requested the shipment cancellation
          schema:
            $ref: "definitions/MTOShipment.yaml"
        "403":
          $ref: "#/responses/PermissionDenied"
        "404":
          $ref: "#/responses/NotFound"
        "409":
          $ref: "#/responses/Conflict"
        "412":
          $ref: "#/responses/PreconditionFailed"
        "422":
          $ref: "#/responses/UnprocessableEntity"
        "500":
          $ref: "#/responses/ServerError"
      tags:
        - shipment
      description: Requests a shipment cancellation
      operationId: requestShipmentCancellation
      summary: Requests a shipment cancellation
      x-permissions:
        - create.shipmentCancellation
  "/shipments/{shipmentID}/request-reweigh":
    parameters:
      - description: ID of the shipment
        in: path
        name: shipmentID
        required: true
        format: uuid
        type: string
    post:
      consumes:
        - application/json
      produces:
        - application/json
      responses:
        "200":
          description: Successfully requested a reweigh of the shipment
          schema:
            $ref: "definitions/Reweigh.yaml"
        "403":
          $ref: "#/responses/PermissionDenied"
        "404":
          $ref: "#/responses/NotFound"
        "409":
          $ref: "#/responses/Conflict"
        "412":
          $ref: "#/responses/PreconditionFailed"
        "422":
          $ref: "#/responses/UnprocessableEntity"
        "500":
          $ref: "#/responses/ServerError"
      tags:
        - shipment
        - reweigh
      description: Requests a shipment reweigh
      operationId: requestShipmentReweigh
      summary: Requests a shipment reweigh
      x-permissions:
        - create.reweighRequest
  "/shipments/{shipmentID}/review-shipment-address-update":
    parameters:
      - description: ID of the shipment
        in: path
        name: shipmentID
        required: true
        format: uuid
        type: string
    patch:
      consumes:
        - application/json
      produces:
        - application/json
      parameters:
        - in: header
          name: If-Match
          type: string
          required: true
        - in: body
          name: body
          required: true
          schema:
            properties:
              status:
                type: string
                enum:
                  - REJECTED
                  - APPROVED
              officeRemarks:
                type: string
            required:
              - officeRemarks
              - status
      responses:
        "200":
          description: Successfully requested a shipment address update
          schema:
            $ref: "definitions/ShipmentAddressUpdate.yaml"
        "403":
          $ref: "#/responses/PermissionDenied"
        "404":
          $ref: "#/responses/NotFound"
        "409":
          $ref: "#/responses/Conflict"
        "412":
          $ref: "#/responses/PreconditionFailed"
        "422":
          $ref: "#/responses/UnprocessableEntity"
        "500":
          $ref: "#/responses/ServerError"
      tags:
        - shipment
        - shipment_address_updates
      description: This endpoint is used to approve a address update request. Office remarks are required.
        Approving the address update will update the Destination Final Address of the associated service item
      operationId: reviewShipmentAddressUpdate
      summary: Allows TOO to review a shipment address update
  "/shipments/{shipmentID}/sit-extensions":
    post:
      summary: Create an approved SIT Duration Update
      description: TOO can creates an already-approved SIT Duration Update on behalf of a customer
      consumes:
        - application/json
      produces:
        - application/json
      operationId: createApprovedSITDurationUpdate
      tags:
        - shipment
        - sitExtension
      parameters:
        - description: ID of the shipment
          in: path
          name: shipmentID
          required: true
          format: uuid
          type: string
        - in: body
          name: body
          schema:
            $ref: "#/definitions/CreateApprovedSITDurationUpdate"
          required: true
        - in: header
          description: We want the shipment's eTag rather than the SIT Duration Update eTag as the SIT Duration Update is always associated with a shipment
          name: If-Match
          type: string
          required: true
      responses:
        "200":
          description: Successfully created a SIT Extension.
          schema:
            $ref: "definitions/MTOShipment.yaml"
        "400":
          $ref: "#/responses/InvalidRequest"
        "403":
          $ref: "#/responses/PermissionDenied"
        "404":
          $ref: "#/responses/NotFound"
        "422":
          $ref: "#/responses/UnprocessableEntity"
        "500":
          $ref: "#/responses/ServerError"
      x-permissions:
        - create.SITExtension
  "/shipments/{shipmentID}/sit-extensions/{sitExtensionID}/approve":
    parameters:
      - description: ID of the shipment
        in: path
        name: shipmentID
        required: true
        format: uuid
        type: string
      - description: ID of the SIT extension
        in: path
        name: sitExtensionID
        required: true
        format: uuid
        type: string
    patch:
      consumes:
        - application/json
      produces:
        - application/json
      parameters:
        - in: body
          name: body
          required: true
          schema:
            $ref: "#/definitions/ApproveSITExtension"
        - in: header
          description: We want the shipment's eTag rather than the SIT extension eTag as the SIT extension is always associated with a shipment
          name: If-Match
          type: string
          required: true
      responses:
        "200":
          description: Successfully approved a SIT extension
          schema:
            $ref: "definitions/MTOShipment.yaml"
        "403":
          $ref: "#/responses/PermissionDenied"
        "404":
          $ref: "#/responses/NotFound"
        "409":
          $ref: "#/responses/Conflict"
        "412":
          $ref: "#/responses/PreconditionFailed"
        "422":
          $ref: "#/responses/UnprocessableEntity"
        "500":
          $ref: "#/responses/ServerError"
      tags:
        - shipment
        - sitExtension
      description: Approves a SIT extension
      operationId: approveSITExtension
      summary: Approves a SIT extension
      x-permissions:
        - update.SITExtension
  "/shipments/{shipmentID}/sit-extensions/{sitExtensionID}/deny":
    parameters:
      - description: ID of the shipment
        in: path
        name: shipmentID
        required: true
        format: uuid
        type: string
      - description: ID of the SIT extension
        in: path
        name: sitExtensionID
        required: true
        format: uuid
        type: string
    patch:
      consumes:
        - application/json
      produces:
        - application/json
      parameters:
        - in: body
          name: body
          required: true
          schema:
            $ref: "#/definitions/DenySITExtension"
        - in: header
          name: If-Match
          type: string
          required: true
      responses:
        "200":
          description: Successfully denied a SIT extension
          schema:
            $ref: "definitions/MTOShipment.yaml"
        "403":
          $ref: "#/responses/PermissionDenied"
        "404":
          $ref: "#/responses/NotFound"
        "409":
          $ref: "#/responses/Conflict"
        "412":
          $ref: "#/responses/PreconditionFailed"
        "422":
          $ref: "#/responses/UnprocessableEntity"
        "500":
          $ref: "#/responses/ServerError"
      tags:
        - shipment
        - sitExtension
      description: Denies a SIT extension
      operationId: denySITExtension
      summary: Denies a SIT extension
      x-permissions:
        - update.SITExtension
  "/shipments/{shipmentID}/sit-service-item/convert-to-customer-expense":
    parameters:
      - description: ID of the shipment
        in: path
        name: shipmentID
        required: true
        format: uuid
        type: string
    patch:
      consumes:
        - application/json
      produces:
        - application/json
      parameters:
        - in: body
          name: body
          required: true
          schema:
            $ref: "#/definitions/UpdateSITServiceItemCustomerExpense"
        - in: header
          name: If-Match
          type: string
          required: true
      responses:
        "200":
          description: Successfully converted to customer expense
          schema:
            $ref: "definitions/MTOShipment.yaml"
        "403":
          $ref: "#/responses/PermissionDenied"
        "404":
          $ref: "#/responses/NotFound"
        "409":
          $ref: "#/responses/Conflict"
        "412":
          $ref: "#/responses/PreconditionFailed"
        "422":
          $ref: "#/responses/UnprocessableEntity"
        "500":
          $ref: "#/responses/ServerError"
      tags:
        - shipment
        - mtoServiceItem
      description: Converts a SIT to customer expense
      operationId: updateSITServiceItemCustomerExpense
      summary: Converts a SIT to customer expense
      x-permissions:
        - update.MTOServiceItem
  /shipments/{shipmentID}/ppm-documents:
    parameters:
      - description: ID of the shipment
        in: path
        name: shipmentID
        required: true
        format: uuid
        type: string
    get:
      summary: Gets all the PPM documents for a PPM shipment
      description: |
        Retrieves all of the documents and associated uploads for each ppm document type connected to a PPM shipment. This
        excludes any deleted PPM documents.
      operationId: getPPMDocuments
      tags:
        - ppm
      consumes:
        - application/json
      produces:
        - application/json
      responses:
        "200":
          description: All PPM documents and associated uploads for the specified PPM shipment.
          schema:
            $ref: "definitions/PPMDocuments.yaml"
        "401":
          $ref: "#/responses/PermissionDenied"
        "403":
          $ref: "#/responses/PermissionDenied"
        "422":
          $ref: "#/responses/UnprocessableEntity"
        "500":
          $ref: "#/responses/ServerError"
  /ppm-shipments/{ppmShipmentId}/weight-ticket/{weightTicketId}:
    parameters:
      - $ref: "parameters/ppmShipmentId.yaml"
      - $ref: "parameters/weightTicketId.yaml"
    patch:
      summary: Updates a weight ticket document
      description: |
        Updates a PPM shipment's weight ticket document with new information. Only some of the weight ticket document's
        fields are editable because some have to be set by the customer, e.g. vehicle description.
      operationId: updateWeightTicket
      tags:
        - ppm
      consumes:
        - application/json
      produces:
        - application/json
      parameters:
        - $ref: "parameters/ifMatch.yaml"
        - in: body
          name: updateWeightTicketPayload
          required: true
          schema:
            $ref: "#/definitions/UpdateWeightTicket"
      responses:
        "200":
          description: returns an updated weight ticket object
          schema:
            $ref: "definitions/WeightTicket.yaml"
        "400":
          $ref: "#/responses/InvalidRequest"
        "401":
          $ref: "#/responses/PermissionDenied"
        "403":
          $ref: "#/responses/PermissionDenied"
        "404":
          $ref: "#/responses/NotFound"
        "412":
          $ref: "#/responses/PreconditionFailed"
        "422":
          $ref: "#/responses/UnprocessableEntity"
        "500":
          $ref: "#/responses/ServerError"
  /ppm-shipments/{ppmShipmentId}/moving-expenses/{movingExpenseId}:
    parameters:
      - $ref: "parameters/ppmShipmentId.yaml"
      - $ref: "parameters/movingExpenseId.yaml"
    patch:
      summary: Updates the moving expense
      description: |
        Updates a PPM shipment's moving expense with new information. Only some of the moving expense's fields are
        editable because some have to be set by the customer, e.g. the description and the moving expense type.
      operationId: updateMovingExpense
      tags:
        - ppm
      consumes:
        - application/json
      produces:
        - application/json
      parameters:
        - $ref: "parameters/ifMatch.yaml"
        - in: body
          name: updateMovingExpense
          required: true
          schema:
            $ref: "#/definitions/UpdateMovingExpense"
      responses:
        "200":
          description: returns an updated moving expense object
          schema:
            $ref: "definitions/MovingExpense.yaml"
        "400":
          $ref: "#/responses/InvalidRequest"
        "401":
          $ref: "#/responses/PermissionDenied"
        "403":
          $ref: "#/responses/PermissionDenied"
        "404":
          $ref: "#/responses/NotFound"
        "412":
          $ref: "#/responses/PreconditionFailed"
        "422":
          $ref: "#/responses/UnprocessableEntity"
        "500":
          $ref: "#/responses/ServerError"
  /ppm-shipments/{ppmShipmentId}/pro-gear-weight-tickets/{proGearWeightTicketId}:
    parameters:
      - $ref: "parameters/ppmShipmentId.yaml"
      - $ref: "parameters/proGearWeightTicketId.yaml"
    patch:
      summary: Updates a pro-gear weight ticket
      description: |
        Updates a PPM shipment's pro-gear weight ticket with new information. Only some of the fields are editable
        because some have to be set by the customer, e.g. the description.
      operationId: updateProGearWeightTicket
      tags:
        - ppm
      consumes:
        - application/json
      produces:
        - application/json
      parameters:
        - $ref: "parameters/ifMatch.yaml"
        - in: body
          name: updateProGearWeightTicket
          required: true
          schema:
            $ref: "#/definitions/UpdateProGearWeightTicket"
      responses:
        "200":
          description: returns an updated pro-gear weight ticket object
          schema:
            $ref: "definitions/ProGearWeightTicket.yaml"
        "400":
          $ref: "#/responses/InvalidRequest"
        "401":
          $ref: "#/responses/PermissionDenied"
        "403":
          $ref: "#/responses/PermissionDenied"
        "404":
          $ref: "#/responses/NotFound"
        "412":
          $ref: "#/responses/PreconditionFailed"
        "422":
          $ref: "#/responses/UnprocessableEntity"
        "500":
          $ref: "#/responses/ServerError"
  /ppm-shipments/{ppmShipmentId}/aoa-packet:
    parameters:
      - description: the id for the ppmshipment with aoa to be downloaded
        in: path
        name: ppmShipmentId
        required: true
        type: string
    get:
      summary: Downloads AOA Packet form PPMShipment as a PDF
      description: |
        ### Functionality
        This endpoint downloads all uploaded move order documentation combined with the Shipment Summary Worksheet into a single PDF.
        ### Errors
        * The PPMShipment must have requested an AOA.
        * The PPMShipment AOA Request must have been approved.
      operationId: showAOAPacket
      tags:
        - ppm
      produces:
        - application/pdf
      responses:
        "200":
          headers:
            Content-Disposition:
              type: string
              description: File name to download
          description: AOA PDF
          schema:
            format: binary
            type: file
        "400":
          $ref: "#/responses/InvalidRequest"
        "403":
          $ref: "#/responses/PermissionDenied"
        "404":
          $ref: "#/responses/NotFound"
        "422":
          $ref: "#/responses/UnprocessableEntity"
        "500":
          $ref: "#/responses/ServerError"
  /ppm-shipments/{ppmShipmentId}/finish-document-review:
    parameters:
      - $ref: "parameters/ppmShipmentId.yaml"
    patch:
      summary: Updates a PPM shipment's status after document review
      description: |
        Updates a PPM shipment's status once documents have been reviewed. Status is updated depending on whether any documents have been rejected.
      operationId: finishDocumentReview
      tags:
        - ppm
      consumes:
        - application/json
      produces:
        - application/json
      parameters:
        - in: header
          name: If-Match
          type: string
          required: true
      responses:
        "200":
          description: Successfully finished document review
          schema:
            $ref: "definitions/PPMShipment.yaml"
        "400":
          $ref: "#/responses/InvalidRequest"
        "401":
          $ref: "#/responses/PermissionDenied"
        "403":
          $ref: "#/responses/PermissionDenied"
        "404":
          $ref: "#/responses/NotFound"
        "409":
          $ref: "#/responses/Conflict"
        "412":
          $ref: "#/responses/PreconditionFailed"
        "422":
          $ref: "#/responses/UnprocessableEntity"
        "500":
          $ref: "#/responses/ServerError"
      x-permissions:
        - update.shipment
  /ppm-shipments/{ppmShipmentId}/ppm-sit:
    patch:
      summary: Updates a PPM shipment's SIT values
      description: |
        Updates a PPM shipment's SIT values
      operationId: updatePPMSIT
      tags:
        - ppm
      consumes:
        - application/json
      produces:
        - application/json
      parameters:
        - $ref: "parameters/ppmShipmentId.yaml"
        - in: header
          name: If-Match
          type: string
          required: true
        - in: body
          name: body
          schema:
            $ref: "definitions/PPMShipmentSIT.yaml"
      responses:
        "200":
          description: Successfully finished PPM SIT update
          schema:
            $ref: "definitions/PPMShipment.yaml"
        "400":
          $ref: "#/responses/InvalidRequest"
        "403":
          $ref: "#/responses/PermissionDenied"
        "404":
          $ref: "#/responses/NotFound"
        "412":
          $ref: "#/responses/PreconditionFailed"
        "422":
          $ref: "#/responses/UnprocessableEntity"
        "500":
          $ref: "#/responses/ServerError"
  /ppm-shipments/{ppmShipmentId}/closeout:
    parameters:
      - $ref: "parameters/ppmShipmentId.yaml"
    get:
      summary: Get the closeout calcuations for the specified PPM shipment
      description: |
        Retrieves the closeout calculations for the specified PPM shipment.
      operationId: getPPMCloseout
      tags:
        - ppm
      produces:
        - application/json
      responses:
        "200":
          description: Returns closeout for the specified PPM shipment.
          schema:
            $ref: "definitions/PPMCloseout.yaml"
        "400":
          $ref: "#/responses/InvalidRequest"
        "403":
          $ref: "#/responses/PermissionDenied"
        "404":
          $ref: "#/responses/NotFound"
        "422":
          $ref: "#/responses/UnprocessableEntity"
        "500":
          $ref: "#/responses/ServerError"
  /ppm-shipments/{ppmShipmentId}/actual-weight:
    parameters:
      - $ref: "parameters/ppmShipmentId.yaml"
    get:
      summary: Get the actual weight for a PPM shipment
      description: |
        Retrieves the actual weight for the specified PPM shipment.
      operationId: getPPMActualWeight
      tags:
        - ppm
      produces:
        - application/json
      responses:
        "200":
          description: Returns actual weight for the specified PPM shipment.
          schema:
            $ref: "definitions/PPMActualWeight.yaml"
        "400":
          $ref: "#/responses/InvalidRequest"
        "403":
          $ref: "#/responses/PermissionDenied"
        "404":
          $ref: "#/responses/NotFound"
        "422":
          $ref: "#/responses/UnprocessableEntity"
        "500":
          $ref: "#/responses/ServerError"
  /ppm-shipments/{ppmShipmentId}/sit_location/{sitLocation}/sit-estimated-cost:
    parameters:
      - $ref: "parameters/ppmShipmentId.yaml"
      - in: path
        format: string
        description: location of sit
        name: sitLocation
        required: true
        type: string
        enum:
          - ORIGIN
          - DESTINATION
      - in: query
        format: date-time
        description: Date entered into SIT
        name: sitEntryDate
        required: true
        type: string
      - in: query
        format: date-time
        description: Date departed SIT
        name: sitDepartureDate
        required: true
        type: string
      - in: query
        description: Weight stored in SIT
        name: weightStored
        required: true
        type: integer
        minimum: 0
    get:
      summary: Get the SIT estimated cost for a PPM shipment
      description: |
        Calculates and returns the SIT estimated cost for the specified PPM shipment.
      operationId: getPPMSITEstimatedCost
      tags:
        - ppm
      produces:
        - application/json
      responses:
        "200":
          description: Calculates and returns the SIT estimated cost for the specified PPM shipment.
          schema:
            $ref: "definitions/PPMSITEstimatedCost.yaml"
        "400":
          $ref: "#/responses/InvalidRequest"
        "403":
          $ref: "#/responses/PermissionDenied"
        "404":
          $ref: "#/responses/NotFound"
        "422":
          $ref: "#/responses/UnprocessableEntity"
        "500":
          $ref: "#/responses/ServerError"
  /ppm-shipments/{ppmShipmentId}/payment-packet:
    get:
      summary: Returns PPM payment packet
      description: Generates a PDF containing all user uploaded documentations for PPM. Contains SSW form, orders, weight and expense documentations.
      operationId: showPaymentPacket
      tags:
        - ppm
      parameters:
        - in: path
          name: ppmShipmentId
          type: string
          format: uuid
          required: true
          description: UUID of the ppmShipment
      produces:
        - application/pdf
      responses:
        "200":
          headers:
            Content-Disposition:
              type: string
              description: File name to download
          description: PPM Payment Packet PDF
          schema:
            format: binary
            type: file
        "400":
          description: invalid request
        "401":
          description: request requires user authentication
        "403":
          description: user is not authorized
        "404":
          description: ppm not found
        "500":
          description: internal server error
  "/move_task_orders/{moveTaskOrderID}/mto_shipments/{shipmentID}/mto-agents":
    parameters:
      - description: ID of move task order
        in: path
        name: moveTaskOrderID
        required: true
        format: uuid
        type: string
      - description: ID of the shipment
        in: path
        name: shipmentID
        required: true
        format: uuid
        type: string
    get:
      produces:
        - application/json
      parameters: []
      responses:
        "200":
          description: Successfully retrieved all agents for a move task order
          schema:
            $ref: "definitions/MTOAgents.yaml"
        "404":
          $ref: "#/responses/NotFound"
        "422":
          $ref: "#/responses/UnprocessableEntity"
        "500":
          $ref: "#/responses/ServerError"
      tags:
        - mtoAgent
      description: Fetches a list of agents associated with a move task order.
      operationId: fetchMTOAgentList
      summary: Fetch move task order agents.
  "/move-task-orders/{moveTaskOrderID}/service-items/{mtoServiceItemID}":
    parameters:
      - description: ID of move to use
        in: path
        name: moveTaskOrderID
        required: true
        type: string
      - description: ID of line item to use
        in: path
        name: mtoServiceItemID
        required: true
        type: string
    get:
      produces:
        - application/json
      parameters: []
      responses:
        "200":
          description: Successfully retrieved a line item for a move task order by ID
          schema:
            $ref: "definitions/MTOServiceItemSingle.yaml"
        "400":
          $ref: "#/responses/InvalidRequest"
        "401":
          $ref: "#/responses/PermissionDenied"
        "403":
          $ref: "#/responses/PermissionDenied"
        "404":
          $ref: "#/responses/NotFound"
        "500":
          $ref: "#/responses/ServerError"
      tags:
        - mtoServiceItem
      description: Gets a line item by ID for a move by ID
      operationId: getMTOServiceItem
      summary: Gets a line item by ID for a move by ID
  "/move-task-orders/{moveTaskOrderID}/service-items/{mtoServiceItemID}/status":
    parameters:
      - description: ID of move to use
        in: path
        name: moveTaskOrderID
        required: true
        type: string
      - description: ID of line item to use
        in: path
        name: mtoServiceItemID
        required: true
        type: string
    patch:
      consumes:
        - application/json
      produces:
        - application/json
      parameters:
        - in: body
          name: body
          required: true
          schema:
            $ref: "#/definitions/PatchMTOServiceItemStatusPayload"
        - in: header
          name: If-Match
          type: string
          required: true
      responses:
        "200":
          description: >-
            Successfully updated status for a line item for a move task order by
            ID
          schema:
            $ref: "definitions/MTOServiceItem.yaml"
        "400":
          $ref: "#/responses/InvalidRequest"
        "401":
          $ref: "#/responses/PermissionDenied"
        "403":
          $ref: "#/responses/PermissionDenied"
        "404":
          $ref: "#/responses/NotFound"
        "412":
          $ref: "#/responses/PreconditionFailed"
        "422":
          $ref: "#/responses/UnprocessableEntity"
        "500":
          $ref: "#/responses/ServerError"
      tags:
        - mtoServiceItem
      description: Changes the status of a line item for a move by ID
      operationId: updateMTOServiceItemStatus
      summary: Change the status of a line item for a move by ID
      x-permissions:
        - update.MTOServiceItem
  "/service-item/{mtoServiceItemID}/entry-date-update":
    parameters:
      - description: ID of the service item
        in: path
        name: mtoServiceItemID
        required: true
        type: string
    patch:
      consumes:
        - application/json
      produces:
        - application/json
      parameters:
        - in: body
          name: body
          required: true
          schema:
            $ref: "definitions/ServiceItemSitEntryDate.yaml"
      responses:
        "200":
          description: Successfully updated SIT entry date
          schema:
            $ref: "definitions/MTOServiceItemSingle.yaml"
        "400":
          $ref: "#/responses/InvalidRequest"
        "401":
          $ref: "#/responses/PermissionDenied"
        "403":
          $ref: "#/responses/PermissionDenied"
        "404":
          $ref: "#/responses/NotFound"
        "412":
          $ref: "#/responses/PreconditionFailed"
        "422":
          $ref: "#/responses/UnprocessableEntity"
        "500":
          $ref: "#/responses/ServerError"
      tags:
        - mtoServiceItem
      description: Locates the service item in the database and updates the SIT entry date for the selected service item and returns the service item
      operationId: updateServiceItemSitEntryDate
      summary: Updates a service item's SIT entry date by ID
  "/move-task-orders/{moveTaskOrderID}/status":
    patch:
      consumes:
        - application/json
      produces:
        - application/json
      parameters:
        - description: ID of move to use
          in: path
          name: moveTaskOrderID
          required: true
          type: string
        - in: header
          name: If-Match
          type: string
          required: true
        - in: body
          name: serviceItemCodes
          schema:
            $ref: "#/definitions/MTOApprovalServiceItemCodes"
          required: true
      responses:
        "200":
          description: Successfully updated move task order status
          schema:
            $ref: "#/definitions/Move"
        "400":
          $ref: "#/responses/InvalidRequest"
        "401":
          $ref: "#/responses/PermissionDenied"
        "403":
          $ref: "#/responses/PermissionDenied"
        "404":
          $ref: "#/responses/NotFound"
        "409":
          $ref: "#/responses/Conflict"
        "412":
          $ref: "#/responses/PreconditionFailed"
        "422":
          $ref: "#/responses/UnprocessableEntity"
        "500":
          $ref: "#/responses/ServerError"
      tags:
        - moveTaskOrder
      description: Changes move task order status
      operationId: updateMoveTaskOrderStatus
      summary: Change the status of a move task order
      x-permissions:
        - update.move
        - create.serviceItem
  "/move-task-orders/{moveTaskOrderID}/status/service-counseling-completed":
    patch:
      consumes:
        - application/json
      produces:
        - application/json
      parameters:
        - description: ID of move to use
          in: path
          name: moveTaskOrderID
          required: true
          type: string
        - in: header
          name: If-Match
          type: string
          required: true
      responses:
        "200":
          description: Successfully updated move task order status
          schema:
            $ref: "#/definitions/Move"
        "400":
          $ref: "#/responses/InvalidRequest"
        "401":
          $ref: "#/responses/PermissionDenied"
        "403":
          $ref: "#/responses/PermissionDenied"
        "404":
          $ref: "#/responses/NotFound"
        "409":
          $ref: "#/responses/Conflict"
        "412":
          $ref: "#/responses/PreconditionFailed"
        "422":
          $ref: "#/responses/UnprocessableEntity"
        "500":
          $ref: "#/responses/ServerError"
      tags:
        - moveTaskOrder
      description: Changes move (move task order) status to service counseling completed
      operationId: updateMTOStatusServiceCounselingCompleted
      summary: Changes move (move task order) status to service counseling completed
  "/move-task-orders/{moveTaskOrderID}/payment-service-items/{paymentServiceItemID}/status":
    parameters:
      - description: ID of move to use
        in: path
        name: moveTaskOrderID
        required: true
        type: string
      - description: ID of payment service item to use
        in: path
        name: paymentServiceItemID
        required: true
        type: string
    patch:
      consumes:
        - application/json
      produces:
        - application/json
      parameters:
        - in: body
          name: body
          required: true
          schema:
            $ref: "#/definitions/PaymentServiceItem"
        - in: header
          name: If-Match
          type: string
          required: true
      responses:
        "200":
          description: >-
            Successfully updated status for a line item for a move task order by
            ID
          schema:
            $ref: "#/definitions/PaymentServiceItem"
        "400":
          $ref: "#/responses/InvalidRequest"
        "401":
          $ref: "#/responses/PermissionDenied"
        "403":
          $ref: "#/responses/PermissionDenied"
        "404":
          $ref: "#/responses/NotFound"
        "412":
          $ref: "#/responses/PreconditionFailed"
        "422":
          $ref: "#/responses/UnprocessableEntity"
        "500":
          $ref: "#/responses/ServerError"
      tags:
        - paymentServiceItem
      description: Changes the status of a line item for a move by ID
      operationId: updatePaymentServiceItemStatus
      summary: Change the status of a payment service item for a move by ID
      x-permissions:
        - update.paymentServiceItemStatus
  "/move-task-orders/{moveTaskOrderID}/billable-weights-reviewed-at":
    patch:
      consumes:
        - application/json
      produces:
        - application/json
      parameters:
        - description: ID of move to use
          in: path
          name: moveTaskOrderID
          required: true
          type: string
        - in: header
          name: If-Match
          type: string
          required: true
      responses:
        "200":
          description: Successfully updated move task order billableWeightsReviewedAt field
          schema:
            $ref: "#/definitions/Move"
        "400":
          $ref: "#/responses/InvalidRequest"
        "401":
          $ref: "#/responses/PermissionDenied"
        "403":
          $ref: "#/responses/PermissionDenied"
        "404":
          $ref: "#/responses/NotFound"
        "409":
          $ref: "#/responses/Conflict"
        "412":
          $ref: "#/responses/PreconditionFailed"
        "422":
          $ref: "#/responses/UnprocessableEntity"
        "500":
          $ref: "#/responses/ServerError"
      tags:
        - moveTaskOrder
      description: Changes move (move task order) billableWeightsReviewedAt field to a timestamp
      operationId: updateMTOReviewedBillableWeightsAt
  "/move-task-orders/{moveTaskOrderID}/tio-remarks":
    patch:
      consumes:
        - application/json
      produces:
        - application/json
      parameters:
        - description: ID of move to use
          in: path
          name: moveTaskOrderID
          required: true
          type: string
        - in: header
          name: If-Match
          type: string
          required: true
        - in: body
          name: body
          required: true
          schema:
            $ref: "#/definitions/Move"
      responses:
        "200":
          description: Successfully updated move task order tioRemarks field
          schema:
            $ref: "#/definitions/Move"
        "400":
          $ref: "#/responses/InvalidRequest"
        "401":
          $ref: "#/responses/PermissionDenied"
        "403":
          $ref: "#/responses/PermissionDenied"
        "404":
          $ref: "#/responses/NotFound"
        "409":
          $ref: "#/responses/Conflict"
        "412":
          $ref: "#/responses/PreconditionFailed"
        "422":
          $ref: "#/responses/UnprocessableEntity"
        "500":
          $ref: "#/responses/ServerError"
      tags:
        - moveTaskOrder
      description: Changes move (move task order) billableWeightsReviewedAt field to a timestamp
      operationId: updateMoveTIORemarks
  "/move-task-orders/{moveTaskOrderID}/entitlements":
    parameters:
      - description: ID of move to use
        in: path
        name: moveTaskOrderID
        required: true
        type: string
    get:
      produces:
        - application/json
      parameters: []
      tags:
        - moveTaskOrder
      responses:
        "200":
          description: Successfully retrieved entitlements
          schema:
            $ref: "#/definitions/Entitlements"
        "400":
          $ref: "#/responses/InvalidRequest"
        "401":
          $ref: "#/responses/PermissionDenied"
        "403":
          $ref: "#/responses/PermissionDenied"
        "404":
          $ref: "#/responses/NotFound"
        "500":
          $ref: "#/responses/ServerError"
      description: Gets entitlements
      operationId: getEntitlements
      summary: Gets entitlements for a move by ID
  "/payment-requests/{paymentRequestID}":
    parameters:
      - description: UUID of payment request
        format: uuid
        in: path
        name: paymentRequestID
        required: true
        type: string
    get:
      produces:
        - application/json
      parameters: []
      responses:
        "200":
          description: fetched instance of payment request
          schema:
            $ref: "#/definitions/PaymentRequest"
        "400":
          $ref: "#/responses/InvalidRequest"
        "401":
          $ref: "#/responses/PermissionDenied"
        "403":
          $ref: "#/responses/PermissionDenied"
        "404":
          $ref: "#/responses/NotFound"
        "500":
          $ref: "#/responses/ServerError"
      tags:
        - paymentRequests
      description: Fetches an instance of a payment request by id
      operationId: getPaymentRequest
      summary: Fetches a payment request by id
      x-permissions:
        - read.paymentRequest
  "/moves/{locator}/closeout-office":
    parameters:
      - description: move code to identify a move to update the PPM shipment's closeout office for Army and Air Force service members
        format: string
        in: path
        name: locator
        required: true
        type: string
    patch:
      description: Sets the transportation office closeout location for where the Move's PPM Shipment documentation will be reviewed by
      tags:
        - move
      operationId: updateCloseoutOffice
      x-permissions:
        - update.closeoutOffice
      summary: Updates a Move's PPM closeout office for Army and Air Force customers
      produces:
        - application/json
      consumes:
        - application/json
      parameters:
        - in: body
          name: body
          schema:
            properties:
              closeoutOfficeId:
                type: string
                format: uuid
            required:
              - closeoutOfficeId
        - in: header
          name: If-Match
          type: string
          required: true
      responses:
        "200":
          description: Successfully set the closeout office for the move
          schema:
            $ref: "#/definitions/Move"
        "400":
          $ref: "#/responses/InvalidRequest"
        "401":
          $ref: "#/responses/PermissionDenied"
        "403":
          $ref: "#/responses/PermissionDenied"
        "404":
          $ref: "#/responses/NotFound"
        "412":
          $ref: "#/responses/PreconditionFailed"
        "422":
          $ref: "#/responses/UnprocessableEntity"
        "500":
          $ref: "#/responses/ServerError"
  "/moves/{locator}/customer-support-remarks":
    parameters:
      - description: move code to identify a move for customer support remarks
        format: string
        in: path
        name: locator
        required: true
        type: string
    post:
      produces:
        - application/json
      consumes:
        - application/json
      parameters:
        - in: body
          name: body
          schema:
            $ref: "#/definitions/CreateCustomerSupportRemark"
      responses:
        "200":
          description: Successfully created customer support remark
          schema:
            $ref: "definitions/CustomerSupportRemark.yaml"
        "400":
          $ref: "#/responses/InvalidRequest"
        "404":
          $ref: "#/responses/NotFound"
        "422":
          $ref: "#/responses/UnprocessableEntity"
        "500":
          $ref: "#/responses/ServerError"
      tags:
        - customerSupportRemarks
      description: Creates a customer support remark for a move
      operationId: createCustomerSupportRemarkForMove
      summary: Creates a customer support remark for a move
    get:
      produces:
        - application/json
      parameters: []
      responses:
        "200":
          description: Successfully retrieved all line items for a move task order
          schema:
            $ref: "definitions/CustomerSupportRemarks.yaml"
        "403":
          $ref: "#/responses/PermissionDenied"
        "404":
          $ref: "#/responses/NotFound"
        "422":
          $ref: "#/responses/UnprocessableEntity"
        "500":
          $ref: "#/responses/ServerError"
      tags:
        - customerSupportRemarks
      description: Fetches customer support remarks for a move
      operationId: getCustomerSupportRemarksForMove
      summary: Fetches customer support remarks using the move code (locator).
  "/customer-support-remarks/{customerSupportRemarkID}":
    parameters:
      - in: path
        description: the customer support remark ID to be modified
        name: customerSupportRemarkID
        required: true
        type: string
        format: uuid
    patch:
      tags:
        - customerSupportRemarks
      description: Updates a customer support remark for a move
      operationId: updateCustomerSupportRemarkForMove
      summary: Updates a customer support remark for a move
      consumes:
        - application/json
      produces:
        - application/json
      parameters:
        - in: body
          name: body
          required: true
          schema:
            $ref: "#/definitions/UpdateCustomerSupportRemarkPayload"
      responses:
        "200":
          description: Successfully updated customer support remark
          schema:
            $ref: "definitions/CustomerSupportRemark.yaml"
        "400":
          $ref: "#/responses/InvalidRequest"
        "403":
          $ref: "#/responses/PermissionDenied"
        "404":
          $ref: "#/responses/NotFound"
        "422":
          $ref: "#/responses/UnprocessableEntity"
        "500":
          $ref: "#/responses/ServerError"
    delete:
      summary: Soft deletes a customer support remark by ID
      description: Soft deletes a customer support remark by ID
      operationId: deleteCustomerSupportRemark
      tags:
        - customerSupportRemarks
      produces:
        - application/json
      responses:
        "204":
          description: Successfully soft deleted the shipment
        "400":
          $ref: "#/responses/InvalidRequest"
        "403":
          $ref: "#/responses/PermissionDenied"
        "404":
          $ref: "#/responses/NotFound"
        "409":
          $ref: "#/responses/Conflict"
        "422":
          $ref: "#/responses/UnprocessableEntity"
        "500":
          $ref: "#/responses/ServerError"
  "/moves/{locator}/evaluation-reports":
    parameters:
      - in: path
        name: locator
        required: true
        type: string
    post:
      produces:
        - application/json
      consumes:
        - application/json
      parameters:
        - in: body
          name: body
          schema:
            $ref: "#/definitions/CreateEvaluationReport"
      responses:
        "200":
          description: Successfully created evaluation report
          schema:
            $ref: "#/definitions/EvaluationReport"
        "400":
          $ref: "#/responses/InvalidRequest"
        "404":
          $ref: "#/responses/NotFound"
        "422":
          $ref: "#/responses/UnprocessableEntity"
        "500":
          $ref: "#/responses/ServerError"
      x-permissions:
        - create.evaluationReport
      tags:
        - evaluationReports
      description: Creates an evaluation report
      operationId: createEvaluationReport
      summary: Creates an evaluation report
  "/evaluation-reports/{reportID}/download":
    parameters:
      - in: path
        description: the evaluation report ID to be downloaded
        name: reportID
        required: true
        type: string
        format: uuid
    get:
      summary: Downloads an evaluation report as a PDF
      description: Downloads an evaluation report as a PDF
      operationId: downloadEvaluationReport
      tags:
        - evaluationReports
      produces:
        - application/pdf
      responses:
        "200":
          headers:
            Content-Disposition:
              type: string
              description: File name to download
          description: Evaluation report PDF
          schema:
            format: binary
            type: file
        "403":
          $ref: "#/responses/PermissionDenied"
        "404":
          $ref: "#/responses/NotFound"
        "500":
          $ref: "#/responses/ServerError"
  "/evaluation-reports/{reportID}":
    parameters:
      - in: path
        description: the evaluation report ID to be modified
        name: reportID
        required: true
        type: string
        format: uuid
    get:
      summary: Gets an evaluation report by ID
      description: Gets an evaluation report by ID
      operationId: getEvaluationReport
      tags:
        - evaluationReports
      produces:
        - application/json
      responses:
        "200":
          description: Successfully got the report
          schema:
            $ref: "#/definitions/EvaluationReport"
        "400":
          $ref: "#/responses/InvalidRequest"
        "403":
          $ref: "#/responses/PermissionDenied"
        "404":
          $ref: "#/responses/NotFound"
        "500":
          $ref: "#/responses/ServerError"
    delete:
      summary: Deletes an evaluation report by ID
      description: Deletes an evaluation report by ID
      operationId: deleteEvaluationReport
      x-permissions:
        - delete.evaluationReport
      tags:
        - evaluationReports
      produces:
        - application/json
      responses:
        "204":
          description: Successfully deleted the report
        "400":
          $ref: "#/responses/InvalidRequest"
        "403":
          $ref: "#/responses/PermissionDenied"
        "404":
          $ref: "#/responses/NotFound"
        "409":
          $ref: "#/responses/Conflict"
        "422":
          $ref: "#/responses/UnprocessableEntity"
        "500":
          $ref: "#/responses/ServerError"
    put:
      summary: Saves an evaluation report as a draft
      description: Saves an evaluation report as a draft
      operationId: saveEvaluationReport
      x-permissions:
        - update.evaluationReport
      tags:
        - evaluationReports
      produces:
        - application/json
      consumes:
        - application/json
      parameters:
        - in: body
          name: body
          schema:
            $ref: "#/definitions/EvaluationReport"
        - in: header
          name: If-Match
          type: string
          required: true
          description: >
            Optimistic locking is implemented via the `If-Match` header. If the ETag header does not match
            the value of the resource on the server, the server rejects the change with a `412 Precondition Failed` error.
      responses:
        "204":
          description: Successfully saved the report
        "400":
          $ref: "#/responses/InvalidRequest"
        "403":
          $ref: "#/responses/PermissionDenied"
        "404":
          $ref: "#/responses/NotFound"
        "409":
          $ref: "#/responses/Conflict"
        "412":
          $ref: "#/responses/PreconditionFailed"
        "422":
          $ref: "#/responses/UnprocessableEntity"
        "500":
          $ref: "#/responses/ServerError"
  "/evaluation-reports/{reportID}/submit":
    parameters:
      - in: path
        description: the evaluation report ID to be modified
        name: reportID
        required: true
        type: string
        format: uuid
    post:
      summary: Submits an evaluation report
      description: Submits an evaluation report
      operationId: submitEvaluationReport
      tags:
        - evaluationReports
      produces:
        - application/json
      parameters:
        - in: header
          name: If-Match
          type: string
          required: true
          description: >
            Optimistic locking is implemented via the `If-Match` header. If the ETag header does not match
            the value of the resource on the server, the server rejects the change with a `412 Precondition Failed` error.
      responses:
        "204":
          description: Successfully submitted an evaluation report with the provided ID
        "403":
          $ref: "#/responses/PermissionDenied"
        "404":
          $ref: "#/responses/NotFound"
        "412":
          $ref: "#/responses/PreconditionFailed"
        "422":
          $ref: "#/responses/UnprocessableEntity"
        "500":
          $ref: "#/responses/ServerError"
      x-permissions:
        - update.evaluationReport
  "/evaluation-reports/{reportID}/appeal/add":
    parameters:
      - in: path
        description: the evaluation report ID
        name: reportID
        required: true
        type: string
        format: uuid
    post:
      summary: Adds an appeal to a serious incident on an evaluation report
      description: Adds an appeal to a serious incident on an evaluation report
      operationId: addAppealToSeriousIncident
      tags:
        - evaluationReports
      produces:
        - application/json
      consumes:
        - application/json
      parameters:
        - in: body
          name: body
          schema:
            $ref: "#/definitions/CreateAppeal"
      responses:
        "204":
          description: Successfully added an appeal to a serious incident
        "403":
          $ref: "#/responses/PermissionDenied"
        "404":
          $ref: "#/responses/NotFound"
        "412":
          $ref: "#/responses/PreconditionFailed"
        "422":
          $ref: "#/responses/UnprocessableEntity"
        "500":
          $ref: "#/responses/ServerError"
      x-permissions:
        - update.evaluationReport
  "/evaluation-reports/{reportID}/{reportViolationID}/appeal/add":
    parameters:
      - in: path
        description: the evaluation report ID
        name: reportID
        required: true
        type: string
        format: uuid
      - in: path
        description: the report violation ID
        name: reportViolationID
        required: true
        type: string
        format: uuid
    post:
      summary: Adds an appeal to a violation
      description: Adds an appeal to a violation
      operationId: addAppealToViolation
      tags:
        - evaluationReports
      produces:
        - application/json
      consumes:
        - application/json
      parameters:
        - in: body
          name: body
          schema:
            $ref: "#/definitions/CreateAppeal"
      responses:
        "204":
          description: Successfully added an appeal to a violation
        "403":
          $ref: "#/responses/PermissionDenied"
        "404":
          $ref: "#/responses/NotFound"
        "412":
          $ref: "#/responses/PreconditionFailed"
        "422":
          $ref: "#/responses/UnprocessableEntity"
        "500":
          $ref: "#/responses/ServerError"
      x-permissions:
        - update.evaluationReport
  "/pws-violations":
    get:
      summary: Fetch the possible PWS violations for an evaluation report
      description: Fetch the possible PWS violations for an evaluation report
      operationId: getPWSViolations
      tags:
        - pwsViolations
      produces:
        - application/json
      responses:
        "200":
          description: Successfully retrieved the PWS violations
          schema:
            $ref: "#/definitions/PWSViolations"
        "400":
          $ref: "#/responses/InvalidRequest"
        "403":
          $ref: "#/responses/PermissionDenied"
        "404":
          $ref: "#/responses/NotFound"
        "500":
          $ref: "#/responses/ServerError"
  "/report-violations/{reportID}":
    parameters:
      - in: path
        description: the evaluation report ID that has associated violations
        name: reportID
        required: true
        type: string
        format: uuid
    get:
      summary: Fetch the report violations for an evaluation report
      description: Fetch the report violations for an evaluation report
      operationId: getReportViolationsByReportID
      tags:
        - reportViolations
      produces:
        - application/json
      responses:
        "200":
          description: Successfully retrieved the report violations
          schema:
            $ref: "#/definitions/ReportViolations"
        "400":
          $ref: "#/responses/InvalidRequest"
        "403":
          $ref: "#/responses/PermissionDenied"
        "404":
          $ref: "#/responses/NotFound"
        "500":
          $ref: "#/responses/ServerError"
    post:
      summary: Associate violations with an evaluation report
      description: >-
        Associate violations with an evaluation report. This will overwrite any
        existing report-violations associations for the report and replace them
        with the newly provided ones.  An empty array will remove all violation
        associations for a given report.
      operationId: associateReportViolations
      tags:
        - reportViolations
      produces:
        - application/json
      consumes:
        - application/json
      parameters:
        - in: body
          name: body
          schema:
            $ref: "#/definitions/AssociateReportViolations"
      responses:
        "204":
          description: Successfully saved the report violations
        "400":
          $ref: "#/responses/InvalidRequest"
        "403":
          $ref: "#/responses/PermissionDenied"
        "404":
          $ref: "#/responses/NotFound"
        "409":
          $ref: "#/responses/Conflict"
        "422":
          $ref: "#/responses/UnprocessableEntity"
        "500":
          $ref: "#/responses/ServerError"
      x-permissions:
        - create.reportViolation
  "/moves/{locator}/payment-requests":
    parameters:
      - description: move code to identify a move for payment requests
        format: string
        in: path
        name: locator
        required: true
        type: string
    get:
      produces:
        - application/json
      parameters: []
      responses:
        "200":
          description: Successfully retrieved all line items for a move task order
          schema:
            $ref: "#/definitions/PaymentRequests"
        "403":
          $ref: "#/responses/PermissionDenied"
        "404":
          $ref: "#/responses/NotFound"
        "422":
          $ref: "#/responses/UnprocessableEntity"
        "500":
          $ref: "#/responses/ServerError"
      tags:
        - paymentRequests
      description: Fetches payment requests for a move
      operationId: getPaymentRequestsForMove
      summary: Fetches payment requests using the move code (locator).
      x-permissions:
        - read.paymentRequest
  "/moves/{moveID}/financial-review-flag":
    parameters:
      - description: ID of move to flag
        in: path
        name: moveID
        required: true
        type: string
        format: uuid
    post:
      summary: Flags a move for financial office review
      description: This sets a flag which indicates that the move should be reviewed by a fincancial office. For example, if the origin or delivery address of a shipment is far from the duty location and may incur excess costs to the customer.
      operationId: setFinancialReviewFlag
      tags:
        - move
      consumes:
        - application/json
      produces:
        - application/json
      parameters:
        - in: header
          name: If-Match
          type: string
        - in: body
          name: body
          schema:
            required:
              - flagForReview
            properties:
              remarks:
                description: explanation of why the move is being flagged for financial review
                example: this address is way too far away
                type: string
                x-nullable: true
              flagForReview:
                description: boolean value representing whether we should flag a move for financial review
                example: false
                type: boolean
      responses:
        "200":
          description: updated Move
          schema:
            $ref: "#/definitions/Move"
        "403":
          $ref: "#/responses/PermissionDenied"
        "404":
          $ref: "#/responses/NotFound"
        "412":
          $ref: "#/responses/PreconditionFailed"
        "422":
          $ref: "#/responses/UnprocessableEntity"
        "500":
          $ref: "#/responses/ServerError"
      x-permissions:
        - update.financialReviewFlag
  /moves/{moveID}/uploadAdditionalDocuments:
    patch:
      summary: Patch the additional documents for a given move
      description: Customers will on occaision need the ability to upload additional supporting documents, for a variety of reasons. This does not include amended order.
      operationId: uploadAdditionalDocuments
      tags:
        - move
      consumes:
        - multipart/form-data
      parameters:
        - in: path
          name: moveID
          type: string
          format: uuid
          required: true
          description: UUID of the order
        - in: formData
          name: file
          type: file
          description: The file to upload.
          required: true
      responses:
        "201":
          description: created upload
          schema:
            $ref: "definitions/Upload.yaml"
        "400":
          description: invalid request
          schema:
            $ref: "#/definitions/InvalidRequestResponsePayload"
        "403":
          description: not authorized
        "404":
          description: not found
        "413":
          description: payload is too large
        "500":
          description: server error
      x-permissions:
        - create.supportingDocuments
  "/payment-requests/{paymentRequestID}/shipments-payment-sit-balance":
    parameters:
      - description: payment request ID of the payment request with SIT service items being reviewed
        name: paymentRequestID
        type: string
        format: uuid
        in: path
        required: true
    get:
      produces:
        - application/json
      parameters: []
      responses:
        "200":
          description: Successfully retrieved shipments and their SIT days balance from all payment requests on the move
          schema:
            $ref: "#/definitions/ShipmentsPaymentSITBalance"
        "403":
          $ref: "#/responses/PermissionDenied"
        "404":
          $ref: "#/responses/NotFound"
        "422":
          $ref: "#/responses/UnprocessableEntity"
        "500":
          $ref: "#/responses/ServerError"
      tags:
        - paymentRequests
      description: Returns all shipment payment request SIT usage to support partial SIT invoicing
      operationId: getShipmentsPaymentSITBalance
      summary: Returns all shipment payment request SIT usage to support partial SIT invoicing
      x-permissions:
        - read.shipmentsPaymentSITBalance
  "/payment-requests/{paymentRequestID}/status":
    patch:
      consumes:
        - application/json
      produces:
        - application/json
      parameters:
        - description: UUID of payment request
          format: uuid
          in: path
          name: paymentRequestID
          required: true
          type: string
        - in: body
          name: body
          required: true
          schema:
            $ref: "#/definitions/UpdatePaymentRequestStatusPayload"
        - in: header
          name: If-Match
          type: string
          required: true
      responses:
        "200":
          description: updated payment request
          schema:
            $ref: "#/definitions/PaymentRequest"
        "400":
          $ref: "#/responses/InvalidRequest"
        "401":
          $ref: "#/responses/PermissionDenied"
        "403":
          $ref: "#/responses/PermissionDenied"
        "404":
          $ref: "#/responses/NotFound"
        "412":
          $ref: "#/responses/PreconditionFailed"
        "422":
          $ref: "#/responses/UnprocessableEntity"
        "500":
          $ref: "#/responses/ServerError"
      tags:
        - paymentRequests
      description: Updates status of a payment request by id
      operationId: updatePaymentRequestStatus
      summary: Updates status of a payment request by id
      x-permissions:
        - update.paymentRequest
  "/payment-requests/{paymentRequestID}/bulkDownload":
    parameters:
      - description: the id for the payment-request with files to be downloaded
        in: path
        name: paymentRequestID
        required: true
        type: string
    get:
      summary: Downloads all Payment Request documents as a PDF
      description: |
        This endpoint downloads all uploaded payment request documentation combined into a single PDF.
      operationId: bulkDownload
      tags:
        - paymentRequests
      produces:
        - application/pdf
      responses:
        "200":
          headers:
            Content-Disposition:
              type: string
              description: File name to download
          description: Payment Request Files PDF
          schema:
            format: binary
            type: file
        "400":
          $ref: "#/responses/InvalidRequest"
        "500":
          $ref: "#/responses/ServerError"
  /documents/{documentId}:
    get:
      summary: Returns a document
      description: Returns a document and its uploads
      operationId: getDocument
      tags:
        - ghcDocuments
      parameters:
        - in: path
          name: documentId
          type: string
          format: uuid
          required: true
          description: UUID of the document to return
      responses:
        "200":
          description: the requested document
          schema:
            $ref: "definitions/Document.yaml"
        "400":
          $ref: "#/responses/InvalidRequest"
        "401":
          $ref: "#/responses/PermissionDenied"
        "403":
          $ref: "#/responses/PermissionDenied"
        "404":
          $ref: "#/responses/NotFound"
        "412":
          $ref: "#/responses/PreconditionFailed"
        "422":
          $ref: "#/responses/UnprocessableEntity"
        "500":
          $ref: "#/responses/ServerError"
  /documents:
    post:
      summary: Create a new document
      description: Documents represent a physical artifact such as a scanned document or a PDF file
      operationId: createDocument
      tags:
        - ghcDocuments
      parameters:
        - in: body
          name: documentPayload
          required: true
          schema:
            $ref: "#/definitions/PostDocumentPayload"
      responses:
        "201":
          description: created document
          schema:
            $ref: "definitions/Document.yaml"
        "400":
          description: invalid request
        "403":
          $ref: "#/responses/PermissionDenied"
        "500":
          description: server error
  /queues/counseling:
    get:
      produces:
        - application/json
      summary: Gets queued list of all customer moves needing services counseling by GBLOC origin
      description: >
        An office services counselor user will be assigned a transportation office that will determine which moves are displayed in their queue based on the origin duty location.  GHC moves will show up here onced they have reached the NEEDS SERVICE COUNSELING status after submission from a customer or created on a customer's behalf.
      operationId: getServicesCounselingQueue
      tags:
        - queues
      parameters:
        - in: query
          name: page
          type: integer
          description: requested page number of paginated move results
        - in: query
          name: perPage
          type: integer
          description: maximum number of moves to show on each page of paginated results
        - in: query
          name: sort
          type: string
          enum:
            [
              customerName,
              edipi,
              emplid,
              branch,
              locator,
              status,
              requestedMoveDate,
              submittedAt,
              originGBLOC,
              originDutyLocation,
              destinationDutyLocation,
              ppmType,
              closeoutInitiated,
              closeoutLocation,
              ppmStatus,
              counselingOffice,
              assignedTo,
            ]
          description: field that results should be sorted by
        - in: query
          name: order
          type: string
          enum: [asc, desc]
          description: direction of sort order if applied
        - in: query
          name: branch
          type: string
          description: filters by the branch of the move's service member
        - in: query
          name: locator
          type: string
          description: filters to match the unique move code locator
        - in: query
          name: customerName
          type: string
          description: filters using a prefix match on the service member's last name
        - in: query
          name: counselingOffice
          type: string
          description: filters using a counselingOffice name of the move
        - in: query
          name: edipi
          type: string
          description: filters to match the unique service member's DoD ID
        - in: query
          name: emplid
          type: string
          description: filters to match the unique service member's EMPLID
        - in: query
          name: requestedMoveDate
          type: string
          description: filters the requested pickup date of a shipment on the move
        - in: query
          name: submittedAt
          type: string
          format: date-time
          description: Start of the submitted at date in the user's local time zone converted to UTC
        - in: query
          name: originGBLOC
          type: string
          description: filters the GBLOC of the service member's origin duty location
        - in: query
          name: originDutyLocation
          type: array
          uniqueItems: true
          collectionFormat: multi
          items:
            type: string
          description: filters the name of the origin duty location on the orders
        - in: query
          name: destinationDutyLocation
          type: string
          description: filters the name of the destination duty location on the orders
        - in: query
          name: status
          type: array
          description: filters the status of the move
          uniqueItems: true
          items:
            type: string
            enum:
              - NEEDS SERVICE COUNSELING
              - SERVICE COUNSELING COMPLETED
        - in: query
          name: needsPPMCloseout
          type: boolean
          description: Only used for Services Counseling queue. If true, show PPM moves that are ready for closeout. Otherwise, show all other moves.
        - in: query
          name: ppmType
          type: string
          enum:
            - FULL
            - PARTIAL
          description: filters PPM type
        - in: query
          name: closeoutInitiated
          type: string
          format: date-time
          description: Latest date that closeout was initiated on a PPM on the move
        - in: query
          name: closeoutLocation
          type: string
          description: closeout location
        - in: query
          name: orderType
          type: string
          description: order type
        - in: query
          name: ppmStatus
          type: string
          enum:
            - WAITING_ON_CUSTOMER
            - NEEDS_CLOSEOUT
          description: filters the status of the PPM shipment
        - in: query
          name: viewAsGBLOC
          type: string
          description: |
            Used to return a queue for a GBLOC other than the default of the current user. Requires the HQ role or a secondary transportation office assignment. The parameter is ignored if the requesting user does not have the necessary role or assignment.
        - in: query
          name: assignedTo
          type: string
          description: |
            Used to illustrate which user is assigned to this payment request.
        - in: query
          name: activeRole
          type: string
          description: user's actively logged in role
      responses:
        "200":
          description: Successfully returned all moves matching the criteria
          schema:
            $ref: "#/definitions/QueueMovesResult"
        "403":
          $ref: "#/responses/PermissionDenied"
        "500":
          $ref: "#/responses/ServerError"
  /queues/bulk-assignment:
    get:
      produces:
        - application/json
      summary: Gets data for bulk assignment modal
      description: >
        Supervisor office users are able to bulk assign moves. This endpoint returns the relevant data to them; the current workload of the office users that work under them, and the moves that are available to be assigned
      operationId: getBulkAssignmentData
      tags:
        - queues
      parameters:
        - in: query
          name: queueType
          type: string
          description: A string corresponding to the queue type
          enum:
            - COUNSELING
            - CLOSEOUT
            - TASK_ORDER
            - PAYMENT_REQUEST
      responses:
        "200":
          description: Successfully returned bulk assignment data
          schema:
<<<<<<< HEAD
            $ref: "#/definitions/BulkAssignmentData"
        "401":
          $ref: "#/responses/PermissionDenied"
        "404":
          $ref: "#/responses/NotFound"
        "500":
          $ref: "#/responses/ServerError"
=======
            $ref: '#/definitions/BulkAssignmentData'
        '401':
          $ref: '#/responses/PermissionDenied'
        '404':
          $ref: '#/responses/NotFound'
        '500':
          $ref: '#/responses/ServerError'
  /queues/bulk-assignment/assign:
    post:
      produces:
        - application/json
      consumes:
        - application/json
      summary: Assigns one or more moves to one or more office users
      description: >
        Supervisor office users are able to assign moves. This endpoint saves office user assignments to multiple moves.
      operationId: saveBulkAssignmentData
      tags:
        - queues
      parameters:
        - in: body
          name: bulkAssignmentSavePayload
          required: true
          schema:
            $ref: '#/definitions/BulkAssignmentSavePayload'
      responses:
        '204':
          description: assigned
        '401':
          $ref: '#/responses/PermissionDenied'
        '404':
          $ref: '#/responses/NotFound'
        '500':
          $ref: '#/responses/ServerError'
>>>>>>> af963946
  /queues/counseling/origin-list:
    get:
      produces:
        - application/json
      summary: Gets queued list of all moves origin locations in the counselors queue
      description: >
        An office services counselor user will be assigned a transportation office that will determine which moves are displayed in their queue based on the origin duty location. This pulls the availalble origin duty locations.
      operationId: getServicesCounselingOriginList
      tags:
        - queues
      parameters:
        - in: query
          name: needsPPMCloseout
          type: boolean
          description: Only used for Services Counseling queue. If true, show PPM moves origin locations that are ready for closeout. Otherwise, show all other moves origin locations.
        - in: query
          name: viewAsGBLOC
          type: string
          description: Used to return an origins list for a GBLOC other than the default of the current user. Requires the HQ role or a secondary transportation office assignment. The parameter is ignored if the requesting user does not have the necessary role or assignment.
      responses:
        "200":
          description: Successfully returned all moves matching the criteria
          schema:
            $ref: "#/definitions/Locations"
        "403":
          $ref: "#/responses/PermissionDenied"
        "500":
          $ref: "#/responses/ServerError"
  /queues/prime-moves:
    get:
      summary: getPrimeMovesQueue
      description: |
        Gets all moves that have been reviewed and approved by the TOO. The `since` parameter can be used to filter this
        list down to only the moves that have been updated since the provided timestamp. A move will be considered
        updated if the `updatedAt` timestamp on the move or on its orders, shipments, service items, or payment
        requests, is later than the provided date and time.

        **WIP**: Include what causes moves to leave this list. Currently, once the `availableToPrimeAt` timestamp has
        been set, that move will always appear in this list.
      operationId: listPrimeMoves
      tags:
        - queues
      produces:
        - application/json
      parameters:
        - in: query
          name: since
          type: string
          format: date-time
          description: Only return moves updated since this time. Formatted like "2021-07-23T18:30:47.116Z"
        - in: query
          name: page
          type: integer
          description: requested page of results
        - in: query
          name: perPage
          type: integer
          description: results per page
        - in: query
          name: id
          type: string
        - in: query
          name: moveCode
          type: string
        - in: query
          name: orderType
          type: string
          description: order type
      responses:
        "200":
          description: Successfully retrieved moves. A successful fetch might still return zero moves.
          schema:
            $ref: "#/definitions/ListPrimeMovesResult"
        "403":
          $ref: "#/responses/PermissionDenied"
        "500":
          $ref: "#/responses/ServerError"
  /queues/moves:
    get:
      produces:
        - application/json
      summary: Gets queued list of all customer moves by GBLOC origin
      description: >
        An office TOO user will be assigned a transportation office that will determine which moves are displayed in their queue based on the origin duty location.  GHC moves will show up here onced they have reached the submitted status sent by the customer and have move task orders, shipments, and service items to approve.
      operationId: getMovesQueue
      tags:
        - queues
      parameters:
        - in: query
          name: page
          type: integer
          description: requested page of results
        - in: query
          name: perPage
          type: integer
          description: results per page
        - in: query
          name: sort
          type: string
          enum:
            [
              customerName,
              edipi,
              emplid,
              branch,
              locator,
              status,
              originDutyLocation,
              destinationDutyLocation,
              requestedMoveDate,
              appearedInTooAt,
              assignedTo,
              counselingOffice,
            ]
          description: field that results should be sorted by
        - in: query
          name: order
          type: string
          enum: [asc, desc]
          description: direction of sort order if applied
        - in: query
          name: branch
          type: string
        - in: query
          name: locator
          type: string
        - in: query
          name: customerName
          type: string
        - in: query
          name: edipi
          type: string
        - in: query
          name: emplid
          type: string
        - in: query
          name: originDutyLocation
          type: array
          uniqueItems: true
          collectionFormat: multi
          items:
            type: string
        - in: query
          name: destinationDutyLocation
          type: string
        - in: query
          name: appearedInTooAt
          type: string
          format: date-time
        - in: query
          name: requestedMoveDate
          type: string
          description: filters the requested pickup date of a shipment on the move
        - in: query
          name: status
          type: array
          description: Filtering for the status.
          uniqueItems: true
          items:
            type: string
            enum:
              - SUBMITTED
              - SERVICE COUNSELING COMPLETED
              - APPROVALS REQUESTED
        - in: query
          name: orderType
          type: string
          description: order type
        - in: query
          name: viewAsGBLOC
          type: string
          description: |
            Used to return a queue for a GBLOC other than the default of the current user. Requires the HQ role or a secondary transportation office assignment. The parameter is ignored if the requesting user does not have the necessary role or assignment.
        - in: query
          name: assignedTo
          type: string
          description: |
            Used to illustrate which user is assigned to this move.
        - in: query
          name: counselingOffice
          type: string
          description: filters using a counselingOffice name of the move
        - in: query
          name: activeRole
          type: string
          description: user's actively logged in role
      responses:
        "200":
          description: Successfully returned all moves matching the criteria
          schema:
            $ref: "#/definitions/QueueMovesResult"
        "403":
          $ref: "#/responses/PermissionDenied"
        "500":
          $ref: "#/responses/ServerError"
  /queues/destination-requests:
    get:
      produces:
        - application/json
      summary: Gets queued list of all customer moves by GBLOC that have both CONUS & OCONUS destination requests (destination SIT, destination shuttle, address requests)
      description: >
        A TOO will view this queue when they have destination requests tied to their GBLOC. This includes unapproved destination SIT service items, destination shuttle service items and destination address requests that are not yet approved by the TOO.
      operationId: getDestinationRequestsQueue
      tags:
        - queues
      parameters:
        - in: query
          name: page
          type: integer
          description: requested page of results
        - in: query
          name: perPage
          type: integer
          description: results per page
        - in: query
          name: sort
          type: string
          enum:
            [
              customerName,
              edipi,
              emplid,
              branch,
              locator,
              status,
              originDutyLocation,
              destinationDutyLocation,
              requestedMoveDate,
              appearedInTooAt,
              assignedTo,
              counselingOffice,
            ]
          description: field that results should be sorted by
        - in: query
          name: order
          type: string
          enum: [asc, desc]
          description: direction of sort order if applied
        - in: query
          name: branch
          type: string
        - in: query
          name: locator
          type: string
        - in: query
          name: customerName
          type: string
        - in: query
          name: edipi
          type: string
        - in: query
          name: emplid
          type: string
        - in: query
          name: originDutyLocation
          type: array
          uniqueItems: true
          collectionFormat: multi
          items:
            type: string
        - in: query
          name: destinationDutyLocation
          type: string
        - in: query
          name: appearedInTooAt
          type: string
          format: date-time
        - in: query
          name: requestedMoveDate
          type: string
          description: filters the requested pickup date of a shipment on the move
        - in: query
          name: status
          type: array
          description: Filtering for the status.
          uniqueItems: true
          items:
            type: string
            enum:
              - SUBMITTED
              - SERVICE COUNSELING COMPLETED
              - APPROVALS REQUESTED
        - in: query
          name: assignedTo
          type: string
          description: |
            Used to illustrate which user is assigned to this move.
        - in: query
          name: counselingOffice
          type: string
          description: filters using a counselingOffice name of the move
      responses:
        "200":
          description: Successfully returned all moves matching the criteria
          schema:
            $ref: "#/definitions/QueueMovesResult"
        "403":
          $ref: "#/responses/PermissionDenied"
        "500":
          $ref: "#/responses/ServerError"
  /queues/payment-requests:
    get:
      produces:
        - application/json
      summary: Gets queued list of all payment requests by GBLOC origin
      description: >
        An office TIO user will be assigned a transportation office that will determine which payment requests are displayed in their queue based on the origin duty location.
      operationId: getPaymentRequestsQueue
      tags:
        - queues
      parameters:
        - in: query
          name: sort
          type: string
          enum:
            [
              customerName,
              locator,
              submittedAt,
              branch,
              status,
              edipi,
              emplid,
              age,
              originDutyLocation,
              assignedTo,
              counselingOffice,
            ]
          description: field that results should be sorted by
        - in: query
          name: order
          type: string
          enum: [asc, desc]
          description: direction of sort order if applied
        - in: query
          name: page
          type: integer
          description: requested page of results
        - in: query
          name: perPage
          type: integer
          description: number of records to include per page
        - in: query
          name: submittedAt
          type: string
          format: date-time
          description: Start of the submitted at date in the user's local time zone converted to UTC
        - in: query
          name: branch
          type: string
        - in: query
          name: locator
          type: string
        - in: query
          name: customerName
          type: string
        - in: query
          name: edipi
          type: string
        - in: query
          name: emplid
          type: string
        - in: query
          name: destinationDutyLocation
          type: string
        - in: query
          name: originDutyLocation
          type: string
        - in: query
          name: assignedTo
          type: string
          description: |
            Used to illustrate which user is assigned to this payment request.
        - in: query
          name: counselingOffice
          type: string
          description: filters using a counselingOffice name of the move
        - in: query
          name: status
          type: array
          description: Filtering for the status.
          uniqueItems: true
          items:
            type: string
            enum:
              - PENDING
              - REVIEWED
              - REVIEWED_AND_ALL_SERVICE_ITEMS_REJECTED
              - PAID
              - DEPRECATED
              - EDI_ERROR
        - in: query
          name: orderType
          type: string
          description: order type
        - in: query
          name: viewAsGBLOC
          type: string
          description: |
            Used to return a queue for a GBLOC other than the default of the current user. Requires the HQ role or a secondary transportation office assignment. The parameter is ignored if the requesting user does not have the necessary role or assignment.
        - in: query
          name: activeRole
          type: string
          description: user's actively logged in role
      responses:
        "200":
          description: Successfully returned all moves matching the criteria
          schema:
            $ref: "#/definitions/QueuePaymentRequestsResult"
        "403":
          $ref: "#/responses/PermissionDenied"
        "500":
          $ref: "#/responses/ServerError"
  /moves/search:
    post:
      produces:
        - application/json
      consumes:
        - application/json
      summary: Search moves by locator, DOD ID, or customer name
      description: >
        Search moves by locator, DOD ID, or customer name. Used by QAE and CSR users.
      operationId: searchMoves
      tags:
        - move
      parameters:
        - in: body
          name: body
          schema:
            properties:
              page:
                type: integer
                description: requested page of results
              perPage:
                type: integer
              locator:
                description: Move locator
                type: string
                minLength: 6
                maxLength: 6
                x-nullable: true
              edipi:
                description: DOD ID
                type: string
                minLength: 10
                maxLength: 10
                x-nullable: true
              emplid:
                description: EMPLID
                type: string
                minLength: 7
                maxLength: 7
                x-nullable: true
              customerName:
                description: Customer Name
                type: string
                minLength: 1
                x-nullable: true
              paymentRequestCode:
                type: string
                example: 9551-6199-2
                x-nullable: true
              status:
                type: array
                description: Filtering for the status.
                uniqueItems: true
                items:
                  type: string
                  enum:
                    - DRAFT
                    - SUBMITTED
                    - APPROVALS REQUESTED
                    - APPROVED
                    - NEEDS SERVICE COUNSELING
                    - SERVICE COUNSELING COMPLETED
                    - CANCELED
              originPostalCode:
                type: string
                x-nullable: true
              destinationPostalCode:
                type: string
                x-nullable: true
              branch:
                type: string
                x-nullable: true
              shipmentsCount:
                type: integer
                x-nullable: true
              pickupDate:
                type: string
                format: date-time
                x-nullable: true
              deliveryDate:
                type: string
                format: date-time
                x-nullable: true
              sort:
                type: string
                x-nullable: true
                enum:
                  [
                    customerName,
                    edipi,
                    emplid,
                    branch,
                    locator,
                    status,
                    originPostalCode,
                    destinationPostalCode,
                    shipmentsCount,
                  ]
              order:
                type: string
                x-nullable: true
                enum: [asc, desc]
          description: field that results should be sorted by
      responses:
        "200":
          description: Successfully returned all moves matching the criteria
          schema:
            $ref: "#/definitions/SearchMovesResult"
        "403":
          $ref: "#/responses/PermissionDenied"
        "500":
          $ref: "#/responses/ServerError"
  "/tac/valid":
    get:
      summary: Validation of a TAC value
      description: Returns a boolean based on whether a tac value is valid or not
      operationId: tacValidation
      tags:
        - tac
        - order
      parameters:
        - in: query
          name: tac
          type: string
          required: true
          description: The tac value to validate
      responses:
        "200":
          description: Successfully retrieved validation status
          schema:
            $ref: "#/definitions/TacValid"
        "400":
          $ref: "#/responses/InvalidRequest"
        "401":
          $ref: "#/responses/PermissionDenied"
        "403":
          $ref: "#/responses/PermissionDenied"
        "404":
          $ref: "#/responses/NotFound"
        "500":
          $ref: "#/responses/ServerError"
  /lines-of-accounting:
    post:
      summary: "Fetch line of accounting"
      description: >
        Fetches a line of accounting based on provided service member affiliation, effective date, and Transportation Accounting Code (TAC).
        It uses these parameters to filter the correct Line of Accounting for the provided TAC. It does this by filtering
        through both TAC and LOAs based on the provided code and effective date. The 'Effective Date' is the date
        that can be either the orders issued date (For HHG shipments), MTO approval date (For NTS shipments),
        or even the current date for NTS shipments with no approval yet (Just providing a preview to the office users per customer request).
        Effective date is used to find "Active" TGET data by searching for the TACs and LOAs with begin and end dates containing this date.
      operationId: requestLineOfAccounting
      tags:
        - linesOfAccounting
      consumes:
        - "application/json"
      produces:
        - "application/json"
      parameters:
        - in: "body"
          name: "body"
          description: "Service member affiliation, effective date, and TAC code."
          required: true
          schema:
            $ref: "#/definitions/FetchLineOfAccountingPayload"
      responses:
        "200":
          description: "Successfully retrieved line of accounting"
          schema:
            $ref: "definitions/LineOfAccounting.yaml"
        "400":
          $ref: "#/responses/InvalidRequest"
        "401":
          $ref: "#/responses/PermissionDenied"
        "403":
          $ref: "#/responses/PermissionDenied"
        "404":
          $ref: "#/responses/NotFound"
        "422":
          $ref: "#/responses/UnprocessableEntity"
        "500":
          $ref: "#/responses/ServerError"
  /transportation-offices:
    get:
      produces:
        - application/json
      summary: Returns the transportation offices matching the search query that is enabled for PPM closeout
      description: Returns the transportation offices matching the search query that is enabled for PPM closeout
      operationId: getTransportationOffices
      tags:
        - transportationOffice
      parameters:
        - in: query
          name: search
          type: string
          required: true
          minLength: 2
          description: Search string for transportation offices
      responses:
        "200":
          description: Successfully retrieved transportation offices
          schema:
            $ref: "#/definitions/TransportationOffices"
        "400":
          $ref: "#/responses/InvalidRequest"
        "401":
          $ref: "#/responses/PermissionDenied"
        "403":
          $ref: "#/responses/PermissionDenied"
        "404":
          $ref: "#/responses/NotFound"
        "500":
          $ref: "#/responses/ServerError"
  /open/transportation-offices:
    get:
      produces:
        - application/json
      summary: Returns the transportation offices matching the search query
      description: This endpoint is publicly accessible as it is utilized to access transportation office information without having an office account.Returns the transportation offices matching the search query.
      operationId: getTransportationOfficesOpen
      tags:
        - transportationOffice
      parameters:
        - in: query
          name: search
          type: string
          required: true
          minLength: 2
          description: Search string for transportation offices
      responses:
        "200":
          description: Successfully retrieved transportation offices
          schema:
            $ref: "#/definitions/TransportationOffices"
        "400":
          $ref: "#/responses/InvalidRequest"
        "401":
          $ref: "#/responses/PermissionDenied"
        "403":
          $ref: "#/responses/PermissionDenied"
        "404":
          $ref: "#/responses/NotFound"
        "500":
          $ref: "#/responses/ServerError"
  /transportation-offices/gblocs:
    get:
      produces:
        - application/json
      summary: Returns a list of distinct GBLOCs that exist in the transportation offices table
      description: Returns a list of distinct GBLOCs that exist in the transportation offices table
      operationId: getTransportationOfficesGBLOCs
      tags:
        - transportationOffice
      responses:
        "200":
          description: Successfully retrieved GBLOCs
          schema:
            $ref: "#/definitions/GBLOCs"
        "400":
          $ref: "#/responses/InvalidRequest"
        "401":
          $ref: "#/responses/PermissionDenied"
        "403":
          $ref: "#/responses/PermissionDenied"
        "404":
          $ref: "#/responses/NotFound"
        "500":
          $ref: "#/responses/ServerError"
  /addresses/zip-city-lookup/{search}:
    get:
      summary: Returns city, state, postal code, and county associated with the specified full/partial postal code or city and state string
      description: Find by API using full/partial postal code or city name that returns an us_post_region_cities json object containing city, state, county and postal code.
      operationId: getLocationByZipCityState
      tags:
        - addresses
      parameters:
        - in: path
          name: search
          type: string
          required: true
      responses:
        "200":
          description: the requested list of city, state, county, and postal code matches
          schema:
            $ref: "#/definitions/VLocations"
        "400":
          $ref: "#/responses/InvalidRequest"
        "403":
          $ref: "#/responses/PermissionDenied"
        "404":
          $ref: "#/responses/NotFound"
        "500":
          $ref: "#/responses/ServerError"
  /transportation_offices/{dutyLocationId}/counseling_offices/{serviceMemberId}:
    get:
      summary: Returns the counseling locations in the GBLOC matching the duty location
      description: Returns the counseling locations matching the GBLOC from the selected duty location
      operationId: showCounselingOffices
      tags:
        - transportationOffice
      parameters:
        - in: path
          name: dutyLocationId
          format: uuid
          type: string
          required: true
          description: UUID of the duty location
        - in: path
          name: serviceMemberId
          format: uuid
          type: string
          required: true
          description: UUID of the service member, some counseling offices are branch specific
      produces:
        - application/json
      responses:
        "200":
          description: Successfully retrieved counseling offices
          schema:
            $ref: "#/definitions/CounselingOffices"
        "400":
          $ref: "#/responses/InvalidRequest"
        "403":
          $ref: "#/responses/PermissionDenied"
        "404":
          $ref: "#/responses/NotFound"
        "500":
          description: internal server error
  /uploads:
    post:
      summary: Create a new upload
      description: Uploads represent a single digital file, such as a JPEG or PDF. Currently, office application uploads are only for Services Counselors to upload files for orders, but this may be expanded in the future.
      operationId: createUpload
      tags:
        - uploads
      consumes:
        - multipart/form-data
      produces:
        - application/json
      parameters:
        - in: query
          name: documentId
          type: string
          format: uuid
          required: false
          description: UUID of the document to add an upload to
        - in: formData
          name: file
          type: file
          description: The file to upload.
          required: true
      responses:
        "201":
          description: created upload
          schema:
            $ref: "definitions/Upload.yaml"
        "400":
          description: invalid request
        "403":
          description: not authorized
        "404":
          description: not found
        "413":
          description: payload is too large
        "500":
          description: server error
  /re-service-items:
    get:
      summary: Returns all ReServiceItems (Service Code, Service Name, Market, Shipment Type, Auto Approved)
      description: Get ReServiceItems
      produces:
        - application/json
      operationId: getAllReServiceItems
      tags:
        - reServiceItems
      responses:
        "200":
          description: Successfully retrieved all ReServiceItems.
          schema:
            $ref: "#/definitions/ReServiceItems"
        "400":
          $ref: "#/responses/InvalidRequest"
        "401":
          $ref: "#/responses/PermissionDenied"
        "404":
          $ref: "#/responses/NotFound"
        "500":
          $ref: "#/responses/ServerError"
  /uploads/{uploadID}:
    delete:
      summary: Deletes an upload
      description: Uploads represent a single digital file, such as a JPEG or PDF.
      operationId: deleteUpload
      tags:
        - uploads
      parameters:
        - in: path
          name: uploadID
          type: string
          format: uuid
          required: true
          description: UUID of the upload to be deleted
        - in: query
          name: orderID
          type: string
          format: uuid
          description: ID of the order that the upload belongs to
      responses:
        "204":
          description: deleted
        "400":
          description: invalid request
          schema:
            $ref: "#/definitions/InvalidRequestResponsePayload"
        "403":
          description: not authorized
        "404":
          description: not found
        "500":
          description: server error
  /uploads/get/:
    get:
      produces:
        - application/json
      parameters: []
      responses:
        "200":
          description: Successfully retrieved upload
          schema:
            $ref: "definitions/Upload.yaml"
        "400":
          $ref: "#/responses/InvalidRequest"
        "401":
          $ref: "#/responses/PermissionDenied"
        "403":
          $ref: "#/responses/PermissionDenied"
        "404":
          $ref: "#/responses/NotFound"
        "500":
          $ref: "#/responses/ServerError"
      tags:
        - uploads
      description: Gets an upload
      operationId: getUpload
      summary: Gets an upload by ID
  /uploads/{uploadID}/update:
    patch:
      summary: Update an existing upload. This is only needed currently for updating the image rotation.
      description: Uploads represent a single digital file, such as a JPEG or PDF. The rotation is relevant to how it is displayed on the page.
      operationId: updateUpload
      tags:
        - uploads
      consumes:
        - application/json
      produces:
        - application/json
      parameters:
        - in: path
          name: uploadID
          type: string
          format: uuid
          required: true
          description: UUID of the upload to be updated
        - in: body
          name: body
          required: true
          schema:
            properties:
              rotation:
                type: integer
                description: The rotation of the image
                minimum: 0
                maximum: 3
      responses:
        "201":
          description: updated upload
          schema:
            $ref: "definitions/Upload.yaml"
        "400":
          description: invalid request
        "403":
          description: not authorized
        "404":
          description: not found
        "413":
          description: payload is too large
        "500":
          description: server error
  /uploads/{uploadID}/status:
    get:
      summary: Returns status of an upload
      description: Returns status of an upload based on antivirus run
      operationId: getUploadStatus
      produces:
        - text/event-stream
      tags:
        - uploads
      parameters:
        - in: path
          name: uploadID
          type: string
          format: uuid
          required: true
          description: UUID of the upload to return status of
      responses:
        '200':
          description: the requested upload status
          schema:
            type: string
            enum:
              - INFECTED
              - CLEAN
              - PROCESSING
            readOnly: true
        '400':
          description: invalid request
          schema:
            $ref: '#/definitions/InvalidRequestResponsePayload'
        '403':
          description: not authorized
        '404':
          description: not found
        '500':
          description: server error
  /application_parameters/{parameterName}:
    get:
      summary: Searches for an application parameter by name, returns nil if not found
      description: Searches for an application parameter by name, returns nil if not found
      operationId: getParam
      tags:
        - application_parameters
      parameters:
        - in: path
          name: parameterName
          type: string
          format: string
          required: true
          description: Parameter Name
      responses:
        "200":
          description: Application Parameters
          schema:
            $ref: "#/definitions/ApplicationParameters"
        "400":
          description: invalid request
        "401":
          description: request requires user authentication
        "500":
          description: server error
  /calendar/{countryCode}/is-weekend-holiday/{date}:
    get:
      summary: Validate  move date selection
      description: |
        Utility API to determine if input date falls on weekend and/or holiday.
      produces:
        - application/json
      operationId: isDateWeekendHoliday
      tags:
        - calendar
      parameters:
        - description: country code for context of date
          in: path
          name: countryCode
          required: true
          type: string
          enum:
            - US
        - description: input date to determine if weekend/holiday for given country.
          in: path
          name: date
          required: true
          type: string
          format: date
      responses:
        "200":
          description: Successfully determine if given date is weekend and/or holiday for given country.
          schema:
            $ref: "#/definitions/IsDateWeekendHolidayInfo"
        "400":
          $ref: "#/responses/InvalidRequest"
        "401":
          $ref: "#/responses/PermissionDenied"
        "404":
          $ref: "#/responses/NotFound"
        "500":
          $ref: "#/responses/ServerError"
  /moves/{moveID}/assignOfficeUser:
    parameters:
      - description: ID of the move
        in: path
        name: moveID
        required: true
        format: uuid
        type: string
    patch:
      consumes:
        - application/json
      produces:
        - application/json
      parameters:
        - in: body
          name: body
          required: true
          schema:
            $ref: "#/definitions/AssignOfficeUserBody"
      responses:
        "200":
          description: Successfully assigned office user to the move
          schema:
            $ref: "#/definitions/Move"
        "404":
          $ref: "#/responses/NotFound"
        "500":
          $ref: "#/responses/ServerError"
      tags:
        - move
      description: assigns either a services counselor, task ordering officer, or task invoicing officer to the move
      operationId: updateAssignedOfficeUser
  /moves/{moveID}/unassignOfficeUser:
    parameters:
      - description: ID of the move
        in: path
        name: moveID
        required: true
        format: uuid
        type: string
      - in: body
        name: body
        schema:
          properties:
            roleType:
              type: string
          required:
            - roleType
    patch:
      consumes:
        - application/json
      produces:
        - application/json
      responses:
        "200":
          description: Successfully unassigned office user from the move
          schema:
            $ref: "#/definitions/Move"
        "500":
          $ref: "#/responses/ServerError"
      tags:
        - move
      description: unassigns either a services counselor, task ordering officer, or task invoicing officer from the move
      operationId: deleteAssignedOfficeUser
  /moves/{officeUserID}/CheckForLockedMovesAndUnlock:
    parameters:
      - description: ID of the move's officer
        in: path
        name: officeUserID
        required: true
        format: uuid
        type: string
    patch:
      consumes:
        - application/json
      produces:
        - application/json
      responses:
        "200":
          description: Successfully unlocked officer's move(s).
          schema:
            type: object
            properties:
              successMessage:
                type: string
                example: OK
        "500":
          $ref: "#/responses/ServerError"
      tags:
        - move
      description: >-
        Finds and unlocks any locked moves by an office user
      operationId: checkForLockedMovesAndUnlock
definitions:
  ApplicationParameters:
    type: object
    properties:
      validationCode:
        type: string
        format: string
        x-nullable: true
      parameterName:
        type: string
        format: string
        x-nullable: true
      parameterValue:
        type: string
        format: string
        x-nullable: true
  PostDocumentPayload:
    type: object
    properties:
      service_member_id:
        type: string
        format: uuid
        title: The service member this document belongs to
  InvalidRequestResponsePayload:
    type: object
    properties:
      errors:
        type: object
        additionalProperties:
          type: string
  ClientError:
    type: object
    properties:
      title:
        type: string
      detail:
        type: string
      instance:
        type: string
        format: uuid
    required:
      - title
      - detail
      - instance
  ValidationError:
    allOf:
      - $ref: "#/definitions/ClientError"
      - type: object
    properties:
      invalid_fields:
        type: object
        additionalProperties:
          type: string
    required:
      - invalid_fields
  BackupContact:
    type: object
    properties:
      name:
        type: string
      email:
        type: string
        format: x-email
        example: backupContact@mail.com
      phone:
        type: string
        format: telephone
        pattern: '^[2-9]\d{2}-\d{3}-\d{4}$'
    required:
      - name
      - email
      - phone
  Contractor:
    properties:
      contractNumber:
        type: string
      id:
        format: uuid
        type: string
      name:
        type: string
      type:
        type: string
  Role:
    type: object
    properties:
      id:
        type: string
        format: uuid
        example: c56a4180-65aa-42ec-a945-5fd21dec0538
      roleType:
        type: string
        example: customer
      roleName:
        type: string
        example: Task Ordering Officer
      createdAt:
        type: string
        format: date-time
        readOnly: true
      updatedAt:
        type: string
        format: date-time
        readOnly: true
    required:
      - id
      - roleType
      - roleName
      - createdAt
      - updatedAt
  OfficeUser:
    type: object
    properties:
      id:
        type: string
        format: uuid
        example: c56a4180-65aa-42ec-a945-5fd21dec0538
      userId:
        type: string
        format: uuid
      firstName:
        type: string
      middleInitials:
        type: string
      lastName:
        type: string
      email:
        type: string
        format: x-email
        pattern: '^[a-zA-Z0-9._%+-]+@[a-zA-Z0-9.-]+\.[a-zA-Z]{2,}$'
      telephone:
        type: string
        format: telephone
        pattern: '^[2-9]\d{2}-\d{3}-\d{4}$'
      transportationOfficeId:
        type: string
        format: uuid
      transportationOffice:
        $ref: "definitions/TransportationOffice.yaml"
      transportationOfficeAssignments:
        type: array
        items:
          $ref: "definitions/TransportationOfficeAssignment.yaml"
      active:
        type: boolean
      roles:
        type: array
        items:
          $ref: "#/definitions/Role"
      edipi:
        type: string
      otherUniqueId:
        type: string
      rejectionReason:
        type: string
      status:
        type: string
        enum:
          - APPROVED
          - REQUESTED
          - REJECTED
      createdAt:
        type: string
        format: date-time
        readOnly: true
      updatedAt:
        type: string
        format: date-time
        readOnly: true
    required:
      - id
      - firstName
      - middleInitials
      - lastName
      - email
      - telephone
      - transportationOfficeId
      - active
      - roles
      - edipi
      - otherUniqueId
      - rejectionReason
      - status
      - createdAt
      - updatedAt
  LockedOfficeUser:
    type: object
    properties:
      firstName:
        type: string
      lastName:
        type: string
      transportationOfficeId:
        type: string
        format: uuid
      transportationOffice:
        $ref: "definitions/TransportationOffice.yaml"
  OfficeUserCreate:
    type: object
    properties:
      email:
        type: string
        example: "user@userdomain.com"
        title: Email
        x-nullable: false
      edipi:
        type: string
        example: "1234567890"
        maxLength: 10
        title: EDIPI
        x-nullable: true
      otherUniqueId:
        type: string
        title: Office user identifier when EDIPI is not available
        x-nullable: true
      firstName:
        type: string
        title: First Name
        x-nullable: false
      middleInitials:
        type: string
        example: L.
        x-nullable: true
        title: Middle Initials
      lastName:
        type: string
        title: Last Name
        x-nullable: false
      telephone:
        type: string
        format: telephone
        pattern: '^[2-9]\d{2}-\d{3}-\d{4}$'
        example: 212-555-5555
        x-nullable: false
      transportationOfficeId:
        type: string
        format: uuid
        example: "c56a4180-65aa-42ec-a945-5fd21dec0538"
        x-nullable: false
      roles:
        type: array
        items:
          $ref: "#/definitions/OfficeUserRole"
        x-nullable: false
    required:
      - firstName
      - lastName
      - email
      - telephone
      - transportationOfficeId
      - roles
  OfficeUserRole:
    type: object
    properties:
      name:
        type: string
        example: "Task Ordering Officer"
        x-nullable: true
        title: name
      roleType:
        type: string
        example: "task_ordering_officer"
        x-nullable: true
        title: roleType
  Customer:
    type: object
    properties:
      agency:
        type: string
        title: Agency customer is affilated with
      first_name:
        type: string
        example: John
      last_name:
        type: string
        example: Doe
      phone:
        type: string
        format: telephone
        pattern: '^[2-9]\d{2}-\d{3}-\d{4}$'
        x-nullable: true
      email:
        type: string
        format: x-email
        pattern: '^[a-zA-Z0-9._%+-]+@[a-zA-Z0-9.-]+\.[a-zA-Z]{2,}$'
        x-nullable: true
      suffix:
        type: string
        example: Jr.
        x-nullable: true
      middle_name:
        type: string
        example: David
        x-nullable: true
      current_address:
        $ref: "definitions/Address.yaml"
      backup_contact:
        $ref: "#/definitions/BackupContact"
      id:
        type: string
        format: uuid
        example: c56a4180-65aa-42ec-a945-5fd21dec0538
      edipi:
        type: string
      userID:
        type: string
        format: uuid
        example: c56a4180-65aa-42ec-a945-5fd21dec0538
      eTag:
        type: string
      phoneIsPreferred:
        type: boolean
      emailIsPreferred:
        type: boolean
      secondaryTelephone:
        type: string
        format: telephone
        pattern: '^[2-9]\d{2}-\d{3}-\d{4}$|^$'
        x-nullable: true
      backupAddress:
        $ref: "definitions/Address.yaml"
      cacValidated:
        type: boolean
        x-nullable: true
      emplid:
        type: string
        x-nullable: true
  CreatedCustomer:
    type: object
    properties:
      affiliation:
        type: string
        title: Branch of service customer is affilated with
      firstName:
        type: string
        example: John
      lastName:
        type: string
        example: Doe
      telephone:
        type: string
        format: telephone
        pattern: '^[2-9]\d{2}-\d{3}-\d{4}$'
        x-nullable: true
      personalEmail:
        type: string
        format: x-email
        pattern: '^[a-zA-Z0-9._%+-]+@[a-zA-Z0-9.-]+\.[a-zA-Z]{2,}$'
      suffix:
        type: string
        example: Jr.
        x-nullable: true
      middleName:
        type: string
        example: David
        x-nullable: true
      residentialAddress:
        $ref: "definitions/Address.yaml"
      backupContact:
        $ref: "#/definitions/BackupContact"
      id:
        type: string
        format: uuid
        example: c56a4180-65aa-42ec-a945-5fd21dec0538
      edipi:
        type: string
        x-nullable: true
      userID:
        type: string
        format: uuid
        example: c56a4180-65aa-42ec-a945-5fd21dec0538
      oktaID:
        type: string
      oktaEmail:
        type: string
      phoneIsPreferred:
        type: boolean
      emailIsPreferred:
        type: boolean
      secondaryTelephone:
        type: string
        format: telephone
        pattern: '^[2-9]\d{2}-\d{3}-\d{4}$'
        x-nullable: true
      backupAddress:
        $ref: "definitions/Address.yaml"
      cacValidated:
        type: boolean
  UpdateCustomerPayload:
    type: object
    properties:
      first_name:
        type: string
        example: John
      last_name:
        type: string
        example: Doe
      phone:
        type: string
        format: telephone
        pattern: '^[2-9]\d{2}-\d{3}-\d{4}$'
        x-nullable: true
      email:
        type: string
        format: x-email
        pattern: '^[a-zA-Z0-9._%+-]+@[a-zA-Z0-9.-]+\.[a-zA-Z]{2,}$'
        x-nullable: true
      suffix:
        type: string
        example: Jr.
        x-nullable: true
      middle_name:
        type: string
        example: David
        x-nullable: true
      current_address:
        allOf:
          - $ref: "definitions/Address.yaml"
      backup_contact:
        $ref: "#/definitions/BackupContact"
      phoneIsPreferred:
        type: boolean
      emailIsPreferred:
        type: boolean
      secondaryTelephone:
        type: string
        format: telephone
        pattern: '^[2-9]\d{2}-\d{3}-\d{4}$|^$'
        x-nullable: true
      backupAddress:
        allOf:
          - $ref: "definitions/Address.yaml"
      cac_validated:
        type: boolean
  CreateCustomerPayload:
    type: object
    properties:
      affiliation:
        $ref: "definitions/Affiliation.yaml"
      edipi:
        type: string
        example: "1234567890"
        maxLength: 10
        x-nullable: false
      emplid:
        type: string
        example: "9485155"
        maxLength: 7
        x-nullable: true
      firstName:
        type: string
        example: John
      middleName:
        type: string
        example: David
        x-nullable: true
      lastName:
        type: string
        example: Doe
      suffix:
        type: string
        example: Jr.
        x-nullable: true
      telephone:
        type: string
        format: telephone
        pattern: '^[2-9]\d{2}-\d{3}-\d{4}$'
        x-nullable: true
      secondaryTelephone:
        type: string
        format: telephone
        pattern: '^[2-9]\d{2}-\d{3}-\d{4}$'
        x-nullable: true
      personalEmail:
        type: string
        format: x-email
        example: personalEmail@email.com
        pattern: '^[a-zA-Z0-9._%+-]+@[a-zA-Z0-9.-]+\.[a-zA-Z]{2,}$'
      phoneIsPreferred:
        type: boolean
      emailIsPreferred:
        type: boolean
      residentialAddress:
        allOf:
          - $ref: "definitions/Address.yaml"
      backupContact:
        $ref: "#/definitions/BackupContact"
      backupMailingAddress:
        allOf:
          - $ref: "definitions/Address.yaml"
      createOktaAccount:
        type: boolean
      cacUser:
        type: boolean
  FetchLineOfAccountingPayload:
    type: object
    properties:
      departmentIndicator:
        $ref: "definitions/DepartmentIndicator.yaml"
      effectiveDate:
        description: >
          The effective date for the Line Of Accounting (LOA) being fetched. Eg, the orders issue date or the Non-Temporary Storage (NTS) Move Task Order (MTO) approval date.
          Effective date is used to find "Active" TGET data by searching for the TACs and LOAs with begin and end dates containing this date.
          The 'Effective Date' is the date that can be either the orders issued date (For HHG shipments),
          MTO approval date (For NTS shipments), or even the current date for NTS
          shipments with no approval yet (Just providing a preview to the office
          users per customer request).
        type: string
        format: date
        example: "2023-01-01"
      tacCode:
        type: string
        minLength: 4
        maxLength: 4
        example: "F8J1"
  SearchCustomersResult:
    type: object
    properties:
      page:
        type: integer
      perPage:
        type: integer
      totalCount:
        type: integer
      searchCustomers:
        $ref: "#/definitions/SearchCustomers"
  SearchCustomers:
    type: array
    items:
      $ref: "#/definitions/SearchCustomer"
  SearchCustomer:
    type: object
    properties:
      id:
        type: string
        format: uuid
      firstName:
        type: string
        example: John
        x-nullable: true
      lastName:
        type: string
        example: Doe
        x-nullable: true
      edipi:
        type: string
        x-nullable: true
      emplid:
        type: string
        x-nullable: true
      branch:
        type: string
      telephone:
        type: string
        format: telephone
        pattern: '^[2-9]\d{2}-\d{3}-\d{4}$'
        x-nullable: true
      personalEmail:
        type: string
        format: x-email
        example: personalEmail@email.com
        pattern: '^[a-zA-Z0-9._%+-]+@[a-zA-Z0-9.-]+\.[a-zA-Z]{2,}$'
        x-nullable: true
  Entitlements:
    properties:
      id:
        example: 571008b1-b0de-454d-b843-d71be9f02c04
        format: uuid
        type: string
      authorizedWeight:
        example: 2000
        type: integer
        x-formatting: weight
        x-nullable: true
      dependentsAuthorized:
        example: true
        type: boolean
        x-nullable: true
      gunSafe:
        type: boolean
        example: false
      weightRestriction:
        type: integer
        example: 1500
        x-formatting: weight
        x-nullable: true
      ubWeightRestriction:
        example: 1500
        type: integer
        x-nullable: true
        description: Indicates the UB weight restriction for the move to a particular location.
      nonTemporaryStorage:
        example: false
        type: boolean
        x-nullable: true
      privatelyOwnedVehicle:
        example: false
        type: boolean
        x-nullable: true
      proGearWeight:
        example: 2000
        type: integer
        x-formatting: weight
      proGearWeightSpouse:
        example: 500
        type: integer
        x-formatting: weight
      storageInTransit:
        example: 90
        type: integer
        x-nullable: true
      totalWeight:
        example: 500
        type: integer
        x-formatting: weight
      totalDependents:
        example: 2
        type: integer
      requiredMedicalEquipmentWeight:
        example: 500
        type: integer
        x-formatting: weight
      organizationalClothingAndIndividualEquipment:
        example: true
        type: boolean
      accompaniedTour:
        type: boolean
        example: true
        x-nullable: true
        description: Indicates if the move entitlement allows dependents to travel to the new Permanent Duty Station (PDS). This is only present on OCONUS moves.
      unaccompaniedBaggageAllowance:
        type: integer
        example: 3
        x-nullable: true
        description: The amount of weight in pounds that the move is entitled for shipment types of Unaccompanied Baggage.
      dependentsUnderTwelve:
        type: integer
        example: 5
        x-nullable: true
        description: Indicates the number of dependents under the age of twelve for a move. This is only present on OCONUS moves.
      dependentsTwelveAndOver:
        type: integer
        example: 3
        x-nullable: true
        description: Indicates the number of dependents of the age twelve or older for a move. This is only present on OCONUS moves.
      eTag:
        type: string
    type: object
  Error:
    properties:
      message:
        type: string
    required:
      - message
    type: object
  Grade:
    type: string
    x-nullable: true
    title: grade
    enum:
      - E_1
      - E_2
      - E_3
      - E_4
      - E_5
      - E_6
      - E_7
      - E_8
      - E_9
      - E_9_SPECIAL_SENIOR_ENLISTED
      - O_1_ACADEMY_GRADUATE
      - O_2
      - O_3
      - O_4
      - O_5
      - O_6
      - O_7
      - O_8
      - O_9
      - O_10
      - W_1
      - W_2
      - W_3
      - W_4
      - W_5
      - AVIATION_CADET
      - CIVILIAN_EMPLOYEE
      - ACADEMY_CADET
      - MIDSHIPMAN
    x-display-value:
      E_1: E-1
      E_2: E-2
      E_3: E-3
      E_4: E-4
      E_5: E-5
      E_6: E-6
      E_7: E-7
      E_8: E-8
      E_9: E-9
      E_9_SPECIAL_SENIOR_ENLISTED: E-9 (Special Senior Enlisted)
      O_1_ACADEMY_GRADUATE: O-1 or Service Academy Graduate
      O_2: O-2
      O_3: O-3
      O_4: O-4
      O_5: O-5
      O_6: O-6
      O_7: O-7
      O_8: O-8
      O_9: O-9
      O_10: O-10
      W_1: W-1
      W_2: W-2
      W_3: W-3
      W_4: W-4
      W_5: W-5
      AVIATION_CADET: Aviation Cadet
      CIVILIAN_EMPLOYEE: Civilian Employee
      ACADEMY_CADET: Service Academy Cadet
      MIDSHIPMAN: Midshipman
  Move:
    properties:
      id:
        example: 1f2270c7-7166-40ae-981e-b200ebdf3054
        format: uuid
        type: string
      serviceCounselingCompletedAt:
        format: date-time
        type: string
        x-nullable: true
      availableToPrimeAt:
        format: date-time
        type: string
        x-nullable: true
      approvedAt:
        format: date-time
        type: string
        x-nullable: true
      billableWeightsReviewedAt:
        format: date-time
        type: string
        x-nullable: true
      contractorId:
        type: string
        format: uuid
        x-nullable: true
      contractor:
        $ref: "#/definitions/Contractor"
      locator:
        type: string
        example: "1K43AR"
      ordersId:
        type: string
        format: uuid
        example: c56a4180-65aa-42ec-a945-5fd21dec0538
      orders:
        $ref: "#/definitions/Order"
      referenceId:
        example: 1001-3456
        type: string
        x-nullable: true
      status:
        $ref: "#/definitions/MoveStatus"
      excessUnaccompaniedBaggageWeightQualifiedAt:
        type: string
        format: date-time
        description: Timestamp of when the sum of estimated or actual unaccompanied baggage shipment weights of the move reached 90% of the weight allowance
        x-nullable: true
      excessUnaccompaniedBaggageWeightAcknowledgedAt:
        type: string
        format: date-time
        description: Timestamp of when the TOO acknowledged the excess unaccompanied baggage weight risk by either dismissing the alert or updating the max billable weight
        x-nullable: true
      excess_weight_qualified_at:
        type: string
        format: date-time
        description: Timestamp of when the estimated shipment weights of the move reached 90% of the weight allowance
        x-nullable: true
      excess_weight_acknowledged_at:
        type: string
        format: date-time
        description: Timestamp of when the TOO acknowledged the excess weight risk by either dismissing the alert or updating the max billable weight
        x-nullable: true
      tioRemarks:
        type: string
        example: approved additional weight
        x-nullable: true
      financialReviewFlag:
        type: boolean
        example: false
        description: This flag is set by office users if a move should be reviewed by a Financial Office
        x-nullable: false
        readOnly: true
      financialReviewRemarks:
        type: string
        example: Delivery Address is too far from duty location
        x-nullable: true
        readOnly: true
      closeoutOffice:
        $ref: "definitions/TransportationOffice.yaml"
      closeoutOfficeId:
        type: string
        format: uuid
        description: The transportation office that will handle reviewing PPM Closeout documentation for Army and Air Force service members
        x-nullable: true
      counselingOffice:
        $ref: "definitions/TransportationOffice.yaml"
      counselingOfficeId:
        type: string
        format: uuid
        description: The transportation office that will handle services counseling for this move
        x-nullable: true
      approvalsRequestedAt:
        type: string
        format: date-time
        description: The time at which a move is sent back to the TOO becuase the prime added a new service item for approval
        x-nullable: true
      createdAt:
        type: string
        format: date-time
      submittedAt:
        type: string
        format: date-time
        x-nullable: true
      updatedAt:
        type: string
        format: date-time
      eTag:
        type: string
      shipmentGBLOC:
        $ref: "#/definitions/GBLOC"
      lockedByOfficeUserID:
        type: string
        format: uuid
        x-nullable: true
      lockedByOfficeUser:
        $ref: "#/definitions/LockedOfficeUser"
        x-nullable: true
      lockExpiresAt:
        type: string
        format: date-time
        x-nullable: true
      additionalDocuments:
        $ref: "definitions/Document.yaml"
      SCAssignedUser:
        $ref: "#/definitions/AssignedOfficeUser"
      TOOAssignedUser:
        $ref: "#/definitions/AssignedOfficeUser"
      TIOAssignedUser:
        $ref: "#/definitions/AssignedOfficeUser"
  MoveHistory:
    properties:
      id:
        description: move ID
        example: 1f2270c7-7166-40ae-981e-b200ebdf3054
        format: uuid
        type: string
      historyRecords:
        description: A list of MoveAuditHistory's connected to the move.
        $ref: "#/definitions/MoveAuditHistories"
      locator:
        description: move locator
        type: string
        example: "1K43AR"
      referenceId:
        description: move referenceID
        example: 1001-3456
        type: string
        x-nullable: true
  MoveHistoryResult:
    type: object
    properties:
      page:
        type: integer
      perPage:
        type: integer
      totalCount:
        type: integer
      id:
        description: move ID
        example: 1f2270c7-7166-40ae-981e-b200ebdf3054
        format: uuid
        type: string
      historyRecords:
        description: A list of MoveAuditHistory's connected to the move.
        $ref: "#/definitions/MoveAuditHistories"
      locator:
        description: move locator
        type: string
        example: "1K43AR"
      referenceId:
        description: move referenceID
        example: 1001-3456
        type: string
        x-nullable: true
  MoveAuditHistories:
    type: array
    items:
      $ref: "#/definitions/MoveAuditHistory"
  MoveAuditHistory:
    properties:
      id:
        description: id from audity_history table
        example: 1f2270c7-7166-40ae-981e-b200ebdf3054
        format: uuid
        type: string
      schemaName:
        description: Database schema audited table for this event is in
        type: string
      tableName:
        description: name of database table that was changed
        type: string
      relId:
        description: relation OID. Table OID (object identifier). Changes with drop/create.
        type: integer
      objectId:
        description: id column for the tableName where the data was changed
        example: 1f2270c7-7166-40ae-981e-b200ebdf3054
        format: uuid
        type: string
        x-nullable: true
      sessionUserId:
        example: 1f2270c7-7166-40ae-981e-b200ebdf3054
        format: uuid
        type: string
        x-nullable: true
      sessionUserFirstName:
        example: foo
        type: string
        x-nullable: true
      sessionUserLastName:
        example: bar
        type: string
        x-nullable: true
      sessionUserEmail:
        example: foobar@example.com
        type: string
        x-nullable: true
      sessionUserTelephone:
        format: telephone
        type: string
        pattern: '^[2-9]\d{2}-\d{3}-\d{4}$'
        x-nullable: true
      context:
        type: array
        items:
          type: object
          additionalProperties:
            type: string
        x-nullable: true
      contextId:
        description: id column for the context table the record belongs to
        example: 1f2270c7-7166-40ae-981e-b200ebdf3054
        type: string
        x-nullable: true
      eventName:
        description: API endpoint name that was called to make the change
        type: string
        x-nullable: true
      actionTstampTx:
        description: Transaction start timestamp for tx in which audited event occurred
        type: string
        format: date-time
      actionTstampStm:
        description: Statement start timestamp for tx in which audited event occurred
        type: string
        format: date-time
      actionTstampClk:
        description: Wall clock time at which audited event's trigger call occurred
        type: string
        format: date-time
      transactionId:
        description: Identifier of transaction that made the change. May wrap, but unique paired with action_tstamp_tx.
        type: integer
        x-nullable: true
      action:
        description: Action type; I = insert, D = delete, U = update, T = truncate
        type: string
      oldValues:
        description: A list of (old/previous) MoveAuditHistoryItem's for a record before the change.
        type: object
        additionalProperties: true
        x-nullable: true
      changedValues:
        description: A list of (changed/updated) MoveAuditHistoryItem's for a record after the change.
        type: object
        additionalProperties: true
        x-nullable: true
      statementOnly:
        description: true if audit event is from an FOR EACH STATEMENT trigger, false for FOR EACH ROW'
        type: boolean
        example: false
  MoveAuditHistoryItems:
    type: array
    items:
      $ref: "#/definitions/MoveAuditHistoryItem"
  MoveAuditHistoryItem:
    properties:
      columnName:
        type: string
      columnValue:
        type: string
  MoveStatus:
    type: string
    enum:
      - DRAFT
      - NEEDS SERVICE COUNSELING
      - SERVICE COUNSELING COMPLETED
      - SUBMITTED
      - APPROVALS REQUESTED
      - APPROVED
      - CANCELED
  PPMStatus:
    type: string
    enum:
      - CANCELED
      - DRAFT
      - SUBMITTED
      - WAITING_ON_CUSTOMER
      - NEEDS_ADVANCE_APPROVAL
      - NEEDS_CLOSEOUT
      - CLOSEOUT_COMPLETE
      - COMPLETED
  DeptIndicator:
    type: string
    title: Dept. indicator
    x-nullable: true
    enum:
      - NAVY_AND_MARINES
      - ARMY
      - ARMY_CORPS_OF_ENGINEERS
      - AIR_AND_SPACE_FORCE
      - COAST_GUARD
      - OFFICE_OF_SECRETARY_OF_DEFENSE
    x-display-value:
      NAVY_AND_MARINES: 17 Navy and Marine Corps
      ARMY: 21 Army
      ARMY_CORPS_OF_ENGINEERS: 96 Army Corps of Engineers
      AIR_AND_SPACE_FORCE: 57 Air Force and Space Force
      COAST_GUARD: 70 Coast Guard
      OFFICE_OF_SECRETARY_OF_DEFENSE: 97 Office of the Secretary of Defense
  OrdersTypeDetail:
    type: string
    title: Orders type detail
    x-nullable: true
    enum:
      - HHG_PERMITTED
      - PCS_TDY
      - HHG_RESTRICTED_PROHIBITED
      - HHG_RESTRICTED_AREA
      - INSTRUCTION_20_WEEKS
      - HHG_PROHIBITED_20_WEEKS
      - DELAYED_APPROVAL
    x-display-value:
      HHG_PERMITTED: Shipment of HHG Permitted
      PCS_TDY: PCS with TDY Enroute
      HHG_RESTRICTED_PROHIBITED: Shipment of HHG Restricted or Prohibited
      HHG_RESTRICTED_AREA: HHG Restricted Area-HHG Prohibited
      INSTRUCTION_20_WEEKS: Course of Instruction 20 Weeks or More
      HHG_PROHIBITED_20_WEEKS: Shipment of HHG Prohibited but Authorized within 20 weeks
      DELAYED_APPROVAL: Delayed Approval 20 Weeks or More
  Order:
    properties:
      id:
        example: 1f2270c7-7166-40ae-981e-b200ebdf3054
        format: uuid
        type: string
      customerID:
        example: c56a4180-65aa-42ec-a945-5fd21dec0538
        format: uuid
        type: string
      customer:
        $ref: "#/definitions/Customer"
      moveCode:
        type: string
        example: "H2XFJF"
      first_name:
        type: string
        example: John
        readOnly: true
      last_name:
        type: string
        example: Doe
        readOnly: true
      grade:
        $ref: "#/definitions/Grade"
      agency:
        $ref: "definitions/Affiliation.yaml"
      entitlement:
        $ref: "#/definitions/Entitlements"
      destinationDutyLocation:
        $ref: "definitions/DutyLocation.yaml"
      destinationDutyLocationGBLOC:
        $ref: "#/definitions/GBLOC"
      originDutyLocation:
        $ref: "definitions/DutyLocation.yaml"
      originDutyLocationGBLOC:
        $ref: "#/definitions/GBLOC"
      moveTaskOrderID:
        example: c56a4180-65aa-42ec-a945-5fd21dec0538
        format: uuid
        type: string
      uploaded_order_id:
        example: c56a4180-65aa-42ec-a945-5fd21dec0538
        format: uuid
        type: string
      uploadedAmendedOrderID:
        example: c56a4180-65aa-42ec-a945-5fd21dec0538
        format: uuid
        type: string
        x-nullable: true
      amendedOrdersAcknowledgedAt:
        type: string
        format: date-time
        x-nullable: true
      order_number:
        type: string
        x-nullable: true
        example: "030-00362"
      order_type:
        $ref: "definitions/OrdersType.yaml"
      order_type_detail:
        $ref: "#/definitions/OrdersTypeDetail"
        x-nullable: true
      date_issued:
        type: string
        format: date
        example: "2020-01-01"
      report_by_date:
        type: string
        format: date
        example: "2020-01-01"
      department_indicator:
        $ref: "#/definitions/DeptIndicator"
        x-nullable: true
      tac:
        type: string
        title: TAC
        example: "F8J1"
        x-nullable: true
      sac:
        type: string
        title: SAC
        example: "N002214CSW32Y9"
        x-nullable: true
      ntsTac:
        type: string
        title: NTS TAC
        example: "F8J1"
        x-nullable: true
      ntsSac:
        type: string
        title: NTS SAC
        example: "N002214CSW32Y9"
        x-nullable: true
      has_dependents:
        type: boolean
        example: false
        title: Are dependents included in your orders?
      spouse_has_pro_gear:
        type: boolean
        example: false
        title: Do you have a spouse who will need to move items related to their occupation (also known as spouse pro-gear)?
      supplyAndServicesCostEstimate:
        type: string
      packingAndShippingInstructions:
        type: string
      methodOfPayment:
        type: string
      naics:
        type: string
      orders_type:
        $ref: "definitions/OrdersType.yaml"
      eTag:
        type: string
    type: object
  Location:
    type: object
    properties:
      label:
        type: string
        example: Label for display
      value:
        type: string
        example: Value for location
    required:
      - label
      - value
  Locations:
    type: array
    items:
      $ref: "#/definitions/Location"
  OrderBody:
    type: object
    properties:
      id:
        type: string
        format: uuid
  CreateOrders:
    type: object
    properties:
      serviceMemberId:
        type: string
        format: uuid
        example: c56a4180-65aa-42ec-a945-5fd21dec0538
      issueDate:
        type: string
        description: The date and time that these orders were cut.
        format: date
        title: Orders date
      reportByDate:
        type: string
        description: Report By Date
        format: date
        title: Report-by date
      ordersType:
        $ref: "definitions/OrdersType.yaml"
      ordersTypeDetail:
        $ref: "#/definitions/OrdersTypeDetail"
      hasDependents:
        type: boolean
        title: Are dependents included in your orders?
      spouseHasProGear:
        type: boolean
        title: Do you have a spouse who will need to move items related to their occupation (also known as spouse pro-gear)?
      newDutyLocationId:
        type: string
        format: uuid
        example: c56a4180-65aa-42ec-a945-5fd21dec0538
      counselingOfficeId:
        type: string
        format: uuid
        example: cf1addea-a4f9-4173-8506-2bb82a064cb7
        x-nullable: true
      ordersNumber:
        type: string
        title: Orders Number
        x-nullable: true
        example: "030-00362"
      tac:
        type: string
        title: TAC
        example: "F8J1"
        x-nullable: true
      sac:
        type: string
        title: SAC
        example: "N002214CSW32Y9"
        x-nullable: true
      departmentIndicator:
        $ref: "#/definitions/DeptIndicator"
      grade:
        $ref: "#/definitions/Grade"
      originDutyLocationId:
        type: string
        format: uuid
        example: c56a4180-65aa-42ec-a945-5fd21dec0538
      accompaniedTour:
        type: boolean
        example: true
        x-nullable: true
        description: Indicates if the move entitlement allows dependents to travel to the new Permanent Duty Station (PDS). This is only present on OCONUS moves.
      dependentsUnderTwelve:
        type: integer
        example: 5
        x-nullable: true
        description: Indicates the number of dependents under the age of twelve for a move. This is only present on OCONUS moves.
      dependentsTwelveAndOver:
        type: integer
        example: 3
        x-nullable: true
        description: Indicates the number of dependents of the age twelve or older for a move. This is only present on OCONUS moves.
    required:
      - serviceMemberId
      - issueDate
      - reportByDate
      - ordersType
      - hasDependents
      - spouseHasProGear
      - newDutyLocationId
  CounselingUpdateOrderPayload:
    type: object
    properties:
      issueDate:
        type: string
        description: The date and time that these orders were cut.
        format: date
        example: "2018-04-26"
        title: Orders date
      reportByDate:
        type: string
        description: Report By Date
        format: date
        example: "2018-04-26"
        title: Report-by date
      ordersType:
        $ref: "definitions/OrdersType.yaml"
      ordersTypeDetail:
        $ref: "#/definitions/OrdersTypeDetail"
      ordersNumber:
        type: string
        title: Orders Number
        x-nullable: true
        example: "030-00362"
      departmentIndicator:
        $ref: "#/definitions/DeptIndicator"
        x-nullable: true
      originDutyLocationId:
        type: string
        format: uuid
        example: c56a4180-65aa-42ec-a945-5fd21dec0538
      newDutyLocationId:
        type: string
        format: uuid
        example: c56a4180-65aa-42ec-a945-5fd21dec0538
      tac:
        type: string
        title: HHG TAC
        minLength: 4
        maxLength: 4
        example: "F8J1"
        x-nullable: true
      sac:
        title: HHG SAC
        example: "N002214CSW32Y9"
        $ref: definitions/NullableString.yaml
      ntsTac:
        title: NTS TAC
        minLength: 4
        maxLength: 4
        example: "F8J1"
        $ref: definitions/NullableString.yaml
      ntsSac:
        title: NTS SAC
        example: "N002214CSW32Y9"
        $ref: definitions/NullableString.yaml
      grade:
        $ref: "#/definitions/Grade"
      hasDependents:
        type: boolean
        title: Are dependents included in your orders?
        x-nullable: true
      dependentsAuthorized:
        type: boolean
        x-nullable: true
    required:
      - issueDate
      - reportByDate
      - ordersType
      - originDutyLocationId
      - newDutyLocationId
  UpdateOrderPayload:
    type: object
    properties:
      issueDate:
        type: string
        description: The date and time that these orders were cut.
        format: date
        example: "2018-04-26"
        title: Orders date
      reportByDate:
        type: string
        description: Report By Date
        format: date
        example: "2018-04-26"
        title: Report-by date
      ordersType:
        $ref: "definitions/OrdersType.yaml"
      ordersTypeDetail:
        $ref: "#/definitions/OrdersTypeDetail"
      originDutyLocationId:
        type: string
        format: uuid
        example: c56a4180-65aa-42ec-a945-5fd21dec0538
      newDutyLocationId:
        type: string
        format: uuid
        example: c56a4180-65aa-42ec-a945-5fd21dec0538
      ordersNumber:
        type: string
        title: Orders Number
        x-nullable: true
        example: "030-00362"
      tac:
        type: string
        title: HHG TAC
        minLength: 4
        maxLength: 4
        example: "F8J1"
        x-nullable: true
      sac:
        title: HHG SAC
        example: "N002214CSW32Y9"
        $ref: definitions/NullableString.yaml
      ntsTac:
        title: NTS TAC
        minLength: 4
        maxLength: 4
        example: "F8J1"
        $ref: definitions/NullableString.yaml
      ntsSac:
        title: NTS SAC
        example: "N002214CSW32Y9"
        $ref: definitions/NullableString.yaml
      departmentIndicator:
        $ref: "#/definitions/DeptIndicator"
        x-nullable: true
      ordersAcknowledgement:
        description: Confirmation that the new amended orders were reviewed after previously approving the original orders
        type: boolean
        x-nullable: true
      grade:
        $ref: "#/definitions/Grade"
      dependentsAuthorized:
        type: boolean
        x-nullable: true
    required:
      - issueDate
      - reportByDate
      - ordersType
      - newDutyLocationId
      - originDutyLocationId
  UpdateAllowancePayload:
    type: object
    properties:
      grade:
        $ref: "#/definitions/Grade"
      agency:
        $ref: "definitions/Affiliation.yaml"
      proGearWeight:
        description: unit is in lbs
        example: 2000
        type: integer
        minimum: 0
        maximum: 2000
        x-formatting: weight
        x-nullable: true
      proGearWeightSpouse:
        description: unit is in lbs
        example: 500
        type: integer
        minimum: 0
        maximum: 500
        x-formatting: weight
        x-nullable: true
      requiredMedicalEquipmentWeight:
        description: unit is in lbs
        example: 2000
        type: integer
        minimum: 0
        x-formatting: weight
      organizationalClothingAndIndividualEquipment:
        description: only for Army
        type: boolean
        x-nullable: true
      storageInTransit:
        description: the number of storage in transit days that the customer is entitled to for a given shipment on their move
        type: integer
        minimum: 0
      gunSafe:
        description: True if user is entitled to move a gun safe (up to 500 lbs) as part of their move without it being charged against their weight allowance.
        type: boolean
        x-nullable: true
      accompaniedTour:
        type: boolean
        example: true
        x-nullable: true
        description: Indicates if the move entitlement allows dependents to travel to the new Permanent Duty Station (PDS). This is only present on OCONUS moves.
      dependentsUnderTwelve:
        type: integer
        example: 5
        x-nullable: true
        description: Indicates the number of dependents under the age of twelve for a move. This is only present on OCONUS moves.
      dependentsTwelveAndOver:
        type: integer
        example: 3
        x-nullable: true
        description: Indicates the number of dependents of the age twelve or older for a move. This is only present on OCONUS moves.
      ubAllowance:
        example: 500
        type: integer
        x-nullable: true
      weightRestriction:
        example: 1500
        type: integer
        x-nullable: true
        description: Indicates the weight restriction for the move to a particular location.
      ubWeightRestriction:
        example: 1500
        type: integer
        x-nullable: true
        description: Indicates the UB weight restriction for the move to a particular location.
  UpdateBillableWeightPayload:
    type: object
    properties:
      authorizedWeight:
        description: unit is in lbs
        example: 2000
        minimum: 1
        type: integer
        x-formatting: weight
        x-nullable: true
  UpdateMaxBillableWeightAsTIOPayload:
    type: object
    properties:
      authorizedWeight:
        description: unit is in lbs
        example: 2000
        minimum: 1
        type: integer
        x-formatting: weight
        x-nullable: true
      tioRemarks:
        description: TIO remarks for updating the max billable weight
        example: Increasing max billable weight
        type: string
        minLength: 1
        x-nullable: true
    required:
      - authorizedWeight
      - tioRemarks
  CounselingUpdateAllowancePayload:
    type: object
    properties:
      grade:
        $ref: "#/definitions/Grade"
      agency:
        $ref: "definitions/Affiliation.yaml"
      proGearWeight:
        minimum: 0
        maximum: 2000
        description: unit is in lbs
        example: 2000
        type: integer
        x-formatting: weight
        x-nullable: true
      proGearWeightSpouse:
        minimum: 0
        maximum: 500
        description: unit is in lbs
        example: 2000
        type: integer
        x-formatting: weight
        x-nullable: true
      requiredMedicalEquipmentWeight:
        minimum: 0
        description: unit is in lbs
        example: 2000
        type: integer
        x-formatting: weight
      organizationalClothingAndIndividualEquipment:
        description: only for Army
        type: boolean
        x-nullable: true
      storageInTransit:
        description: the number of storage in transit days that the customer is entitled to for a given shipment on their move
        type: integer
        minimum: 0
      gunSafe:
        description: True if user is entitled to move a gun safe (up to 500 lbs) as part of their move without it being charged against their weight allowance.
        type: boolean
        x-nullable: true
      accompaniedTour:
        type: boolean
        example: true
        x-nullable: true
        description: Indicates if the move entitlement allows dependents to travel to the new Permanent Duty Station (PDS). This is only present on OCONUS moves.
      dependentsUnderTwelve:
        type: integer
        example: 5
        x-nullable: true
        description: Indicates the number of dependents under the age of twelve for a move. This is only present on OCONUS moves.
      dependentsTwelveAndOver:
        type: integer
        example: 3
        x-nullable: true
        description: Indicates the number of dependents of the age twelve or older for a move. This is only present on OCONUS moves.
      ubAllowance:
        example: 500
        type: integer
        x-nullable: true
      weightRestriction:
        example: 1500
        type: integer
        x-nullable: true
        description: Indicates the weight restriction for a move to a particular location.
      ubWeightRestriction:
        example: 1500
        type: integer
        x-nullable: true
        description: Indicates the UB weight restriction for the move to a particular location.
  MoveTaskOrder:
    description: The Move (MoveTaskOrder)
    properties:
      id:
        example: 1f2270c7-7166-40ae-981e-b200ebdf3054
        format: uuid
        type: string
      createdAt:
        format: date-time
        type: string
      orderID:
        example: c56a4180-65aa-42ec-a945-5fd21dec0538
        format: uuid
        type: string
      locator:
        type: string
        example: "1K43AR"
      referenceId:
        example: 1001-3456
        type: string
      serviceCounselingCompletedAt:
        format: date-time
        type: string
        x-nullable: true
      availableToPrimeAt:
        format: date-time
        type: string
        x-nullable: true
      approvedAt:
        format: date-time
        type: string
        x-nullable: true
      updatedAt:
        format: date-time
        type: string
      destinationAddress:
        $ref: "definitions/Address.yaml"
      pickupAddress:
        $ref: "definitions/Address.yaml"
      destinationDutyLocation:
        example: 1f2270c7-7166-40ae-981e-b200ebdf3054
        format: uuid
        type: string
      originDutyLocation:
        example: 1f2270c7-7166-40ae-981e-b200ebdf3054
        format: uuid
        type: string
      entitlements:
        $ref: "#/definitions/Entitlements"
      requestedPickupDate:
        format: date
        type: string
      tioRemarks:
        type: string
        example: approved additional weight
        x-nullable: true
      eTag:
        type: string
    type: object
  MoveTaskOrders:
    items:
      $ref: "#/definitions/MoveTaskOrder"
    type: array
  PaymentRequest:
    properties:
      proofOfServiceDocs:
        $ref: "#/definitions/ProofOfServiceDocs"
      id:
        example: c56a4180-65aa-42ec-a945-5fd21dec0538
        format: uuid
        readOnly: true
        type: string
      isFinal:
        default: false
        type: boolean
      moveTaskOrder:
        $ref: "#/definitions/Move"
      moveTaskOrderID:
        example: c56a4180-65aa-42ec-a945-5fd21dec0538
        format: uuid
        type: string
      rejectionReason:
        example: documentation was incomplete
        type: string
        x-nullable: true
      serviceItems:
        $ref: "#/definitions/PaymentServiceItems"
      status:
        $ref: "#/definitions/PaymentRequestStatus"
      paymentRequestNumber:
        example: 1234-5678-1
        readOnly: true
        type: string
      recalculationOfPaymentRequestID:
        example: c56a4180-65aa-42ec-a945-5fd21dec0538
        format: uuid
        type: string
        readOnly: true
        x-nullable: true
      eTag:
        type: string
      reviewedAt:
        format: date-time
        type: string
        x-nullable: true
      createdAt:
        format: date-time
        type: string
      sentToGexAt:
        format: date-time
        type: string
        x-nullable: true
      receivedByGexAt:
        format: date-time
        type: string
        x-nullable: true
      ediErrorType:
        description: Type of EDI reporting or causing the issue. Can be EDI 997, 824, and 858.
        type: string
        x-nullable: true
      ediErrorCode:
        description: Reported code from syncada for the EDI error encountered
        type: string
        x-nullable: true
      ediErrorDescription:
        description: The reason the services counselor has excluded or rejected the item.
        type: string
        x-nullable: true
      tppsInvoiceAmountPaidTotalMillicents:
        type: integer
        format: millients
        title: Total amount that TPPS paid for all service items on the payment request in millicents
        x-nullable: true
      tppsInvoiceSellerPaidDate:
        type: string
        format: date-time
        title: Date that TPPS paid HS for the payment request
        x-nullable: true
    type: object
  PaymentRequests:
    items:
      $ref: "#/definitions/PaymentRequest"
    type: array
  PaymentServiceItems:
    items:
      $ref: "#/definitions/PaymentServiceItem"
    type: array
  PaymentServiceItem:
    properties:
      id:
        example: c56a4180-65aa-42ec-a945-5fd21dec0538
        format: uuid
        readOnly: true
        type: string
      createdAt:
        format: date-time
        type: string
      paymentRequestID:
        example: c56a4180-65aa-42ec-a945-5fd21dec0538
        format: uuid
        type: string
      mtoServiceItemID:
        example: c56a4180-65aa-42ec-a945-5fd21dec0538
        format: uuid
        type: string
      mtoServiceItemCode:
        example: DLH
        type: string
      mtoServiceItemName:
        example: Move management
        type: string
      mtoShipmentType:
        $ref: "definitions/MTOShipmentType.yaml"
      mtoShipmentID:
        type: string
        format: uuid
        example: c56a4180-65aa-42ec-a945-5fd21dec0538
        x-nullable: true
      status:
        $ref: "definitions/PaymentServiceItemStatus.yaml"
      priceCents:
        type: integer
        format: cents
        title: Price of the service item in cents
        x-nullable: true
      rejectionReason:
        example: documentation was incomplete
        type: string
        x-nullable: true
      referenceID:
        example: 1234-5678-c56a4180
        readOnly: true
        format: string
      paymentServiceItemParams:
        $ref: "definitions/PaymentServiceItemParams.yaml"
      eTag:
        type: string
      tppsInvoiceAmountPaidPerServiceItemMillicents:
        type: integer
        format: millicents
        title: Amount that TPPS paid for the individual service item in millicents
        x-nullable: true
    type: object
  PaymentRequestStatus:
    $ref: "definitions/PaymentRequestStatus.yaml"
  ProofOfServiceDocs:
    items:
      $ref: "#/definitions/ProofOfServiceDoc"
    type: array
  ProofOfServiceDoc:
    properties:
      isWeightTicket:
        type: boolean
      uploads:
        items:
          $ref: "definitions/Upload.yaml"
        type: array
  ShipmentsPaymentSITBalance:
    items:
      $ref: "#/definitions/ShipmentPaymentSITBalance"
    type: array
  ShipmentPaymentSITBalance:
    properties:
      shipmentID:
        type: string
        format: uuid
      totalSITDaysAuthorized:
        type: integer
      totalSITDaysRemaining:
        type: integer
      totalSITEndDate:
        type: string
        format: date
        x-nullable: true
      pendingSITDaysInvoiced:
        type: integer
      pendingBilledStartDate:
        type: string
        format: date
        x-nullable: true
      pendingBilledEndDate:
        type: string
        format: date
        x-nullable: true
      previouslyBilledDays:
        type: integer
        x-nullable: true
      previouslyBilledStartDate:
        type: string
        format: date
        x-nullable: true
      previouslyBilledEndDate:
        type: string
        format: date
        x-nullable: true
  UpdateShipment:
    type: object
    properties:
      shipmentType:
        $ref: "definitions/MTOShipmentType.yaml"
      requestedPickupDate:
        format: date
        type: string
        x-nullable: true
      requestedDeliveryDate:
        format: date
        type: string
        x-nullable: true
      customerRemarks:
        type: string
        example: handle with care
        x-nullable: true
      counselorRemarks:
        type: string
        example: counselor approved
        x-nullable: true
      billableWeightCap:
        type: integer
        description: estimated weight of the shuttle service item provided by the prime
        example: 2500
        x-formatting: weight
        x-nullable: true
      billableWeightJustification:
        type: string
        example: more weight than expected
        x-nullable: true
      pickupAddress:
        allOf:
          - $ref: "definitions/Address.yaml"
      destinationAddress:
        allOf:
          - $ref: "definitions/Address.yaml"
      secondaryDeliveryAddress:
        allOf:
          - $ref: "definitions/Address.yaml"
      secondaryPickupAddress:
        allOf:
          - $ref: "definitions/Address.yaml"
      hasSecondaryPickupAddress:
        type: boolean
        x-nullable: true
        x-omitempty: false
      hasSecondaryDeliveryAddress:
        type: boolean
        x-nullable: true
        x-omitempty: false
      tertiaryDeliveryAddress:
        allOf:
          - $ref: "definitions/Address.yaml"
      tertiaryPickupAddress:
        allOf:
          - $ref: "definitions/Address.yaml"
      hasTertiaryPickupAddress:
        type: boolean
        x-nullable: true
        x-omitempty: false
      hasTertiaryDeliveryAddress:
        type: boolean
        x-nullable: true
        x-omitempty: false
      actualProGearWeight:
        type: integer
        x-nullable: true
        x-omitempty: false
      actualSpouseProGearWeight:
        type: integer
        x-nullable: true
        x-omitempty: false
      destinationType:
        $ref: "definitions/DestinationType.yaml"
      agents:
        $ref: "definitions/MTOAgents.yaml"
        x-nullable: true
      tacType:
        $ref: "definitions/LOATypeNullable.yaml"
      sacType:
        $ref: "definitions/LOATypeNullable.yaml"
      usesExternalVendor:
        type: boolean
        example: false
        x-nullable: true
      serviceOrderNumber:
        type: string
        x-nullable: true
      ntsRecordedWeight:
        description: The previously recorded weight for the NTS Shipment. Used for NTS Release to know what the previous primeActualWeight or billable weight was.
        example: 2000
        type: integer
        x-formatting: weight
        x-nullable: true
      storageFacility:
        x-nullable: true
        $ref: "definitions/StorageFacility.yaml"
      ppmShipment:
        $ref: "#/definitions/UpdatePPMShipment"
      boatShipment:
        $ref: "#/definitions/UpdateBoatShipment"
      mobileHomeShipment:
        $ref: "#/definitions/UpdateMobileHomeShipment"
  UpdatePPMShipment:
    type: object
    properties:
      expectedDepartureDate:
        description: >
          Date the customer expects to move.
        format: date
        type: string
        x-nullable: true
      actualMoveDate:
        format: date
        type: string
        x-nullable: true
      pickupAddress:
        allOf:
          - $ref: "definitions/Address.yaml"
      actualPickupPostalCode:
        description: >
          The actual postal code where the PPM shipment started. To be filled once the customer has moved the shipment.
        format: zip
        type: string
        title: ZIP
        example: "90210"
        pattern: ^(\d{5})$
        x-nullable: true
      secondaryPickupAddress:
        allOf:
          - $ref: "definitions/Address.yaml"
      destinationAddress:
        allOf:
          - $ref: "definitions/PPMDestinationAddress.yaml"
      actualDestinationPostalCode:
        description: >
          The actual postal code where the PPM shipment ended. To be filled once the customer has moved the shipment.
        format: zip
        type: string
        title: ZIP
        example: "90210"
        pattern: ^(\d{5})$
        x-nullable: true
      secondaryDestinationAddress:
        allOf:
          - $ref: "definitions/Address.yaml"
      hasSecondaryPickupAddress:
        type: boolean
        x-nullable: true
        x-omitempty: false
      hasSecondaryDestinationAddress:
        type: boolean
        x-nullable: true
        x-omitempty: false
      tertiaryPickupAddress:
        allOf:
          - $ref: "definitions/Address.yaml"
      tertiaryDestinationAddress:
        allOf:
          - $ref: "definitions/Address.yaml"
      hasTertiaryPickupAddress:
        type: boolean
        x-nullable: true
        x-omitempty: false
      hasTertiaryDestinationAddress:
        type: boolean
        x-nullable: true
        x-omitempty: false
      w2Address:
        x-nullable: true
        $ref: "definitions/Address.yaml"
      sitExpected:
        type: boolean
        x-nullable: true
      sitLocation:
        allOf:
          - $ref: "definitions/SITLocationType.yaml"
          - x-nullable: true
      sitEstimatedWeight:
        type: integer
        example: 2000
        x-nullable: true
      sitEstimatedEntryDate:
        format: date
        type: string
        x-nullable: true
      sitEstimatedDepartureDate:
        format: date
        type: string
        x-nullable: true
      estimatedWeight:
        type: integer
        example: 4200
        x-nullable: true
      allowableWeight:
        description: The allowable weight of the PPM shipment goods being moved.
        type: integer
        minimum: 0
        example: 4300
        x-nullable: true
      hasProGear:
        description: >
          Indicates whether PPM shipment has pro gear.
        type: boolean
        x-nullable: true
      proGearWeight:
        type: integer
        x-nullable: true
      spouseProGearWeight:
        type: integer
        x-nullable: true
      hasRequestedAdvance:
        description: >
          Indicates whether an advance has been requested for the PPM shipment.
        type: boolean
        x-nullable: true
      hasReceivedAdvance:
        description: >
          Indicates whether an advance was received for the PPM shipment.
        type: boolean
        x-nullable: true
      advanceAmountRequested:
        description: >
          The amount request for an advance, or null if no advance is requested
        type: integer
        format: cents
        x-nullable: true
      advanceAmountReceived:
        description: >
          The amount received for an advance, or null if no advance is received
        type: integer
        format: cents
        x-nullable: true
      advanceStatus:
        $ref: "definitions/PPMAdvanceStatus.yaml"
        x-nullable: true
      isActualExpenseReimbursement:
        description: Used for PPM shipments only. Denotes if this shipment uses the Actual Expense Reimbursement method.
        type: boolean
        example: false
        x-omitempty: false
        x-nullable: true
  UpdateBoatShipment:
    type: object
    properties:
      type:
        type: string
        enum:
          - HAUL_AWAY
          - TOW_AWAY
        x-nullable: true
      year:
        type: integer
        description: Year of the Boat
        x-nullable: true
      make:
        type: string
        description: Make of the Boat
        x-nullable: true
      model:
        type: string
        description: Model of the Boat
        x-nullable: true
      lengthInInches:
        type: integer
        description: Length of the Boat in inches
        x-nullable: true
      widthInInches:
        type: integer
        description: Width of the Boat in inches
        x-nullable: true
      heightInInches:
        type: integer
        description: Height of the Boat in inches
        x-nullable: true
      hasTrailer:
        type: boolean
        description: Does the boat have a trailer
        x-nullable: true
      isRoadworthy:
        type: boolean
        description: Is the trailer roadworthy
        x-nullable: true
  UpdateMobileHomeShipment:
    type: object
    properties:
      year:
        type: integer
        description: Year of the Boat
        x-nullable: true
      make:
        type: string
        description: Make of the Boat
        x-nullable: true
      model:
        type: string
        description: Model of the Boat
        x-nullable: true
      lengthInInches:
        type: integer
        description: Length of the Boat in inches
        x-nullable: true
      widthInInches:
        type: integer
        description: Width of the Boat in inches
        x-nullable: true
      heightInInches:
        type: integer
        description: Height of the Boat in inches
        x-nullable: true
  UpdateWeightTicket:
    type: object
    properties:
      emptyWeight:
        description: Weight of the vehicle when empty.
        type: integer
        minimum: 0
      fullWeight:
        description: The weight of the vehicle when full.
        type: integer
        minimum: 0
      ownsTrailer:
        description: Indicates if the customer used a trailer they own for the move.
        type: boolean
      trailerMeetsCriteria:
        description: Indicates if the trailer that the customer used meets all the criteria to be claimable.
        type: boolean
      status:
        $ref: "definitions/PPMDocumentStatus.yaml"
      reason:
        description: The reason the services counselor has excluded or rejected the item.
        type: string
      adjustedNetWeight:
        description: Indicates the adjusted net weight of the vehicle
        type: integer
        minimum: 0
      netWeightRemarks:
        description: Remarks explaining any edits made to the net weight
        type: string
  UpdateMovingExpense:
    type: object
    properties:
      movingExpenseType:
        $ref: "definitions/OmittableMovingExpenseType.yaml"
      description:
        description: A brief description of the expense.
        type: string
        x-nullable: true
        x-omitempty: false
      amount:
        description: The total amount of the expense as indicated on the receipt
        type: integer
      sitStartDate:
        description: The date the shipment entered storage, applicable for the `STORAGE` movingExpenseType only
        type: string
        format: date
      sitEndDate:
        description: The date the shipment exited storage, applicable for the `STORAGE` movingExpenseType only
        type: string
        format: date
      status:
        $ref: "definitions/PPMDocumentStatus.yaml"
      reason:
        description: The reason the services counselor has excluded or rejected the item.
        type: string
      weightStored:
        description: The total weight stored in PPM SIT
        type: integer
      sitLocation:
        allOf:
          - $ref: "definitions/SITLocationType.yaml"
          - x-nullable: true
      sitEstimatedCost:
        description: The estimated amount that the government will pay the service member to put their goods into storage. This estimated storage cost is separate from the estimated incentive.
        type: integer
        format: cents
        x-nullable: true
        x-omitempty: false
      sitReimburseableAmount:
        description: The amount of SIT that will be reimbursed
        type: integer
        format: cents
        x-nullable: true
        x-omitempty: false
  UpdateProGearWeightTicket:
    type: object
    properties:
      belongsToSelf:
        description: Indicates if this information is for the customer's own pro-gear, otherwise, it's the spouse's.
        type: boolean
      hasWeightTickets:
        description: Indicates if the user has a weight ticket for their pro-gear, otherwise they have a constructed weight.
        type: boolean
      weight:
        description: Weight of the pro-gear contained in the shipment.
        type: integer
        minimum: 0
      status:
        $ref: "definitions/PPMDocumentStatus.yaml"
      reason:
        description: The reason the services counselor has excluded or rejected the item.
        type: string
  ApproveShipments:
    type: object
    properties:
      approveShipments:
        type: array
        items:
          type: object
          properties:
            shipmentID:
              type: string
              format: uuid
            eTag:
              type: string
          required:
            - shipmentID
            - eTag
    required:
      - approveShipments
  MTOShipments:
    items:
      $ref: "definitions/MTOShipment.yaml"
    type: array
  CreateMTOShipment:
    type: object
    properties:
      moveTaskOrderID:
        description: The ID of the move this new shipment is for.
        example: 1f2270c7-7166-40ae-981e-b200ebdf3054
        format: uuid
        type: string
      requestedPickupDate:
        description: >
          The customer's preferred pickup date. Other dates, such as required delivery date and (outside MilMove) the
          pack date, are derived from this date.
        format: date
        type: string
        x-nullable: true
      requestedDeliveryDate:
        description: >
          The customer's preferred delivery date.
        format: date
        type: string
        x-nullable: true
      customerRemarks:
        description: |
          The customer can use the customer remarks field to inform the services counselor and the movers about any
          special circumstances for this shipment. Typical examples:
            * bulky or fragile items,
            * weapons,
            * access info for their address.
          Customer enters this information during onboarding. Optional field.
        type: string
        example: handle with care
        x-nullable: true
      counselorRemarks:
        description: |
          The counselor can use the counselor remarks field to inform the movers about any
          special circumstances for this shipment. Typical examples:
            * bulky or fragile items,
            * weapons,
            * access info for their address.
          Counselors enters this information when creating or editing an MTO Shipment. Optional field.
        type: string
        example: handle with care
        x-nullable: true
      agents:
        $ref: "definitions/MTOAgents.yaml"
      mtoServiceItems:
        $ref: "definitions/MTOServiceItems.yaml"
      pickupAddress:
        description: The address where the movers should pick up this shipment.
        allOf:
          - $ref: "definitions/Address.yaml"
      destinationAddress:
        description: Where the movers should deliver this shipment.
        allOf:
          - $ref: "definitions/Address.yaml"
      hasSecondaryPickupAddress:
        type: boolean
        x-nullable: true
        x-omitempty: false
      secondaryPickupAddress:
        description: The address where the movers should pick up this shipment.
        allOf:
          - $ref: "definitions/Address.yaml"
      hasSecondaryDeliveryAddress:
        type: boolean
        x-nullable: true
        x-omitempty: false
      secondaryDeliveryAddress:
        description: Where the movers should deliver this shipment.
        allOf:
          - $ref: "definitions/Address.yaml"
      hasTertiaryPickupAddress:
        type: boolean
        x-nullable: true
        x-omitempty: false
      tertiaryPickupAddress:
        description: The address where the movers should pick up this shipment.
        allOf:
          - $ref: "definitions/Address.yaml"
      hasTertiaryDeliveryAddress:
        type: boolean
        x-nullable: true
        x-omitempty: false
      tertiaryDeliveryAddress:
        description: Where the movers should deliver this shipment.
        allOf:
          - $ref: "definitions/Address.yaml"
      destinationType:
        $ref: "definitions/DestinationType.yaml"
      shipmentType:
        $ref: "definitions/MTOShipmentType.yaml"
      tacType:
        allOf:
          - $ref: "definitions/LOAType.yaml"
          - x-nullable: true
      sacType:
        allOf:
          - $ref: "definitions/LOAType.yaml"
          - x-nullable: true
      usesExternalVendor:
        type: boolean
        example: false
        x-nullable: true
      serviceOrderNumber:
        type: string
        x-nullable: true
      ntsRecordedWeight:
        description: The previously recorded weight for the NTS Shipment. Used for NTS Release to know what the previous primeActualWeight or billable weight was.
        example: 2000
        type: integer
        x-nullable: true
        x-formatting: weight
      storageFacility:
        x-nullable: true
        $ref: "definitions/StorageFacility.yaml"
      mobileHomeShipment:
        $ref: "#/definitions/CreateMobileHomeShipment"
      ppmShipment:
        $ref: "#/definitions/CreatePPMShipment"
      boatShipment:
        $ref: "#/definitions/CreateBoatShipment"
    required:
      - moveTaskOrderID
      - shipmentType
  CreatePPMShipment:
    description: A personally procured move is a type of shipment that a service members moves themselves.
    properties:
      expectedDepartureDate:
        description: >
          Date the customer expects to move.
        format: date
        type: string
      pickupAddress:
        allOf:
          - $ref: "definitions/Address.yaml"
      secondaryPickupAddress:
        allOf:
          - $ref: "definitions/Address.yaml"
      tertiaryPickupAddress:
        allOf:
          - $ref: "definitions/Address.yaml"
      destinationAddress:
        allOf:
          - $ref: "definitions/PPMDestinationAddress.yaml"
      secondaryDestinationAddress:
        allOf:
          - $ref: "definitions/Address.yaml"
      tertiaryDestinationAddress:
        allOf:
          - $ref: "definitions/Address.yaml"
      hasSecondaryPickupAddress:
        type: boolean
        x-nullable: true
        x-omitempty: false
      hasTertiaryPickupAddress:
        type: boolean
        x-nullable: true
        x-omitempty: false
      hasSecondaryDestinationAddress:
        type: boolean
        x-nullable: true
        x-omitempty: false
      hasTertiaryDestinationAddress:
        type: boolean
        x-nullable: true
        x-omitempty: false
      sitExpected:
        type: boolean
      sitLocation:
        allOf:
          - $ref: "definitions/SITLocationType.yaml"
          - x-nullable: true
      sitEstimatedWeight:
        type: integer
        example: 2000
        x-nullable: true
      sitEstimatedEntryDate:
        format: date
        type: string
        x-nullable: true
      sitEstimatedDepartureDate:
        format: date
        type: string
        x-nullable: true
      estimatedWeight:
        type: integer
        example: 4200
      hasProGear:
        description: >
          Indicates whether PPM shipment has pro gear.
        type: boolean
      proGearWeight:
        type: integer
        x-nullable: true
      spouseProGearWeight:
        type: integer
        x-nullable: true
      isActualExpenseReimbursement:
        description: Used for PPM shipments only. Denotes if this shipment uses the Actual Expense Reimbursement method.
        type: boolean
        example: false
        x-omitempty: false
        x-nullable: true
    required:
      - expectedDepartureDate
      - pickupAddress
      - destinationAddress
      - sitExpected
      - estimatedWeight
      - hasProGear
  CreateBoatShipment:
    description: Boat shipment information for the move.
    properties:
      type:
        type: string
        enum:
          - HAUL_AWAY
          - TOW_AWAY
      year:
        type: integer
        description: Year of the Boat
      make:
        type: string
        description: Make of the Boat
      model:
        type: string
        description: Model of the Boat
      lengthInInches:
        type: integer
        description: Length of the Boat in inches
      widthInInches:
        type: integer
        description: Width of the Boat in inches
      heightInInches:
        type: integer
        description: Height of the Boat in inches
      hasTrailer:
        type: boolean
        description: Does the boat have a trailer
      isRoadworthy:
        type: boolean
        description: Is the trailer roadworthy
        x-nullable: true
    required:
      - type
      - year
      - make
      - model
      - lengthInInches
      - widthInInches
      - heightInInches
      - hasTrailer
  CreateMobileHomeShipment:
    description: A mobile home shipment that the prime moves for a service member.
    properties:
      make:
        type: string
        description: Make of the Mobile Home
      model:
        type: string
        description: Model of the Mobile Home
      year:
        type: integer
        description: Year of the Mobile Home
      lengthInInches:
        type: integer
        description: Length of the Mobile Home in inches
      heightInInches:
        type: integer
        description: Height of the Mobile Home in inches
      widthInInches:
        type: integer
        description: Width of the Mobile Home in inches
    required:
      - make
      - model
      - year
      - lengthInInches
      - heightInInches
      - widthInInches
  RejectShipment:
    properties:
      rejectionReason:
        type: string
        example: MTO Shipment not good enough
    required:
      - rejectionReason
  RequestDiversion:
    properties:
      diversionReason:
        type: string
        example: Shipment route needs to change
    required:
      - diversionReason
  ApproveSITExtension:
    properties:
      approvedDays:
        description: Number of days approved for SIT extension
        type: integer
        example: 21
        minimum: 1
      requestReason:
        description: Reason from service counselor-provided picklist for SIT Duration Update
        example: "AWAITING_COMPLETION_OF_RESIDENCE"
        type: string
        enum:
          - SERIOUS_ILLNESS_MEMBER
          - SERIOUS_ILLNESS_DEPENDENT
          - IMPENDING_ASSIGNEMENT
          - DIRECTED_TEMPORARY_DUTY
          - NONAVAILABILITY_OF_CIVILIAN_HOUSING
          - AWAITING_COMPLETION_OF_RESIDENCE
          - OTHER
      officeRemarks:
        description: Remarks from TOO about SIT approval
        type: string
        example: Approved for three weeks rather than requested 45 days
        x-nullable: true
    required:
      - approvedDays
  DenySITExtension:
    properties:
      officeRemarks:
        description: Remarks from TOO about SIT denial
        type: string
        example: Denied this extension as it does not match the criteria
        x-nullable: true
      convertToCustomerExpense:
        description: Whether or not to convert to members expense once SIT extension is denied.
        type: boolean
        example: false
    required:
      - officeRemarks
      - convertToCustomerExpense
  UpdateSITServiceItemCustomerExpense:
    properties:
      convertToCustomerExpense:
        example: true
        type: boolean
      customerExpenseReason:
        description: Reason the service item was rejected
        type: string
        example: Insufficent details provided
    required:
      - convertToCustomerExpense
      - customerExpenseReason
  CreateApprovedSITDurationUpdate:
    properties:
      requestReason:
        description: Reason from service counselor-provided picklist for SIT Duration Update
        example: "AWAITING_COMPLETION_OF_RESIDENCE"
        type: string
        enum:
          - SERIOUS_ILLNESS_MEMBER
          - SERIOUS_ILLNESS_DEPENDENT
          - IMPENDING_ASSIGNEMENT
          - DIRECTED_TEMPORARY_DUTY
          - NONAVAILABILITY_OF_CIVILIAN_HOUSING
          - AWAITING_COMPLETION_OF_RESIDENCE
          - OTHER
      approvedDays:
        description: Number of days approved for SIT extension. This will match requested days saved to the SIT extension model.
        type: integer
        example: 21
      officeRemarks:
        description: Remarks from TOO about SIT Duration Update creation
        type: string
        example: Customer needs additional storage time as their new place of residence is not yet ready
        x-nullable: true
    required:
      - requestReason
      - approvedDays
  PatchMTOServiceItemStatusPayload:
    properties:
      status:
        description: Describes all statuses for a MTOServiceItem
        type: string
        enum:
          - SUBMITTED
          - APPROVED
          - REJECTED
      rejectionReason:
        description: Reason the service item was rejected
        type: string
        example: Insufficent details provided
        x-nullable: true
  MTOApprovalServiceItemCodes:
    description: MTO level service items to create when updating MTO status.
    properties:
      serviceCodeCS:
        example: true
        type: boolean
      serviceCodeMS:
        example: true
        type: boolean
    type: object
  TacValid:
    properties:
      isValid:
        example: true
        type: boolean
    required:
      - isValid
    type: object
  UpdatePaymentRequestStatusPayload:
    properties:
      rejectionReason:
        example: documentation was incomplete
        type: string
        x-nullable: true
      status:
        $ref: "#/definitions/PaymentRequestStatus"
      eTag:
        type: string
    type: object
  BulkAssignmentMoveIDs:
    type: array
    items:
      $ref: "#/definitions/BulkAssignmentMoveID"
  BulkAssignmentMoveID:
    type: string
    format: uuid
    example: c56a4180-65aa-42ec-a945-5fd21dec0538
  AvailableOfficeUsers:
    type: array
    items:
      $ref: "#/definitions/AvailableOfficeUser"
  AvailableOfficeUser:
    type: object
    properties:
      officeUserId:
        type: string
        format: uuid
        example: c56a4180-65aa-42ec-a945-5fd21dec0538
      lastName:
        type: string
      firstName:
        type: string
      hasSafetyPrivilege:
        type: boolean
      workload:
        type: integer
        x-omitempty: false
  BulkAssignmentData:
    type: object
    properties:
      availableOfficeUsers:
        $ref: "#/definitions/AvailableOfficeUsers"
      bulkAssignmentMoveIDs:
        $ref: '#/definitions/BulkAssignmentMoveIDs'
  BulkAssignmentSavePayload:
    type: object
    properties:
      userData:
        type: array
        items:
          $ref: '#/definitions/BulkAssignmentForUser'
      moveData:
        type: array
        items:
          $ref: '#/definitions/BulkAssignmentMoveData'
      queueType:
        type: string
        description: A string corresponding to the queue type
        enum:
          - COUNSELING
          - CLOSEOUT
          - TASK_ORDER
          - PAYMENT_REQUEST
  BulkAssignmentForUser:
    type: object
    properties:
      id:
        type: string
        format: uuid
      moveAssignments:
        type: integer
        x-omitempty: false
  BulkAssignmentMoveData:
    format: uuid
    type: string
  QueueMoves:
    type: array
    items:
      $ref: "#/definitions/QueueMove"
  QueueMove:
    type: object
    properties:
      id:
        type: string
        format: uuid
      customer:
        $ref: "#/definitions/Customer"
      status:
        $ref: "#/definitions/MoveStatus"
      locator:
        type: string
      submittedAt:
        format: date-time
        type: string
        x-nullable: true
      appearedInTooAt:
        format: date-time
        type: string
        x-nullable: true
      requestedMoveDate:
        format: date
        type: string
        x-nullable: true
      departmentIndicator:
        $ref: "#/definitions/DeptIndicator"
      shipmentsCount:
        type: integer
      originDutyLocation:
        $ref: "definitions/DutyLocation.yaml"
      destinationDutyLocation:
        $ref: "definitions/DutyLocation.yaml"
      originGBLOC:
        $ref: "#/definitions/GBLOC"
      ppmType:
        type: string
        enum: [FULL, PARTIAL]
        x-nullable: true
      closeoutInitiated:
        format: date-time
        type: string
        x-nullable: true
      closeoutLocation:
        type: string
        x-nullable: true
      orderType:
        type: string
        x-nullable: true
      lockedByOfficeUserID:
        type: string
        format: uuid
        x-nullable: true
      lockedByOfficeUser:
        $ref: "#/definitions/LockedOfficeUser"
        x-nullable: true
      lockExpiresAt:
        type: string
        format: date-time
        x-nullable: true
      ppmStatus:
        $ref: "#/definitions/PPMStatus"
        x-nullable: true
      counselingOffice:
        type: string
        x-nullable: true
      counselingOfficeID:
        type: string
        format: uuid
        x-nullable: true
      assignedTo:
        $ref: "#/definitions/AssignedOfficeUser"
        x-nullable: true
      availableOfficeUsers:
        $ref: "#/definitions/AvailableOfficeUsers"
      assignable:
        type: boolean
  QueueMovesResult:
    type: object
    properties:
      page:
        type: integer
      perPage:
        type: integer
      totalCount:
        type: integer
      queueMoves:
        $ref: "#/definitions/QueueMoves"
  ListPrimeMove:
    description: >
      An abbreviated definition for a move, without all the nested information (shipments, service items, etc). Used to
      fetch a list of moves more efficiently.
    type: object
    properties:
      id:
        example: 1f2270c7-7166-40ae-981e-b200ebdf3054
        format: uuid
        type: string
      moveCode:
        type: string
        example: "HYXFJF"
        readOnly: true
      createdAt:
        format: date-time
        type: string
        readOnly: true
      orderID:
        example: c56a4180-65aa-42ec-a945-5fd21dec0538
        format: uuid
        type: string
      destinationGBLOC:
        example: "AGFM"
        type: string
      destinationPostalCode:
        example: "90210"
        type: string
      referenceId:
        example: 1001-3456
        type: string
      availableToPrimeAt:
        format: date-time
        type: string
        x-nullable: true
        readOnly: true
      approvedAt:
        format: date-time
        type: string
        x-nullable: true
        readOnly: true
      updatedAt:
        format: date-time
        type: string
        readOnly: true
      ppmType:
        type: string
        enum:
          - FULL
          - PARTIAL
      eTag:
        type: string
        readOnly: true
      orderType:
        type: string
  ListPrimeMoves:
    type: array
    items:
      $ref: "#/definitions/ListPrimeMove"
  ListPrimeMovesResult:
    type: object
    properties:
      page:
        type: integer
      perPage:
        type: integer
      totalCount:
        type: integer
      queueMoves:
        $ref: "#/definitions/ListPrimeMoves"
  QueuePaymentRequest:
    type: object
    properties:
      id:
        type: string
        format: uuid
      moveID:
        type: string
        format: uuid
      customer:
        $ref: "#/definitions/Customer"
      status:
        $ref: "#/definitions/QueuePaymentRequestStatus"
      age:
        type: number
        format: double
        description: Days since the payment request has been requested.  Decimal representation will allow more accurate sorting.
      submittedAt:
        type: string
        format: date-time
      locator:
        type: string
      departmentIndicator:
        $ref: "#/definitions/DeptIndicator"
      originGBLOC:
        $ref: "#/definitions/GBLOC"
      originDutyLocation:
        $ref: "definitions/DutyLocation.yaml"
      orderType:
        type: string
        x-nullable: true
      lockedByOfficeUserID:
        type: string
        format: uuid
        x-nullable: true
      lockExpiresAt:
        type: string
        format: date-time
        x-nullable: true
      assignedTo:
        $ref: "#/definitions/AssignedOfficeUser"
        x-nullable: true
      availableOfficeUsers:
        $ref: "#/definitions/AvailableOfficeUsers"
      assignable:
        type: boolean
      counselingOffice:
        type: string
        x-nullable: true
  QueuePaymentRequests:
    type: array
    items:
      $ref: "#/definitions/QueuePaymentRequest"
  QueuePaymentRequestsResult:
    type: object
    properties:
      page:
        type: integer
      perPage:
        type: integer
      totalCount:
        type: integer
      queuePaymentRequests:
        $ref: "#/definitions/QueuePaymentRequests"
  QueuePaymentRequestStatus:
    enum:
      - Payment requested
      - Reviewed
      - Rejected
      - Paid
    title: Queue Payment Request Status
    type: string
  SearchMoves:
    type: array
    items:
      $ref: "#/definitions/SearchMove"
  SearchMove:
    type: object
    properties:
      id:
        type: string
        format: uuid
      firstName:
        type: string
        example: John
        x-nullable: true
      lastName:
        type: string
        example: Doe
        x-nullable: true
      edipi:
        type: string
        example: 1234567890
        x-nullable: true
      paymentRequestCode:
        type: string
        example: 9551-6199-2
        x-nullable: true
      status:
        $ref: "#/definitions/MoveStatus"
      locator:
        type: string
      branch:
        type: string
      shipmentsCount:
        type: integer
      originDutyLocationPostalCode:
        format: zip
        type: string
        title: ZIP
        example: "90210"
        pattern: ^(\d{5})$
      destinationPostalCode:
        format: zip
        type: string
        title: ZIP
        example: "90210"
        pattern: ^(\d{5})$
      requestedPickupDate:
        type: string
        format: date
        x-nullable: true
      orderType:
        type: string
      requestedDeliveryDate:
        type: string
        format: date
        x-nullable: true
      originGBLOC:
        $ref: "#/definitions/GBLOC"
      destinationGBLOC:
        $ref: "#/definitions/GBLOC"
      lockedByOfficeUserID:
        type: string
        format: uuid
        x-nullable: true
      lockExpiresAt:
        type: string
        format: date-time
        x-nullable: true
      emplid:
        type: string
        x-nullable: true
  SearchMovesResult:
    type: object
    properties:
      page:
        type: integer
      perPage:
        type: integer
      totalCount:
        type: integer
      searchMoves:
        $ref: "#/definitions/SearchMoves"
  GBLOC:
    type: string
    enum:
      - AGFM
      - APAT
      - BGAC
      - BGNC
      - BKAS
      - CFMQ
      - CLPK
      - CNNQ
      - DMAT
      - GSAT
      - HAFC
      - HBAT
      - JEAT
      - JENQ
      - KKFA
      - LHNQ
      - LKNQ
      - MAPK
      - MAPS
      - MBFL
      - MLNQ
      - XXXX
  CreateCustomerSupportRemark:
    type: object
    description: >-
      A text remark written by an customer support user that is associated with a specific
      move.
    required:
      - content
      - officeUserID
    properties:
      content:
        example: This is a remark about a move.
        type: string
      officeUserID:
        example: 1f2270c7-7166-40ae-981e-b200ebdf3054
        format: uuid
        type: string
  UpdateCustomerSupportRemarkPayload:
    type: object
    description: >-
      A text remark update to an existing remark created by the current active user (the CSR).
    required:
      - content
    properties:
      content:
        example: This is a remark about a move.
        type: string
  EvaluationReportType:
    type: string
    enum:
      - SHIPMENT
      - COUNSELING
  EvaluationReportInspectionType:
    type: string
    enum:
      - DATA_REVIEW
      - PHYSICAL
      - VIRTUAL
    x-nullable: true
  EvaluationReportLocation:
    type: string
    enum:
      - ORIGIN
      - DESTINATION
      - OTHER
    x-nullable: true
  EvaluationReportOfficeUser:
    type: object
    readOnly: true
    description: The authoring office user for an evaluation report
    properties:
      id:
        example: 1f2270c7-7166-40ae-981e-b200ebdf3054
        format: uuid
        type: string
      firstName:
        type: string
      lastName:
        type: string
      email:
        type: string
        format: x-email
        pattern: '^[a-zA-Z0-9._%+-]+@[a-zA-Z0-9.-]+\.[a-zA-Z]{2,}$'
      phone:
        type: string
        format: telephone
        pattern: '^[2-9]\d{2}-\d{3}-\d{4}$'
  EvaluationReportList:
    type: array
    items:
      $ref: "#/definitions/EvaluationReport"
  EvaluationReport:
    type: object
    description: An evaluation report
    properties:
      id:
        example: 1f2270c7-7166-40ae-981e-b200ebdf3054
        format: uuid
        type: string
        readOnly: true
      moveID:
        example: 1f2270c7-7166-40ae-981e-b200ebdf3054
        format: uuid
        type: string
        readOnly: true
      shipmentID:
        example: 1f2270c7-7166-40ae-981e-b200ebdf3054
        format: uuid
        type: string
        x-nullable: true
        readOnly: true
      type:
        $ref: "#/definitions/EvaluationReportType"
      inspectionType:
        $ref: "#/definitions/EvaluationReportInspectionType"
        x-nullable: true
      inspectionDate:
        type: string
        format: date
        x-nullable: true
      officeUser:
        $ref: "#/definitions/EvaluationReportOfficeUser"
      location:
        $ref: "#/definitions/EvaluationReportLocation"
        x-nullable: true
      reportViolations:
        $ref: "#/definitions/ReportViolations"
        x-nullable: true
      gsrAppeals:
        $ref: "#/definitions/GSRAppeals"
        x-nullable: true
      locationDescription:
        type: string
        example: "Route 66 at crash inspection site 3"
        x-nullable: true
      observedShipmentDeliveryDate:
        type: string
        format: date
        x-nullable: true
      observedShipmentPhysicalPickupDate:
        type: string
        format: date
        x-nullable: true
      timeDepart:
        type: string
        x-nullable: true
        pattern: "^(0[0-9]|1[0-9]|2[0-3]):[0-5][0-9]$"
        example: "14:30"
      evalStart:
        type: string
        x-nullable: true
        pattern: "^(0[0-9]|1[0-9]|2[0-3]):[0-5][0-9]$"
        example: "15:00"
      evalEnd:
        type: string
        x-nullable: true
        pattern: "^(0[0-9]|1[0-9]|2[0-3]):[0-5][0-9]$"
        example: "18:00"
      violationsObserved:
        type: boolean
        x-nullable: true
      remarks:
        type: string
        x-nullable: true
      seriousIncident:
        type: boolean
        x-nullable: true
      seriousIncidentDesc:
        type: string
        x-nullable: true
      observedClaimsResponseDate:
        type: string
        format: date
        x-nullable: true
      observedPickupDate:
        type: string
        format: date
        x-nullable: true
      observedPickupSpreadStartDate:
        type: string
        format: date
        x-nullable: true
      observedPickupSpreadEndDate:
        type: string
        format: date
        x-nullable: true
      observedDeliveryDate:
        type: string
        format: date
        x-nullable: true
      moveReferenceID:
        type: string
        x-nullable: true
        readOnly: true
      eTag:
        type: string
      submittedAt:
        type: string
        format: date-time
        x-nullable: true
      createdAt:
        type: string
        format: date-time
        readOnly: true
      updatedAt:
        type: string
        format: date-time
        readOnly: true
  CreateEvaluationReport:
    type: object
    description: Minimal set of info needed to create a shipment evaluation report, which is just a shipment ID.
    properties:
      shipmentID:
        description: The shipment ID of the shipment to be evaluated in the report
        example: 01b9671e-b268-4906-967b-ba661a1d3933
        format: uuid
        type: string
  CreateAppeal:
    type: object
    description: Appeal status and remarks left for a violation, created by a GSR user.
    properties:
      remarks:
        description: Remarks left by the GSR user
        example: These are my violation appeal remarks
        type: string
      appealStatus:
        description: The status of the appeal set by the GSR user
        example: These are my violation appeal remarks
        type: string
        enum: [sustained, rejected]
  PWSViolation:
    type: object
    description: A PWS violation for an evaluation report
    readOnly: true
    properties:
      id:
        example: 1f2270c7-7166-40ae-981e-b200ebdf3054
        format: uuid
        type: string
      displayOrder:
        example: 3
        type: integer
      paragraphNumber:
        example: 1.2.3.4.5
        type: string
      title:
        example: Customer Support
        type: string
      category:
        example: Pre-Move Services
        type: string
      subCategory:
        example: Weight Estimate
        type: string
      requirementSummary:
        example: Provide a single point of contact (POC)
        type: string
      requirementStatement:
        example: The contractor shall prepare and load property going into NTS in containers at residence for shipment to NTS.
        type: string
      isKpi:
        example: false
        type: boolean
      additionalDataElem:
        example: QAE Observed Delivery Date
        type: string
  PWSViolations:
    type: array
    items:
      $ref: "#/definitions/PWSViolation"
  AssociateReportViolations:
    type: object
    description: A list of PWS violation string ids to associate with an evaluation report
    properties:
      violations:
        type: array
        items:
          type: string
          format: uuid
  ReportViolation:
    type: object
    description: An object associating violations to evaluation reports
    properties:
      id:
        example: 1f2270c7-7166-40ae-981e-b200ebdf3054
        format: uuid
        type: string
      reportID:
        example: 1f2270c7-7166-40ae-981e-b200ebdf3054
        format: uuid
        type: string
      violationID:
        example: 1f2270c7-7166-40ae-981e-b200ebdf3054
        format: uuid
        type: string
      violation:
        $ref: "#/definitions/PWSViolation"
      gsrAppeals:
        $ref: "#/definitions/GSRAppeals"
        x-nullable: true
  ReportViolations:
    type: array
    items:
      $ref: "#/definitions/ReportViolation"
  GSRAppealStatusType:
    type: string
    enum:
      - SUSTAINED
      - REJECTED
  GSRAppeals:
    type: array
    items:
      $ref: "#/definitions/GSRAppeal"
  GSRAppeal:
    type: object
    description: An object associating appeals on violations and serious incidents
    properties:
      id:
        example: 1f2270c7-7166-40ae-981e-b200ebdf3054
        format: uuid
        type: string
      reportID:
        example: 1f2270c7-7166-40ae-981e-b200ebdf3054
        format: uuid
        type: string
      violationID:
        example: 1f2270c7-7166-40ae-981e-b200ebdf3054
        format: uuid
        type: string
      officeUserID:
        example: 1f2270c7-7166-40ae-981e-b200ebdf3054
        format: uuid
        type: string
      officeUser:
        $ref: "#/definitions/EvaluationReportOfficeUser"
      isSeriousIncident:
        type: boolean
        example: false
      appealStatus:
        $ref: "#/definitions/GSRAppealStatusType"
      remarks:
        type: string
        example: Office user remarks
      createdAt:
        type: string
        format: date-time
        readOnly: true
  TransportationOffices:
    type: array
    items:
      $ref: "definitions/TransportationOffice.yaml"
  VLocations:
    type: array
    items:
      $ref: "definitions/VLocation.yaml"
  ReServiceItems:
    type: array
    items:
      $ref: "definitions/ReServiceItem.yaml"
  GBLOCs:
    type: array
    items:
      type: string
  CounselingOffices:
    type: array
    items:
      $ref: "#/definitions/CounselingOffice"
  CounselingOffice:
    type: object
    properties:
      id:
        type: string
        format: uuid
        example: c56a4180-65aa-42ec-a945-5fd21dec0538
      name:
        type: string
        example: Fort Bragg North Station
    required:
      - id
      - name
  MovePayload:
    type: object
    properties:
      id:
        type: string
        format: uuid
        example: c56a4180-65aa-42ec-a945-5fd21dec0538
      orders_id:
        type: string
        format: uuid
        example: c56a4180-65aa-42ec-a945-5fd21dec0538
      service_member_id:
        type: string
        format: uuid
        example: c56a4180-65aa-42ec-a945-5fd21dec0538
        readOnly: true
      locator:
        type: string
        example: "12432"
      status:
        $ref: "#/definitions/MoveStatus"
      created_at:
        type: string
        format: date-time
      updated_at:
        type: string
        format: date-time
      submitted_at:
        type: string
        format: date-time
        x-nullable: true
      mto_shipments:
        $ref: "#/definitions/MTOShipments"
      closeout_office:
        $ref: "#/definitions/TransportationOffice"
      cancel_reason:
        type: string
        example: Change of orders
        x-nullable: true
      eTag:
        type: string
      primeCounselingCompletedAt:
        format: date-time
        type: string
        readOnly: true
      additionalDocuments:
        $ref: "definitions/Document.yaml"
    required:
      - id
      - orders_id
      - locator
      - created_at
      - updated_at
      - eTag
  IsDateWeekendHolidayInfo:
    type: object
    properties:
      country_code:
        type: string
      country_name:
        type: string
      date:
        type: string
        format: date
        example: "2018-09-25"
      is_weekend:
        type: boolean
      is_holiday:
        type: boolean
      details:
        type: string
    required:
      - country_code
      - country_name
      - date
      - is_weekend
      - is_holiday
  AssignOfficeUserBody:
    type: object
    properties:
      officeUserId:
        type: string
        format: uuid
      roleType:
        type: string
    required:
      - officeUserId
      - roleType
  AssignedOfficeUser:
    type: object
    properties:
      officeUserId:
        type: string
        format: uuid
        example: c56a4180-65aa-42ec-a945-5fd21dec0538
      firstName:
        type: string
      lastName:
        type: string
responses:
  InvalidRequest:
    description: The request payload is invalid
    schema:
      $ref: "#/definitions/Error"
  NotFound:
    description: The requested resource wasn't found
    schema:
      $ref: "#/definitions/Error"
  Conflict:
    description: Conflict error
    schema:
      $ref: "#/definitions/Error"
  PermissionDenied:
    description: The request was denied
    schema:
      $ref: "#/definitions/Error"
  ServerError:
    description: A server error occurred
    schema:
      $ref: "#/definitions/Error"
  PreconditionFailed:
    description: Precondition failed
    schema:
      $ref: "#/definitions/Error"
  UnprocessableEntity:
    description: The payload was unprocessable.
    schema:
      $ref: "#/definitions/ValidationError"<|MERGE_RESOLUTION|>--- conflicted
+++ resolved
@@ -3579,15 +3579,6 @@
         "200":
           description: Successfully returned bulk assignment data
           schema:
-<<<<<<< HEAD
-            $ref: "#/definitions/BulkAssignmentData"
-        "401":
-          $ref: "#/responses/PermissionDenied"
-        "404":
-          $ref: "#/responses/NotFound"
-        "500":
-          $ref: "#/responses/ServerError"
-=======
             $ref: '#/definitions/BulkAssignmentData'
         '401':
           $ref: '#/responses/PermissionDenied'
@@ -3622,7 +3613,6 @@
           $ref: '#/responses/NotFound'
         '500':
           $ref: '#/responses/ServerError'
->>>>>>> af963946
   /queues/counseling/origin-list:
     get:
       produces:
