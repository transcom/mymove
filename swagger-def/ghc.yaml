--- conflicted
+++ resolved
@@ -5191,14 +5191,7 @@
       originGBLOC:
         $ref: "#/definitions/GBLOC"
       destinationGBLOC:
-<<<<<<< HEAD
-        $ref: "#/definitions/GBLOC"
-=======
         $ref: '#/definitions/GBLOC'
-      orderType:
-        type: string
-        x-nullable: true
->>>>>>> 669000e7
   SearchMovesResult:
     type: object
     properties:
