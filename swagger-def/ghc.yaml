swagger: '2.0'
info:
  contact:
    email: milmove-developers@caci.com
  description:
    $ref: info/ghc_description.md
  license:
    name: MIT
    url: 'https://opensource.org/licenses/MIT'
  title: MilMove GHC API
  version: 0.0.1
basePath: /ghc/v1
schemes:
  - http
tags:
  - name: queues
  - name: move
  - $ref: 'tags/order.yaml'
  - name: moveTaskOrder
  - name: customer
  - name: mtoServiceItem
  - name: mtoShipment
  - name: shipment
  - name: mtoAgent
  - name: paymentServiceItem
  - name: ppm
  - name: tac
  - name: transportationOffice
  - name: addresses
  - name: uploads
  - name: paymentRequests
  - name: reServiceItems
paths:
  '/customer':
    post:
      summary: Creates a customer with Okta option
      description: Creates a customer with option to also create an Okta profile account based on the office user's input when completing the UI form and submitting.
      operationId: createCustomerWithOktaOption
      tags:
        - customer
      consumes:
        - application/json
      produces:
        - application/json
      parameters:
        - in: body
          name: body
          required: true
          schema:
            $ref: '#/definitions/CreateCustomerPayload'
      responses:
        '200':
          description: successfully created the customer
          schema:
            $ref: '#/definitions/CreatedCustomer'
        '400':
          $ref: '#/responses/InvalidRequest'
        '401':
          $ref: '#/responses/PermissionDenied'
        '403':
          $ref: '#/responses/PermissionDenied'
        '404':
          $ref: '#/responses/NotFound'
        '409':
          $ref: '#/responses/Conflict'
        '412':
          $ref: '#/responses/PreconditionFailed'
        '422':
          $ref: '#/responses/UnprocessableEntity'
        '500':
          $ref: '#/responses/ServerError'
  /open/requested-office-users:
    post:
      consumes:
        - application/json
      produces:
        - application/json
      summary: Create an Office User
      description: >
        This endpoint is publicly accessible as it is utilized for individuals who do not have an office account to request the creation of an office account.

        Request the creation of an office user. An administrator will need to approve them after creation. Note on requirements:
        An identification method must be present. The following 2 fields have an "OR" requirement.
        - edipi
        - other_unique_id
        One of these two fields MUST be present to serve as identification for the office user being created. This logic is handled at the application level.
      operationId: createRequestedOfficeUser
      tags:
        - officeUsers
      parameters:
        - in: body
          name: officeUser
          description: Office User information
          schema:
            $ref: '#/definitions/OfficeUserCreate'
      responses:
        '201':
          description: successfully requested the creation of provided office user
          schema:
            $ref: '#/definitions/OfficeUser'
        '422':
          description: validation error
          schema:
            $ref: '#/definitions/ValidationError'
        '500':
          description: internal server error
  /office-users/{officeUserId}:
    patch:
      consumes:
        - application/json
      produces:
        - application/json
      summary: Updates an Office User
      description: This endpoint updates a single Office User by ID. This is to be used by office users to update their profile.
      operationId: updateOfficeUser
      tags:
        - officeUsers
      parameters:
        - in: path
          name: officeUserId
          type: string
          format: uuid
          required: true
        - in: body
          name: officeUser
          description: Office User information
          required: true
          schema:
            $ref: '#/definitions/OfficeUserUpdate'
      responses:
        '200':
          description: Successfully updated Office User
          schema:
            $ref: '#/definitions/OfficeUser'
        '400':
          $ref: '#/responses/InvalidRequest'
        '401':
          $ref: '#/responses/PermissionDenied'
        '403':
          $ref: '#/responses/PermissionDenied'
        '404':
          $ref: '#/responses/NotFound'
        '500':
          $ref: '#/responses/ServerError'
  '/customer/{customerID}':
    parameters:
      - description: ID of customer to use
        in: path
        name: customerID
        required: true
        type: string
        format: uuid
    get:
      produces:
        - application/json
      parameters: []
      responses:
        '200':
          description: Successfully retrieved information on an individual customer
          schema:
            $ref: '#/definitions/Customer'
        '400':
          $ref: '#/responses/InvalidRequest'
        '401':
          $ref: '#/responses/PermissionDenied'
        '403':
          $ref: '#/responses/PermissionDenied'
        '404':
          $ref: '#/responses/NotFound'
        '500':
          $ref: '#/responses/ServerError'
      tags:
        - customer
      description: Returns a given customer
      operationId: getCustomer
      summary: Returns a given customer
    patch:
      summary: Updates customer info
      description: Updates customer info by ID
      operationId: updateCustomer
      tags:
        - customer
      consumes:
        - application/json
      produces:
        - application/json
      parameters:
        - in: body
          name: body
          required: true
          schema:
            $ref: '#/definitions/UpdateCustomerPayload'
        - in: header
          name: If-Match
          type: string
          required: true
      responses:
        '200':
          description: updated instance of orders
          schema:
            $ref: '#/definitions/Customer'
        '400':
          $ref: '#/responses/InvalidRequest'
        '401':
          $ref: '#/responses/PermissionDenied'
        '403':
          $ref: '#/responses/PermissionDenied'
        '404':
          $ref: '#/responses/NotFound'
        '412':
          $ref: '#/responses/PreconditionFailed'
        '422':
          $ref: '#/responses/UnprocessableEntity'
        '500':
          $ref: '#/responses/ServerError'
      x-permissions:
        - update.customer
  /customer/search:
    post:
      produces:
        - application/json
      consumes:
        - application/json
      summary: Search customers by DOD ID or customer name
      description: >
        Search customers by DOD ID or customer name. Used by services counselors to locate profiles to update, find attached moves, and to create new moves.
      operationId: searchCustomers
      tags:
        - customer
      parameters:
        - in: body
          name: body
          schema:
            properties:
              page:
                type: integer
                description: requested page of results
              perPage:
                type: integer
              edipi:
                description: DOD ID
                type: string
                minLength: 10
                maxLength: 10
                x-nullable: true
              emplid:
                description: EMPLID
                type: string
                minLength: 7
                maxLength: 7
                x-nullable: true
              branch:
                description: Branch
                type: string
                minLength: 1
              customerName:
                description: Customer Name
                type: string
                minLength: 1
                x-nullable: true
              sort:
                type: string
                x-nullable: true
                enum: [customerName, edipi, emplid, branch, personalEmail, telephone]
              order:
                type: string
                x-nullable: true
                enum: [asc, desc]
          description: field that results should be sorted by
      responses:
        '200':
          description: Successfully returned all customers matching the criteria
          schema:
            $ref: '#/definitions/SearchCustomersResult'
        '403':
          $ref: '#/responses/PermissionDenied'
        '500':
          $ref: '#/responses/ServerError'
  '/move/{locator}':
    parameters:
      - description: Code used to identify a move in the system
        in: path
        name: locator
        required: true
        type: string
    get:
      produces:
        - application/json
      parameters: []
      responses:
        '200':
          description: Successfully retrieved the individual move
          schema:
            $ref: '#/definitions/Move'
        '400':
          $ref: '#/responses/InvalidRequest'
        '401':
          $ref: '#/responses/PermissionDenied'
        '403':
          $ref: '#/responses/PermissionDenied'
        '404':
          $ref: '#/responses/NotFound'
        '500':
          $ref: '#/responses/ServerError'
      tags:
        - move
      description: Returns a given move for a unique alphanumeric locator string
      summary: Returns a given move
      operationId: getMove
  '/move/{locator}/history':
    parameters:
      - description: Code used to identify a move in the system
        in: path
        name: locator
        required: true
        type: string
    get:
      produces:
        - application/json
      parameters:
        - in: query
          name: page
          type: integer
          description: requested page of results
        - in: query
          name: perPage
          type: integer
          description: results per page
      responses:
        '200':
          description: Successfully retrieved the individual move history
          schema:
            $ref: '#/definitions/MoveHistoryResult'
        '400':
          $ref: '#/responses/InvalidRequest'
        '401':
          $ref: '#/responses/PermissionDenied'
        '403':
          $ref: '#/responses/PermissionDenied'
        '404':
          $ref: '#/responses/NotFound'
        '500':
          $ref: '#/responses/ServerError'
      tags:
        - move
      description: Returns the history for a given move for a unique alphanumeric locator string
      summary: Returns the history of an identified move
      operationId: getMoveHistory
  '/moves/{moveID}/shipment-evaluation-reports-list':
    parameters:
      - description: Code used to identify a move in the system
        in: path
        name: moveID
        required: true
        type: string
        format: uuid
    get:
      produces:
        - application/json
      responses:
        '200':
          description: Successfully retrieved the move's evaluation reports
          schema:
            $ref: '#/definitions/EvaluationReportList'
        '400':
          $ref: '#/responses/InvalidRequest'
        '401':
          $ref: '#/responses/PermissionDenied'
        '403':
          $ref: '#/responses/PermissionDenied'
        '404':
          $ref: '#/responses/NotFound'
        '500':
          $ref: '#/responses/ServerError'
      tags:
        - move
      description: Returns shipment evaluation reports for the specified move that are visible to the current office user
      summary: Returns shipment evaluation reports for the specified move that are visible to the current office user
      operationId: getMoveShipmentEvaluationReportsList
  '/moves/{moveID}/counseling-evaluation-reports-list':
    parameters:
      - description: Code used to identify a move in the system
        in: path
        name: moveID
        required: true
        type: string
        format: uuid
    get:
      produces:
        - application/json
      responses:
        '200':
          description: Successfully retrieved the move's evaluation reports
          schema:
            $ref: '#/definitions/EvaluationReportList'
        '400':
          $ref: '#/responses/InvalidRequest'
        '401':
          $ref: '#/responses/PermissionDenied'
        '403':
          $ref: '#/responses/PermissionDenied'
        '404':
          $ref: '#/responses/NotFound'
        '500':
          $ref: '#/responses/ServerError'
      tags:
        - move
      description: Returns counseling evaluation reports for the specified move that are visible to the current office user
      summary: Returns counseling evaluation reports for the specified move that are visible to the current office user
      operationId: getMoveCounselingEvaluationReportsList
  '/moves/{moveID}/cancel':
    parameters:
      - description: ID of the move
        in: path
        name: moveID
        required: true
        format: uuid
        type: string
    post:
      consumes:
        - application/json
      produces:
        - application/json
      parameters: []
      responses:
        '200':
          description: Successfully canceled move
          schema:
            $ref: '#/definitions/Move'
        '403':
          $ref: '#/responses/PermissionDenied'
        '404':
          $ref: '#/responses/NotFound'
        '409':
          $ref: '#/responses/Conflict'
        '412':
          $ref: '#/responses/PreconditionFailed'
        '422':
          $ref: '#/responses/UnprocessableEntity'
        '500':
          $ref: '#/responses/ServerError'
      tags:
        - move
      description: cancels a move
      operationId: moveCanceler
      summary: Cancels a move
      x-permissions:
        - update.cancelMoveFlag
  '/counseling/orders/{orderID}':
    parameters:
      - description: ID of order to update
        in: path
        name: orderID
        required: true
        type: string
        format: uuid
    patch:
      summary: Updates an order (performed by a services counselor)
      description: All fields sent in this request will be set on the order referenced
      operationId: counselingUpdateOrder
      tags:
        - order
      consumes:
        - application/json
      produces:
        - application/json
      parameters:
        - in: body
          name: body
          required: true
          schema:
            $ref: '#/definitions/CounselingUpdateOrderPayload'
        - in: header
          name: If-Match
          type: string
          required: true
      responses:
        '200':
          description: updated instance of orders
          schema:
            $ref: '#/definitions/Order'
        '403':
          $ref: '#/responses/PermissionDenied'
        '404':
          $ref: '#/responses/NotFound'
        '412':
          $ref: '#/responses/PreconditionFailed'
        '422':
          $ref: '#/responses/UnprocessableEntity'
        '500':
          $ref: '#/responses/ServerError'
  '/orders':
    post:
      summary: Creates an orders model for a logged-in user
      description: Creates an instance of orders tied to a service member, which allow for creation of a move and an entitlement. Orders are required before the creation of a move
      operationId: createOrder
      tags:
        - order
      consumes:
        - application/json
      produces:
        - application/json
      parameters:
        - in: body
          name: createOrders
          schema:
            $ref: '#/definitions/CreateOrders'
      responses:
        '200':
          description: created instance of orders
          schema:
            $ref: '#/definitions/Order'
        '400':
          description: invalid request
        '401':
          description: request requires user authentication
        '403':
          description: user is not authorized
        '422':
          $ref: '#/responses/UnprocessableEntity'
        '500':
          description: internal server error
  '/orders/{orderID}':
    parameters:
      - description: ID of order to use
        in: path
        name: orderID
        required: true
        type: string
        format: uuid
    patch:
      summary: Updates an order
      description: All fields sent in this request will be set on the order referenced
      operationId: updateOrder
      tags:
        - order
      consumes:
        - application/json
      produces:
        - application/json
      parameters:
        - in: body
          name: body
          required: true
          schema:
            $ref: '#/definitions/UpdateOrderPayload'
        - in: header
          name: If-Match
          type: string
          required: true
      responses:
        '200':
          description: updated instance of orders
          schema:
            $ref: '#/definitions/Order'
        '400':
          $ref: '#/responses/InvalidRequest'
        '403':
          $ref: '#/responses/PermissionDenied'
        '404':
          $ref: '#/responses/NotFound'
        '409':
          $ref: '#/responses/Conflict'
        '412':
          $ref: '#/responses/PreconditionFailed'
        '422':
          $ref: '#/responses/UnprocessableEntity'
        '500':
          $ref: '#/responses/ServerError'
      x-permissions:
        - update.orders
    get:
      produces:
        - application/json
      parameters: []
      responses:
        '200':
          description: Successfully retrieved order
          schema:
            $ref: '#/definitions/Order'
        '400':
          $ref: '#/responses/InvalidRequest'
        '401':
          $ref: '#/responses/PermissionDenied'
        '403':
          $ref: '#/responses/PermissionDenied'
        '404':
          $ref: '#/responses/NotFound'
        '500':
          $ref: '#/responses/ServerError'
      tags:
        - order
      description: Gets an order
      operationId: getOrder
      summary: Gets an order by ID
  '/orders/{orderID}/allowances':
    parameters:
      - description: ID of order to use
        in: path
        name: orderID
        required: true
        type: string
        format: uuid
    patch:
      summary: Updates an allowance (Orders with Entitlements)
      description: All fields sent in this request will be set on the order referenced
      operationId: updateAllowance
      tags:
        - order
      consumes:
        - application/json
      produces:
        - application/json
      parameters:
        - in: body
          name: body
          required: true
          schema:
            $ref: '#/definitions/UpdateAllowancePayload'
        - in: header
          name: If-Match
          type: string
          required: true
      responses:
        '200':
          description: updated instance of allowance
          schema:
            $ref: '#/definitions/Order'
        '403':
          $ref: '#/responses/PermissionDenied'
        '404':
          $ref: '#/responses/NotFound'
        '412':
          $ref: '#/responses/PreconditionFailed'
        '422':
          $ref: '#/responses/UnprocessableEntity'
        '500':
          $ref: '#/responses/ServerError'
      x-permissions:
        - update.allowances
  '/orders/{orderID}/acknowledge-excess-weight-risk':
    parameters:
      - description: ID of order to use
        in: path
        name: orderID
        required: true
        type: string
        format: uuid
    post:
      summary: Saves the date and time a TOO acknowledged the excess weight risk by dismissing the alert
      description: Saves the date and time a TOO acknowledged the excess weight risk by dismissing the alert
      operationId: acknowledgeExcessWeightRisk
      tags:
        - order
      consumes:
        - application/json
      produces:
        - application/json
      parameters:
        - in: header
          name: If-Match
          type: string
          required: true
      responses:
        '200':
          description: updated Move
          schema:
            $ref: '#/definitions/Move'
        '403':
          $ref: '#/responses/PermissionDenied'
        '404':
          $ref: '#/responses/NotFound'
        '412':
          $ref: '#/responses/PreconditionFailed'
        '422':
          $ref: '#/responses/UnprocessableEntity'
        '500':
          $ref: '#/responses/ServerError'
      x-permissions:
        - update.excessWeightRisk
  '/orders/{orderID}/acknowledge-excess-unaccompanied-baggage-weight-risk':
    parameters:
      - description: ID of order to use
        in: path
        name: orderID
        required: true
        type: string
        format: uuid
    post:
      summary: Saves the date and time a TOO acknowledged the excess unaccompanied baggage weight risk by dismissing the alert
      description: Saves the date and time a TOO acknowledged the excess unaccompanied baggage weight risk by dismissing the alert
      operationId: acknowledgeExcessUnaccompaniedBaggageWeightRisk
      tags:
        - order
      consumes:
        - application/json
      produces:
        - application/json
      parameters:
        - in: header
          name: If-Match
          type: string
          required: true
      responses:
        '200':
          description: updated Move
          schema:
            $ref: '#/definitions/Move'
        '403':
          $ref: '#/responses/PermissionDenied'
        '404':
          $ref: '#/responses/NotFound'
        '412':
          $ref: '#/responses/PreconditionFailed'
        '422':
          $ref: '#/responses/UnprocessableEntity'
        '500':
          $ref: '#/responses/ServerError'
      x-permissions:
        - update.excessWeightRisk
  '/orders/{orderID}/update-billable-weight':
    parameters:
      - description: ID of order to use
        in: path
        name: orderID
        required: true
        type: string
        format: uuid
    patch:
      summary: Updates the max billable weight
      description: Updates the DBAuthorizedWeight attribute for the Order Entitlements=
      operationId: updateBillableWeight
      tags:
        - order
      consumes:
        - application/json
      produces:
        - application/json
      parameters:
        - in: body
          name: body
          required: true
          schema:
            $ref: '#/definitions/UpdateBillableWeightPayload'
        - in: header
          name: If-Match
          type: string
          required: true
      responses:
        '200':
          description: updated Order
          schema:
            $ref: '#/definitions/Order'
        '403':
          $ref: '#/responses/PermissionDenied'
        '404':
          $ref: '#/responses/NotFound'
        '412':
          $ref: '#/responses/PreconditionFailed'
        '422':
          $ref: '#/responses/UnprocessableEntity'
        '500':
          $ref: '#/responses/ServerError'
      x-permissions:
        - update.billableWeight
  '/orders/{orderID}/update-max-billable-weight/tio':
    parameters:
      - description: ID of order to use
        in: path
        name: orderID
        required: true
        type: string
        format: uuid
    patch:
      summary: Updates the max billable weight with TIO remarks
      description: Updates the DBAuthorizedWeight attribute for the Order Entitlements and move TIO remarks
      operationId: updateMaxBillableWeightAsTIO
      tags:
        - order
      consumes:
        - application/json
      produces:
        - application/json
      parameters:
        - in: body
          name: body
          required: true
          schema:
            $ref: '#/definitions/UpdateMaxBillableWeightAsTIOPayload'
        - $ref: 'parameters/ifMatch.yaml'
      responses:
        '200':
          description: updated Order
          schema:
            $ref: '#/definitions/Order'
        '403':
          $ref: '#/responses/PermissionDenied'
        '404':
          $ref: '#/responses/NotFound'
        '412':
          $ref: '#/responses/PreconditionFailed'
        '422':
          $ref: '#/responses/UnprocessableEntity'
        '500':
          $ref: '#/responses/ServerError'
      x-permissions:
        - update.maxBillableWeight
  /orders/{orderID}/upload_amended_orders:
    post:
      summary: Create an amended order for a given order
      description: Create an amended order for a given order
      operationId: uploadAmendedOrders
      tags:
        - order
      consumes:
        - multipart/form-data
      parameters:
        - in: path
          name: orderID
          type: string
          format: uuid
          required: true
          description: UUID of the order
        - in: formData
          name: file
          type: file
          description: The file to upload.
          required: true
      responses:
        '201':
          description: created upload
          schema:
            $ref: 'definitions/Upload.yaml'
        '400':
          description: invalid request
          schema:
            $ref: '#/definitions/InvalidRequestResponsePayload'
        '403':
          description: not authorized
        '404':
          description: not found
        '413':
          description: payload is too large
        '500':
          description: server error
  '/counseling/orders/{orderID}/allowances':
    parameters:
      - description: ID of order to use
        in: path
        name: orderID
        required: true
        type: string
        format: uuid
    patch:
      summary: Updates an allowance (Orders with Entitlements)
      description: All fields sent in this request will be set on the order referenced
      operationId: counselingUpdateAllowance
      tags:
        - order
      consumes:
        - application/json
      produces:
        - application/json
      parameters:
        - in: body
          name: body
          required: true
          schema:
            $ref: '#/definitions/CounselingUpdateAllowancePayload'
        - in: header
          name: If-Match
          type: string
          required: true
      responses:
        '200':
          description: updated instance of allowance
          schema:
            $ref: '#/definitions/Order'
        '403':
          $ref: '#/responses/PermissionDenied'
        '404':
          $ref: '#/responses/NotFound'
        '412':
          $ref: '#/responses/PreconditionFailed'
        '422':
          $ref: '#/responses/UnprocessableEntity'
        '500':
          $ref: '#/responses/ServerError'
  '/move-task-orders/{moveTaskOrderID}':
    parameters:
      - description: ID of move to use
        in: path
        name: moveTaskOrderID
        required: true
        type: string
    get:
      produces:
        - application/json
      parameters: []
      responses:
        '200':
          description: Successfully retrieved move task order
          schema:
            $ref: '#/definitions/MoveTaskOrder'
        '400':
          $ref: '#/responses/InvalidRequest'
        '401':
          $ref: '#/responses/PermissionDenied'
        '403':
          $ref: '#/responses/PermissionDenied'
        '404':
          $ref: '#/responses/NotFound'
        '500':
          $ref: '#/responses/ServerError'
      tags:
        - moveTaskOrder
      description: Gets a move
      operationId: getMoveTaskOrder
      summary: Gets a move by ID
  '/move_task_orders/{moveTaskOrderID}/mto_service_items':
    parameters:
      - description: ID of move for mto service item to use
        in: path
        name: moveTaskOrderID
        required: true
        format: uuid
        type: string
    get:
      produces:
        - application/json
      parameters: []
      responses:
        '200':
          description: Successfully retrieved all line items for a move task order
          schema:
            $ref: 'definitions/MTOServiceItems.yaml'
        '404':
          $ref: '#/responses/NotFound'
        '422':
          $ref: '#/responses/UnprocessableEntity'
        '500':
          $ref: '#/responses/ServerError'
      tags:
        - mtoServiceItem
      description: Gets all line items for a move
      operationId: listMTOServiceItems
      summary: Gets all line items for a move
  '/mto-shipments':
    post:
      summary: createMTOShipment
      description: |
        Creates a MTO shipment for the specified Move Task Order.
        Required fields include:
        * Shipment Type
        * Customer requested pick-up date
        * Pick-up Address
        * Delivery Address
        * Releasing / Receiving agents
        Optional fields include:
        * Delivery Address Type
        * Customer Remarks
        * Releasing / Receiving agents
        * An array of optional accessorial service item codes
      consumes:
        - application/json
      produces:
        - application/json
      operationId: createMTOShipment
      tags:
        - mtoShipment
      parameters:
        - in: body
          name: body
          schema:
            $ref: '#/definitions/CreateMTOShipment'
      responses:
        '200':
          description: Successfully created a MTO shipment.
          schema:
            $ref: 'definitions/MTOShipment.yaml'
        '400':
          $ref: '#/responses/InvalidRequest'
        '404':
          $ref: '#/responses/NotFound'
        '422':
          $ref: '#/responses/UnprocessableEntity'
        '500':
          $ref: '#/responses/ServerError'
  '/move_task_orders/{moveTaskOrderID}/mto_shipments':
    parameters:
      - description: ID of move task order for mto shipment to use
        in: path
        name: moveTaskOrderID
        required: true
        format: uuid
        type: string
    get:
      produces:
        - application/json
      parameters: []
      responses:
        '200':
          description: Successfully retrieved all mto shipments for a move task order
          schema:
            $ref: '#/definitions/MTOShipments'
        '403':
          $ref: '#/responses/PermissionDenied'
        '404':
          $ref: '#/responses/NotFound'
        '422':
          $ref: '#/responses/UnprocessableEntity'
        '500':
          $ref: '#/responses/ServerError'
      tags:
        - mtoShipment
      description: Gets all shipments for a move task order
      operationId: listMTOShipments
      summary: Gets all shipments for a move task order
  '/shipments/{shipmentID}':
    get:
      summary: fetches a shipment by ID
      description: fetches a shipment by ID
      operationId: getShipment
      tags:
        - mtoShipment
      produces:
        - application/json
      parameters:
        - description: ID of the shipment to be fetched
          in: path
          name: shipmentID
          required: true
          format: uuid
          type: string
      responses:
        '200':
          description: Successfully fetched the shipment
          schema:
            $ref: '#/definitions/MTOShipment'
        '400':
          $ref: '#/responses/InvalidRequest'
        '403':
          $ref: '#/responses/PermissionDenied'
        '404':
          $ref: '#/responses/NotFound'
        '422':
          $ref: '#/responses/UnprocessableEntity'
        '500':
          $ref: '#/responses/ServerError'
    delete:
      summary: Soft deletes a shipment by ID
      description: Soft deletes a shipment by ID
      operationId: deleteShipment
      tags:
        - shipment
      produces:
        - application/json
      parameters:
        - description: ID of the shipment to be deleted
          in: path
          name: shipmentID
          required: true
          format: uuid
          type: string
      responses:
        '204':
          description: Successfully soft deleted the shipment
        '400':
          $ref: '#/responses/InvalidRequest'
        '403':
          $ref: '#/responses/PermissionDenied'
        '404':
          $ref: '#/responses/NotFound'
        '409':
          $ref: '#/responses/Conflict'
        '422':
          $ref: '#/responses/UnprocessableEntity'
        '500':
          $ref: '#/responses/ServerError'
  '/move_task_orders/{moveTaskOrderID}/mto_shipments/{shipmentID}':
    patch:
      summary: updateMTOShipment
      description: |
        Updates a specified MTO shipment.
        Required fields include:
        * MTO Shipment ID required in path
        * If-Match required in headers
        * No fields required in body
        Optional fields include:
        * New shipment status type
        * Shipment Type
        * Customer requested pick-up date
        * Pick-up Address
        * Delivery Address
        * Secondary Pick-up Address
        * SecondaryDelivery Address
        * Delivery Address Type
        * Customer Remarks
        * Counselor Remarks
        * Releasing / Receiving agents
        * Actual Pro Gear Weight
        * Actual Spouse Pro Gear Weight
        * Location of the POE/POD
      consumes:
        - application/json
      produces:
        - application/json
      operationId: updateMTOShipment
      tags:
        - mtoShipment
      parameters:
        - in: path
          name: moveTaskOrderID
          required: true
          format: uuid
          type: string
          description: ID of move task order for mto shipment to use
        - in: path
          name: shipmentID
          type: string
          format: uuid
          required: true
          description: UUID of the MTO Shipment to update
        - in: header
          name: If-Match
          type: string
          required: true
          description: >
            Optimistic locking is implemented via the `If-Match` header. If the ETag header does not match
            the value of the resource on the server, the server rejects the change with a `412 Precondition Failed` error.
        - in: body
          name: body
          schema:
            $ref: '#/definitions/UpdateShipment'
      responses:
        '200':
          description: Successfully updated the specified MTO shipment.
          schema:
            $ref: 'definitions/MTOShipment.yaml'
        '400':
          $ref: '#/responses/InvalidRequest'
        '401':
          $ref: '#/responses/PermissionDenied'
        '403':
          $ref: '#/responses/PermissionDenied'
        '404':
          $ref: '#/responses/NotFound'
        '412':
          $ref: '#/responses/PreconditionFailed'
        '422':
          $ref: '#/responses/UnprocessableEntity'
        '500':
          $ref: '#/responses/ServerError'
  '/shipments/approve':
    post:
      consumes:
        - application/json
      produces:
        - application/json
      parameters:
        - in: body
          name: body
          required: true
          schema:
            $ref: '#/definitions/ApproveShipments'
      responses:
        '200':
          description: Successfully approved the shipments
          schema:
            type: array
            items:
              $ref: 'definitions/MTOShipment.yaml'
        '403':
          $ref: '#/responses/PermissionDenied'
        '404':
          $ref: '#/responses/NotFound'
        '409':
          $ref: '#/responses/Conflict'
        '412':
          $ref: '#/responses/PreconditionFailed'
        '422':
          $ref: '#/responses/UnprocessableEntity'
        '500':
          $ref: '#/responses/ServerError'
      tags:
        - shipment
      description: Approves multiple shipments in one request
      operationId: approveShipments
      summary: Approves multiple shipments at once
      x-permissions:
        - update.shipment
  '/shipments/{shipmentID}/approve':
    parameters:
      - description: ID of the shipment
        in: path
        name: shipmentID
        required: true
        format: uuid
        type: string
    post:
      consumes:
        - application/json
      produces:
        - application/json
      parameters:
        - in: header
          name: If-Match
          type: string
          required: true
      responses:
        '200':
          description: Successfully approved the shipment
          schema:
            $ref: 'definitions/MTOShipment.yaml'
        '403':
          $ref: '#/responses/PermissionDenied'
        '404':
          $ref: '#/responses/NotFound'
        '409':
          $ref: '#/responses/Conflict'
        '412':
          $ref: '#/responses/PreconditionFailed'
        '422':
          $ref: '#/responses/UnprocessableEntity'
        '500':
          $ref: '#/responses/ServerError'
      tags:
        - shipment
      description: Approves a shipment
      operationId: approveShipment
      summary: Approves a shipment
      x-permissions:
        - update.shipment
  '/shipments/{shipmentID}/request-diversion':
    parameters:
      - description: ID of the shipment
        in: path
        name: shipmentID
        required: true
        format: uuid
        type: string
    post:
      consumes:
        - application/json
      produces:
        - application/json
      parameters:
        - in: header
          name: If-Match
          type: string
          required: true
        - in: body
          name: body
          required: true
          schema:
            $ref: '#/definitions/RequestDiversion'
      responses:
        '200':
          description: Successfully requested the shipment diversion
          schema:
            $ref: 'definitions/MTOShipment.yaml'
        '403':
          $ref: '#/responses/PermissionDenied'
        '404':
          $ref: '#/responses/NotFound'
        '409':
          $ref: '#/responses/Conflict'
        '412':
          $ref: '#/responses/PreconditionFailed'
        '422':
          $ref: '#/responses/UnprocessableEntity'
        '500':
          $ref: '#/responses/ServerError'
      tags:
        - shipment
      description: Requests a shipment diversion
      operationId: requestShipmentDiversion
      summary: Requests a shipment diversion
      x-permissions:
        - create.shipmentDiversionRequest
  '/shipments/{shipmentID}/approve-diversion':
    parameters:
      - description: ID of the shipment
        in: path
        name: shipmentID
        required: true
        format: uuid
        type: string
    post:
      consumes:
        - application/json
      produces:
        - application/json
      parameters:
        - in: header
          name: If-Match
          type: string
          required: true
      responses:
        '200':
          description: Successfully approved the shipment diversion
          schema:
            $ref: 'definitions/MTOShipment.yaml'
        '403':
          $ref: '#/responses/PermissionDenied'
        '404':
          $ref: '#/responses/NotFound'
        '409':
          $ref: '#/responses/Conflict'
        '412':
          $ref: '#/responses/PreconditionFailed'
        '422':
          $ref: '#/responses/UnprocessableEntity'
        '500':
          $ref: '#/responses/ServerError'
      x-permissions:
        - update.shipment
      tags:
        - shipment
      description: Approves a shipment diversion
      operationId: approveShipmentDiversion
      summary: Approves a shipment diversion
  '/shipments/{shipmentID}/reject':
    parameters:
      - description: ID of the shipment
        in: path
        name: shipmentID
        required: true
        format: uuid
        type: string
    post:
      consumes:
        - application/json
      produces:
        - application/json
      parameters:
        - in: header
          name: If-Match
          type: string
          required: true
        - in: body
          name: body
          required: true
          schema:
            $ref: '#/definitions/RejectShipment'
      responses:
        '200':
          description: Successfully rejected the shipment
          schema:
            $ref: 'definitions/MTOShipment.yaml'
        '403':
          $ref: '#/responses/PermissionDenied'
        '404':
          $ref: '#/responses/NotFound'
        '409':
          $ref: '#/responses/Conflict'
        '412':
          $ref: '#/responses/PreconditionFailed'
        '422':
          $ref: '#/responses/UnprocessableEntity'
        '500':
          $ref: '#/responses/ServerError'
      tags:
        - shipment
      description: rejects a shipment
      operationId: rejectShipment
      summary: rejects a shipment
  '/shipments/{shipmentID}/request-cancellation':
    parameters:
      - description: ID of the shipment
        in: path
        name: shipmentID
        required: true
        format: uuid
        type: string
    post:
      consumes:
        - application/json
      produces:
        - application/json
      parameters:
        - in: header
          name: If-Match
          type: string
          required: true
      responses:
        '200':
          description: Successfully requested the shipment cancellation
          schema:
            $ref: 'definitions/MTOShipment.yaml'
        '403':
          $ref: '#/responses/PermissionDenied'
        '404':
          $ref: '#/responses/NotFound'
        '409':
          $ref: '#/responses/Conflict'
        '412':
          $ref: '#/responses/PreconditionFailed'
        '422':
          $ref: '#/responses/UnprocessableEntity'
        '500':
          $ref: '#/responses/ServerError'
      tags:
        - shipment
      description: Requests a shipment cancellation
      operationId: requestShipmentCancellation
      summary: Requests a shipment cancellation
      x-permissions:
        - create.shipmentCancellation
  '/shipments/{shipmentID}/terminate':
    parameters:
      - description: ID of the shipment
        in: path
        name: shipmentID
        required: true
        format: uuid
        type: string
    post:
      consumes:
        - application/json
      produces:
        - application/json
      parameters:
        - in: body
          name: body
          required: true
          schema:
            properties:
              terminationReason:
                type: string
            required:
              - terminationReason
      responses:
        '200':
          description: Successfully terminated the shipment
          schema:
            $ref: 'definitions/MTOShipment.yaml'
        '403':
          $ref: '#/responses/PermissionDenied'
        '404':
          $ref: '#/responses/NotFound'
        '422':
          $ref: '#/responses/UnprocessableEntity'
        '500':
          $ref: '#/responses/ServerError'
      tags:
        - shipment
      description: Terminates a shipment
      operationId: createTermination
      summary: Terminates a shipment
      x-permissions:
        - create.shipmentTermination
  '/shipments/{shipmentID}/request-reweigh':
    parameters:
      - description: ID of the shipment
        in: path
        name: shipmentID
        required: true
        format: uuid
        type: string
    post:
      consumes:
        - application/json
      produces:
        - application/json
      responses:
        '200':
          description: Successfully requested a reweigh of the shipment
          schema:
            $ref: 'definitions/Reweigh.yaml'
        '403':
          $ref: '#/responses/PermissionDenied'
        '404':
          $ref: '#/responses/NotFound'
        '409':
          $ref: '#/responses/Conflict'
        '412':
          $ref: '#/responses/PreconditionFailed'
        '422':
          $ref: '#/responses/UnprocessableEntity'
        '500':
          $ref: '#/responses/ServerError'
      tags:
        - shipment
        - reweigh
      description: Requests a shipment reweigh
      operationId: requestShipmentReweigh
      summary: Requests a shipment reweigh
      x-permissions:
        - create.reweighRequest
  '/shipments/{shipmentID}/review-shipment-address-update':
    parameters:
      - description: ID of the shipment
        in: path
        name: shipmentID
        required: true
        format: uuid
        type: string
    patch:
      consumes:
        - application/json
      produces:
        - application/json
      parameters:
        - in: header
          name: If-Match
          type: string
          required: true
        - in: body
          name: body
          required: true
          schema:
            properties:
              status:
                type: string
                enum:
                  - REJECTED
                  - APPROVED
              officeRemarks:
                type: string
            required:
              - officeRemarks
              - status
      responses:
        '200':
          description: Successfully requested a shipment address update
          schema:
            $ref: 'definitions/ShipmentAddressUpdate.yaml'
        '403':
          $ref: '#/responses/PermissionDenied'
        '404':
          $ref: '#/responses/NotFound'
        '409':
          $ref: '#/responses/Conflict'
        '412':
          $ref: '#/responses/PreconditionFailed'
        '422':
          $ref: '#/responses/UnprocessableEntity'
        '500':
          $ref: '#/responses/ServerError'
      tags:
        - shipment
        - shipment_address_updates
      description: This endpoint is used to approve a address update request. Office remarks are required.
        Approving the address update will update the Destination Final Address of the associated service item
      operationId: reviewShipmentAddressUpdate
      summary: Allows TOO to review a shipment address update
  '/shipments/{shipmentID}/sit-extensions':
    post:
      summary: Create an approved SIT Duration Update
      description: TOO can creates an already-approved SIT Duration Update on behalf of a customer
      consumes:
        - application/json
      produces:
        - application/json
      operationId: createApprovedSITDurationUpdate
      tags:
        - shipment
        - sitExtension
      parameters:
        - description: ID of the shipment
          in: path
          name: shipmentID
          required: true
          format: uuid
          type: string
        - in: body
          name: body
          schema:
            $ref: '#/definitions/CreateApprovedSITDurationUpdate'
          required: true
        - in: header
          description: We want the shipment's eTag rather than the SIT Duration Update eTag as the SIT Duration Update is always associated with a shipment
          name: If-Match
          type: string
          required: true
      responses:
        '200':
          description: Successfully created a SIT Extension.
          schema:
            $ref: 'definitions/MTOShipment.yaml'
        '400':
          $ref: '#/responses/InvalidRequest'
        '403':
          $ref: '#/responses/PermissionDenied'
        '404':
          $ref: '#/responses/NotFound'
        '422':
          $ref: '#/responses/UnprocessableEntity'
        '500':
          $ref: '#/responses/ServerError'
      x-permissions:
        - create.SITExtension
  '/shipments/{shipmentID}/sit-extensions/{sitExtensionID}/approve':
    parameters:
      - description: ID of the shipment
        in: path
        name: shipmentID
        required: true
        format: uuid
        type: string
      - description: ID of the SIT extension
        in: path
        name: sitExtensionID
        required: true
        format: uuid
        type: string
    patch:
      consumes:
        - application/json
      produces:
        - application/json
      parameters:
        - in: body
          name: body
          required: true
          schema:
            $ref: '#/definitions/ApproveSITExtension'
        - in: header
          description: We want the shipment's eTag rather than the SIT extension eTag as the SIT extension is always associated with a shipment
          name: If-Match
          type: string
          required: true
      responses:
        '200':
          description: Successfully approved a SIT extension
          schema:
            $ref: 'definitions/MTOShipment.yaml'
        '403':
          $ref: '#/responses/PermissionDenied'
        '404':
          $ref: '#/responses/NotFound'
        '409':
          $ref: '#/responses/Conflict'
        '412':
          $ref: '#/responses/PreconditionFailed'
        '422':
          $ref: '#/responses/UnprocessableEntity'
        '500':
          $ref: '#/responses/ServerError'
      tags:
        - shipment
        - sitExtension
      description: Approves a SIT extension
      operationId: approveSITExtension
      summary: Approves a SIT extension
      x-permissions:
        - update.SITExtension
  '/shipments/{shipmentID}/sit-extensions/{sitExtensionID}/deny':
    parameters:
      - description: ID of the shipment
        in: path
        name: shipmentID
        required: true
        format: uuid
        type: string
      - description: ID of the SIT extension
        in: path
        name: sitExtensionID
        required: true
        format: uuid
        type: string
    patch:
      consumes:
        - application/json
      produces:
        - application/json
      parameters:
        - in: body
          name: body
          required: true
          schema:
            $ref: '#/definitions/DenySITExtension'
        - in: header
          name: If-Match
          type: string
          required: true
      responses:
        '200':
          description: Successfully denied a SIT extension
          schema:
            $ref: 'definitions/MTOShipment.yaml'
        '403':
          $ref: '#/responses/PermissionDenied'
        '404':
          $ref: '#/responses/NotFound'
        '409':
          $ref: '#/responses/Conflict'
        '412':
          $ref: '#/responses/PreconditionFailed'
        '422':
          $ref: '#/responses/UnprocessableEntity'
        '500':
          $ref: '#/responses/ServerError'
      tags:
        - shipment
        - sitExtension
      description: Denies a SIT extension
      operationId: denySITExtension
      summary: Denies a SIT extension
      x-permissions:
        - update.SITExtension
  '/shipments/{shipmentID}/sit-service-item/convert-to-customer-expense':
    parameters:
      - description: ID of the shipment
        in: path
        name: shipmentID
        required: true
        format: uuid
        type: string
    patch:
      consumes:
        - application/json
      produces:
        - application/json
      parameters:
        - in: body
          name: body
          required: true
          schema:
            $ref: '#/definitions/UpdateSITServiceItemCustomerExpense'
        - in: header
          name: If-Match
          type: string
          required: true
      responses:
        '200':
          description: Successfully converted to customer expense
          schema:
            $ref: 'definitions/MTOShipment.yaml'
        '403':
          $ref: '#/responses/PermissionDenied'
        '404':
          $ref: '#/responses/NotFound'
        '409':
          $ref: '#/responses/Conflict'
        '412':
          $ref: '#/responses/PreconditionFailed'
        '422':
          $ref: '#/responses/UnprocessableEntity'
        '500':
          $ref: '#/responses/ServerError'
      tags:
        - shipment
        - mtoServiceItem
      description: Converts a SIT to customer expense
      operationId: updateSITServiceItemCustomerExpense
      summary: Converts a SIT to customer expense
      x-permissions:
        - update.MTOServiceItem
  /shipments/{shipmentID}/ppm-documents:
    parameters:
      - description: ID of the shipment
        in: path
        name: shipmentID
        required: true
        format: uuid
        type: string
    get:
      summary: Gets all the PPM documents for a PPM shipment
      description: |
        Retrieves all of the documents and associated uploads for each ppm document type connected to a PPM shipment. This
        excludes any deleted PPM documents.
      operationId: getPPMDocuments
      tags:
        - ppm
      consumes:
        - application/json
      produces:
        - application/json
      responses:
        '200':
          description: All PPM documents and associated uploads for the specified PPM shipment.
          schema:
            $ref: 'definitions/PPMDocuments.yaml'
        '401':
          $ref: '#/responses/PermissionDenied'
        '403':
          $ref: '#/responses/PermissionDenied'
        '422':
          $ref: '#/responses/UnprocessableEntity'
        '500':
          $ref: '#/responses/ServerError'
  /ppm-shipments/{ppmShipmentId}/uploads:
    post:
      summary: Create a new upload for a PPM weight ticket, pro-gear, or moving expense document
      description: Uploads represent a single digital file, such as a PNG, JPEG, PDF, or spreadsheet.
      operationId: createPPMUpload
      tags:
        - ppm
      consumes:
        - multipart/form-data
      parameters:
        - in: path
          name: ppmShipmentId
          type: string
          format: uuid
          required: true
          description: UUID of the ppm shipment
        - in: query
          name: documentId
          type: string
          format: uuid
          required: true
          description: UUID of the document to add an upload to
        - in: formData
          name: file
          type: file
          description: The file to upload.
          required: true
        - in: query
          name: weightReceipt
          type: boolean
          description: If the upload is a Weight Receipt
          required: true
      responses:
        '201':
          description: created upload
          schema:
            $ref: '#/definitions/Upload'
        '400':
          description: invalid request
          schema:
            $ref: '#/definitions/InvalidRequestResponsePayload'
        '403':
          $ref: '#/responses/PermissionDenied'
        '404':
          $ref: '#/responses/NotFound'
        '413':
          description: payload is too large
        '422':
          $ref: '#/responses/UnprocessableEntity'
        '500':
          $ref: '#/responses/ServerError'
  /ppm-shipments/{ppmShipmentId}/weight-ticket:
    post:
      summary: Creates a weight ticket document
      description: Created a weight ticket document with the given information
      operationId: createWeightTicket
      tags:
        - ppm
      parameters:
        - $ref: 'parameters/ppmShipmentId.yaml'
      responses:
        '200':
          description: returns new weight ticket object
          schema:
            $ref: 'definitions/WeightTicket.yaml'
        '400':
          $ref: '#/responses/InvalidRequest'
        '401':
          $ref: '#/responses/PermissionDenied'
        '403':
          $ref: '#/responses/PermissionDenied'
        '404':
          $ref: '#/responses/NotFound'
        '422':
          $ref: '#/responses/UnprocessableEntity'
        '500':
          $ref: '#/responses/ServerError'
  /ppm-shipments/{ppmShipmentId}/weight-ticket/{weightTicketId}:
    parameters:
      - $ref: 'parameters/ppmShipmentId.yaml'
      - $ref: 'parameters/weightTicketId.yaml'
    patch:
      summary: Updates a weight ticket document
      description: |
        Updates a PPM shipment's weight ticket document with new information. Only some of the weight ticket document's
        fields are editable because some have to be set by the customer, e.g. vehicle description.
      operationId: updateWeightTicket
      tags:
        - ppm
      consumes:
        - application/json
      produces:
        - application/json
      parameters:
        - $ref: 'parameters/ifMatch.yaml'
        - in: body
          name: updateWeightTicketPayload
          required: true
          schema:
            $ref: '#/definitions/UpdateWeightTicket'
      responses:
        '200':
          description: returns an updated weight ticket object
          schema:
            $ref: 'definitions/WeightTicket.yaml'
        '400':
          $ref: '#/responses/InvalidRequest'
        '401':
          $ref: '#/responses/PermissionDenied'
        '403':
          $ref: '#/responses/PermissionDenied'
        '404':
          $ref: '#/responses/NotFound'
        '412':
          $ref: '#/responses/PreconditionFailed'
        '422':
          $ref: '#/responses/UnprocessableEntity'
        '500':
          $ref: '#/responses/ServerError'
    delete:
      summary: Soft deletes a weight ticket by ID
      description: |
        Removes a single weight ticket from the closeout line items for a PPM shipment. Soft deleted
        records are not visible in milmove, but are kept in the database. This may change the PPM shipment's final
        incentive.
      operationId: deleteWeightTicket
      tags:
        - ppm
      produces:
        - application/json
      parameters:
        - $ref: 'parameters/ppmShipmentId.yaml'
        - description: ID of the weight ticket to be deleted
          in: path
          name: weightTicketId
          required: true
          format: uuid
          type: string
      responses:
        '204':
          description: Successfully soft deleted the weight ticket
        '400':
          $ref: '#/responses/InvalidRequest'
        '401':
          $ref: '#/responses/PermissionDenied'
        '403':
          $ref: '#/responses/PermissionDenied'
        '404':
          $ref: '#/responses/NotFound'
        '409':
          $ref: '#/responses/Conflict'
        '422':
          $ref: '#/responses/UnprocessableEntity'
        '500':
          $ref: '#/responses/ServerError'
  /ppm-shipments/{ppmShipmentId}/moving-expenses/{movingExpenseId}:
    parameters:
      - $ref: 'parameters/ppmShipmentId.yaml'
      - $ref: 'parameters/movingExpenseId.yaml'
    patch:
      summary: Updates the moving expense
      description: |
        Updates a PPM shipment's moving expense with new information. Only some of the moving expense's fields are
        editable because some have to be set by the customer, e.g. the description and the moving expense type.
      operationId: updateMovingExpense
      tags:
        - ppm
      consumes:
        - application/json
      produces:
        - application/json
      parameters:
        - $ref: 'parameters/ifMatch.yaml'
        - in: body
          name: updateMovingExpense
          required: true
          schema:
            $ref: '#/definitions/UpdateMovingExpense'
      responses:
        '200':
          description: returns an updated moving expense object
          schema:
            $ref: 'definitions/MovingExpense.yaml'
        '400':
          $ref: '#/responses/InvalidRequest'
        '401':
          $ref: '#/responses/PermissionDenied'
        '403':
          $ref: '#/responses/PermissionDenied'
        '404':
          $ref: '#/responses/NotFound'
        '412':
          $ref: '#/responses/PreconditionFailed'
        '422':
          $ref: '#/responses/UnprocessableEntity'
        '500':
          $ref: '#/responses/ServerError'
  /ppm-shipments/{ppmShipmentId}/pro-gear-weight-tickets:
    parameters:
      - $ref: 'parameters/ppmShipmentId.yaml'
    post:
      summary: Creates a pro-gear weight ticket
      description: |
        Creates a PPM shipment's pro-gear weight ticket. This will only contain the minimum necessary fields for a
        pro-gear weight ticket. Data should be filled in using the patch endpoint.
      operationId: createProGearWeightTicket
      tags:
        - ppm
      consumes:
        - application/json
      produces:
        - application/json
      responses:
        '201':
          description: returns a new pro-gear weight ticket object
          schema:
            $ref: 'definitions/ProGearWeightTicket.yaml'
        '400':
          $ref: '#/responses/InvalidRequest'
        '401':
          $ref: '#/responses/PermissionDenied'
        '403':
          $ref: '#/responses/PermissionDenied'
        '404':
          $ref: '#/responses/NotFound'
        '422':
          $ref: '#/responses/UnprocessableEntity'
        '500':
          $ref: '#/responses/ServerError'
  /ppm-shipments/{ppmShipmentId}/pro-gear-weight-tickets/{proGearWeightTicketId}:
    parameters:
      - $ref: 'parameters/ppmShipmentId.yaml'
      - $ref: 'parameters/proGearWeightTicketId.yaml'
    patch:
      summary: Updates a pro-gear weight ticket
      description: |
        Updates a PPM shipment's pro-gear weight ticket with new information. Only some of the fields are editable
        because some have to be set by the customer, e.g. the description.
      operationId: updateProGearWeightTicket
      tags:
        - ppm
      consumes:
        - application/json
      produces:
        - application/json
      parameters:
        - $ref: 'parameters/ifMatch.yaml'
        - in: body
          name: updateProGearWeightTicket
          required: true
          schema:
            $ref: '#/definitions/UpdateProGearWeightTicket'
      responses:
        '200':
          description: returns an updated pro-gear weight ticket object
          schema:
            $ref: 'definitions/ProGearWeightTicket.yaml'
        '400':
          $ref: '#/responses/InvalidRequest'
        '401':
          $ref: '#/responses/PermissionDenied'
        '403':
          $ref: '#/responses/PermissionDenied'
        '404':
          $ref: '#/responses/NotFound'
        '412':
          $ref: '#/responses/PreconditionFailed'
        '422':
          $ref: '#/responses/UnprocessableEntity'
        '500':
          $ref: '#/responses/ServerError'
    delete:
      summary: Soft deletes a pro-gear weight line item by ID
      description: |
        Removes a single pro-gear weight ticket set from the closeout line items for a PPM shipment. Soft deleted
        records are not visible in milmove, but are kept in the database.
      operationId: deleteProGearWeightTicket
      tags:
        - ppm
      produces:
        - application/json
      parameters:
        - $ref: 'parameters/ppmShipmentId.yaml'
        - description: ID of the pro-gear weight ticket to be deleted
          in: path
          name: proGearWeightTicketId
          required: true
          format: uuid
          type: string
      responses:
        '204':
          description: Successfully soft deleted the pro-gear weight ticket
        '401':
          $ref: '#/responses/PermissionDenied'
        '403':
          $ref: '#/responses/PermissionDenied'
        '404':
          $ref: '#/responses/NotFound'
        '409':
          $ref: '#/responses/Conflict'
        '422':
          $ref: '#/responses/UnprocessableEntity'
        '500':
          $ref: '#/responses/ServerError'
  /ppm-shipments/{ppmShipmentId}/aoa-packet:
    parameters:
      - description: the id for the ppmshipment with aoa to be downloaded
        in: path
        name: ppmShipmentId
        required: true
        type: string
    get:
      summary: Downloads AOA Packet form PPMShipment as a PDF
      description: |
        ### Functionality
        This endpoint downloads all uploaded move order documentation combined with the Shipment Summary Worksheet into a single PDF.
        ### Errors
        * The PPMShipment must have requested an AOA.
        * The PPMShipment AOA Request must have been approved.
      operationId: showAOAPacket
      tags:
        - ppm
      produces:
        - application/pdf
      responses:
        '200':
          headers:
            Content-Disposition:
              type: string
              description: File name to download
          description: AOA PDF
          schema:
            format: binary
            type: file
        '400':
          $ref: '#/responses/InvalidRequest'
        '403':
          $ref: '#/responses/PermissionDenied'
        '404':
          $ref: '#/responses/NotFound'
        '422':
          $ref: '#/responses/UnprocessableEntity'
        '500':
          $ref: '#/responses/ServerError'
  /ppm-shipments/{ppmShipmentId}/send-to-customer:
    patch:
      summary: Updates a PPM shipment's status after a Service Counselor sends it to customer for moving
      description: |
        Updates a PPM shipment's status once a Service Counselor has reviewed the submitted PPM. Status is updated to waiting on customer so the customer may move the shipment.
      operationId: sendPPMToCustomer
      tags:
        - ppm
      consumes:
        - application/json
      produces:
        - application/json
      parameters:
        - $ref: 'parameters/ppmShipmentId.yaml'
        - in: header
          name: If-Match
          type: string
          required: true
      responses:
        '200':
          description: Successfully sent PPM to customer
          schema:
            $ref: 'definitions/PPMShipment.yaml'
        '400':
          $ref: '#/responses/InvalidRequest'
        '401':
          $ref: '#/responses/PermissionDenied'
        '403':
          $ref: '#/responses/PermissionDenied'
        '404':
          $ref: '#/responses/NotFound'
        '412':
          $ref: '#/responses/PreconditionFailed'
        '422':
          $ref: '#/responses/UnprocessableEntity'
        '500':
          $ref: '#/responses/ServerError'
      x-permissions:
        - update.shipment
  /ppm-shipments/{ppmShipmentId}/finish-document-review:
    parameters:
      - $ref: 'parameters/ppmShipmentId.yaml'
    patch:
      summary: Updates a PPM shipment's status after document review
      description: |
        Updates a PPM shipment's status once documents have been reviewed. Status is updated depending on whether any documents have been rejected.
      operationId: finishDocumentReview
      tags:
        - ppm
      consumes:
        - application/json
      produces:
        - application/json
      parameters:
        - in: header
          name: If-Match
          type: string
          required: true
      responses:
        '200':
          description: Successfully finished document review
          schema:
            $ref: 'definitions/PPMShipment.yaml'
        '400':
          $ref: '#/responses/InvalidRequest'
        '401':
          $ref: '#/responses/PermissionDenied'
        '403':
          $ref: '#/responses/PermissionDenied'
        '404':
          $ref: '#/responses/NotFound'
        '409':
          $ref: '#/responses/Conflict'
        '412':
          $ref: '#/responses/PreconditionFailed'
        '422':
          $ref: '#/responses/UnprocessableEntity'
        '500':
          $ref: '#/responses/ServerError'
      x-permissions:
        - update.shipment
  /ppm-shipments/{ppmShipmentId}/ppm-sit:
    patch:
      summary: Updates a PPM shipment's SIT values
      description: |
        Updates a PPM shipment's SIT values
      operationId: updatePPMSIT
      tags:
        - ppm
      consumes:
        - application/json
      produces:
        - application/json
      parameters:
        - $ref: 'parameters/ppmShipmentId.yaml'
        - in: header
          name: If-Match
          type: string
          required: true
        - in: body
          name: body
          schema:
            $ref: 'definitions/PPMShipmentSIT.yaml'
      responses:
        '200':
          description: Successfully finished PPM SIT update
          schema:
            $ref: 'definitions/PPMShipment.yaml'
        '400':
          $ref: '#/responses/InvalidRequest'
        '403':
          $ref: '#/responses/PermissionDenied'
        '404':
          $ref: '#/responses/NotFound'
        '412':
          $ref: '#/responses/PreconditionFailed'
        '422':
          $ref: '#/responses/UnprocessableEntity'
        '500':
          $ref: '#/responses/ServerError'
  /ppm-shipments/{ppmShipmentId}/closeout:
    parameters:
      - $ref: 'parameters/ppmShipmentId.yaml'
    get:
      summary: Get the closeout calcuations for the specified PPM shipment
      description: |
        Retrieves the closeout calculations for the specified PPM shipment.
      operationId: getPPMCloseout
      tags:
        - ppm
      produces:
        - application/json
      responses:
        '200':
          description: Returns closeout for the specified PPM shipment.
          schema:
            $ref: 'definitions/PPMCloseout.yaml'
        '400':
          $ref: '#/responses/InvalidRequest'
        '403':
          $ref: '#/responses/PermissionDenied'
        '404':
          $ref: '#/responses/NotFound'
        '422':
          $ref: '#/responses/UnprocessableEntity'
        '500':
          $ref: '#/responses/ServerError'
  /ppm-shipments/{ppmShipmentId}/actual-weight:
    parameters:
      - $ref: 'parameters/ppmShipmentId.yaml'
    get:
      summary: Get the actual weight for a PPM shipment
      description: |
        Retrieves the actual weight for the specified PPM shipment.
      operationId: getPPMActualWeight
      tags:
        - ppm
      produces:
        - application/json
      responses:
        '200':
          description: Returns actual weight for the specified PPM shipment.
          schema:
            $ref: 'definitions/PPMActualWeight.yaml'
        '400':
          $ref: '#/responses/InvalidRequest'
        '403':
          $ref: '#/responses/PermissionDenied'
        '404':
          $ref: '#/responses/NotFound'
        '422':
          $ref: '#/responses/UnprocessableEntity'
        '500':
          $ref: '#/responses/ServerError'
  /ppm-shipments/{ppmShipmentId}/sit_location/{sitLocation}/sit-estimated-cost:
    parameters:
      - $ref: 'parameters/ppmShipmentId.yaml'
      - in: path
        format: string
        description: location of sit
        name: sitLocation
        required: true
        type: string
        enum:
          - ORIGIN
          - DESTINATION
      - in: query
        format: date-time
        description: Date entered into SIT
        name: sitEntryDate
        required: true
        type: string
      - in: query
        format: date-time
        description: Date departed SIT
        name: sitDepartureDate
        required: true
        type: string
      - in: query
        description: Weight stored in SIT
        name: weightStored
        required: true
        type: integer
        minimum: 0
    get:
      summary: Get the SIT estimated cost for a PPM shipment
      description: |
        Calculates and returns the SIT estimated cost for the specified PPM shipment.
      operationId: getPPMSITEstimatedCost
      tags:
        - ppm
      produces:
        - application/json
      responses:
        '200':
          description: Calculates and returns the SIT estimated cost for the specified PPM shipment.
          schema:
            $ref: 'definitions/PPMSITEstimatedCost.yaml'
        '400':
          $ref: '#/responses/InvalidRequest'
        '403':
          $ref: '#/responses/PermissionDenied'
        '404':
          $ref: '#/responses/NotFound'
        '422':
          $ref: '#/responses/UnprocessableEntity'
        '500':
          $ref: '#/responses/ServerError'
  /ppm-shipments/{ppmShipmentId}/payment-packet:
    get:
      summary: Returns PPM payment packet
      description: Generates a PDF containing all user uploaded documentations for PPM. Contains SSW form, orders, weight and expense documentations.
      operationId: showPaymentPacket
      tags:
        - ppm
      parameters:
        - in: path
          name: ppmShipmentId
          type: string
          format: uuid
          required: true
          description: UUID of the ppmShipment
      produces:
        - application/pdf
      responses:
        '200':
          headers:
            Content-Disposition:
              type: string
              description: File name to download
          description: PPM Payment Packet PDF
          schema:
            format: binary
            type: file
        '400':
          description: invalid request
        '401':
          description: request requires user authentication
        '403':
          description: user is not authorized
        '404':
          description: ppm not found
        '500':
          description: internal server error
  '/move_task_orders/{moveTaskOrderID}/mto_shipments/{shipmentID}/mto-agents':
    parameters:
      - description: ID of move task order
        in: path
        name: moveTaskOrderID
        required: true
        format: uuid
        type: string
      - description: ID of the shipment
        in: path
        name: shipmentID
        required: true
        format: uuid
        type: string
    get:
      produces:
        - application/json
      parameters: []
      responses:
        '200':
          description: Successfully retrieved all agents for a move task order
          schema:
            $ref: 'definitions/MTOAgents.yaml'
        '404':
          $ref: '#/responses/NotFound'
        '422':
          $ref: '#/responses/UnprocessableEntity'
        '500':
          $ref: '#/responses/ServerError'
      tags:
        - mtoAgent
      description: Fetches a list of agents associated with a move task order.
      operationId: fetchMTOAgentList
      summary: Fetch move task order agents.
  '/move-task-orders/{moveTaskOrderID}/service-items/{mtoServiceItemID}':
    parameters:
      - description: ID of move to use
        in: path
        name: moveTaskOrderID
        required: true
        type: string
      - description: ID of line item to use
        in: path
        name: mtoServiceItemID
        required: true
        type: string
    get:
      produces:
        - application/json
      parameters: []
      responses:
        '200':
          description: Successfully retrieved a line item for a move task order by ID
          schema:
            $ref: 'definitions/MTOServiceItemSingle.yaml'
        '400':
          $ref: '#/responses/InvalidRequest'
        '401':
          $ref: '#/responses/PermissionDenied'
        '403':
          $ref: '#/responses/PermissionDenied'
        '404':
          $ref: '#/responses/NotFound'
        '500':
          $ref: '#/responses/ServerError'
      tags:
        - mtoServiceItem
      description: Gets a line item by ID for a move by ID
      operationId: getMTOServiceItem
      summary: Gets a line item by ID for a move by ID
  '/move-task-orders/{moveTaskOrderID}/service-items/{mtoServiceItemID}/status':
    parameters:
      - description: ID of move to use
        in: path
        name: moveTaskOrderID
        required: true
        type: string
      - description: ID of line item to use
        in: path
        name: mtoServiceItemID
        required: true
        type: string
    patch:
      consumes:
        - application/json
      produces:
        - application/json
      parameters:
        - in: body
          name: body
          required: true
          schema:
            $ref: '#/definitions/PatchMTOServiceItemStatusPayload'
        - in: header
          name: If-Match
          type: string
          required: true
      responses:
        '200':
          description: >-
            Successfully updated status for a line item for a move task order by
            ID
          schema:
            $ref: 'definitions/MTOServiceItem.yaml'
        '400':
          $ref: '#/responses/InvalidRequest'
        '401':
          $ref: '#/responses/PermissionDenied'
        '403':
          $ref: '#/responses/PermissionDenied'
        '404':
          $ref: '#/responses/NotFound'
        '412':
          $ref: '#/responses/PreconditionFailed'
        '422':
          $ref: '#/responses/UnprocessableEntity'
        '500':
          $ref: '#/responses/ServerError'
      tags:
        - mtoServiceItem
      description: Changes the status of a line item for a move by ID
      operationId: updateMTOServiceItemStatus
      summary: Change the status of a line item for a move by ID
      x-permissions:
        - update.MTOServiceItem
  '/service-item/{mtoServiceItemID}/entry-date-update':
    parameters:
      - description: ID of the service item
        in: path
        name: mtoServiceItemID
        required: true
        type: string
    patch:
      consumes:
        - application/json
      produces:
        - application/json
      parameters:
        - in: body
          name: body
          required: true
          schema:
            $ref: 'definitions/ServiceItemSitEntryDate.yaml'
      responses:
        '200':
          description: Successfully updated SIT entry date
          schema:
            $ref: 'definitions/MTOServiceItemSingle.yaml'
        '400':
          $ref: '#/responses/InvalidRequest'
        '401':
          $ref: '#/responses/PermissionDenied'
        '403':
          $ref: '#/responses/PermissionDenied'
        '404':
          $ref: '#/responses/NotFound'
        '412':
          $ref: '#/responses/PreconditionFailed'
        '422':
          $ref: '#/responses/UnprocessableEntity'
        '500':
          $ref: '#/responses/ServerError'
      tags:
        - mtoServiceItem
      description: Locates the service item in the database and updates the SIT entry date for the selected service item and returns the service item
      operationId: updateServiceItemSitEntryDate
      summary: Updates a service item's SIT entry date by ID
  '/move-task-orders/{moveTaskOrderID}/status':
    patch:
      consumes:
        - application/json
      produces:
        - application/json
      parameters:
        - description: ID of move to use
          in: path
          name: moveTaskOrderID
          required: true
          type: string
        - in: header
          name: If-Match
          type: string
          required: true
        - in: body
          name: serviceItemCodes
          schema:
            $ref: '#/definitions/MTOApprovalServiceItemCodes'
          required: true
      responses:
        '200':
          description: Successfully updated move task order status
          schema:
            $ref: '#/definitions/Move'
        '400':
          $ref: '#/responses/InvalidRequest'
        '401':
          $ref: '#/responses/PermissionDenied'
        '403':
          $ref: '#/responses/PermissionDenied'
        '404':
          $ref: '#/responses/NotFound'
        '409':
          $ref: '#/responses/Conflict'
        '412':
          $ref: '#/responses/PreconditionFailed'
        '422':
          $ref: '#/responses/UnprocessableEntity'
        '500':
          $ref: '#/responses/ServerError'
      tags:
        - moveTaskOrder
      description: Changes move task order status
      operationId: updateMoveTaskOrderStatus
      summary: Change the status of a move task order
      x-permissions:
        - update.move
        - create.serviceItem
  '/move-task-orders/{moveTaskOrderID}/status/service-counseling-completed':
    patch:
      consumes:
        - application/json
      produces:
        - application/json
      parameters:
        - description: ID of move to use
          in: path
          name: moveTaskOrderID
          required: true
          type: string
        - in: header
          name: If-Match
          type: string
          required: true
      responses:
        '200':
          description: Successfully updated move task order status
          schema:
            $ref: '#/definitions/Move'
        '400':
          $ref: '#/responses/InvalidRequest'
        '401':
          $ref: '#/responses/PermissionDenied'
        '403':
          $ref: '#/responses/PermissionDenied'
        '404':
          $ref: '#/responses/NotFound'
        '409':
          $ref: '#/responses/Conflict'
        '412':
          $ref: '#/responses/PreconditionFailed'
        '422':
          $ref: '#/responses/UnprocessableEntity'
        '500':
          $ref: '#/responses/ServerError'
      tags:
        - moveTaskOrder
      description: Changes move (move task order) status to service counseling completed
      operationId: updateMTOStatusServiceCounselingCompleted
      summary: Changes move (move task order) status to service counseling completed
  '/move-task-orders/{moveTaskOrderID}/payment-service-items/{paymentServiceItemID}/status':
    parameters:
      - description: ID of move to use
        in: path
        name: moveTaskOrderID
        required: true
        type: string
      - description: ID of payment service item to use
        in: path
        name: paymentServiceItemID
        required: true
        type: string
    patch:
      consumes:
        - application/json
      produces:
        - application/json
      parameters:
        - in: body
          name: body
          required: true
          schema:
            $ref: '#/definitions/PaymentServiceItem'
        - in: header
          name: If-Match
          type: string
          required: true
      responses:
        '200':
          description: >-
            Successfully updated status for a line item for a move task order by
            ID
          schema:
            $ref: '#/definitions/PaymentServiceItem'
        '400':
          $ref: '#/responses/InvalidRequest'
        '401':
          $ref: '#/responses/PermissionDenied'
        '403':
          $ref: '#/responses/PermissionDenied'
        '404':
          $ref: '#/responses/NotFound'
        '412':
          $ref: '#/responses/PreconditionFailed'
        '422':
          $ref: '#/responses/UnprocessableEntity'
        '500':
          $ref: '#/responses/ServerError'
      tags:
        - paymentServiceItem
      description: Changes the status of a line item for a move by ID
      operationId: updatePaymentServiceItemStatus
      summary: Change the status of a payment service item for a move by ID
      x-permissions:
        - update.paymentServiceItemStatus
  '/move-task-orders/{moveTaskOrderID}/billable-weights-reviewed-at':
    patch:
      consumes:
        - application/json
      produces:
        - application/json
      parameters:
        - description: ID of move to use
          in: path
          name: moveTaskOrderID
          required: true
          type: string
        - in: header
          name: If-Match
          type: string
          required: true
      responses:
        '200':
          description: Successfully updated move task order billableWeightsReviewedAt field
          schema:
            $ref: '#/definitions/Move'
        '400':
          $ref: '#/responses/InvalidRequest'
        '401':
          $ref: '#/responses/PermissionDenied'
        '403':
          $ref: '#/responses/PermissionDenied'
        '404':
          $ref: '#/responses/NotFound'
        '409':
          $ref: '#/responses/Conflict'
        '412':
          $ref: '#/responses/PreconditionFailed'
        '422':
          $ref: '#/responses/UnprocessableEntity'
        '500':
          $ref: '#/responses/ServerError'
      tags:
        - moveTaskOrder
      description: Changes move (move task order) billableWeightsReviewedAt field to a timestamp
      operationId: updateMTOReviewedBillableWeightsAt
  '/move-task-orders/{moveTaskOrderID}/tio-remarks':
    patch:
      consumes:
        - application/json
      produces:
        - application/json
      parameters:
        - description: ID of move to use
          in: path
          name: moveTaskOrderID
          required: true
          type: string
        - in: header
          name: If-Match
          type: string
          required: true
        - in: body
          name: body
          required: true
          schema:
            $ref: '#/definitions/Move'
      responses:
        '200':
          description: Successfully updated move task order tioRemarks field
          schema:
            $ref: '#/definitions/Move'
        '400':
          $ref: '#/responses/InvalidRequest'
        '401':
          $ref: '#/responses/PermissionDenied'
        '403':
          $ref: '#/responses/PermissionDenied'
        '404':
          $ref: '#/responses/NotFound'
        '409':
          $ref: '#/responses/Conflict'
        '412':
          $ref: '#/responses/PreconditionFailed'
        '422':
          $ref: '#/responses/UnprocessableEntity'
        '500':
          $ref: '#/responses/ServerError'
      tags:
        - moveTaskOrder
      description: Changes move (move task order) billableWeightsReviewedAt field to a timestamp
      operationId: updateMoveTIORemarks
  '/move-task-orders/{moveTaskOrderID}/entitlements':
    parameters:
      - description: ID of move to use
        in: path
        name: moveTaskOrderID
        required: true
        type: string
    get:
      produces:
        - application/json
      parameters: []
      tags:
        - moveTaskOrder
      responses:
        '200':
          description: Successfully retrieved entitlements
          schema:
            $ref: '#/definitions/Entitlements'
        '400':
          $ref: '#/responses/InvalidRequest'
        '401':
          $ref: '#/responses/PermissionDenied'
        '403':
          $ref: '#/responses/PermissionDenied'
        '404':
          $ref: '#/responses/NotFound'
        '500':
          $ref: '#/responses/ServerError'
      description: Gets entitlements
      operationId: getEntitlements
      summary: Gets entitlements for a move by ID
  '/payment-requests/{paymentRequestID}':
    parameters:
      - description: UUID of payment request
        format: uuid
        in: path
        name: paymentRequestID
        required: true
        type: string
    get:
      produces:
        - application/json
      parameters: []
      responses:
        '200':
          description: fetched instance of payment request
          schema:
            $ref: '#/definitions/PaymentRequest'
        '400':
          $ref: '#/responses/InvalidRequest'
        '401':
          $ref: '#/responses/PermissionDenied'
        '403':
          $ref: '#/responses/PermissionDenied'
        '404':
          $ref: '#/responses/NotFound'
        '500':
          $ref: '#/responses/ServerError'
      tags:
        - paymentRequests
      description: Fetches an instance of a payment request by id
      operationId: getPaymentRequest
      summary: Fetches a payment request by id
      x-permissions:
        - read.paymentRequest
  '/moves/{locator}/closeout-office':
    parameters:
      - description: move code to identify a move to update the PPM shipment's closeout office for Army and Air Force service members
        format: string
        in: path
        name: locator
        required: true
        type: string
    patch:
      description: Sets the transportation office closeout location for where the Move's PPM Shipment documentation will be reviewed by
      tags:
        - move
      operationId: updateCloseoutOffice
      x-permissions:
        - update.closeoutOffice
      summary: Updates a Move's PPM closeout office for Army and Air Force customers
      produces:
        - application/json
      consumes:
        - application/json
      parameters:
        - in: body
          name: body
          schema:
            properties:
              closeoutOfficeId:
                type: string
                format: uuid
            required:
              - closeoutOfficeId
        - in: header
          name: If-Match
          type: string
          required: true
      responses:
        '200':
          description: Successfully set the closeout office for the move
          schema:
            $ref: '#/definitions/Move'
        '400':
          $ref: '#/responses/InvalidRequest'
        '401':
          $ref: '#/responses/PermissionDenied'
        '403':
          $ref: '#/responses/PermissionDenied'
        '404':
          $ref: '#/responses/NotFound'
        '412':
          $ref: '#/responses/PreconditionFailed'
        '422':
          $ref: '#/responses/UnprocessableEntity'
        '500':
          $ref: '#/responses/ServerError'
  '/moves/{locator}/customer-support-remarks':
    parameters:
      - description: move code to identify a move for customer support remarks
        format: string
        in: path
        name: locator
        required: true
        type: string
    post:
      produces:
        - application/json
      consumes:
        - application/json
      parameters:
        - in: body
          name: body
          schema:
            $ref: '#/definitions/CreateCustomerSupportRemark'
      responses:
        '200':
          description: Successfully created customer support remark
          schema:
            $ref: 'definitions/CustomerSupportRemark.yaml'
        '400':
          $ref: '#/responses/InvalidRequest'
        '404':
          $ref: '#/responses/NotFound'
        '422':
          $ref: '#/responses/UnprocessableEntity'
        '500':
          $ref: '#/responses/ServerError'
      tags:
        - customerSupportRemarks
      description: Creates a customer support remark for a move
      operationId: createCustomerSupportRemarkForMove
      summary: Creates a customer support remark for a move
    get:
      produces:
        - application/json
      parameters: []
      responses:
        '200':
          description: Successfully retrieved all line items for a move task order
          schema:
            $ref: 'definitions/CustomerSupportRemarks.yaml'
        '403':
          $ref: '#/responses/PermissionDenied'
        '404':
          $ref: '#/responses/NotFound'
        '422':
          $ref: '#/responses/UnprocessableEntity'
        '500':
          $ref: '#/responses/ServerError'
      tags:
        - customerSupportRemarks
      description: Fetches customer support remarks for a move
      operationId: getCustomerSupportRemarksForMove
      summary: Fetches customer support remarks using the move code (locator).
  '/customer-support-remarks/{customerSupportRemarkID}':
    parameters:
      - in: path
        description: the customer support remark ID to be modified
        name: customerSupportRemarkID
        required: true
        type: string
        format: uuid
    patch:
      tags:
        - customerSupportRemarks
      description: Updates a customer support remark for a move
      operationId: updateCustomerSupportRemarkForMove
      summary: Updates a customer support remark for a move
      consumes:
        - application/json
      produces:
        - application/json
      parameters:
        - in: body
          name: body
          required: true
          schema:
            $ref: '#/definitions/UpdateCustomerSupportRemarkPayload'
      responses:
        '200':
          description: Successfully updated customer support remark
          schema:
            $ref: 'definitions/CustomerSupportRemark.yaml'
        '400':
          $ref: '#/responses/InvalidRequest'
        '403':
          $ref: '#/responses/PermissionDenied'
        '404':
          $ref: '#/responses/NotFound'
        '422':
          $ref: '#/responses/UnprocessableEntity'
        '500':
          $ref: '#/responses/ServerError'
    delete:
      summary: Soft deletes a customer support remark by ID
      description: Soft deletes a customer support remark by ID
      operationId: deleteCustomerSupportRemark
      tags:
        - customerSupportRemarks
      produces:
        - application/json
      responses:
        '204':
          description: Successfully soft deleted the shipment
        '400':
          $ref: '#/responses/InvalidRequest'
        '403':
          $ref: '#/responses/PermissionDenied'
        '404':
          $ref: '#/responses/NotFound'
        '409':
          $ref: '#/responses/Conflict'
        '422':
          $ref: '#/responses/UnprocessableEntity'
        '500':
          $ref: '#/responses/ServerError'
  '/moves/{locator}/evaluation-reports':
    parameters:
      - in: path
        name: locator
        required: true
        type: string
    post:
      produces:
        - application/json
      consumes:
        - application/json
      parameters:
        - in: body
          name: body
          schema:
            $ref: '#/definitions/CreateEvaluationReport'
      responses:
        '200':
          description: Successfully created evaluation report
          schema:
            $ref: '#/definitions/EvaluationReport'
        '400':
          $ref: '#/responses/InvalidRequest'
        '404':
          $ref: '#/responses/NotFound'
        '422':
          $ref: '#/responses/UnprocessableEntity'
        '500':
          $ref: '#/responses/ServerError'
      x-permissions:
        - create.evaluationReport
      tags:
        - evaluationReports
      description: Creates an evaluation report
      operationId: createEvaluationReport
      summary: Creates an evaluation report
  '/evaluation-reports/{reportID}/download':
    parameters:
      - in: path
        description: the evaluation report ID to be downloaded
        name: reportID
        required: true
        type: string
        format: uuid
    get:
      summary: Downloads an evaluation report as a PDF
      description: Downloads an evaluation report as a PDF
      operationId: downloadEvaluationReport
      tags:
        - evaluationReports
      produces:
        - application/pdf
      responses:
        '200':
          headers:
            Content-Disposition:
              type: string
              description: File name to download
          description: Evaluation report PDF
          schema:
            format: binary
            type: file
        '403':
          $ref: '#/responses/PermissionDenied'
        '404':
          $ref: '#/responses/NotFound'
        '500':
          $ref: '#/responses/ServerError'
  '/evaluation-reports/{reportID}':
    parameters:
      - in: path
        description: the evaluation report ID to be modified
        name: reportID
        required: true
        type: string
        format: uuid
    get:
      summary: Gets an evaluation report by ID
      description: Gets an evaluation report by ID
      operationId: getEvaluationReport
      tags:
        - evaluationReports
      produces:
        - application/json
      responses:
        '200':
          description: Successfully got the report
          schema:
            $ref: '#/definitions/EvaluationReport'
        '400':
          $ref: '#/responses/InvalidRequest'
        '403':
          $ref: '#/responses/PermissionDenied'
        '404':
          $ref: '#/responses/NotFound'
        '500':
          $ref: '#/responses/ServerError'
    delete:
      summary: Deletes an evaluation report by ID
      description: Deletes an evaluation report by ID
      operationId: deleteEvaluationReport
      x-permissions:
        - delete.evaluationReport
      tags:
        - evaluationReports
      produces:
        - application/json
      responses:
        '204':
          description: Successfully deleted the report
        '400':
          $ref: '#/responses/InvalidRequest'
        '403':
          $ref: '#/responses/PermissionDenied'
        '404':
          $ref: '#/responses/NotFound'
        '409':
          $ref: '#/responses/Conflict'
        '422':
          $ref: '#/responses/UnprocessableEntity'
        '500':
          $ref: '#/responses/ServerError'
    put:
      summary: Saves an evaluation report as a draft
      description: Saves an evaluation report as a draft
      operationId: saveEvaluationReport
      x-permissions:
        - update.evaluationReport
      tags:
        - evaluationReports
      produces:
        - application/json
      consumes:
        - application/json
      parameters:
        - in: body
          name: body
          schema:
            $ref: '#/definitions/EvaluationReport'
        - in: header
          name: If-Match
          type: string
          required: true
          description: >
            Optimistic locking is implemented via the `If-Match` header. If the ETag header does not match
            the value of the resource on the server, the server rejects the change with a `412 Precondition Failed` error.
      responses:
        '204':
          description: Successfully saved the report
        '400':
          $ref: '#/responses/InvalidRequest'
        '403':
          $ref: '#/responses/PermissionDenied'
        '404':
          $ref: '#/responses/NotFound'
        '409':
          $ref: '#/responses/Conflict'
        '412':
          $ref: '#/responses/PreconditionFailed'
        '422':
          $ref: '#/responses/UnprocessableEntity'
        '500':
          $ref: '#/responses/ServerError'
  '/evaluation-reports/{reportID}/submit':
    parameters:
      - in: path
        description: the evaluation report ID to be modified
        name: reportID
        required: true
        type: string
        format: uuid
    post:
      summary: Submits an evaluation report
      description: Submits an evaluation report
      operationId: submitEvaluationReport
      tags:
        - evaluationReports
      produces:
        - application/json
      parameters:
        - in: header
          name: If-Match
          type: string
          required: true
          description: >
            Optimistic locking is implemented via the `If-Match` header. If the ETag header does not match
            the value of the resource on the server, the server rejects the change with a `412 Precondition Failed` error.
      responses:
        '204':
          description: Successfully submitted an evaluation report with the provided ID
        '403':
          $ref: '#/responses/PermissionDenied'
        '404':
          $ref: '#/responses/NotFound'
        '412':
          $ref: '#/responses/PreconditionFailed'
        '422':
          $ref: '#/responses/UnprocessableEntity'
        '500':
          $ref: '#/responses/ServerError'
      x-permissions:
        - update.evaluationReport
  '/evaluation-reports/{reportID}/appeal/add':
    parameters:
      - in: path
        description: the evaluation report ID
        name: reportID
        required: true
        type: string
        format: uuid
    post:
      summary: Adds an appeal to a serious incident on an evaluation report
      description: Adds an appeal to a serious incident on an evaluation report
      operationId: addAppealToSeriousIncident
      tags:
        - evaluationReports
      produces:
        - application/json
      consumes:
        - application/json
      parameters:
        - in: body
          name: body
          schema:
            $ref: '#/definitions/CreateAppeal'
      responses:
        '204':
          description: Successfully added an appeal to a serious incident
        '403':
          $ref: '#/responses/PermissionDenied'
        '404':
          $ref: '#/responses/NotFound'
        '412':
          $ref: '#/responses/PreconditionFailed'
        '422':
          $ref: '#/responses/UnprocessableEntity'
        '500':
          $ref: '#/responses/ServerError'
      x-permissions:
        - update.evaluationReport
  '/evaluation-reports/{reportID}/{reportViolationID}/appeal/add':
    parameters:
      - in: path
        description: the evaluation report ID
        name: reportID
        required: true
        type: string
        format: uuid
      - in: path
        description: the report violation ID
        name: reportViolationID
        required: true
        type: string
        format: uuid
    post:
      summary: Adds an appeal to a violation
      description: Adds an appeal to a violation
      operationId: addAppealToViolation
      tags:
        - evaluationReports
      produces:
        - application/json
      consumes:
        - application/json
      parameters:
        - in: body
          name: body
          schema:
            $ref: '#/definitions/CreateAppeal'
      responses:
        '204':
          description: Successfully added an appeal to a violation
        '403':
          $ref: '#/responses/PermissionDenied'
        '404':
          $ref: '#/responses/NotFound'
        '412':
          $ref: '#/responses/PreconditionFailed'
        '422':
          $ref: '#/responses/UnprocessableEntity'
        '500':
          $ref: '#/responses/ServerError'
      x-permissions:
        - update.evaluationReport
  '/pws-violations':
    get:
      summary: Fetch the possible PWS violations for an evaluation report
      description: Fetch the possible PWS violations for an evaluation report
      operationId: getPWSViolations
      tags:
        - pwsViolations
      produces:
        - application/json
      responses:
        '200':
          description: Successfully retrieved the PWS violations
          schema:
            $ref: '#/definitions/PWSViolations'
        '400':
          $ref: '#/responses/InvalidRequest'
        '403':
          $ref: '#/responses/PermissionDenied'
        '404':
          $ref: '#/responses/NotFound'
        '500':
          $ref: '#/responses/ServerError'
  '/report-violations/{reportID}':
    parameters:
      - in: path
        description: the evaluation report ID that has associated violations
        name: reportID
        required: true
        type: string
        format: uuid
    get:
      summary: Fetch the report violations for an evaluation report
      description: Fetch the report violations for an evaluation report
      operationId: getReportViolationsByReportID
      tags:
        - reportViolations
      produces:
        - application/json
      responses:
        '200':
          description: Successfully retrieved the report violations
          schema:
            $ref: '#/definitions/ReportViolations'
        '400':
          $ref: '#/responses/InvalidRequest'
        '403':
          $ref: '#/responses/PermissionDenied'
        '404':
          $ref: '#/responses/NotFound'
        '500':
          $ref: '#/responses/ServerError'
    post:
      summary: Associate violations with an evaluation report
      description: >-
        Associate violations with an evaluation report. This will overwrite any
        existing report-violations associations for the report and replace them
        with the newly provided ones.  An empty array will remove all violation
        associations for a given report.
      operationId: associateReportViolations
      tags:
        - reportViolations
      produces:
        - application/json
      consumes:
        - application/json
      parameters:
        - in: body
          name: body
          schema:
            $ref: '#/definitions/AssociateReportViolations'
      responses:
        '204':
          description: Successfully saved the report violations
        '400':
          $ref: '#/responses/InvalidRequest'
        '403':
          $ref: '#/responses/PermissionDenied'
        '404':
          $ref: '#/responses/NotFound'
        '409':
          $ref: '#/responses/Conflict'
        '422':
          $ref: '#/responses/UnprocessableEntity'
        '500':
          $ref: '#/responses/ServerError'
      x-permissions:
        - create.reportViolation
  '/moves/{locator}/payment-requests':
    parameters:
      - description: move code to identify a move for payment requests
        format: string
        in: path
        name: locator
        required: true
        type: string
    get:
      produces:
        - application/json
      parameters: []
      responses:
        '200':
          description: Successfully retrieved all line items for a move task order
          schema:
            $ref: '#/definitions/PaymentRequests'
        '403':
          $ref: '#/responses/PermissionDenied'
        '404':
          $ref: '#/responses/NotFound'
        '422':
          $ref: '#/responses/UnprocessableEntity'
        '500':
          $ref: '#/responses/ServerError'
      tags:
        - paymentRequests
      description: Fetches payment requests for a move
      operationId: getPaymentRequestsForMove
      summary: Fetches payment requests using the move code (locator).
      x-permissions:
        - read.paymentRequest
  '/moves/{moveID}/financial-review-flag':
    parameters:
      - description: ID of move to flag
        in: path
        name: moveID
        required: true
        type: string
        format: uuid
    post:
      summary: Flags a move for financial office review
      description: This sets a flag which indicates that the move should be reviewed by a fincancial office. For example, if the origin or delivery address of a shipment is far from the duty location and may incur excess costs to the customer.
      operationId: setFinancialReviewFlag
      tags:
        - move
      consumes:
        - application/json
      produces:
        - application/json
      parameters:
        - in: header
          name: If-Match
          type: string
        - in: body
          name: body
          schema:
            required:
              - flagForReview
            properties:
              remarks:
                description: explanation of why the move is being flagged for financial review
                example: this address is way too far away
                type: string
                x-nullable: true
              flagForReview:
                description: boolean value representing whether we should flag a move for financial review
                example: false
                type: boolean
      responses:
        '200':
          description: updated Move
          schema:
            $ref: '#/definitions/Move'
        '403':
          $ref: '#/responses/PermissionDenied'
        '404':
          $ref: '#/responses/NotFound'
        '412':
          $ref: '#/responses/PreconditionFailed'
        '422':
          $ref: '#/responses/UnprocessableEntity'
        '500':
          $ref: '#/responses/ServerError'
      x-permissions:
        - update.financialReviewFlag
  /moves/{moveID}/uploadAdditionalDocuments:
    patch:
      summary: Patch the additional documents for a given move
      description: Customers will on occaision need the ability to upload additional supporting documents, for a variety of reasons. This does not include amended order.
      operationId: uploadAdditionalDocuments
      tags:
        - move
      consumes:
        - multipart/form-data
      parameters:
        - in: path
          name: moveID
          type: string
          format: uuid
          required: true
          description: UUID of the order
        - in: formData
          name: file
          type: file
          description: The file to upload.
          required: true
      responses:
        '201':
          description: created upload
          schema:
            $ref: 'definitions/Upload.yaml'
        '400':
          description: invalid request
          schema:
            $ref: '#/definitions/InvalidRequestResponsePayload'
        '403':
          description: not authorized
        '404':
          description: not found
        '413':
          description: payload is too large
        '500':
          description: server error
      x-permissions:
        - create.supportingDocuments
  '/payment-requests/{paymentRequestID}/shipments-payment-sit-balance':
    parameters:
      - description: payment request ID of the payment request with SIT service items being reviewed
        name: paymentRequestID
        type: string
        format: uuid
        in: path
        required: true
    get:
      produces:
        - application/json
      parameters: []
      responses:
        '200':
          description: Successfully retrieved shipments and their SIT days balance from all payment requests on the move
          schema:
            $ref: '#/definitions/ShipmentsPaymentSITBalance'
        '403':
          $ref: '#/responses/PermissionDenied'
        '404':
          $ref: '#/responses/NotFound'
        '422':
          $ref: '#/responses/UnprocessableEntity'
        '500':
          $ref: '#/responses/ServerError'
      tags:
        - paymentRequests
      description: Returns all shipment payment request SIT usage to support partial SIT invoicing
      operationId: getShipmentsPaymentSITBalance
      summary: Returns all shipment payment request SIT usage to support partial SIT invoicing
      x-permissions:
        - read.shipmentsPaymentSITBalance
  '/payment-requests/{paymentRequestID}/status':
    patch:
      consumes:
        - application/json
      produces:
        - application/json
      parameters:
        - description: UUID of payment request
          format: uuid
          in: path
          name: paymentRequestID
          required: true
          type: string
        - in: body
          name: body
          required: true
          schema:
            $ref: '#/definitions/UpdatePaymentRequestStatusPayload'
        - in: header
          name: If-Match
          type: string
          required: true
      responses:
        '200':
          description: updated payment request
          schema:
            $ref: '#/definitions/PaymentRequest'
        '400':
          $ref: '#/responses/InvalidRequest'
        '401':
          $ref: '#/responses/PermissionDenied'
        '403':
          $ref: '#/responses/PermissionDenied'
        '404':
          $ref: '#/responses/NotFound'
        '412':
          $ref: '#/responses/PreconditionFailed'
        '422':
          $ref: '#/responses/UnprocessableEntity'
        '500':
          $ref: '#/responses/ServerError'
      tags:
        - paymentRequests
      description: Updates status of a payment request by id
      operationId: updatePaymentRequestStatus
      summary: Updates status of a payment request by id
      x-permissions:
        - update.paymentRequest
  '/payment-requests/{paymentRequestID}/bulkDownload':
    parameters:
      - description: the id for the payment-request with files to be downloaded
        in: path
        name: paymentRequestID
        required: true
        type: string
    get:
      summary: Downloads all Payment Request documents as a PDF
      description: |
        This endpoint downloads all uploaded payment request documentation combined into a single PDF.
      operationId: bulkDownload
      tags:
        - paymentRequests
      produces:
        - application/pdf
      responses:
        '200':
          headers:
            Content-Disposition:
              type: string
              description: File name to download
          description: Payment Request Files PDF
          schema:
            format: binary
            type: file
        '400':
          $ref: '#/responses/InvalidRequest'
        '500':
          $ref: '#/responses/ServerError'
  /documents/{documentId}:
    get:
      summary: Returns a document
      description: Returns a document and its uploads
      operationId: getDocument
      tags:
        - ghcDocuments
      parameters:
        - in: path
          name: documentId
          type: string
          format: uuid
          required: true
          description: UUID of the document to return
      responses:
        '200':
          description: the requested document
          schema:
            $ref: 'definitions/Document.yaml'
        '400':
          $ref: '#/responses/InvalidRequest'
        '401':
          $ref: '#/responses/PermissionDenied'
        '403':
          $ref: '#/responses/PermissionDenied'
        '404':
          $ref: '#/responses/NotFound'
        '412':
          $ref: '#/responses/PreconditionFailed'
        '422':
          $ref: '#/responses/UnprocessableEntity'
        '500':
          $ref: '#/responses/ServerError'
  /documents:
    post:
      summary: Create a new document
      description: Documents represent a physical artifact such as a scanned document or a PDF file
      operationId: createDocument
      tags:
        - ghcDocuments
      parameters:
        - in: body
          name: documentPayload
          required: true
          schema:
            $ref: '#/definitions/PostDocumentPayload'
      responses:
        '201':
          description: created document
          schema:
            $ref: 'definitions/Document.yaml'
        '400':
          description: invalid request
        '403':
          $ref: '#/responses/PermissionDenied'
        '500':
          description: server error
  /queues/counseling:
    get:
      produces:
        - application/json
      summary: Gets queued list of all customer moves needing services counseling by GBLOC origin
      description: >
        An office services counselor user will be assigned a transportation office that will determine which moves are displayed in their queue based on the origin duty location.  GHC moves will show up here onced they have reached the NEEDS SERVICE COUNSELING status after submission from a customer or created on a customer's behalf.
      operationId: getServicesCounselingQueue
      tags:
        - queues
      parameters:
        - in: query
          name: page
          type: integer
          description: requested page number of paginated move results
        - in: query
          name: perPage
          type: integer
          description: maximum number of moves to show on each page of paginated results
        - in: query
          name: sort
          type: string
          enum:
            [
              customerName,
              edipi,
              emplid,
              branch,
              locator,
              status,
              requestedMoveDate,
              submittedAt,
              originGBLOC,
              originDutyLocation,
              destinationDutyLocation,
              ppmType,
              closeoutInitiated,
              closeoutLocation,
              ppmStatus,
              counselingOffice,
              assignedTo,
            ]
          description: field that results should be sorted by
        - in: query
          name: order
          type: string
          enum: [asc, desc]
          description: direction of sort order if applied
        - in: query
          name: branch
          type: string
          description: filters by the branch of the move's service member
        - in: query
          name: locator
          type: string
          description: filters to match the unique move code locator
        - in: query
          name: customerName
          type: string
          description: filters using a prefix match on the service member's last name
        - in: query
          name: counselingOffice
          type: string
          description: filters using a counselingOffice name of the move
        - in: query
          name: edipi
          type: string
          description: filters to match the unique service member's DoD ID
        - in: query
          name: emplid
          type: string
          description: filters to match the unique service member's EMPLID
        - in: query
          name: requestedMoveDate
          type: string
          description: filters the requested pickup date of a shipment on the move
        - in: query
          name: submittedAt
          type: string
          format: date-time
          description: Start of the submitted at date in the user's local time zone converted to UTC
        - in: query
          name: originGBLOC
          type: string
          description: filters the GBLOC of the service member's origin duty location
        - in: query
          name: originDutyLocation
          type: array
          uniqueItems: true
          collectionFormat: multi
          items:
            type: string
          description: filters the name of the origin duty location on the orders
        - in: query
          name: destinationDutyLocation
          type: string
          description: filters the name of the destination duty location on the orders
        - in: query
          name: status
          type: array
          description: filters the status of the move
          uniqueItems: true
          items:
            type: string
            enum:
              - NEEDS SERVICE COUNSELING
              - SERVICE COUNSELING COMPLETED
        - in: query
          name: needsPPMCloseout
          type: boolean
          description: Only used for Services Counseling queue. If true, show PPM moves that are ready for closeout. Otherwise, show all other moves.
        - in: query
          name: ppmType
          type: string
          enum:
            - FULL
            - PARTIAL
          description: filters PPM type
        - in: query
          name: closeoutInitiated
          type: string
          format: date-time
          description: Latest date that closeout was initiated on a PPM on the move
        - in: query
          name: closeoutLocation
          type: string
          description: closeout location
        - in: query
          name: orderType
          type: string
          description: order type
        - in: query
          name: ppmStatus
          type: string
          enum:
            - WAITING_ON_CUSTOMER
            - NEEDS_CLOSEOUT
          description: filters the status of the PPM shipment
        - in: query
          name: viewAsGBLOC
          type: string
          description: |
            Used to return a queue for a GBLOC other than the default of the current user. Requires the HQ role or a secondary transportation office assignment. The parameter is ignored if the requesting user does not have the necessary role or assignment.
        - in: query
          name: assignedTo
          type: string
          description: |
            Used to illustrate which user is assigned to this payment request.
        - in: query
          name: activeRole
          type: string
          description: user's actively logged in role
      responses:
        '200':
          description: Successfully returned all moves matching the criteria
          schema:
            $ref: '#/definitions/QueueMovesResult'
        '403':
          $ref: '#/responses/PermissionDenied'
        '500':
          $ref: '#/responses/ServerError'
  /queues/bulk-assignment:
    get:
      produces:
        - application/json
      summary: Gets data for bulk assignment modal
      description: >
        Supervisor office users are able to bulk assign moves. This endpoint returns the relevant data to them; the current workload of the office users that work under them, and the moves that are available to be assigned
      operationId: getBulkAssignmentData
      tags:
        - queues
      parameters:
        - in: query
          name: queueType
          type: string
          description: A string corresponding to the queue type
          enum:
            - COUNSELING
            - CLOSEOUT
            - TASK_ORDER
            - PAYMENT_REQUEST
            - DESTINATION_REQUESTS
      responses:
        '200':
          description: Successfully returned bulk assignment data
          schema:
            $ref: '#/definitions/BulkAssignmentData'
        '401':
          $ref: '#/responses/PermissionDenied'
        '404':
          $ref: '#/responses/NotFound'
        '500':
          $ref: '#/responses/ServerError'
  /queues/bulk-assignment/assign:
    post:
      produces:
        - application/json
      consumes:
        - application/json
      summary: Assigns one or more moves to one or more office users
      description: >
        Supervisor office users are able to assign moves. This endpoint saves office user assignments to multiple moves.
      operationId: saveBulkAssignmentData
      tags:
        - queues
      parameters:
        - in: body
          name: bulkAssignmentSavePayload
          required: true
          schema:
            $ref: '#/definitions/BulkAssignmentSavePayload'
      responses:
        '204':
          description: assigned
        '401':
          $ref: '#/responses/PermissionDenied'
        '404':
          $ref: '#/responses/NotFound'
        '500':
          $ref: '#/responses/ServerError'
  /queues/counseling/origin-list:
    get:
      produces:
        - application/json
      summary: Gets queued list of all moves origin locations in the counselors queue
      description: >
        An office services counselor user will be assigned a transportation office that will determine which moves are displayed in their queue based on the origin duty location. This pulls the availalble origin duty locations.
      operationId: getServicesCounselingOriginList
      tags:
        - queues
      parameters:
        - in: query
          name: needsPPMCloseout
          type: boolean
          description: Only used for Services Counseling queue. If true, show PPM moves origin locations that are ready for closeout. Otherwise, show all other moves origin locations.
        - in: query
          name: viewAsGBLOC
          type: string
          description: Used to return an origins list for a GBLOC other than the default of the current user. Requires the HQ role or a secondary transportation office assignment. The parameter is ignored if the requesting user does not have the necessary role or assignment.
      responses:
        '200':
          description: Successfully returned all moves matching the criteria
          schema:
            $ref: '#/definitions/Locations'
        '403':
          $ref: '#/responses/PermissionDenied'
        '500':
          $ref: '#/responses/ServerError'
  /queues/prime-moves:
    get:
      summary: getPrimeMovesQueue
      description: |
        Gets all moves that have been reviewed and approved by the TOO. The `since` parameter can be used to filter this
        list down to only the moves that have been updated since the provided timestamp. A move will be considered
        updated if the `updatedAt` timestamp on the move or on its orders, shipments, service items, or payment
        requests, is later than the provided date and time.

        **WIP**: Include what causes moves to leave this list. Currently, once the `availableToPrimeAt` timestamp has
        been set, that move will always appear in this list.
      operationId: listPrimeMoves
      tags:
        - queues
      produces:
        - application/json
      parameters:
        - in: query
          name: since
          type: string
          format: date-time
          description: Only return moves updated since this time. Formatted like "2021-07-23T18:30:47.116Z"
        - in: query
          name: page
          type: integer
          description: requested page of results
        - in: query
          name: perPage
          type: integer
          description: results per page
        - in: query
          name: id
          type: string
        - in: query
          name: moveCode
          type: string
        - in: query
          name: orderType
          type: string
          description: order type
      responses:
        '200':
          description: Successfully retrieved moves. A successful fetch might still return zero moves.
          schema:
            $ref: '#/definitions/ListPrimeMovesResult'
        '403':
          $ref: '#/responses/PermissionDenied'
        '500':
          $ref: '#/responses/ServerError'
  /queues/moves:
    get:
      produces:
        - application/json
      summary: Gets queued list of all customer moves by GBLOC origin
      description: >
        An office TOO user will be assigned a transportation office that will determine which moves are displayed in their queue based on the origin duty location.  GHC moves will show up here onced they have reached the submitted status sent by the customer and have move task orders, shipments, and service items to approve.
      operationId: getMovesQueue
      tags:
        - queues
      parameters:
        - in: query
          name: page
          type: integer
          description: requested page of results
        - in: query
          name: perPage
          type: integer
          description: results per page
        - in: query
          name: sort
          type: string
          enum:
            [
              customerName,
              edipi,
              emplid,
              branch,
              locator,
              status,
              originDutyLocation,
              destinationDutyLocation,
              requestedMoveDate,
              appearedInTooAt,
              assignedTo,
              counselingOffice,
            ]
          description: field that results should be sorted by
        - in: query
          name: order
          type: string
          enum: [asc, desc]
          description: direction of sort order if applied
        - in: query
          name: branch
          type: string
        - in: query
          name: locator
          type: string
        - in: query
          name: customerName
          type: string
        - in: query
          name: edipi
          type: string
        - in: query
          name: emplid
          type: string
        - in: query
          name: originDutyLocation
          type: array
          uniqueItems: true
          collectionFormat: multi
          items:
            type: string
        - in: query
          name: destinationDutyLocation
          type: string
        - in: query
          name: appearedInTooAt
          type: string
          format: date-time
        - in: query
          name: requestedMoveDate
          type: string
          description: filters the requested pickup date of a shipment on the move
        - in: query
          name: status
          type: array
          description: Filtering for the status.
          uniqueItems: true
          items:
            type: string
            enum:
              - SUBMITTED
              - SERVICE COUNSELING COMPLETED
              - APPROVALS REQUESTED
        - in: query
          name: orderType
          type: string
          description: order type
        - in: query
          name: viewAsGBLOC
          type: string
          description: |
            Used to return a queue for a GBLOC other than the default of the current user. Requires the HQ role or a secondary transportation office assignment. The parameter is ignored if the requesting user does not have the necessary role or assignment.
        - in: query
          name: assignedTo
          type: string
          description: |
            Used to illustrate which user is assigned to this move.
        - in: query
          name: counselingOffice
          type: string
          description: filters using a counselingOffice name of the move
        - in: query
          name: activeRole
          type: string
          description: user's actively logged in role
      responses:
        '200':
          description: Successfully returned all moves matching the criteria
          schema:
            $ref: '#/definitions/QueueMovesResult'
        '403':
          $ref: '#/responses/PermissionDenied'
        '500':
          $ref: '#/responses/ServerError'
  /queues/destination-requests:
    get:
      produces:
        - application/json
      summary: Gets queued list of all customer moves by GBLOC that have both CONUS & OCONUS destination requests (destination SIT, destination shuttle, address requests)
      description: >
        A TOO will view this queue when they have destination requests tied to their GBLOC. This includes unapproved destination SIT service items, destination shuttle service items and destination address requests that are not yet approved by the TOO.
      operationId: getDestinationRequestsQueue
      tags:
        - queues
      parameters:
        - in: query
          name: page
          type: integer
          description: requested page of results
        - in: query
          name: perPage
          type: integer
          description: results per page
        - in: query
          name: sort
          type: string
          enum:
            [
              customerName,
              edipi,
              emplid,
              branch,
              locator,
              status,
              originDutyLocation,
              destinationDutyLocation,
              requestedMoveDate,
              appearedInTooAt,
              assignedTo,
              counselingOffice,
            ]
          description: field that results should be sorted by
        - in: query
          name: order
          type: string
          enum: [asc, desc]
          description: direction of sort order if applied
        - in: query
          name: branch
          type: string
        - in: query
          name: locator
          type: string
        - in: query
          name: customerName
          type: string
        - in: query
          name: edipi
          type: string
        - in: query
          name: emplid
          type: string
        - in: query
          name: originDutyLocation
          type: array
          uniqueItems: true
          collectionFormat: multi
          items:
            type: string
        - in: query
          name: destinationDutyLocation
          type: string
        - in: query
          name: appearedInTooAt
          type: string
          format: date-time
        - in: query
          name: requestedMoveDate
          type: string
          description: filters the requested pickup date of a shipment on the move
        - in: query
          name: status
          type: array
          description: Filtering for the status.
          uniqueItems: true
          items:
            type: string
            enum:
              - SUBMITTED
              - SERVICE COUNSELING COMPLETED
              - APPROVALS REQUESTED
        - in: query
          name: viewAsGBLOC
          type: string
          description: |
            Used to return a queue for a GBLOC other than the default of the current user. Requires the HQ role or a secondary transportation office assignment. The parameter is ignored if the requesting user does not have the necessary role or assignment.
        - in: query
          name: assignedTo
          type: string
          description: |
            Used to illustrate which user is assigned to this move.
        - in: query
          name: counselingOffice
          type: string
          description: filters using a counselingOffice name of the move
        - in: query
          name: activeRole
          type: string
          description: |
            user's actively logged in role.
        - in: query
          name: orderType
          type: string
          description: order type
      responses:
        '200':
          description: Successfully returned all moves matching the criteria
          schema:
            $ref: '#/definitions/QueueMovesResult'
        '403':
          $ref: '#/responses/PermissionDenied'
        '500':
          $ref: '#/responses/ServerError'
  /queues/payment-requests:
    get:
      produces:
        - application/json
      summary: Gets queued list of all payment requests by GBLOC origin
      description: >
        An office TIO user will be assigned a transportation office that will determine which payment requests are displayed in their queue based on the origin duty location.
      operationId: getPaymentRequestsQueue
      tags:
        - queues
      parameters:
        - in: query
          name: sort
          type: string
          enum:
            [
              customerName,
              locator,
              submittedAt,
              branch,
              status,
              edipi,
              emplid,
              age,
              originDutyLocation,
              assignedTo,
              counselingOffice,
            ]
          description: field that results should be sorted by
        - in: query
          name: order
          type: string
          enum: [asc, desc]
          description: direction of sort order if applied
        - in: query
          name: page
          type: integer
          description: requested page of results
        - in: query
          name: perPage
          type: integer
          description: number of records to include per page
        - in: query
          name: submittedAt
          type: string
          format: date-time
          description: Start of the submitted at date in the user's local time zone converted to UTC
        - in: query
          name: branch
          type: string
        - in: query
          name: locator
          type: string
        - in: query
          name: customerName
          type: string
        - in: query
          name: edipi
          type: string
        - in: query
          name: emplid
          type: string
        - in: query
          name: destinationDutyLocation
          type: string
        - in: query
          name: originDutyLocation
          type: string
        - in: query
          name: assignedTo
          type: string
          description: |
            Used to illustrate which user is assigned to this payment request.
        - in: query
          name: counselingOffice
          type: string
          description: filters using a counselingOffice name of the move
        - in: query
          name: status
          type: array
          description: Filtering for the status.
          uniqueItems: true
          items:
            type: string
            enum:
              - PENDING
              - REVIEWED
              - REVIEWED_AND_ALL_SERVICE_ITEMS_REJECTED
              - PAID
              - DEPRECATED
              - EDI_ERROR
        - in: query
          name: orderType
          type: string
          description: order type
        - in: query
          name: viewAsGBLOC
          type: string
          description: |
            Used to return a queue for a GBLOC other than the default of the current user. Requires the HQ role or a secondary transportation office assignment. The parameter is ignored if the requesting user does not have the necessary role or assignment.
        - in: query
          name: activeRole
          type: string
          description: user's actively logged in role
      responses:
        '200':
          description: Successfully returned all moves matching the criteria
          schema:
            $ref: '#/definitions/QueuePaymentRequestsResult'
        '403':
          $ref: '#/responses/PermissionDenied'
        '500':
          $ref: '#/responses/ServerError'
  /moves/search:
    post:
      produces:
        - application/json
      consumes:
        - application/json
      summary: Search moves by locator, DOD ID, or customer name
      description: >
        Search moves by locator, DOD ID, or customer name. Used by QAE and CSR users.
      operationId: searchMoves
      tags:
        - move
      parameters:
        - in: body
          name: body
          schema:
            properties:
              page:
                type: integer
                description: requested page of results
              perPage:
                type: integer
              locator:
                description: Move locator
                type: string
                minLength: 6
                maxLength: 6
                x-nullable: true
              edipi:
                description: DOD ID
                type: string
                minLength: 10
                maxLength: 10
                x-nullable: true
              emplid:
                description: EMPLID
                type: string
                minLength: 7
                maxLength: 7
                x-nullable: true
              customerName:
                description: Customer Name
                type: string
                minLength: 1
                x-nullable: true
              paymentRequestCode:
                type: string
                example: 9551-6199-2
                x-nullable: true
              status:
                type: array
                description: Filtering for the status.
                uniqueItems: true
                items:
                  type: string
                  enum:
                    - DRAFT
                    - SUBMITTED
                    - APPROVALS REQUESTED
                    - APPROVED
                    - NEEDS SERVICE COUNSELING
                    - SERVICE COUNSELING COMPLETED
                    - CANCELED
              originPostalCode:
                type: string
                x-nullable: true
              destinationPostalCode:
                type: string
                x-nullable: true
              branch:
                type: string
                x-nullable: true
              shipmentsCount:
                type: integer
                x-nullable: true
              pickupDate:
                type: string
                format: date-time
                x-nullable: true
              deliveryDate:
                type: string
                format: date-time
                x-nullable: true
              sort:
                type: string
                x-nullable: true
                enum:
                  [
                    customerName,
                    edipi,
                    emplid,
                    branch,
                    locator,
                    status,
                    originPostalCode,
                    destinationPostalCode,
                    shipmentsCount,
                  ]
              order:
                type: string
                x-nullable: true
                enum: [asc, desc]
          description: field that results should be sorted by
      responses:
        '200':
          description: Successfully returned all moves matching the criteria
          schema:
            $ref: '#/definitions/SearchMovesResult'
        '403':
          $ref: '#/responses/PermissionDenied'
        '500':
          $ref: '#/responses/ServerError'
  '/tac/valid':
    get:
      summary: Validation of a TAC value
      description: Returns a boolean based on whether a tac value is valid or not
      operationId: tacValidation
      tags:
        - tac
        - order
      parameters:
        - in: query
          name: tac
          type: string
          required: true
          description: The tac value to validate
      responses:
        '200':
          description: Successfully retrieved validation status
          schema:
            $ref: '#/definitions/TacValid'
        '400':
          $ref: '#/responses/InvalidRequest'
        '401':
          $ref: '#/responses/PermissionDenied'
        '403':
          $ref: '#/responses/PermissionDenied'
        '404':
          $ref: '#/responses/NotFound'
        '500':
          $ref: '#/responses/ServerError'
  /lines-of-accounting:
    post:
      summary: 'Fetch line of accounting'
      description: >
        Fetches a line of accounting based on provided service member affiliation, effective date, and Transportation Accounting Code (TAC).
        It uses these parameters to filter the correct Line of Accounting for the provided TAC. It does this by filtering
        through both TAC and LOAs based on the provided code and effective date. The 'Effective Date' is the date
        that can be either the orders issued date (For HHG shipments), MTO approval date (For NTS shipments),
        or even the current date for NTS shipments with no approval yet (Just providing a preview to the office users per customer request).
        Effective date is used to find "Active" TGET data by searching for the TACs and LOAs with begin and end dates containing this date.
      operationId: requestLineOfAccounting
      tags:
        - linesOfAccounting
      consumes:
        - 'application/json'
      produces:
        - 'application/json'
      parameters:
        - in: 'body'
          name: 'body'
          description: 'Service member affiliation, effective date, and TAC code.'
          required: true
          schema:
            $ref: '#/definitions/FetchLineOfAccountingPayload'
      responses:
        '200':
          description: 'Successfully retrieved line of accounting'
          schema:
            $ref: 'definitions/LineOfAccounting.yaml'
        '400':
          $ref: '#/responses/InvalidRequest'
        '401':
          $ref: '#/responses/PermissionDenied'
        '403':
          $ref: '#/responses/PermissionDenied'
        '404':
          $ref: '#/responses/NotFound'
        '422':
          $ref: '#/responses/UnprocessableEntity'
        '500':
          $ref: '#/responses/ServerError'
  /transportation-offices:
    get:
      produces:
        - application/json
      summary: Returns the transportation offices matching the search query that is enabled for PPM closeout
      description: Returns the transportation offices matching the search query that is enabled for PPM closeout
      operationId: getTransportationOffices
      tags:
        - transportationOffice
      parameters:
        - in: query
          name: search
          type: string
          required: true
          minLength: 2
          description: Search string for transportation offices
      responses:
        '200':
          description: Successfully retrieved transportation offices
          schema:
            $ref: '#/definitions/TransportationOffices'
        '400':
          $ref: '#/responses/InvalidRequest'
        '401':
          $ref: '#/responses/PermissionDenied'
        '403':
          $ref: '#/responses/PermissionDenied'
        '404':
          $ref: '#/responses/NotFound'
        '500':
          $ref: '#/responses/ServerError'
  /open/transportation-offices:
    get:
      produces:
        - application/json
      summary: Returns the transportation offices matching the search query
      description: This endpoint is publicly accessible as it is utilized to access transportation office information without having an office account.Returns the transportation offices matching the search query.
      operationId: getTransportationOfficesOpen
      tags:
        - transportationOffice
      parameters:
        - in: query
          name: search
          type: string
          required: true
          minLength: 2
          description: Search string for transportation offices
      responses:
        '200':
          description: Successfully retrieved transportation offices
          schema:
            $ref: '#/definitions/TransportationOffices'
        '400':
          $ref: '#/responses/InvalidRequest'
        '401':
          $ref: '#/responses/PermissionDenied'
        '403':
          $ref: '#/responses/PermissionDenied'
        '404':
          $ref: '#/responses/NotFound'
        '500':
          $ref: '#/responses/ServerError'
  /transportation-offices/gblocs:
    get:
      produces:
        - application/json
      summary: Returns a list of distinct GBLOCs that exist in the transportation offices table
      description: Returns a list of distinct GBLOCs that exist in the transportation offices table
      operationId: getTransportationOfficesGBLOCs
      tags:
        - transportationOffice
      responses:
        '200':
          description: Successfully retrieved GBLOCs
          schema:
            $ref: '#/definitions/GBLOCs'
        '400':
          $ref: '#/responses/InvalidRequest'
        '401':
          $ref: '#/responses/PermissionDenied'
        '403':
          $ref: '#/responses/PermissionDenied'
        '404':
          $ref: '#/responses/NotFound'
        '500':
          $ref: '#/responses/ServerError'
  /addresses/zip-city-lookup/{search}:
    get:
      summary: Returns city, state, postal code, and county associated with the specified full/partial postal code or city and state string
      description: Find by API using full/partial postal code or city name that returns an us_post_region_cities json object containing city, state, county and postal code.
      operationId: getLocationByZipCityState
      tags:
        - addresses
      parameters:
        - in: path
          name: search
          type: string
          required: true
      responses:
        '200':
          description: the requested list of city, state, county, and postal code matches
          schema:
            $ref: '#/definitions/VLocations'
        '400':
          $ref: '#/responses/InvalidRequest'
        '403':
          $ref: '#/responses/PermissionDenied'
        '404':
          $ref: '#/responses/NotFound'
        '500':
          $ref: '#/responses/ServerError'
  /transportation_offices/{dutyLocationId}/counseling_offices/{serviceMemberId}:
    get:
      summary: Returns the counseling locations in the GBLOC matching the duty location
      description: Returns the counseling locations matching the GBLOC from the selected duty location
      operationId: showCounselingOffices
      tags:
        - transportationOffice
      parameters:
        - in: path
          name: dutyLocationId
          format: uuid
          type: string
          required: true
          description: UUID of the duty location
        - in: path
          name: serviceMemberId
          format: uuid
          type: string
          required: true
          description: UUID of the service member, some counseling offices are branch specific
      produces:
        - application/json
      responses:
        '200':
          description: Successfully retrieved counseling offices
          schema:
            $ref: '#/definitions/CounselingOffices'
        '400':
          $ref: '#/responses/InvalidRequest'
        '403':
          $ref: '#/responses/PermissionDenied'
        '404':
          $ref: '#/responses/NotFound'
        '500':
          description: internal server error
  /uploads:
    post:
      summary: Create a new upload
      description: Uploads represent a single digital file, such as a JPEG or PDF. Currently, office application uploads are only for Services Counselors to upload files for orders, but this may be expanded in the future.
      operationId: createUpload
      tags:
        - uploads
      consumes:
        - multipart/form-data
      produces:
        - application/json
      parameters:
        - in: query
          name: documentId
          type: string
          format: uuid
          required: false
          description: UUID of the document to add an upload to
        - in: formData
          name: file
          type: file
          description: The file to upload.
          required: true
      responses:
        '201':
          description: created upload
          schema:
            $ref: 'definitions/Upload.yaml'
        '400':
          description: invalid request
        '403':
          description: not authorized
        '404':
          description: not found
        '413':
          description: payload is too large
        '500':
          description: server error
  /re-service-items:
    get:
      summary: Returns all ReServiceItems (Service Code, Service Name, Market, Shipment Type, Auto Approved)
      description: Get ReServiceItems
      produces:
        - application/json
      operationId: getAllReServiceItems
      tags:
        - reServiceItems
      responses:
        '200':
          description: Successfully retrieved all ReServiceItems.
          schema:
            $ref: '#/definitions/ReServiceItems'
        '400':
          $ref: '#/responses/InvalidRequest'
        '401':
          $ref: '#/responses/PermissionDenied'
        '404':
          $ref: '#/responses/NotFound'
        '500':
          $ref: '#/responses/ServerError'
  /uploads/{uploadID}:
    delete:
      summary: Deletes an upload
      description: Uploads represent a single digital file, such as a JPEG or PDF.
      operationId: deleteUpload
      tags:
        - uploads
      parameters:
        - in: path
          name: uploadID
          type: string
          format: uuid
          required: true
          description: UUID of the upload to be deleted
        - in: query
          name: orderID
          type: string
          format: uuid
          description: ID of the order that the upload belongs to
      responses:
        '204':
          description: deleted
        '400':
          description: invalid request
          schema:
            $ref: '#/definitions/InvalidRequestResponsePayload'
        '403':
          description: not authorized
        '404':
          description: not found
        '500':
          description: server error
  /uploads/get/:
    get:
      produces:
        - application/json
      parameters: []
      responses:
        '200':
          description: Successfully retrieved upload
          schema:
            $ref: 'definitions/Upload.yaml'
        '400':
          $ref: '#/responses/InvalidRequest'
        '401':
          $ref: '#/responses/PermissionDenied'
        '403':
          $ref: '#/responses/PermissionDenied'
        '404':
          $ref: '#/responses/NotFound'
        '500':
          $ref: '#/responses/ServerError'
      tags:
        - uploads
      description: Gets an upload
      operationId: getUpload
      summary: Gets an upload by ID
  /uploads/{uploadID}/update:
    patch:
      summary: Update an existing upload. This is only needed currently for updating the image rotation.
      description: Uploads represent a single digital file, such as a JPEG or PDF. The rotation is relevant to how it is displayed on the page.
      operationId: updateUpload
      tags:
        - uploads
      consumes:
        - application/json
      produces:
        - application/json
      parameters:
        - in: path
          name: uploadID
          type: string
          format: uuid
          required: true
          description: UUID of the upload to be updated
        - in: body
          name: body
          required: true
          schema:
            properties:
              rotation:
                type: integer
                description: The rotation of the image
                minimum: 0
                maximum: 3
      responses:
        '201':
          description: updated upload
          schema:
            $ref: 'definitions/Upload.yaml'
        '400':
          description: invalid request
        '403':
          description: not authorized
        '404':
          description: not found
        '413':
          description: payload is too large
        '500':
          description: server error
  /uploads/{uploadID}/status:
    get:
      summary: Returns status of an upload
      description: Returns status of an upload based on antivirus run
      operationId: getUploadStatus
      produces:
        - text/event-stream
      tags:
        - uploads
      parameters:
        - in: path
          name: uploadID
          type: string
          format: uuid
          required: true
          description: UUID of the upload to return status of
      responses:
        '200':
          description: the requested upload status
          schema:
            type: string
            enum:
              - INFECTED
              - CLEAN
              - PROCESSING
            readOnly: true
        '400':
          description: invalid request
          schema:
            $ref: '#/definitions/InvalidRequestResponsePayload'
        '403':
          description: not authorized
        '404':
          description: not found
        '500':
          description: server error
  /application_parameters/{parameterName}:
    get:
      summary: Searches for an application parameter by name, returns nil if not found
      description: Searches for an application parameter by name, returns nil if not found
      operationId: getParam
      tags:
        - application_parameters
      parameters:
        - in: path
          name: parameterName
          type: string
          format: string
          required: true
          description: Parameter Name
      responses:
        '200':
          description: Application Parameters
          schema:
            $ref: '#/definitions/ApplicationParameters'
        '400':
          description: invalid request
        '401':
          description: request requires user authentication
        '500':
          description: server error
  /calendar/{countryCode}/is-weekend-holiday/{date}:
    get:
      summary: Validate  move date selection
      description: |
        Utility API to determine if input date falls on weekend and/or holiday.
      produces:
        - application/json
      operationId: isDateWeekendHoliday
      tags:
        - calendar
      parameters:
        - description: country code for context of date
          in: path
          name: countryCode
          required: true
          type: string
          enum:
            - US
        - description: input date to determine if weekend/holiday for given country.
          in: path
          name: date
          required: true
          type: string
          format: date
      responses:
        '200':
          description: Successfully determine if given date is weekend and/or holiday for given country.
          schema:
            $ref: '#/definitions/IsDateWeekendHolidayInfo'
        '400':
          $ref: '#/responses/InvalidRequest'
        '401':
          $ref: '#/responses/PermissionDenied'
        '404':
          $ref: '#/responses/NotFound'
        '500':
          $ref: '#/responses/ServerError'
  /moves/{moveID}/assignOfficeUser:
    parameters:
      - description: ID of the move
        in: path
        name: moveID
        required: true
        format: uuid
        type: string
    patch:
      consumes:
        - application/json
      produces:
        - application/json
      parameters:
        - in: body
          name: body
          required: true
          schema:
            $ref: '#/definitions/AssignOfficeUserBody'
      responses:
        '200':
          description: Successfully assigned office user to the move
          schema:
            $ref: '#/definitions/Move'
        '404':
          $ref: '#/responses/NotFound'
        '500':
          $ref: '#/responses/ServerError'
      tags:
        - move
      description: assigns either a services counselor, task ordering officer, or task invoicing officer to the move
      operationId: updateAssignedOfficeUser
  /moves/{moveID}/unassignOfficeUser:
    parameters:
      - description: ID of the move
        in: path
        name: moveID
        required: true
        format: uuid
        type: string
      - in: body
        name: body
        schema:
          properties:
            queueType:
              type: string
          required:
            - queueType
    patch:
      consumes:
        - application/json
      produces:
        - application/json
      responses:
        '200':
          description: Successfully unassigned office user from the move
          schema:
            $ref: '#/definitions/Move'
        '500':
          $ref: '#/responses/ServerError'
      tags:
        - move
      description: unassigns either a services counselor, task ordering officer, or task invoicing officer from the move
      operationId: deleteAssignedOfficeUser
  /moves/{officeUserID}/CheckForLockedMovesAndUnlock:
    parameters:
      - description: ID of the move's officer
        in: path
        name: officeUserID
        required: true
        format: uuid
        type: string
    patch:
      consumes:
        - application/json
      produces:
        - application/json
      responses:
        '200':
          description: Successfully unlocked officer's move(s).
          schema:
            type: object
            properties:
              successMessage:
                type: string
                example: OK
        '500':
          $ref: '#/responses/ServerError'
      tags:
        - move
      description: >-
        Finds and unlocks any locked moves by an office user
      operationId: checkForLockedMovesAndUnlock
  '/ranks/{affiliation}&{grade}':
    get:
      summary: Get ranks for specified affiliation
      description: Get ranks for specified affiliation
      operationId: getRanks
      tags:
        - order
      parameters:
        - $ref: 'definitions/AffiliationParam.yaml'
        - $ref: 'definitions/OrderPayGradeParam.yaml'
      responses:
        '200':
          description: list all ranks for specified affiliation
          schema:
            type: array
            items:
              $ref: 'definitions/Rank.yaml'
        '400':
          description: invalid request
        '401':
          description: request requires user authentication
        '404':
          description: ranks not found
definitions:
  ApplicationParameters:
    type: object
    properties:
      validationCode:
        type: string
        format: string
        x-nullable: true
      parameterName:
        type: string
        format: string
        x-nullable: true
      parameterValue:
        type: string
        format: string
        x-nullable: true
  PostDocumentPayload:
    type: object
    properties:
      service_member_id:
        type: string
        format: uuid
        title: The service member this document belongs to
  InvalidRequestResponsePayload:
    type: object
    properties:
      errors:
        type: object
        additionalProperties:
          type: string
  ClientError:
    type: object
    properties:
      title:
        type: string
      detail:
        type: string
      instance:
        type: string
        format: uuid
    required:
      - title
      - detail
      - instance
  ValidationError:
    allOf:
      - $ref: '#/definitions/ClientError'
      - type: object
    properties:
      invalid_fields:
        type: object
        additionalProperties:
          type: string
    required:
      - invalid_fields
  BackupContact:
    type: object
    properties:
      name:
        type: string
      email:
        type: string
        format: x-email
        example: backupContact@mail.com
      phone:
        type: string
        format: telephone
        pattern: '^[2-9]\d{2}-\d{3}-\d{4}$'
    required:
      - name
      - email
      - phone
  Contractor:
    properties:
      contractNumber:
        type: string
      id:
        format: uuid
        type: string
      name:
        type: string
      type:
        type: string
  Role:
    type: object
    properties:
      id:
        type: string
        format: uuid
        example: c56a4180-65aa-42ec-a945-5fd21dec0538
      roleType:
        type: string
        example: customer
      roleName:
        type: string
        example: Task Ordering Officer
      createdAt:
        type: string
        format: date-time
        readOnly: true
      updatedAt:
        type: string
        format: date-time
        readOnly: true
    required:
      - id
      - roleType
      - roleName
      - createdAt
      - updatedAt
  OfficeUser:
    type: object
    properties:
      id:
        type: string
        format: uuid
        example: c56a4180-65aa-42ec-a945-5fd21dec0538
      userId:
        type: string
        format: uuid
      firstName:
        type: string
      middleInitials:
        type: string
      lastName:
        type: string
      email:
        type: string
        format: x-email
        pattern: '^[a-zA-Z0-9._%+-]+@[a-zA-Z0-9.-]+\.[a-zA-Z]{2,}$'
      telephone:
        type: string
        format: telephone
        pattern: '^[2-9]\d{2}-\d{3}-\d{4}$'
      transportationOfficeId:
        type: string
        format: uuid
      transportationOffice:
        $ref: 'definitions/TransportationOffice.yaml'
      transportationOfficeAssignments:
        type: array
        items:
          $ref: 'definitions/TransportationOfficeAssignment.yaml'
      active:
        type: boolean
      roles:
        type: array
        items:
          $ref: '#/definitions/Role'
      edipi:
        type: string
      otherUniqueId:
        type: string
      rejectionReason:
        type: string
      status:
        type: string
        enum:
          - APPROVED
          - REQUESTED
          - REJECTED
      createdAt:
        type: string
        format: date-time
        readOnly: true
      updatedAt:
        type: string
        format: date-time
        readOnly: true
    required:
      - id
      - firstName
      - middleInitials
      - lastName
      - email
      - telephone
      - transportationOfficeId
      - active
      - roles
      - edipi
      - otherUniqueId
      - rejectionReason
      - status
      - createdAt
      - updatedAt
  LockedOfficeUser:
    type: object
    properties:
      firstName:
        type: string
      lastName:
        type: string
      transportationOfficeId:
        type: string
        format: uuid
      transportationOffice:
        $ref: 'definitions/TransportationOffice.yaml'
  OfficeUserCreate:
    type: object
    properties:
      email:
        type: string
        example: 'user@userdomain.com'
        title: Email
        x-nullable: false
      edipi:
        type: string
        example: '1234567890'
        maxLength: 10
        title: EDIPI
        x-nullable: true
      otherUniqueId:
        type: string
        title: Office user identifier when EDIPI is not available
        x-nullable: true
      firstName:
        type: string
        title: First Name
        x-nullable: false
      middleInitials:
        type: string
        example: L.
        x-nullable: true
        title: Middle Initials
      lastName:
        type: string
        title: Last Name
        x-nullable: false
      telephone:
        type: string
        format: telephone
        pattern: '^[2-9]\d{2}-\d{3}-\d{4}$'
        example: 212-555-5555
        x-nullable: false
      transportationOfficeId:
        type: string
        format: uuid
        example: 'c56a4180-65aa-42ec-a945-5fd21dec0538'
        x-nullable: false
      roles:
        type: array
        items:
          $ref: '#/definitions/OfficeUserRole'
        x-nullable: false
    required:
      - firstName
      - lastName
      - email
      - telephone
      - transportationOfficeId
      - roles
  OfficeUserUpdate:
    type: object
    properties:
      telephone:
        type: string
        format: telephone
        pattern: '^[2-9]\d{2}-\d{3}-\d{4}$'
        example: 212-555-5555
    required:
      - telephone
  OfficeUserRole:
    type: object
    properties:
      name:
        type: string
        example: 'Task Ordering Officer'
        x-nullable: true
        title: name
      roleType:
        type: string
        example: 'task_ordering_officer'
        x-nullable: true
        title: roleType
  Customer:
    type: object
    properties:
      agency:
        type: string
        title: Agency customer is affilated with
      first_name:
        type: string
        example: John
      last_name:
        type: string
        example: Doe
      phone:
        type: string
        format: telephone
        pattern: '^[2-9]\d{2}-\d{3}-\d{4}$'
        x-nullable: true
      email:
        type: string
        format: x-email
        pattern: '^[a-zA-Z0-9._%+-]+@[a-zA-Z0-9.-]+\.[a-zA-Z]{2,}$'
        x-nullable: true
      suffix:
        type: string
        example: Jr.
        x-nullable: true
      middle_name:
        type: string
        example: David
        x-nullable: true
      current_address:
        $ref: 'definitions/Address.yaml'
      backup_contact:
        $ref: '#/definitions/BackupContact'
      id:
        type: string
        format: uuid
        example: c56a4180-65aa-42ec-a945-5fd21dec0538
      edipi:
        type: string
      userID:
        type: string
        format: uuid
        example: c56a4180-65aa-42ec-a945-5fd21dec0538
      eTag:
        type: string
      phoneIsPreferred:
        type: boolean
      emailIsPreferred:
        type: boolean
      secondaryTelephone:
        type: string
        format: telephone
        pattern: '^[2-9]\d{2}-\d{3}-\d{4}$|^$'
        x-nullable: true
      backupAddress:
        $ref: 'definitions/Address.yaml'
      cacValidated:
        type: boolean
        x-nullable: true
      emplid:
        type: string
        x-nullable: true
  CreatedCustomer:
    type: object
    properties:
      affiliation:
        type: string
        title: Branch of service customer is affilated with
      firstName:
        type: string
        example: John
      lastName:
        type: string
        example: Doe
      telephone:
        type: string
        format: telephone
        pattern: '^[2-9]\d{2}-\d{3}-\d{4}$'
        x-nullable: true
      personalEmail:
        type: string
        format: x-email
        pattern: '^[a-zA-Z0-9._%+-]+@[a-zA-Z0-9.-]+\.[a-zA-Z]{2,}$'
      suffix:
        type: string
        example: Jr.
        x-nullable: true
      middleName:
        type: string
        example: David
        x-nullable: true
      residentialAddress:
        $ref: 'definitions/Address.yaml'
      backupContact:
        $ref: '#/definitions/BackupContact'
      id:
        type: string
        format: uuid
        example: c56a4180-65aa-42ec-a945-5fd21dec0538
      edipi:
        type: string
        x-nullable: true
      userID:
        type: string
        format: uuid
        example: c56a4180-65aa-42ec-a945-5fd21dec0538
      oktaID:
        type: string
      oktaEmail:
        type: string
      phoneIsPreferred:
        type: boolean
      emailIsPreferred:
        type: boolean
      secondaryTelephone:
        type: string
        format: telephone
        pattern: '^[2-9]\d{2}-\d{3}-\d{4}$'
        x-nullable: true
      backupAddress:
        $ref: 'definitions/Address.yaml'
      cacValidated:
        type: boolean
  UpdateCustomerPayload:
    type: object
    properties:
      first_name:
        type: string
        example: John
      last_name:
        type: string
        example: Doe
      phone:
        type: string
        format: telephone
        pattern: '^[2-9]\d{2}-\d{3}-\d{4}$'
        x-nullable: true
      email:
        type: string
        format: x-email
        pattern: '^[a-zA-Z0-9._%+-]+@[a-zA-Z0-9.-]+\.[a-zA-Z]{2,}$'
        x-nullable: true
      suffix:
        type: string
        example: Jr.
        x-nullable: true
      middle_name:
        type: string
        example: David
        x-nullable: true
      current_address:
        allOf:
          - $ref: 'definitions/Address.yaml'
      backup_contact:
        $ref: '#/definitions/BackupContact'
      phoneIsPreferred:
        type: boolean
      emailIsPreferred:
        type: boolean
      secondaryTelephone:
        type: string
        format: telephone
        pattern: '^[2-9]\d{2}-\d{3}-\d{4}$|^$'
        x-nullable: true
      backupAddress:
        allOf:
          - $ref: 'definitions/Address.yaml'
      cac_validated:
        type: boolean
  CreateCustomerPayload:
    type: object
    properties:
      affiliation:
        $ref: 'definitions/Affiliation.yaml'
      edipi:
        type: string
        example: '1234567890'
        maxLength: 10
        x-nullable: false
      emplid:
        type: string
        example: '9485155'
        maxLength: 7
        x-nullable: true
      firstName:
        type: string
        example: John
      middleName:
        type: string
        example: David
        x-nullable: true
      lastName:
        type: string
        example: Doe
      suffix:
        type: string
        example: Jr.
        x-nullable: true
      telephone:
        type: string
        format: telephone
        pattern: '^[2-9]\d{2}-\d{3}-\d{4}$'
        x-nullable: true
      secondaryTelephone:
        type: string
        format: telephone
        pattern: '^[2-9]\d{2}-\d{3}-\d{4}$'
        x-nullable: true
      personalEmail:
        type: string
        format: x-email
        example: personalEmail@email.com
        pattern: '^[a-zA-Z0-9._%+-]+@[a-zA-Z0-9.-]+\.[a-zA-Z]{2,}$'
      phoneIsPreferred:
        type: boolean
      emailIsPreferred:
        type: boolean
      residentialAddress:
        allOf:
          - $ref: 'definitions/Address.yaml'
      backupContact:
        $ref: '#/definitions/BackupContact'
      backupMailingAddress:
        allOf:
          - $ref: 'definitions/Address.yaml'
      createOktaAccount:
        type: boolean
      cacUser:
        type: boolean
  FetchLineOfAccountingPayload:
    type: object
    required:
      - effectiveDate
      - departmentIndicator
      - tacCode
    properties:
      departmentIndicator:
        $ref: 'definitions/DepartmentIndicator.yaml'
      effectiveDate:
        description: >
          The effective date for the Line Of Accounting (LOA) being fetched. Eg, the orders issue date or the Non-Temporary Storage (NTS) Move Task Order (MTO) approval date.
          Effective date is used to find "Active" TGET data by searching for the TACs and LOAs with begin and end dates containing this date.
          The 'Effective Date' is the date that can be either the orders issued date (For HHG shipments),
          MTO approval date (For NTS shipments), or even the current date for NTS
          shipments with no approval yet (Just providing a preview to the office
          users per customer request).
        type: string
        format: date
        example: '2023-01-01'
      tacCode:
        type: string
        minLength: 4
        maxLength: 4
        example: 'F8J1'
  SearchCustomersResult:
    type: object
    properties:
      page:
        type: integer
      perPage:
        type: integer
      totalCount:
        type: integer
      searchCustomers:
        $ref: '#/definitions/SearchCustomers'
  SearchCustomers:
    type: array
    items:
      $ref: '#/definitions/SearchCustomer'
  SearchCustomer:
    type: object
    properties:
      id:
        type: string
        format: uuid
      firstName:
        type: string
        example: John
        x-nullable: true
      lastName:
        type: string
        example: Doe
        x-nullable: true
      edipi:
        type: string
        x-nullable: true
      emplid:
        type: string
        x-nullable: true
      branch:
        type: string
      telephone:
        type: string
        format: telephone
        pattern: '^[2-9]\d{2}-\d{3}-\d{4}$'
        x-nullable: true
      personalEmail:
        type: string
        format: x-email
        example: personalEmail@email.com
        pattern: '^[a-zA-Z0-9._%+-]+@[a-zA-Z0-9.-]+\.[a-zA-Z]{2,}$'
        x-nullable: true
  Entitlements:
    properties:
      id:
        example: 571008b1-b0de-454d-b843-d71be9f02c04
        format: uuid
        type: string
      authorizedWeight:
        example: 2000
        type: integer
        x-formatting: weight
        x-nullable: true
      dependentsAuthorized:
        example: true
        type: boolean
        x-nullable: true
      gunSafe:
        type: boolean
        example: false
      weightRestriction:
        type: integer
        example: 1500
        x-formatting: weight
        x-nullable: true
      ubWeightRestriction:
        example: 1500
        type: integer
        x-nullable: true
        description: Indicates the UB weight restriction for the move to a particular location.
      nonTemporaryStorage:
        example: false
        type: boolean
        x-nullable: true
      privatelyOwnedVehicle:
        example: false
        type: boolean
        x-nullable: true
      proGearWeight:
        example: 2000
        type: integer
        x-formatting: weight
      proGearWeightSpouse:
        example: 500
        type: integer
        x-formatting: weight
      storageInTransit:
        example: 90
        type: integer
        x-nullable: true
      totalWeight:
        example: 500
        type: integer
        x-formatting: weight
      totalDependents:
        example: 2
        type: integer
      requiredMedicalEquipmentWeight:
        example: 500
        type: integer
        x-formatting: weight
      organizationalClothingAndIndividualEquipment:
        example: true
        type: boolean
      accompaniedTour:
        type: boolean
        example: true
        x-nullable: true
        description: Indicates if the move entitlement allows dependents to travel to the new Permanent Duty Station (PDS). This is only present on OCONUS moves.
      unaccompaniedBaggageAllowance:
        type: integer
        example: 3
        x-nullable: true
        description: The amount of weight in pounds that the move is entitled for shipment types of Unaccompanied Baggage.
      dependentsUnderTwelve:
        type: integer
        example: 5
        x-nullable: true
        description: Indicates the number of dependents under the age of twelve for a move. This is only present on OCONUS moves.
      dependentsTwelveAndOver:
        type: integer
        example: 3
        x-nullable: true
        description: Indicates the number of dependents of the age twelve or older for a move. This is only present on OCONUS moves.
      eTag:
        type: string
    type: object
  Error:
    properties:
      message:
        type: string
    required:
      - message
    type: object
  Grade:
    type: string
    x-nullable: true
    title: grade
    enum:
      - E_1
      - E_2
      - E_3
      - E_4
      - E_5
      - E_6
      - E_7
      - E_8
      - E_9
      - E_9_SPECIAL_SENIOR_ENLISTED
      - O_1_ACADEMY_GRADUATE
      - O_1
      - O_2
      - O_3
      - O_4
      - O_5
      - O_6
      - O_7
      - O_8
      - O_9
      - O_10
      - W_1
      - W_2
      - W_3
      - W_4
      - W_5
      - AVIATION_CADET
      - CIVILIAN_EMPLOYEE
      - ACADEMY_CADET
      - MIDSHIPMAN
    x-display-value:
      E_1: E-1
      E_2: E-2
      E_3: E-3
      E_4: E-4
      E_5: E-5
      E_6: E-6
      E_7: E-7
      E_8: E-8
      E_9: E-9
      E_9_SPECIAL_SENIOR_ENLISTED: E-9 (Special Senior Enlisted)
      O_1_ACADEMY_GRADUATE: O-1 or Service Academy Graduate
      O_1: O-1
      O_2: O-2
      O_3: O-3
      O_4: O-4
      O_5: O-5
      O_6: O-6
      O_7: O-7
      O_8: O-8
      O_9: O-9
      O_10: O-10
      W_1: W-1
      W_2: W-2
      W_3: W-3
      W_4: W-4
      W_5: W-5
      AVIATION_CADET: Aviation Cadet
      CIVILIAN_EMPLOYEE: Civilian Employee
      ACADEMY_CADET: Service Academy Cadet
      MIDSHIPMAN: Midshipman
  Move:
    properties:
      id:
        example: 1f2270c7-7166-40ae-981e-b200ebdf3054
        format: uuid
        type: string
      serviceCounselingCompletedAt:
        format: date-time
        type: string
        x-nullable: true
      availableToPrimeAt:
        format: date-time
        type: string
        x-nullable: true
      approvedAt:
        format: date-time
        type: string
        x-nullable: true
      billableWeightsReviewedAt:
        format: date-time
        type: string
        x-nullable: true
      contractorId:
        type: string
        format: uuid
        x-nullable: true
      contractor:
        $ref: '#/definitions/Contractor'
      locator:
        type: string
        example: '1K43AR'
      ordersId:
        type: string
        format: uuid
        example: c56a4180-65aa-42ec-a945-5fd21dec0538
      orders:
        $ref: '#/definitions/Order'
      referenceId:
        example: 1001-3456
        type: string
        x-nullable: true
      status:
        $ref: '#/definitions/MoveStatus'
      excessUnaccompaniedBaggageWeightQualifiedAt:
        type: string
        format: date-time
        description: Timestamp of when the sum of estimated or actual unaccompanied baggage shipment weights of the move reached 90% of the weight allowance
        x-nullable: true
      excessUnaccompaniedBaggageWeightAcknowledgedAt:
        type: string
        format: date-time
        description: Timestamp of when the TOO acknowledged the excess unaccompanied baggage weight risk by either dismissing the alert or updating the max billable weight
        x-nullable: true
      excess_weight_qualified_at:
        type: string
        format: date-time
        description: Timestamp of when the estimated shipment weights of the move reached 90% of the weight allowance
        x-nullable: true
      excess_weight_acknowledged_at:
        type: string
        format: date-time
        description: Timestamp of when the TOO acknowledged the excess weight risk by either dismissing the alert or updating the max billable weight
        x-nullable: true
      tioRemarks:
        type: string
        example: approved additional weight
        x-nullable: true
      financialReviewFlag:
        type: boolean
        example: false
        description: This flag is set by office users if a move should be reviewed by a Financial Office
        x-nullable: false
        readOnly: true
      financialReviewRemarks:
        type: string
        example: Delivery Address is too far from duty location
        x-nullable: true
        readOnly: true
      closeoutOffice:
        $ref: 'definitions/TransportationOffice.yaml'
      closeoutOfficeId:
        type: string
        format: uuid
        description: The transportation office that will handle reviewing PPM Closeout documentation for Army and Air Force service members
        x-nullable: true
      counselingOffice:
        $ref: 'definitions/TransportationOffice.yaml'
      counselingOfficeId:
        type: string
        format: uuid
        description: The transportation office that will handle services counseling for this move
        x-nullable: true
      approvalsRequestedAt:
        type: string
        format: date-time
        description: The time at which a move is sent back to the TOO becuase the prime added a new service item for approval
        x-nullable: true
      createdAt:
        type: string
        format: date-time
      submittedAt:
        type: string
        format: date-time
        x-nullable: true
      updatedAt:
        type: string
        format: date-time
      eTag:
        type: string
      shipmentGBLOC:
        $ref: '#/definitions/GBLOC'
      lockedByOfficeUserID:
        type: string
        format: uuid
        x-nullable: true
      lockedByOfficeUser:
        $ref: '#/definitions/LockedOfficeUser'
        x-nullable: true
      lockExpiresAt:
        type: string
        format: date-time
        x-nullable: true
      additionalDocuments:
        $ref: 'definitions/Document.yaml'
      SCAssignedUser:
        $ref: '#/definitions/AssignedOfficeUser'
      TOOAssignedUser:
        $ref: '#/definitions/AssignedOfficeUser'
      TIOAssignedUser:
        $ref: '#/definitions/AssignedOfficeUser'
      TOODestinationAssignedUser:
        $ref: '#/definitions/AssignedOfficeUser'
  MoveHistory:
    properties:
      id:
        description: move ID
        example: 1f2270c7-7166-40ae-981e-b200ebdf3054
        format: uuid
        type: string
      historyRecords:
        description: A list of MoveAuditHistory's connected to the move.
        $ref: '#/definitions/MoveAuditHistories'
      locator:
        description: move locator
        type: string
        example: '1K43AR'
      referenceId:
        description: move referenceID
        example: 1001-3456
        type: string
        x-nullable: true
  MoveHistoryResult:
    type: object
    properties:
      page:
        type: integer
      perPage:
        type: integer
      totalCount:
        type: integer
      id:
        description: move ID
        example: 1f2270c7-7166-40ae-981e-b200ebdf3054
        format: uuid
        type: string
      historyRecords:
        description: A list of MoveAuditHistory's connected to the move.
        $ref: '#/definitions/MoveAuditHistories'
      locator:
        description: move locator
        type: string
        example: '1K43AR'
      referenceId:
        description: move referenceID
        example: 1001-3456
        type: string
        x-nullable: true
  MoveAuditHistories:
    type: array
    items:
      $ref: '#/definitions/MoveAuditHistory'
  MoveAuditHistory:
    properties:
      id:
        description: id from audity_history table
        example: 1f2270c7-7166-40ae-981e-b200ebdf3054
        format: uuid
        type: string
      schemaName:
        description: Database schema audited table for this event is in
        type: string
      tableName:
        description: name of database table that was changed
        type: string
      relId:
        description: relation OID. Table OID (object identifier). Changes with drop/create.
        type: integer
      objectId:
        description: id column for the tableName where the data was changed
        example: 1f2270c7-7166-40ae-981e-b200ebdf3054
        format: uuid
        type: string
        x-nullable: true
      sessionUserId:
        example: 1f2270c7-7166-40ae-981e-b200ebdf3054
        format: uuid
        type: string
        x-nullable: true
      sessionUserFirstName:
        example: foo
        type: string
        x-nullable: true
      sessionUserLastName:
        example: bar
        type: string
        x-nullable: true
      sessionUserEmail:
        example: foobar@example.com
        type: string
        x-nullable: true
      sessionUserTelephone:
        format: telephone
        type: string
        pattern: '^[2-9]\d{2}-\d{3}-\d{4}$'
        x-nullable: true
      context:
        type: array
        items:
          type: object
          additionalProperties:
            type: string
        x-nullable: true
      contextId:
        description: id column for the context table the record belongs to
        example: 1f2270c7-7166-40ae-981e-b200ebdf3054
        type: string
        x-nullable: true
      eventName:
        description: API endpoint name that was called to make the change
        type: string
        x-nullable: true
      actionTstampTx:
        description: Transaction start timestamp for tx in which audited event occurred
        type: string
        format: date-time
      actionTstampStm:
        description: Statement start timestamp for tx in which audited event occurred
        type: string
        format: date-time
      actionTstampClk:
        description: Wall clock time at which audited event's trigger call occurred
        type: string
        format: date-time
      transactionId:
        description: Identifier of transaction that made the change. May wrap, but unique paired with action_tstamp_tx.
        type: integer
        x-nullable: true
      action:
        description: Action type; I = insert, D = delete, U = update, T = truncate
        type: string
      oldValues:
        description: A list of (old/previous) MoveAuditHistoryItem's for a record before the change.
        type: object
        additionalProperties: true
        x-nullable: true
      changedValues:
        description: A list of (changed/updated) MoveAuditHistoryItem's for a record after the change.
        type: object
        additionalProperties: true
        x-nullable: true
      statementOnly:
        description: true if audit event is from an FOR EACH STATEMENT trigger, false for FOR EACH ROW'
        type: boolean
        example: false
  MoveAuditHistoryItems:
    type: array
    items:
      $ref: '#/definitions/MoveAuditHistoryItem'
  MoveAuditHistoryItem:
    properties:
      columnName:
        type: string
      columnValue:
        type: string
  MoveStatus:
    type: string
    enum:
      - DRAFT
      - NEEDS SERVICE COUNSELING
      - SERVICE COUNSELING COMPLETED
      - SUBMITTED
      - APPROVALS REQUESTED
      - APPROVED
      - CANCELED
  PPMStatus:
    type: string
    enum:
      - CANCELED
      - DRAFT
      - SUBMITTED
      - WAITING_ON_CUSTOMER
      - NEEDS_ADVANCE_APPROVAL
      - NEEDS_CLOSEOUT
      - CLOSEOUT_COMPLETE
      - COMPLETED
  DeptIndicator:
    type: string
    title: Dept. indicator
    x-nullable: true
    enum:
      - NAVY_AND_MARINES
      - ARMY
      - ARMY_CORPS_OF_ENGINEERS
      - AIR_AND_SPACE_FORCE
      - COAST_GUARD
      - OFFICE_OF_SECRETARY_OF_DEFENSE
    x-display-value:
      NAVY_AND_MARINES: 17 Navy and Marine Corps
      ARMY: 21 Army
      ARMY_CORPS_OF_ENGINEERS: 96 Army Corps of Engineers
      AIR_AND_SPACE_FORCE: 57 Air Force and Space Force
      COAST_GUARD: 70 Coast Guard
      OFFICE_OF_SECRETARY_OF_DEFENSE: 97 Office of the Secretary of Defense
  OrdersTypeDetail:
    type: string
    title: Orders type detail
    x-nullable: true
    enum:
      - HHG_PERMITTED
      - PCS_TDY
      - HHG_RESTRICTED_PROHIBITED
      - HHG_RESTRICTED_AREA
      - INSTRUCTION_20_WEEKS
      - HHG_PROHIBITED_20_WEEKS
      - DELAYED_APPROVAL
    x-display-value:
      HHG_PERMITTED: Shipment of HHG Permitted
      PCS_TDY: PCS with TDY Enroute
      HHG_RESTRICTED_PROHIBITED: Shipment of HHG Restricted or Prohibited
      HHG_RESTRICTED_AREA: HHG Restricted Area-HHG Prohibited
      INSTRUCTION_20_WEEKS: Course of Instruction 20 Weeks or More
      HHG_PROHIBITED_20_WEEKS: Shipment of HHG Prohibited but Authorized within 20 weeks
      DELAYED_APPROVAL: Delayed Approval 20 Weeks or More
  Order:
    properties:
      id:
        example: 1f2270c7-7166-40ae-981e-b200ebdf3054
        format: uuid
        type: string
      customerID:
        example: c56a4180-65aa-42ec-a945-5fd21dec0538
        format: uuid
        type: string
      customer:
        $ref: '#/definitions/Customer'
      moveCode:
        type: string
        example: 'H2XFJF'
      first_name:
        type: string
        example: John
        readOnly: true
      last_name:
        type: string
        example: Doe
        readOnly: true
      grade:
        $ref: '#/definitions/Grade'
      agency:
        $ref: 'definitions/Affiliation.yaml'
      entitlement:
        $ref: '#/definitions/Entitlements'
      destinationDutyLocation:
        $ref: 'definitions/DutyLocation.yaml'
      destinationDutyLocationGBLOC:
        $ref: '#/definitions/GBLOC'
      originDutyLocation:
        $ref: 'definitions/DutyLocation.yaml'
      originDutyLocationGBLOC:
        $ref: '#/definitions/GBLOC'
      moveTaskOrderID:
        example: c56a4180-65aa-42ec-a945-5fd21dec0538
        format: uuid
        type: string
      uploaded_order_id:
        example: c56a4180-65aa-42ec-a945-5fd21dec0538
        format: uuid
        type: string
      uploadedAmendedOrderID:
        example: c56a4180-65aa-42ec-a945-5fd21dec0538
        format: uuid
        type: string
        x-nullable: true
      amendedOrdersAcknowledgedAt:
        type: string
        format: date-time
        x-nullable: true
      order_number:
        type: string
        x-nullable: true
        example: '030-00362'
      order_type:
        $ref: 'definitions/OrdersType.yaml'
      order_type_detail:
        $ref: '#/definitions/OrdersTypeDetail'
        x-nullable: true
      date_issued:
        type: string
        format: date
        example: '2020-01-01'
      report_by_date:
        type: string
        format: date
        example: '2020-01-01'
      department_indicator:
        $ref: '#/definitions/DeptIndicator'
        x-nullable: true
      tac:
        type: string
        title: TAC
        example: 'F8J1'
        x-nullable: true
      sac:
        type: string
        title: SAC
        example: 'N002214CSW32Y9'
        x-nullable: true
      ntsTac:
        type: string
        title: NTS TAC
        example: 'F8J1'
        x-nullable: true
      ntsSac:
        type: string
        title: NTS SAC
        example: 'N002214CSW32Y9'
        x-nullable: true
      has_dependents:
        type: boolean
        example: false
        title: Are dependents included in your orders?
      spouse_has_pro_gear:
        type: boolean
        example: false
        title: Do you have a spouse who will need to move items related to their occupation (also known as spouse pro-gear)?
      supplyAndServicesCostEstimate:
        type: string
      packingAndShippingInstructions:
        type: string
      methodOfPayment:
        type: string
      naics:
        type: string
      orders_type:
        $ref: 'definitions/OrdersType.yaml'
      eTag:
        type: string
    type: object
  Location:
    type: object
    properties:
      label:
        type: string
        example: Label for display
      value:
        type: string
        example: Value for location
    required:
      - label
      - value
  Locations:
    type: array
    items:
      $ref: '#/definitions/Location'
  OrderBody:
    type: object
    properties:
      id:
        type: string
        format: uuid
  CreateOrders:
    type: object
    properties:
      serviceMemberId:
        type: string
        format: uuid
        example: c56a4180-65aa-42ec-a945-5fd21dec0538
      issueDate:
        type: string
        description: The date and time that these orders were cut.
        format: date
        title: Orders date
      reportByDate:
        type: string
        description: Report By Date
        format: date
        title: Report-by date
      ordersType:
        $ref: 'definitions/OrdersType.yaml'
      ordersTypeDetail:
        $ref: '#/definitions/OrdersTypeDetail'
      hasDependents:
        type: boolean
        title: Are dependents included in your orders?
      spouseHasProGear:
        type: boolean
        title: Do you have a spouse who will need to move items related to their occupation (also known as spouse pro-gear)?
      newDutyLocationId:
        type: string
        format: uuid
        example: c56a4180-65aa-42ec-a945-5fd21dec0538
      counselingOfficeId:
        type: string
        format: uuid
        example: cf1addea-a4f9-4173-8506-2bb82a064cb7
        x-nullable: true
      ordersNumber:
        type: string
        title: Orders Number
        x-nullable: true
        example: '030-00362'
      tac:
        type: string
        title: TAC
        example: 'F8J1'
        x-nullable: true
      sac:
        type: string
        title: SAC
        example: 'N002214CSW32Y9'
        x-nullable: true
      departmentIndicator:
        $ref: '#/definitions/DeptIndicator'
      grade:
        $ref: '#/definitions/Grade'
      originDutyLocationId:
        type: string
        format: uuid
        example: c56a4180-65aa-42ec-a945-5fd21dec0538
      accompaniedTour:
        type: boolean
        example: true
        x-nullable: true
        description: Indicates if the move entitlement allows dependents to travel to the new Permanent Duty Station (PDS). This is only present on OCONUS moves.
      dependentsUnderTwelve:
        type: integer
        example: 5
        x-nullable: true
        description: Indicates the number of dependents under the age of twelve for a move. This is only present on OCONUS moves.
      dependentsTwelveAndOver:
        type: integer
        example: 3
        x-nullable: true
        description: Indicates the number of dependents of the age twelve or older for a move. This is only present on OCONUS moves.
      civilianTdyUbAllowance:
        type: integer
        example: 3
        x-nullable: true
        description: The weight in pounds set by the customer or office user that a civilian TDY move is entitled to for Unaccompanied Baggage shipment types.
    required:
      - serviceMemberId
      - issueDate
      - reportByDate
      - ordersType
      - hasDependents
      - spouseHasProGear
      - newDutyLocationId
  CounselingUpdateOrderPayload:
    type: object
    properties:
      issueDate:
        type: string
        description: The date and time that these orders were cut.
        format: date
        example: '2018-04-26'
        title: Orders date
      reportByDate:
        type: string
        description: Report By Date
        format: date
        example: '2018-04-26'
        title: Report-by date
      ordersType:
        $ref: 'definitions/OrdersType.yaml'
      ordersTypeDetail:
        $ref: '#/definitions/OrdersTypeDetail'
      ordersNumber:
        type: string
        title: Orders Number
        x-nullable: true
        example: '030-00362'
      departmentIndicator:
        $ref: '#/definitions/DeptIndicator'
        x-nullable: true
      originDutyLocationId:
        type: string
        format: uuid
        example: c56a4180-65aa-42ec-a945-5fd21dec0538
      newDutyLocationId:
        type: string
        format: uuid
        example: c56a4180-65aa-42ec-a945-5fd21dec0538
      tac:
        type: string
        title: HHG TAC
        minLength: 4
        maxLength: 4
        example: 'F8J1'
        x-nullable: true
      sac:
        title: HHG SAC
        example: 'N002214CSW32Y9'
        $ref: definitions/NullableString.yaml
      ntsTac:
        title: NTS TAC
        minLength: 4
        maxLength: 4
        example: 'F8J1'
        $ref: definitions/NullableString.yaml
      ntsSac:
        title: NTS SAC
        example: 'N002214CSW32Y9'
        $ref: definitions/NullableString.yaml
      grade:
        $ref: '#/definitions/Grade'
<<<<<<< HEAD
      rank:
        type: string
        format: uuid
        example: c56a4180-65aa-42ec-a945-5fd21dec0538
        x-nullable: true
=======
>>>>>>> cc4d1038
      hasDependents:
        type: boolean
        title: Are dependents included in your orders?
        x-nullable: true
      dependentsAuthorized:
        type: boolean
        x-nullable: true
      civilianTdyUbAllowance:
        type: integer
        example: 3
        x-nullable: true
        description: The weight in pounds set by the customer or office user that a civilian TDY move is entitled to for Unaccompanied Baggage shipment types.
    required:
      - issueDate
      - reportByDate
      - ordersType
      - originDutyLocationId
      - newDutyLocationId
  UpdateOrderPayload:
    type: object
    properties:
      issueDate:
        type: string
        description: The date and time that these orders were cut.
        format: date
        example: '2018-04-26'
        title: Orders date
      reportByDate:
        type: string
        description: Report By Date
        format: date
        example: '2018-04-26'
        title: Report-by date
      ordersType:
        $ref: 'definitions/OrdersType.yaml'
      ordersTypeDetail:
        $ref: '#/definitions/OrdersTypeDetail'
      originDutyLocationId:
        type: string
        format: uuid
        example: c56a4180-65aa-42ec-a945-5fd21dec0538
      newDutyLocationId:
        type: string
        format: uuid
        example: c56a4180-65aa-42ec-a945-5fd21dec0538
      ordersNumber:
        type: string
        title: Orders Number
        x-nullable: true
        example: '030-00362'
      tac:
        type: string
        title: HHG TAC
        minLength: 4
        maxLength: 4
        example: 'F8J1'
        x-nullable: true
      sac:
        title: HHG SAC
        example: 'N002214CSW32Y9'
        $ref: definitions/NullableString.yaml
      ntsTac:
        title: NTS TAC
        minLength: 4
        maxLength: 4
        example: 'F8J1'
        $ref: definitions/NullableString.yaml
      ntsSac:
        title: NTS SAC
        example: 'N002214CSW32Y9'
        $ref: definitions/NullableString.yaml
      departmentIndicator:
        $ref: '#/definitions/DeptIndicator'
        x-nullable: true
      ordersAcknowledgement:
        description: Confirmation that the new amended orders were reviewed after previously approving the original orders
        type: boolean
        x-nullable: true
      grade:
        $ref: '#/definitions/Grade'
<<<<<<< HEAD
      rank:
        type: string
        format: uuid
        example: c56a4180-65aa-42ec-a945-5fd21dec0538
        x-nullable: true
=======
>>>>>>> cc4d1038
      dependentsAuthorized:
        type: boolean
        x-nullable: true
      civilianTdyUbAllowance:
        type: integer
        example: 3
        x-nullable: true
        description: The weight in pounds set by the customer or office user that a civilian TDY move is entitled to for Unaccompanied Baggage shipment types.
    required:
      - issueDate
      - reportByDate
      - ordersType
      - newDutyLocationId
      - originDutyLocationId
  UpdateAllowancePayload:
    type: object
    properties:
      grade:
        $ref: '#/definitions/Grade'
      agency:
        $ref: 'definitions/Affiliation.yaml'
      proGearWeight:
        description: unit is in lbs
        example: 2000
        type: integer
        minimum: 0
        maximum: 2000
        x-formatting: weight
        x-nullable: true
      proGearWeightSpouse:
        description: unit is in lbs
        example: 500
        type: integer
        minimum: 0
        maximum: 500
        x-formatting: weight
        x-nullable: true
      requiredMedicalEquipmentWeight:
        description: unit is in lbs
        example: 2000
        type: integer
        minimum: 0
        x-formatting: weight
      organizationalClothingAndIndividualEquipment:
        description: only for Army
        type: boolean
        x-nullable: true
      storageInTransit:
        description: the number of storage in transit days that the customer is entitled to for a given shipment on their move
        type: integer
        minimum: 0
      gunSafe:
        description: True if user is entitled to move a gun safe (up to 500 lbs) as part of their move without it being charged against their weight allowance.
        type: boolean
        x-nullable: true
      accompaniedTour:
        type: boolean
        example: true
        x-nullable: true
        description: Indicates if the move entitlement allows dependents to travel to the new Permanent Duty Station (PDS). This is only present on OCONUS moves.
      dependentsUnderTwelve:
        type: integer
        example: 5
        x-nullable: true
        description: Indicates the number of dependents under the age of twelve for a move. This is only present on OCONUS moves.
      dependentsTwelveAndOver:
        type: integer
        example: 3
        x-nullable: true
        description: Indicates the number of dependents of the age twelve or older for a move. This is only present on OCONUS moves.
      ubAllowance:
        example: 500
        type: integer
        x-nullable: true
      weightRestriction:
        example: 1500
        type: integer
        x-nullable: true
        description: Indicates the weight restriction for the move to a particular location.
      ubWeightRestriction:
        example: 1500
        type: integer
        x-nullable: true
        description: Indicates the UB weight restriction for the move to a particular location.
  UpdateBillableWeightPayload:
    type: object
    properties:
      authorizedWeight:
        description: unit is in lbs
        example: 2000
        minimum: 1
        type: integer
        x-formatting: weight
        x-nullable: true
  UpdateMaxBillableWeightAsTIOPayload:
    type: object
    properties:
      authorizedWeight:
        description: unit is in lbs
        example: 2000
        minimum: 1
        type: integer
        x-formatting: weight
        x-nullable: true
      tioRemarks:
        description: TIO remarks for updating the max billable weight
        example: Increasing max billable weight
        type: string
        minLength: 1
        x-nullable: true
    required:
      - authorizedWeight
      - tioRemarks
  CounselingUpdateAllowancePayload:
    type: object
    properties:
      grade:
        $ref: '#/definitions/Grade'
      agency:
        $ref: 'definitions/Affiliation.yaml'
      proGearWeight:
        minimum: 0
        maximum: 2000
        description: unit is in lbs
        example: 2000
        type: integer
        x-formatting: weight
        x-nullable: true
      proGearWeightSpouse:
        minimum: 0
        maximum: 500
        description: unit is in lbs
        example: 2000
        type: integer
        x-formatting: weight
        x-nullable: true
      requiredMedicalEquipmentWeight:
        minimum: 0
        description: unit is in lbs
        example: 2000
        type: integer
        x-formatting: weight
      organizationalClothingAndIndividualEquipment:
        description: only for Army
        type: boolean
        x-nullable: true
      storageInTransit:
        description: the number of storage in transit days that the customer is entitled to for a given shipment on their move
        type: integer
        minimum: 0
      gunSafe:
        description: True if user is entitled to move a gun safe (up to 500 lbs) as part of their move without it being charged against their weight allowance.
        type: boolean
        x-nullable: true
      accompaniedTour:
        type: boolean
        example: true
        x-nullable: true
        description: Indicates if the move entitlement allows dependents to travel to the new Permanent Duty Station (PDS). This is only present on OCONUS moves.
      dependentsUnderTwelve:
        type: integer
        example: 5
        x-nullable: true
        description: Indicates the number of dependents under the age of twelve for a move. This is only present on OCONUS moves.
      dependentsTwelveAndOver:
        type: integer
        example: 3
        x-nullable: true
        description: Indicates the number of dependents of the age twelve or older for a move. This is only present on OCONUS moves.
      ubAllowance:
        example: 500
        type: integer
        x-nullable: true
      weightRestriction:
        example: 1500
        type: integer
        x-nullable: true
        description: Indicates the weight restriction for a move to a particular location.
      ubWeightRestriction:
        example: 1500
        type: integer
        x-nullable: true
        description: Indicates the UB weight restriction for the move to a particular location.
  MoveTaskOrder:
    description: The Move (MoveTaskOrder)
    properties:
      id:
        example: 1f2270c7-7166-40ae-981e-b200ebdf3054
        format: uuid
        type: string
      createdAt:
        format: date-time
        type: string
      orderID:
        example: c56a4180-65aa-42ec-a945-5fd21dec0538
        format: uuid
        type: string
      locator:
        type: string
        example: '1K43AR'
      referenceId:
        example: 1001-3456
        type: string
      serviceCounselingCompletedAt:
        format: date-time
        type: string
        x-nullable: true
      availableToPrimeAt:
        format: date-time
        type: string
        x-nullable: true
      approvedAt:
        format: date-time
        type: string
        x-nullable: true
      updatedAt:
        format: date-time
        type: string
      destinationAddress:
        $ref: 'definitions/Address.yaml'
      pickupAddress:
        $ref: 'definitions/Address.yaml'
      destinationDutyLocation:
        example: 1f2270c7-7166-40ae-981e-b200ebdf3054
        format: uuid
        type: string
      originDutyLocation:
        example: 1f2270c7-7166-40ae-981e-b200ebdf3054
        format: uuid
        type: string
      entitlements:
        $ref: '#/definitions/Entitlements'
      requestedPickupDate:
        format: date
        type: string
      tioRemarks:
        type: string
        example: approved additional weight
        x-nullable: true
      eTag:
        type: string
    type: object
  MoveTaskOrders:
    items:
      $ref: '#/definitions/MoveTaskOrder'
    type: array
  PaymentRequest:
    properties:
      proofOfServiceDocs:
        $ref: '#/definitions/ProofOfServiceDocs'
      id:
        example: c56a4180-65aa-42ec-a945-5fd21dec0538
        format: uuid
        readOnly: true
        type: string
      isFinal:
        default: false
        type: boolean
      moveTaskOrder:
        $ref: '#/definitions/Move'
      moveTaskOrderID:
        example: c56a4180-65aa-42ec-a945-5fd21dec0538
        format: uuid
        type: string
      rejectionReason:
        example: documentation was incomplete
        type: string
        x-nullable: true
      serviceItems:
        $ref: '#/definitions/PaymentServiceItems'
      status:
        $ref: '#/definitions/PaymentRequestStatus'
      paymentRequestNumber:
        example: 1234-5678-1
        readOnly: true
        type: string
      recalculationOfPaymentRequestID:
        example: c56a4180-65aa-42ec-a945-5fd21dec0538
        format: uuid
        type: string
        readOnly: true
        x-nullable: true
      eTag:
        type: string
      reviewedAt:
        format: date-time
        type: string
        x-nullable: true
      createdAt:
        format: date-time
        type: string
      sentToGexAt:
        format: date-time
        type: string
        x-nullable: true
      receivedByGexAt:
        format: date-time
        type: string
        x-nullable: true
      ediErrorType:
        description: Type of EDI reporting or causing the issue. Can be EDI 997, 824, and 858.
        type: string
        x-nullable: true
      ediErrorCode:
        description: Reported code from syncada for the EDI error encountered
        type: string
        x-nullable: true
      ediErrorDescription:
        description: The reason the services counselor has excluded or rejected the item.
        type: string
        x-nullable: true
      tppsInvoiceAmountPaidTotalMillicents:
        type: integer
        format: millients
        title: Total amount that TPPS paid for all service items on the payment request in millicents
        x-nullable: true
      tppsInvoiceSellerPaidDate:
        type: string
        format: date-time
        title: Date that TPPS paid HS for the payment request
        x-nullable: true
    type: object
  PaymentRequests:
    items:
      $ref: '#/definitions/PaymentRequest'
    type: array
  PaymentServiceItems:
    items:
      $ref: '#/definitions/PaymentServiceItem'
    type: array
  PaymentServiceItem:
    properties:
      id:
        example: c56a4180-65aa-42ec-a945-5fd21dec0538
        format: uuid
        readOnly: true
        type: string
      createdAt:
        format: date-time
        type: string
      paymentRequestID:
        example: c56a4180-65aa-42ec-a945-5fd21dec0538
        format: uuid
        type: string
      mtoServiceItemID:
        example: c56a4180-65aa-42ec-a945-5fd21dec0538
        format: uuid
        type: string
      mtoServiceItemCode:
        example: DLH
        type: string
      mtoServiceItemName:
        example: Move management
        type: string
      mtoShipmentType:
        $ref: 'definitions/MTOShipmentType.yaml'
      mtoShipmentID:
        type: string
        format: uuid
        example: c56a4180-65aa-42ec-a945-5fd21dec0538
        x-nullable: true
      status:
        $ref: 'definitions/PaymentServiceItemStatus.yaml'
      priceCents:
        type: integer
        format: cents
        title: Price of the service item in cents
        x-nullable: true
      rejectionReason:
        example: documentation was incomplete
        type: string
        x-nullable: true
      referenceID:
        example: 1234-5678-c56a4180
        readOnly: true
        format: string
      paymentServiceItemParams:
        $ref: 'definitions/PaymentServiceItemParams.yaml'
      eTag:
        type: string
      tppsInvoiceAmountPaidPerServiceItemMillicents:
        type: integer
        format: millicents
        title: Amount that TPPS paid for the individual service item in millicents
        x-nullable: true
    type: object
  PaymentRequestStatus:
    $ref: 'definitions/PaymentRequestStatus.yaml'
  ProofOfServiceDocs:
    items:
      $ref: '#/definitions/ProofOfServiceDoc'
    type: array
  ProofOfServiceDoc:
    properties:
      isWeightTicket:
        type: boolean
      uploads:
        items:
          $ref: 'definitions/Upload.yaml'
        type: array
  ShipmentsPaymentSITBalance:
    items:
      $ref: '#/definitions/ShipmentPaymentSITBalance'
    type: array
  ShipmentPaymentSITBalance:
    properties:
      shipmentID:
        type: string
        format: uuid
      totalSITDaysAuthorized:
        type: integer
      totalSITDaysRemaining:
        type: integer
      totalSITEndDate:
        type: string
        format: date
        x-nullable: true
      pendingSITDaysInvoiced:
        type: integer
      pendingBilledStartDate:
        type: string
        format: date
        x-nullable: true
      pendingBilledEndDate:
        type: string
        format: date
        x-nullable: true
      previouslyBilledDays:
        type: integer
        x-nullable: true
      previouslyBilledStartDate:
        type: string
        format: date
        x-nullable: true
      previouslyBilledEndDate:
        type: string
        format: date
        x-nullable: true
  UpdateShipment:
    type: object
    properties:
      shipmentType:
        $ref: 'definitions/MTOShipmentType.yaml'
      requestedPickupDate:
        format: date
        type: string
        x-nullable: true
      requestedDeliveryDate:
        format: date
        type: string
        x-nullable: true
      customerRemarks:
        type: string
        example: handle with care
        x-nullable: true
      counselorRemarks:
        type: string
        example: counselor approved
        x-nullable: true
      billableWeightCap:
        type: integer
        description: estimated weight of the shuttle service item provided by the prime
        example: 2500
        x-formatting: weight
        x-nullable: true
      billableWeightJustification:
        type: string
        example: more weight than expected
        x-nullable: true
      pickupAddress:
        allOf:
          - $ref: 'definitions/Address.yaml'
      destinationAddress:
        allOf:
          - $ref: 'definitions/Address.yaml'
      secondaryDeliveryAddress:
        allOf:
          - $ref: 'definitions/Address.yaml'
      secondaryPickupAddress:
        allOf:
          - $ref: 'definitions/Address.yaml'
      hasSecondaryPickupAddress:
        type: boolean
        x-nullable: true
        x-omitempty: false
      hasSecondaryDeliveryAddress:
        type: boolean
        x-nullable: true
        x-omitempty: false
      tertiaryDeliveryAddress:
        allOf:
          - $ref: 'definitions/Address.yaml'
      tertiaryPickupAddress:
        allOf:
          - $ref: 'definitions/Address.yaml'
      hasTertiaryPickupAddress:
        type: boolean
        x-nullable: true
        x-omitempty: false
      hasTertiaryDeliveryAddress:
        type: boolean
        x-nullable: true
        x-omitempty: false
      actualProGearWeight:
        type: integer
        x-nullable: true
        x-omitempty: false
      actualSpouseProGearWeight:
        type: integer
        x-nullable: true
        x-omitempty: false
      destinationType:
        $ref: 'definitions/DestinationType.yaml'
      agents:
        $ref: 'definitions/MTOAgents.yaml'
        x-nullable: true
      tacType:
        $ref: 'definitions/LOATypeNullable.yaml'
      sacType:
        $ref: 'definitions/LOATypeNullable.yaml'
      usesExternalVendor:
        type: boolean
        example: false
        x-nullable: true
      serviceOrderNumber:
        type: string
        x-nullable: true
      ntsRecordedWeight:
        description: The previously recorded weight for the NTS Shipment. Used for NTS Release to know what the previous primeActualWeight or billable weight was.
        example: 2000
        type: integer
        x-formatting: weight
        x-nullable: true
      storageFacility:
        x-nullable: true
        $ref: 'definitions/StorageFacility.yaml'
      ppmShipment:
        $ref: '#/definitions/UpdatePPMShipment'
      boatShipment:
        $ref: '#/definitions/UpdateBoatShipment'
      mobileHomeShipment:
        $ref: '#/definitions/UpdateMobileHomeShipment'
  UpdatePPMShipment:
    type: object
    properties:
      ppmType:
        $ref: 'definitions/PPMType.yaml'
      expectedDepartureDate:
        description: >
          Date the customer expects to move.
        format: date
        type: string
        x-nullable: true
      actualMoveDate:
        format: date
        type: string
        x-nullable: true
      pickupAddress:
        allOf:
          - $ref: 'definitions/Address.yaml'
      actualPickupPostalCode:
        description: >
          The actual postal code where the PPM shipment started. To be filled once the customer has moved the shipment.
        format: zip
        type: string
        title: ZIP
        example: '90210'
        pattern: ^(\d{5})$
        x-nullable: true
      secondaryPickupAddress:
        allOf:
          - $ref: 'definitions/Address.yaml'
      destinationAddress:
        allOf:
          - $ref: 'definitions/PPMDestinationAddress.yaml'
      actualDestinationPostalCode:
        description: >
          The actual postal code where the PPM shipment ended. To be filled once the customer has moved the shipment.
        format: zip
        type: string
        title: ZIP
        example: '90210'
        pattern: ^(\d{5})$
        x-nullable: true
      secondaryDestinationAddress:
        allOf:
          - $ref: 'definitions/Address.yaml'
      hasSecondaryPickupAddress:
        type: boolean
        x-nullable: true
        x-omitempty: false
      hasSecondaryDestinationAddress:
        type: boolean
        x-nullable: true
        x-omitempty: false
      tertiaryPickupAddress:
        allOf:
          - $ref: 'definitions/Address.yaml'
      tertiaryDestinationAddress:
        allOf:
          - $ref: 'definitions/Address.yaml'
      hasTertiaryPickupAddress:
        type: boolean
        x-nullable: true
        x-omitempty: false
      hasTertiaryDestinationAddress:
        type: boolean
        x-nullable: true
        x-omitempty: false
      w2Address:
        x-nullable: true
        $ref: 'definitions/Address.yaml'
      sitExpected:
        type: boolean
        x-nullable: true
      sitLocation:
        allOf:
          - $ref: 'definitions/SITLocationType.yaml'
          - x-nullable: true
      sitEstimatedWeight:
        type: integer
        example: 2000
        x-nullable: true
      sitEstimatedEntryDate:
        format: date
        type: string
        x-nullable: true
      sitEstimatedDepartureDate:
        format: date
        type: string
        x-nullable: true
      estimatedWeight:
        type: integer
        example: 4200
        x-nullable: true
      allowableWeight:
        description: The allowable weight of the PPM shipment goods being moved.
        type: integer
        minimum: 0
        example: 4300
        x-nullable: true
      hasProGear:
        description: >
          Indicates whether PPM shipment has pro-gear.
        type: boolean
        x-nullable: true
      proGearWeight:
        type: integer
        x-nullable: true
      spouseProGearWeight:
        type: integer
        x-nullable: true
      hasRequestedAdvance:
        description: >
          Indicates whether an advance has been requested for the PPM shipment.
        type: boolean
        x-nullable: true
      hasReceivedAdvance:
        description: >
          Indicates whether an advance was received for the PPM shipment.
        type: boolean
        x-nullable: true
      advanceAmountRequested:
        description: >
          The amount request for an advance, or null if no advance is requested
        type: integer
        format: cents
        x-nullable: true
      advanceAmountReceived:
        description: >
          The amount received for an advance, or null if no advance is received
        type: integer
        format: cents
        x-nullable: true
      advanceStatus:
        $ref: 'definitions/PPMAdvanceStatus.yaml'
        x-nullable: true
      isActualExpenseReimbursement:
        description: Used for PPM shipments only. Denotes if this shipment uses the Actual Expense Reimbursement method.
        type: boolean
        example: false
        x-omitempty: false
        x-nullable: true
  UpdateBoatShipment:
    type: object
    properties:
      type:
        type: string
        enum:
          - HAUL_AWAY
          - TOW_AWAY
        x-nullable: true
      year:
        type: integer
        description: Year of the Boat
        x-nullable: true
      make:
        type: string
        description: Make of the Boat
        x-nullable: true
      model:
        type: string
        description: Model of the Boat
        x-nullable: true
      lengthInInches:
        type: integer
        description: Length of the Boat in inches
        x-nullable: true
      widthInInches:
        type: integer
        description: Width of the Boat in inches
        x-nullable: true
      heightInInches:
        type: integer
        description: Height of the Boat in inches
        x-nullable: true
      hasTrailer:
        type: boolean
        description: Does the boat have a trailer
        x-nullable: true
      isRoadworthy:
        type: boolean
        description: Is the trailer roadworthy
        x-nullable: true
  UpdateMobileHomeShipment:
    type: object
    properties:
      year:
        type: integer
        description: Year of the Boat
        x-nullable: true
      make:
        type: string
        description: Make of the Boat
        x-nullable: true
      model:
        type: string
        description: Model of the Boat
        x-nullable: true
      lengthInInches:
        type: integer
        description: Length of the Boat in inches
        x-nullable: true
      widthInInches:
        type: integer
        description: Width of the Boat in inches
        x-nullable: true
      heightInInches:
        type: integer
        description: Height of the Boat in inches
        x-nullable: true
  UpdateWeightTicket:
    type: object
    properties:
      vehicleDescription:
        description: Description of the vehicle used for the trip. E.g. make/model, type of truck/van, etc.
        type: string
        x-nullable: true
        x-omitempty: false
      emptyWeight:
        description: Weight of the vehicle when empty.
        type: integer
        minimum: 0
      missingEmptyWeightTicket:
        description: Indicates if the customer is missing a weight ticket for the vehicle weight when empty.
        type: boolean
        x-nullable: true
        x-omitempty: false
      fullWeight:
        description: The weight of the vehicle when full.
        type: integer
        minimum: 0
      missingFullWeightTicket:
        description: Indicates if the customer is missing a weight ticket for the vehicle weight when full.
        type: boolean
        x-nullable: true
        x-omitempty: false
      ownsTrailer:
        description: Indicates if the customer used a trailer they own for the move.
        type: boolean
      trailerMeetsCriteria:
        description: Indicates if the trailer that the customer used meets all the criteria to be claimable.
        type: boolean
      status:
        $ref: 'definitions/PPMDocumentStatus.yaml'
      reason:
        description: The reason the services counselor has excluded or rejected the item.
        type: string
      adjustedNetWeight:
        description: Indicates the adjusted net weight of the vehicle
        type: integer
        minimum: 0
      netWeightRemarks:
        description: Remarks explaining any edits made to the net weight
        type: string
  UpdateMovingExpense:
    type: object
    properties:
      movingExpenseType:
        $ref: 'definitions/OmittableMovingExpenseType.yaml'
      description:
        description: A brief description of the expense.
        type: string
        x-nullable: true
        x-omitempty: false
      amount:
        description: The total amount of the expense as indicated on the receipt
        type: integer
      sitStartDate:
        description: The date the shipment entered storage, applicable for the `STORAGE` movingExpenseType only
        type: string
        format: date
      sitEndDate:
        description: The date the shipment exited storage, applicable for the `STORAGE` movingExpenseType only
        type: string
        format: date
      status:
        $ref: 'definitions/PPMDocumentStatus.yaml'
      reason:
        description: The reason the services counselor has excluded or rejected the item.
        type: string
      weightStored:
        description: The total weight stored in PPM SIT
        type: integer
      sitLocation:
        allOf:
          - $ref: 'definitions/SITLocationType.yaml'
          - x-nullable: true
      sitEstimatedCost:
        description: The estimated amount that the government will pay the service member to put their goods into storage. This estimated storage cost is separate from the estimated incentive.
        type: integer
        format: cents
        x-nullable: true
        x-omitempty: false
      sitReimburseableAmount:
        description: The amount of SIT that will be reimbursed
        type: integer
        format: cents
        x-nullable: true
        x-omitempty: false
      weightShipped:
        description: The total weight shipped for a small package
        type: integer
        x-nullable: true
        x-omitempty: false
      trackingNumber:
        description: Tracking number for a small package expense
        type: string
        x-nullable: true
        x-omitempty: false
      isProGear:
        description: Indicates if the customer is claiming an expense as pro-gear or not
        type: boolean
        x-nullable: true
      proGearBelongsToSelf:
        description: Indicates if the pro-gear belongs to the customer or their spouse
        type: boolean
        x-nullable: true
      proGearDescription:
        description: A brief description of the pro-gear
        type: string
        x-nullable: true
  UpdateProGearWeightTicket:
    type: object
    properties:
      belongsToSelf:
        description: Indicates if this information is for the customer's own pro-gear, otherwise, it's the spouse's.
        type: boolean
      hasWeightTickets:
        description: Indicates if the user has a weight ticket for their pro-gear, otherwise they have a constructed weight.
        type: boolean
      weight:
        description: Weight of the pro-gear contained in the shipment.
        type: integer
        minimum: 0
      status:
        $ref: 'definitions/PPMDocumentStatus.yaml'
      reason:
        description: The reason the services counselor has excluded or rejected the item.
        type: string
      description:
        description: Description of pro gear included in trips set.
        type: string
  ApproveShipments:
    type: object
    properties:
      approveShipments:
        type: array
        items:
          type: object
          properties:
            shipmentID:
              type: string
              format: uuid
            eTag:
              type: string
          required:
            - shipmentID
            - eTag
    required:
      - approveShipments
  MTOShipments:
    items:
      $ref: 'definitions/MTOShipment.yaml'
    type: array
  CreateMTOShipment:
    type: object
    properties:
      moveTaskOrderID:
        description: The ID of the move this new shipment is for.
        example: 1f2270c7-7166-40ae-981e-b200ebdf3054
        format: uuid
        type: string
      requestedPickupDate:
        description: >
          The customer's preferred pickup date. Other dates, such as required delivery date and (outside MilMove) the
          pack date, are derived from this date.
        format: date
        type: string
        x-nullable: true
      requestedDeliveryDate:
        description: >
          The customer's preferred delivery date.
        format: date
        type: string
        x-nullable: true
      customerRemarks:
        description: |
          The customer can use the customer remarks field to inform the services counselor and the movers about any
          special circumstances for this shipment. Typical examples:
            * bulky or fragile items,
            * weapons,
            * access info for their address.
          Customer enters this information during onboarding. Optional field.
        type: string
        example: handle with care
        x-nullable: true
      counselorRemarks:
        description: |
          The counselor can use the counselor remarks field to inform the movers about any
          special circumstances for this shipment. Typical examples:
            * bulky or fragile items,
            * weapons,
            * access info for their address.
          Counselors enters this information when creating or editing an MTO Shipment. Optional field.
        type: string
        example: handle with care
        x-nullable: true
      agents:
        $ref: 'definitions/MTOAgents.yaml'
      mtoServiceItems:
        $ref: 'definitions/MTOServiceItems.yaml'
      pickupAddress:
        description: The address where the movers should pick up this shipment.
        allOf:
          - $ref: 'definitions/Address.yaml'
      destinationAddress:
        description: Where the movers should deliver this shipment.
        allOf:
          - $ref: 'definitions/Address.yaml'
      hasSecondaryPickupAddress:
        type: boolean
        x-nullable: true
        x-omitempty: false
      secondaryPickupAddress:
        description: The address where the movers should pick up this shipment.
        allOf:
          - $ref: 'definitions/Address.yaml'
      hasSecondaryDeliveryAddress:
        type: boolean
        x-nullable: true
        x-omitempty: false
      secondaryDeliveryAddress:
        description: Where the movers should deliver this shipment.
        allOf:
          - $ref: 'definitions/Address.yaml'
      hasTertiaryPickupAddress:
        type: boolean
        x-nullable: true
        x-omitempty: false
      tertiaryPickupAddress:
        description: The address where the movers should pick up this shipment.
        allOf:
          - $ref: 'definitions/Address.yaml'
      hasTertiaryDeliveryAddress:
        type: boolean
        x-nullable: true
        x-omitempty: false
      tertiaryDeliveryAddress:
        description: Where the movers should deliver this shipment.
        allOf:
          - $ref: 'definitions/Address.yaml'
      destinationType:
        $ref: 'definitions/DestinationType.yaml'
      shipmentType:
        $ref: 'definitions/MTOShipmentType.yaml'
      tacType:
        allOf:
          - $ref: 'definitions/LOAType.yaml'
          - x-nullable: true
      sacType:
        allOf:
          - $ref: 'definitions/LOAType.yaml'
          - x-nullable: true
      usesExternalVendor:
        type: boolean
        example: false
        x-nullable: true
      serviceOrderNumber:
        type: string
        x-nullable: true
      ntsRecordedWeight:
        description: The previously recorded weight for the NTS Shipment. Used for NTS Release to know what the previous primeActualWeight or billable weight was.
        example: 2000
        type: integer
        x-nullable: true
        x-formatting: weight
      storageFacility:
        x-nullable: true
        $ref: 'definitions/StorageFacility.yaml'
      mobileHomeShipment:
        $ref: '#/definitions/CreateMobileHomeShipment'
      ppmShipment:
        $ref: '#/definitions/CreatePPMShipment'
      boatShipment:
        $ref: '#/definitions/CreateBoatShipment'
    required:
      - moveTaskOrderID
      - shipmentType
  CreatePPMShipment:
    description: A personally procured move is a type of shipment that a service members moves themselves.
    properties:
      ppmType:
        $ref: 'definitions/PPMType.yaml'
      expectedDepartureDate:
        description: >
          Date the customer expects to move.
        format: date
        type: string
      pickupAddress:
        allOf:
          - $ref: 'definitions/Address.yaml'
      secondaryPickupAddress:
        allOf:
          - $ref: 'definitions/Address.yaml'
      tertiaryPickupAddress:
        allOf:
          - $ref: 'definitions/Address.yaml'
      destinationAddress:
        allOf:
          - $ref: 'definitions/PPMDestinationAddress.yaml'
      secondaryDestinationAddress:
        allOf:
          - $ref: 'definitions/Address.yaml'
      tertiaryDestinationAddress:
        allOf:
          - $ref: 'definitions/Address.yaml'
      hasSecondaryPickupAddress:
        type: boolean
        x-nullable: true
        x-omitempty: false
      hasTertiaryPickupAddress:
        type: boolean
        x-nullable: true
        x-omitempty: false
      hasSecondaryDestinationAddress:
        type: boolean
        x-nullable: true
        x-omitempty: false
      hasTertiaryDestinationAddress:
        type: boolean
        x-nullable: true
        x-omitempty: false
      sitExpected:
        type: boolean
      sitLocation:
        allOf:
          - $ref: 'definitions/SITLocationType.yaml'
          - x-nullable: true
      sitEstimatedWeight:
        type: integer
        example: 2000
        x-nullable: true
      sitEstimatedEntryDate:
        format: date
        type: string
        x-nullable: true
      sitEstimatedDepartureDate:
        format: date
        type: string
        x-nullable: true
      estimatedWeight:
        type: integer
        example: 4200
      hasProGear:
        description: >
          Indicates whether PPM shipment has pro-gear.
        type: boolean
      proGearWeight:
        type: integer
        x-nullable: true
      spouseProGearWeight:
        type: integer
        x-nullable: true
      isActualExpenseReimbursement:
        description: Used for PPM shipments only. Denotes if this shipment uses the Actual Expense Reimbursement method.
        type: boolean
        example: false
        x-omitempty: false
        x-nullable: true
      closeoutOfficeID:
        example: 1f2270c7-7166-40ae-981e-b200ebdf3054
        format: uuid
        type: string
    required:
      - expectedDepartureDate
      - pickupAddress
      - destinationAddress
      - sitExpected
      - estimatedWeight
      - hasProGear
  CreateBoatShipment:
    description: Boat shipment information for the move.
    properties:
      type:
        type: string
        enum:
          - HAUL_AWAY
          - TOW_AWAY
      year:
        type: integer
        description: Year of the Boat
      make:
        type: string
        description: Make of the Boat
      model:
        type: string
        description: Model of the Boat
      lengthInInches:
        type: integer
        description: Length of the Boat in inches
      widthInInches:
        type: integer
        description: Width of the Boat in inches
      heightInInches:
        type: integer
        description: Height of the Boat in inches
      hasTrailer:
        type: boolean
        description: Does the boat have a trailer
      isRoadworthy:
        type: boolean
        description: Is the trailer roadworthy
        x-nullable: true
    required:
      - type
      - year
      - make
      - model
      - lengthInInches
      - widthInInches
      - heightInInches
      - hasTrailer
  CreateMobileHomeShipment:
    description: A mobile home shipment that the prime moves for a service member.
    properties:
      make:
        type: string
        description: Make of the Mobile Home
      model:
        type: string
        description: Model of the Mobile Home
      year:
        type: integer
        description: Year of the Mobile Home
      lengthInInches:
        type: integer
        description: Length of the Mobile Home in inches
      heightInInches:
        type: integer
        description: Height of the Mobile Home in inches
      widthInInches:
        type: integer
        description: Width of the Mobile Home in inches
    required:
      - make
      - model
      - year
      - lengthInInches
      - heightInInches
      - widthInInches
  RejectShipment:
    properties:
      rejectionReason:
        type: string
        example: MTO Shipment not good enough
    required:
      - rejectionReason
  RequestDiversion:
    properties:
      diversionReason:
        type: string
        example: Shipment route needs to change
    required:
      - diversionReason
  ApproveSITExtension:
    properties:
      approvedDays:
        description: Number of days approved for SIT extension
        type: integer
        example: 21
        minimum: 1
      requestReason:
        description: Reason from service counselor-provided picklist for SIT Duration Update
        example: 'AWAITING_COMPLETION_OF_RESIDENCE'
        type: string
        enum:
          - SERIOUS_ILLNESS_MEMBER
          - SERIOUS_ILLNESS_DEPENDENT
          - IMPENDING_ASSIGNEMENT
          - DIRECTED_TEMPORARY_DUTY
          - NONAVAILABILITY_OF_CIVILIAN_HOUSING
          - AWAITING_COMPLETION_OF_RESIDENCE
          - OTHER
      officeRemarks:
        description: Remarks from TOO about SIT approval
        type: string
        example: Approved for three weeks rather than requested 45 days
        x-nullable: true
    required:
      - approvedDays
  DenySITExtension:
    properties:
      officeRemarks:
        description: Remarks from TOO about SIT denial
        type: string
        example: Denied this extension as it does not match the criteria
        x-nullable: true
      convertToCustomerExpense:
        description: Whether or not to convert to members expense once SIT extension is denied.
        type: boolean
        example: false
    required:
      - officeRemarks
      - convertToCustomerExpense
  UpdateSITServiceItemCustomerExpense:
    properties:
      convertToCustomerExpense:
        example: true
        type: boolean
      customerExpenseReason:
        description: Reason the service item was rejected
        type: string
        example: Insufficent details provided
    required:
      - convertToCustomerExpense
      - customerExpenseReason
  CreateApprovedSITDurationUpdate:
    properties:
      requestReason:
        description: Reason from service counselor-provided picklist for SIT Duration Update
        example: 'AWAITING_COMPLETION_OF_RESIDENCE'
        type: string
        enum:
          - SERIOUS_ILLNESS_MEMBER
          - SERIOUS_ILLNESS_DEPENDENT
          - IMPENDING_ASSIGNEMENT
          - DIRECTED_TEMPORARY_DUTY
          - NONAVAILABILITY_OF_CIVILIAN_HOUSING
          - AWAITING_COMPLETION_OF_RESIDENCE
          - OTHER
      approvedDays:
        description: Number of days approved for SIT extension. This will match requested days saved to the SIT extension model.
        type: integer
        example: 21
      officeRemarks:
        description: Remarks from TOO about SIT Duration Update creation
        type: string
        example: Customer needs additional storage time as their new place of residence is not yet ready
        x-nullable: true
    required:
      - requestReason
      - approvedDays
  PatchMTOServiceItemStatusPayload:
    properties:
      status:
        description: Describes all statuses for a MTOServiceItem
        type: string
        enum:
          - SUBMITTED
          - APPROVED
          - REJECTED
      rejectionReason:
        description: Reason the service item was rejected
        type: string
        example: Insufficent details provided
        x-nullable: true
  MTOApprovalServiceItemCodes:
    description: MTO level service items to create when updating MTO status.
    properties:
      serviceCodeCS:
        example: true
        type: boolean
      serviceCodeMS:
        example: true
        type: boolean
    type: object
  TacValid:
    properties:
      isValid:
        example: true
        type: boolean
    required:
      - isValid
    type: object
  UpdatePaymentRequestStatusPayload:
    properties:
      rejectionReason:
        example: documentation was incomplete
        type: string
        x-nullable: true
      status:
        $ref: '#/definitions/PaymentRequestStatus'
      eTag:
        type: string
    type: object
  BulkAssignmentMoveIDs:
    type: array
    items:
      $ref: '#/definitions/BulkAssignmentMoveID'
  BulkAssignmentMoveID:
    type: string
    format: uuid
    example: c56a4180-65aa-42ec-a945-5fd21dec0538
  AvailableOfficeUsers:
    type: array
    items:
      $ref: '#/definitions/AvailableOfficeUser'
  AvailableOfficeUser:
    type: object
    properties:
      officeUserId:
        type: string
        format: uuid
        example: c56a4180-65aa-42ec-a945-5fd21dec0538
      lastName:
        type: string
      firstName:
        type: string
      hasSafetyPrivilege:
        type: boolean
      workload:
        type: integer
        x-omitempty: false
  BulkAssignmentData:
    type: object
    properties:
      availableOfficeUsers:
        $ref: '#/definitions/AvailableOfficeUsers'
      bulkAssignmentMoveIDs:
        $ref: '#/definitions/BulkAssignmentMoveIDs'
  BulkAssignmentSavePayload:
    type: object
    properties:
      userData:
        type: array
        items:
          $ref: '#/definitions/BulkAssignmentForUser'
      moveData:
        type: array
        items:
          $ref: '#/definitions/BulkAssignmentMoveData'
      queueType:
        type: string
        description: A string corresponding to the queue type
        enum:
          - COUNSELING
          - CLOSEOUT
          - TASK_ORDER
          - PAYMENT_REQUEST
          - DESTINATION_REQUESTS
  BulkAssignmentForUser:
    type: object
    properties:
      id:
        type: string
        format: uuid
      moveAssignments:
        type: integer
        x-omitempty: false
  BulkAssignmentMoveData:
    format: uuid
    type: string
  QueueMoves:
    type: array
    items:
      $ref: '#/definitions/QueueMove'
  QueueMove:
    type: object
    properties:
      id:
        type: string
        format: uuid
      customer:
        $ref: '#/definitions/Customer'
      status:
        $ref: '#/definitions/MoveStatus'
      locator:
        type: string
      submittedAt:
        format: date-time
        type: string
        x-nullable: true
      appearedInTooAt:
        format: date-time
        type: string
        x-nullable: true
      requestedMoveDate:
        format: date
        type: string
        x-nullable: true
      departmentIndicator:
        $ref: '#/definitions/DeptIndicator'
      shipmentsCount:
        type: integer
      originDutyLocation:
        $ref: 'definitions/DutyLocation.yaml'
      destinationDutyLocation:
        $ref: 'definitions/DutyLocation.yaml'
      originGBLOC:
        $ref: '#/definitions/GBLOC'
      ppmType:
        type: string
        enum: [FULL, PARTIAL]
        x-nullable: true
      closeoutInitiated:
        format: date-time
        type: string
        x-nullable: true
      closeoutLocation:
        type: string
        x-nullable: true
      orderType:
        type: string
        x-nullable: true
      lockedByOfficeUserID:
        type: string
        format: uuid
        x-nullable: true
      lockedByOfficeUser:
        $ref: '#/definitions/LockedOfficeUser'
        x-nullable: true
      lockExpiresAt:
        type: string
        format: date-time
        x-nullable: true
      ppmStatus:
        $ref: '#/definitions/PPMStatus'
        x-nullable: true
      counselingOffice:
        type: string
        x-nullable: true
      counselingOfficeID:
        type: string
        format: uuid
        x-nullable: true
      assignedTo:
        $ref: '#/definitions/AssignedOfficeUser'
        x-nullable: true
      availableOfficeUsers:
        $ref: '#/definitions/AvailableOfficeUsers'
      assignable:
        type: boolean
      approvalRequestTypes:
        type: array
        items:
          type: string
  QueueMovesResult:
    type: object
    properties:
      page:
        type: integer
      perPage:
        type: integer
      totalCount:
        type: integer
      queueMoves:
        $ref: '#/definitions/QueueMoves'
  ListPrimeMove:
    description: >
      An abbreviated definition for a move, without all the nested information (shipments, service items, etc). Used to
      fetch a list of moves more efficiently.
    type: object
    properties:
      id:
        example: 1f2270c7-7166-40ae-981e-b200ebdf3054
        format: uuid
        type: string
      moveCode:
        type: string
        example: 'HYXFJF'
        readOnly: true
      createdAt:
        format: date-time
        type: string
        readOnly: true
      orderID:
        example: c56a4180-65aa-42ec-a945-5fd21dec0538
        format: uuid
        type: string
      destinationGBLOC:
        example: 'AGFM'
        type: string
      destinationPostalCode:
        example: '90210'
        type: string
      referenceId:
        example: 1001-3456
        type: string
      availableToPrimeAt:
        format: date-time
        type: string
        x-nullable: true
        readOnly: true
      approvedAt:
        format: date-time
        type: string
        x-nullable: true
        readOnly: true
      updatedAt:
        format: date-time
        type: string
        readOnly: true
      ppmType:
        type: string
        enum:
          - FULL
          - PARTIAL
      eTag:
        type: string
        readOnly: true
      orderType:
        type: string
  ListPrimeMoves:
    type: array
    items:
      $ref: '#/definitions/ListPrimeMove'
  ListPrimeMovesResult:
    type: object
    properties:
      page:
        type: integer
      perPage:
        type: integer
      totalCount:
        type: integer
      queueMoves:
        $ref: '#/definitions/ListPrimeMoves'
  QueuePaymentRequest:
    type: object
    properties:
      id:
        type: string
        format: uuid
      moveID:
        type: string
        format: uuid
      customer:
        $ref: '#/definitions/Customer'
      status:
        $ref: '#/definitions/QueuePaymentRequestStatus'
      age:
        type: number
        format: double
        description: Days since the payment request has been requested.  Decimal representation will allow more accurate sorting.
      submittedAt:
        type: string
        format: date-time
      locator:
        type: string
      departmentIndicator:
        $ref: '#/definitions/DeptIndicator'
      originGBLOC:
        $ref: '#/definitions/GBLOC'
      originDutyLocation:
        $ref: 'definitions/DutyLocation.yaml'
      orderType:
        type: string
        x-nullable: true
      lockedByOfficeUserID:
        type: string
        format: uuid
        x-nullable: true
      lockExpiresAt:
        type: string
        format: date-time
        x-nullable: true
      assignedTo:
        $ref: '#/definitions/AssignedOfficeUser'
        x-nullable: true
      availableOfficeUsers:
        $ref: '#/definitions/AvailableOfficeUsers'
      assignable:
        type: boolean
      counselingOffice:
        type: string
        x-nullable: true
  QueuePaymentRequests:
    type: array
    items:
      $ref: '#/definitions/QueuePaymentRequest'
  QueuePaymentRequestsResult:
    type: object
    properties:
      page:
        type: integer
      perPage:
        type: integer
      totalCount:
        type: integer
      queuePaymentRequests:
        $ref: '#/definitions/QueuePaymentRequests'
  QueuePaymentRequestStatus:
    enum:
      - Payment requested
      - Reviewed
      - Rejected
      - Paid
    title: Queue Payment Request Status
    type: string
  SearchMoves:
    type: array
    items:
      $ref: '#/definitions/SearchMove'
  SearchMove:
    type: object
    properties:
      id:
        type: string
        format: uuid
      firstName:
        type: string
        example: John
        x-nullable: true
      lastName:
        type: string
        example: Doe
        x-nullable: true
      edipi:
        type: string
        example: 1234567890
        x-nullable: true
      paymentRequestCode:
        type: string
        example: 9551-6199-2
        x-nullable: true
      status:
        $ref: '#/definitions/MoveStatus'
      locator:
        type: string
      branch:
        type: string
      shipmentsCount:
        type: integer
      originDutyLocationPostalCode:
        format: zip
        type: string
        title: ZIP
        example: '90210'
        pattern: ^(\d{5})$
      destinationPostalCode:
        format: zip
        type: string
        title: ZIP
        example: '90210'
        pattern: ^(\d{5})$
      requestedPickupDate:
        type: string
        format: date
        x-nullable: true
      orderType:
        type: string
      requestedDeliveryDate:
        type: string
        format: date
        x-nullable: true
      originGBLOC:
        $ref: '#/definitions/GBLOC'
      destinationGBLOC:
        $ref: '#/definitions/GBLOC'
      lockedByOfficeUserID:
        type: string
        format: uuid
        x-nullable: true
      lockExpiresAt:
        type: string
        format: date-time
        x-nullable: true
      emplid:
        type: string
        x-nullable: true
  SearchMovesResult:
    type: object
    properties:
      page:
        type: integer
      perPage:
        type: integer
      totalCount:
        type: integer
      searchMoves:
        $ref: '#/definitions/SearchMoves'
  GBLOC:
    type: string
    enum:
      - AGFM
      - APAT
      - BGAC
      - BGNC
      - BKAS
      - CFMQ
      - CLPK
      - CNNQ
      - DMAT
      - GSAT
      - HAFC
      - HBAT
      - JEAT
      - JENQ
      - KKFA
      - LHNQ
      - LKNQ
      - MAPK
      - MAPS
      - MBFL
      - MLNQ
      - XXXX
  CreateCustomerSupportRemark:
    type: object
    description: >-
      A text remark written by an customer support user that is associated with a specific
      move.
    required:
      - content
      - officeUserID
    properties:
      content:
        example: This is a remark about a move.
        type: string
      officeUserID:
        example: 1f2270c7-7166-40ae-981e-b200ebdf3054
        format: uuid
        type: string
  UpdateCustomerSupportRemarkPayload:
    type: object
    description: >-
      A text remark update to an existing remark created by the current active user (the CSR).
    required:
      - content
    properties:
      content:
        example: This is a remark about a move.
        type: string
  EvaluationReportType:
    type: string
    enum:
      - SHIPMENT
      - COUNSELING
  EvaluationReportInspectionType:
    type: string
    enum:
      - DATA_REVIEW
      - PHYSICAL
      - VIRTUAL
    x-nullable: true
  EvaluationReportLocation:
    type: string
    enum:
      - ORIGIN
      - DESTINATION
      - OTHER
    x-nullable: true
  EvaluationReportOfficeUser:
    type: object
    readOnly: true
    description: The authoring office user for an evaluation report
    properties:
      id:
        example: 1f2270c7-7166-40ae-981e-b200ebdf3054
        format: uuid
        type: string
      firstName:
        type: string
      lastName:
        type: string
      email:
        type: string
        format: x-email
        pattern: '^[a-zA-Z0-9._%+-]+@[a-zA-Z0-9.-]+\.[a-zA-Z]{2,}$'
      phone:
        type: string
        format: telephone
        pattern: '^[2-9]\d{2}-\d{3}-\d{4}$'
  EvaluationReportList:
    type: array
    items:
      $ref: '#/definitions/EvaluationReport'
  EvaluationReport:
    type: object
    description: An evaluation report
    properties:
      id:
        example: 1f2270c7-7166-40ae-981e-b200ebdf3054
        format: uuid
        type: string
        readOnly: true
      moveID:
        example: 1f2270c7-7166-40ae-981e-b200ebdf3054
        format: uuid
        type: string
        readOnly: true
      shipmentID:
        example: 1f2270c7-7166-40ae-981e-b200ebdf3054
        format: uuid
        type: string
        x-nullable: true
        readOnly: true
      type:
        $ref: '#/definitions/EvaluationReportType'
      inspectionType:
        $ref: '#/definitions/EvaluationReportInspectionType'
        x-nullable: true
      inspectionDate:
        type: string
        format: date
        x-nullable: true
      officeUser:
        $ref: '#/definitions/EvaluationReportOfficeUser'
      location:
        $ref: '#/definitions/EvaluationReportLocation'
        x-nullable: true
      reportViolations:
        $ref: '#/definitions/ReportViolations'
        x-nullable: true
      gsrAppeals:
        $ref: '#/definitions/GSRAppeals'
        x-nullable: true
      locationDescription:
        type: string
        example: 'Route 66 at crash inspection site 3'
        x-nullable: true
      observedShipmentDeliveryDate:
        type: string
        format: date
        x-nullable: true
      observedShipmentPhysicalPickupDate:
        type: string
        format: date
        x-nullable: true
      timeDepart:
        type: string
        x-nullable: true
        pattern: '^(0[0-9]|1[0-9]|2[0-3]):[0-5][0-9]$'
        example: '14:30'
      evalStart:
        type: string
        x-nullable: true
        pattern: '^(0[0-9]|1[0-9]|2[0-3]):[0-5][0-9]$'
        example: '15:00'
      evalEnd:
        type: string
        x-nullable: true
        pattern: '^(0[0-9]|1[0-9]|2[0-3]):[0-5][0-9]$'
        example: '18:00'
      violationsObserved:
        type: boolean
        x-nullable: true
      remarks:
        type: string
        x-nullable: true
      seriousIncident:
        type: boolean
        x-nullable: true
      seriousIncidentDesc:
        type: string
        x-nullable: true
      observedClaimsResponseDate:
        type: string
        format: date
        x-nullable: true
      observedPickupDate:
        type: string
        format: date
        x-nullable: true
      observedPickupSpreadStartDate:
        type: string
        format: date
        x-nullable: true
      observedPickupSpreadEndDate:
        type: string
        format: date
        x-nullable: true
      observedDeliveryDate:
        type: string
        format: date
        x-nullable: true
      moveReferenceID:
        type: string
        x-nullable: true
        readOnly: true
      eTag:
        type: string
      submittedAt:
        type: string
        format: date-time
        x-nullable: true
      createdAt:
        type: string
        format: date-time
        readOnly: true
      updatedAt:
        type: string
        format: date-time
        readOnly: true
  CreateEvaluationReport:
    type: object
    description: Minimal set of info needed to create a shipment evaluation report, which is just a shipment ID.
    properties:
      shipmentID:
        description: The shipment ID of the shipment to be evaluated in the report
        example: 01b9671e-b268-4906-967b-ba661a1d3933
        format: uuid
        type: string
  CreateAppeal:
    type: object
    description: Appeal status and remarks left for a violation, created by a GSR user.
    properties:
      remarks:
        description: Remarks left by the GSR user
        example: These are my violation appeal remarks
        type: string
      appealStatus:
        description: The status of the appeal set by the GSR user
        example: These are my violation appeal remarks
        type: string
        enum: [sustained, rejected]
  PWSViolation:
    type: object
    description: A PWS violation for an evaluation report
    readOnly: true
    properties:
      id:
        example: 1f2270c7-7166-40ae-981e-b200ebdf3054
        format: uuid
        type: string
      displayOrder:
        example: 3
        type: integer
      paragraphNumber:
        example: 1.2.3.4.5
        type: string
      title:
        example: Customer Support
        type: string
      category:
        example: Pre-Move Services
        type: string
      subCategory:
        example: Weight Estimate
        type: string
      requirementSummary:
        example: Provide a single point of contact (POC)
        type: string
      requirementStatement:
        example: The contractor shall prepare and load property going into NTS in containers at residence for shipment to NTS.
        type: string
      isKpi:
        example: false
        type: boolean
      additionalDataElem:
        example: QAE Observed Delivery Date
        type: string
  PWSViolations:
    type: array
    items:
      $ref: '#/definitions/PWSViolation'
  AssociateReportViolations:
    type: object
    description: A list of PWS violation string ids to associate with an evaluation report
    properties:
      violations:
        type: array
        items:
          type: string
          format: uuid
  ReportViolation:
    type: object
    description: An object associating violations to evaluation reports
    properties:
      id:
        example: 1f2270c7-7166-40ae-981e-b200ebdf3054
        format: uuid
        type: string
      reportID:
        example: 1f2270c7-7166-40ae-981e-b200ebdf3054
        format: uuid
        type: string
      violationID:
        example: 1f2270c7-7166-40ae-981e-b200ebdf3054
        format: uuid
        type: string
      violation:
        $ref: '#/definitions/PWSViolation'
      gsrAppeals:
        $ref: '#/definitions/GSRAppeals'
        x-nullable: true
  ReportViolations:
    type: array
    items:
      $ref: '#/definitions/ReportViolation'
  GSRAppealStatusType:
    type: string
    enum:
      - SUSTAINED
      - REJECTED
  GSRAppeals:
    type: array
    items:
      $ref: '#/definitions/GSRAppeal'
  GSRAppeal:
    type: object
    description: An object associating appeals on violations and serious incidents
    properties:
      id:
        example: 1f2270c7-7166-40ae-981e-b200ebdf3054
        format: uuid
        type: string
      reportID:
        example: 1f2270c7-7166-40ae-981e-b200ebdf3054
        format: uuid
        type: string
      violationID:
        example: 1f2270c7-7166-40ae-981e-b200ebdf3054
        format: uuid
        type: string
      officeUserID:
        example: 1f2270c7-7166-40ae-981e-b200ebdf3054
        format: uuid
        type: string
      officeUser:
        $ref: '#/definitions/EvaluationReportOfficeUser'
      isSeriousIncident:
        type: boolean
        example: false
      appealStatus:
        $ref: '#/definitions/GSRAppealStatusType'
      remarks:
        type: string
        example: Office user remarks
      createdAt:
        type: string
        format: date-time
        readOnly: true
  TransportationOffices:
    type: array
    items:
      $ref: 'definitions/TransportationOffice.yaml'
  VLocations:
    type: array
    items:
      $ref: 'definitions/VLocation.yaml'
  ReServiceItems:
    type: array
    items:
      $ref: 'definitions/ReServiceItem.yaml'
  GBLOCs:
    type: array
    items:
      type: string
  CounselingOffices:
    type: array
    items:
      $ref: '#/definitions/CounselingOffice'
  CounselingOffice:
    type: object
    properties:
      id:
        type: string
        format: uuid
        example: c56a4180-65aa-42ec-a945-5fd21dec0538
      name:
        type: string
        example: Fort Bragg North Station
    required:
      - id
      - name
  MovePayload:
    type: object
    properties:
      id:
        type: string
        format: uuid
        example: c56a4180-65aa-42ec-a945-5fd21dec0538
      orders_id:
        type: string
        format: uuid
        example: c56a4180-65aa-42ec-a945-5fd21dec0538
      service_member_id:
        type: string
        format: uuid
        example: c56a4180-65aa-42ec-a945-5fd21dec0538
        readOnly: true
      locator:
        type: string
        example: '12432'
      status:
        $ref: '#/definitions/MoveStatus'
      created_at:
        type: string
        format: date-time
      updated_at:
        type: string
        format: date-time
      submitted_at:
        type: string
        format: date-time
        x-nullable: true
      mto_shipments:
        $ref: '#/definitions/MTOShipments'
      closeout_office:
        $ref: '#/definitions/TransportationOffice'
      cancel_reason:
        type: string
        example: Change of orders
        x-nullable: true
      eTag:
        type: string
      primeCounselingCompletedAt:
        format: date-time
        type: string
        readOnly: true
      additionalDocuments:
        $ref: 'definitions/Document.yaml'
    required:
      - id
      - orders_id
      - locator
      - created_at
      - updated_at
      - eTag
  IsDateWeekendHolidayInfo:
    type: object
    properties:
      country_code:
        type: string
      country_name:
        type: string
      date:
        type: string
        format: date
        example: '2018-09-25'
      is_weekend:
        type: boolean
      is_holiday:
        type: boolean
      details:
        type: string
    required:
      - country_code
      - country_name
      - date
      - is_weekend
      - is_holiday
  AssignOfficeUserBody:
    type: object
    properties:
      officeUserId:
        type: string
        format: uuid
      queueType:
        type: string
    required:
      - officeUserId
      - queueType
  AssignedOfficeUser:
    type: object
    properties:
      officeUserId:
        type: string
        format: uuid
        example: c56a4180-65aa-42ec-a945-5fd21dec0538
      firstName:
        type: string
      lastName:
        type: string
responses:
  InvalidRequest:
    description: The request payload is invalid
    schema:
      $ref: '#/definitions/Error'
  NotFound:
    description: The requested resource wasn't found
    schema:
      $ref: '#/definitions/Error'
  Conflict:
    description: Conflict error
    schema:
      $ref: '#/definitions/Error'
  PermissionDenied:
    description: The request was denied
    schema:
      $ref: '#/definitions/Error'
  ServerError:
    description: A server error occurred
    schema:
      $ref: '#/definitions/Error'
  PreconditionFailed:
    description: Precondition failed
    schema:
      $ref: '#/definitions/Error'
  UnprocessableEntity:
    description: The payload was unprocessable.
    schema:
      $ref: '#/definitions/ValidationError'<|MERGE_RESOLUTION|>--- conflicted
+++ resolved
@@ -6144,6 +6144,8 @@
         readOnly: true
       grade:
         $ref: '#/definitions/Grade'
+      rank:
+        $ref: 'definitions/Rank.yaml'
       agency:
         $ref: 'definitions/Affiliation.yaml'
       entitlement:
@@ -6311,6 +6313,10 @@
         $ref: '#/definitions/DeptIndicator'
       grade:
         $ref: '#/definitions/Grade'
+      rank:
+        type: string
+        format: uuid
+        example: cf1addea-a4f9-4173-8506-2bb82a064cb7
       originDutyLocationId:
         type: string
         format: uuid
@@ -6401,14 +6407,11 @@
         $ref: definitions/NullableString.yaml
       grade:
         $ref: '#/definitions/Grade'
-<<<<<<< HEAD
       rank:
         type: string
         format: uuid
         example: c56a4180-65aa-42ec-a945-5fd21dec0538
         x-nullable: true
-=======
->>>>>>> cc4d1038
       hasDependents:
         type: boolean
         title: Are dependents included in your orders?
@@ -6489,14 +6492,11 @@
         x-nullable: true
       grade:
         $ref: '#/definitions/Grade'
-<<<<<<< HEAD
       rank:
         type: string
         format: uuid
         example: c56a4180-65aa-42ec-a945-5fd21dec0538
         x-nullable: true
-=======
->>>>>>> cc4d1038
       dependentsAuthorized:
         type: boolean
         x-nullable: true
