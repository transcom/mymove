swagger: '2.0'
info:
  contact:
    email: milmove-developers@caci.com
  description:
    $ref: info/ghc_description.md
  license:
    name: MIT
    url: 'https://opensource.org/licenses/MIT'
  title: MilMove GHC API
  version: 0.0.1
basePath: /ghc/v1
schemes:
  - http
tags:
  - name: queues
  - name: move
  - $ref: 'tags/order.yaml'
  - name: moveTaskOrder
  - name: customer
  - name: mtoServiceItem
  - name: mtoShipment
  - name: shipment
  - name: mtoAgent
  - name: paymentServiceItem
  - name: ppm
  - name: tac
  - name: transportationOffice
  - name: addresses
  - name: uploads
  - name: paymentRequests
  - name: reServiceItems
paths:
  '/customer':
    post:
      summary: Creates a customer with Okta option
      description: Creates a customer with option to also create an Okta profile account based on the office user's input when completing the UI form and submitting.
      operationId: createCustomerWithOktaOption
      tags:
        - customer
      consumes:
        - application/json
      produces:
        - application/json
      parameters:
        - in: body
          name: body
          required: true
          schema:
            $ref: '#/definitions/CreateCustomerPayload'
      responses:
        '200':
          description: successfully created the customer
          schema:
            $ref: '#/definitions/CreatedCustomer'
        '400':
          $ref: '#/responses/InvalidRequest'
        '401':
          $ref: '#/responses/PermissionDenied'
        '403':
          $ref: '#/responses/PermissionDenied'
        '404':
          $ref: '#/responses/NotFound'
        '409':
          $ref: '#/responses/Conflict'
        '412':
          $ref: '#/responses/PreconditionFailed'
        '422':
          $ref: '#/responses/UnprocessableEntity'
        '500':
          $ref: '#/responses/ServerError'
  /open/requested-office-users:
    post:
      consumes:
        - application/json
      produces:
        - application/json
      summary: Create an Office User
      description: >
        This endpoint is publicly accessible as it is utilized for individuals who do not have an office account to request the creation of an office account.

        Request the creation of an office user. An administrator will need to approve them after creation. Note on requirements:
        An identification method must be present. The following 2 fields have an "OR" requirement.
        - edipi
        - other_unique_id
        One of these two fields MUST be present to serve as identification for the office user being created. This logic is handled at the application level.
      operationId: createRequestedOfficeUser
      tags:
        - officeUsers
      parameters:
        - in: body
          name: officeUser
          description: Office User information
          schema:
            $ref: '#/definitions/OfficeUserCreate'
      responses:
        '201':
          description: successfully requested the creation of provided office user
          schema:
            $ref: '#/definitions/OfficeUser'
        '422':
          description: validation error
          schema:
            $ref: '#/definitions/ValidationError'
        '500':
          description: internal server error
  /office-users/{officeUserId}:
    patch:
      consumes:
        - application/json
      produces:
        - application/json
      summary: Updates an Office User
      description: This endpoint updates a single Office User by ID. This is to be used by office users to update their profile.
      operationId: updateOfficeUser
      tags:
        - officeUsers
      parameters:
        - in: path
          name: officeUserId
          type: string
          format: uuid
          required: true
        - in: body
          name: officeUser
          description: Office User information
          required: true
          schema:
            $ref: '#/definitions/OfficeUserUpdate'
      responses:
        '200':
          description: Successfully updated Office User
          schema:
            $ref: '#/definitions/OfficeUser'
        '400':
          $ref: '#/responses/InvalidRequest'
        '401':
          $ref: '#/responses/PermissionDenied'
        '403':
          $ref: '#/responses/PermissionDenied'
        '404':
          $ref: '#/responses/NotFound'
        '500':
          $ref: '#/responses/ServerError'
  '/customer/{customerID}':
    parameters:
      - description: ID of customer to use
        in: path
        name: customerID
        required: true
        type: string
        format: uuid
    get:
      produces:
        - application/json
      parameters: []
      responses:
        '200':
          description: Successfully retrieved information on an individual customer
          schema:
            $ref: '#/definitions/Customer'
        '400':
          $ref: '#/responses/InvalidRequest'
        '401':
          $ref: '#/responses/PermissionDenied'
        '403':
          $ref: '#/responses/PermissionDenied'
        '404':
          $ref: '#/responses/NotFound'
        '500':
          $ref: '#/responses/ServerError'
      tags:
        - customer
      description: Returns a given customer
      operationId: getCustomer
      summary: Returns a given customer
    patch:
      summary: Updates customer info
      description: Updates customer info by ID
      operationId: updateCustomer
      tags:
        - customer
      consumes:
        - application/json
      produces:
        - application/json
      parameters:
        - in: body
          name: body
          required: true
          schema:
            $ref: '#/definitions/UpdateCustomerPayload'
        - in: header
          name: If-Match
          type: string
          required: true
      responses:
        '200':
          description: updated instance of orders
          schema:
            $ref: '#/definitions/Customer'
        '400':
          $ref: '#/responses/InvalidRequest'
        '401':
          $ref: '#/responses/PermissionDenied'
        '403':
          $ref: '#/responses/PermissionDenied'
        '404':
          $ref: '#/responses/NotFound'
        '412':
          $ref: '#/responses/PreconditionFailed'
        '422':
          $ref: '#/responses/UnprocessableEntity'
        '500':
          $ref: '#/responses/ServerError'
      x-permissions:
        - update.customer
  /customer/search:
    post:
      produces:
        - application/json
      consumes:
        - application/json
      summary: Search customers by DOD ID or customer name
      description: >
        Search customers by DOD ID or customer name. Used by services counselors to locate profiles to update, find attached moves, and to create new moves.
      operationId: searchCustomers
      tags:
        - customer
      parameters:
        - in: body
          name: body
          schema:
            properties:
              page:
                type: integer
                description: requested page of results
              perPage:
                type: integer
              edipi:
                description: DOD ID
                type: string
                minLength: 10
                maxLength: 10
                x-nullable: true
              emplid:
                description: EMPLID
                type: string
                minLength: 7
                maxLength: 7
                x-nullable: true
              branch:
                description: Branch
                type: string
                minLength: 1
              customerName:
                description: Customer Name
                type: string
                minLength: 1
                x-nullable: true
              sort:
                type: string
                x-nullable: true
                enum: [customerName, edipi, emplid, branch, personalEmail, telephone]
              order:
                type: string
                x-nullable: true
                enum: [asc, desc]
          description: field that results should be sorted by
      responses:
        '200':
          description: Successfully returned all customers matching the criteria
          schema:
            $ref: '#/definitions/SearchCustomersResult'
        '403':
          $ref: '#/responses/PermissionDenied'
        '500':
          $ref: '#/responses/ServerError'
  '/move/{locator}':
    parameters:
      - description: Code used to identify a move in the system
        in: path
        name: locator
        required: true
        type: string
    get:
      produces:
        - application/json
      parameters: []
      responses:
        '200':
          description: Successfully retrieved the individual move
          schema:
            $ref: '#/definitions/Move'
        '400':
          $ref: '#/responses/InvalidRequest'
        '401':
          $ref: '#/responses/PermissionDenied'
        '403':
          $ref: '#/responses/PermissionDenied'
        '404':
          $ref: '#/responses/NotFound'
        '500':
          $ref: '#/responses/ServerError'
      tags:
        - move
      description: Returns a given move for a unique alphanumeric locator string
      summary: Returns a given move
      operationId: getMove
  '/move/{locator}/history':
    parameters:
      - description: Code used to identify a move in the system
        in: path
        name: locator
        required: true
        type: string
    get:
      produces:
        - application/json
      parameters:
        - in: query
          name: page
          type: integer
          description: requested page of results
        - in: query
          name: perPage
          type: integer
          description: results per page
      responses:
        '200':
          description: Successfully retrieved the individual move history
          schema:
            $ref: '#/definitions/MoveHistoryResult'
        '400':
          $ref: '#/responses/InvalidRequest'
        '401':
          $ref: '#/responses/PermissionDenied'
        '403':
          $ref: '#/responses/PermissionDenied'
        '404':
          $ref: '#/responses/NotFound'
        '500':
          $ref: '#/responses/ServerError'
      tags:
        - move
      description: Returns the history for a given move for a unique alphanumeric locator string
      summary: Returns the history of an identified move
      operationId: getMoveHistory
  '/moves/{moveID}/shipment-evaluation-reports-list':
    parameters:
      - description: Code used to identify a move in the system
        in: path
        name: moveID
        required: true
        type: string
        format: uuid
    get:
      produces:
        - application/json
      responses:
        '200':
          description: Successfully retrieved the move's evaluation reports
          schema:
            $ref: '#/definitions/EvaluationReportList'
        '400':
          $ref: '#/responses/InvalidRequest'
        '401':
          $ref: '#/responses/PermissionDenied'
        '403':
          $ref: '#/responses/PermissionDenied'
        '404':
          $ref: '#/responses/NotFound'
        '500':
          $ref: '#/responses/ServerError'
      tags:
        - move
      description: Returns shipment evaluation reports for the specified move that are visible to the current office user
      summary: Returns shipment evaluation reports for the specified move that are visible to the current office user
      operationId: getMoveShipmentEvaluationReportsList
  '/moves/{moveID}/counseling-evaluation-reports-list':
    parameters:
      - description: Code used to identify a move in the system
        in: path
        name: moveID
        required: true
        type: string
        format: uuid
    get:
      produces:
        - application/json
      responses:
        '200':
          description: Successfully retrieved the move's evaluation reports
          schema:
            $ref: '#/definitions/EvaluationReportList'
        '400':
          $ref: '#/responses/InvalidRequest'
        '401':
          $ref: '#/responses/PermissionDenied'
        '403':
          $ref: '#/responses/PermissionDenied'
        '404':
          $ref: '#/responses/NotFound'
        '500':
          $ref: '#/responses/ServerError'
      tags:
        - move
      description: Returns counseling evaluation reports for the specified move that are visible to the current office user
      summary: Returns counseling evaluation reports for the specified move that are visible to the current office user
      operationId: getMoveCounselingEvaluationReportsList
  '/moves/{moveID}/cancel':
    parameters:
      - description: ID of the move
        in: path
        name: moveID
        required: true
        format: uuid
        type: string
    post:
      consumes:
        - application/json
      produces:
        - application/json
      parameters: []
      responses:
        '200':
          description: Successfully canceled move
          schema:
            $ref: '#/definitions/Move'
        '403':
          $ref: '#/responses/PermissionDenied'
        '404':
          $ref: '#/responses/NotFound'
        '409':
          $ref: '#/responses/Conflict'
        '412':
          $ref: '#/responses/PreconditionFailed'
        '422':
          $ref: '#/responses/UnprocessableEntity'
        '500':
          $ref: '#/responses/ServerError'
      tags:
        - move
      description: cancels a move
      operationId: moveCanceler
      summary: Cancels a move
      x-permissions:
        - update.cancelMoveFlag
  '/counseling/orders/{orderID}':
    parameters:
      - description: ID of order to update
        in: path
        name: orderID
        required: true
        type: string
        format: uuid
    patch:
      summary: Updates an order (performed by a services counselor)
      description: All fields sent in this request will be set on the order referenced
      operationId: counselingUpdateOrder
      tags:
        - order
      consumes:
        - application/json
      produces:
        - application/json
      parameters:
        - in: body
          name: body
          required: true
          schema:
            $ref: '#/definitions/CounselingUpdateOrderPayload'
        - in: header
          name: If-Match
          type: string
          required: true
      responses:
        '200':
          description: updated instance of orders
          schema:
            $ref: '#/definitions/Order'
        '403':
          $ref: '#/responses/PermissionDenied'
        '404':
          $ref: '#/responses/NotFound'
        '412':
          $ref: '#/responses/PreconditionFailed'
        '422':
          $ref: '#/responses/UnprocessableEntity'
        '500':
          $ref: '#/responses/ServerError'
  '/orders':
    post:
      summary: Creates an orders model for a logged-in user
      description: Creates an instance of orders tied to a service member, which allow for creation of a move and an entitlement. Orders are required before the creation of a move
      operationId: createOrder
      tags:
        - order
      consumes:
        - application/json
      produces:
        - application/json
      parameters:
        - in: body
          name: createOrders
          schema:
            $ref: '#/definitions/CreateOrders'
      responses:
        '200':
          description: created instance of orders
          schema:
            $ref: '#/definitions/Order'
        '400':
          description: invalid request
        '401':
          description: request requires user authentication
        '403':
          description: user is not authorized
        '422':
          $ref: '#/responses/UnprocessableEntity'
        '500':
          description: internal server error
  '/orders/{orderID}':
    parameters:
      - description: ID of order to use
        in: path
        name: orderID
        required: true
        type: string
        format: uuid
    patch:
      summary: Updates an order
      description: All fields sent in this request will be set on the order referenced
      operationId: updateOrder
      tags:
        - order
      consumes:
        - application/json
      produces:
        - application/json
      parameters:
        - in: body
          name: body
          required: true
          schema:
            $ref: '#/definitions/UpdateOrderPayload'
        - in: header
          name: If-Match
          type: string
          required: true
      responses:
        '200':
          description: updated instance of orders
          schema:
            $ref: '#/definitions/Order'
        '400':
          $ref: '#/responses/InvalidRequest'
        '403':
          $ref: '#/responses/PermissionDenied'
        '404':
          $ref: '#/responses/NotFound'
        '409':
          $ref: '#/responses/Conflict'
        '412':
          $ref: '#/responses/PreconditionFailed'
        '422':
          $ref: '#/responses/UnprocessableEntity'
        '500':
          $ref: '#/responses/ServerError'
      x-permissions:
        - update.orders
    get:
      produces:
        - application/json
      parameters: []
      responses:
        '200':
          description: Successfully retrieved order
          schema:
            $ref: '#/definitions/Order'
        '400':
          $ref: '#/responses/InvalidRequest'
        '401':
          $ref: '#/responses/PermissionDenied'
        '403':
          $ref: '#/responses/PermissionDenied'
        '404':
          $ref: '#/responses/NotFound'
        '500':
          $ref: '#/responses/ServerError'
      tags:
        - order
      description: Gets an order
      operationId: getOrder
      summary: Gets an order by ID
  '/orders/{orderID}/allowances':
    parameters:
      - description: ID of order to use
        in: path
        name: orderID
        required: true
        type: string
        format: uuid
    patch:
      summary: Updates an allowance (Orders with Entitlements)
      description: All fields sent in this request will be set on the order referenced
      operationId: updateAllowance
      tags:
        - order
      consumes:
        - application/json
      produces:
        - application/json
      parameters:
        - in: body
          name: body
          required: true
          schema:
            $ref: '#/definitions/UpdateAllowancePayload'
        - in: header
          name: If-Match
          type: string
          required: true
      responses:
        '200':
          description: updated instance of allowance
          schema:
            $ref: '#/definitions/Order'
        '403':
          $ref: '#/responses/PermissionDenied'
        '404':
          $ref: '#/responses/NotFound'
        '412':
          $ref: '#/responses/PreconditionFailed'
        '422':
          $ref: '#/responses/UnprocessableEntity'
        '500':
          $ref: '#/responses/ServerError'
      x-permissions:
        - update.allowances
  '/orders/{orderID}/acknowledge-excess-weight-risk':
    parameters:
      - description: ID of order to use
        in: path
        name: orderID
        required: true
        type: string
        format: uuid
    post:
      summary: Saves the date and time a TOO acknowledged the excess weight risk by dismissing the alert
      description: Saves the date and time a TOO acknowledged the excess weight risk by dismissing the alert
      operationId: acknowledgeExcessWeightRisk
      tags:
        - order
      consumes:
        - application/json
      produces:
        - application/json
      parameters:
        - in: header
          name: If-Match
          type: string
          required: true
      responses:
        '200':
          description: updated Move
          schema:
            $ref: '#/definitions/Move'
        '403':
          $ref: '#/responses/PermissionDenied'
        '404':
          $ref: '#/responses/NotFound'
        '412':
          $ref: '#/responses/PreconditionFailed'
        '422':
          $ref: '#/responses/UnprocessableEntity'
        '500':
          $ref: '#/responses/ServerError'
      x-permissions:
        - update.excessWeightRisk
  '/orders/{orderID}/acknowledge-excess-unaccompanied-baggage-weight-risk':
    parameters:
      - description: ID of order to use
        in: path
        name: orderID
        required: true
        type: string
        format: uuid
    post:
      summary: Saves the date and time a TOO acknowledged the excess unaccompanied baggage weight risk by dismissing the alert
      description: Saves the date and time a TOO acknowledged the excess unaccompanied baggage weight risk by dismissing the alert
      operationId: acknowledgeExcessUnaccompaniedBaggageWeightRisk
      tags:
        - order
      consumes:
        - application/json
      produces:
        - application/json
      parameters:
        - in: header
          name: If-Match
          type: string
          required: true
      responses:
        '200':
          description: updated Move
          schema:
            $ref: '#/definitions/Move'
        '403':
          $ref: '#/responses/PermissionDenied'
        '404':
          $ref: '#/responses/NotFound'
        '412':
          $ref: '#/responses/PreconditionFailed'
        '422':
          $ref: '#/responses/UnprocessableEntity'
        '500':
          $ref: '#/responses/ServerError'
      x-permissions:
        - update.excessWeightRisk
  '/orders/{orderID}/update-billable-weight':
    parameters:
      - description: ID of order to use
        in: path
        name: orderID
        required: true
        type: string
        format: uuid
    patch:
      summary: Updates the max billable weight
      description: Updates the DBAuthorizedWeight attribute for the Order Entitlements=
      operationId: updateBillableWeight
      tags:
        - order
      consumes:
        - application/json
      produces:
        - application/json
      parameters:
        - in: body
          name: body
          required: true
          schema:
            $ref: '#/definitions/UpdateBillableWeightPayload'
        - in: header
          name: If-Match
          type: string
          required: true
      responses:
        '200':
          description: updated Order
          schema:
            $ref: '#/definitions/Order'
        '403':
          $ref: '#/responses/PermissionDenied'
        '404':
          $ref: '#/responses/NotFound'
        '412':
          $ref: '#/responses/PreconditionFailed'
        '422':
          $ref: '#/responses/UnprocessableEntity'
        '500':
          $ref: '#/responses/ServerError'
      x-permissions:
        - update.billableWeight
  '/orders/{orderID}/update-max-billable-weight/tio':
    parameters:
      - description: ID of order to use
        in: path
        name: orderID
        required: true
        type: string
        format: uuid
    patch:
      summary: Updates the max billable weight with TIO remarks
      description: Updates the DBAuthorizedWeight attribute for the Order Entitlements and move TIO remarks
      operationId: updateMaxBillableWeightAsTIO
      tags:
        - order
      consumes:
        - application/json
      produces:
        - application/json
      parameters:
        - in: body
          name: body
          required: true
          schema:
            $ref: '#/definitions/UpdateMaxBillableWeightAsTIOPayload'
        - $ref: 'parameters/ifMatch.yaml'
      responses:
        '200':
          description: updated Order
          schema:
            $ref: '#/definitions/Order'
        '403':
          $ref: '#/responses/PermissionDenied'
        '404':
          $ref: '#/responses/NotFound'
        '412':
          $ref: '#/responses/PreconditionFailed'
        '422':
          $ref: '#/responses/UnprocessableEntity'
        '500':
          $ref: '#/responses/ServerError'
      x-permissions:
        - update.maxBillableWeight
  /orders/{orderID}/upload_amended_orders:
    post:
      summary: Create an amended order for a given order
      description: Create an amended order for a given order
      operationId: uploadAmendedOrders
      tags:
        - order
      consumes:
        - multipart/form-data
      parameters:
        - in: path
          name: orderID
          type: string
          format: uuid
          required: true
          description: UUID of the order
        - in: formData
          name: file
          type: file
          description: The file to upload.
          required: true
      responses:
        '201':
          description: created upload
          schema:
            $ref: 'definitions/Upload.yaml'
        '400':
          description: invalid request
          schema:
            $ref: '#/definitions/InvalidRequestResponsePayload'
        '403':
          description: not authorized
        '404':
          description: not found
        '413':
          description: payload is too large
        '500':
          description: server error
  '/counseling/orders/{orderID}/allowances':
    parameters:
      - description: ID of order to use
        in: path
        name: orderID
        required: true
        type: string
        format: uuid
    patch:
      summary: Updates an allowance (Orders with Entitlements)
      description: All fields sent in this request will be set on the order referenced
      operationId: counselingUpdateAllowance
      tags:
        - order
      consumes:
        - application/json
      produces:
        - application/json
      parameters:
        - in: body
          name: body
          required: true
          schema:
            $ref: '#/definitions/CounselingUpdateAllowancePayload'
        - in: header
          name: If-Match
          type: string
          required: true
      responses:
        '200':
          description: updated instance of allowance
          schema:
            $ref: '#/definitions/Order'
        '403':
          $ref: '#/responses/PermissionDenied'
        '404':
          $ref: '#/responses/NotFound'
        '412':
          $ref: '#/responses/PreconditionFailed'
        '422':
          $ref: '#/responses/UnprocessableEntity'
        '500':
          $ref: '#/responses/ServerError'
  '/move-task-orders/{moveTaskOrderID}':
    parameters:
      - description: ID of move to use
        in: path
        name: moveTaskOrderID
        required: true
        type: string
    get:
      produces:
        - application/json
      parameters: []
      responses:
        '200':
          description: Successfully retrieved move task order
          schema:
            $ref: '#/definitions/MoveTaskOrder'
        '400':
          $ref: '#/responses/InvalidRequest'
        '401':
          $ref: '#/responses/PermissionDenied'
        '403':
          $ref: '#/responses/PermissionDenied'
        '404':
          $ref: '#/responses/NotFound'
        '500':
          $ref: '#/responses/ServerError'
      tags:
        - moveTaskOrder
      description: Gets a move
      operationId: getMoveTaskOrder
      summary: Gets a move by ID
  '/move_task_orders/{moveTaskOrderID}/mto_service_items':
    parameters:
      - description: ID of move for mto service item to use
        in: path
        name: moveTaskOrderID
        required: true
        format: uuid
        type: string
    get:
      produces:
        - application/json
      parameters: []
      responses:
        '200':
          description: Successfully retrieved all line items for a move task order
          schema:
            $ref: 'definitions/MTOServiceItems.yaml'
        '404':
          $ref: '#/responses/NotFound'
        '422':
          $ref: '#/responses/UnprocessableEntity'
        '500':
          $ref: '#/responses/ServerError'
      tags:
        - mtoServiceItem
      description: Gets all line items for a move
      operationId: listMTOServiceItems
      summary: Gets all line items for a move
  '/mto-shipments':
    post:
      summary: createMTOShipment
      description: |
        Creates a MTO shipment for the specified Move Task Order.
        Required fields include:
        * Shipment Type
        * Customer requested pick-up date
        * Pick-up Address
        * Delivery Address
        * Releasing / Receiving agents
        Optional fields include:
        * Delivery Address Type
        * Customer Remarks
        * Releasing / Receiving agents
        * An array of optional accessorial service item codes
      consumes:
        - application/json
      produces:
        - application/json
      operationId: createMTOShipment
      tags:
        - mtoShipment
      parameters:
        - in: body
          name: body
          schema:
            $ref: '#/definitions/CreateMTOShipment'
      responses:
        '200':
          description: Successfully created a MTO shipment.
          schema:
            $ref: 'definitions/MTOShipment.yaml'
        '400':
          $ref: '#/responses/InvalidRequest'
        '404':
          $ref: '#/responses/NotFound'
        '422':
          $ref: '#/responses/UnprocessableEntity'
        '500':
          $ref: '#/responses/ServerError'
  '/move_task_orders/{moveTaskOrderID}/mto_shipments':
    parameters:
      - description: ID of move task order for mto shipment to use
        in: path
        name: moveTaskOrderID
        required: true
        format: uuid
        type: string
    get:
      produces:
        - application/json
      parameters: []
      responses:
        '200':
          description: Successfully retrieved all mto shipments for a move task order
          schema:
            $ref: '#/definitions/MTOShipments'
        '403':
          $ref: '#/responses/PermissionDenied'
        '404':
          $ref: '#/responses/NotFound'
        '422':
          $ref: '#/responses/UnprocessableEntity'
        '500':
          $ref: '#/responses/ServerError'
      tags:
        - mtoShipment
      description: Gets all shipments for a move task order
      operationId: listMTOShipments
      summary: Gets all shipments for a move task order
  '/shipments/{shipmentID}':
    get:
      summary: fetches a shipment by ID
      description: fetches a shipment by ID
      operationId: getShipment
      tags:
        - mtoShipment
      produces:
        - application/json
      parameters:
        - description: ID of the shipment to be fetched
          in: path
          name: shipmentID
          required: true
          format: uuid
          type: string
      responses:
        '200':
          description: Successfully fetched the shipment
          schema:
            $ref: '#/definitions/MTOShipment'
        '400':
          $ref: '#/responses/InvalidRequest'
        '403':
          $ref: '#/responses/PermissionDenied'
        '404':
          $ref: '#/responses/NotFound'
        '422':
          $ref: '#/responses/UnprocessableEntity'
        '500':
          $ref: '#/responses/ServerError'
    delete:
      summary: Soft deletes a shipment by ID
      description: Soft deletes a shipment by ID
      operationId: deleteShipment
      tags:
        - shipment
      produces:
        - application/json
      parameters:
        - description: ID of the shipment to be deleted
          in: path
          name: shipmentID
          required: true
          format: uuid
          type: string
      responses:
        '204':
          description: Successfully soft deleted the shipment
        '400':
          $ref: '#/responses/InvalidRequest'
        '403':
          $ref: '#/responses/PermissionDenied'
        '404':
          $ref: '#/responses/NotFound'
        '409':
          $ref: '#/responses/Conflict'
        '422':
          $ref: '#/responses/UnprocessableEntity'
        '500':
          $ref: '#/responses/ServerError'
  '/move_task_orders/{moveTaskOrderID}/mto_shipments/{shipmentID}':
    patch:
      summary: updateMTOShipment
      description: |
        Updates a specified MTO shipment.
        Required fields include:
        * MTO Shipment ID required in path
        * If-Match required in headers
        * No fields required in body
        Optional fields include:
        * New shipment status type
        * Shipment Type
        * Customer requested pick-up date
        * Pick-up Address
        * Delivery Address
        * Secondary Pick-up Address
        * SecondaryDelivery Address
        * Delivery Address Type
        * Customer Remarks
        * Counselor Remarks
        * Releasing / Receiving agents
        * Actual Pro Gear Weight
        * Actual Spouse Pro Gear Weight
        * Location of the POE/POD
      consumes:
        - application/json
      produces:
        - application/json
      operationId: updateMTOShipment
      tags:
        - mtoShipment
      parameters:
        - in: path
          name: moveTaskOrderID
          required: true
          format: uuid
          type: string
          description: ID of move task order for mto shipment to use
        - in: path
          name: shipmentID
          type: string
          format: uuid
          required: true
          description: UUID of the MTO Shipment to update
        - in: header
          name: If-Match
          type: string
          required: true
          description: >
            Optimistic locking is implemented via the `If-Match` header. If the ETag header does not match
            the value of the resource on the server, the server rejects the change with a `412 Precondition Failed` error.
        - in: body
          name: body
          schema:
            $ref: '#/definitions/UpdateShipment'
      responses:
        '200':
          description: Successfully updated the specified MTO shipment.
          schema:
            $ref: 'definitions/MTOShipment.yaml'
        '400':
          $ref: '#/responses/InvalidRequest'
        '401':
          $ref: '#/responses/PermissionDenied'
        '403':
          $ref: '#/responses/PermissionDenied'
        '404':
          $ref: '#/responses/NotFound'
        '412':
          $ref: '#/responses/PreconditionFailed'
        '422':
          $ref: '#/responses/UnprocessableEntity'
        '500':
          $ref: '#/responses/ServerError'
  '/shipments/approve':
    post:
      consumes:
        - application/json
      produces:
        - application/json
      parameters:
        - in: body
          name: body
          required: true
          schema:
            $ref: '#/definitions/ApproveShipments'
      responses:
        '200':
          description: Successfully approved the shipments
          schema:
            type: array
            items:
              $ref: 'definitions/MTOShipment.yaml'
        '403':
          $ref: '#/responses/PermissionDenied'
        '404':
          $ref: '#/responses/NotFound'
        '409':
          $ref: '#/responses/Conflict'
        '412':
          $ref: '#/responses/PreconditionFailed'
        '422':
          $ref: '#/responses/UnprocessableEntity'
        '500':
          $ref: '#/responses/ServerError'
      tags:
        - shipment
      description: Approves multiple shipments in one request
      operationId: approveShipments
      summary: Approves multiple shipments at once
      x-permissions:
        - update.shipment
  '/shipments/{shipmentID}/approve':
    parameters:
      - description: ID of the shipment
        in: path
        name: shipmentID
        required: true
        format: uuid
        type: string
    post:
      consumes:
        - application/json
      produces:
        - application/json
      parameters:
        - in: header
          name: If-Match
          type: string
          required: true
      responses:
        '200':
          description: Successfully approved the shipment
          schema:
            $ref: 'definitions/MTOShipment.yaml'
        '403':
          $ref: '#/responses/PermissionDenied'
        '404':
          $ref: '#/responses/NotFound'
        '409':
          $ref: '#/responses/Conflict'
        '412':
          $ref: '#/responses/PreconditionFailed'
        '422':
          $ref: '#/responses/UnprocessableEntity'
        '500':
          $ref: '#/responses/ServerError'
      tags:
        - shipment
      description: Approves a shipment
      operationId: approveShipment
      summary: Approves a shipment
      x-permissions:
        - update.shipment
  '/shipments/{shipmentID}/request-diversion':
    parameters:
      - description: ID of the shipment
        in: path
        name: shipmentID
        required: true
        format: uuid
        type: string
    post:
      consumes:
        - application/json
      produces:
        - application/json
      parameters:
        - in: header
          name: If-Match
          type: string
          required: true
        - in: body
          name: body
          required: true
          schema:
            $ref: '#/definitions/RequestDiversion'
      responses:
        '200':
          description: Successfully requested the shipment diversion
          schema:
            $ref: 'definitions/MTOShipment.yaml'
        '403':
          $ref: '#/responses/PermissionDenied'
        '404':
          $ref: '#/responses/NotFound'
        '409':
          $ref: '#/responses/Conflict'
        '412':
          $ref: '#/responses/PreconditionFailed'
        '422':
          $ref: '#/responses/UnprocessableEntity'
        '500':
          $ref: '#/responses/ServerError'
      tags:
        - shipment
      description: Requests a shipment diversion
      operationId: requestShipmentDiversion
      summary: Requests a shipment diversion
      x-permissions:
        - create.shipmentDiversionRequest
  '/shipments/{shipmentID}/approve-diversion':
    parameters:
      - description: ID of the shipment
        in: path
        name: shipmentID
        required: true
        format: uuid
        type: string
    post:
      consumes:
        - application/json
      produces:
        - application/json
      parameters:
        - in: header
          name: If-Match
          type: string
          required: true
      responses:
        '200':
          description: Successfully approved the shipment diversion
          schema:
            $ref: 'definitions/MTOShipment.yaml'
        '403':
          $ref: '#/responses/PermissionDenied'
        '404':
          $ref: '#/responses/NotFound'
        '409':
          $ref: '#/responses/Conflict'
        '412':
          $ref: '#/responses/PreconditionFailed'
        '422':
          $ref: '#/responses/UnprocessableEntity'
        '500':
          $ref: '#/responses/ServerError'
      x-permissions:
        - update.shipment
      tags:
        - shipment
      description: Approves a shipment diversion
      operationId: approveShipmentDiversion
      summary: Approves a shipment diversion
  '/shipments/{shipmentID}/reject':
    parameters:
      - description: ID of the shipment
        in: path
        name: shipmentID
        required: true
        format: uuid
        type: string
    post:
      consumes:
        - application/json
      produces:
        - application/json
      parameters:
        - in: header
          name: If-Match
          type: string
          required: true
        - in: body
          name: body
          required: true
          schema:
            $ref: '#/definitions/RejectShipment'
      responses:
        '200':
          description: Successfully rejected the shipment
          schema:
            $ref: 'definitions/MTOShipment.yaml'
        '403':
          $ref: '#/responses/PermissionDenied'
        '404':
          $ref: '#/responses/NotFound'
        '409':
          $ref: '#/responses/Conflict'
        '412':
          $ref: '#/responses/PreconditionFailed'
        '422':
          $ref: '#/responses/UnprocessableEntity'
        '500':
          $ref: '#/responses/ServerError'
      tags:
        - shipment
      description: rejects a shipment
      operationId: rejectShipment
      summary: rejects a shipment
  '/shipments/{shipmentID}/request-cancellation':
    parameters:
      - description: ID of the shipment
        in: path
        name: shipmentID
        required: true
        format: uuid
        type: string
    post:
      consumes:
        - application/json
      produces:
        - application/json
      parameters:
        - in: header
          name: If-Match
          type: string
          required: true
      responses:
        '200':
          description: Successfully requested the shipment cancellation
          schema:
            $ref: 'definitions/MTOShipment.yaml'
        '403':
          $ref: '#/responses/PermissionDenied'
        '404':
          $ref: '#/responses/NotFound'
        '409':
          $ref: '#/responses/Conflict'
        '412':
          $ref: '#/responses/PreconditionFailed'
        '422':
          $ref: '#/responses/UnprocessableEntity'
        '500':
          $ref: '#/responses/ServerError'
      tags:
        - shipment
      description: Requests a shipment cancellation
      operationId: requestShipmentCancellation
      summary: Requests a shipment cancellation
      x-permissions:
        - create.shipmentCancellation
  '/shipments/{shipmentID}/terminate':
    parameters:
      - description: ID of the shipment
        in: path
        name: shipmentID
        required: true
        format: uuid
        type: string
    post:
      consumes:
        - application/json
      produces:
        - application/json
      parameters:
        - in: body
          name: body
          required: true
          schema:
            properties:
              terminationReason:
                type: string
            required:
              - terminationReason
      responses:
        '200':
          description: Successfully terminated the shipment
          schema:
            $ref: 'definitions/MTOShipment.yaml'
        '403':
          $ref: '#/responses/PermissionDenied'
        '404':
          $ref: '#/responses/NotFound'
        '422':
          $ref: '#/responses/UnprocessableEntity'
        '500':
          $ref: '#/responses/ServerError'
      tags:
        - shipment
      description: Terminates a shipment
      operationId: createTermination
      summary: Terminates a shipment
      x-permissions:
        - create.shipmentTermination
  '/shipments/{shipmentID}/request-reweigh':
    parameters:
      - description: ID of the shipment
        in: path
        name: shipmentID
        required: true
        format: uuid
        type: string
    post:
      consumes:
        - application/json
      produces:
        - application/json
      responses:
        '200':
          description: Successfully requested a reweigh of the shipment
          schema:
            $ref: 'definitions/Reweigh.yaml'
        '403':
          $ref: '#/responses/PermissionDenied'
        '404':
          $ref: '#/responses/NotFound'
        '409':
          $ref: '#/responses/Conflict'
        '412':
          $ref: '#/responses/PreconditionFailed'
        '422':
          $ref: '#/responses/UnprocessableEntity'
        '500':
          $ref: '#/responses/ServerError'
      tags:
        - shipment
        - reweigh
      description: Requests a shipment reweigh
      operationId: requestShipmentReweigh
      summary: Requests a shipment reweigh
      x-permissions:
        - create.reweighRequest
  '/shipments/{shipmentID}/review-shipment-address-update':
    parameters:
      - description: ID of the shipment
        in: path
        name: shipmentID
        required: true
        format: uuid
        type: string
    patch:
      consumes:
        - application/json
      produces:
        - application/json
      parameters:
        - in: header
          name: If-Match
          type: string
          required: true
        - in: body
          name: body
          required: true
          schema:
            properties:
              status:
                type: string
                enum:
                  - REJECTED
                  - APPROVED
              officeRemarks:
                type: string
            required:
              - officeRemarks
              - status
      responses:
        '200':
          description: Successfully requested a shipment address update
          schema:
            $ref: 'definitions/ShipmentAddressUpdate.yaml'
        '403':
          $ref: '#/responses/PermissionDenied'
        '404':
          $ref: '#/responses/NotFound'
        '409':
          $ref: '#/responses/Conflict'
        '412':
          $ref: '#/responses/PreconditionFailed'
        '422':
          $ref: '#/responses/UnprocessableEntity'
        '500':
          $ref: '#/responses/ServerError'
      tags:
        - shipment
        - shipment_address_updates
      description: This endpoint is used to approve a address update request. Office remarks are required.
        Approving the address update will update the Destination Final Address of the associated service item
      operationId: reviewShipmentAddressUpdate
      summary: Allows TOO to review a shipment address update
  '/shipments/{shipmentID}/sit-extensions':
    post:
      summary: Create an approved SIT Duration Update
      description: TOO can creates an already-approved SIT Duration Update on behalf of a customer
      consumes:
        - application/json
      produces:
        - application/json
      operationId: createApprovedSITDurationUpdate
      tags:
        - shipment
        - sitExtension
      parameters:
        - description: ID of the shipment
          in: path
          name: shipmentID
          required: true
          format: uuid
          type: string
        - in: body
          name: body
          schema:
            $ref: '#/definitions/CreateApprovedSITDurationUpdate'
          required: true
        - in: header
          description: We want the shipment's eTag rather than the SIT Duration Update eTag as the SIT Duration Update is always associated with a shipment
          name: If-Match
          type: string
          required: true
      responses:
        '200':
          description: Successfully created a SIT Extension.
          schema:
            $ref: 'definitions/MTOShipment.yaml'
        '400':
          $ref: '#/responses/InvalidRequest'
        '403':
          $ref: '#/responses/PermissionDenied'
        '404':
          $ref: '#/responses/NotFound'
        '422':
          $ref: '#/responses/UnprocessableEntity'
        '500':
          $ref: '#/responses/ServerError'
      x-permissions:
        - create.SITExtension
  '/shipments/{shipmentID}/sit-extensions/{sitExtensionID}/approve':
    parameters:
      - description: ID of the shipment
        in: path
        name: shipmentID
        required: true
        format: uuid
        type: string
      - description: ID of the SIT extension
        in: path
        name: sitExtensionID
        required: true
        format: uuid
        type: string
    patch:
      consumes:
        - application/json
      produces:
        - application/json
      parameters:
        - in: body
          name: body
          required: true
          schema:
            $ref: '#/definitions/ApproveSITExtension'
        - in: header
          description: We want the shipment's eTag rather than the SIT extension eTag as the SIT extension is always associated with a shipment
          name: If-Match
          type: string
          required: true
      responses:
        '200':
          description: Successfully approved a SIT extension
          schema:
            $ref: 'definitions/MTOShipment.yaml'
        '403':
          $ref: '#/responses/PermissionDenied'
        '404':
          $ref: '#/responses/NotFound'
        '409':
          $ref: '#/responses/Conflict'
        '412':
          $ref: '#/responses/PreconditionFailed'
        '422':
          $ref: '#/responses/UnprocessableEntity'
        '500':
          $ref: '#/responses/ServerError'
      tags:
        - shipment
        - sitExtension
      description: Approves a SIT extension
      operationId: approveSITExtension
      summary: Approves a SIT extension
      x-permissions:
        - update.SITExtension
  '/shipments/{shipmentID}/sit-extensions/{sitExtensionID}/deny':
    parameters:
      - description: ID of the shipment
        in: path
        name: shipmentID
        required: true
        format: uuid
        type: string
      - description: ID of the SIT extension
        in: path
        name: sitExtensionID
        required: true
        format: uuid
        type: string
    patch:
      consumes:
        - application/json
      produces:
        - application/json
      parameters:
        - in: body
          name: body
          required: true
          schema:
            $ref: '#/definitions/DenySITExtension'
        - in: header
          name: If-Match
          type: string
          required: true
      responses:
        '200':
          description: Successfully denied a SIT extension
          schema:
            $ref: 'definitions/MTOShipment.yaml'
        '403':
          $ref: '#/responses/PermissionDenied'
        '404':
          $ref: '#/responses/NotFound'
        '409':
          $ref: '#/responses/Conflict'
        '412':
          $ref: '#/responses/PreconditionFailed'
        '422':
          $ref: '#/responses/UnprocessableEntity'
        '500':
          $ref: '#/responses/ServerError'
      tags:
        - shipment
        - sitExtension
      description: Denies a SIT extension
      operationId: denySITExtension
      summary: Denies a SIT extension
      x-permissions:
        - update.SITExtension
  '/shipments/{shipmentID}/sit-service-item/convert-to-customer-expense':
    parameters:
      - description: ID of the shipment
        in: path
        name: shipmentID
        required: true
        format: uuid
        type: string
    patch:
      consumes:
        - application/json
      produces:
        - application/json
      parameters:
        - in: body
          name: body
          required: true
          schema:
            $ref: '#/definitions/UpdateSITServiceItemCustomerExpense'
        - in: header
          name: If-Match
          type: string
          required: true
      responses:
        '200':
          description: Successfully converted to customer expense
          schema:
            $ref: 'definitions/MTOShipment.yaml'
        '403':
          $ref: '#/responses/PermissionDenied'
        '404':
          $ref: '#/responses/NotFound'
        '409':
          $ref: '#/responses/Conflict'
        '412':
          $ref: '#/responses/PreconditionFailed'
        '422':
          $ref: '#/responses/UnprocessableEntity'
        '500':
          $ref: '#/responses/ServerError'
      tags:
        - shipment
        - mtoServiceItem
      description: Converts a SIT to customer expense
      operationId: updateSITServiceItemCustomerExpense
      summary: Converts a SIT to customer expense
      x-permissions:
        - update.MTOServiceItem
  /shipments/{shipmentID}/ppm-documents:
    parameters:
      - description: ID of the shipment
        in: path
        name: shipmentID
        required: true
        format: uuid
        type: string
    get:
      summary: Gets all the PPM documents for a PPM shipment
      description: |
        Retrieves all of the documents and associated uploads for each ppm document type connected to a PPM shipment. This
        excludes any deleted PPM documents.
      operationId: getPPMDocuments
      tags:
        - ppm
      consumes:
        - application/json
      produces:
        - application/json
      responses:
        '200':
          description: All PPM documents and associated uploads for the specified PPM shipment.
          schema:
            $ref: 'definitions/PPMDocuments.yaml'
        '401':
          $ref: '#/responses/PermissionDenied'
        '403':
          $ref: '#/responses/PermissionDenied'
        '422':
          $ref: '#/responses/UnprocessableEntity'
        '500':
          $ref: '#/responses/ServerError'
  /ppm-shipments/{ppmShipmentId}/uploads:
    post:
      summary: Create a new upload for a PPM weight ticket, pro-gear, or moving expense document
      description: Uploads represent a single digital file, such as a PNG, JPEG, PDF, or spreadsheet.
      operationId: createPPMUpload
      tags:
        - ppm
      consumes:
        - multipart/form-data
      parameters:
        - in: path
          name: ppmShipmentId
          type: string
          format: uuid
          required: true
          description: UUID of the ppm shipment
        - in: query
          name: documentId
          type: string
          format: uuid
          required: true
          description: UUID of the document to add an upload to
        - in: formData
          name: file
          type: file
          description: The file to upload.
          required: true
        - in: query
          name: weightReceipt
          type: boolean
          description: If the upload is a Weight Receipt
          required: true
      responses:
        '201':
          description: created upload
          schema:
            $ref: '#/definitions/Upload'
        '400':
          description: invalid request
          schema:
            $ref: '#/definitions/InvalidRequestResponsePayload'
        '403':
          $ref: '#/responses/PermissionDenied'
        '404':
          $ref: '#/responses/NotFound'
        '413':
          description: payload is too large
        '422':
          $ref: '#/responses/UnprocessableEntity'
        '500':
          $ref: '#/responses/ServerError'
  /ppm-shipments/{ppmShipmentId}/weight-ticket:
    post:
      summary: Creates a weight ticket document
      description: Created a weight ticket document with the given information
      operationId: createWeightTicket
      tags:
        - ppm
      parameters:
        - $ref: 'parameters/ppmShipmentId.yaml'
      responses:
        '200':
          description: returns new weight ticket object
          schema:
            $ref: 'definitions/WeightTicket.yaml'
        '400':
          $ref: '#/responses/InvalidRequest'
        '401':
          $ref: '#/responses/PermissionDenied'
        '403':
          $ref: '#/responses/PermissionDenied'
        '404':
          $ref: '#/responses/NotFound'
        '422':
          $ref: '#/responses/UnprocessableEntity'
        '500':
          $ref: '#/responses/ServerError'
  /ppm-shipments/{ppmShipmentId}/weight-ticket/{weightTicketId}:
    parameters:
      - $ref: 'parameters/ppmShipmentId.yaml'
      - $ref: 'parameters/weightTicketId.yaml'
    patch:
      summary: Updates a weight ticket document
      description: |
        Updates a PPM shipment's weight ticket document with new information. Only some of the weight ticket document's
        fields are editable because some have to be set by the customer, e.g. vehicle description.
      operationId: updateWeightTicket
      tags:
        - ppm
      consumes:
        - application/json
      produces:
        - application/json
      parameters:
        - $ref: 'parameters/ifMatch.yaml'
        - in: body
          name: updateWeightTicketPayload
          required: true
          schema:
            $ref: '#/definitions/UpdateWeightTicket'
      responses:
        '200':
          description: returns an updated weight ticket object
          schema:
            $ref: 'definitions/WeightTicket.yaml'
        '400':
          $ref: '#/responses/InvalidRequest'
        '401':
          $ref: '#/responses/PermissionDenied'
        '403':
          $ref: '#/responses/PermissionDenied'
        '404':
          $ref: '#/responses/NotFound'
        '412':
          $ref: '#/responses/PreconditionFailed'
        '422':
          $ref: '#/responses/UnprocessableEntity'
        '500':
          $ref: '#/responses/ServerError'
    delete:
      summary: Soft deletes a weight ticket by ID
      description: |
        Removes a single weight ticket from the closeout line items for a PPM shipment. Soft deleted
        records are not visible in milmove, but are kept in the database. This may change the PPM shipment's final
        incentive.
      operationId: deleteWeightTicket
      tags:
        - ppm
      produces:
        - application/json
      parameters:
        - $ref: 'parameters/ppmShipmentId.yaml'
        - description: ID of the weight ticket to be deleted
          in: path
          name: weightTicketId
          required: true
          format: uuid
          type: string
      responses:
        '204':
          description: Successfully soft deleted the weight ticket
        '400':
          $ref: '#/responses/InvalidRequest'
        '401':
          $ref: '#/responses/PermissionDenied'
        '403':
          $ref: '#/responses/PermissionDenied'
        '404':
          $ref: '#/responses/NotFound'
        '409':
          $ref: '#/responses/Conflict'
        '422':
          $ref: '#/responses/UnprocessableEntity'
        '500':
          $ref: '#/responses/ServerError'
  /ppm-shipments/{ppmShipmentId}/moving-expenses:
    post:
      summary: Creates moving expense document
      description: Creates a moving expense document for the PPM shipment
      operationId: createMovingExpense
      tags:
        - ppm
      parameters:
        - $ref: 'parameters/ppmShipmentId.yaml'
      responses:
        '201':
          description: returns new moving expense object
          schema:
            $ref: 'definitions/MovingExpense.yaml'
        '400':
          $ref: '#/responses/InvalidRequest'
        '401':
          $ref: '#/responses/PermissionDenied'
        '403':
          $ref: '#/responses/PermissionDenied'
        '404':
          $ref: '#/responses/NotFound'
        '412':
          $ref: '#/responses/PreconditionFailed'
        '422':
          $ref: '#/responses/UnprocessableEntity'
        '500':
          $ref: '#/responses/ServerError'
  /ppm-shipments/{ppmShipmentId}/moving-expenses/{movingExpenseId}:
    parameters:
      - $ref: 'parameters/ppmShipmentId.yaml'
      - $ref: 'parameters/movingExpenseId.yaml'
    patch:
      summary: Updates the moving expense
      description: |
        Updates a PPM shipment's moving expense with new information. Only some of the moving expense's fields are
        editable because some have to be set by the customer, e.g. the description and the moving expense type.
      operationId: updateMovingExpense
      tags:
        - ppm
      consumes:
        - application/json
      produces:
        - application/json
      parameters:
        - $ref: 'parameters/ifMatch.yaml'
        - in: body
          name: updateMovingExpense
          required: true
          schema:
            $ref: '#/definitions/UpdateMovingExpense'
      responses:
        '200':
          description: returns an updated moving expense object
          schema:
            $ref: 'definitions/MovingExpense.yaml'
        '400':
          $ref: '#/responses/InvalidRequest'
        '401':
          $ref: '#/responses/PermissionDenied'
        '403':
          $ref: '#/responses/PermissionDenied'
        '404':
          $ref: '#/responses/NotFound'
        '412':
          $ref: '#/responses/PreconditionFailed'
        '422':
          $ref: '#/responses/UnprocessableEntity'
        '500':
          $ref: '#/responses/ServerError'
    delete:
      summary: Soft deletes a moving expense by ID
      description: |
        Removes a single moving expense receipt from the closeout line items for a PPM shipment. Soft deleted
        records are not visible in milmove, but are kept in the database.
      operationId: deleteMovingExpense
      tags:
        - ppm
      produces:
        - application/json
      parameters:
        - $ref: 'parameters/ppmShipmentId.yaml'
      responses:
        '204':
          description: Successfully soft deleted the moving expense
        '400':
          $ref: '#/responses/InvalidRequest'
        '401':
          $ref: '#/responses/PermissionDenied'
        '403':
          $ref: '#/responses/PermissionDenied'
        '404':
          $ref: '#/responses/NotFound'
        '409':
          $ref: '#/responses/Conflict'
        '422':
          $ref: '#/responses/UnprocessableEntity'
        '500':
          $ref: '#/responses/ServerError'
  /ppm-shipments/{ppmShipmentId}/pro-gear-weight-tickets:
    parameters:
      - $ref: 'parameters/ppmShipmentId.yaml'
    post:
      summary: Creates a pro-gear weight ticket
      description: |
        Creates a PPM shipment's pro-gear weight ticket. This will only contain the minimum necessary fields for a
        pro-gear weight ticket. Data should be filled in using the patch endpoint.
      operationId: createProGearWeightTicket
      tags:
        - ppm
      consumes:
        - application/json
      produces:
        - application/json
      responses:
        '201':
          description: returns a new pro-gear weight ticket object
          schema:
            $ref: 'definitions/ProGearWeightTicket.yaml'
        '400':
          $ref: '#/responses/InvalidRequest'
        '401':
          $ref: '#/responses/PermissionDenied'
        '403':
          $ref: '#/responses/PermissionDenied'
        '404':
          $ref: '#/responses/NotFound'
        '422':
          $ref: '#/responses/UnprocessableEntity'
        '500':
          $ref: '#/responses/ServerError'
  /ppm-shipments/{ppmShipmentId}/pro-gear-weight-tickets/{proGearWeightTicketId}:
    parameters:
      - $ref: 'parameters/ppmShipmentId.yaml'
      - $ref: 'parameters/proGearWeightTicketId.yaml'
    patch:
      summary: Updates a pro-gear weight ticket
      description: |
        Updates a PPM shipment's pro-gear weight ticket with new information. Only some of the fields are editable
        because some have to be set by the customer, e.g. the description.
      operationId: updateProGearWeightTicket
      tags:
        - ppm
      consumes:
        - application/json
      produces:
        - application/json
      parameters:
        - $ref: 'parameters/ifMatch.yaml'
        - in: body
          name: updateProGearWeightTicket
          required: true
          schema:
            $ref: '#/definitions/UpdateProGearWeightTicket'
      responses:
        '200':
          description: returns an updated pro-gear weight ticket object
          schema:
            $ref: 'definitions/ProGearWeightTicket.yaml'
        '400':
          $ref: '#/responses/InvalidRequest'
        '401':
          $ref: '#/responses/PermissionDenied'
        '403':
          $ref: '#/responses/PermissionDenied'
        '404':
          $ref: '#/responses/NotFound'
        '412':
          $ref: '#/responses/PreconditionFailed'
        '422':
          $ref: '#/responses/UnprocessableEntity'
        '500':
          $ref: '#/responses/ServerError'
    delete:
      summary: Soft deletes a pro-gear weight line item by ID
      description: |
        Removes a single pro-gear weight ticket set from the closeout line items for a PPM shipment. Soft deleted
        records are not visible in milmove, but are kept in the database.
      operationId: deleteProGearWeightTicket
      tags:
        - ppm
      produces:
        - application/json
      parameters:
        - $ref: 'parameters/ppmShipmentId.yaml'
        - description: ID of the pro-gear weight ticket to be deleted
          in: path
          name: proGearWeightTicketId
          required: true
          format: uuid
          type: string
      responses:
        '204':
          description: Successfully soft deleted the pro-gear weight ticket
        '401':
          $ref: '#/responses/PermissionDenied'
        '403':
          $ref: '#/responses/PermissionDenied'
        '404':
          $ref: '#/responses/NotFound'
        '409':
          $ref: '#/responses/Conflict'
        '422':
          $ref: '#/responses/UnprocessableEntity'
        '500':
          $ref: '#/responses/ServerError'
  /ppm-shipments/{ppmShipmentId}/aoa-packet:
    parameters:
      - description: the id for the ppmshipment with aoa to be downloaded
        in: path
        name: ppmShipmentId
        required: true
        type: string
    get:
      summary: Downloads AOA Packet form PPMShipment as a PDF
      description: |
        ### Functionality
        This endpoint downloads all uploaded move order documentation combined with the Shipment Summary Worksheet into a single PDF.
        ### Errors
        * The PPMShipment must have requested an AOA.
        * The PPMShipment AOA Request must have been approved.
      operationId: showAOAPacket
      tags:
        - ppm
      produces:
        - application/pdf
      responses:
        '200':
          headers:
            Content-Disposition:
              type: string
              description: File name to download
          description: AOA PDF
          schema:
            format: binary
            type: file
        '400':
          $ref: '#/responses/InvalidRequest'
        '403':
          $ref: '#/responses/PermissionDenied'
        '404':
          $ref: '#/responses/NotFound'
        '422':
          $ref: '#/responses/UnprocessableEntity'
        '500':
          $ref: '#/responses/ServerError'
  /ppm-shipments/{ppmShipmentId}/send-to-customer:
    patch:
      summary: Updates a PPM shipment's status after a Service Counselor sends it to customer for moving
      description: |
        Updates a PPM shipment's status once a Service Counselor has reviewed the submitted PPM. Status is updated to waiting on customer so the customer may move the shipment.
      operationId: sendPPMToCustomer
      tags:
        - ppm
      consumes:
        - application/json
      produces:
        - application/json
      parameters:
        - $ref: 'parameters/ppmShipmentId.yaml'
        - in: header
          name: If-Match
          type: string
          required: true
      responses:
        '200':
          description: Successfully sent PPM to customer
          schema:
            $ref: 'definitions/PPMShipment.yaml'
        '400':
          $ref: '#/responses/InvalidRequest'
        '401':
          $ref: '#/responses/PermissionDenied'
        '403':
          $ref: '#/responses/PermissionDenied'
        '404':
          $ref: '#/responses/NotFound'
        '412':
          $ref: '#/responses/PreconditionFailed'
        '422':
          $ref: '#/responses/UnprocessableEntity'
        '500':
          $ref: '#/responses/ServerError'
      x-permissions:
        - update.shipment
  /ppm-shipments/{ppmShipmentId}/finish-document-review:
    parameters:
      - $ref: 'parameters/ppmShipmentId.yaml'
    patch:
      summary: Updates a PPM shipment's status after document review
      description: |
        Updates a PPM shipment's status once documents have been reviewed. Status is updated depending on whether any documents have been rejected.
      operationId: finishDocumentReview
      tags:
        - ppm
      consumes:
        - application/json
      produces:
        - application/json
      parameters:
        - in: header
          name: If-Match
          type: string
          required: true
      responses:
        '200':
          description: Successfully finished document review
          schema:
            $ref: 'definitions/PPMShipment.yaml'
        '400':
          $ref: '#/responses/InvalidRequest'
        '401':
          $ref: '#/responses/PermissionDenied'
        '403':
          $ref: '#/responses/PermissionDenied'
        '404':
          $ref: '#/responses/NotFound'
        '409':
          $ref: '#/responses/Conflict'
        '412':
          $ref: '#/responses/PreconditionFailed'
        '422':
          $ref: '#/responses/UnprocessableEntity'
        '500':
          $ref: '#/responses/ServerError'
      x-permissions:
        - update.shipment
  /ppm-shipments/{ppmShipmentId}/ppm-sit:
    patch:
      summary: Updates a PPM shipment's SIT values
      description: |
        Updates a PPM shipment's SIT values
      operationId: updatePPMSIT
      tags:
        - ppm
      consumes:
        - application/json
      produces:
        - application/json
      parameters:
        - $ref: 'parameters/ppmShipmentId.yaml'
        - in: header
          name: If-Match
          type: string
          required: true
        - in: body
          name: body
          schema:
            $ref: 'definitions/PPMShipmentSIT.yaml'
      responses:
        '200':
          description: Successfully finished PPM SIT update
          schema:
            $ref: 'definitions/PPMShipment.yaml'
        '400':
          $ref: '#/responses/InvalidRequest'
        '403':
          $ref: '#/responses/PermissionDenied'
        '404':
          $ref: '#/responses/NotFound'
        '412':
          $ref: '#/responses/PreconditionFailed'
        '422':
          $ref: '#/responses/UnprocessableEntity'
        '500':
          $ref: '#/responses/ServerError'
  /ppm-shipments/{ppmShipmentId}/closeout:
    parameters:
      - $ref: 'parameters/ppmShipmentId.yaml'
    get:
      summary: Get the closeout calcuations for the specified PPM shipment
      description: |
        Retrieves the closeout calculations for the specified PPM shipment.
      operationId: getPPMCloseout
      tags:
        - ppm
      produces:
        - application/json
      responses:
        '200':
          description: Returns closeout for the specified PPM shipment.
          schema:
            $ref: 'definitions/PPMCloseout.yaml'
        '400':
          $ref: '#/responses/InvalidRequest'
        '403':
          $ref: '#/responses/PermissionDenied'
        '404':
          $ref: '#/responses/NotFound'
        '422':
          $ref: '#/responses/UnprocessableEntity'
        '500':
          $ref: '#/responses/ServerError'
  /ppm-shipments/{ppmShipmentId}/actual-weight:
    parameters:
      - $ref: 'parameters/ppmShipmentId.yaml'
    get:
      summary: Get the actual weight for a PPM shipment
      description: |
        Retrieves the actual weight for the specified PPM shipment.
      operationId: getPPMActualWeight
      tags:
        - ppm
      produces:
        - application/json
      responses:
        '200':
          description: Returns actual weight for the specified PPM shipment.
          schema:
            $ref: 'definitions/PPMActualWeight.yaml'
        '400':
          $ref: '#/responses/InvalidRequest'
        '403':
          $ref: '#/responses/PermissionDenied'
        '404':
          $ref: '#/responses/NotFound'
        '422':
          $ref: '#/responses/UnprocessableEntity'
        '500':
          $ref: '#/responses/ServerError'
  /ppm-shipments/{ppmShipmentId}/sit_location/{sitLocation}/sit-estimated-cost:
    parameters:
      - $ref: 'parameters/ppmShipmentId.yaml'
      - in: path
        format: string
        description: location of sit
        name: sitLocation
        required: true
        type: string
        enum:
          - ORIGIN
          - DESTINATION
      - in: query
        format: date-time
        description: Date entered into SIT
        name: sitEntryDate
        required: true
        type: string
      - in: query
        format: date-time
        description: Date departed SIT
        name: sitDepartureDate
        required: true
        type: string
      - in: query
        description: Weight stored in SIT
        name: weightStored
        required: true
        type: integer
        minimum: 0
    get:
      summary: Get the SIT estimated cost for a PPM shipment
      description: |
        Calculates and returns the SIT estimated cost for the specified PPM shipment.
      operationId: getPPMSITEstimatedCost
      tags:
        - ppm
      produces:
        - application/json
      responses:
        '200':
          description: Calculates and returns the SIT estimated cost for the specified PPM shipment.
          schema:
            $ref: 'definitions/PPMSITEstimatedCost.yaml'
        '400':
          $ref: '#/responses/InvalidRequest'
        '403':
          $ref: '#/responses/PermissionDenied'
        '404':
          $ref: '#/responses/NotFound'
        '422':
          $ref: '#/responses/UnprocessableEntity'
        '500':
          $ref: '#/responses/ServerError'
  /ppm-shipments/{ppmShipmentId}/payment-packet:
    get:
      summary: Returns PPM payment packet
      description: Generates a PDF containing all user uploaded documentations for PPM. Contains SSW form, orders, weight and expense documentations.
      operationId: showPaymentPacket
      tags:
        - ppm
      parameters:
        - in: path
          name: ppmShipmentId
          type: string
          format: uuid
          required: true
          description: UUID of the ppmShipment
      produces:
        - application/pdf
      responses:
        '200':
          headers:
            Content-Disposition:
              type: string
              description: File name to download
          description: PPM Payment Packet PDF
          schema:
            format: binary
            type: file
        '400':
          description: invalid request
        '401':
          description: request requires user authentication
        '403':
          description: user is not authorized
        '404':
          description: ppm not found
        '500':
          description: internal server error
  /ppm-shipments/{ppmShipmentId}/submit-ppm-shipment-documentation:
    parameters:
      - $ref: 'parameters/ppmShipmentId.yaml'
    post:
      summary: Saves signature and routes PPM shipment to service counselor
      description: |
        Routes the PPM shipment to the service
        counselor PPM Closeout queue for review.
      operationId: submitPPMShipmentDocumentation
      tags:
        - ppm
      consumes:
        - application/json
      produces:
        - application/json
      responses:
        '200':
          description: Returns the updated PPM shipment
          schema:
            $ref: 'definitions/PPMShipment.yaml'
        '400':
          $ref: '#/responses/InvalidRequest'
        '401':
          $ref: '#/responses/PermissionDenied'
        '403':
          $ref: '#/responses/PermissionDenied'
        '404':
          $ref: '#/responses/NotFound'
        '409':
          $ref: '#/responses/Conflict'
        '422':
          $ref: '#/responses/UnprocessableEntity'
        '500':
          $ref: '#/responses/ServerError'
  '/move_task_orders/{moveTaskOrderID}/mto_shipments/{shipmentID}/mto-agents':
    parameters:
      - description: ID of move task order
        in: path
        name: moveTaskOrderID
        required: true
        format: uuid
        type: string
      - description: ID of the shipment
        in: path
        name: shipmentID
        required: true
        format: uuid
        type: string
    get:
      produces:
        - application/json
      parameters: []
      responses:
        '200':
          description: Successfully retrieved all agents for a move task order
          schema:
            $ref: 'definitions/MTOAgents.yaml'
        '404':
          $ref: '#/responses/NotFound'
        '422':
          $ref: '#/responses/UnprocessableEntity'
        '500':
          $ref: '#/responses/ServerError'
      tags:
        - mtoAgent
      description: Fetches a list of agents associated with a move task order.
      operationId: fetchMTOAgentList
      summary: Fetch move task order agents.
  '/move-task-orders/{moveTaskOrderID}/service-items/{mtoServiceItemID}':
    parameters:
      - description: ID of move to use
        in: path
        name: moveTaskOrderID
        required: true
        type: string
      - description: ID of line item to use
        in: path
        name: mtoServiceItemID
        required: true
        type: string
    get:
      produces:
        - application/json
      parameters: []
      responses:
        '200':
          description: Successfully retrieved a line item for a move task order by ID
          schema:
            $ref: 'definitions/MTOServiceItemSingle.yaml'
        '400':
          $ref: '#/responses/InvalidRequest'
        '401':
          $ref: '#/responses/PermissionDenied'
        '403':
          $ref: '#/responses/PermissionDenied'
        '404':
          $ref: '#/responses/NotFound'
        '500':
          $ref: '#/responses/ServerError'
      tags:
        - mtoServiceItem
      description: Gets a line item by ID for a move by ID
      operationId: getMTOServiceItem
      summary: Gets a line item by ID for a move by ID
  '/move-task-orders/{moveTaskOrderID}/service-items/{mtoServiceItemID}/status':
    parameters:
      - description: ID of move to use
        in: path
        name: moveTaskOrderID
        required: true
        type: string
      - description: ID of line item to use
        in: path
        name: mtoServiceItemID
        required: true
        type: string
    patch:
      consumes:
        - application/json
      produces:
        - application/json
      parameters:
        - in: body
          name: body
          required: true
          schema:
            $ref: '#/definitions/PatchMTOServiceItemStatusPayload'
        - in: header
          name: If-Match
          type: string
          required: true
      responses:
        '200':
          description: >-
            Successfully updated status for a line item for a move task order by
            ID
          schema:
            $ref: 'definitions/MTOServiceItem.yaml'
        '400':
          $ref: '#/responses/InvalidRequest'
        '401':
          $ref: '#/responses/PermissionDenied'
        '403':
          $ref: '#/responses/PermissionDenied'
        '404':
          $ref: '#/responses/NotFound'
        '412':
          $ref: '#/responses/PreconditionFailed'
        '422':
          $ref: '#/responses/UnprocessableEntity'
        '500':
          $ref: '#/responses/ServerError'
      tags:
        - mtoServiceItem
      description: Changes the status of a line item for a move by ID
      operationId: updateMTOServiceItemStatus
      summary: Change the status of a line item for a move by ID
      x-permissions:
        - update.MTOServiceItem
  '/service-item/{mtoServiceItemID}/entry-date-update':
    parameters:
      - description: ID of the service item
        in: path
        name: mtoServiceItemID
        required: true
        type: string
    patch:
      consumes:
        - application/json
      produces:
        - application/json
      parameters:
        - in: body
          name: body
          required: true
          schema:
            $ref: 'definitions/ServiceItemSitEntryDate.yaml'
      responses:
        '200':
          description: Successfully updated SIT entry date
          schema:
            $ref: 'definitions/MTOServiceItemSingle.yaml'
        '400':
          $ref: '#/responses/InvalidRequest'
        '401':
          $ref: '#/responses/PermissionDenied'
        '403':
          $ref: '#/responses/PermissionDenied'
        '404':
          $ref: '#/responses/NotFound'
        '412':
          $ref: '#/responses/PreconditionFailed'
        '422':
          $ref: '#/responses/UnprocessableEntity'
        '500':
          $ref: '#/responses/ServerError'
      tags:
        - mtoServiceItem
      description: Locates the service item in the database and updates the SIT entry date for the selected service item and returns the service item
      operationId: updateServiceItemSitEntryDate
      summary: Updates a service item's SIT entry date by ID
  '/move-task-orders/{moveTaskOrderID}/status':
    patch:
      consumes:
        - application/json
      produces:
        - application/json
      parameters:
        - description: ID of move to use
          in: path
          name: moveTaskOrderID
          required: true
          type: string
        - in: header
          name: If-Match
          type: string
          required: true
        - in: body
          name: serviceItemCodes
          schema:
            $ref: '#/definitions/MTOApprovalServiceItemCodes'
          required: true
      responses:
        '200':
          description: Successfully updated move task order status
          schema:
            $ref: '#/definitions/Move'
        '400':
          $ref: '#/responses/InvalidRequest'
        '401':
          $ref: '#/responses/PermissionDenied'
        '403':
          $ref: '#/responses/PermissionDenied'
        '404':
          $ref: '#/responses/NotFound'
        '409':
          $ref: '#/responses/Conflict'
        '412':
          $ref: '#/responses/PreconditionFailed'
        '422':
          $ref: '#/responses/UnprocessableEntity'
        '500':
          $ref: '#/responses/ServerError'
      tags:
        - moveTaskOrder
      description: Changes move task order status
      operationId: updateMoveTaskOrderStatus
      summary: Change the status of a move task order
      x-permissions:
        - update.move
        - create.serviceItem
  '/move-task-orders/{moveTaskOrderID}/status/service-counseling-completed':
    patch:
      consumes:
        - application/json
      produces:
        - application/json
      parameters:
        - description: ID of move to use
          in: path
          name: moveTaskOrderID
          required: true
          type: string
        - in: header
          name: If-Match
          type: string
          required: true
      responses:
        '200':
          description: Successfully updated move task order status
          schema:
            $ref: '#/definitions/Move'
        '400':
          $ref: '#/responses/InvalidRequest'
        '401':
          $ref: '#/responses/PermissionDenied'
        '403':
          $ref: '#/responses/PermissionDenied'
        '404':
          $ref: '#/responses/NotFound'
        '409':
          $ref: '#/responses/Conflict'
        '412':
          $ref: '#/responses/PreconditionFailed'
        '422':
          $ref: '#/responses/UnprocessableEntity'
        '500':
          $ref: '#/responses/ServerError'
      tags:
        - moveTaskOrder
      description: Changes move (move task order) status to service counseling completed
      operationId: updateMTOStatusServiceCounselingCompleted
      summary: Changes move (move task order) status to service counseling completed
  '/move-task-orders/{moveTaskOrderID}/payment-service-items/{paymentServiceItemID}/status':
    parameters:
      - description: ID of move to use
        in: path
        name: moveTaskOrderID
        required: true
        type: string
      - description: ID of payment service item to use
        in: path
        name: paymentServiceItemID
        required: true
        type: string
    patch:
      consumes:
        - application/json
      produces:
        - application/json
      parameters:
        - in: body
          name: body
          required: true
          schema:
            $ref: '#/definitions/PaymentServiceItem'
        - in: header
          name: If-Match
          type: string
          required: true
      responses:
        '200':
          description: >-
            Successfully updated status for a line item for a move task order by
            ID
          schema:
            $ref: '#/definitions/PaymentServiceItem'
        '400':
          $ref: '#/responses/InvalidRequest'
        '401':
          $ref: '#/responses/PermissionDenied'
        '403':
          $ref: '#/responses/PermissionDenied'
        '404':
          $ref: '#/responses/NotFound'
        '412':
          $ref: '#/responses/PreconditionFailed'
        '422':
          $ref: '#/responses/UnprocessableEntity'
        '500':
          $ref: '#/responses/ServerError'
      tags:
        - paymentServiceItem
      description: Changes the status of a line item for a move by ID
      operationId: updatePaymentServiceItemStatus
      summary: Change the status of a payment service item for a move by ID
      x-permissions:
        - update.paymentServiceItemStatus
  '/move-task-orders/{moveTaskOrderID}/billable-weights-reviewed-at':
    patch:
      consumes:
        - application/json
      produces:
        - application/json
      parameters:
        - description: ID of move to use
          in: path
          name: moveTaskOrderID
          required: true
          type: string
        - in: header
          name: If-Match
          type: string
          required: true
      responses:
        '200':
          description: Successfully updated move task order billableWeightsReviewedAt field
          schema:
            $ref: '#/definitions/Move'
        '400':
          $ref: '#/responses/InvalidRequest'
        '401':
          $ref: '#/responses/PermissionDenied'
        '403':
          $ref: '#/responses/PermissionDenied'
        '404':
          $ref: '#/responses/NotFound'
        '409':
          $ref: '#/responses/Conflict'
        '412':
          $ref: '#/responses/PreconditionFailed'
        '422':
          $ref: '#/responses/UnprocessableEntity'
        '500':
          $ref: '#/responses/ServerError'
      tags:
        - moveTaskOrder
      description: Changes move (move task order) billableWeightsReviewedAt field to a timestamp
      operationId: updateMTOReviewedBillableWeightsAt
  '/move-task-orders/{moveTaskOrderID}/tio-remarks':
    patch:
      consumes:
        - application/json
      produces:
        - application/json
      parameters:
        - description: ID of move to use
          in: path
          name: moveTaskOrderID
          required: true
          type: string
        - in: header
          name: If-Match
          type: string
          required: true
        - in: body
          name: body
          required: true
          schema:
            $ref: '#/definitions/Move'
      responses:
        '200':
          description: Successfully updated move task order tioRemarks field
          schema:
            $ref: '#/definitions/Move'
        '400':
          $ref: '#/responses/InvalidRequest'
        '401':
          $ref: '#/responses/PermissionDenied'
        '403':
          $ref: '#/responses/PermissionDenied'
        '404':
          $ref: '#/responses/NotFound'
        '409':
          $ref: '#/responses/Conflict'
        '412':
          $ref: '#/responses/PreconditionFailed'
        '422':
          $ref: '#/responses/UnprocessableEntity'
        '500':
          $ref: '#/responses/ServerError'
      tags:
        - moveTaskOrder
      description: Changes move (move task order) billableWeightsReviewedAt field to a timestamp
      operationId: updateMoveTIORemarks
  '/move-task-orders/{moveTaskOrderID}/entitlements':
    parameters:
      - description: ID of move to use
        in: path
        name: moveTaskOrderID
        required: true
        type: string
    get:
      produces:
        - application/json
      parameters: []
      tags:
        - moveTaskOrder
      responses:
        '200':
          description: Successfully retrieved entitlements
          schema:
            $ref: '#/definitions/Entitlements'
        '400':
          $ref: '#/responses/InvalidRequest'
        '401':
          $ref: '#/responses/PermissionDenied'
        '403':
          $ref: '#/responses/PermissionDenied'
        '404':
          $ref: '#/responses/NotFound'
        '500':
          $ref: '#/responses/ServerError'
      description: Gets entitlements
      operationId: getEntitlements
      summary: Gets entitlements for a move by ID
  '/payment-requests/{paymentRequestID}':
    parameters:
      - description: UUID of payment request
        format: uuid
        in: path
        name: paymentRequestID
        required: true
        type: string
    get:
      produces:
        - application/json
      parameters: []
      responses:
        '200':
          description: fetched instance of payment request
          schema:
            $ref: '#/definitions/PaymentRequest'
        '400':
          $ref: '#/responses/InvalidRequest'
        '401':
          $ref: '#/responses/PermissionDenied'
        '403':
          $ref: '#/responses/PermissionDenied'
        '404':
          $ref: '#/responses/NotFound'
        '500':
          $ref: '#/responses/ServerError'
      tags:
        - paymentRequests
      description: Fetches an instance of a payment request by id
      operationId: getPaymentRequest
      summary: Fetches a payment request by id
      x-permissions:
        - read.paymentRequest
  '/moves/{locator}/closeout-office':
    parameters:
      - description: move code to identify a move to update the PPM shipment's closeout office for Army and Air Force service members
        format: string
        in: path
        name: locator
        required: true
        type: string
    patch:
      description: Sets the transportation office closeout location for where the Move's PPM Shipment documentation will be reviewed by
      tags:
        - move
      operationId: updateCloseoutOffice
      x-permissions:
        - update.closeoutOffice
      summary: Updates a Move's PPM closeout office for Army and Air Force customers
      produces:
        - application/json
      consumes:
        - application/json
      parameters:
        - in: body
          name: body
          schema:
            properties:
              closeoutOfficeId:
                type: string
                format: uuid
            required:
              - closeoutOfficeId
        - in: header
          name: If-Match
          type: string
          required: true
      responses:
        '200':
          description: Successfully set the closeout office for the move
          schema:
            $ref: '#/definitions/Move'
        '400':
          $ref: '#/responses/InvalidRequest'
        '401':
          $ref: '#/responses/PermissionDenied'
        '403':
          $ref: '#/responses/PermissionDenied'
        '404':
          $ref: '#/responses/NotFound'
        '412':
          $ref: '#/responses/PreconditionFailed'
        '422':
          $ref: '#/responses/UnprocessableEntity'
        '500':
          $ref: '#/responses/ServerError'
  '/moves/{locator}/customer-support-remarks':
    parameters:
      - description: move code to identify a move for customer support remarks
        format: string
        in: path
        name: locator
        required: true
        type: string
    post:
      produces:
        - application/json
      consumes:
        - application/json
      parameters:
        - in: body
          name: body
          schema:
            $ref: '#/definitions/CreateCustomerSupportRemark'
      responses:
        '200':
          description: Successfully created customer support remark
          schema:
            $ref: 'definitions/CustomerSupportRemark.yaml'
        '400':
          $ref: '#/responses/InvalidRequest'
        '404':
          $ref: '#/responses/NotFound'
        '422':
          $ref: '#/responses/UnprocessableEntity'
        '500':
          $ref: '#/responses/ServerError'
      tags:
        - customerSupportRemarks
      description: Creates a customer support remark for a move
      operationId: createCustomerSupportRemarkForMove
      summary: Creates a customer support remark for a move
    get:
      produces:
        - application/json
      parameters: []
      responses:
        '200':
          description: Successfully retrieved all line items for a move task order
          schema:
            $ref: 'definitions/CustomerSupportRemarks.yaml'
        '403':
          $ref: '#/responses/PermissionDenied'
        '404':
          $ref: '#/responses/NotFound'
        '422':
          $ref: '#/responses/UnprocessableEntity'
        '500':
          $ref: '#/responses/ServerError'
      tags:
        - customerSupportRemarks
      description: Fetches customer support remarks for a move
      operationId: getCustomerSupportRemarksForMove
      summary: Fetches customer support remarks using the move code (locator).
  '/customer-support-remarks/{customerSupportRemarkID}':
    parameters:
      - in: path
        description: the customer support remark ID to be modified
        name: customerSupportRemarkID
        required: true
        type: string
        format: uuid
    patch:
      tags:
        - customerSupportRemarks
      description: Updates a customer support remark for a move
      operationId: updateCustomerSupportRemarkForMove
      summary: Updates a customer support remark for a move
      consumes:
        - application/json
      produces:
        - application/json
      parameters:
        - in: body
          name: body
          required: true
          schema:
            $ref: '#/definitions/UpdateCustomerSupportRemarkPayload'
      responses:
        '200':
          description: Successfully updated customer support remark
          schema:
            $ref: 'definitions/CustomerSupportRemark.yaml'
        '400':
          $ref: '#/responses/InvalidRequest'
        '403':
          $ref: '#/responses/PermissionDenied'
        '404':
          $ref: '#/responses/NotFound'
        '422':
          $ref: '#/responses/UnprocessableEntity'
        '500':
          $ref: '#/responses/ServerError'
    delete:
      summary: Soft deletes a customer support remark by ID
      description: Soft deletes a customer support remark by ID
      operationId: deleteCustomerSupportRemark
      tags:
        - customerSupportRemarks
      produces:
        - application/json
      responses:
        '204':
          description: Successfully soft deleted the shipment
        '400':
          $ref: '#/responses/InvalidRequest'
        '403':
          $ref: '#/responses/PermissionDenied'
        '404':
          $ref: '#/responses/NotFound'
        '409':
          $ref: '#/responses/Conflict'
        '422':
          $ref: '#/responses/UnprocessableEntity'
        '500':
          $ref: '#/responses/ServerError'
  '/moves/{locator}/evaluation-reports':
    parameters:
      - in: path
        name: locator
        required: true
        type: string
    post:
      produces:
        - application/json
      consumes:
        - application/json
      parameters:
        - in: body
          name: body
          schema:
            $ref: '#/definitions/CreateEvaluationReport'
      responses:
        '200':
          description: Successfully created evaluation report
          schema:
            $ref: '#/definitions/EvaluationReport'
        '400':
          $ref: '#/responses/InvalidRequest'
        '404':
          $ref: '#/responses/NotFound'
        '422':
          $ref: '#/responses/UnprocessableEntity'
        '500':
          $ref: '#/responses/ServerError'
      x-permissions:
        - create.evaluationReport
      tags:
        - evaluationReports
      description: Creates an evaluation report
      operationId: createEvaluationReport
      summary: Creates an evaluation report
  '/evaluation-reports/{reportID}/download':
    parameters:
      - in: path
        description: the evaluation report ID to be downloaded
        name: reportID
        required: true
        type: string
        format: uuid
    get:
      summary: Downloads an evaluation report as a PDF
      description: Downloads an evaluation report as a PDF
      operationId: downloadEvaluationReport
      tags:
        - evaluationReports
      produces:
        - application/pdf
      responses:
        '200':
          headers:
            Content-Disposition:
              type: string
              description: File name to download
          description: Evaluation report PDF
          schema:
            format: binary
            type: file
        '403':
          $ref: '#/responses/PermissionDenied'
        '404':
          $ref: '#/responses/NotFound'
        '500':
          $ref: '#/responses/ServerError'
  '/evaluation-reports/{reportID}':
    parameters:
      - in: path
        description: the evaluation report ID to be modified
        name: reportID
        required: true
        type: string
        format: uuid
    get:
      summary: Gets an evaluation report by ID
      description: Gets an evaluation report by ID
      operationId: getEvaluationReport
      tags:
        - evaluationReports
      produces:
        - application/json
      responses:
        '200':
          description: Successfully got the report
          schema:
            $ref: '#/definitions/EvaluationReport'
        '400':
          $ref: '#/responses/InvalidRequest'
        '403':
          $ref: '#/responses/PermissionDenied'
        '404':
          $ref: '#/responses/NotFound'
        '500':
          $ref: '#/responses/ServerError'
    delete:
      summary: Deletes an evaluation report by ID
      description: Deletes an evaluation report by ID
      operationId: deleteEvaluationReport
      x-permissions:
        - delete.evaluationReport
      tags:
        - evaluationReports
      produces:
        - application/json
      responses:
        '204':
          description: Successfully deleted the report
        '400':
          $ref: '#/responses/InvalidRequest'
        '403':
          $ref: '#/responses/PermissionDenied'
        '404':
          $ref: '#/responses/NotFound'
        '409':
          $ref: '#/responses/Conflict'
        '422':
          $ref: '#/responses/UnprocessableEntity'
        '500':
          $ref: '#/responses/ServerError'
    put:
      summary: Saves an evaluation report as a draft
      description: Saves an evaluation report as a draft
      operationId: saveEvaluationReport
      x-permissions:
        - update.evaluationReport
      tags:
        - evaluationReports
      produces:
        - application/json
      consumes:
        - application/json
      parameters:
        - in: body
          name: body
          schema:
            $ref: '#/definitions/EvaluationReport'
        - in: header
          name: If-Match
          type: string
          required: true
          description: >
            Optimistic locking is implemented via the `If-Match` header. If the ETag header does not match
            the value of the resource on the server, the server rejects the change with a `412 Precondition Failed` error.
      responses:
        '204':
          description: Successfully saved the report
        '400':
          $ref: '#/responses/InvalidRequest'
        '403':
          $ref: '#/responses/PermissionDenied'
        '404':
          $ref: '#/responses/NotFound'
        '409':
          $ref: '#/responses/Conflict'
        '412':
          $ref: '#/responses/PreconditionFailed'
        '422':
          $ref: '#/responses/UnprocessableEntity'
        '500':
          $ref: '#/responses/ServerError'
  '/evaluation-reports/{reportID}/submit':
    parameters:
      - in: path
        description: the evaluation report ID to be modified
        name: reportID
        required: true
        type: string
        format: uuid
    post:
      summary: Submits an evaluation report
      description: Submits an evaluation report
      operationId: submitEvaluationReport
      tags:
        - evaluationReports
      produces:
        - application/json
      parameters:
        - in: header
          name: If-Match
          type: string
          required: true
          description: >
            Optimistic locking is implemented via the `If-Match` header. If the ETag header does not match
            the value of the resource on the server, the server rejects the change with a `412 Precondition Failed` error.
      responses:
        '204':
          description: Successfully submitted an evaluation report with the provided ID
        '403':
          $ref: '#/responses/PermissionDenied'
        '404':
          $ref: '#/responses/NotFound'
        '412':
          $ref: '#/responses/PreconditionFailed'
        '422':
          $ref: '#/responses/UnprocessableEntity'
        '500':
          $ref: '#/responses/ServerError'
      x-permissions:
        - update.evaluationReport
  '/evaluation-reports/{reportID}/appeal/add':
    parameters:
      - in: path
        description: the evaluation report ID
        name: reportID
        required: true
        type: string
        format: uuid
    post:
      summary: Adds an appeal to a serious incident on an evaluation report
      description: Adds an appeal to a serious incident on an evaluation report
      operationId: addAppealToSeriousIncident
      tags:
        - evaluationReports
      produces:
        - application/json
      consumes:
        - application/json
      parameters:
        - in: body
          name: body
          schema:
            $ref: '#/definitions/CreateAppeal'
      responses:
        '204':
          description: Successfully added an appeal to a serious incident
        '403':
          $ref: '#/responses/PermissionDenied'
        '404':
          $ref: '#/responses/NotFound'
        '412':
          $ref: '#/responses/PreconditionFailed'
        '422':
          $ref: '#/responses/UnprocessableEntity'
        '500':
          $ref: '#/responses/ServerError'
      x-permissions:
        - update.evaluationReport
  '/evaluation-reports/{reportID}/{reportViolationID}/appeal/add':
    parameters:
      - in: path
        description: the evaluation report ID
        name: reportID
        required: true
        type: string
        format: uuid
      - in: path
        description: the report violation ID
        name: reportViolationID
        required: true
        type: string
        format: uuid
    post:
      summary: Adds an appeal to a violation
      description: Adds an appeal to a violation
      operationId: addAppealToViolation
      tags:
        - evaluationReports
      produces:
        - application/json
      consumes:
        - application/json
      parameters:
        - in: body
          name: body
          schema:
            $ref: '#/definitions/CreateAppeal'
      responses:
        '204':
          description: Successfully added an appeal to a violation
        '403':
          $ref: '#/responses/PermissionDenied'
        '404':
          $ref: '#/responses/NotFound'
        '412':
          $ref: '#/responses/PreconditionFailed'
        '422':
          $ref: '#/responses/UnprocessableEntity'
        '500':
          $ref: '#/responses/ServerError'
      x-permissions:
        - update.evaluationReport
  '/pws-violations':
    get:
      summary: Fetch the possible PWS violations for an evaluation report
      description: Fetch the possible PWS violations for an evaluation report
      operationId: getPWSViolations
      tags:
        - pwsViolations
      produces:
        - application/json
      responses:
        '200':
          description: Successfully retrieved the PWS violations
          schema:
            $ref: '#/definitions/PWSViolations'
        '400':
          $ref: '#/responses/InvalidRequest'
        '403':
          $ref: '#/responses/PermissionDenied'
        '404':
          $ref: '#/responses/NotFound'
        '500':
          $ref: '#/responses/ServerError'
  '/report-violations/{reportID}':
    parameters:
      - in: path
        description: the evaluation report ID that has associated violations
        name: reportID
        required: true
        type: string
        format: uuid
    get:
      summary: Fetch the report violations for an evaluation report
      description: Fetch the report violations for an evaluation report
      operationId: getReportViolationsByReportID
      tags:
        - reportViolations
      produces:
        - application/json
      responses:
        '200':
          description: Successfully retrieved the report violations
          schema:
            $ref: '#/definitions/ReportViolations'
        '400':
          $ref: '#/responses/InvalidRequest'
        '403':
          $ref: '#/responses/PermissionDenied'
        '404':
          $ref: '#/responses/NotFound'
        '500':
          $ref: '#/responses/ServerError'
    post:
      summary: Associate violations with an evaluation report
      description: >-
        Associate violations with an evaluation report. This will overwrite any
        existing report-violations associations for the report and replace them
        with the newly provided ones.  An empty array will remove all violation
        associations for a given report.
      operationId: associateReportViolations
      tags:
        - reportViolations
      produces:
        - application/json
      consumes:
        - application/json
      parameters:
        - in: body
          name: body
          schema:
            $ref: '#/definitions/AssociateReportViolations'
      responses:
        '204':
          description: Successfully saved the report violations
        '400':
          $ref: '#/responses/InvalidRequest'
        '403':
          $ref: '#/responses/PermissionDenied'
        '404':
          $ref: '#/responses/NotFound'
        '409':
          $ref: '#/responses/Conflict'
        '422':
          $ref: '#/responses/UnprocessableEntity'
        '500':
          $ref: '#/responses/ServerError'
      x-permissions:
        - create.reportViolation
  '/moves/{locator}/payment-requests':
    parameters:
      - description: move code to identify a move for payment requests
        format: string
        in: path
        name: locator
        required: true
        type: string
    get:
      produces:
        - application/json
      parameters: []
      responses:
        '200':
          description: Successfully retrieved all line items for a move task order
          schema:
            $ref: '#/definitions/PaymentRequests'
        '403':
          $ref: '#/responses/PermissionDenied'
        '404':
          $ref: '#/responses/NotFound'
        '422':
          $ref: '#/responses/UnprocessableEntity'
        '500':
          $ref: '#/responses/ServerError'
      tags:
        - paymentRequests
      description: Fetches payment requests for a move
      operationId: getPaymentRequestsForMove
      summary: Fetches payment requests using the move code (locator).
      x-permissions:
        - read.paymentRequest
  '/moves/{moveID}/financial-review-flag':
    parameters:
      - description: ID of move to flag
        in: path
        name: moveID
        required: true
        type: string
        format: uuid
    post:
      summary: Flags a move for financial office review
      description: This sets a flag which indicates that the move should be reviewed by a fincancial office. For example, if the origin or delivery address of a shipment is far from the duty location and may incur excess costs to the customer.
      operationId: setFinancialReviewFlag
      tags:
        - move
      consumes:
        - application/json
      produces:
        - application/json
      parameters:
        - in: header
          name: If-Match
          type: string
        - in: body
          name: body
          schema:
            required:
              - flagForReview
            properties:
              remarks:
                description: explanation of why the move is being flagged for financial review
                example: this address is way too far away
                type: string
                x-nullable: true
              flagForReview:
                description: boolean value representing whether we should flag a move for financial review
                example: false
                type: boolean
      responses:
        '200':
          description: updated Move
          schema:
            $ref: '#/definitions/Move'
        '403':
          $ref: '#/responses/PermissionDenied'
        '404':
          $ref: '#/responses/NotFound'
        '412':
          $ref: '#/responses/PreconditionFailed'
        '422':
          $ref: '#/responses/UnprocessableEntity'
        '500':
          $ref: '#/responses/ServerError'
      x-permissions:
        - update.financialReviewFlag
  /moves/{moveID}/uploadAdditionalDocuments:
    patch:
      summary: Patch the additional documents for a given move
      description: Customers will on occaision need the ability to upload additional supporting documents, for a variety of reasons. This does not include amended order.
      operationId: uploadAdditionalDocuments
      tags:
        - move
      consumes:
        - multipart/form-data
      parameters:
        - in: path
          name: moveID
          type: string
          format: uuid
          required: true
          description: UUID of the order
        - in: formData
          name: file
          type: file
          description: The file to upload.
          required: true
      responses:
        '201':
          description: created upload
          schema:
            $ref: 'definitions/Upload.yaml'
        '400':
          description: invalid request
          schema:
            $ref: '#/definitions/InvalidRequestResponsePayload'
        '403':
          description: not authorized
        '404':
          description: not found
        '413':
          description: payload is too large
        '500':
          description: server error
      x-permissions:
        - create.supportingDocuments
  '/payment-requests/{paymentRequestID}/shipments-payment-sit-balance':
    parameters:
      - description: payment request ID of the payment request with SIT service items being reviewed
        name: paymentRequestID
        type: string
        format: uuid
        in: path
        required: true
    get:
      produces:
        - application/json
      parameters: []
      responses:
        '200':
          description: Successfully retrieved shipments and their SIT days balance from all payment requests on the move
          schema:
            $ref: '#/definitions/ShipmentsPaymentSITBalance'
        '403':
          $ref: '#/responses/PermissionDenied'
        '404':
          $ref: '#/responses/NotFound'
        '422':
          $ref: '#/responses/UnprocessableEntity'
        '500':
          $ref: '#/responses/ServerError'
      tags:
        - paymentRequests
      description: Returns all shipment payment request SIT usage to support partial SIT invoicing
      operationId: getShipmentsPaymentSITBalance
      summary: Returns all shipment payment request SIT usage to support partial SIT invoicing
      x-permissions:
        - read.shipmentsPaymentSITBalance
  '/payment-requests/{paymentRequestID}/status':
    patch:
      consumes:
        - application/json
      produces:
        - application/json
      parameters:
        - description: UUID of payment request
          format: uuid
          in: path
          name: paymentRequestID
          required: true
          type: string
        - in: body
          name: body
          required: true
          schema:
            $ref: '#/definitions/UpdatePaymentRequestStatusPayload'
        - in: header
          name: If-Match
          type: string
          required: true
      responses:
        '200':
          description: updated payment request
          schema:
            $ref: '#/definitions/PaymentRequest'
        '400':
          $ref: '#/responses/InvalidRequest'
        '401':
          $ref: '#/responses/PermissionDenied'
        '403':
          $ref: '#/responses/PermissionDenied'
        '404':
          $ref: '#/responses/NotFound'
        '412':
          $ref: '#/responses/PreconditionFailed'
        '422':
          $ref: '#/responses/UnprocessableEntity'
        '500':
          $ref: '#/responses/ServerError'
      tags:
        - paymentRequests
      description: Updates status of a payment request by id
      operationId: updatePaymentRequestStatus
      summary: Updates status of a payment request by id
      x-permissions:
        - update.paymentRequest
  '/payment-requests/{paymentRequestID}/bulkDownload':
    parameters:
      - description: the id for the payment-request with files to be downloaded
        in: path
        name: paymentRequestID
        required: true
        type: string
    get:
      summary: Downloads all Payment Request documents as a PDF
      description: |
        This endpoint downloads all uploaded payment request documentation combined into a single PDF.
      operationId: bulkDownload
      tags:
        - paymentRequests
      produces:
        - application/pdf
      responses:
        '200':
          headers:
            Content-Disposition:
              type: string
              description: File name to download
          description: Payment Request Files PDF
          schema:
            format: binary
            type: file
        '400':
          $ref: '#/responses/InvalidRequest'
        '500':
          $ref: '#/responses/ServerError'
  /documents/{documentId}:
    get:
      summary: Returns a document
      description: Returns a document and its uploads
      operationId: getDocument
      tags:
        - ghcDocuments
      parameters:
        - in: path
          name: documentId
          type: string
          format: uuid
          required: true
          description: UUID of the document to return
      responses:
        '200':
          description: the requested document
          schema:
            $ref: 'definitions/Document.yaml'
        '400':
          $ref: '#/responses/InvalidRequest'
        '401':
          $ref: '#/responses/PermissionDenied'
        '403':
          $ref: '#/responses/PermissionDenied'
        '404':
          $ref: '#/responses/NotFound'
        '412':
          $ref: '#/responses/PreconditionFailed'
        '422':
          $ref: '#/responses/UnprocessableEntity'
        '500':
          $ref: '#/responses/ServerError'
  /documents:
    post:
      summary: Create a new document
      description: Documents represent a physical artifact such as a scanned document or a PDF file
      operationId: createDocument
      tags:
        - ghcDocuments
      parameters:
        - in: body
          name: documentPayload
          required: true
          schema:
            $ref: '#/definitions/PostDocumentPayload'
      responses:
        '201':
          description: created document
          schema:
            $ref: 'definitions/Document.yaml'
        '400':
          description: invalid request
        '403':
          $ref: '#/responses/PermissionDenied'
        '500':
          description: server error
  /queues/counseling:
    get:
      produces:
        - application/json
      summary: Gets queued list of all customer moves needing services counseling by GBLOC origin
      description: >
        An office services counselor user will be assigned a transportation office that will determine which moves are displayed in their queue based on the origin duty location.  GHC moves will show up here onced they have reached the NEEDS SERVICE COUNSELING status after submission from a customer or created on a customer's behalf.
      operationId: getServicesCounselingQueue
      tags:
        - queues
      parameters:
        - in: query
          name: page
          type: integer
          description: requested page number of paginated move results
        - in: query
          name: perPage
          type: integer
          description: maximum number of moves to show on each page of paginated results
        - in: query
          name: sort
          type: string
          enum:
            [
              customerName,
              edipi,
              emplid,
              branch,
              locator,
              status,
              requestedMoveDate,
              submittedAt,
              originGBLOC,
              originDutyLocation,
              destinationDutyLocation,
              ppmType,
              closeoutInitiated,
              closeoutLocation,
              ppmStatus,
              counselingOffice,
              assignedTo,
            ]
          description: field that results should be sorted by
        - in: query
          name: order
          type: string
          enum: [asc, desc]
          description: direction of sort order if applied
        - in: query
          name: branch
          type: string
          description: filters by the branch of the move's service member
        - in: query
          name: locator
          type: string
          description: filters to match the unique move code locator
        - in: query
          name: customerName
          type: string
          description: filters using a prefix match on the service member's last name
        - in: query
          name: counselingOffice
          type: string
          description: filters using a counselingOffice name of the move
        - in: query
          name: edipi
          type: string
          description: filters to match the unique service member's DoD ID
        - in: query
          name: emplid
          type: string
          description: filters to match the unique service member's EMPLID
        - in: query
          name: requestedMoveDate
          type: string
          description: filters the requested pickup date of a shipment on the move
        - in: query
          name: submittedAt
          type: string
          format: date-time
          description: Start of the submitted at date in the user's local time zone converted to UTC
        - in: query
          name: originGBLOC
          type: string
          description: filters the GBLOC of the service member's origin duty location
        - in: query
          name: originDutyLocation
          type: array
          uniqueItems: true
          collectionFormat: multi
          items:
            type: string
          description: filters the name of the origin duty location on the orders
        - in: query
          name: destinationDutyLocation
          type: string
          description: filters the name of the destination duty location on the orders
        - in: query
          name: status
          type: array
          description: filters the status of the move
          uniqueItems: true
          items:
            type: string
            enum:
              - NEEDS SERVICE COUNSELING
              - SERVICE COUNSELING COMPLETED
        - in: query
          name: needsPPMCloseout
          type: boolean
          description: Only used for Services Counseling queue. If true, show PPM moves that are ready for closeout. Otherwise, show all other moves.
        - in: query
          name: ppmType
          type: string
          enum:
            - FULL
            - PARTIAL
          description: filters PPM type
        - in: query
          name: closeoutInitiated
          type: string
          format: date-time
          description: Latest date that closeout was initiated on a PPM on the move
        - in: query
          name: closeoutLocation
          type: string
          description: closeout location
        - in: query
          name: orderType
          type: string
          description: order type
        - in: query
          name: ppmStatus
          type: string
          enum:
            - WAITING_ON_CUSTOMER
            - NEEDS_CLOSEOUT
          description: filters the status of the PPM shipment
        - in: query
          name: viewAsGBLOC
          type: string
          description: |
            Used to return a queue for a GBLOC other than the default of the current user. Requires the HQ role or a secondary transportation office assignment. The parameter is ignored if the requesting user does not have the necessary role or assignment.
        - in: query
          name: assignedTo
          type: string
          description: |
            Used to illustrate which user is assigned to this payment request.
        - in: query
          name: activeRole
          type: string
          description: user's actively logged in role
      responses:
        '200':
          description: Successfully returned all moves matching the criteria
          schema:
            $ref: '#/definitions/QueueMovesResult'
        '403':
          $ref: '#/responses/PermissionDenied'
        '500':
          $ref: '#/responses/ServerError'
  /queues/bulk-assignment:
    get:
      produces:
        - application/json
      summary: Gets data for bulk assignment modal
      description: >
        Supervisor office users are able to bulk assign moves. This endpoint returns the relevant data to them; the current workload of the office users that work under them, and the moves that are available to be assigned
      operationId: getBulkAssignmentData
      tags:
        - queues
      parameters:
        - in: query
          name: queueType
          type: string
          description: A string corresponding to the queue type
          enum:
            - COUNSELING
            - CLOSEOUT
            - TASK_ORDER
            - PAYMENT_REQUEST
            - DESTINATION_REQUESTS
      responses:
        '200':
          description: Successfully returned bulk assignment data
          schema:
            $ref: '#/definitions/BulkAssignmentData'
        '401':
          $ref: '#/responses/PermissionDenied'
        '404':
          $ref: '#/responses/NotFound'
        '500':
          $ref: '#/responses/ServerError'
  /queues/bulk-assignment/assign:
    post:
      produces:
        - application/json
      consumes:
        - application/json
      summary: Assigns one or more moves to one or more office users
      description: >
        Supervisor office users are able to assign moves. This endpoint saves office user assignments to multiple moves.
      operationId: saveBulkAssignmentData
      tags:
        - queues
      parameters:
        - in: body
          name: bulkAssignmentSavePayload
          required: true
          schema:
            $ref: '#/definitions/BulkAssignmentSavePayload'
      responses:
        '204':
          description: assigned
        '401':
          $ref: '#/responses/PermissionDenied'
        '404':
          $ref: '#/responses/NotFound'
        '500':
          $ref: '#/responses/ServerError'
  /queues/counseling/origin-list:
    get:
      produces:
        - application/json
      summary: Gets queued list of all moves origin locations in the counselors queue
      description: >
        An office services counselor user will be assigned a transportation office that will determine which moves are displayed in their queue based on the origin duty location. This pulls the availalble origin duty locations.
      operationId: getServicesCounselingOriginList
      tags:
        - queues
      parameters:
        - in: query
          name: needsPPMCloseout
          type: boolean
          description: Only used for Services Counseling queue. If true, show PPM moves origin locations that are ready for closeout. Otherwise, show all other moves origin locations.
        - in: query
          name: viewAsGBLOC
          type: string
          description: Used to return an origins list for a GBLOC other than the default of the current user. Requires the HQ role or a secondary transportation office assignment. The parameter is ignored if the requesting user does not have the necessary role or assignment.
      responses:
        '200':
          description: Successfully returned all moves matching the criteria
          schema:
            $ref: '#/definitions/Locations'
        '403':
          $ref: '#/responses/PermissionDenied'
        '500':
          $ref: '#/responses/ServerError'
  /queues/prime-moves:
    get:
      summary: getPrimeMovesQueue
      description: |
        Gets all moves that have been reviewed and approved by the TOO. The `since` parameter can be used to filter this
        list down to only the moves that have been updated since the provided timestamp. A move will be considered
        updated if the `updatedAt` timestamp on the move or on its orders, shipments, service items, or payment
        requests, is later than the provided date and time.

        **WIP**: Include what causes moves to leave this list. Currently, once the `availableToPrimeAt` timestamp has
        been set, that move will always appear in this list.
      operationId: listPrimeMoves
      tags:
        - queues
      produces:
        - application/json
      parameters:
        - in: query
          name: since
          type: string
          format: date-time
          description: Only return moves updated since this time. Formatted like "2021-07-23T18:30:47.116Z"
        - in: query
          name: page
          type: integer
          description: requested page of results
        - in: query
          name: perPage
          type: integer
          description: results per page
        - in: query
          name: id
          type: string
        - in: query
          name: moveCode
          type: string
        - in: query
          name: orderType
          type: string
          description: order type
      responses:
        '200':
          description: Successfully retrieved moves. A successful fetch might still return zero moves.
          schema:
            $ref: '#/definitions/ListPrimeMovesResult'
        '403':
          $ref: '#/responses/PermissionDenied'
        '500':
          $ref: '#/responses/ServerError'
  /queues/moves:
    get:
      produces:
        - application/json
      summary: Gets queued list of all customer moves by GBLOC origin
      description: >
        An office TOO user will be assigned a transportation office that will determine which moves are displayed in their queue based on the origin duty location.  GHC moves will show up here onced they have reached the submitted status sent by the customer and have move task orders, shipments, and service items to approve.
      operationId: getMovesQueue
      tags:
        - queues
      parameters:
        - in: query
          name: page
          type: integer
          description: requested page of results
        - in: query
          name: perPage
          type: integer
          description: results per page
        - in: query
          name: sort
          type: string
          enum:
            [
              customerName,
              edipi,
              emplid,
              branch,
              locator,
              status,
              originDutyLocation,
              destinationDutyLocation,
              requestedMoveDate,
              appearedInTooAt,
              assignedTo,
              counselingOffice,
            ]
          description: field that results should be sorted by
        - in: query
          name: order
          type: string
          enum: [asc, desc]
          description: direction of sort order if applied
        - in: query
          name: branch
          type: string
        - in: query
          name: locator
          type: string
        - in: query
          name: customerName
          type: string
        - in: query
          name: edipi
          type: string
        - in: query
          name: emplid
          type: string
        - in: query
          name: originDutyLocation
          type: array
          uniqueItems: true
          collectionFormat: multi
          items:
            type: string
        - in: query
          name: destinationDutyLocation
          type: string
        - in: query
          name: appearedInTooAt
          type: string
          format: date-time
        - in: query
          name: requestedMoveDate
          type: string
          description: filters the requested pickup date of a shipment on the move
        - in: query
          name: status
          type: array
          description: Filtering for the status.
          uniqueItems: true
          items:
            type: string
            enum:
              - SUBMITTED
              - SERVICE COUNSELING COMPLETED
              - APPROVALS REQUESTED
        - in: query
          name: orderType
          type: string
          description: order type
        - in: query
          name: viewAsGBLOC
          type: string
          description: |
            Used to return a queue for a GBLOC other than the default of the current user. Requires the HQ role or a secondary transportation office assignment. The parameter is ignored if the requesting user does not have the necessary role or assignment.
        - in: query
          name: assignedTo
          type: string
          description: |
            Used to illustrate which user is assigned to this move.
        - in: query
          name: counselingOffice
          type: string
          description: filters using a counselingOffice name of the move
        - in: query
          name: activeRole
          type: string
          description: user's actively logged in role
      responses:
        '200':
          description: Successfully returned all moves matching the criteria
          schema:
            $ref: '#/definitions/QueueMovesResult'
        '403':
          $ref: '#/responses/PermissionDenied'
        '500':
          $ref: '#/responses/ServerError'
  /queues/destination-requests:
    get:
      produces:
        - application/json
      summary: Gets queued list of all customer moves by GBLOC that have both CONUS & OCONUS destination requests (destination SIT, destination shuttle, address requests)
      description: >
        A TOO will view this queue when they have destination requests tied to their GBLOC. This includes unapproved destination SIT service items, destination shuttle service items and destination address requests that are not yet approved by the TOO.
      operationId: getDestinationRequestsQueue
      tags:
        - queues
      parameters:
        - in: query
          name: page
          type: integer
          description: requested page of results
        - in: query
          name: perPage
          type: integer
          description: results per page
        - in: query
          name: sort
          type: string
          enum:
            [
              customerName,
              edipi,
              emplid,
              branch,
              locator,
              status,
              originDutyLocation,
              destinationDutyLocation,
              requestedMoveDate,
              appearedInTooAt,
              assignedTo,
              counselingOffice,
            ]
          description: field that results should be sorted by
        - in: query
          name: order
          type: string
          enum: [asc, desc]
          description: direction of sort order if applied
        - in: query
          name: branch
          type: string
        - in: query
          name: locator
          type: string
        - in: query
          name: customerName
          type: string
        - in: query
          name: edipi
          type: string
        - in: query
          name: emplid
          type: string
        - in: query
          name: originDutyLocation
          type: array
          uniqueItems: true
          collectionFormat: multi
          items:
            type: string
        - in: query
          name: destinationDutyLocation
          type: string
        - in: query
          name: appearedInTooAt
          type: string
          format: date-time
        - in: query
          name: requestedMoveDate
          type: string
          description: filters the requested pickup date of a shipment on the move
        - in: query
          name: status
          type: array
          description: Filtering for the status.
          uniqueItems: true
          items:
            type: string
            enum:
              - SUBMITTED
              - SERVICE COUNSELING COMPLETED
              - APPROVALS REQUESTED
        - in: query
          name: viewAsGBLOC
          type: string
          description: |
            Used to return a queue for a GBLOC other than the default of the current user. Requires the HQ role or a secondary transportation office assignment. The parameter is ignored if the requesting user does not have the necessary role or assignment.
        - in: query
          name: assignedTo
          type: string
          description: |
            Used to illustrate which user is assigned to this move.
        - in: query
          name: counselingOffice
          type: string
          description: filters using a counselingOffice name of the move
        - in: query
          name: activeRole
          type: string
          description: |
            user's actively logged in role.
        - in: query
          name: orderType
          type: string
          description: order type
      responses:
        '200':
          description: Successfully returned all moves matching the criteria
          schema:
            $ref: '#/definitions/QueueMovesResult'
        '403':
          $ref: '#/responses/PermissionDenied'
        '500':
          $ref: '#/responses/ServerError'
  /queues/payment-requests:
    get:
      produces:
        - application/json
      summary: Gets queued list of all payment requests by GBLOC origin
      description: >
        An office TIO user will be assigned a transportation office that will determine which payment requests are displayed in their queue based on the origin duty location.
      operationId: getPaymentRequestsQueue
      tags:
        - queues
      parameters:
        - in: query
          name: sort
          type: string
          enum:
            [
              customerName,
              locator,
              submittedAt,
              branch,
              status,
              edipi,
              emplid,
              age,
              originDutyLocation,
              assignedTo,
              counselingOffice,
            ]
          description: field that results should be sorted by
        - in: query
          name: order
          type: string
          enum: [asc, desc]
          description: direction of sort order if applied
        - in: query
          name: page
          type: integer
          description: requested page of results
        - in: query
          name: perPage
          type: integer
          description: number of records to include per page
        - in: query
          name: submittedAt
          type: string
          format: date-time
          description: Start of the submitted at date in the user's local time zone converted to UTC
        - in: query
          name: branch
          type: string
        - in: query
          name: locator
          type: string
        - in: query
          name: customerName
          type: string
        - in: query
          name: edipi
          type: string
        - in: query
          name: emplid
          type: string
        - in: query
          name: destinationDutyLocation
          type: string
        - in: query
          name: originDutyLocation
          type: string
        - in: query
          name: assignedTo
          type: string
          description: |
            Used to illustrate which user is assigned to this payment request.
        - in: query
          name: counselingOffice
          type: string
          description: filters using a counselingOffice name of the move
        - in: query
          name: status
          type: array
          description: Filtering for the status.
          uniqueItems: true
          items:
            type: string
            enum:
              - PENDING
              - REVIEWED
              - REVIEWED_AND_ALL_SERVICE_ITEMS_REJECTED
              - PAID
              - DEPRECATED
              - EDI_ERROR
        - in: query
          name: orderType
          type: string
          description: order type
        - in: query
          name: viewAsGBLOC
          type: string
          description: |
            Used to return a queue for a GBLOC other than the default of the current user. Requires the HQ role or a secondary transportation office assignment. The parameter is ignored if the requesting user does not have the necessary role or assignment.
        - in: query
          name: activeRole
          type: string
          description: user's actively logged in role
      responses:
        '200':
          description: Successfully returned all moves matching the criteria
          schema:
            $ref: '#/definitions/QueuePaymentRequestsResult'
        '403':
          $ref: '#/responses/PermissionDenied'
        '500':
          $ref: '#/responses/ServerError'
  /moves/search:
    post:
      produces:
        - application/json
      consumes:
        - application/json
      summary: Search moves by locator, DOD ID, or customer name
      description: >
        Search moves by locator, DOD ID, or customer name. Used by QAE and CSR users.
      operationId: searchMoves
      tags:
        - move
      parameters:
        - in: body
          name: body
          schema:
            properties:
              page:
                type: integer
                description: requested page of results
              perPage:
                type: integer
              locator:
                description: Move locator
                type: string
                minLength: 6
                maxLength: 6
                x-nullable: true
              edipi:
                description: DOD ID
                type: string
                minLength: 10
                maxLength: 10
                x-nullable: true
              emplid:
                description: EMPLID
                type: string
                minLength: 7
                maxLength: 7
                x-nullable: true
              customerName:
                description: Customer Name
                type: string
                minLength: 1
                x-nullable: true
              paymentRequestCode:
                type: string
                example: 9551-6199-2
                x-nullable: true
              status:
                type: array
                description: Filtering for the status.
                uniqueItems: true
                items:
                  type: string
                  enum:
                    - DRAFT
                    - SUBMITTED
                    - APPROVALS REQUESTED
                    - APPROVED
                    - NEEDS SERVICE COUNSELING
                    - SERVICE COUNSELING COMPLETED
                    - CANCELED
              originPostalCode:
                type: string
                x-nullable: true
              destinationPostalCode:
                type: string
                x-nullable: true
              branch:
                type: string
                x-nullable: true
              shipmentsCount:
                type: integer
                x-nullable: true
              pickupDate:
                type: string
                format: date-time
                x-nullable: true
              deliveryDate:
                type: string
                format: date-time
                x-nullable: true
              sort:
                type: string
                x-nullable: true
                enum:
                  [
                    customerName,
                    edipi,
                    emplid,
                    branch,
                    locator,
                    status,
                    originPostalCode,
                    destinationPostalCode,
                    shipmentsCount,
                  ]
              order:
                type: string
                x-nullable: true
                enum: [asc, desc]
          description: field that results should be sorted by
      responses:
        '200':
          description: Successfully returned all moves matching the criteria
          schema:
            $ref: '#/definitions/SearchMovesResult'
        '403':
          $ref: '#/responses/PermissionDenied'
        '500':
          $ref: '#/responses/ServerError'
  '/tac/valid':
    get:
      summary: Validation of a TAC value
      description: Returns a boolean based on whether a tac value is valid or not
      operationId: tacValidation
      tags:
        - tac
        - order
      parameters:
        - in: query
          name: tac
          type: string
          required: true
          description: The tac value to validate
      responses:
        '200':
          description: Successfully retrieved validation status
          schema:
            $ref: '#/definitions/TacValid'
        '400':
          $ref: '#/responses/InvalidRequest'
        '401':
          $ref: '#/responses/PermissionDenied'
        '403':
          $ref: '#/responses/PermissionDenied'
        '404':
          $ref: '#/responses/NotFound'
        '500':
          $ref: '#/responses/ServerError'
  /lines-of-accounting:
    post:
      summary: 'Fetch line of accounting'
      description: >
        Fetches a line of accounting based on provided service member affiliation, effective date, and Transportation Accounting Code (TAC).
        It uses these parameters to filter the correct Line of Accounting for the provided TAC. It does this by filtering
        through both TAC and LOAs based on the provided code and effective date. The 'Effective Date' is the date
        that can be either the orders issued date (For HHG shipments), MTO approval date (For NTS shipments),
        or even the current date for NTS shipments with no approval yet (Just providing a preview to the office users per customer request).
        Effective date is used to find "Active" TGET data by searching for the TACs and LOAs with begin and end dates containing this date.
      operationId: requestLineOfAccounting
      tags:
        - linesOfAccounting
      consumes:
        - 'application/json'
      produces:
        - 'application/json'
      parameters:
        - in: 'body'
          name: 'body'
          description: 'Service member affiliation, effective date, and TAC code.'
          required: true
          schema:
            $ref: '#/definitions/FetchLineOfAccountingPayload'
      responses:
        '200':
          description: 'Successfully retrieved line of accounting'
          schema:
            $ref: 'definitions/LineOfAccounting.yaml'
        '400':
          $ref: '#/responses/InvalidRequest'
        '401':
          $ref: '#/responses/PermissionDenied'
        '403':
          $ref: '#/responses/PermissionDenied'
        '404':
          $ref: '#/responses/NotFound'
        '422':
          $ref: '#/responses/UnprocessableEntity'
        '500':
          $ref: '#/responses/ServerError'
  /transportation-offices:
    get:
      produces:
        - application/json
      summary: Returns the transportation offices matching the search query that is enabled for PPM closeout
      description: Returns the transportation offices matching the search query that is enabled for PPM closeout
      operationId: getTransportationOffices
      tags:
        - transportationOffice
      parameters:
        - in: query
          name: search
          type: string
          required: true
          minLength: 2
          description: Search string for transportation offices
      responses:
        '200':
          description: Successfully retrieved transportation offices
          schema:
            $ref: '#/definitions/TransportationOffices'
        '400':
          $ref: '#/responses/InvalidRequest'
        '401':
          $ref: '#/responses/PermissionDenied'
        '403':
          $ref: '#/responses/PermissionDenied'
        '404':
          $ref: '#/responses/NotFound'
        '500':
          $ref: '#/responses/ServerError'
  /open/transportation-offices:
    get:
      produces:
        - application/json
      summary: Returns the transportation offices matching the search query
      description: This endpoint is publicly accessible as it is utilized to access transportation office information without having an office account.Returns the transportation offices matching the search query.
      operationId: getTransportationOfficesOpen
      tags:
        - transportationOffice
      parameters:
        - in: query
          name: search
          type: string
          required: true
          minLength: 2
          description: Search string for transportation offices
      responses:
        '200':
          description: Successfully retrieved transportation offices
          schema:
            $ref: '#/definitions/TransportationOffices'
        '400':
          $ref: '#/responses/InvalidRequest'
        '401':
          $ref: '#/responses/PermissionDenied'
        '403':
          $ref: '#/responses/PermissionDenied'
        '404':
          $ref: '#/responses/NotFound'
        '500':
          $ref: '#/responses/ServerError'
  /transportation-offices/gblocs:
    get:
      produces:
        - application/json
      summary: Returns a list of distinct GBLOCs that exist in the transportation offices table
      description: Returns a list of distinct GBLOCs that exist in the transportation offices table
      operationId: getTransportationOfficesGBLOCs
      tags:
        - transportationOffice
      responses:
        '200':
          description: Successfully retrieved GBLOCs
          schema:
            $ref: '#/definitions/GBLOCs'
        '400':
          $ref: '#/responses/InvalidRequest'
        '401':
          $ref: '#/responses/PermissionDenied'
        '403':
          $ref: '#/responses/PermissionDenied'
        '404':
          $ref: '#/responses/NotFound'
        '500':
          $ref: '#/responses/ServerError'
  /addresses/zip-city-lookup/{search}:
    get:
      summary: Returns city, state, postal code, and county associated with the specified full/partial postal code or city and state string
      description: Find by API using full/partial postal code or city name that returns an us_post_region_cities json object containing city, state, county and postal code.
      operationId: getLocationByZipCityState
      tags:
        - addresses
      parameters:
        - in: path
          name: search
          type: string
          required: true
      responses:
        '200':
          description: the requested list of city, state, county, and postal code matches
          schema:
            $ref: '#/definitions/VLocations'
        '400':
          $ref: '#/responses/InvalidRequest'
        '403':
          $ref: '#/responses/PermissionDenied'
        '404':
          $ref: '#/responses/NotFound'
        '500':
          $ref: '#/responses/ServerError'
  /addresses/countries:
    get:
      summary: Returns the countries matching the search query
      description: >
        Search API using search string that returns list of countries containing its code and name.
        Will return all if 'search' query string parameter is not available/empty. If 2 chars are provided search will
        do an exact match on country code and also do a starts with match on country name. If not 2 characters search
        will do a starts with match on country name.
      operationId: searchCountries
      tags:
        - addresses
      parameters:
        - in: query
          name: search
          type: string
          required: false
          description: Search string for countries
      responses:
        '200':
          description: countries matching the search query
          schema:
            $ref: '#/definitions/Countries'
        '400':
          $ref: '#/responses/InvalidRequest'
        '403':
          $ref: '#/responses/PermissionDenied'
        '404':
          $ref: '#/responses/NotFound'
        '500':
          $ref: '#/responses/ServerError'
  /transportation_offices/{dutyLocationId}/counseling_offices/{serviceMemberId}:
    get:
      summary: Returns the counseling locations in the GBLOC matching the duty location
      description: Returns the counseling locations matching the GBLOC from the selected duty location
      operationId: showCounselingOffices
      tags:
        - transportationOffice
      parameters:
        - in: path
          name: dutyLocationId
          format: uuid
          type: string
          required: true
          description: UUID of the duty location
        - in: path
          name: serviceMemberId
          format: uuid
          type: string
          required: true
          description: UUID of the service member, some counseling offices are branch specific
      produces:
        - application/json
      responses:
        '200':
          description: Successfully retrieved counseling offices
          schema:
            $ref: '#/definitions/CounselingOffices'
        '400':
          $ref: '#/responses/InvalidRequest'
        '403':
          $ref: '#/responses/PermissionDenied'
        '404':
          $ref: '#/responses/NotFound'
        '500':
          description: internal server error
  /uploads:
    post:
      summary: Create a new upload
      description: Uploads represent a single digital file, such as a JPEG or PDF. Currently, office application uploads are only for Services Counselors to upload files for orders, but this may be expanded in the future.
      operationId: createUpload
      tags:
        - uploads
      consumes:
        - multipart/form-data
      produces:
        - application/json
      parameters:
        - in: query
          name: documentId
          type: string
          format: uuid
          required: false
          description: UUID of the document to add an upload to
        - in: formData
          name: file
          type: file
          description: The file to upload.
          required: true
      responses:
        '201':
          description: created upload
          schema:
            $ref: 'definitions/Upload.yaml'
        '400':
          description: invalid request
        '403':
          description: not authorized
        '404':
          description: not found
        '413':
          description: payload is too large
        '500':
          description: server error
  /re-service-items:
    get:
      summary: Returns all ReServiceItems (Service Code, Service Name, Market, Shipment Type, Auto Approved)
      description: Get ReServiceItems
      produces:
        - application/json
      operationId: getAllReServiceItems
      tags:
        - reServiceItems
      responses:
        '200':
          description: Successfully retrieved all ReServiceItems.
          schema:
            $ref: '#/definitions/ReServiceItems'
        '400':
          $ref: '#/responses/InvalidRequest'
        '401':
          $ref: '#/responses/PermissionDenied'
        '404':
          $ref: '#/responses/NotFound'
        '500':
          $ref: '#/responses/ServerError'
  /uploads/{uploadID}:
    delete:
      summary: Deletes an upload
      description: Uploads represent a single digital file, such as a JPEG or PDF.
      operationId: deleteUpload
      tags:
        - uploads
      parameters:
        - in: path
          name: uploadID
          type: string
          format: uuid
          required: true
          description: UUID of the upload to be deleted
        - in: query
          name: orderID
          type: string
          format: uuid
          description: ID of the order that the upload belongs to
      responses:
        '204':
          description: deleted
        '400':
          description: invalid request
          schema:
            $ref: '#/definitions/InvalidRequestResponsePayload'
        '403':
          description: not authorized
        '404':
          description: not found
        '500':
          description: server error
  /uploads/get/:
    get:
      produces:
        - application/json
      parameters: []
      responses:
        '200':
          description: Successfully retrieved upload
          schema:
            $ref: 'definitions/Upload.yaml'
        '400':
          $ref: '#/responses/InvalidRequest'
        '401':
          $ref: '#/responses/PermissionDenied'
        '403':
          $ref: '#/responses/PermissionDenied'
        '404':
          $ref: '#/responses/NotFound'
        '500':
          $ref: '#/responses/ServerError'
      tags:
        - uploads
      description: Gets an upload
      operationId: getUpload
      summary: Gets an upload by ID
  /uploads/{uploadID}/update:
    patch:
      summary: Update an existing upload. This is only needed currently for updating the image rotation.
      description: Uploads represent a single digital file, such as a JPEG or PDF. The rotation is relevant to how it is displayed on the page.
      operationId: updateUpload
      tags:
        - uploads
      consumes:
        - application/json
      produces:
        - application/json
      parameters:
        - in: path
          name: uploadID
          type: string
          format: uuid
          required: true
          description: UUID of the upload to be updated
        - in: body
          name: body
          required: true
          schema:
            properties:
              rotation:
                type: integer
                description: The rotation of the image
                minimum: 0
                maximum: 3
      responses:
        '201':
          description: updated upload
          schema:
            $ref: 'definitions/Upload.yaml'
        '400':
          description: invalid request
        '403':
          description: not authorized
        '404':
          description: not found
        '413':
          description: payload is too large
        '500':
          description: server error
  /uploads/{uploadID}/status:
    get:
      summary: Returns status of an upload
      description: Returns status of an upload based on antivirus run
      operationId: getUploadStatus
      produces:
        - text/event-stream
      tags:
        - uploads
      parameters:
        - in: path
          name: uploadID
          type: string
          format: uuid
          required: true
          description: UUID of the upload to return status of
      responses:
        '200':
          description: the requested upload status
          schema:
            type: string
            enum:
              - INFECTED
              - CLEAN
              - PROCESSING
            readOnly: true
        '400':
          description: invalid request
          schema:
            $ref: '#/definitions/InvalidRequestResponsePayload'
        '403':
          description: not authorized
        '404':
          description: not found
        '500':
          description: server error
  /application_parameters/{parameterName}:
    get:
      summary: Searches for an application parameter by name, returns nil if not found
      description: Searches for an application parameter by name, returns nil if not found
      operationId: getParam
      tags:
        - application_parameters
      parameters:
        - in: path
          name: parameterName
          type: string
          format: string
          required: true
          description: Parameter Name
      responses:
        '200':
          description: Application Parameters
          schema:
            $ref: '#/definitions/ApplicationParameters'
        '400':
          description: invalid request
        '401':
          description: request requires user authentication
        '500':
          description: server error
  /calendar/{countryCode}/is-weekend-holiday/{date}:
    get:
      summary: Validate  move date selection
      description: |
        Utility API to determine if input date falls on weekend and/or holiday.
      produces:
        - application/json
      operationId: isDateWeekendHoliday
      tags:
        - calendar
      parameters:
        - description: country code for context of date
          in: path
          name: countryCode
          required: true
          type: string
          enum:
            - US
        - description: input date to determine if weekend/holiday for given country.
          in: path
          name: date
          required: true
          type: string
          format: date
      responses:
        '200':
          description: Successfully determine if given date is weekend and/or holiday for given country.
          schema:
            $ref: '#/definitions/IsDateWeekendHolidayInfo'
        '400':
          $ref: '#/responses/InvalidRequest'
        '401':
          $ref: '#/responses/PermissionDenied'
        '404':
          $ref: '#/responses/NotFound'
        '500':
          $ref: '#/responses/ServerError'
  /moves/{moveID}/assignOfficeUser:
    parameters:
      - description: ID of the move
        in: path
        name: moveID
        required: true
        format: uuid
        type: string
    patch:
      consumes:
        - application/json
      produces:
        - application/json
      parameters:
        - in: body
          name: body
          required: true
          schema:
            $ref: '#/definitions/AssignOfficeUserBody'
      responses:
        '200':
          description: Successfully assigned office user to the move
          schema:
            $ref: '#/definitions/Move'
        '404':
          $ref: '#/responses/NotFound'
        '500':
          $ref: '#/responses/ServerError'
      tags:
        - move
      description: assigns either a services counselor, task ordering officer, or task invoicing officer to the move
      operationId: updateAssignedOfficeUser
  /moves/{moveID}/unassignOfficeUser:
    parameters:
      - description: ID of the move
        in: path
        name: moveID
        required: true
        format: uuid
        type: string
      - in: body
        name: body
        schema:
          properties:
            queueType:
              type: string
          required:
            - queueType
    patch:
      consumes:
        - application/json
      produces:
        - application/json
      responses:
        '200':
          description: Successfully unassigned office user from the move
          schema:
            $ref: '#/definitions/Move'
        '500':
          $ref: '#/responses/ServerError'
      tags:
        - move
      description: unassigns either a services counselor, task ordering officer, or task invoicing officer from the move
      operationId: deleteAssignedOfficeUser
  /moves/{officeUserID}/CheckForLockedMovesAndUnlock:
    parameters:
      - description: ID of the move's officer
        in: path
        name: officeUserID
        required: true
        format: uuid
        type: string
    patch:
      consumes:
        - application/json
      produces:
        - application/json
      responses:
        '200':
          description: Successfully unlocked officer's move(s).
          schema:
            type: object
            properties:
              successMessage:
                type: string
                example: OK
        '500':
          $ref: '#/responses/ServerError'
      tags:
        - move
      description: >-
        Finds and unlocks any locked moves by an office user
      operationId: checkForLockedMovesAndUnlock
definitions:
  ApplicationParameters:
    type: object
    properties:
      validationCode:
        type: string
        format: string
        x-nullable: true
      parameterName:
        type: string
        format: string
        x-nullable: true
      parameterValue:
        type: string
        format: string
        x-nullable: true
  PostDocumentPayload:
    type: object
    properties:
      service_member_id:
        type: string
        format: uuid
        title: The service member this document belongs to
  InvalidRequestResponsePayload:
    type: object
    properties:
      errors:
        type: object
        additionalProperties:
          type: string
  ClientError:
    type: object
    properties:
      title:
        type: string
      detail:
        type: string
      instance:
        type: string
        format: uuid
    required:
      - title
      - detail
      - instance
  ValidationError:
    allOf:
      - $ref: '#/definitions/ClientError'
      - type: object
    properties:
      invalid_fields:
        type: object
        additionalProperties:
          type: string
    required:
      - invalid_fields
  BackupContact:
    type: object
    properties:
      name:
        type: string
      email:
        type: string
        format: x-email
        example: backupContact@mail.com
      phone:
        type: string
        format: telephone
        pattern: '^[2-9]\d{2}-\d{3}-\d{4}$'
    required:
      - name
      - email
      - phone
  Contractor:
    properties:
      contractNumber:
        type: string
      id:
        format: uuid
        type: string
      name:
        type: string
      type:
        type: string
  Role:
    type: object
    properties:
      id:
        type: string
        format: uuid
        example: c56a4180-65aa-42ec-a945-5fd21dec0538
      roleType:
        type: string
        example: customer
      roleName:
        type: string
        example: Task Ordering Officer
      createdAt:
        type: string
        format: date-time
        readOnly: true
      updatedAt:
        type: string
        format: date-time
        readOnly: true
    required:
      - id
      - roleType
      - roleName
      - createdAt
      - updatedAt
  OfficeUser:
    type: object
    properties:
      id:
        type: string
        format: uuid
        example: c56a4180-65aa-42ec-a945-5fd21dec0538
      userId:
        type: string
        format: uuid
      firstName:
        type: string
      middleInitials:
        type: string
      lastName:
        type: string
      email:
        type: string
        format: x-email
        pattern: '^[a-zA-Z0-9._%+-]+@[a-zA-Z0-9.-]+\.[a-zA-Z]{2,}$'
      telephone:
        type: string
        format: telephone
        pattern: '^[2-9]\d{2}-\d{3}-\d{4}$'
      transportationOfficeId:
        type: string
        format: uuid
      transportationOffice:
        $ref: 'definitions/TransportationOffice.yaml'
      transportationOfficeAssignments:
        type: array
        items:
          $ref: 'definitions/TransportationOfficeAssignment.yaml'
      active:
        type: boolean
      roles:
        type: array
        items:
          $ref: '#/definitions/Role'
      edipi:
        type: string
      otherUniqueId:
        type: string
      rejectionReason:
        type: string
      status:
        type: string
        enum:
          - APPROVED
          - REQUESTED
          - REJECTED
      createdAt:
        type: string
        format: date-time
        readOnly: true
      updatedAt:
        type: string
        format: date-time
        readOnly: true
    required:
      - id
      - firstName
      - middleInitials
      - lastName
      - email
      - telephone
      - transportationOfficeId
      - active
      - roles
      - edipi
      - otherUniqueId
      - rejectionReason
      - status
      - createdAt
      - updatedAt
  LockedOfficeUser:
    type: object
    properties:
      firstName:
        type: string
      lastName:
        type: string
      transportationOfficeId:
        type: string
        format: uuid
      transportationOffice:
        $ref: 'definitions/TransportationOffice.yaml'
  OfficeUserCreate:
    type: object
    properties:
      email:
        type: string
        example: 'user@userdomain.com'
        title: Email
        x-nullable: false
      edipi:
        type: string
        example: '1234567890'
        maxLength: 10
        title: EDIPI
        x-nullable: true
      otherUniqueId:
        type: string
        title: Office user identifier when EDIPI is not available
        x-nullable: true
      firstName:
        type: string
        title: First Name
        x-nullable: false
      middleInitials:
        type: string
        example: L.
        x-nullable: true
        title: Middle Initials
      lastName:
        type: string
        title: Last Name
        x-nullable: false
      telephone:
        type: string
        format: telephone
        pattern: '^[2-9]\d{2}-\d{3}-\d{4}$'
        example: 212-555-5555
        x-nullable: false
      transportationOfficeId:
        type: string
        format: uuid
        example: 'c56a4180-65aa-42ec-a945-5fd21dec0538'
        x-nullable: false
      roles:
        type: array
        items:
          $ref: '#/definitions/OfficeUserRole'
        x-nullable: false
    required:
      - firstName
      - lastName
      - email
      - telephone
      - transportationOfficeId
      - roles
  OfficeUserUpdate:
    type: object
    properties:
      telephone:
        type: string
        format: telephone
        pattern: '^[2-9]\d{2}-\d{3}-\d{4}$'
        example: 212-555-5555
    required:
      - telephone
  OfficeUserRole:
    type: object
    properties:
      name:
        type: string
        example: 'Task Ordering Officer'
        x-nullable: true
        title: name
      roleType:
        type: string
        example: 'task_ordering_officer'
        x-nullable: true
        title: roleType
  Customer:
    type: object
    properties:
      agency:
        type: string
        title: Agency customer is affilated with
      first_name:
        type: string
        example: John
      last_name:
        type: string
        example: Doe
      phone:
        type: string
        format: telephone
        pattern: '^[2-9]\d{2}-\d{3}-\d{4}$'
        x-nullable: true
      email:
        type: string
        format: x-email
        pattern: '^[a-zA-Z0-9._%+-]+@[a-zA-Z0-9.-]+\.[a-zA-Z]{2,}$'
        x-nullable: true
      suffix:
        type: string
        example: Jr.
        x-nullable: true
      middle_name:
        type: string
        example: David
        x-nullable: true
      current_address:
        $ref: 'definitions/Address.yaml'
      backup_contact:
        $ref: '#/definitions/BackupContact'
      id:
        type: string
        format: uuid
        example: c56a4180-65aa-42ec-a945-5fd21dec0538
      edipi:
        type: string
      userID:
        type: string
        format: uuid
        example: c56a4180-65aa-42ec-a945-5fd21dec0538
      eTag:
        type: string
      phoneIsPreferred:
        type: boolean
      emailIsPreferred:
        type: boolean
      secondaryTelephone:
        type: string
        format: telephone
        pattern: '^[2-9]\d{2}-\d{3}-\d{4}$|^$'
        x-nullable: true
      backupAddress:
        $ref: 'definitions/Address.yaml'
      cacValidated:
        type: boolean
        x-nullable: true
      emplid:
        type: string
        x-nullable: true
  CreatedCustomer:
    type: object
    properties:
      affiliation:
        type: string
        title: Branch of service customer is affilated with
      firstName:
        type: string
        example: John
      lastName:
        type: string
        example: Doe
      telephone:
        type: string
        format: telephone
        pattern: '^[2-9]\d{2}-\d{3}-\d{4}$'
        x-nullable: true
      personalEmail:
        type: string
        format: x-email
        pattern: '^[a-zA-Z0-9._%+-]+@[a-zA-Z0-9.-]+\.[a-zA-Z]{2,}$'
      suffix:
        type: string
        example: Jr.
        x-nullable: true
      middleName:
        type: string
        example: David
        x-nullable: true
      residentialAddress:
        $ref: 'definitions/Address.yaml'
      backupContact:
        $ref: '#/definitions/BackupContact'
      id:
        type: string
        format: uuid
        example: c56a4180-65aa-42ec-a945-5fd21dec0538
      edipi:
        type: string
        x-nullable: true
      userID:
        type: string
        format: uuid
        example: c56a4180-65aa-42ec-a945-5fd21dec0538
      oktaID:
        type: string
      oktaEmail:
        type: string
      phoneIsPreferred:
        type: boolean
      emailIsPreferred:
        type: boolean
      secondaryTelephone:
        type: string
        format: telephone
        pattern: '^[2-9]\d{2}-\d{3}-\d{4}$'
        x-nullable: true
      backupAddress:
        $ref: 'definitions/Address.yaml'
      cacValidated:
        type: boolean
  UpdateCustomerPayload:
    type: object
    properties:
      first_name:
        type: string
        example: John
      last_name:
        type: string
        example: Doe
      phone:
        type: string
        format: telephone
        pattern: '^[2-9]\d{2}-\d{3}-\d{4}$'
        x-nullable: true
      email:
        type: string
        format: x-email
        pattern: '^[a-zA-Z0-9._%+-]+@[a-zA-Z0-9.-]+\.[a-zA-Z]{2,}$'
        x-nullable: true
      suffix:
        type: string
        example: Jr.
        x-nullable: true
      middle_name:
        type: string
        example: David
        x-nullable: true
      current_address:
        allOf:
          - $ref: 'definitions/Address.yaml'
      backup_contact:
        $ref: '#/definitions/BackupContact'
      phoneIsPreferred:
        type: boolean
      emailIsPreferred:
        type: boolean
      secondaryTelephone:
        type: string
        format: telephone
        pattern: '^[2-9]\d{2}-\d{3}-\d{4}$|^$'
        x-nullable: true
      backupAddress:
        allOf:
          - $ref: 'definitions/Address.yaml'
      cac_validated:
        type: boolean
  CreateCustomerPayload:
    type: object
    properties:
      affiliation:
        $ref: 'definitions/Affiliation.yaml'
      edipi:
        type: string
        example: '1234567890'
        maxLength: 10
        x-nullable: false
      emplid:
        type: string
        example: '9485155'
        maxLength: 7
        x-nullable: true
      firstName:
        type: string
        example: John
      middleName:
        type: string
        example: David
        x-nullable: true
      lastName:
        type: string
        example: Doe
      suffix:
        type: string
        example: Jr.
        x-nullable: true
      telephone:
        type: string
        format: telephone
        pattern: '^[2-9]\d{2}-\d{3}-\d{4}$'
        x-nullable: true
      secondaryTelephone:
        type: string
        format: telephone
        pattern: '^[2-9]\d{2}-\d{3}-\d{4}$'
        x-nullable: true
      personalEmail:
        type: string
        format: x-email
        example: personalEmail@email.com
        pattern: '^[a-zA-Z0-9._%+-]+@[a-zA-Z0-9.-]+\.[a-zA-Z]{2,}$'
      phoneIsPreferred:
        type: boolean
      emailIsPreferred:
        type: boolean
      residentialAddress:
        allOf:
          - $ref: 'definitions/Address.yaml'
      backupContact:
        $ref: '#/definitions/BackupContact'
      backupMailingAddress:
        allOf:
          - $ref: 'definitions/Address.yaml'
      createOktaAccount:
        type: boolean
      cacUser:
        type: boolean
  FetchLineOfAccountingPayload:
    type: object
    required:
      - effectiveDate
      - departmentIndicator
      - tacCode
    properties:
      departmentIndicator:
        $ref: 'definitions/DepartmentIndicator.yaml'
      effectiveDate:
        description: >
          The effective date for the Line Of Accounting (LOA) being fetched. Eg, the orders issue date or the Non-Temporary Storage (NTS) Move Task Order (MTO) approval date.
          Effective date is used to find "Active" TGET data by searching for the TACs and LOAs with begin and end dates containing this date.
          The 'Effective Date' is the date that can be either the orders issued date (For HHG shipments),
          MTO approval date (For NTS shipments), or even the current date for NTS
          shipments with no approval yet (Just providing a preview to the office
          users per customer request).
        type: string
        format: date
        example: '2023-01-01'
      tacCode:
        type: string
        minLength: 4
        maxLength: 4
        example: 'F8J1'
  SearchCustomersResult:
    type: object
    properties:
      page:
        type: integer
      perPage:
        type: integer
      totalCount:
        type: integer
      searchCustomers:
        $ref: '#/definitions/SearchCustomers'
  SearchCustomers:
    type: array
    items:
      $ref: '#/definitions/SearchCustomer'
  SearchCustomer:
    type: object
    properties:
      id:
        type: string
        format: uuid
      firstName:
        type: string
        example: John
        x-nullable: true
      lastName:
        type: string
        example: Doe
        x-nullable: true
      edipi:
        type: string
        x-nullable: true
      emplid:
        type: string
        x-nullable: true
      branch:
        type: string
      telephone:
        type: string
        format: telephone
        pattern: '^[2-9]\d{2}-\d{3}-\d{4}$'
        x-nullable: true
      personalEmail:
        type: string
        format: x-email
        example: personalEmail@email.com
        pattern: '^[a-zA-Z0-9._%+-]+@[a-zA-Z0-9.-]+\.[a-zA-Z]{2,}$'
        x-nullable: true
  Entitlements:
    properties:
      id:
        example: 571008b1-b0de-454d-b843-d71be9f02c04
        format: uuid
        type: string
      authorizedWeight:
        example: 2000
        type: integer
        x-formatting: weight
        x-nullable: true
      dependentsAuthorized:
        example: true
        type: boolean
        x-nullable: true
      gunSafe:
        type: boolean
        example: false
      weightRestriction:
        type: integer
        example: 1500
        x-formatting: weight
        x-nullable: true
      ubWeightRestriction:
        example: 1500
        type: integer
        x-nullable: true
        description: Indicates the UB weight restriction for the move to a particular location.
      nonTemporaryStorage:
        example: false
        type: boolean
        x-nullable: true
      privatelyOwnedVehicle:
        example: false
        type: boolean
        x-nullable: true
      proGearWeight:
        example: 2000
        type: integer
        x-formatting: weight
      proGearWeightSpouse:
        example: 500
        type: integer
        x-formatting: weight
      storageInTransit:
        example: 90
        type: integer
        x-nullable: true
      totalWeight:
        example: 500
        type: integer
        x-formatting: weight
      totalDependents:
        example: 2
        type: integer
      requiredMedicalEquipmentWeight:
        example: 500
        type: integer
        x-formatting: weight
      organizationalClothingAndIndividualEquipment:
        example: true
        type: boolean
      accompaniedTour:
        type: boolean
        example: true
        x-nullable: true
        description: Indicates if the move entitlement allows dependents to travel to the new Permanent Duty Station (PDS). This is only present on OCONUS moves.
      unaccompaniedBaggageAllowance:
        type: integer
        example: 3
        x-nullable: true
        description: The amount of weight in pounds that the move is entitled for shipment types of Unaccompanied Baggage.
      dependentsUnderTwelve:
        type: integer
        example: 5
        x-nullable: true
        description: Indicates the number of dependents under the age of twelve for a move. This is only present on OCONUS moves.
      dependentsTwelveAndOver:
        type: integer
        example: 3
        x-nullable: true
        description: Indicates the number of dependents of the age twelve or older for a move. This is only present on OCONUS moves.
      eTag:
        type: string
    type: object
  Error:
    properties:
      message:
        type: string
    required:
      - message
    type: object
  Grade:
    type: string
    x-nullable: true
    title: grade
    enum:
      - E_1
      - E_2
      - E_3
      - E_4
      - E_5
      - E_6
      - E_7
      - E_8
      - E_9
      - E_9_SPECIAL_SENIOR_ENLISTED
      - O_1_ACADEMY_GRADUATE
      - O_2
      - O_3
      - O_4
      - O_5
      - O_6
      - O_7
      - O_8
      - O_9
      - O_10
      - W_1
      - W_2
      - W_3
      - W_4
      - W_5
      - AVIATION_CADET
      - CIVILIAN_EMPLOYEE
      - ACADEMY_CADET
      - MIDSHIPMAN
    x-display-value:
      E_1: E-1
      E_2: E-2
      E_3: E-3
      E_4: E-4
      E_5: E-5
      E_6: E-6
      E_7: E-7
      E_8: E-8
      E_9: E-9
      E_9_SPECIAL_SENIOR_ENLISTED: E-9 (Special Senior Enlisted)
      O_1_ACADEMY_GRADUATE: O-1 or Service Academy Graduate
      O_2: O-2
      O_3: O-3
      O_4: O-4
      O_5: O-5
      O_6: O-6
      O_7: O-7
      O_8: O-8
      O_9: O-9
      O_10: O-10
      W_1: W-1
      W_2: W-2
      W_3: W-3
      W_4: W-4
      W_5: W-5
      AVIATION_CADET: Aviation Cadet
      CIVILIAN_EMPLOYEE: Civilian Employee
      ACADEMY_CADET: Service Academy Cadet
      MIDSHIPMAN: Midshipman
  Move:
    properties:
      id:
        example: 1f2270c7-7166-40ae-981e-b200ebdf3054
        format: uuid
        type: string
      serviceCounselingCompletedAt:
        format: date-time
        type: string
        x-nullable: true
      availableToPrimeAt:
        format: date-time
        type: string
        x-nullable: true
      approvedAt:
        format: date-time
        type: string
        x-nullable: true
      billableWeightsReviewedAt:
        format: date-time
        type: string
        x-nullable: true
      contractorId:
        type: string
        format: uuid
        x-nullable: true
      contractor:
        $ref: '#/definitions/Contractor'
      locator:
        type: string
        example: '1K43AR'
      ordersId:
        type: string
        format: uuid
        example: c56a4180-65aa-42ec-a945-5fd21dec0538
      orders:
        $ref: '#/definitions/Order'
      referenceId:
        example: 1001-3456
        type: string
        x-nullable: true
      status:
        $ref: '#/definitions/MoveStatus'
      excessUnaccompaniedBaggageWeightQualifiedAt:
        type: string
        format: date-time
        description: Timestamp of when the sum of estimated or actual unaccompanied baggage shipment weights of the move reached 90% of the weight allowance
        x-nullable: true
      excessUnaccompaniedBaggageWeightAcknowledgedAt:
        type: string
        format: date-time
        description: Timestamp of when the TOO acknowledged the excess unaccompanied baggage weight risk by either dismissing the alert or updating the max billable weight
        x-nullable: true
      excess_weight_qualified_at:
        type: string
        format: date-time
        description: Timestamp of when the estimated shipment weights of the move reached 90% of the weight allowance
        x-nullable: true
      excess_weight_acknowledged_at:
        type: string
        format: date-time
        description: Timestamp of when the TOO acknowledged the excess weight risk by either dismissing the alert or updating the max billable weight
        x-nullable: true
      tioRemarks:
        type: string
        example: approved additional weight
        x-nullable: true
      financialReviewFlag:
        type: boolean
        example: false
        description: This flag is set by office users if a move should be reviewed by a Financial Office
        x-nullable: false
        readOnly: true
      financialReviewRemarks:
        type: string
        example: Delivery Address is too far from duty location
        x-nullable: true
        readOnly: true
      closeoutOffice:
        $ref: 'definitions/TransportationOffice.yaml'
      closeoutOfficeId:
        type: string
        format: uuid
        description: The transportation office that will handle reviewing PPM Closeout documentation for Army and Air Force service members
        x-nullable: true
      counselingOffice:
        $ref: 'definitions/TransportationOffice.yaml'
      counselingOfficeId:
        type: string
        format: uuid
        description: The transportation office that will handle services counseling for this move
        x-nullable: true
      approvalsRequestedAt:
        type: string
        format: date-time
        description: The time at which a move is sent back to the TOO becuase the prime added a new service item for approval
        x-nullable: true
      createdAt:
        type: string
        format: date-time
      submittedAt:
        type: string
        format: date-time
        x-nullable: true
      updatedAt:
        type: string
        format: date-time
      eTag:
        type: string
      shipmentGBLOC:
        $ref: '#/definitions/GBLOC'
      lockedByOfficeUserID:
        type: string
        format: uuid
        x-nullable: true
      lockedByOfficeUser:
        $ref: '#/definitions/LockedOfficeUser'
        x-nullable: true
      lockExpiresAt:
        type: string
        format: date-time
        x-nullable: true
      additionalDocuments:
        $ref: 'definitions/Document.yaml'
      SCAssignedUser:
        $ref: '#/definitions/AssignedOfficeUser'
      TOOAssignedUser:
        $ref: '#/definitions/AssignedOfficeUser'
      TIOAssignedUser:
        $ref: '#/definitions/AssignedOfficeUser'
      TOODestinationAssignedUser:
        $ref: '#/definitions/AssignedOfficeUser'
  MoveHistory:
    properties:
      id:
        description: move ID
        example: 1f2270c7-7166-40ae-981e-b200ebdf3054
        format: uuid
        type: string
      historyRecords:
        description: A list of MoveAuditHistory's connected to the move.
        $ref: '#/definitions/MoveAuditHistories'
      locator:
        description: move locator
        type: string
        example: '1K43AR'
      referenceId:
        description: move referenceID
        example: 1001-3456
        type: string
        x-nullable: true
  MoveHistoryResult:
    type: object
    properties:
      page:
        type: integer
      perPage:
        type: integer
      totalCount:
        type: integer
      id:
        description: move ID
        example: 1f2270c7-7166-40ae-981e-b200ebdf3054
        format: uuid
        type: string
      historyRecords:
        description: A list of MoveAuditHistory's connected to the move.
        $ref: '#/definitions/MoveAuditHistories'
      locator:
        description: move locator
        type: string
        example: '1K43AR'
      referenceId:
        description: move referenceID
        example: 1001-3456
        type: string
        x-nullable: true
  MoveAuditHistories:
    type: array
    items:
      $ref: '#/definitions/MoveAuditHistory'
  MoveAuditHistory:
    properties:
      id:
        description: id from audity_history table
        example: 1f2270c7-7166-40ae-981e-b200ebdf3054
        format: uuid
        type: string
      schemaName:
        description: Database schema audited table for this event is in
        type: string
      tableName:
        description: name of database table that was changed
        type: string
      relId:
        description: relation OID. Table OID (object identifier). Changes with drop/create.
        type: integer
      objectId:
        description: id column for the tableName where the data was changed
        example: 1f2270c7-7166-40ae-981e-b200ebdf3054
        format: uuid
        type: string
        x-nullable: true
      sessionUserId:
        example: 1f2270c7-7166-40ae-981e-b200ebdf3054
        format: uuid
        type: string
        x-nullable: true
      sessionUserFirstName:
        example: foo
        type: string
        x-nullable: true
      sessionUserLastName:
        example: bar
        type: string
        x-nullable: true
      sessionUserEmail:
        example: foobar@example.com
        type: string
        x-nullable: true
      sessionUserTelephone:
        format: telephone
        type: string
        pattern: '^[2-9]\d{2}-\d{3}-\d{4}$'
        x-nullable: true
      context:
        type: array
        items:
          type: object
          additionalProperties:
            type: string
        x-nullable: true
      contextId:
        description: id column for the context table the record belongs to
        example: 1f2270c7-7166-40ae-981e-b200ebdf3054
        type: string
        x-nullable: true
      eventName:
        description: API endpoint name that was called to make the change
        type: string
        x-nullable: true
      actionTstampTx:
        description: Transaction start timestamp for tx in which audited event occurred
        type: string
        format: date-time
      actionTstampStm:
        description: Statement start timestamp for tx in which audited event occurred
        type: string
        format: date-time
      actionTstampClk:
        description: Wall clock time at which audited event's trigger call occurred
        type: string
        format: date-time
      transactionId:
        description: Identifier of transaction that made the change. May wrap, but unique paired with action_tstamp_tx.
        type: integer
        x-nullable: true
      action:
        description: Action type; I = insert, D = delete, U = update, T = truncate
        type: string
      oldValues:
        description: A list of (old/previous) MoveAuditHistoryItem's for a record before the change.
        type: object
        additionalProperties: true
        x-nullable: true
      changedValues:
        description: A list of (changed/updated) MoveAuditHistoryItem's for a record after the change.
        type: object
        additionalProperties: true
        x-nullable: true
      statementOnly:
        description: true if audit event is from an FOR EACH STATEMENT trigger, false for FOR EACH ROW'
        type: boolean
        example: false
  MoveAuditHistoryItems:
    type: array
    items:
      $ref: '#/definitions/MoveAuditHistoryItem'
  MoveAuditHistoryItem:
    properties:
      columnName:
        type: string
      columnValue:
        type: string
  MoveStatus:
    type: string
    enum:
      - DRAFT
      - NEEDS SERVICE COUNSELING
      - SERVICE COUNSELING COMPLETED
      - SUBMITTED
      - APPROVALS REQUESTED
      - APPROVED
      - CANCELED
  PPMStatus:
    type: string
    enum:
      - CANCELED
      - DRAFT
      - SUBMITTED
      - WAITING_ON_CUSTOMER
      - NEEDS_ADVANCE_APPROVAL
      - NEEDS_CLOSEOUT
      - CLOSEOUT_COMPLETE
      - COMPLETED
  DeptIndicator:
    type: string
    title: Dept. indicator
    x-nullable: true
    enum:
      - NAVY_AND_MARINES
      - ARMY
      - ARMY_CORPS_OF_ENGINEERS
      - AIR_AND_SPACE_FORCE
      - COAST_GUARD
      - OFFICE_OF_SECRETARY_OF_DEFENSE
    x-display-value:
      NAVY_AND_MARINES: 17 Navy and Marine Corps
      ARMY: 21 Army
      ARMY_CORPS_OF_ENGINEERS: 96 Army Corps of Engineers
      AIR_AND_SPACE_FORCE: 57 Air Force and Space Force
      COAST_GUARD: 70 Coast Guard
      OFFICE_OF_SECRETARY_OF_DEFENSE: 97 Office of the Secretary of Defense
  OrdersTypeDetail:
    type: string
    title: Orders type detail
    x-nullable: true
    enum:
      - HHG_PERMITTED
      - PCS_TDY
      - HHG_RESTRICTED_PROHIBITED
      - HHG_RESTRICTED_AREA
      - INSTRUCTION_20_WEEKS
      - HHG_PROHIBITED_20_WEEKS
      - DELAYED_APPROVAL
    x-display-value:
      HHG_PERMITTED: Shipment of HHG Permitted
      PCS_TDY: PCS with TDY Enroute
      HHG_RESTRICTED_PROHIBITED: Shipment of HHG Restricted or Prohibited
      HHG_RESTRICTED_AREA: HHG Restricted Area-HHG Prohibited
      INSTRUCTION_20_WEEKS: Course of Instruction 20 Weeks or More
      HHG_PROHIBITED_20_WEEKS: Shipment of HHG Prohibited but Authorized within 20 weeks
      DELAYED_APPROVAL: Delayed Approval 20 Weeks or More
  Order:
    properties:
      id:
        example: 1f2270c7-7166-40ae-981e-b200ebdf3054
        format: uuid
        type: string
      customerID:
        example: c56a4180-65aa-42ec-a945-5fd21dec0538
        format: uuid
        type: string
      customer:
        $ref: '#/definitions/Customer'
      moveCode:
        type: string
        example: 'H2XFJF'
      first_name:
        type: string
        example: John
        readOnly: true
      last_name:
        type: string
        example: Doe
        readOnly: true
      grade:
        $ref: '#/definitions/Grade'
      agency:
        $ref: 'definitions/Affiliation.yaml'
      entitlement:
        $ref: '#/definitions/Entitlements'
      destinationDutyLocation:
        $ref: 'definitions/DutyLocation.yaml'
      destinationDutyLocationGBLOC:
        $ref: '#/definitions/GBLOC'
      originDutyLocation:
        $ref: 'definitions/DutyLocation.yaml'
      originDutyLocationGBLOC:
        $ref: '#/definitions/GBLOC'
      moveTaskOrderID:
        example: c56a4180-65aa-42ec-a945-5fd21dec0538
        format: uuid
        type: string
      uploaded_order_id:
        example: c56a4180-65aa-42ec-a945-5fd21dec0538
        format: uuid
        type: string
      uploadedAmendedOrderID:
        example: c56a4180-65aa-42ec-a945-5fd21dec0538
        format: uuid
        type: string
        x-nullable: true
      amendedOrdersAcknowledgedAt:
        type: string
        format: date-time
        x-nullable: true
      order_number:
        type: string
        x-nullable: true
        example: '030-00362'
      order_type:
        $ref: 'definitions/OrdersType.yaml'
      order_type_detail:
        $ref: '#/definitions/OrdersTypeDetail'
        x-nullable: true
      date_issued:
        type: string
        format: date
        example: '2020-01-01'
      report_by_date:
        type: string
        format: date
        example: '2020-01-01'
      department_indicator:
        $ref: '#/definitions/DeptIndicator'
        x-nullable: true
      tac:
        type: string
        title: TAC
        example: 'F8J1'
        x-nullable: true
      sac:
        type: string
        title: SAC
        example: 'N002214CSW32Y9'
        x-nullable: true
      ntsTac:
        type: string
        title: NTS TAC
        example: 'F8J1'
        x-nullable: true
      ntsSac:
        type: string
        title: NTS SAC
        example: 'N002214CSW32Y9'
        x-nullable: true
      has_dependents:
        type: boolean
        example: false
        title: Are dependents included in your orders?
      spouse_has_pro_gear:
        type: boolean
        example: false
        title: Do you have a spouse who will need to move items related to their occupation (also known as spouse pro-gear)?
      supplyAndServicesCostEstimate:
        type: string
      packingAndShippingInstructions:
        type: string
      methodOfPayment:
        type: string
      naics:
        type: string
      orders_type:
        $ref: 'definitions/OrdersType.yaml'
      eTag:
        type: string
    type: object
  Location:
    type: object
    properties:
      label:
        type: string
        example: Label for display
      value:
        type: string
        example: Value for location
    required:
      - label
      - value
  Locations:
    type: array
    items:
      $ref: '#/definitions/Location'
  OrderBody:
    type: object
    properties:
      id:
        type: string
        format: uuid
  CreateOrders:
    type: object
    properties:
      serviceMemberId:
        type: string
        format: uuid
        example: c56a4180-65aa-42ec-a945-5fd21dec0538
      issueDate:
        type: string
        description: The date and time that these orders were cut.
        format: date
        title: Orders date
      reportByDate:
        type: string
        description: Report By Date
        format: date
        title: Report-by date
      ordersType:
        $ref: 'definitions/OrdersType.yaml'
      ordersTypeDetail:
        $ref: '#/definitions/OrdersTypeDetail'
      hasDependents:
        type: boolean
        title: Are dependents included in your orders?
      spouseHasProGear:
        type: boolean
        title: Do you have a spouse who will need to move items related to their occupation (also known as spouse pro-gear)?
      newDutyLocationId:
        type: string
        format: uuid
        example: c56a4180-65aa-42ec-a945-5fd21dec0538
      counselingOfficeId:
        type: string
        format: uuid
        example: cf1addea-a4f9-4173-8506-2bb82a064cb7
        x-nullable: true
      ordersNumber:
        type: string
        title: Orders Number
        x-nullable: true
        example: '030-00362'
      tac:
        type: string
        title: TAC
        example: 'F8J1'
        x-nullable: true
      sac:
        type: string
        title: SAC
        example: 'N002214CSW32Y9'
        x-nullable: true
      departmentIndicator:
        $ref: '#/definitions/DeptIndicator'
      grade:
        $ref: '#/definitions/Grade'
      originDutyLocationId:
        type: string
        format: uuid
        example: c56a4180-65aa-42ec-a945-5fd21dec0538
      accompaniedTour:
        type: boolean
        example: true
        x-nullable: true
        description: Indicates if the move entitlement allows dependents to travel to the new Permanent Duty Station (PDS). This is only present on OCONUS moves.
      dependentsUnderTwelve:
        type: integer
        example: 5
        x-nullable: true
        description: Indicates the number of dependents under the age of twelve for a move. This is only present on OCONUS moves.
      dependentsTwelveAndOver:
        type: integer
        example: 3
        x-nullable: true
        description: Indicates the number of dependents of the age twelve or older for a move. This is only present on OCONUS moves.
      civilianTdyUbAllowance:
        type: integer
        example: 3
        x-nullable: true
        description: The weight in pounds set by the customer or office user that a civilian TDY move is entitled to for Unaccompanied Baggage shipment types.
    required:
      - serviceMemberId
      - issueDate
      - reportByDate
      - ordersType
      - hasDependents
      - spouseHasProGear
      - newDutyLocationId
  CounselingUpdateOrderPayload:
    type: object
    properties:
      issueDate:
        type: string
        description: The date and time that these orders were cut.
        format: date
        example: '2018-04-26'
        title: Orders date
      reportByDate:
        type: string
        description: Report By Date
        format: date
        example: '2018-04-26'
        title: Report-by date
      ordersType:
        $ref: 'definitions/OrdersType.yaml'
      ordersTypeDetail:
        $ref: '#/definitions/OrdersTypeDetail'
      ordersNumber:
        type: string
        title: Orders Number
        x-nullable: true
        example: '030-00362'
      departmentIndicator:
        $ref: '#/definitions/DeptIndicator'
        x-nullable: true
      originDutyLocationId:
        type: string
        format: uuid
        example: c56a4180-65aa-42ec-a945-5fd21dec0538
      newDutyLocationId:
        type: string
        format: uuid
        example: c56a4180-65aa-42ec-a945-5fd21dec0538
      tac:
        type: string
        title: HHG TAC
        minLength: 4
        maxLength: 4
        example: 'F8J1'
        x-nullable: true
      sac:
        title: HHG SAC
        example: 'N002214CSW32Y9'
        $ref: definitions/NullableString.yaml
      ntsTac:
        title: NTS TAC
        minLength: 4
        maxLength: 4
        example: 'F8J1'
        $ref: definitions/NullableString.yaml
      ntsSac:
        title: NTS SAC
        example: 'N002214CSW32Y9'
        $ref: definitions/NullableString.yaml
      grade:
        $ref: '#/definitions/Grade'
      hasDependents:
        type: boolean
        title: Are dependents included in your orders?
        x-nullable: true
      dependentsAuthorized:
        type: boolean
        x-nullable: true
      civilianTdyUbAllowance:
        type: integer
        example: 3
        x-nullable: true
        description: The weight in pounds set by the customer or office user that a civilian TDY move is entitled to for Unaccompanied Baggage shipment types.
    required:
      - issueDate
      - reportByDate
      - ordersType
      - originDutyLocationId
      - newDutyLocationId
  UpdateOrderPayload:
    type: object
    properties:
      issueDate:
        type: string
        description: The date and time that these orders were cut.
        format: date
        example: '2018-04-26'
        title: Orders date
      reportByDate:
        type: string
        description: Report By Date
        format: date
        example: '2018-04-26'
        title: Report-by date
      ordersType:
        $ref: 'definitions/OrdersType.yaml'
      ordersTypeDetail:
        $ref: '#/definitions/OrdersTypeDetail'
      originDutyLocationId:
        type: string
        format: uuid
        example: c56a4180-65aa-42ec-a945-5fd21dec0538
      newDutyLocationId:
        type: string
        format: uuid
        example: c56a4180-65aa-42ec-a945-5fd21dec0538
      ordersNumber:
        type: string
        title: Orders Number
        x-nullable: true
        example: '030-00362'
      tac:
        type: string
        title: HHG TAC
        minLength: 4
        maxLength: 4
        example: 'F8J1'
        x-nullable: true
      sac:
        title: HHG SAC
        example: 'N002214CSW32Y9'
        $ref: definitions/NullableString.yaml
      ntsTac:
        title: NTS TAC
        minLength: 4
        maxLength: 4
        example: 'F8J1'
        $ref: definitions/NullableString.yaml
      ntsSac:
        title: NTS SAC
        example: 'N002214CSW32Y9'
        $ref: definitions/NullableString.yaml
      departmentIndicator:
        $ref: '#/definitions/DeptIndicator'
        x-nullable: true
      ordersAcknowledgement:
        description: Confirmation that the new amended orders were reviewed after previously approving the original orders
        type: boolean
        x-nullable: true
      grade:
        $ref: '#/definitions/Grade'
      dependentsAuthorized:
        type: boolean
        x-nullable: true
      civilianTdyUbAllowance:
        type: integer
        example: 3
        x-nullable: true
        description: The weight in pounds set by the customer or office user that a civilian TDY move is entitled to for Unaccompanied Baggage shipment types.
    required:
      - issueDate
      - reportByDate
      - ordersType
      - newDutyLocationId
      - originDutyLocationId
  UpdateAllowancePayload:
    type: object
    properties:
      grade:
        $ref: '#/definitions/Grade'
      agency:
        $ref: 'definitions/Affiliation.yaml'
      proGearWeight:
        description: unit is in lbs
        example: 2000
        type: integer
        minimum: 0
        maximum: 2000
        x-formatting: weight
        x-nullable: true
      proGearWeightSpouse:
        description: unit is in lbs
        example: 500
        type: integer
        minimum: 0
        maximum: 500
        x-formatting: weight
        x-nullable: true
      requiredMedicalEquipmentWeight:
        description: unit is in lbs
        example: 2000
        type: integer
        minimum: 0
        x-formatting: weight
      organizationalClothingAndIndividualEquipment:
        description: only for Army
        type: boolean
        x-nullable: true
      storageInTransit:
        description: the number of storage in transit days that the customer is entitled to for a given shipment on their move
        type: integer
        minimum: 0
      gunSafe:
        description: True if user is entitled to move a gun safe (up to 500 lbs) as part of their move without it being charged against their weight allowance.
        type: boolean
        x-nullable: true
      accompaniedTour:
        type: boolean
        example: true
        x-nullable: true
        description: Indicates if the move entitlement allows dependents to travel to the new Permanent Duty Station (PDS). This is only present on OCONUS moves.
      dependentsUnderTwelve:
        type: integer
        example: 5
        x-nullable: true
        description: Indicates the number of dependents under the age of twelve for a move. This is only present on OCONUS moves.
      dependentsTwelveAndOver:
        type: integer
        example: 3
        x-nullable: true
        description: Indicates the number of dependents of the age twelve or older for a move. This is only present on OCONUS moves.
      ubAllowance:
        example: 500
        type: integer
        x-nullable: true
      weightRestriction:
        example: 1500
        type: integer
        x-nullable: true
        description: Indicates the weight restriction for the move to a particular location.
      ubWeightRestriction:
        example: 1500
        type: integer
        x-nullable: true
        description: Indicates the UB weight restriction for the move to a particular location.
  UpdateBillableWeightPayload:
    type: object
    properties:
      authorizedWeight:
        description: unit is in lbs
        example: 2000
        minimum: 1
        type: integer
        x-formatting: weight
        x-nullable: true
  UpdateMaxBillableWeightAsTIOPayload:
    type: object
    properties:
      authorizedWeight:
        description: unit is in lbs
        example: 2000
        minimum: 1
        type: integer
        x-formatting: weight
        x-nullable: true
      tioRemarks:
        description: TIO remarks for updating the max billable weight
        example: Increasing max billable weight
        type: string
        minLength: 1
        x-nullable: true
    required:
      - authorizedWeight
      - tioRemarks
  CounselingUpdateAllowancePayload:
    type: object
    properties:
      grade:
        $ref: '#/definitions/Grade'
      agency:
        $ref: 'definitions/Affiliation.yaml'
      proGearWeight:
        minimum: 0
        maximum: 2000
        description: unit is in lbs
        example: 2000
        type: integer
        x-formatting: weight
        x-nullable: true
      proGearWeightSpouse:
        minimum: 0
        maximum: 500
        description: unit is in lbs
        example: 2000
        type: integer
        x-formatting: weight
        x-nullable: true
      requiredMedicalEquipmentWeight:
        minimum: 0
        description: unit is in lbs
        example: 2000
        type: integer
        x-formatting: weight
      organizationalClothingAndIndividualEquipment:
        description: only for Army
        type: boolean
        x-nullable: true
      storageInTransit:
        description: the number of storage in transit days that the customer is entitled to for a given shipment on their move
        type: integer
        minimum: 0
      gunSafe:
        description: True if user is entitled to move a gun safe (up to 500 lbs) as part of their move without it being charged against their weight allowance.
        type: boolean
        x-nullable: true
      accompaniedTour:
        type: boolean
        example: true
        x-nullable: true
        description: Indicates if the move entitlement allows dependents to travel to the new Permanent Duty Station (PDS). This is only present on OCONUS moves.
      dependentsUnderTwelve:
        type: integer
        example: 5
        x-nullable: true
        description: Indicates the number of dependents under the age of twelve for a move. This is only present on OCONUS moves.
      dependentsTwelveAndOver:
        type: integer
        example: 3
        x-nullable: true
        description: Indicates the number of dependents of the age twelve or older for a move. This is only present on OCONUS moves.
      ubAllowance:
        example: 500
        type: integer
        x-nullable: true
      weightRestriction:
        example: 1500
        type: integer
        x-nullable: true
        description: Indicates the weight restriction for a move to a particular location.
      ubWeightRestriction:
        example: 1500
        type: integer
        x-nullable: true
        description: Indicates the UB weight restriction for the move to a particular location.
  MoveTaskOrder:
    description: The Move (MoveTaskOrder)
    properties:
      id:
        example: 1f2270c7-7166-40ae-981e-b200ebdf3054
        format: uuid
        type: string
      createdAt:
        format: date-time
        type: string
      orderID:
        example: c56a4180-65aa-42ec-a945-5fd21dec0538
        format: uuid
        type: string
      locator:
        type: string
        example: '1K43AR'
      referenceId:
        example: 1001-3456
        type: string
      serviceCounselingCompletedAt:
        format: date-time
        type: string
        x-nullable: true
      availableToPrimeAt:
        format: date-time
        type: string
        x-nullable: true
      approvedAt:
        format: date-time
        type: string
        x-nullable: true
      updatedAt:
        format: date-time
        type: string
      destinationAddress:
        $ref: 'definitions/Address.yaml'
      pickupAddress:
        $ref: 'definitions/Address.yaml'
      destinationDutyLocation:
        example: 1f2270c7-7166-40ae-981e-b200ebdf3054
        format: uuid
        type: string
      originDutyLocation:
        example: 1f2270c7-7166-40ae-981e-b200ebdf3054
        format: uuid
        type: string
      entitlements:
        $ref: '#/definitions/Entitlements'
      requestedPickupDate:
        format: date
        type: string
      tioRemarks:
        type: string
        example: approved additional weight
        x-nullable: true
      eTag:
        type: string
    type: object
  MoveTaskOrders:
    items:
      $ref: '#/definitions/MoveTaskOrder'
    type: array
  PaymentRequest:
    properties:
      proofOfServiceDocs:
        $ref: '#/definitions/ProofOfServiceDocs'
      id:
        example: c56a4180-65aa-42ec-a945-5fd21dec0538
        format: uuid
        readOnly: true
        type: string
      isFinal:
        default: false
        type: boolean
      moveTaskOrder:
        $ref: '#/definitions/Move'
      moveTaskOrderID:
        example: c56a4180-65aa-42ec-a945-5fd21dec0538
        format: uuid
        type: string
      rejectionReason:
        example: documentation was incomplete
        type: string
        x-nullable: true
      serviceItems:
        $ref: '#/definitions/PaymentServiceItems'
      status:
        $ref: '#/definitions/PaymentRequestStatus'
      paymentRequestNumber:
        example: 1234-5678-1
        readOnly: true
        type: string
      recalculationOfPaymentRequestID:
        example: c56a4180-65aa-42ec-a945-5fd21dec0538
        format: uuid
        type: string
        readOnly: true
        x-nullable: true
      eTag:
        type: string
      reviewedAt:
        format: date-time
        type: string
        x-nullable: true
      createdAt:
        format: date-time
        type: string
      sentToGexAt:
        format: date-time
        type: string
        x-nullable: true
      receivedByGexAt:
        format: date-time
        type: string
        x-nullable: true
      ediErrorType:
        description: Type of EDI reporting or causing the issue. Can be EDI 997, 824, and 858.
        type: string
        x-nullable: true
      ediErrorCode:
        description: Reported code from syncada for the EDI error encountered
        type: string
        x-nullable: true
      ediErrorDescription:
        description: The reason the services counselor has excluded or rejected the item.
        type: string
        x-nullable: true
      tppsInvoiceAmountPaidTotalMillicents:
        type: integer
        format: millients
        title: Total amount that TPPS paid for all service items on the payment request in millicents
        x-nullable: true
      tppsInvoiceSellerPaidDate:
        type: string
        format: date-time
        title: Date that TPPS paid HS for the payment request
        x-nullable: true
    type: object
  PaymentRequests:
    items:
      $ref: '#/definitions/PaymentRequest'
    type: array
  PaymentServiceItems:
    items:
      $ref: '#/definitions/PaymentServiceItem'
    type: array
  PaymentServiceItem:
    properties:
      id:
        example: c56a4180-65aa-42ec-a945-5fd21dec0538
        format: uuid
        readOnly: true
        type: string
      createdAt:
        format: date-time
        type: string
      paymentRequestID:
        example: c56a4180-65aa-42ec-a945-5fd21dec0538
        format: uuid
        type: string
      mtoServiceItemID:
        example: c56a4180-65aa-42ec-a945-5fd21dec0538
        format: uuid
        type: string
      mtoServiceItemCode:
        example: DLH
        type: string
      mtoServiceItemName:
        example: Move management
        type: string
      mtoShipmentType:
        $ref: 'definitions/MTOShipmentType.yaml'
      mtoShipmentID:
        type: string
        format: uuid
        example: c56a4180-65aa-42ec-a945-5fd21dec0538
        x-nullable: true
      status:
        $ref: 'definitions/PaymentServiceItemStatus.yaml'
      priceCents:
        type: integer
        format: cents
        title: Price of the service item in cents
        x-nullable: true
      rejectionReason:
        example: documentation was incomplete
        type: string
        x-nullable: true
      referenceID:
        example: 1234-5678-c56a4180
        readOnly: true
        format: string
      paymentServiceItemParams:
        $ref: 'definitions/PaymentServiceItemParams.yaml'
      eTag:
        type: string
      tppsInvoiceAmountPaidPerServiceItemMillicents:
        type: integer
        format: millicents
        title: Amount that TPPS paid for the individual service item in millicents
        x-nullable: true
    type: object
  PaymentRequestStatus:
    $ref: 'definitions/PaymentRequestStatus.yaml'
  ProofOfServiceDocs:
    items:
      $ref: '#/definitions/ProofOfServiceDoc'
    type: array
  ProofOfServiceDoc:
    properties:
      isWeightTicket:
        type: boolean
      uploads:
        items:
          $ref: 'definitions/Upload.yaml'
        type: array
  ShipmentsPaymentSITBalance:
    items:
      $ref: '#/definitions/ShipmentPaymentSITBalance'
    type: array
  ShipmentPaymentSITBalance:
    properties:
      shipmentID:
        type: string
        format: uuid
      totalSITDaysAuthorized:
        type: integer
      totalSITDaysRemaining:
        type: integer
      totalSITEndDate:
        type: string
        format: date
        x-nullable: true
      pendingSITDaysInvoiced:
        type: integer
      pendingBilledStartDate:
        type: string
        format: date
        x-nullable: true
      pendingBilledEndDate:
        type: string
        format: date
        x-nullable: true
      previouslyBilledDays:
        type: integer
        x-nullable: true
      previouslyBilledStartDate:
        type: string
        format: date
        x-nullable: true
      previouslyBilledEndDate:
        type: string
        format: date
        x-nullable: true
  UpdateShipment:
    type: object
    properties:
      shipmentType:
        $ref: 'definitions/MTOShipmentType.yaml'
      requestedPickupDate:
        format: date
        type: string
        x-nullable: true
      requestedDeliveryDate:
        format: date
        type: string
        x-nullable: true
      customerRemarks:
        type: string
        example: handle with care
        x-nullable: true
      counselorRemarks:
        type: string
        example: counselor approved
        x-nullable: true
      billableWeightCap:
        type: integer
        description: estimated weight of the shuttle service item provided by the prime
        example: 2500
        x-formatting: weight
        x-nullable: true
      billableWeightJustification:
        type: string
        example: more weight than expected
        x-nullable: true
      pickupAddress:
        allOf:
          - $ref: 'definitions/Address.yaml'
      destinationAddress:
        allOf:
          - $ref: 'definitions/Address.yaml'
      secondaryDeliveryAddress:
        allOf:
          - $ref: 'definitions/Address.yaml'
      secondaryPickupAddress:
        allOf:
          - $ref: 'definitions/Address.yaml'
      hasSecondaryPickupAddress:
        type: boolean
        x-nullable: true
        x-omitempty: false
      hasSecondaryDeliveryAddress:
        type: boolean
        x-nullable: true
        x-omitempty: false
      tertiaryDeliveryAddress:
        allOf:
          - $ref: 'definitions/Address.yaml'
      tertiaryPickupAddress:
        allOf:
          - $ref: 'definitions/Address.yaml'
      hasTertiaryPickupAddress:
        type: boolean
        x-nullable: true
        x-omitempty: false
      hasTertiaryDeliveryAddress:
        type: boolean
        x-nullable: true
        x-omitempty: false
      actualProGearWeight:
        type: integer
        x-nullable: true
        x-omitempty: false
      actualSpouseProGearWeight:
        type: integer
        x-nullable: true
        x-omitempty: false
      destinationType:
        $ref: 'definitions/DestinationType.yaml'
      agents:
        $ref: 'definitions/MTOAgents.yaml'
        x-nullable: true
      tacType:
        $ref: 'definitions/LOATypeNullable.yaml'
      sacType:
        $ref: 'definitions/LOATypeNullable.yaml'
      usesExternalVendor:
        type: boolean
        example: false
        x-nullable: true
      serviceOrderNumber:
        type: string
        x-nullable: true
      ntsRecordedWeight:
        description: The previously recorded weight for the NTS Shipment. Used for NTS Release to know what the previous primeActualWeight or billable weight was.
        example: 2000
        type: integer
        x-formatting: weight
        x-nullable: true
      storageFacility:
        x-nullable: true
        $ref: 'definitions/StorageFacility.yaml'
      ppmShipment:
        $ref: '#/definitions/UpdatePPMShipment'
      boatShipment:
        $ref: '#/definitions/UpdateBoatShipment'
      mobileHomeShipment:
        $ref: '#/definitions/UpdateMobileHomeShipment'
  UpdatePPMShipment:
    type: object
    properties:
      ppmType:
        $ref: 'definitions/PPMType.yaml'
      expectedDepartureDate:
        description: >
          Date the customer expects to move.
        format: date
        type: string
        x-nullable: true
      actualMoveDate:
        format: date
        type: string
        x-nullable: true
      pickupAddress:
        allOf:
          - $ref: 'definitions/Address.yaml'
      secondaryPickupAddress:
        allOf:
          - $ref: 'definitions/Address.yaml'
      destinationAddress:
        allOf:
          - $ref: 'definitions/PPMDestinationAddress.yaml'
      secondaryDestinationAddress:
        allOf:
          - $ref: 'definitions/Address.yaml'
      hasSecondaryPickupAddress:
        type: boolean
        x-nullable: true
        x-omitempty: false
      hasSecondaryDestinationAddress:
        type: boolean
        x-nullable: true
        x-omitempty: false
      tertiaryPickupAddress:
        allOf:
          - $ref: 'definitions/Address.yaml'
      tertiaryDestinationAddress:
        allOf:
          - $ref: 'definitions/Address.yaml'
      hasTertiaryPickupAddress:
        type: boolean
        x-nullable: true
        x-omitempty: false
      hasTertiaryDestinationAddress:
        type: boolean
        x-nullable: true
        x-omitempty: false
      w2Address:
        x-nullable: true
        $ref: 'definitions/Address.yaml'
      sitExpected:
        type: boolean
        x-nullable: true
      sitLocation:
        allOf:
          - $ref: 'definitions/SITLocationType.yaml'
          - x-nullable: true
      sitEstimatedWeight:
        type: integer
        example: 2000
        x-nullable: true
      sitEstimatedEntryDate:
        format: date
        type: string
        x-nullable: true
      sitEstimatedDepartureDate:
        format: date
        type: string
        x-nullable: true
      estimatedWeight:
        type: integer
        example: 4200
        x-nullable: true
      allowableWeight:
        description: The allowable weight of the PPM shipment goods being moved.
        type: integer
        minimum: 0
        example: 4300
        x-nullable: true
      hasProGear:
        description: >
          Indicates whether PPM shipment has pro-gear.
        type: boolean
        x-nullable: true
      proGearWeight:
        type: integer
        x-nullable: true
      spouseProGearWeight:
        type: integer
        x-nullable: true
      hasRequestedAdvance:
        description: >
          Indicates whether an advance has been requested for the PPM shipment.
        type: boolean
        x-nullable: true
      hasReceivedAdvance:
        description: >
          Indicates whether an advance was received for the PPM shipment.
        type: boolean
        x-nullable: true
      advanceAmountRequested:
        description: >
          The amount request for an advance, or null if no advance is requested
        type: integer
        format: cents
        x-nullable: true
      advanceAmountReceived:
        description: >
          The amount received for an advance, or null if no advance is received
        type: integer
        format: cents
        x-nullable: true
      advanceStatus:
        $ref: 'definitions/PPMAdvanceStatus.yaml'
        x-nullable: true
      isActualExpenseReimbursement:
        description: Used for PPM shipments only. Denotes if this shipment uses the Actual Expense Reimbursement method.
        type: boolean
        example: false
        x-omitempty: false
        x-nullable: true
  UpdateBoatShipment:
    type: object
    properties:
      type:
        type: string
        enum:
          - HAUL_AWAY
          - TOW_AWAY
        x-nullable: true
      year:
        type: integer
        description: Year of the Boat
        x-nullable: true
      make:
        type: string
        description: Make of the Boat
        x-nullable: true
      model:
        type: string
        description: Model of the Boat
        x-nullable: true
      lengthInInches:
        type: integer
        description: Length of the Boat in inches
        x-nullable: true
      widthInInches:
        type: integer
        description: Width of the Boat in inches
        x-nullable: true
      heightInInches:
        type: integer
        description: Height of the Boat in inches
        x-nullable: true
      hasTrailer:
        type: boolean
        description: Does the boat have a trailer
        x-nullable: true
      isRoadworthy:
        type: boolean
        description: Is the trailer roadworthy
        x-nullable: true
  UpdateMobileHomeShipment:
    type: object
    properties:
      year:
        type: integer
        description: Year of the Boat
        x-nullable: true
      make:
        type: string
        description: Make of the Boat
        x-nullable: true
      model:
        type: string
        description: Model of the Boat
        x-nullable: true
      lengthInInches:
        type: integer
        description: Length of the Boat in inches
        x-nullable: true
      widthInInches:
        type: integer
        description: Width of the Boat in inches
        x-nullable: true
      heightInInches:
        type: integer
        description: Height of the Boat in inches
        x-nullable: true
  UpdateWeightTicket:
    type: object
    properties:
      vehicleDescription:
        description: Description of the vehicle used for the trip. E.g. make/model, type of truck/van, etc.
        type: string
        x-nullable: true
        x-omitempty: false
      emptyWeight:
        description: Weight of the vehicle when empty.
        type: integer
        minimum: 0
      missingEmptyWeightTicket:
        description: Indicates if the customer is missing a weight ticket for the vehicle weight when empty.
        type: boolean
        x-nullable: true
        x-omitempty: false
      fullWeight:
        description: The weight of the vehicle when full.
        type: integer
        minimum: 0
      missingFullWeightTicket:
        description: Indicates if the customer is missing a weight ticket for the vehicle weight when full.
        type: boolean
        x-nullable: true
        x-omitempty: false
      ownsTrailer:
        description: Indicates if the customer used a trailer they own for the move.
        type: boolean
      trailerMeetsCriteria:
        description: Indicates if the trailer that the customer used meets all the criteria to be claimable.
        type: boolean
      status:
        $ref: 'definitions/PPMDocumentStatus.yaml'
      reason:
        description: The reason the services counselor has excluded or rejected the item.
        type: string
      adjustedNetWeight:
        description: Indicates the adjusted net weight of the vehicle
        type: integer
        minimum: 0
      netWeightRemarks:
        description: Remarks explaining any edits made to the net weight
        type: string
  UpdateMovingExpense:
    type: object
    properties:
      movingExpenseType:
        $ref: 'definitions/OmittableMovingExpenseType.yaml'
      description:
        description: A brief description of the expense.
        type: string
        x-nullable: true
        x-omitempty: false
      amount:
        description: The total amount of the expense as indicated on the receipt
        type: integer
      sitStartDate:
        description: The date the shipment entered storage, applicable for the `STORAGE` movingExpenseType only
        type: string
        format: date
      sitEndDate:
        description: The date the shipment exited storage, applicable for the `STORAGE` movingExpenseType only
        type: string
        format: date
      status:
        $ref: 'definitions/PPMDocumentStatus.yaml'
      reason:
        description: The reason the services counselor has excluded or rejected the item.
        type: string
      weightStored:
        description: The total weight stored in PPM SIT
        type: integer
      sitLocation:
        allOf:
          - $ref: 'definitions/SITLocationType.yaml'
          - x-nullable: true
      sitEstimatedCost:
        description: The estimated amount that the government will pay the service member to put their goods into storage. This estimated storage cost is separate from the estimated incentive.
        type: integer
        format: cents
        x-nullable: true
        x-omitempty: false
      sitReimburseableAmount:
        description: The amount of SIT that will be reimbursed
        type: integer
        format: cents
        x-nullable: true
        x-omitempty: false
      paidWithGTCC:
        description: Indicates if the service member used their government issued card to pay for the expense
        type: boolean
        x-nullable: true
        x-omitempty: false
      missingReceipt:
        description: Indicates if the customer is missing the receipt for their expense.
        type: boolean
        x-nullable: true
        x-omitempty: false
      weightShipped:
        description: The total weight shipped for a small package
        type: integer
        x-nullable: true
        x-omitempty: false
      trackingNumber:
        description: Tracking number for a small package expense
        type: string
        x-nullable: true
        x-omitempty: false
      isProGear:
        description: Indicates if the customer is claiming an expense as pro-gear or not
        type: boolean
        x-nullable: true
      proGearBelongsToSelf:
        description: Indicates if the pro-gear belongs to the customer or their spouse
        type: boolean
        x-nullable: true
      proGearDescription:
        description: A brief description of the pro-gear
        type: string
        x-nullable: true
  UpdateProGearWeightTicket:
    type: object
    properties:
      belongsToSelf:
        description: Indicates if this information is for the customer's own pro-gear, otherwise, it's the spouse's.
        type: boolean
      hasWeightTickets:
        description: Indicates if the user has a weight ticket for their pro-gear, otherwise they have a constructed weight.
        type: boolean
      weight:
        description: Weight of the pro-gear contained in the shipment.
        type: integer
        minimum: 0
      status:
        $ref: 'definitions/PPMDocumentStatus.yaml'
      reason:
        description: The reason the services counselor has excluded or rejected the item.
        type: string
      description:
        description: Description of pro gear included in trips set.
        type: string
  ApproveShipments:
    type: object
    properties:
      approveShipments:
        type: array
        items:
          type: object
          properties:
            shipmentID:
              type: string
              format: uuid
            eTag:
              type: string
          required:
            - shipmentID
            - eTag
    required:
      - approveShipments
  MTOShipments:
    items:
      $ref: 'definitions/MTOShipment.yaml'
    type: array
  CreateMTOShipment:
    type: object
    properties:
      moveTaskOrderID:
        description: The ID of the move this new shipment is for.
        example: 1f2270c7-7166-40ae-981e-b200ebdf3054
        format: uuid
        type: string
      requestedPickupDate:
        description: >
          The customer's preferred pickup date. Other dates, such as required delivery date and (outside MilMove) the
          pack date, are derived from this date.
        format: date
        type: string
        x-nullable: true
      requestedDeliveryDate:
        description: >
          The customer's preferred delivery date.
        format: date
        type: string
        x-nullable: true
      customerRemarks:
        description: |
          The customer can use the customer remarks field to inform the services counselor and the movers about any
          special circumstances for this shipment. Typical examples:
            * bulky or fragile items,
            * weapons,
            * access info for their address.
          Customer enters this information during onboarding. Optional field.
        type: string
        example: handle with care
        x-nullable: true
      counselorRemarks:
        description: |
          The counselor can use the counselor remarks field to inform the movers about any
          special circumstances for this shipment. Typical examples:
            * bulky or fragile items,
            * weapons,
            * access info for their address.
          Counselors enters this information when creating or editing an MTO Shipment. Optional field.
        type: string
        example: handle with care
        x-nullable: true
      agents:
        $ref: 'definitions/MTOAgents.yaml'
      mtoServiceItems:
        $ref: 'definitions/MTOServiceItems.yaml'
      pickupAddress:
        description: The address where the movers should pick up this shipment.
        allOf:
          - $ref: 'definitions/Address.yaml'
      destinationAddress:
        description: Where the movers should deliver this shipment.
        allOf:
          - $ref: 'definitions/Address.yaml'
      hasSecondaryPickupAddress:
        type: boolean
        x-nullable: true
        x-omitempty: false
      secondaryPickupAddress:
        description: The address where the movers should pick up this shipment.
        allOf:
          - $ref: 'definitions/Address.yaml'
      hasSecondaryDeliveryAddress:
        type: boolean
        x-nullable: true
        x-omitempty: false
      secondaryDeliveryAddress:
        description: Where the movers should deliver this shipment.
        allOf:
          - $ref: 'definitions/Address.yaml'
      hasTertiaryPickupAddress:
        type: boolean
        x-nullable: true
        x-omitempty: false
      tertiaryPickupAddress:
        description: The address where the movers should pick up this shipment.
        allOf:
          - $ref: 'definitions/Address.yaml'
      hasTertiaryDeliveryAddress:
        type: boolean
        x-nullable: true
        x-omitempty: false
      tertiaryDeliveryAddress:
        description: Where the movers should deliver this shipment.
        allOf:
          - $ref: 'definitions/Address.yaml'
      destinationType:
        $ref: 'definitions/DestinationType.yaml'
      shipmentType:
        $ref: 'definitions/MTOShipmentType.yaml'
      tacType:
        allOf:
          - $ref: 'definitions/LOAType.yaml'
          - x-nullable: true
      sacType:
        allOf:
          - $ref: 'definitions/LOAType.yaml'
          - x-nullable: true
      usesExternalVendor:
        type: boolean
        example: false
        x-nullable: true
      serviceOrderNumber:
        type: string
        x-nullable: true
      ntsRecordedWeight:
        description: The previously recorded weight for the NTS Shipment. Used for NTS Release to know what the previous primeActualWeight or billable weight was.
        example: 2000
        type: integer
        x-nullable: true
        x-formatting: weight
      storageFacility:
        x-nullable: true
        $ref: 'definitions/StorageFacility.yaml'
      mobileHomeShipment:
        $ref: '#/definitions/CreateMobileHomeShipment'
      ppmShipment:
        $ref: '#/definitions/CreatePPMShipment'
      boatShipment:
        $ref: '#/definitions/CreateBoatShipment'
    required:
      - moveTaskOrderID
      - shipmentType
  CreatePPMShipment:
    description: A personally procured move is a type of shipment that a service members moves themselves.
    properties:
      ppmType:
        $ref: 'definitions/PPMType.yaml'
      expectedDepartureDate:
        description: >
          Date the customer expects to move.
        format: date
        type: string
      pickupAddress:
        allOf:
          - $ref: 'definitions/Address.yaml'
      secondaryPickupAddress:
        allOf:
          - $ref: 'definitions/Address.yaml'
      tertiaryPickupAddress:
        allOf:
          - $ref: 'definitions/Address.yaml'
      destinationAddress:
        allOf:
          - $ref: 'definitions/PPMDestinationAddress.yaml'
      secondaryDestinationAddress:
        allOf:
          - $ref: 'definitions/Address.yaml'
      tertiaryDestinationAddress:
        allOf:
          - $ref: 'definitions/Address.yaml'
      hasSecondaryPickupAddress:
        type: boolean
        x-nullable: true
        x-omitempty: false
      hasTertiaryPickupAddress:
        type: boolean
        x-nullable: true
        x-omitempty: false
      hasSecondaryDestinationAddress:
        type: boolean
        x-nullable: true
        x-omitempty: false
      hasTertiaryDestinationAddress:
        type: boolean
        x-nullable: true
        x-omitempty: false
      sitExpected:
        type: boolean
      sitLocation:
        allOf:
          - $ref: 'definitions/SITLocationType.yaml'
          - x-nullable: true
      sitEstimatedWeight:
        type: integer
        example: 2000
        x-nullable: true
      sitEstimatedEntryDate:
        format: date
        type: string
        x-nullable: true
      sitEstimatedDepartureDate:
        format: date
        type: string
        x-nullable: true
      estimatedWeight:
        type: integer
        example: 4200
      hasProGear:
        description: >
          Indicates whether PPM shipment has pro-gear.
        type: boolean
      proGearWeight:
        type: integer
        x-nullable: true
      spouseProGearWeight:
        type: integer
        x-nullable: true
      isActualExpenseReimbursement:
        description: Used for PPM shipments only. Denotes if this shipment uses the Actual Expense Reimbursement method.
        type: boolean
        example: false
        x-omitempty: false
        x-nullable: true
      closeoutOfficeID:
        example: 1f2270c7-7166-40ae-981e-b200ebdf3054
        format: uuid
        type: string
    required:
      - expectedDepartureDate
      - pickupAddress
      - destinationAddress
      - sitExpected
      - estimatedWeight
      - hasProGear
  CreateBoatShipment:
    description: Boat shipment information for the move.
    properties:
      type:
        type: string
        enum:
          - HAUL_AWAY
          - TOW_AWAY
      year:
        type: integer
        description: Year of the Boat
      make:
        type: string
        description: Make of the Boat
      model:
        type: string
        description: Model of the Boat
      lengthInInches:
        type: integer
        description: Length of the Boat in inches
      widthInInches:
        type: integer
        description: Width of the Boat in inches
      heightInInches:
        type: integer
        description: Height of the Boat in inches
      hasTrailer:
        type: boolean
        description: Does the boat have a trailer
      isRoadworthy:
        type: boolean
        description: Is the trailer roadworthy
        x-nullable: true
    required:
      - type
      - year
      - make
      - model
      - lengthInInches
      - widthInInches
      - heightInInches
      - hasTrailer
  CreateMobileHomeShipment:
    description: A mobile home shipment that the prime moves for a service member.
    properties:
      make:
        type: string
        description: Make of the Mobile Home
      model:
        type: string
        description: Model of the Mobile Home
      year:
        type: integer
        description: Year of the Mobile Home
      lengthInInches:
        type: integer
        description: Length of the Mobile Home in inches
      heightInInches:
        type: integer
        description: Height of the Mobile Home in inches
      widthInInches:
        type: integer
        description: Width of the Mobile Home in inches
    required:
      - make
      - model
      - year
      - lengthInInches
      - heightInInches
      - widthInInches
  RejectShipment:
    properties:
      rejectionReason:
        type: string
        example: MTO Shipment not good enough
    required:
      - rejectionReason
  RequestDiversion:
    properties:
      diversionReason:
        type: string
        example: Shipment route needs to change
    required:
      - diversionReason
  ApproveSITExtension:
    properties:
      approvedDays:
        description: Number of days approved for SIT extension
        type: integer
        example: 21
        minimum: 1
      requestReason:
        description: Reason from service counselor-provided picklist for SIT Duration Update
        example: 'AWAITING_COMPLETION_OF_RESIDENCE'
        type: string
        enum:
          - SERIOUS_ILLNESS_MEMBER
          - SERIOUS_ILLNESS_DEPENDENT
          - IMPENDING_ASSIGNEMENT
          - DIRECTED_TEMPORARY_DUTY
          - NONAVAILABILITY_OF_CIVILIAN_HOUSING
          - AWAITING_COMPLETION_OF_RESIDENCE
          - OTHER
      officeRemarks:
        description: Remarks from TOO about SIT approval
        type: string
        example: Approved for three weeks rather than requested 45 days
        x-nullable: true
    required:
      - approvedDays
  DenySITExtension:
    properties:
      officeRemarks:
        description: Remarks from TOO about SIT denial
        type: string
        example: Denied this extension as it does not match the criteria
        x-nullable: true
      convertToCustomerExpense:
        description: Whether or not to convert to members expense once SIT extension is denied.
        type: boolean
        example: false
    required:
      - officeRemarks
      - convertToCustomerExpense
  UpdateSITServiceItemCustomerExpense:
    properties:
      convertToCustomerExpense:
        example: true
        type: boolean
      customerExpenseReason:
        description: Reason the service item was rejected
        type: string
        example: Insufficent details provided
    required:
      - convertToCustomerExpense
      - customerExpenseReason
  CreateApprovedSITDurationUpdate:
    properties:
      requestReason:
        description: Reason from service counselor-provided picklist for SIT Duration Update
        example: 'AWAITING_COMPLETION_OF_RESIDENCE'
        type: string
        enum:
          - SERIOUS_ILLNESS_MEMBER
          - SERIOUS_ILLNESS_DEPENDENT
          - IMPENDING_ASSIGNEMENT
          - DIRECTED_TEMPORARY_DUTY
          - NONAVAILABILITY_OF_CIVILIAN_HOUSING
          - AWAITING_COMPLETION_OF_RESIDENCE
          - OTHER
      approvedDays:
        description: Number of days approved for SIT extension. This will match requested days saved to the SIT extension model.
        type: integer
        example: 21
      officeRemarks:
        description: Remarks from TOO about SIT Duration Update creation
        type: string
        example: Customer needs additional storage time as their new place of residence is not yet ready
        x-nullable: true
    required:
      - requestReason
      - approvedDays
  PatchMTOServiceItemStatusPayload:
    properties:
      status:
        description: Describes all statuses for a MTOServiceItem
        type: string
        enum:
          - SUBMITTED
          - APPROVED
          - REJECTED
      rejectionReason:
        description: Reason the service item was rejected
        type: string
        example: Insufficent details provided
        x-nullable: true
  MTOApprovalServiceItemCodes:
    description: MTO level service items to create when updating MTO status.
    properties:
      serviceCodeCS:
        example: true
        type: boolean
      serviceCodeMS:
        example: true
        type: boolean
    type: object
  TacValid:
    properties:
      isValid:
        example: true
        type: boolean
    required:
      - isValid
    type: object
  UpdatePaymentRequestStatusPayload:
    properties:
      rejectionReason:
        example: documentation was incomplete
        type: string
        x-nullable: true
      status:
        $ref: '#/definitions/PaymentRequestStatus'
      eTag:
        type: string
    type: object
  BulkAssignmentMoveIDs:
    type: array
    items:
      $ref: '#/definitions/BulkAssignmentMoveID'
  BulkAssignmentMoveID:
    type: string
    format: uuid
    example: c56a4180-65aa-42ec-a945-5fd21dec0538
  AvailableOfficeUsers:
    type: array
    items:
      $ref: '#/definitions/AvailableOfficeUser'
  AvailableOfficeUser:
    type: object
    properties:
      officeUserId:
        type: string
        format: uuid
        example: c56a4180-65aa-42ec-a945-5fd21dec0538
      lastName:
        type: string
      firstName:
        type: string
      hasSafetyPrivilege:
        type: boolean
      workload:
        type: integer
        x-omitempty: false
  BulkAssignmentData:
    type: object
    properties:
      availableOfficeUsers:
        $ref: '#/definitions/AvailableOfficeUsers'
      bulkAssignmentMoveIDs:
        $ref: '#/definitions/BulkAssignmentMoveIDs'
  BulkAssignmentSavePayload:
    type: object
    properties:
      userData:
        type: array
        items:
          $ref: '#/definitions/BulkAssignmentForUser'
      moveData:
        type: array
        items:
          $ref: '#/definitions/BulkAssignmentMoveData'
      queueType:
        type: string
        description: A string corresponding to the queue type
        enum:
          - COUNSELING
          - CLOSEOUT
          - TASK_ORDER
          - PAYMENT_REQUEST
          - DESTINATION_REQUESTS
  BulkAssignmentForUser:
    type: object
    properties:
      id:
        type: string
        format: uuid
      moveAssignments:
        type: integer
        x-omitempty: false
  BulkAssignmentMoveData:
    format: uuid
    type: string
  QueueMoves:
    type: array
    items:
      $ref: '#/definitions/QueueMove'
  QueueMove:
    type: object
    properties:
      id:
        type: string
        format: uuid
      customer:
        $ref: '#/definitions/Customer'
      status:
        $ref: '#/definitions/MoveStatus'
      locator:
        type: string
      submittedAt:
        format: date-time
        type: string
        x-nullable: true
      appearedInTooAt:
        format: date-time
        type: string
        x-nullable: true
      requestedMoveDate:
        format: date
        type: string
        x-nullable: true
      requestedMoveDates:
        type: string
        description: comma‑separated list of shipment dates (YYYY‑MM‑DD)
        x-nullable: true
      departmentIndicator:
        $ref: '#/definitions/DeptIndicator'
      shipmentsCount:
        type: integer
      originDutyLocation:
        $ref: 'definitions/DutyLocation.yaml'
      destinationDutyLocation:
        $ref: 'definitions/DutyLocation.yaml'
        x-nullable: true
      originGBLOC:
        $ref: '#/definitions/GBLOC'
      destinationGBLOC:
        $ref: '#/definitions/GBLOC'
      ppmType:
        type: string
        enum: [FULL, PARTIAL]
        x-nullable: true
      closeoutInitiated:
        format: date-time
        type: string
        x-nullable: true
      closeoutLocation:
        type: string
        x-nullable: true
      orderType:
        type: string
        x-nullable: true
      lockedByOfficeUserID:
        type: string
        format: uuid
        x-nullable: true
      lockedByOfficeUser:
        $ref: '#/definitions/LockedOfficeUser'
        x-nullable: true
      lockExpiresAt:
        type: string
        format: date-time
        x-nullable: true
      ppmStatus:
        $ref: '#/definitions/PPMStatus'
        x-nullable: true
      counselingOffice:
        type: string
        x-nullable: true
      counselingOfficeID:
        type: string
        format: uuid
        x-nullable: true
      assignedTo:
        $ref: '#/definitions/AssignedOfficeUser'
        x-nullable: true
      availableOfficeUsers:
        $ref: '#/definitions/AvailableOfficeUsers'
      assignable:
        type: boolean
      approvalRequestTypes:
        type: array
        items:
          type: string
  QueueMovesResult:
    type: object
    properties:
      page:
        type: integer
      perPage:
        type: integer
      totalCount:
        type: integer
      queueMoves:
        $ref: '#/definitions/QueueMoves'
  ListPrimeMove:
    description: >
      An abbreviated definition for a move, without all the nested information (shipments, service items, etc). Used to
      fetch a list of moves more efficiently.
    type: object
    properties:
      id:
        example: 1f2270c7-7166-40ae-981e-b200ebdf3054
        format: uuid
        type: string
      moveCode:
        type: string
        example: 'HYXFJF'
        readOnly: true
      createdAt:
        format: date-time
        type: string
        readOnly: true
      orderID:
        example: c56a4180-65aa-42ec-a945-5fd21dec0538
        format: uuid
        type: string
      destinationGBLOC:
        example: 'AGFM'
        type: string
      destinationPostalCode:
        example: '90210'
        type: string
      referenceId:
        example: 1001-3456
        type: string
      availableToPrimeAt:
        format: date-time
        type: string
        x-nullable: true
        readOnly: true
      approvedAt:
        format: date-time
        type: string
        x-nullable: true
        readOnly: true
      updatedAt:
        format: date-time
        type: string
        readOnly: true
      ppmType:
        type: string
        enum:
          - FULL
          - PARTIAL
      eTag:
        type: string
        readOnly: true
      orderType:
        type: string
  ListPrimeMoves:
    type: array
    items:
      $ref: '#/definitions/ListPrimeMove'
  ListPrimeMovesResult:
    type: object
    properties:
      page:
        type: integer
      perPage:
        type: integer
      totalCount:
        type: integer
      queueMoves:
        $ref: '#/definitions/ListPrimeMoves'
  QueuePaymentRequest:
    type: object
    properties:
      id:
        type: string
        format: uuid
      moveID:
        type: string
        format: uuid
      customer:
        $ref: '#/definitions/Customer'
      status:
        $ref: '#/definitions/QueuePaymentRequestStatus'
      age:
        type: number
        format: double
        description: Days since the payment request has been requested.  Decimal representation will allow more accurate sorting.
      submittedAt:
        type: string
        format: date-time
      locator:
        type: string
      departmentIndicator:
        $ref: '#/definitions/DeptIndicator'
      originGBLOC:
        $ref: '#/definitions/GBLOC'
      originDutyLocation:
        $ref: 'definitions/DutyLocation.yaml'
      orderType:
        type: string
        x-nullable: true
      lockedByOfficeUserID:
        type: string
        format: uuid
        x-nullable: true
      lockExpiresAt:
        type: string
        format: date-time
        x-nullable: true
      assignedTo:
        $ref: '#/definitions/AssignedOfficeUser'
        x-nullable: true
      availableOfficeUsers:
        $ref: '#/definitions/AvailableOfficeUsers'
      assignable:
        type: boolean
      counselingOffice:
        type: string
        x-nullable: true
  QueuePaymentRequests:
    type: array
    items:
      $ref: '#/definitions/QueuePaymentRequest'
  QueuePaymentRequestsResult:
    type: object
    properties:
      page:
        type: integer
      perPage:
        type: integer
      totalCount:
        type: integer
      queuePaymentRequests:
        $ref: '#/definitions/QueuePaymentRequests'
  QueuePaymentRequestStatus:
    enum:
      - Payment requested
      - Reviewed
      - Rejected
      - Paid
    title: Queue Payment Request Status
    type: string
  SearchMoves:
    type: array
    items:
      $ref: '#/definitions/SearchMove'
  SearchMove:
    type: object
    properties:
      id:
        type: string
        format: uuid
      firstName:
        type: string
        example: John
        x-nullable: true
      lastName:
        type: string
        example: Doe
        x-nullable: true
      edipi:
        type: string
        example: 1234567890
        x-nullable: true
      paymentRequestCode:
        type: string
        example: 9551-6199-2
        x-nullable: true
      status:
        $ref: '#/definitions/MoveStatus'
      locator:
        type: string
      branch:
        type: string
      shipmentsCount:
        type: integer
      originDutyLocationPostalCode:
        format: zip
        type: string
        title: ZIP
        example: '90210'
        pattern: ^(\d{5})$
      destinationPostalCode:
        format: zip
        type: string
        title: ZIP
        example: '90210'
        pattern: ^(\d{5})$
      requestedPickupDate:
        type: string
        format: date
        x-nullable: true
      orderType:
        type: string
      requestedDeliveryDate:
        type: string
        format: date
        x-nullable: true
      originGBLOC:
        $ref: '#/definitions/GBLOC'
      destinationGBLOC:
        $ref: '#/definitions/GBLOC'
      lockedByOfficeUserID:
        type: string
        format: uuid
        x-nullable: true
      lockExpiresAt:
        type: string
        format: date-time
        x-nullable: true
      emplid:
        type: string
        x-nullable: true
  SearchMovesResult:
    type: object
    properties:
      page:
        type: integer
      perPage:
        type: integer
      totalCount:
        type: integer
      searchMoves:
        $ref: '#/definitions/SearchMoves'
  GBLOC:
    type: string
    enum:
      - AGFM
      - APAT
      - BGAC
      - BGNC
      - BKAS
      - CFMQ
      - CLPK
      - CNNQ
      - DMAT
      - GSAT
      - HAFC
      - HBAT
      - JEAT
      - JENQ
      - KKFA
      - LHNQ
      - LKNQ
      - MAPK
      - MAPS
      - MBFL
      - MLNQ
      - XXXX
  CreateCustomerSupportRemark:
    type: object
    description: >-
      A text remark written by an customer support user that is associated with a specific
      move.
    required:
      - content
      - officeUserID
    properties:
      content:
        example: This is a remark about a move.
        type: string
      officeUserID:
        example: 1f2270c7-7166-40ae-981e-b200ebdf3054
        format: uuid
        type: string
  UpdateCustomerSupportRemarkPayload:
    type: object
    description: >-
      A text remark update to an existing remark created by the current active user (the CSR).
    required:
      - content
    properties:
      content:
        example: This is a remark about a move.
        type: string
  EvaluationReportType:
    type: string
    enum:
      - SHIPMENT
      - COUNSELING
  EvaluationReportInspectionType:
    type: string
    enum:
      - DATA_REVIEW
      - PHYSICAL
      - VIRTUAL
    x-nullable: true
  EvaluationReportLocation:
    type: string
    enum:
      - ORIGIN
      - DESTINATION
      - OTHER
    x-nullable: true
  EvaluationReportOfficeUser:
    type: object
    readOnly: true
    description: The authoring office user for an evaluation report
    properties:
      id:
        example: 1f2270c7-7166-40ae-981e-b200ebdf3054
        format: uuid
        type: string
      firstName:
        type: string
      lastName:
        type: string
      email:
        type: string
        format: x-email
        pattern: '^[a-zA-Z0-9._%+-]+@[a-zA-Z0-9.-]+\.[a-zA-Z]{2,}$'
      phone:
        type: string
        format: telephone
        pattern: '^[2-9]\d{2}-\d{3}-\d{4}$'
  EvaluationReportList:
    type: array
    items:
      $ref: '#/definitions/EvaluationReport'
  EvaluationReport:
    type: object
    description: An evaluation report
    properties:
      id:
        example: 1f2270c7-7166-40ae-981e-b200ebdf3054
        format: uuid
        type: string
        readOnly: true
      moveID:
        example: 1f2270c7-7166-40ae-981e-b200ebdf3054
        format: uuid
        type: string
        readOnly: true
      shipmentID:
        example: 1f2270c7-7166-40ae-981e-b200ebdf3054
        format: uuid
        type: string
        x-nullable: true
        readOnly: true
      type:
        $ref: '#/definitions/EvaluationReportType'
      inspectionType:
        $ref: '#/definitions/EvaluationReportInspectionType'
        x-nullable: true
      inspectionDate:
        type: string
        format: date
        x-nullable: true
      officeUser:
        $ref: '#/definitions/EvaluationReportOfficeUser'
      location:
        $ref: '#/definitions/EvaluationReportLocation'
        x-nullable: true
      reportViolations:
        $ref: '#/definitions/ReportViolations'
        x-nullable: true
      gsrAppeals:
        $ref: '#/definitions/GSRAppeals'
        x-nullable: true
      locationDescription:
        type: string
        example: 'Route 66 at crash inspection site 3'
        x-nullable: true
      observedShipmentDeliveryDate:
        type: string
        format: date
        x-nullable: true
      observedShipmentPhysicalPickupDate:
        type: string
        format: date
        x-nullable: true
      timeDepart:
        type: string
        x-nullable: true
        pattern: '^(0[0-9]|1[0-9]|2[0-3]):[0-5][0-9]$'
        example: '14:30'
      evalStart:
        type: string
        x-nullable: true
        pattern: '^(0[0-9]|1[0-9]|2[0-3]):[0-5][0-9]$'
        example: '15:00'
      evalEnd:
        type: string
        x-nullable: true
        pattern: '^(0[0-9]|1[0-9]|2[0-3]):[0-5][0-9]$'
        example: '18:00'
      violationsObserved:
        type: boolean
        x-nullable: true
      remarks:
        type: string
        x-nullable: true
      seriousIncident:
        type: boolean
        x-nullable: true
      seriousIncidentDesc:
        type: string
        x-nullable: true
      observedClaimsResponseDate:
        type: string
        format: date
        x-nullable: true
      observedPickupDate:
        type: string
        format: date
        x-nullable: true
      observedPickupSpreadStartDate:
        type: string
        format: date
        x-nullable: true
      observedPickupSpreadEndDate:
        type: string
        format: date
        x-nullable: true
      observedDeliveryDate:
        type: string
        format: date
        x-nullable: true
      moveReferenceID:
        type: string
        x-nullable: true
        readOnly: true
      eTag:
        type: string
      submittedAt:
        type: string
        format: date-time
        x-nullable: true
      createdAt:
        type: string
        format: date-time
        readOnly: true
      updatedAt:
        type: string
        format: date-time
        readOnly: true
  CreateEvaluationReport:
    type: object
    description: Minimal set of info needed to create a shipment evaluation report, which is just a shipment ID.
    properties:
      shipmentID:
        description: The shipment ID of the shipment to be evaluated in the report
        example: 01b9671e-b268-4906-967b-ba661a1d3933
        format: uuid
        type: string
  CreateAppeal:
    type: object
    description: Appeal status and remarks left for a violation, created by a GSR user.
    properties:
      remarks:
        description: Remarks left by the GSR user
        example: These are my violation appeal remarks
        type: string
      appealStatus:
        description: The status of the appeal set by the GSR user
        example: These are my violation appeal remarks
        type: string
        enum: [sustained, rejected]
  PWSViolation:
    type: object
    description: A PWS violation for an evaluation report
    readOnly: true
    properties:
      id:
        example: 1f2270c7-7166-40ae-981e-b200ebdf3054
        format: uuid
        type: string
      displayOrder:
        example: 3
        type: integer
      paragraphNumber:
        example: 1.2.3.4.5
        type: string
      title:
        example: Customer Support
        type: string
      category:
        example: Pre-Move Services
        type: string
      subCategory:
        example: Weight Estimate
        type: string
      requirementSummary:
        example: Provide a single point of contact (POC)
        type: string
      requirementStatement:
        example: The contractor shall prepare and load property going into NTS in containers at residence for shipment to NTS.
        type: string
      isKpi:
        example: false
        type: boolean
      additionalDataElem:
        example: QAE Observed Delivery Date
        type: string
  PWSViolations:
    type: array
    items:
      $ref: '#/definitions/PWSViolation'
  AssociateReportViolations:
    type: object
    description: A list of PWS violation string ids to associate with an evaluation report
    properties:
      violations:
        type: array
        items:
          type: string
          format: uuid
  ReportViolation:
    type: object
    description: An object associating violations to evaluation reports
    properties:
      id:
        example: 1f2270c7-7166-40ae-981e-b200ebdf3054
        format: uuid
        type: string
      reportID:
        example: 1f2270c7-7166-40ae-981e-b200ebdf3054
        format: uuid
        type: string
      violationID:
        example: 1f2270c7-7166-40ae-981e-b200ebdf3054
        format: uuid
        type: string
      violation:
        $ref: '#/definitions/PWSViolation'
      gsrAppeals:
        $ref: '#/definitions/GSRAppeals'
        x-nullable: true
  ReportViolations:
    type: array
    items:
      $ref: '#/definitions/ReportViolation'
  GSRAppealStatusType:
    type: string
    enum:
      - SUSTAINED
      - REJECTED
  GSRAppeals:
    type: array
    items:
      $ref: '#/definitions/GSRAppeal'
  GSRAppeal:
    type: object
    description: An object associating appeals on violations and serious incidents
    properties:
      id:
        example: 1f2270c7-7166-40ae-981e-b200ebdf3054
        format: uuid
        type: string
      reportID:
        example: 1f2270c7-7166-40ae-981e-b200ebdf3054
        format: uuid
        type: string
      violationID:
        example: 1f2270c7-7166-40ae-981e-b200ebdf3054
        format: uuid
        type: string
      officeUserID:
        example: 1f2270c7-7166-40ae-981e-b200ebdf3054
        format: uuid
        type: string
      officeUser:
        $ref: '#/definitions/EvaluationReportOfficeUser'
      isSeriousIncident:
        type: boolean
        example: false
      appealStatus:
        $ref: '#/definitions/GSRAppealStatusType'
      remarks:
        type: string
        example: Office user remarks
      createdAt:
        type: string
        format: date-time
        readOnly: true
  ReServiceItems:
    type: array
    items:
      $ref: 'definitions/ReServiceItem.yaml'
  TransportationOffices:
    type: array
    items:
      $ref: 'definitions/TransportationOffice.yaml'
  VLocations:
    type: array
    items:
      $ref: 'definitions/VLocation.yaml'
<<<<<<< HEAD
=======
  Countries:
    type: array
    items:
      $ref: 'definitions/Country.yaml'
>>>>>>> 94794053
  GBLOCs:
    type: array
    items:
      type: string
  CounselingOffices:
    type: array
    items:
      $ref: '#/definitions/CounselingOffice'
  CounselingOffice:
    type: object
    properties:
      id:
        type: string
        format: uuid
        example: c56a4180-65aa-42ec-a945-5fd21dec0538
      name:
        type: string
        example: Fort Bragg North Station
    required:
      - id
      - name
  MovePayload:
    type: object
    properties:
      id:
        type: string
        format: uuid
        example: c56a4180-65aa-42ec-a945-5fd21dec0538
      orders_id:
        type: string
        format: uuid
        example: c56a4180-65aa-42ec-a945-5fd21dec0538
      service_member_id:
        type: string
        format: uuid
        example: c56a4180-65aa-42ec-a945-5fd21dec0538
        readOnly: true
      locator:
        type: string
        example: '12432'
      status:
        $ref: '#/definitions/MoveStatus'
      created_at:
        type: string
        format: date-time
      updated_at:
        type: string
        format: date-time
      submitted_at:
        type: string
        format: date-time
        x-nullable: true
      mto_shipments:
        $ref: '#/definitions/MTOShipments'
      closeout_office:
        $ref: '#/definitions/TransportationOffice'
      cancel_reason:
        type: string
        example: Change of orders
        x-nullable: true
      eTag:
        type: string
      primeCounselingCompletedAt:
        format: date-time
        type: string
        readOnly: true
      additionalDocuments:
        $ref: 'definitions/Document.yaml'
    required:
      - id
      - orders_id
      - locator
      - created_at
      - updated_at
      - eTag
  IsDateWeekendHolidayInfo:
    type: object
    properties:
      country_code:
        type: string
      country_name:
        type: string
      date:
        type: string
        format: date
        example: '2018-09-25'
      is_weekend:
        type: boolean
      is_holiday:
        type: boolean
      details:
        type: string
    required:
      - country_code
      - country_name
      - date
      - is_weekend
      - is_holiday
  AssignOfficeUserBody:
    type: object
    properties:
      officeUserId:
        type: string
        format: uuid
      queueType:
        type: string
    required:
      - officeUserId
      - queueType
  AssignedOfficeUser:
    type: object
    properties:
      officeUserId:
        type: string
        format: uuid
        example: c56a4180-65aa-42ec-a945-5fd21dec0538
      firstName:
        type: string
      lastName:
        type: string
responses:
  InvalidRequest:
    description: The request payload is invalid
    schema:
      $ref: '#/definitions/Error'
  NotFound:
    description: The requested resource wasn't found
    schema:
      $ref: '#/definitions/Error'
  Conflict:
    description: Conflict error
    schema:
      $ref: '#/definitions/Error'
  PermissionDenied:
    description: The request was denied
    schema:
      $ref: '#/definitions/Error'
  ServerError:
    description: A server error occurred
    schema:
      $ref: '#/definitions/Error'
  PreconditionFailed:
    description: Precondition failed
    schema:
      $ref: '#/definitions/Error'
  UnprocessableEntity:
    description: The payload was unprocessable.
    schema:
      $ref: '#/definitions/ValidationError'<|MERGE_RESOLUTION|>--- conflicted
+++ resolved
@@ -8651,13 +8651,10 @@
     type: array
     items:
       $ref: 'definitions/VLocation.yaml'
-<<<<<<< HEAD
-=======
   Countries:
     type: array
     items:
       $ref: 'definitions/Country.yaml'
->>>>>>> 94794053
   GBLOCs:
     type: array
     items:
