--- conflicted
+++ resolved
@@ -1429,8 +1429,8 @@
           $ref: "#/responses/ServerError"
       tags:
         - shipment
-      description:
-        This endpoint is used to approve a address update request. Office remarks are required.
+        - shipment_address_updates
+      description: This endpoint is used to approve a address update request. Office remarks are required.
         Approving the address update will update the Destination Final Address of the associated service item
       operationId: reviewShipmentAddressUpdate
       summary: Allows TOO to review a shipment address update
@@ -4145,7 +4145,6 @@
           $ref: "#/responses/NotFound"
         "500":
           $ref: "#/responses/ServerError"
-<<<<<<< HEAD
   /transportation_offices/{dutyLocationId}/counseling_offices:
     get:
       summary: Returns the counseling locations in the GBLOC matching the duty location
@@ -4169,8 +4168,6 @@
             $ref: '#/definitions/CounselingOffices'
         '500':
           description: internal server error
-=======
->>>>>>> 75850822
   /uploads:
     post:
       summary: Create a new upload
@@ -5817,7 +5814,7 @@
         example: "N002214CSW32Y9"
         $ref: definitions/NullableString.yaml
       grade:
-        $ref: "#/definitions/Grade"
+        $ref: '#/definitions/Grade'
       hasDependents:
         type: boolean
         title: Are dependents included in your orders?
