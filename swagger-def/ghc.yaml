swagger: "2.0"
info:
  contact:
    email: milmove-developers@caci.com
  description:
    $ref: info/ghc_description.md
  license:
    name: MIT
    url: "https://opensource.org/licenses/MIT"
  title: MilMove GHC API
  version: 0.0.1
basePath: /ghc/v1
schemes:
  - http
tags:
  - name: queues
  - name: move
  - $ref: "tags/order.yaml"
  - name: moveTaskOrder
  - name: customer
  - name: mtoServiceItem
  - name: mtoShipment
  - name: shipment
  - name: mtoAgent
  - name: paymentServiceItem
  - name: ppm
  - name: tac
  - name: transportationOffice
paths:
<<<<<<< HEAD
  '/customer':
    post:
      summary: Creates a customer with Okta option
      description: Creates a customer with option to create an Okta profile account
      operationId: createCustomerWithOktaOption
      tags:
        - customer
      consumes:
        - application/json
      produces:
        - application/json
      parameters:
        - in: body
          name: body
          required: true
          schema:
            $ref: '#/definitions/CreateCustomerPayload'
      responses:
        '200':
          description: successfully created the customer
          schema:
            $ref: '#/definitions/CreatedCustomer'
        '400':
          $ref: '#/responses/InvalidRequest'
        '401':
          $ref: '#/responses/PermissionDenied'
        '403':
          $ref: '#/responses/PermissionDenied'
        '404':
          $ref: '#/responses/NotFound'
        '412':
          $ref: '#/responses/PreconditionFailed'
        '422':
          $ref: '#/responses/UnprocessableEntity'
        '500':
          $ref: '#/responses/ServerError'
  '/customer/{customerID}':
=======
  "/customer/{customerID}":
>>>>>>> a14730b4
    parameters:
      - description: ID of customer to use
        in: path
        name: customerID
        required: true
        type: string
        format: uuid
    get:
      produces:
        - application/json
      parameters: []
      responses:
        "200":
          description: Successfully retrieved information on an individual customer
          schema:
            $ref: "#/definitions/Customer"
        "400":
          $ref: "#/responses/InvalidRequest"
        "401":
          $ref: "#/responses/PermissionDenied"
        "403":
          $ref: "#/responses/PermissionDenied"
        "404":
          $ref: "#/responses/NotFound"
        "500":
          $ref: "#/responses/ServerError"
      tags:
        - customer
      description: Returns a given customer
      operationId: getCustomer
      summary: Returns a given customer
    patch:
      summary: Updates customer info
      description: Updates customer info by ID
      operationId: updateCustomer
      tags:
        - customer
      consumes:
        - application/json
      produces:
        - application/json
      parameters:
        - in: body
          name: body
          required: true
          schema:
            $ref: "#/definitions/UpdateCustomerPayload"
        - in: header
          name: If-Match
          type: string
          required: true
      responses:
        "200":
          description: updated instance of orders
          schema:
            $ref: "#/definitions/Customer"
        "400":
          $ref: "#/responses/InvalidRequest"
        "401":
          $ref: "#/responses/PermissionDenied"
        "403":
          $ref: "#/responses/PermissionDenied"
        "404":
          $ref: "#/responses/NotFound"
        "412":
          $ref: "#/responses/PreconditionFailed"
        "422":
          $ref: "#/responses/UnprocessableEntity"
        "500":
          $ref: "#/responses/ServerError"
      x-permissions:
        - update.customer
  "/move/{locator}":
    parameters:
      - description: Code used to identify a move in the system
        in: path
        name: locator
        required: true
        type: string
    get:
      produces:
        - application/json
      parameters: []
      responses:
        "200":
          description: Successfully retrieved the individual move
          schema:
            $ref: "#/definitions/Move"
        "400":
          $ref: "#/responses/InvalidRequest"
        "401":
          $ref: "#/responses/PermissionDenied"
        "403":
          $ref: "#/responses/PermissionDenied"
        "404":
          $ref: "#/responses/NotFound"
        "500":
          $ref: "#/responses/ServerError"
      tags:
        - move
      description: Returns a given move for a unique alphanumeric locator string
      summary: Returns a given move
      operationId: getMove
  "/move/{locator}/history":
    parameters:
      - description: Code used to identify a move in the system
        in: path
        name: locator
        required: true
        type: string
    get:
      produces:
        - application/json
      parameters:
        - in: query
          name: page
          type: integer
          description: requested page of results
        - in: query
          name: perPage
          type: integer
          description: results per page
      responses:
        "200":
          description: Successfully retrieved the individual move history
          schema:
            $ref: "#/definitions/MoveHistoryResult"
        "400":
          $ref: "#/responses/InvalidRequest"
        "401":
          $ref: "#/responses/PermissionDenied"
        "403":
          $ref: "#/responses/PermissionDenied"
        "404":
          $ref: "#/responses/NotFound"
        "500":
          $ref: "#/responses/ServerError"
      tags:
        - move
      description: Returns the history for a given move for a unique alphanumeric locator string
      summary: Returns the history of an identified move
      operationId: getMoveHistory
  "/moves/{moveID}/shipment-evaluation-reports-list":
    parameters:
      - description: Code used to identify a move in the system
        in: path
        name: moveID
        required: true
        type: string
        format: uuid
    get:
      produces:
        - application/json
      responses:
        "200":
          description: Successfully retrieved the move's evaluation reports
          schema:
            $ref: "#/definitions/EvaluationReportList"
        "400":
          $ref: "#/responses/InvalidRequest"
        "401":
          $ref: "#/responses/PermissionDenied"
        "403":
          $ref: "#/responses/PermissionDenied"
        "404":
          $ref: "#/responses/NotFound"
        "500":
          $ref: "#/responses/ServerError"
      tags:
        - move
      description: Returns shipment evaluation reports for the specified move that are visible to the current office user
      summary: Returns shipment evaluation reports for the specified move that are visible to the current office user
      operationId: getMoveShipmentEvaluationReportsList
  "/moves/{moveID}/counseling-evaluation-reports-list":
    parameters:
      - description: Code used to identify a move in the system
        in: path
        name: moveID
        required: true
        type: string
        format: uuid
    get:
      produces:
        - application/json
      responses:
        "200":
          description: Successfully retrieved the move's evaluation reports
          schema:
            $ref: "#/definitions/EvaluationReportList"
        "400":
          $ref: "#/responses/InvalidRequest"
        "401":
          $ref: "#/responses/PermissionDenied"
        "403":
          $ref: "#/responses/PermissionDenied"
        "404":
          $ref: "#/responses/NotFound"
        "500":
          $ref: "#/responses/ServerError"
      tags:
        - move
      description: Returns counseling evaluation reports for the specified move that are visible to the current office user
      summary: Returns counseling evaluation reports for the specified move that are visible to the current office user
      operationId: getMoveCounselingEvaluationReportsList
  "/counseling/orders/{orderID}":
    parameters:
      - description: ID of order to update
        in: path
        name: orderID
        required: true
        type: string
        format: uuid
    patch:
      summary: Updates an order (performed by a services counselor)
      description: All fields sent in this request will be set on the order referenced
      operationId: counselingUpdateOrder
      tags:
        - order
      consumes:
        - application/json
      produces:
        - application/json
      parameters:
        - in: body
          name: body
          required: true
          schema:
            $ref: "#/definitions/CounselingUpdateOrderPayload"
        - in: header
          name: If-Match
          type: string
          required: true
      responses:
        "200":
          description: updated instance of orders
          schema:
            $ref: "#/definitions/Order"
        "403":
          $ref: "#/responses/PermissionDenied"
        "404":
          $ref: "#/responses/NotFound"
        "412":
          $ref: "#/responses/PreconditionFailed"
        "422":
          $ref: "#/responses/UnprocessableEntity"
        "500":
          $ref: "#/responses/ServerError"
  "/orders/{orderID}":
    parameters:
      - description: ID of order to use
        in: path
        name: orderID
        required: true
        type: string
        format: uuid
    patch:
      summary: Updates an order
      description: All fields sent in this request will be set on the order referenced
      operationId: updateOrder
      tags:
        - order
      consumes:
        - application/json
      produces:
        - application/json
      parameters:
        - in: body
          name: body
          required: true
          schema:
            $ref: "#/definitions/UpdateOrderPayload"
        - in: header
          name: If-Match
          type: string
          required: true
      responses:
        "200":
          description: updated instance of orders
          schema:
            $ref: "#/definitions/Order"
        "400":
          $ref: "#/responses/InvalidRequest"
        "403":
          $ref: "#/responses/PermissionDenied"
        "404":
          $ref: "#/responses/NotFound"
        "409":
          $ref: "#/responses/Conflict"
        "412":
          $ref: "#/responses/PreconditionFailed"
        "422":
          $ref: "#/responses/UnprocessableEntity"
        "500":
          $ref: "#/responses/ServerError"
      x-permissions:
        - update.orders
    get:
      produces:
        - application/json
      parameters: []
      responses:
        "200":
          description: Successfully retrieved order
          schema:
            $ref: "#/definitions/Order"
        "400":
          $ref: "#/responses/InvalidRequest"
        "401":
          $ref: "#/responses/PermissionDenied"
        "403":
          $ref: "#/responses/PermissionDenied"
        "404":
          $ref: "#/responses/NotFound"
        "500":
          $ref: "#/responses/ServerError"
      tags:
        - order
      description: Gets an order
      operationId: getOrder
      summary: Gets an order by ID
  "/orders/{orderID}/allowances":
    parameters:
      - description: ID of order to use
        in: path
        name: orderID
        required: true
        type: string
        format: uuid
    patch:
      summary: Updates an allowance (Orders with Entitlements)
      description: All fields sent in this request will be set on the order referenced
      operationId: updateAllowance
      tags:
        - order
      consumes:
        - application/json
      produces:
        - application/json
      parameters:
        - in: body
          name: body
          required: true
          schema:
            $ref: "#/definitions/UpdateAllowancePayload"
        - in: header
          name: If-Match
          type: string
          required: true
      responses:
        "200":
          description: updated instance of allowance
          schema:
            $ref: "#/definitions/Order"
        "403":
          $ref: "#/responses/PermissionDenied"
        "404":
          $ref: "#/responses/NotFound"
        "412":
          $ref: "#/responses/PreconditionFailed"
        "422":
          $ref: "#/responses/UnprocessableEntity"
        "500":
          $ref: "#/responses/ServerError"
      x-permissions:
        - update.allowances
  "/orders/{orderID}/acknowledge-excess-weight-risk":
    parameters:
      - description: ID of order to use
        in: path
        name: orderID
        required: true
        type: string
        format: uuid
    post:
      summary: Saves the date and time a TOO acknowledged the excess weight risk by dismissing the alert
      description: Saves the date and time a TOO acknowledged the excess weight risk by dismissing the alert
      operationId: acknowledgeExcessWeightRisk
      tags:
        - order
      consumes:
        - application/json
      produces:
        - application/json
      parameters:
        - in: header
          name: If-Match
          type: string
          required: true
      responses:
        "200":
          description: updated Move
          schema:
            $ref: "#/definitions/Move"
        "403":
          $ref: "#/responses/PermissionDenied"
        "404":
          $ref: "#/responses/NotFound"
        "412":
          $ref: "#/responses/PreconditionFailed"
        "422":
          $ref: "#/responses/UnprocessableEntity"
        "500":
          $ref: "#/responses/ServerError"
      x-permissions:
        - update.excessWeightRisk
  "/orders/{orderID}/update-billable-weight":
    parameters:
      - description: ID of order to use
        in: path
        name: orderID
        required: true
        type: string
        format: uuid
    patch:
      summary: Updates the max billable weight
      description: Updates the DBAuthorizedWeight attribute for the Order Entitlements=
      operationId: updateBillableWeight
      tags:
        - order
      consumes:
        - application/json
      produces:
        - application/json
      parameters:
        - in: body
          name: body
          required: true
          schema:
            $ref: "#/definitions/UpdateBillableWeightPayload"
        - in: header
          name: If-Match
          type: string
          required: true
      responses:
        "200":
          description: updated Order
          schema:
            $ref: "#/definitions/Order"
        "403":
          $ref: "#/responses/PermissionDenied"
        "404":
          $ref: "#/responses/NotFound"
        "412":
          $ref: "#/responses/PreconditionFailed"
        "422":
          $ref: "#/responses/UnprocessableEntity"
        "500":
          $ref: "#/responses/ServerError"
      x-permissions:
        - update.billableWeight
  "/orders/{orderID}/update-max-billable-weight/tio":
    parameters:
      - description: ID of order to use
        in: path
        name: orderID
        required: true
        type: string
        format: uuid
    patch:
      summary: Updates the max billable weight with TIO remarks
      description: Updates the DBAuthorizedWeight attribute for the Order Entitlements and move TIO remarks
      operationId: updateMaxBillableWeightAsTIO
      tags:
        - order
      consumes:
        - application/json
      produces:
        - application/json
      parameters:
        - in: body
          name: body
          required: true
          schema:
            $ref: "#/definitions/UpdateMaxBillableWeightAsTIOPayload"
        - $ref: "parameters/ifMatch.yaml"
      responses:
        "200":
          description: updated Order
          schema:
            $ref: "#/definitions/Order"
        "403":
          $ref: "#/responses/PermissionDenied"
        "404":
          $ref: "#/responses/NotFound"
        "412":
          $ref: "#/responses/PreconditionFailed"
        "422":
          $ref: "#/responses/UnprocessableEntity"
        "500":
          $ref: "#/responses/ServerError"
      x-permissions:
        - update.maxBillableWeight
  "/counseling/orders/{orderID}/allowances":
    parameters:
      - description: ID of order to use
        in: path
        name: orderID
        required: true
        type: string
        format: uuid
    patch:
      summary: Updates an allowance (Orders with Entitlements)
      description: All fields sent in this request will be set on the order referenced
      operationId: counselingUpdateAllowance
      tags:
        - order
      consumes:
        - application/json
      produces:
        - application/json
      parameters:
        - in: body
          name: body
          required: true
          schema:
            $ref: "#/definitions/CounselingUpdateAllowancePayload"
        - in: header
          name: If-Match
          type: string
          required: true
      responses:
        "200":
          description: updated instance of allowance
          schema:
            $ref: "#/definitions/Order"
        "403":
          $ref: "#/responses/PermissionDenied"
        "404":
          $ref: "#/responses/NotFound"
        "412":
          $ref: "#/responses/PreconditionFailed"
        "422":
          $ref: "#/responses/UnprocessableEntity"
        "500":
          $ref: "#/responses/ServerError"
  "/move-task-orders/{moveTaskOrderID}":
    parameters:
      - description: ID of move to use
        in: path
        name: moveTaskOrderID
        required: true
        type: string
    get:
      produces:
        - application/json
      parameters: []
      responses:
        "200":
          description: Successfully retrieved move task order
          schema:
            $ref: "#/definitions/MoveTaskOrder"
        "400":
          $ref: "#/responses/InvalidRequest"
        "401":
          $ref: "#/responses/PermissionDenied"
        "403":
          $ref: "#/responses/PermissionDenied"
        "404":
          $ref: "#/responses/NotFound"
        "500":
          $ref: "#/responses/ServerError"
      tags:
        - moveTaskOrder
      description: Gets a move
      operationId: getMoveTaskOrder
      summary: Gets a move by ID
  "/move_task_orders/{moveTaskOrderID}/mto_service_items":
    parameters:
      - description: ID of move for mto service item to use
        in: path
        name: moveTaskOrderID
        required: true
        format: uuid
        type: string
    get:
      produces:
        - application/json
      parameters: []
      responses:
        "200":
          description: Successfully retrieved all line items for a move task order
          schema:
            $ref: "definitions/MTOServiceItems.yaml"
        "404":
          $ref: "#/responses/NotFound"
        "422":
          $ref: "#/responses/UnprocessableEntity"
        "500":
          $ref: "#/responses/ServerError"
      tags:
        - mtoServiceItem
      description: Gets all line items for a move
      operationId: listMTOServiceItems
      summary: Gets all line items for a move
  "/mto-shipments":
    post:
      summary: createMTOShipment
      description: |
        Creates a MTO shipment for the specified Move Task Order.
        Required fields include:
        * Shipment Type
        * Customer requested pick-up date
        * Pick-up Address
        * Delivery Address
        * Releasing / Receiving agents
        Optional fields include:
        * Delivery Address Type
        * Customer Remarks
        * Releasing / Receiving agents
        * An array of optional accessorial service item codes
      consumes:
        - application/json
      produces:
        - application/json
      operationId: createMTOShipment
      tags:
        - mtoShipment
      parameters:
        - in: body
          name: body
          schema:
            $ref: "#/definitions/CreateMTOShipment"
      responses:
        "200":
          description: Successfully created a MTO shipment.
          schema:
            $ref: "definitions/MTOShipment.yaml"
        "400":
          $ref: "#/responses/InvalidRequest"
        "404":
          $ref: "#/responses/NotFound"
        "422":
          $ref: "#/responses/UnprocessableEntity"
        "500":
          $ref: "#/responses/ServerError"
  "/move_task_orders/{moveTaskOrderID}/mto_shipments":
    parameters:
      - description: ID of move task order for mto shipment to use
        in: path
        name: moveTaskOrderID
        required: true
        format: uuid
        type: string
    get:
      produces:
        - application/json
      parameters: []
      responses:
        "200":
          description: Successfully retrieved all mto shipments for a move task order
          schema:
            $ref: "#/definitions/MTOShipments"
        "403":
          $ref: "#/responses/PermissionDenied"
        "404":
          $ref: "#/responses/NotFound"
        "422":
          $ref: "#/responses/UnprocessableEntity"
        "500":
          $ref: "#/responses/ServerError"
      tags:
        - mtoShipment
      description: Gets all shipments for a move task order
      operationId: listMTOShipments
      summary: Gets all shipments for a move task order
  "/shipments/{shipmentID}":
    get:
      summary: fetches a shipment by ID
      description: fetches a shipment by ID
      operationId: getShipment
      tags:
        - mtoShipment
      produces:
        - application/json
      parameters:
        - description: ID of the shipment to be fetched
          in: path
          name: shipmentID
          required: true
          format: uuid
          type: string
      responses:
        "200":
          description: Successfully fetched the shipment
          schema:
            $ref: "#/definitions/MTOShipment"
        "400":
          $ref: "#/responses/InvalidRequest"
        "403":
          $ref: "#/responses/PermissionDenied"
        "404":
          $ref: "#/responses/NotFound"
        "422":
          $ref: "#/responses/UnprocessableEntity"
        "500":
          $ref: "#/responses/ServerError"
    delete:
      summary: Soft deletes a shipment by ID
      description: Soft deletes a shipment by ID
      operationId: deleteShipment
      tags:
        - shipment
      produces:
        - application/json
      parameters:
        - description: ID of the shipment to be deleted
          in: path
          name: shipmentID
          required: true
          format: uuid
          type: string
      responses:
        "204":
          description: Successfully soft deleted the shipment
        "400":
          $ref: "#/responses/InvalidRequest"
        "403":
          $ref: "#/responses/PermissionDenied"
        "404":
          $ref: "#/responses/NotFound"
        "409":
          $ref: "#/responses/Conflict"
        "422":
          $ref: "#/responses/UnprocessableEntity"
        "500":
          $ref: "#/responses/ServerError"
  "/move_task_orders/{moveTaskOrderID}/mto_shipments/{shipmentID}":
    patch:
      summary: updateMTOShipment
      description: |
        Updates a specified MTO shipment.
        Required fields include:
        * MTO Shipment ID required in path
        * If-Match required in headers
        * No fields required in body
        Optional fields include:
        * New shipment status type
        * Shipment Type
        * Customer requested pick-up date
        * Pick-up Address
        * Delivery Address
        * Secondary Pick-up Address
        * SecondaryDelivery Address
        * Delivery Address Type
        * Customer Remarks
        * Counselor Remarks
        * Releasing / Receiving agents
        * Actual Pro Gear Weight
        * Actual Spouse Pro Gear Weight
      consumes:
        - application/json
      produces:
        - application/json
      operationId: updateMTOShipment
      tags:
        - mtoShipment
      parameters:
        - in: path
          name: moveTaskOrderID
          required: true
          format: uuid
          type: string
          description: ID of move task order for mto shipment to use
        - in: path
          name: shipmentID
          type: string
          format: uuid
          required: true
          description: UUID of the MTO Shipment to update
        - in: header
          name: If-Match
          type: string
          required: true
          description: >
            Optimistic locking is implemented via the `If-Match` header. If the ETag header does not match
            the value of the resource on the server, the server rejects the change with a `412 Precondition Failed` error.
        - in: body
          name: body
          schema:
            $ref: "#/definitions/UpdateShipment"
      responses:
        "200":
          description: Successfully updated the specified MTO shipment.
          schema:
            $ref: "definitions/MTOShipment.yaml"
        "400":
          $ref: "#/responses/InvalidRequest"
        "401":
          $ref: "#/responses/PermissionDenied"
        "403":
          $ref: "#/responses/PermissionDenied"
        "404":
          $ref: "#/responses/NotFound"
        "412":
          $ref: "#/responses/PreconditionFailed"
        "422":
          $ref: "#/responses/UnprocessableEntity"
        "500":
          $ref: "#/responses/ServerError"
  "/shipments/{shipmentID}/approve":
    parameters:
      - description: ID of the shipment
        in: path
        name: shipmentID
        required: true
        format: uuid
        type: string
    post:
      consumes:
        - application/json
      produces:
        - application/json
      parameters:
        - in: header
          name: If-Match
          type: string
          required: true
      responses:
        "200":
          description: Successfully approved the shipment
          schema:
            $ref: "definitions/MTOShipment.yaml"
        "403":
          $ref: "#/responses/PermissionDenied"
        "404":
          $ref: "#/responses/NotFound"
        "409":
          $ref: "#/responses/Conflict"
        "412":
          $ref: "#/responses/PreconditionFailed"
        "422":
          $ref: "#/responses/UnprocessableEntity"
        "500":
          $ref: "#/responses/ServerError"
      tags:
        - shipment
      description: Approves a shipment
      operationId: approveShipment
      summary: Approves a shipment
      x-permissions:
        - update.shipment
  "/shipments/{shipmentID}/request-diversion":
    parameters:
      - description: ID of the shipment
        in: path
        name: shipmentID
        required: true
        format: uuid
        type: string
    post:
      consumes:
        - application/json
      produces:
        - application/json
      parameters:
        - in: header
          name: If-Match
          type: string
          required: true
      responses:
        "200":
          description: Successfully requested the shipment diversion
          schema:
            $ref: "definitions/MTOShipment.yaml"
        "403":
          $ref: "#/responses/PermissionDenied"
        "404":
          $ref: "#/responses/NotFound"
        "409":
          $ref: "#/responses/Conflict"
        "412":
          $ref: "#/responses/PreconditionFailed"
        "422":
          $ref: "#/responses/UnprocessableEntity"
        "500":
          $ref: "#/responses/ServerError"
      tags:
        - shipment
      description: Requests a shipment diversion
      operationId: requestShipmentDiversion
      summary: Requests a shipment diversion
      x-permissions:
        - create.shipmentDiversionRequest
  "/shipments/{shipmentID}/approve-diversion":
    parameters:
      - description: ID of the shipment
        in: path
        name: shipmentID
        required: true
        format: uuid
        type: string
    post:
      consumes:
        - application/json
      produces:
        - application/json
      parameters:
        - in: header
          name: If-Match
          type: string
          required: true
      responses:
        "200":
          description: Successfully approved the shipment diversion
          schema:
            $ref: "definitions/MTOShipment.yaml"
        "403":
          $ref: "#/responses/PermissionDenied"
        "404":
          $ref: "#/responses/NotFound"
        "409":
          $ref: "#/responses/Conflict"
        "412":
          $ref: "#/responses/PreconditionFailed"
        "422":
          $ref: "#/responses/UnprocessableEntity"
        "500":
          $ref: "#/responses/ServerError"
      x-permissions:
        - update.shipment
      tags:
        - shipment
      description: Approves a shipment diversion
      operationId: approveShipmentDiversion
      summary: Approves a shipment diversion
  "/shipments/{shipmentID}/reject":
    parameters:
      - description: ID of the shipment
        in: path
        name: shipmentID
        required: true
        format: uuid
        type: string
    post:
      consumes:
        - application/json
      produces:
        - application/json
      parameters:
        - in: header
          name: If-Match
          type: string
          required: true
        - in: body
          name: body
          required: true
          schema:
            $ref: "#/definitions/RejectShipment"
      responses:
        "200":
          description: Successfully rejected the shipment
          schema:
            $ref: "definitions/MTOShipment.yaml"
        "403":
          $ref: "#/responses/PermissionDenied"
        "404":
          $ref: "#/responses/NotFound"
        "409":
          $ref: "#/responses/Conflict"
        "412":
          $ref: "#/responses/PreconditionFailed"
        "422":
          $ref: "#/responses/UnprocessableEntity"
        "500":
          $ref: "#/responses/ServerError"
      tags:
        - shipment
      description: rejects a shipment
      operationId: rejectShipment
      summary: rejects a shipment
  "/shipments/{shipmentID}/request-cancellation":
    parameters:
      - description: ID of the shipment
        in: path
        name: shipmentID
        required: true
        format: uuid
        type: string
    post:
      consumes:
        - application/json
      produces:
        - application/json
      parameters:
        - in: header
          name: If-Match
          type: string
          required: true
      responses:
        "200":
          description: Successfully requested the shipment cancellation
          schema:
            $ref: "definitions/MTOShipment.yaml"
        "403":
          $ref: "#/responses/PermissionDenied"
        "404":
          $ref: "#/responses/NotFound"
        "409":
          $ref: "#/responses/Conflict"
        "412":
          $ref: "#/responses/PreconditionFailed"
        "422":
          $ref: "#/responses/UnprocessableEntity"
        "500":
          $ref: "#/responses/ServerError"
      tags:
        - shipment
      description: Requests a shipment cancellation
      operationId: requestShipmentCancellation
      summary: Requests a shipment cancellation
      x-permissions:
        - create.shipmentCancellation
  "/shipments/{shipmentID}/request-reweigh":
    parameters:
      - description: ID of the shipment
        in: path
        name: shipmentID
        required: true
        format: uuid
        type: string
    post:
      consumes:
        - application/json
      produces:
        - application/json
      responses:
        "200":
          description: Successfully requested a reweigh of the shipment
          schema:
            $ref: "definitions/Reweigh.yaml"
        "403":
          $ref: "#/responses/PermissionDenied"
        "404":
          $ref: "#/responses/NotFound"
        "409":
          $ref: "#/responses/Conflict"
        "412":
          $ref: "#/responses/PreconditionFailed"
        "422":
          $ref: "#/responses/UnprocessableEntity"
        "500":
          $ref: "#/responses/ServerError"
      tags:
        - shipment
        - reweigh
      description: Requests a shipment reweigh
      operationId: requestShipmentReweigh
      summary: Requests a shipment reweigh
      x-permissions:
        - create.reweighRequest
  "/shipments/{shipmentID}/review-shipment-address-update":
    parameters:
      - description: ID of the shipment
        in: path
        name: shipmentID
        required: true
        format: uuid
        type: string
    patch:
      consumes:
        - application/json
      produces:
        - application/json
      parameters:
        - in: header
          name: If-Match
          type: string
          required: true
        - in: body
          name: body
          required: true
          schema:
            properties:
              status:
                type: string
                enum:
                  - REJECTED
                  - APPROVED
              officeRemarks:
                type: string
            required:
              - officeRemarks
              - status
      responses:
        "200":
          description: Successfully requested a shipment address update
          schema:
            $ref: "definitions/ShipmentAddressUpdate.yaml"
        "403":
          $ref: "#/responses/PermissionDenied"
        "404":
          $ref: "#/responses/NotFound"
        "409":
          $ref: "#/responses/Conflict"
        "412":
          $ref: "#/responses/PreconditionFailed"
        "422":
          $ref: "#/responses/UnprocessableEntity"
        "500":
          $ref: "#/responses/ServerError"
      tags:
        - shipment
      description:
        This endpoint is used to approve a address update request. Office remarks are required.
        Approving the address update will update the Destination Final Address of the associated service item
      operationId: reviewShipmentAddressUpdate
      summary: Allows TOO to review a shipment address update
  "/shipments/{shipmentID}/sit-extensions":
    post:
      summary: Create an approved SIT Duration Update
      description: TOO can creates an already-approved SIT Duration Update on behalf of a customer
      consumes:
        - application/json
      produces:
        - application/json
      operationId: createApprovedSITDurationUpdate
      tags:
        - shipment
        - sitExtension
      parameters:
        - description: ID of the shipment
          in: path
          name: shipmentID
          required: true
          format: uuid
          type: string
        - in: body
          name: body
          schema:
            $ref: "#/definitions/CreateApprovedSITDurationUpdate"
          required: true
        - in: header
          description: We want the shipment's eTag rather than the SIT Duration Update eTag as the SIT Duration Update is always associated with a shipment
          name: If-Match
          type: string
          required: true
      responses:
        "200":
          description: Successfully created a SIT Extension.
          schema:
            $ref: "definitions/MTOShipment.yaml"
        "400":
          $ref: "#/responses/InvalidRequest"
        "403":
          $ref: "#/responses/PermissionDenied"
        "404":
          $ref: "#/responses/NotFound"
        "422":
          $ref: "#/responses/UnprocessableEntity"
        "500":
          $ref: "#/responses/ServerError"
      x-permissions:
        - create.SITExtension
  "/shipments/{shipmentID}/sit-extensions/{sitExtensionID}/approve":
    parameters:
      - description: ID of the shipment
        in: path
        name: shipmentID
        required: true
        format: uuid
        type: string
      - description: ID of the SIT extension
        in: path
        name: sitExtensionID
        required: true
        format: uuid
        type: string
    patch:
      consumes:
        - application/json
      produces:
        - application/json
      parameters:
        - in: body
          name: body
          required: true
          schema:
            $ref: "#/definitions/ApproveSITExtension"
        - in: header
          description: We want the shipment's eTag rather than the SIT extension eTag as the SIT extension is always associated with a shipment
          name: If-Match
          type: string
          required: true
      responses:
        "200":
          description: Successfully approved a SIT extension
          schema:
            $ref: "definitions/MTOShipment.yaml"
        "403":
          $ref: "#/responses/PermissionDenied"
        "404":
          $ref: "#/responses/NotFound"
        "409":
          $ref: "#/responses/Conflict"
        "412":
          $ref: "#/responses/PreconditionFailed"
        "422":
          $ref: "#/responses/UnprocessableEntity"
        "500":
          $ref: "#/responses/ServerError"
      tags:
        - shipment
        - sitExtension
      description: Approves a SIT extension
      operationId: approveSITExtension
      summary: Approves a SIT extension
      x-permissions:
        - update.SITExtension
  "/shipments/{shipmentID}/sit-extensions/{sitExtensionID}/deny":
    parameters:
      - description: ID of the shipment
        in: path
        name: shipmentID
        required: true
        format: uuid
        type: string
      - description: ID of the SIT extension
        in: path
        name: sitExtensionID
        required: true
        format: uuid
        type: string
    patch:
      consumes:
        - application/json
      produces:
        - application/json
      parameters:
        - in: body
          name: body
          required: true
          schema:
            $ref: "#/definitions/DenySITExtension"
        - in: header
          name: If-Match
          type: string
          required: true
      responses:
        "200":
          description: Successfully denied a SIT extension
          schema:
            $ref: "definitions/MTOShipment.yaml"
        "403":
          $ref: "#/responses/PermissionDenied"
        "404":
          $ref: "#/responses/NotFound"
        "409":
          $ref: "#/responses/Conflict"
        "412":
          $ref: "#/responses/PreconditionFailed"
        "422":
          $ref: "#/responses/UnprocessableEntity"
        "500":
          $ref: "#/responses/ServerError"
      tags:
        - shipment
        - sitExtension
      description: Denies a SIT extension
      operationId: denySITExtension
      summary: Denies a SIT extension
      x-permissions:
        - update.SITExtension
  "/shipments/{shipmentID}/sit-service-item/convert-to-customer-expense":
    parameters:
      - description: ID of the shipment
        in: path
        name: shipmentID
        required: true
        format: uuid
        type: string
    patch:
      consumes:
        - application/json
      produces:
        - application/json
      parameters:
        - in: body
          name: body
          required: true
          schema:
            $ref: "#/definitions/UpdateSITServiceItemCustomerExpense"
        - in: header
          name: If-Match
          type: string
          required: true
      responses:
        "200":
          description: Successfully converted to customer expense
          schema:
            $ref: "definitions/MTOShipment.yaml"
        "403":
          $ref: "#/responses/PermissionDenied"
        "404":
          $ref: "#/responses/NotFound"
        "409":
          $ref: "#/responses/Conflict"
        "412":
          $ref: "#/responses/PreconditionFailed"
        "422":
          $ref: "#/responses/UnprocessableEntity"
        "500":
          $ref: "#/responses/ServerError"
      tags:
        - shipment
        - mtoServiceItem
      description: Converts a SIT to customer expense
      operationId: updateSITServiceItemCustomerExpense
      summary: Converts a SIT to customer expense
      x-permissions:
        - update.MTOServiceItem
  /shipments/{shipmentID}/ppm-documents:
    parameters:
      - description: ID of the shipment
        in: path
        name: shipmentID
        required: true
        format: uuid
        type: string
    get:
      summary: Gets all the PPM documents for a PPM shipment
      description: |
        Retrieves all of the documents and associated uploads for each ppm document type connected to a PPM shipment. This
        excludes any deleted PPM documents.
      operationId: getPPMDocuments
      tags:
        - ppm
      consumes:
        - application/json
      produces:
        - application/json
      responses:
        "200":
          description: All PPM documents and associated uploads for the specified PPM shipment.
          schema:
            $ref: "definitions/PPMDocuments.yaml"
        "401":
          $ref: "#/responses/PermissionDenied"
        "403":
          $ref: "#/responses/PermissionDenied"
        "422":
          $ref: "#/responses/UnprocessableEntity"
        "500":
          $ref: "#/responses/ServerError"
  /ppm-shipments/{ppmShipmentId}/weight-ticket/{weightTicketId}:
    parameters:
      - $ref: "parameters/ppmShipmentId.yaml"
      - $ref: "parameters/weightTicketId.yaml"
    patch:
      summary: Updates a weight ticket document
      description: |
        Updates a PPM shipment's weight ticket document with new information. Only some of the weight ticket document's
        fields are editable because some have to be set by the customer, e.g. vehicle description.
      operationId: updateWeightTicket
      tags:
        - ppm
      consumes:
        - application/json
      produces:
        - application/json
      parameters:
        - $ref: "parameters/ifMatch.yaml"
        - in: body
          name: updateWeightTicketPayload
          required: true
          schema:
            $ref: "#/definitions/UpdateWeightTicket"
      responses:
        "200":
          description: returns an updated weight ticket object
          schema:
            $ref: "definitions/WeightTicket.yaml"
        "400":
          $ref: "#/responses/InvalidRequest"
        "401":
          $ref: "#/responses/PermissionDenied"
        "403":
          $ref: "#/responses/PermissionDenied"
        "404":
          $ref: "#/responses/NotFound"
        "412":
          $ref: "#/responses/PreconditionFailed"
        "422":
          $ref: "#/responses/UnprocessableEntity"
        "500":
          $ref: "#/responses/ServerError"
  /ppm-shipments/{ppmShipmentId}/moving-expenses/{movingExpenseId}:
    parameters:
      - $ref: "parameters/ppmShipmentId.yaml"
      - $ref: "parameters/movingExpenseId.yaml"
    patch:
      summary: Updates the moving expense
      description: |
        Updates a PPM shipment's moving expense with new information. Only some of the moving expense's fields are
        editable because some have to be set by the customer, e.g. the description and the moving expense type.
      operationId: updateMovingExpense
      tags:
        - ppm
      consumes:
        - application/json
      produces:
        - application/json
      parameters:
        - $ref: "parameters/ifMatch.yaml"
        - in: body
          name: updateMovingExpense
          required: true
          schema:
            $ref: "#/definitions/UpdateMovingExpense"
      responses:
        "200":
          description: returns an updated moving expense object
          schema:
            $ref: "definitions/MovingExpense.yaml"
        "400":
          $ref: "#/responses/InvalidRequest"
        "401":
          $ref: "#/responses/PermissionDenied"
        "403":
          $ref: "#/responses/PermissionDenied"
        "404":
          $ref: "#/responses/NotFound"
        "412":
          $ref: "#/responses/PreconditionFailed"
        "422":
          $ref: "#/responses/UnprocessableEntity"
        "500":
          $ref: "#/responses/ServerError"
  ? /ppm-shipments/{ppmShipmentId}/pro-gear-weight-tickets/{proGearWeightTicketId}
  : parameters:
      - $ref: "parameters/ppmShipmentId.yaml"
      - $ref: "parameters/proGearWeightTicketId.yaml"
    patch:
      summary: Updates a pro-gear weight ticket
      description: |
        Updates a PPM shipment's pro-gear weight ticket with new information. Only some of the fields are editable
        because some have to be set by the customer, e.g. the description.
      operationId: updateProGearWeightTicket
      tags:
        - ppm
      consumes:
        - application/json
      produces:
        - application/json
      parameters:
        - $ref: "parameters/ifMatch.yaml"
        - in: body
          name: updateProGearWeightTicket
          required: true
          schema:
            $ref: "#/definitions/UpdateProGearWeightTicket"
      responses:
        "200":
          description: returns an updated pro-gear weight ticket object
          schema:
            $ref: "definitions/ProGearWeightTicket.yaml"
        "400":
          $ref: "#/responses/InvalidRequest"
        "401":
          $ref: "#/responses/PermissionDenied"
        "403":
          $ref: "#/responses/PermissionDenied"
        "404":
          $ref: "#/responses/NotFound"
        "412":
          $ref: "#/responses/PreconditionFailed"
        "422":
          $ref: "#/responses/UnprocessableEntity"
        "500":
          $ref: "#/responses/ServerError"
  /ppm-shipments/{ppmShipmentId}/aoa-packet:
    parameters:
      - description: the id for the ppmshipment with aoa to be downloaded
        in: path
        name: ppmShipmentId
        required: true
        type: string
    get:
      summary: Downloads AOA Packet form PPMShipment as a PDF
      description: |
        ### Functionality
        This endpoint downloads all uploaded move order documentation combined with the Shipment Summary Worksheet into a single PDF.
        ### Errors
        * The PPMShipment must have requested an AOA.
        * The PPMShipment AOA Request must have been approved.
      operationId: showAOAPacket
      tags:
        - ppm
      produces:
        - application/pdf
      responses:
        "200":
          headers:
            Content-Disposition:
              type: string
              description: File name to download
          description: AOA PDF
          schema:
            format: binary
            type: file
        "400":
          $ref: "#/responses/InvalidRequest"
        "403":
          $ref: "#/responses/PermissionDenied"
        "404":
          $ref: "#/responses/NotFound"
        "422":
          $ref: "#/responses/UnprocessableEntity"
        "500":
          $ref: "#/responses/ServerError"
  /ppm-shipments/{ppmShipmentId}/finish-document-review:
    parameters:
      - $ref: "parameters/ppmShipmentId.yaml"
    patch:
      summary: Updates a PPM shipment's status after document review
      description: |
        Updates a PPM shipment's status once documents have been reviewed. Status is updated depending on whether any documents have been rejected.
      operationId: finishDocumentReview
      tags:
        - ppm
      consumes:
        - application/json
      produces:
        - application/json
      parameters:
        - in: header
          name: If-Match
          type: string
          required: true
      responses:
        "200":
          description: Successfully finished document review
          schema:
            $ref: "definitions/PPMShipment.yaml"
        "400":
          $ref: "#/responses/InvalidRequest"
        "401":
          $ref: "#/responses/PermissionDenied"
        "403":
          $ref: "#/responses/PermissionDenied"
        "404":
          $ref: "#/responses/NotFound"
        "409":
          $ref: "#/responses/Conflict"
        "412":
          $ref: "#/responses/PreconditionFailed"
        "422":
          $ref: "#/responses/UnprocessableEntity"
        "500":
          $ref: "#/responses/ServerError"
      x-permissions:
        - update.shipment
  /ppm-shipments/{ppmShipmentId}/closeout:
    parameters:
      - $ref: "parameters/ppmShipmentId.yaml"
    get:
      summary: Get the closeout calcuations for the specified PPM shipment
      description: |
        Retrieves the closeout calculations for the specified PPM shipment.
      operationId: getPPMCloseout
      tags:
        - ppm
      produces:
        - application/json
      responses:
        "200":
          description: Returns closeout for the specified PPM shipment.
          schema:
            $ref: "definitions/PPMCloseout.yaml"
        "400":
          $ref: "#/responses/InvalidRequest"
        "403":
          $ref: "#/responses/PermissionDenied"
        "404":
          $ref: "#/responses/NotFound"
        "422":
          $ref: "#/responses/UnprocessableEntity"
        "500":
          $ref: "#/responses/ServerError"
  /ppm-shipments/{ppmShipmentId}/payment-packet:
    get:
      summary: Returns PPM payment packet
      description: Generates a PDF containing all user uploaded documentations for PPM. Contains SSW form, orders, weight and expense documentations.
      operationId: showPaymentPacket
      tags:
        - ppm
      parameters:
        - in: path
          name: ppmShipmentId
          type: string
          format: uuid
          required: true
          description: UUID of the ppmShipment
      produces:
        - application/pdf
      responses:
        "200":
          headers:
            Content-Disposition:
              type: string
              description: File name to download
          description: PPM Payment Packet PDF
          schema:
            format: binary
            type: file
        "400":
          description: invalid request
        "401":
          description: request requires user authentication
        "403":
          description: user is not authorized
        "404":
          description: ppm not found
        "500":
          description: internal server error
  "/move_task_orders/{moveTaskOrderID}/mto_shipments/{shipmentID}/mto-agents":
    parameters:
      - description: ID of move task order
        in: path
        name: moveTaskOrderID
        required: true
        format: uuid
        type: string
      - description: ID of the shipment
        in: path
        name: shipmentID
        required: true
        format: uuid
        type: string
    get:
      produces:
        - application/json
      parameters: []
      responses:
        "200":
          description: Successfully retrieved all agents for a move task order
          schema:
            $ref: "definitions/MTOAgents.yaml"
        "404":
          $ref: "#/responses/NotFound"
        "422":
          $ref: "#/responses/UnprocessableEntity"
        "500":
          $ref: "#/responses/ServerError"
      tags:
        - mtoAgent
      description: Fetches a list of agents associated with a move task order.
      operationId: fetchMTOAgentList
      summary: Fetch move task order agents.
  "/move-task-orders/{moveTaskOrderID}/service-items/{mtoServiceItemID}":
    parameters:
      - description: ID of move to use
        in: path
        name: moveTaskOrderID
        required: true
        type: string
      - description: ID of line item to use
        in: path
        name: mtoServiceItemID
        required: true
        type: string
    get:
      produces:
        - application/json
      parameters: []
      responses:
        "200":
          description: Successfully retrieved a line item for a move task order by ID
          schema:
            $ref: "definitions/MTOServiceItemSingle.yaml"
        "400":
          $ref: "#/responses/InvalidRequest"
        "401":
          $ref: "#/responses/PermissionDenied"
        "403":
          $ref: "#/responses/PermissionDenied"
        "404":
          $ref: "#/responses/NotFound"
        "500":
          $ref: "#/responses/ServerError"
      tags:
        - mtoServiceItem
      description: Gets a line item by ID for a move by ID
      operationId: getMTOServiceItem
      summary: Gets a line item by ID for a move by ID
  "/move-task-orders/{moveTaskOrderID}/service-items/{mtoServiceItemID}/status":
    parameters:
      - description: ID of move to use
        in: path
        name: moveTaskOrderID
        required: true
        type: string
      - description: ID of line item to use
        in: path
        name: mtoServiceItemID
        required: true
        type: string
    patch:
      consumes:
        - application/json
      produces:
        - application/json
      parameters:
        - in: body
          name: body
          required: true
          schema:
            $ref: "#/definitions/PatchMTOServiceItemStatusPayload"
        - in: header
          name: If-Match
          type: string
          required: true
      responses:
        "200":
          description: >-
            Successfully updated status for a line item for a move task order by
            ID
          schema:
            $ref: "definitions/MTOServiceItem.yaml"
        "400":
          $ref: "#/responses/InvalidRequest"
        "401":
          $ref: "#/responses/PermissionDenied"
        "403":
          $ref: "#/responses/PermissionDenied"
        "404":
          $ref: "#/responses/NotFound"
        "412":
          $ref: "#/responses/PreconditionFailed"
        "422":
          $ref: "#/responses/UnprocessableEntity"
        "500":
          $ref: "#/responses/ServerError"
      tags:
        - mtoServiceItem
      description: Changes the status of a line item for a move by ID
      operationId: updateMTOServiceItemStatus
      summary: Change the status of a line item for a move by ID
      x-permissions:
        - update.MTOServiceItem
  "/service-item/{mtoServiceItemID}/entry-date-update":
    parameters:
      - description: ID of the service item
        in: path
        name: mtoServiceItemID
        required: true
        type: string
    patch:
      consumes:
        - application/json
      produces:
        - application/json
      parameters:
        - in: body
          name: body
          required: true
          schema:
            $ref: "definitions/ServiceItemSitEntryDate.yaml"
      responses:
        "200":
          description: Successfully updated SIT entry date
          schema:
            $ref: "definitions/MTOServiceItemSingle.yaml"
        "400":
          $ref: "#/responses/InvalidRequest"
        "401":
          $ref: "#/responses/PermissionDenied"
        "403":
          $ref: "#/responses/PermissionDenied"
        "404":
          $ref: "#/responses/NotFound"
        "412":
          $ref: "#/responses/PreconditionFailed"
        "422":
          $ref: "#/responses/UnprocessableEntity"
        "500":
          $ref: "#/responses/ServerError"
      tags:
        - mtoServiceItem
      description: Locates the service item in the database and updates the SIT entry date for the selected service item and returns the service item
      operationId: updateServiceItemSitEntryDate
      summary: Updates a service item's SIT entry date by ID
  "/move-task-orders/{moveTaskOrderID}/status":
    patch:
      consumes:
        - application/json
      produces:
        - application/json
      parameters:
        - description: ID of move to use
          in: path
          name: moveTaskOrderID
          required: true
          type: string
        - in: header
          name: If-Match
          type: string
          required: true
        - in: body
          name: serviceItemCodes
          schema:
            $ref: "#/definitions/MTOApprovalServiceItemCodes"
          required: true
      responses:
        "200":
          description: Successfully updated move task order status
          schema:
            $ref: "#/definitions/Move"
        "400":
          $ref: "#/responses/InvalidRequest"
        "401":
          $ref: "#/responses/PermissionDenied"
        "403":
          $ref: "#/responses/PermissionDenied"
        "404":
          $ref: "#/responses/NotFound"
        "409":
          $ref: "#/responses/Conflict"
        "412":
          $ref: "#/responses/PreconditionFailed"
        "422":
          $ref: "#/responses/UnprocessableEntity"
        "500":
          $ref: "#/responses/ServerError"
      tags:
        - moveTaskOrder
      description: Changes move task order status to make it available to prime
      operationId: updateMoveTaskOrderStatus
      summary: Change the status of a move task order to make it available to prime
      x-permissions:
        - update.move
        - create.serviceItem
  "/move-task-orders/{moveTaskOrderID}/status/service-counseling-completed":
    patch:
      consumes:
        - application/json
      produces:
        - application/json
      parameters:
        - description: ID of move to use
          in: path
          name: moveTaskOrderID
          required: true
          type: string
        - in: header
          name: If-Match
          type: string
          required: true
      responses:
        "200":
          description: Successfully updated move task order status
          schema:
            $ref: "#/definitions/Move"
        "400":
          $ref: "#/responses/InvalidRequest"
        "401":
          $ref: "#/responses/PermissionDenied"
        "403":
          $ref: "#/responses/PermissionDenied"
        "404":
          $ref: "#/responses/NotFound"
        "409":
          $ref: "#/responses/Conflict"
        "412":
          $ref: "#/responses/PreconditionFailed"
        "422":
          $ref: "#/responses/UnprocessableEntity"
        "500":
          $ref: "#/responses/ServerError"
      tags:
        - moveTaskOrder
      description: Changes move (move task order) status to service counseling completed
      operationId: updateMTOStatusServiceCounselingCompleted
      summary: Changes move (move task order) status to service counseling completed
  ? "/move-task-orders/{moveTaskOrderID}/payment-service-items/{paymentServiceItemID}/status"
  : parameters:
      - description: ID of move to use
        in: path
        name: moveTaskOrderID
        required: true
        type: string
      - description: ID of payment service item to use
        in: path
        name: paymentServiceItemID
        required: true
        type: string
    patch:
      consumes:
        - application/json
      produces:
        - application/json
      parameters:
        - in: body
          name: body
          required: true
          schema:
            $ref: "#/definitions/PaymentServiceItem"
        - in: header
          name: If-Match
          type: string
          required: true
      responses:
        "200":
          description: >-
            Successfully updated status for a line item for a move task order by
            ID
          schema:
            $ref: "#/definitions/PaymentServiceItem"
        "400":
          $ref: "#/responses/InvalidRequest"
        "401":
          $ref: "#/responses/PermissionDenied"
        "403":
          $ref: "#/responses/PermissionDenied"
        "404":
          $ref: "#/responses/NotFound"
        "412":
          $ref: "#/responses/PreconditionFailed"
        "422":
          $ref: "#/responses/UnprocessableEntity"
        "500":
          $ref: "#/responses/ServerError"
      tags:
        - paymentServiceItem
      description: Changes the status of a line item for a move by ID
      operationId: updatePaymentServiceItemStatus
      summary: Change the status of a payment service item for a move by ID
      x-permissions:
        - update.paymentServiceItemStatus
  "/move-task-orders/{moveTaskOrderID}/billable-weights-reviewed-at":
    patch:
      consumes:
        - application/json
      produces:
        - application/json
      parameters:
        - description: ID of move to use
          in: path
          name: moveTaskOrderID
          required: true
          type: string
        - in: header
          name: If-Match
          type: string
          required: true
      responses:
        "200":
          description: Successfully updated move task order billableWeightsReviewedAt field
          schema:
            $ref: "#/definitions/Move"
        "400":
          $ref: "#/responses/InvalidRequest"
        "401":
          $ref: "#/responses/PermissionDenied"
        "403":
          $ref: "#/responses/PermissionDenied"
        "404":
          $ref: "#/responses/NotFound"
        "409":
          $ref: "#/responses/Conflict"
        "412":
          $ref: "#/responses/PreconditionFailed"
        "422":
          $ref: "#/responses/UnprocessableEntity"
        "500":
          $ref: "#/responses/ServerError"
      tags:
        - moveTaskOrder
      description: Changes move (move task order) billableWeightsReviewedAt field to a timestamp
      operationId: updateMTOReviewedBillableWeightsAt
  "/move-task-orders/{moveTaskOrderID}/tio-remarks":
    patch:
      consumes:
        - application/json
      produces:
        - application/json
      parameters:
        - description: ID of move to use
          in: path
          name: moveTaskOrderID
          required: true
          type: string
        - in: header
          name: If-Match
          type: string
          required: true
        - in: body
          name: body
          required: true
          schema:
            $ref: "#/definitions/Move"
      responses:
        "200":
          description: Successfully updated move task order tioRemarks field
          schema:
            $ref: "#/definitions/Move"
        "400":
          $ref: "#/responses/InvalidRequest"
        "401":
          $ref: "#/responses/PermissionDenied"
        "403":
          $ref: "#/responses/PermissionDenied"
        "404":
          $ref: "#/responses/NotFound"
        "409":
          $ref: "#/responses/Conflict"
        "412":
          $ref: "#/responses/PreconditionFailed"
        "422":
          $ref: "#/responses/UnprocessableEntity"
        "500":
          $ref: "#/responses/ServerError"
      tags:
        - moveTaskOrder
      description: Changes move (move task order) billableWeightsReviewedAt field to a timestamp
      operationId: updateMoveTIORemarks
  "/move-task-orders/{moveTaskOrderID}/entitlements":
    parameters:
      - description: ID of move to use
        in: path
        name: moveTaskOrderID
        required: true
        type: string
    get:
      produces:
        - application/json
      parameters: []
      tags:
        - moveTaskOrder
      responses:
        "200":
          description: Successfully retrieved entitlements
          schema:
            $ref: "#/definitions/Entitlements"
        "400":
          $ref: "#/responses/InvalidRequest"
        "401":
          $ref: "#/responses/PermissionDenied"
        "403":
          $ref: "#/responses/PermissionDenied"
        "404":
          $ref: "#/responses/NotFound"
        "500":
          $ref: "#/responses/ServerError"
      description: Gets entitlements
      operationId: getEntitlements
      summary: Gets entitlements for a move by ID
  "/payment-requests/{paymentRequestID}":
    parameters:
      - description: UUID of payment request
        format: uuid
        in: path
        name: paymentRequestID
        required: true
        type: string
    get:
      produces:
        - application/json
      parameters: []
      responses:
        "200":
          description: fetched instance of payment request
          schema:
            $ref: "#/definitions/PaymentRequest"
        "400":
          $ref: "#/responses/InvalidRequest"
        "401":
          $ref: "#/responses/PermissionDenied"
        "403":
          $ref: "#/responses/PermissionDenied"
        "404":
          $ref: "#/responses/NotFound"
        "500":
          $ref: "#/responses/ServerError"
      tags:
        - paymentRequests
      description: Fetches an instance of a payment request by id
      operationId: getPaymentRequest
      summary: Fetches a payment request by id
      x-permissions:
        - read.paymentRequest
  "/moves/{locator}/closeout-office":
    parameters:
      - description: move code to identify a move to update the PPM shipment's closeout office for Army and Air Force service members
        format: string
        in: path
        name: locator
        required: true
        type: string
    patch:
      description: Sets the transportation office closeout location for where the Move's PPM Shipment documentation will be reviewed by
      tags:
        - move
      operationId: updateCloseoutOffice
      x-permissions:
        - update.closeoutOffice
      summary: Updates a Move's PPM closeout office for Army and Air Force customers
      produces:
        - application/json
      consumes:
        - application/json
      parameters:
        - in: body
          name: body
          schema:
            properties:
              closeoutOfficeId:
                type: string
                format: uuid
            required:
              - closeoutOfficeId
        - in: header
          name: If-Match
          type: string
          required: true
      responses:
        "200":
          description: Successfully set the closeout office for the move
          schema:
            $ref: "#/definitions/Move"
        "400":
          $ref: "#/responses/InvalidRequest"
        "401":
          $ref: "#/responses/PermissionDenied"
        "403":
          $ref: "#/responses/PermissionDenied"
        "404":
          $ref: "#/responses/NotFound"
        "412":
          $ref: "#/responses/PreconditionFailed"
        "422":
          $ref: "#/responses/UnprocessableEntity"
        "500":
          $ref: "#/responses/ServerError"
  "/moves/{locator}/customer-support-remarks":
    parameters:
      - description: move code to identify a move for customer support remarks
        format: string
        in: path
        name: locator
        required: true
        type: string
    post:
      produces:
        - application/json
      consumes:
        - application/json
      parameters:
        - in: body
          name: body
          schema:
            $ref: "#/definitions/CreateCustomerSupportRemark"
      responses:
        "200":
          description: Successfully created customer support remark
          schema:
            $ref: "definitions/CustomerSupportRemark.yaml"
        "400":
          $ref: "#/responses/InvalidRequest"
        "404":
          $ref: "#/responses/NotFound"
        "422":
          $ref: "#/responses/UnprocessableEntity"
        "500":
          $ref: "#/responses/ServerError"
      tags:
        - customerSupportRemarks
      description: Creates a customer support remark for a move
      operationId: createCustomerSupportRemarkForMove
      summary: Creates a customer support remark for a move
    get:
      produces:
        - application/json
      parameters: []
      responses:
        "200":
          description: Successfully retrieved all line items for a move task order
          schema:
            $ref: "definitions/CustomerSupportRemarks.yaml"
        "403":
          $ref: "#/responses/PermissionDenied"
        "404":
          $ref: "#/responses/NotFound"
        "422":
          $ref: "#/responses/UnprocessableEntity"
        "500":
          $ref: "#/responses/ServerError"
      tags:
        - customerSupportRemarks
      description: Fetches customer support remarks for a move
      operationId: getCustomerSupportRemarksForMove
      summary: Fetches customer support remarks using the move code (locator).
  "/customer-support-remarks/{customerSupportRemarkID}":
    parameters:
      - in: path
        description: the customer support remark ID to be modified
        name: customerSupportRemarkID
        required: true
        type: string
        format: uuid
    patch:
      tags:
        - customerSupportRemarks
      description: Updates a customer support remark for a move
      operationId: updateCustomerSupportRemarkForMove
      summary: Updates a customer support remark for a move
      consumes:
        - application/json
      produces:
        - application/json
      parameters:
        - in: body
          name: body
          required: true
          schema:
            $ref: "#/definitions/UpdateCustomerSupportRemarkPayload"
      responses:
        "200":
          description: Successfully updated customer support remark
          schema:
            $ref: "definitions/CustomerSupportRemark.yaml"
        "400":
          $ref: "#/responses/InvalidRequest"
        "403":
          $ref: "#/responses/PermissionDenied"
        "404":
          $ref: "#/responses/NotFound"
        "422":
          $ref: "#/responses/UnprocessableEntity"
        "500":
          $ref: "#/responses/ServerError"
    delete:
      summary: Soft deletes a customer support remark by ID
      description: Soft deletes a customer support remark by ID
      operationId: deleteCustomerSupportRemark
      tags:
        - customerSupportRemarks
      produces:
        - application/json
      responses:
        "204":
          description: Successfully soft deleted the shipment
        "400":
          $ref: "#/responses/InvalidRequest"
        "403":
          $ref: "#/responses/PermissionDenied"
        "404":
          $ref: "#/responses/NotFound"
        "409":
          $ref: "#/responses/Conflict"
        "422":
          $ref: "#/responses/UnprocessableEntity"
        "500":
          $ref: "#/responses/ServerError"
  "/moves/{locator}/evaluation-reports":
    parameters:
      - in: path
        name: locator
        required: true
        type: string
    post:
      produces:
        - application/json
      consumes:
        - application/json
      parameters:
        - in: body
          name: body
          schema:
            $ref: "#/definitions/CreateEvaluationReport"
      responses:
        "200":
          description: Successfully created evaluation report
          schema:
            $ref: "#/definitions/EvaluationReport"
        "400":
          $ref: "#/responses/InvalidRequest"
        "404":
          $ref: "#/responses/NotFound"
        "422":
          $ref: "#/responses/UnprocessableEntity"
        "500":
          $ref: "#/responses/ServerError"
      x-permissions:
        - create.evaluationReport
      tags:
        - evaluationReports
      description: Creates an evaluation report
      operationId: createEvaluationReport
      summary: Creates an evaluation report
  "/evaluation-reports/{reportID}/download":
    parameters:
      - in: path
        description: the evaluation report ID to be downloaded
        name: reportID
        required: true
        type: string
        format: uuid
    get:
      summary: Downloads an evaluation report as a PDF
      description: Downloads an evaluation report as a PDF
      operationId: downloadEvaluationReport
      tags:
        - evaluationReports
      produces:
        - application/pdf
      responses:
        "200":
          headers:
            Content-Disposition:
              type: string
              description: File name to download
          description: Evaluation report PDF
          schema:
            format: binary
            type: file
        "403":
          $ref: "#/responses/PermissionDenied"
        "404":
          $ref: "#/responses/NotFound"
        "500":
          $ref: "#/responses/ServerError"
  "/evaluation-reports/{reportID}":
    parameters:
      - in: path
        description: the evaluation report ID to be modified
        name: reportID
        required: true
        type: string
        format: uuid
    get:
      summary: Gets an evaluation report by ID
      description: Gets an evaluation report by ID
      operationId: getEvaluationReport
      tags:
        - evaluationReports
      produces:
        - application/json
      responses:
        "200":
          description: Successfully got the report
          schema:
            $ref: "#/definitions/EvaluationReport"
        "400":
          $ref: "#/responses/InvalidRequest"
        "403":
          $ref: "#/responses/PermissionDenied"
        "404":
          $ref: "#/responses/NotFound"
        "500":
          $ref: "#/responses/ServerError"
    delete:
      summary: Deletes an evaluation report by ID
      description: Deletes an evaluation report by ID
      operationId: deleteEvaluationReport
      x-permissions:
        - delete.evaluationReport
      tags:
        - evaluationReports
      produces:
        - application/json
      responses:
        "204":
          description: Successfully deleted the report
        "400":
          $ref: "#/responses/InvalidRequest"
        "403":
          $ref: "#/responses/PermissionDenied"
        "404":
          $ref: "#/responses/NotFound"
        "409":
          $ref: "#/responses/Conflict"
        "422":
          $ref: "#/responses/UnprocessableEntity"
        "500":
          $ref: "#/responses/ServerError"
    put:
      summary: Saves an evaluation report as a draft
      description: Saves an evaluation report as a draft
      operationId: saveEvaluationReport
      x-permissions:
        - update.evaluationReport
      tags:
        - evaluationReports
      produces:
        - application/json
      consumes:
        - application/json
      parameters:
        - in: body
          name: body
          schema:
            $ref: "#/definitions/EvaluationReport"
        - in: header
          name: If-Match
          type: string
          required: true
          description: >
            Optimistic locking is implemented via the `If-Match` header. If the ETag header does not match
            the value of the resource on the server, the server rejects the change with a `412 Precondition Failed` error.
      responses:
        "204":
          description: Successfully saved the report
        "400":
          $ref: "#/responses/InvalidRequest"
        "403":
          $ref: "#/responses/PermissionDenied"
        "404":
          $ref: "#/responses/NotFound"
        "409":
          $ref: "#/responses/Conflict"
        "412":
          $ref: "#/responses/PreconditionFailed"
        "422":
          $ref: "#/responses/UnprocessableEntity"
        "500":
          $ref: "#/responses/ServerError"
  "/evaluation-reports/{reportID}/submit":
    parameters:
      - in: path
        description: the evaluation report ID to be modified
        name: reportID
        required: true
        type: string
        format: uuid
    post:
      summary: Submits an evaluation report
      description: Submits an evaluation report
      operationId: submitEvaluationReport
      tags:
        - evaluationReports
      produces:
        - application/json
      parameters:
        - in: header
          name: If-Match
          type: string
          required: true
          description: >
            Optimistic locking is implemented via the `If-Match` header. If the ETag header does not match
            the value of the resource on the server, the server rejects the change with a `412 Precondition Failed` error.
      responses:
        "204":
          description: Successfully submitted an evaluation report with the provided ID
        "403":
          $ref: "#/responses/PermissionDenied"
        "404":
          $ref: "#/responses/NotFound"
        "412":
          $ref: "#/responses/PreconditionFailed"
        "422":
          $ref: "#/responses/UnprocessableEntity"
        "500":
          $ref: "#/responses/ServerError"
      x-permissions:
        - update.evaluationReport
  "/pws-violations":
    get:
      summary: Fetch the possible PWS violations for an evaluation report
      description: Fetch the possible PWS violations for an evaluation report
      operationId: getPWSViolations
      tags:
        - pwsViolations
      produces:
        - application/json
      responses:
        "200":
          description: Successfully retrieved the PWS violations
          schema:
            $ref: "#/definitions/PWSViolations"
        "400":
          $ref: "#/responses/InvalidRequest"
        "403":
          $ref: "#/responses/PermissionDenied"
        "404":
          $ref: "#/responses/NotFound"
        "500":
          $ref: "#/responses/ServerError"
  "/report-violations/{reportID}":
    parameters:
      - in: path
        description: the evaluation report ID that has associated violations
        name: reportID
        required: true
        type: string
        format: uuid
    get:
      summary: Fetch the report violations for an evaluation report
      description: Fetch the report violations for an evaluation report
      operationId: getReportViolationsByReportID
      tags:
        - reportViolations
      produces:
        - application/json
      responses:
        "200":
          description: Successfully retrieved the report violations
          schema:
            $ref: "#/definitions/ReportViolations"
        "400":
          $ref: "#/responses/InvalidRequest"
        "403":
          $ref: "#/responses/PermissionDenied"
        "404":
          $ref: "#/responses/NotFound"
        "500":
          $ref: "#/responses/ServerError"
    post:
      summary: Associate violations with an evaluation report
      description: >-
        Associate violations with an evaluation report. This will overwrite any
        existing report-violations associations for the report and replace them
        with the newly provided ones.  An empty array will remove all violation
        associations for a given report.
      operationId: associateReportViolations
      tags:
        - reportViolations
      produces:
        - application/json
      consumes:
        - application/json
      parameters:
        - in: body
          name: body
          schema:
            $ref: "#/definitions/AssociateReportViolations"
      responses:
        "204":
          description: Successfully saved the report violations
        "400":
          $ref: "#/responses/InvalidRequest"
        "403":
          $ref: "#/responses/PermissionDenied"
        "404":
          $ref: "#/responses/NotFound"
        "409":
          $ref: "#/responses/Conflict"
        "422":
          $ref: "#/responses/UnprocessableEntity"
        "500":
          $ref: "#/responses/ServerError"
      x-permissions:
        - create.reportViolation
  "/moves/{locator}/payment-requests":
    parameters:
      - description: move code to identify a move for payment requests
        format: string
        in: path
        name: locator
        required: true
        type: string
    get:
      produces:
        - application/json
      parameters: []
      responses:
        "200":
          description: Successfully retrieved all line items for a move task order
          schema:
            $ref: "#/definitions/PaymentRequests"
        "403":
          $ref: "#/responses/PermissionDenied"
        "404":
          $ref: "#/responses/NotFound"
        "422":
          $ref: "#/responses/UnprocessableEntity"
        "500":
          $ref: "#/responses/ServerError"
      tags:
        - paymentRequests
      description: Fetches payment requests for a move
      operationId: getPaymentRequestsForMove
      summary: Fetches payment requests using the move code (locator).
      x-permissions:
        - read.paymentRequest
  "/moves/{moveID}/financial-review-flag":
    parameters:
      - description: ID of move to flag
        in: path
        name: moveID
        required: true
        type: string
        format: uuid
    post:
      summary: Flags a move for financial office review
      description: This sets a flag which indicates that the move should be reviewed by a fincancial office. For example, if the origin or destination address of a shipment is far from the duty location and may incur excess costs to the customer.
      operationId: setFinancialReviewFlag
      tags:
        - move
      consumes:
        - application/json
      produces:
        - application/json
      parameters:
        - in: header
          name: If-Match
          type: string
        - in: body
          name: body
          schema:
            required:
              - flagForReview
            properties:
              remarks:
                description: explanation of why the move is being flagged for financial review
                example: this address is way too far away
                type: string
                x-nullable: true
              flagForReview:
                description: boolean value representing whether we should flag a move for financial review
                example: false
                type: boolean
      responses:
        "200":
          description: updated Move
          schema:
            $ref: "#/definitions/Move"
        "403":
          $ref: "#/responses/PermissionDenied"
        "404":
          $ref: "#/responses/NotFound"
        "412":
          $ref: "#/responses/PreconditionFailed"
        "422":
          $ref: "#/responses/UnprocessableEntity"
        "500":
          $ref: "#/responses/ServerError"
      x-permissions:
        - update.financialReviewFlag
  "/payment-requests/{paymentRequestID}/shipments-payment-sit-balance":
    parameters:
      - description: payment request ID of the payment request with SIT service items being reviewed
        name: paymentRequestID
        type: string
        format: uuid
        in: path
        required: true
    get:
      produces:
        - application/json
      parameters: []
      responses:
        "200":
          description: Successfully retrieved shipments and their SIT days balance from all payment requests on the move
          schema:
            $ref: "#/definitions/ShipmentsPaymentSITBalance"
        "403":
          $ref: "#/responses/PermissionDenied"
        "404":
          $ref: "#/responses/NotFound"
        "422":
          $ref: "#/responses/UnprocessableEntity"
        "500":
          $ref: "#/responses/ServerError"
      tags:
        - paymentRequests
      description: Returns all shipment payment request SIT usage to support partial SIT invoicing
      operationId: getShipmentsPaymentSITBalance
      summary: Returns all shipment payment request SIT usage to support partial SIT invoicing
      x-permissions:
        - read.shipmentsPaymentSITBalance
  "/payment-requests/{paymentRequestID}/status":
    patch:
      consumes:
        - application/json
      produces:
        - application/json
      parameters:
        - description: UUID of payment request
          format: uuid
          in: path
          name: paymentRequestID
          required: true
          type: string
        - in: body
          name: body
          required: true
          schema:
            $ref: "#/definitions/UpdatePaymentRequestStatusPayload"
        - in: header
          name: If-Match
          type: string
          required: true
      responses:
        "200":
          description: updated payment request
          schema:
            $ref: "#/definitions/PaymentRequest"
        "400":
          $ref: "#/responses/InvalidRequest"
        "401":
          $ref: "#/responses/PermissionDenied"
        "403":
          $ref: "#/responses/PermissionDenied"
        "404":
          $ref: "#/responses/NotFound"
        "412":
          $ref: "#/responses/PreconditionFailed"
        "422":
          $ref: "#/responses/UnprocessableEntity"
        "500":
          $ref: "#/responses/ServerError"
      tags:
        - paymentRequests
      description: Updates status of a payment request by id
      operationId: updatePaymentRequestStatus
      summary: Updates status of a payment request by id
      x-permissions:
        - update.paymentRequest
  /documents/{documentId}:
    get:
      summary: Returns a document
      description: Returns a document and its uploads
      operationId: getDocument
      tags:
        - ghcDocuments
      parameters:
        - in: path
          name: documentId
          type: string
          format: uuid
          required: true
          description: UUID of the document to return
      responses:
        "200":
          description: the requested document
          schema:
            $ref: "definitions/Document.yaml"
        "400":
          $ref: "#/responses/InvalidRequest"
        "401":
          $ref: "#/responses/PermissionDenied"
        "403":
          $ref: "#/responses/PermissionDenied"
        "404":
          $ref: "#/responses/NotFound"
        "412":
          $ref: "#/responses/PreconditionFailed"
        "422":
          $ref: "#/responses/UnprocessableEntity"
        "500":
          $ref: "#/responses/ServerError"
  /queues/counseling:
    get:
      produces:
        - application/json
      summary: Gets queued list of all customer moves needing services counseling by GBLOC origin
      description: >
        An office services counselor user will be assigned a transportation office that will determine which moves are displayed in their queue based on the origin duty location.  GHC moves will show up here onced they have reached the NEEDS SERVICE COUNSELING status after submission from a customer or created on a customer's behalf.
      operationId: getServicesCounselingQueue
      tags:
        - queues
      parameters:
        - in: query
          name: page
          type: integer
          description: requested page number of paginated move results
        - in: query
          name: perPage
          type: integer
          description: maximum number of moves to show on each page of paginated results
        - in: query
          name: sort
          type: string
          enum:
            [
              lastName,
              dodID,
              branch,
              locator,
              status,
              requestedMoveDate,
              submittedAt,
              originGBLOC,
              originDutyLocation,
              destinationDutyLocation,
              ppmType,
              closeoutInitiated,
              closeoutLocation,
            ]
          description: field that results should be sorted by
        - in: query
          name: order
          type: string
          enum: [asc, desc]
          description: direction of sort order if applied
        - in: query
          name: branch
          type: string
          description: filters by the branch of the move's service member
        - in: query
          name: locator
          type: string
          description: filters to match the unique move code locator
        - in: query
          name: lastName
          type: string
          description: filters using a prefix match on the service member's last name
        - in: query
          name: dodID
          type: string
          description: filters to match the unique service member's DoD ID
        - in: query
          name: requestedMoveDate
          type: string
          description: filters the requested pickup date of a shipment on the move
        - in: query
          name: submittedAt
          type: string
          format: date-time
          description: Start of the submitted at date in the user's local time zone converted to UTC
        - in: query
          name: originGBLOC
          type: string
          description: filters the GBLOC of the service member's origin duty location
        - in: query
          name: originDutyLocation
          type: string
          description: filters the name of the origin duty location on the orders
        - in: query
          name: destinationDutyLocation
          type: string
          description: filters the name of the destination duty location on the orders
        - in: query
          name: status
          type: array
          description: filters the status of the move
          uniqueItems: true
          items:
            type: string
            enum:
              - NEEDS SERVICE COUNSELING
              - SERVICE COUNSELING COMPLETED
        - in: query
          name: needsPPMCloseout
          type: boolean
          description: Only used for Services Counseling queue. If true, show PPM moves that are ready for closeout. Otherwise, show all other moves.
        - in: query
          name: ppmType
          type: string
          enum:
            - FULL
            - PARTIAL
          description: filters PPM type
        - in: query
          name: closeoutInitiated
          type: string
          format: date-time
          description: Latest date that closeout was initiated on a PPM on the move
        - in: query
          name: closeoutLocation
          type: string
          description: closeout location
        - in: query
          name: orderType
          type: string
          description: order type
      responses:
        "200":
          description: Successfully returned all moves matching the criteria
          schema:
            $ref: "#/definitions/QueueMovesResult"
        "403":
          $ref: "#/responses/PermissionDenied"
        "500":
          $ref: "#/responses/ServerError"
  /queues/prime-moves:
    get:
      summary: getPrimeMovesQueue
      description: |
        Gets all moves that have been reviewed and approved by the TOO. The `since` parameter can be used to filter this
        list down to only the moves that have been updated since the provided timestamp. A move will be considered
        updated if the `updatedAt` timestamp on the move or on its orders, shipments, service items, or payment
        requests, is later than the provided date and time.

        **WIP**: Include what causes moves to leave this list. Currently, once the `availableToPrimeAt` timestamp has
        been set, that move will always appear in this list.
      operationId: listPrimeMoves
      tags:
        - queues
      produces:
        - application/json
      parameters:
        - in: query
          name: since
          type: string
          format: date-time
          description: Only return moves updated since this time. Formatted like "2021-07-23T18:30:47.116Z"
        - in: query
          name: page
          type: integer
          description: requested page of results
        - in: query
          name: perPage
          type: integer
          description: results per page
        - in: query
          name: id
          type: string
        - in: query
          name: moveCode
          type: string
        - in: query
          name: orderType
          type: string
          description: order type
      responses:
        "200":
          description: Successfully retrieved moves. A successful fetch might still return zero moves.
          schema:
            $ref: "#/definitions/ListPrimeMovesResult"
        "403":
          $ref: "#/responses/PermissionDenied"
        "500":
          $ref: "#/responses/ServerError"
  /queues/moves:
    get:
      produces:
        - application/json
      summary: Gets queued list of all customer moves by GBLOC origin
      description: >
        An office TOO user will be assigned a transportation office that will determine which moves are displayed in their queue based on the origin duty location.  GHC moves will show up here onced they have reached the submitted status sent by the customer and have move task orders, shipments, and service items to approve.
      operationId: getMovesQueue
      tags:
        - queues
      parameters:
        - in: query
          name: page
          type: integer
          description: requested page of results
        - in: query
          name: perPage
          type: integer
          description: results per page
        - in: query
          name: sort
          type: string
          enum:
            [
              lastName,
              dodID,
              branch,
              locator,
              status,
              originDutyLocation,
              destinationDutyLocation,
              requestedMoveDate,
              appearedInTooAt,
            ]
          description: field that results should be sorted by
        - in: query
          name: order
          type: string
          enum: [asc, desc]
          description: direction of sort order if applied
        - in: query
          name: branch
          type: string
        - in: query
          name: locator
          type: string
        - in: query
          name: lastName
          type: string
        - in: query
          name: dodID
          type: string
        - in: query
          name: originDutyLocation
          type: string
        - in: query
          name: destinationDutyLocation
          type: string
        - in: query
          name: appearedInTooAt
          type: string
          format: date-time
        - in: query
          name: requestedMoveDate
          type: string
          description: filters the requested pickup date of a shipment on the move
        - in: query
          name: status
          type: array
          description: Filtering for the status.
          uniqueItems: true
          items:
            type: string
            enum:
              - SUBMITTED
              - APPROVALS REQUESTED
              - APPROVED
        - in: query
          name: orderType
          type: string
          description: order type
      responses:
        "200":
          description: Successfully returned all moves matching the criteria
          schema:
            $ref: "#/definitions/QueueMovesResult"
        "403":
          $ref: "#/responses/PermissionDenied"
        "500":
          $ref: "#/responses/ServerError"
      x-permissions:
        - update.move
        - create.serviceItem
  /queues/payment-requests:
    get:
      produces:
        - application/json
      summary: Gets queued list of all payment requests by GBLOC origin
      description: >
        An office TIO user will be assigned a transportation office that will determine which payment requests are displayed in their queue based on the origin duty location.
      operationId: getPaymentRequestsQueue
      tags:
        - queues
      parameters:
        - in: query
          name: sort
          type: string
          enum:
            [
              lastName,
              locator,
              submittedAt,
              branch,
              status,
              dodID,
              age,
              originDutyLocation,
            ]
          description: field that results should be sorted by
        - in: query
          name: order
          type: string
          enum: [asc, desc]
          description: direction of sort order if applied
        - in: query
          name: page
          type: integer
          description: requested page of results
        - in: query
          name: perPage
          type: integer
          description: number of records to include per page
        - in: query
          name: submittedAt
          type: string
          format: date-time
          description: Start of the submitted at date in the user's local time zone converted to UTC
        - in: query
          name: branch
          type: string
        - in: query
          name: locator
          type: string
        - in: query
          name: lastName
          type: string
        - in: query
          name: dodID
          type: string
        - in: query
          name: destinationDutyLocation
          type: string
        - in: query
          name: originDutyLocation
          type: string
        - in: query
          name: status
          type: array
          description: Filtering for the status.
          uniqueItems: true
          items:
            type: string
            enum:
              - Payment requested
              - Reviewed
              - Rejected
              - Paid
              - Deprecated
              - Error
        - in: query
          name: orderType
          type: string
          description: order type
      responses:
        "200":
          description: Successfully returned all moves matching the criteria
          schema:
            $ref: "#/definitions/QueuePaymentRequestsResult"
        "403":
          $ref: "#/responses/PermissionDenied"
        "500":
          $ref: "#/responses/ServerError"
  /moves/search:
    post:
      produces:
        - application/json
      consumes:
        - application/json
      summary: Search moves by locator, DOD ID, or customer name
      description: >
        Search moves by locator, DOD ID, or customer name. Used by QAE and CSR users.
      operationId: searchMoves
      tags:
        - move
      parameters:
        - in: body
          name: body
          schema:
            properties:
              page:
                type: integer
                description: requested page of results
              perPage:
                type: integer
              locator:
                description: Move locator
                type: string
                minLength: 6
                maxLength: 6
                x-nullable: true
              dodID:
                description: DOD ID
                type: string
                minLength: 10
                maxLength: 10
                x-nullable: true
              customerName:
                description: Customer Name
                type: string
                minLength: 1
                x-nullable: true
              status:
                type: array
                description: Filtering for the status.
                uniqueItems: true
                items:
                  type: string
                  enum:
                    - DRAFT
                    - SUBMITTED
                    - APPROVALS REQUESTED
                    - APPROVED
                    - NEEDS SERVICE COUNSELING
                    - SERVICE COUNSELING COMPLETED
              originPostalCode:
                type: string
                x-nullable: true
              destinationPostalCode:
                type: string
                x-nullable: true
              branch:
                type: string
                x-nullable: true
              shipmentsCount:
                type: integer
                x-nullable: true
              pickupDate:
                type: string
                format: date-time
                x-nullable: true
              deliveryDate:
                type: string
                format: date-time
                x-nullable: true
              sort:
                type: string
                x-nullable: true
                enum:
                  [
                    customerName,
                    dodID,
                    branch,
                    locator,
                    status,
                    originPostalCode,
                    destinationPostalCode,
                    shipmentsCount,
                  ]
              order:
                type: string
                x-nullable: true
                enum: [asc, desc]
          description: field that results should be sorted by
      responses:
        "200":
          description: Successfully returned all moves matching the criteria
          schema:
            $ref: "#/definitions/SearchMovesResult"
        "403":
          $ref: "#/responses/PermissionDenied"
        "500":
          $ref: "#/responses/ServerError"
  "/tac/valid":
    get:
      summary: Validation of a TAC value
      description: Returns a boolean based on whether a tac value is valid or not
      operationId: tacValidation
      tags:
        - tac
        - order
      parameters:
        - in: query
          name: tac
          type: string
          required: true
          description: The tac value to validate
      responses:
        "200":
          description: Successfully retrieved validation status
          schema:
            $ref: "#/definitions/TacValid"
        "400":
          $ref: "#/responses/InvalidRequest"
        "401":
          $ref: "#/responses/PermissionDenied"
        "403":
          $ref: "#/responses/PermissionDenied"
        "404":
          $ref: "#/responses/NotFound"
        "500":
          $ref: "#/responses/ServerError"
  /transportation-offices:
    get:
      produces:
        - application/json
      summary: Returns the transportation offices matching the search query
      description: Returns the transportation offices matching the search query
      operationId: getTransportationOffices
      tags:
        - transportationOffice
      parameters:
        - in: query
          name: search
          type: string
          required: true
          minLength: 2
          description: Search string for transportation offices
      responses:
        "200":
          description: Successfully retrieved transportation offices
          schema:
            $ref: "#/definitions/TransportationOffices"
        "400":
          $ref: "#/responses/InvalidRequest"
        "401":
          $ref: "#/responses/PermissionDenied"
        "403":
          $ref: "#/responses/PermissionDenied"
        "404":
          $ref: "#/responses/NotFound"
        "500":
          $ref: "#/responses/ServerError"
definitions:
  ClientError:
    type: object
    properties:
      title:
        type: string
      detail:
        type: string
      instance:
        type: string
        format: uuid
    required:
      - title
      - detail
      - instance
  ValidationError:
    allOf:
      - $ref: "#/definitions/ClientError"
      - type: object
    properties:
      invalid_fields:
        type: object
        additionalProperties:
          type: string
    required:
      - invalid_fields
  BackupContact:
    type: object
    properties:
      name:
        type: string
      email:
        type: string
        format: x-email
        example: backupContact@mail.com
      phone:
        type: string
        format: telephone
        pattern: '^[2-9]\d{2}-\d{3}-\d{4}$'
    required:
      - name
      - email
      - phone
  Contractor:
    properties:
      contractNumber:
        type: string
      id:
        format: uuid
        type: string
      name:
        type: string
      type:
        type: string
  Customer:
    type: object
    properties:
      agency:
        type: string
        title: Agency customer is affilated with
      first_name:
        type: string
        example: John
      last_name:
        type: string
        example: Doe
      phone:
        type: string
        format: telephone
        pattern: '^[2-9]\d{2}-\d{3}-\d{4}$'
        x-nullable: true
      email:
        type: string
        format: x-email
        pattern: '^[a-zA-Z0-9._%+-]+@[a-zA-Z0-9.-]+\.[a-zA-Z]{2,}$'
        x-nullable: true
      suffix:
        type: string
        example: Jr.
        x-nullable: true
      middle_name:
        type: string
        example: David
        x-nullable: true
      current_address:
        $ref: "definitions/Address.yaml"
      backup_contact:
        $ref: "#/definitions/BackupContact"
      id:
        type: string
        format: uuid
        example: c56a4180-65aa-42ec-a945-5fd21dec0538
      dodID:
        type: string
      userID:
        type: string
        format: uuid
        example: c56a4180-65aa-42ec-a945-5fd21dec0538
      eTag:
        type: string
      phoneIsPreferred:
        type: boolean
      emailIsPreferred:
        type: boolean
      secondaryTelephone:
        type: string
        format: telephone
        pattern: '^[2-9]\d{2}-\d{3}-\d{4}$'
        x-nullable: true
      backupAddress:
<<<<<<< HEAD
        $ref: 'definitions/Address.yaml'
  CreatedCustomer:
    type: object
    properties:
      affiliation:
        type: string
        title: Branch of service customer is affilated with
      firstName:
        type: string
        example: John
      lastName:
        type: string
        example: Doe
      telephone:
        type: string
        format: telephone
        pattern: '^[2-9]\d{2}-\d{3}-\d{4}$'
        x-nullable: true
      personalEmail:
        type: string
        format: x-email
        pattern: '^[a-zA-Z0-9._%+-]+@[a-zA-Z0-9.-]+\.[a-zA-Z]{2,}$'
        x-nullable: true
      suffix:
        type: string
        example: Jr.
        x-nullable: true
      middleName:
        type: string
        example: David
        x-nullable: true
      residentialAddress:
        $ref: 'definitions/Address.yaml'
      backupContact:
        $ref: '#/definitions/BackupContact'
      id:
        type: string
        format: uuid
        example: c56a4180-65aa-42ec-a945-5fd21dec0538
      edipi:
        type: string
      userID:
        type: string
        format: uuid
        example: c56a4180-65aa-42ec-a945-5fd21dec0538
      oktaID:
        type: string
      oktaEmail:
        type: string
      phoneIsPreferred:
        type: boolean
      emailIsPreferred:
        type: boolean
      secondaryTelephone:
        type: string
        format: telephone
        pattern: '^[2-9]\d{2}-\d{3}-\d{4}$'
        x-nullable: true
      backupAddress:
        $ref: 'definitions/Address.yaml'
=======
        $ref: "definitions/Address.yaml"
>>>>>>> a14730b4
  UpdateCustomerPayload:
    type: object
    properties:
      first_name:
        type: string
        example: John
      last_name:
        type: string
        example: Doe
      phone:
        type: string
        format: telephone
        pattern: '^[2-9]\d{2}-\d{3}-\d{4}$'
        x-nullable: true
      email:
        type: string
        format: x-email
        pattern: '^[a-zA-Z0-9._%+-]+@[a-zA-Z0-9.-]+\.[a-zA-Z]{2,}$'
        x-nullable: true
      suffix:
        type: string
        example: Jr.
        x-nullable: true
      middle_name:
        type: string
        example: David
        x-nullable: true
      current_address:
        allOf:
          - $ref: "definitions/Address.yaml"
      backup_contact:
        $ref: "#/definitions/BackupContact"
      phoneIsPreferred:
        type: boolean
      emailIsPreferred:
        type: boolean
      secondaryTelephone:
        type: string
        format: telephone
        pattern: '^[2-9]\d{2}-\d{3}-\d{4}$'
        x-nullable: true
      backupAddress:
        allOf:
<<<<<<< HEAD
          - $ref: 'definitions/Address.yaml'
  CreateCustomerPayload:
    type: object
    properties:
      affiliation:
        $ref: 'definitions/Affiliation.yaml'
      edipi:
        type: string
        example: John
        x-nullable: true
      firstName:
        type: string
        example: John
      middleName:
        type: string
        example: David
        x-nullable: true
      lastName:
        type: string
        example: Doe
      suffix:
        type: string
        example: Jr.
        x-nullable: true
      telephone:
        type: string
        format: telephone
        pattern: '^[2-9]\d{2}-\d{3}-\d{4}$'
        x-nullable: true
      secondaryTelephone:
        type: string
        format: telephone
        pattern: '^[2-9]\d{2}-\d{3}-\d{4}$'
        x-nullable: true
      personalEmail:
        type: string
        format: x-email
        example: personalEmail@email.com
        x-nullable: true
      phoneIsPreferred:
        type: boolean
      emailIsPreferred:
        type: boolean
      residentialAddress:
        allOf:
          - $ref: 'definitions/Address.yaml'
      backupContact:
        $ref: '#/definitions/BackupContact'
      backupMailingAddress:
        allOf:
          - $ref: 'definitions/Address.yaml'
      createOktaAccount:
        type: boolean
=======
          - $ref: "definitions/Address.yaml"
>>>>>>> a14730b4
  Entitlements:
    properties:
      id:
        example: 571008b1-b0de-454d-b843-d71be9f02c04
        format: uuid
        type: string
      authorizedWeight:
        example: 2000
        type: integer
        x-formatting: weight
        x-nullable: true
      dependentsAuthorized:
        example: true
        type: boolean
        x-nullable: true
      nonTemporaryStorage:
        example: false
        type: boolean
        x-nullable: true
      privatelyOwnedVehicle:
        example: false
        type: boolean
        x-nullable: true
      proGearWeight:
        example: 2000
        type: integer
        x-formatting: weight
      proGearWeightSpouse:
        example: 500
        type: integer
        x-formatting: weight
      storageInTransit:
        example: 90
        type: integer
        x-nullable: true
      totalWeight:
        example: 500
        type: integer
        x-formatting: weight
      totalDependents:
        example: 2
        type: integer
      requiredMedicalEquipmentWeight:
        example: 500
        type: integer
        x-formatting: weight
      organizationalClothingAndIndividualEquipment:
        example: true
        type: boolean
      eTag:
        type: string
    type: object
  Error:
    properties:
      message:
        type: string
    required:
      - message
    type: object
  Grade:
    type: string
    x-nullable: true
    title: grade
    enum:
      - E_1
      - E_2
      - E_3
      - E_4
      - E_5
      - E_6
      - E_7
      - E_8
      - E_9
      - E_9_SPECIAL_SENIOR_ENLISTED
      - O_1_ACADEMY_GRADUATE
      - O_2
      - O_3
      - O_4
      - O_5
      - O_6
      - O_7
      - O_8
      - O_9
      - O_10
      - W_1
      - W_2
      - W_3
      - W_4
      - W_5
      - AVIATION_CADET
      - CIVILIAN_EMPLOYEE
      - ACADEMY_CADET
      - MIDSHIPMAN
    x-display-value:
      E_1: E-1
      E_2: E-2
      E_3: E-3
      E_4: E-4
      E_5: E-5
      E_6: E-6
      E_7: E-7
      E_8: E-8
      E_9: E-9
      E_9_SPECIAL_SENIOR_ENLISTED: E-9 (Special Senior Enlisted)
      O_1_ACADEMY_GRADUATE: O-1 or Service Academy Graduate
      O_2: O-2
      O_3: O-3
      O_4: O-4
      O_5: O-5
      O_6: O-6
      O_7: O-7
      O_8: O-8
      O_9: O-9
      O_10: O-10
      W_1: W-1
      W_2: W-2
      W_3: W-3
      W_4: W-4
      W_5: W-5
      AVIATION_CADET: Aviation Cadet
      CIVILIAN_EMPLOYEE: Civilian Employee
      ACADEMY_CADET: Service Academy Cadet
      MIDSHIPMAN: Midshipman
  Move:
    properties:
      id:
        example: 1f2270c7-7166-40ae-981e-b200ebdf3054
        format: uuid
        type: string
      serviceCounselingCompletedAt:
        format: date-time
        type: string
        x-nullable: true
      availableToPrimeAt:
        format: date-time
        type: string
        x-nullable: true
      billableWeightsReviewedAt:
        format: date-time
        type: string
        x-nullable: true
      contractorId:
        type: string
        format: uuid
        x-nullable: true
      contractor:
        $ref: "#/definitions/Contractor"
      locator:
        type: string
        example: "1K43AR"
      ordersId:
        type: string
        format: uuid
        example: c56a4180-65aa-42ec-a945-5fd21dec0538
      orders:
        $ref: "#/definitions/Order"
      referenceId:
        example: 1001-3456
        type: string
        x-nullable: true
      status:
        $ref: "#/definitions/MoveStatus"
      excess_weight_qualified_at:
        type: string
        format: date-time
        description: Timestamp of when the estimated shipment weights of the move reached 90% of the weight allowance
        x-nullable: true
      excess_weight_acknowledged_at:
        type: string
        format: date-time
        description: Timestamp of when the TOO acknowledged the excess weight risk by either dismissing the alert or updating the max billable weight
        x-nullable: true
      tioRemarks:
        type: string
        example: approved additional weight
        x-nullable: true
      financialReviewFlag:
        type: boolean
        example: false
        description: This flag is set by office users if a move should be reviewed by a Financial Office
        x-nullable: false
        readOnly: true
      financialReviewRemarks:
        type: string
        example: Destination address is too far from duty location
        x-nullable: true
        readOnly: true
      closeoutOffice:
        $ref: "definitions/TransportationOffice.yaml"
      closeoutOfficeId:
        type: string
        format: uuid
        description: The transportation office that will handle reviewing PPM Closeout documentation for Army and Air Force service members
        x-nullable: true
      approvalsRequestedAt:
        type: string
        format: date-time
        description: The time at which a move is sent back to the TOO becuase the prime added a new service item for approval
        x-nullable: true
      createdAt:
        type: string
        format: date-time
      submittedAt:
        type: string
        format: date-time
        x-nullable: true
      updatedAt:
        type: string
        format: date-time
      eTag:
        type: string
  MoveHistory:
    properties:
      id:
        description: move ID
        example: 1f2270c7-7166-40ae-981e-b200ebdf3054
        format: uuid
        type: string
      historyRecords:
        description: A list of MoveAuditHistory's connected to the move.
        $ref: "#/definitions/MoveAuditHistories"
      locator:
        description: move locator
        type: string
        example: "1K43AR"
      referenceId:
        description: move referenceID
        example: 1001-3456
        type: string
        x-nullable: true
  MoveHistoryResult:
    type: object
    properties:
      page:
        type: integer
      perPage:
        type: integer
      totalCount:
        type: integer
      id:
        description: move ID
        example: 1f2270c7-7166-40ae-981e-b200ebdf3054
        format: uuid
        type: string
      historyRecords:
        description: A list of MoveAuditHistory's connected to the move.
        $ref: "#/definitions/MoveAuditHistories"
      locator:
        description: move locator
        type: string
        example: "1K43AR"
      referenceId:
        description: move referenceID
        example: 1001-3456
        type: string
        x-nullable: true
  MoveAuditHistories:
    type: array
    items:
      $ref: "#/definitions/MoveAuditHistory"
  MoveAuditHistory:
    properties:
      id:
        description: id from audity_history table
        example: 1f2270c7-7166-40ae-981e-b200ebdf3054
        format: uuid
        type: string
      schemaName:
        description: Database schema audited table for this event is in
        type: string
      tableName:
        description: name of database table that was changed
        type: string
      relId:
        description: relation OID. Table OID (object identifier). Changes with drop/create.
        type: integer
      objectId:
        description: id column for the tableName where the data was changed
        example: 1f2270c7-7166-40ae-981e-b200ebdf3054
        format: uuid
        type: string
        x-nullable: true
      sessionUserId:
        example: 1f2270c7-7166-40ae-981e-b200ebdf3054
        format: uuid
        type: string
        x-nullable: true
      sessionUserFirstName:
        example: foo
        type: string
        x-nullable: true
      sessionUserLastName:
        example: bar
        type: string
        x-nullable: true
      sessionUserEmail:
        example: foobar@example.com
        type: string
        x-nullable: true
      sessionUserTelephone:
        format: telephone
        type: string
        pattern: '^[2-9]\d{2}-\d{3}-\d{4}$'
        x-nullable: true
      context:
        type: array
        items:
          type: object
          additionalProperties:
            type: string
        x-nullable: true
      contextId:
        description: id column for the context table the record belongs to
        example: 1f2270c7-7166-40ae-981e-b200ebdf3054
        type: string
        x-nullable: true
      eventName:
        description: API endpoint name that was called to make the change
        type: string
        x-nullable: true
      actionTstampTx:
        description: Transaction start timestamp for tx in which audited event occurred
        type: string
        format: date-time
      actionTstampStm:
        description: Statement start timestamp for tx in which audited event occurred
        type: string
        format: date-time
      actionTstampClk:
        description: Wall clock time at which audited event's trigger call occurred
        type: string
        format: date-time
      transactionId:
        description: Identifier of transaction that made the change. May wrap, but unique paired with action_tstamp_tx.
        type: integer
        x-nullable: true
      action:
        description: Action type; I = insert, D = delete, U = update, T = truncate
        type: string
      oldValues:
        description: A list of (old/previous) MoveAuditHistoryItem's for a record before the change.
        type: object
        additionalProperties: true
        x-nullable: true
      changedValues:
        description: A list of (changed/updated) MoveAuditHistoryItem's for a record after the change.
        type: object
        additionalProperties: true
        x-nullable: true
      statementOnly:
        description: true if audit event is from an FOR EACH STATEMENT trigger, false for FOR EACH ROW'
        type: boolean
        example: false
  MoveAuditHistoryItems:
    type: array
    items:
      $ref: "#/definitions/MoveAuditHistoryItem"
  MoveAuditHistoryItem:
    properties:
      columnName:
        type: string
      columnValue:
        type: string
  MoveStatus:
    type: string
    enum:
      - DRAFT
      - NEEDS SERVICE COUNSELING
      - SERVICE COUNSELING COMPLETED
      - SUBMITTED
      - APPROVALS REQUESTED
      - APPROVED
      - CANCELED
  DeptIndicator:
    type: string
    title: Dept. indicator
    x-nullable: true
    enum:
      - NAVY_AND_MARINES
      - ARMY
      - ARMY_CORPS_OF_ENGINEERS
      - AIR_AND_SPACE_FORCE
      - COAST_GUARD
      - OFFICE_OF_SECRETARY_OF_DEFENSE
    x-display-value:
      NAVY_AND_MARINES: 17 Navy and Marine Corps
      ARMY: 21 Army
      ARMY_CORPS_OF_ENGINEERS: 96 Army Corps of Engineers
      AIR_AND_SPACE_FORCE: 57 Air Force and Space Force
      COAST_GUARD: 70 Coast Guard
      OFFICE_OF_SECRETARY_OF_DEFENSE: 97 Office of the Secretary of Defense
  OrdersTypeDetail:
    type: string
    title: Orders type detail
    x-nullable: true
    enum:
      - HHG_PERMITTED
      - PCS_TDY
      - HHG_RESTRICTED_PROHIBITED
      - HHG_RESTRICTED_AREA
      - INSTRUCTION_20_WEEKS
      - HHG_PROHIBITED_20_WEEKS
      - DELAYED_APPROVAL
    x-display-value:
      HHG_PERMITTED: Shipment of HHG Permitted
      PCS_TDY: PCS with TDY Enroute
      HHG_RESTRICTED_PROHIBITED: Shipment of HHG Restricted or Prohibited
      HHG_RESTRICTED_AREA: HHG Restricted Area-HHG Prohibited
      INSTRUCTION_20_WEEKS: Course of Instruction 20 Weeks or More
      HHG_PROHIBITED_20_WEEKS: Shipment of HHG Prohibited but Authorized within 20 weeks
      DELAYED_APPROVAL: Delayed Approval 20 Weeks or More
  Order:
    properties:
      id:
        example: 1f2270c7-7166-40ae-981e-b200ebdf3054
        format: uuid
        type: string
      customerID:
        example: c56a4180-65aa-42ec-a945-5fd21dec0538
        format: uuid
        type: string
      customer:
        $ref: "#/definitions/Customer"
      moveCode:
        type: string
        example: "H2XFJF"
      first_name:
        type: string
        example: John
        readOnly: true
      last_name:
        type: string
        example: Doe
        readOnly: true
      grade:
        $ref: "#/definitions/Grade"
      agency:
        $ref: "definitions/Affiliation.yaml"
      entitlement:
        $ref: "#/definitions/Entitlements"
      destinationDutyLocation:
        $ref: "definitions/DutyLocation.yaml"
      originDutyLocation:
        $ref: "definitions/DutyLocation.yaml"
      originDutyLocationGBLOC:
        $ref: "#/definitions/GBLOC"
      moveTaskOrderID:
        example: c56a4180-65aa-42ec-a945-5fd21dec0538
        format: uuid
        type: string
      uploaded_order_id:
        example: c56a4180-65aa-42ec-a945-5fd21dec0538
        format: uuid
        type: string
      uploadedAmendedOrderID:
        example: c56a4180-65aa-42ec-a945-5fd21dec0538
        format: uuid
        type: string
        x-nullable: true
      amendedOrdersAcknowledgedAt:
        type: string
        format: date-time
        x-nullable: true
      order_number:
        type: string
        x-nullable: true
        example: "030-00362"
      order_type:
        $ref: "definitions/OrdersType.yaml"
      order_type_detail:
        $ref: "#/definitions/OrdersTypeDetail"
        x-nullable: true
      date_issued:
        type: string
        format: date
        example: "2020-01-01"
      report_by_date:
        type: string
        format: date
        example: "2020-01-01"
      department_indicator:
        $ref: "#/definitions/DeptIndicator"
        x-nullable: true
      tac:
        type: string
        title: TAC
        example: "F8J1"
        x-nullable: true
      sac:
        type: string
        title: SAC
        example: "N002214CSW32Y9"
        x-nullable: true
      ntsTac:
        type: string
        title: NTS TAC
        example: "F8J1"
        x-nullable: true
      ntsSac:
        type: string
        title: NTS SAC
        example: "N002214CSW32Y9"
        x-nullable: true
      has_dependents:
        type: boolean
        example: false
        title: Are dependents included in your orders?
      spouse_has_pro_gear:
        type: boolean
        example: false
        title: Do you have a spouse who will need to move items related to their occupation (also known as spouse pro-gear)?
      supplyAndServicesCostEstimate:
        type: string
      packingAndShippingInstructions:
        type: string
      methodOfPayment:
        type: string
      naics:
        type: string
      eTag:
        type: string
    type: object
  CounselingUpdateOrderPayload:
    type: object
    properties:
      issueDate:
        type: string
        description: The date and time that these orders were cut.
        format: date
        example: "2018-04-26"
        title: Orders date
      reportByDate:
        type: string
        description: Report By Date
        format: date
        example: "2018-04-26"
        title: Report-by date
      ordersType:
        $ref: "definitions/OrdersType.yaml"
      ordersTypeDetail:
        $ref: "#/definitions/OrdersTypeDetail"
      ordersNumber:
        type: string
        title: Orders Number
        x-nullable: true
        example: "030-00362"
      departmentIndicator:
        $ref: "#/definitions/DeptIndicator"
        x-nullable: true
      originDutyLocationId:
        type: string
        format: uuid
        example: c56a4180-65aa-42ec-a945-5fd21dec0538
      newDutyLocationId:
        type: string
        format: uuid
        example: c56a4180-65aa-42ec-a945-5fd21dec0538
      tac:
        type: string
        title: HHG TAC
        minLength: 4
        maxLength: 4
        example: "F8J1"
        x-nullable: true
      sac:
        title: HHG SAC
        example: "N002214CSW32Y9"
        $ref: definitions/NullableString.yaml
      ntsTac:
        title: NTS TAC
        minLength: 4
        maxLength: 4
        example: "F8J1"
        $ref: definitions/NullableString.yaml
      ntsSac:
        title: NTS SAC
        example: "N002214CSW32Y9"
        $ref: definitions/NullableString.yaml
      grade:
        $ref: "#/definitions/Grade"
    required:
      - issueDate
      - reportByDate
      - ordersType
      - originDutyLocationId
      - newDutyLocationId
  UpdateOrderPayload:
    type: object
    properties:
      issueDate:
        type: string
        description: The date and time that these orders were cut.
        format: date
        example: "2018-04-26"
        title: Orders date
      reportByDate:
        type: string
        description: Report By Date
        format: date
        example: "2018-04-26"
        title: Report-by date
      ordersType:
        $ref: "definitions/OrdersType.yaml"
      ordersTypeDetail:
        $ref: "#/definitions/OrdersTypeDetail"
      originDutyLocationId:
        type: string
        format: uuid
        example: c56a4180-65aa-42ec-a945-5fd21dec0538
      newDutyLocationId:
        type: string
        format: uuid
        example: c56a4180-65aa-42ec-a945-5fd21dec0538
      ordersNumber:
        type: string
        title: Orders Number
        x-nullable: true
        example: "030-00362"
      tac:
        type: string
        title: HHG TAC
        minLength: 4
        maxLength: 4
        example: "F8J1"
        x-nullable: true
      sac:
        title: HHG SAC
        example: "N002214CSW32Y9"
        $ref: definitions/NullableString.yaml
      ntsTac:
        title: NTS TAC
        minLength: 4
        maxLength: 4
        example: "F8J1"
        $ref: definitions/NullableString.yaml
      ntsSac:
        title: NTS SAC
        example: "N002214CSW32Y9"
        $ref: definitions/NullableString.yaml
      departmentIndicator:
        $ref: "#/definitions/DeptIndicator"
        x-nullable: true
      ordersAcknowledgement:
        description: Confirmation that the new amended orders were reviewed after previously approving the original orders
        type: boolean
        x-nullable: true
      grade:
        $ref: "#/definitions/Grade"
    required:
      - issueDate
      - reportByDate
      - ordersType
      - newDutyLocationId
      - originDutyLocationId
  UpdateAllowancePayload:
    type: object
    properties:
      grade:
        $ref: "#/definitions/Grade"
      dependentsAuthorized:
        type: boolean
        x-nullable: true
      agency:
        $ref: "definitions/Affiliation.yaml"
      proGearWeight:
        description: unit is in lbs
        example: 2000
        type: integer
        minimum: 0
        maximum: 2000
        x-formatting: weight
        x-nullable: true
      proGearWeightSpouse:
        description: unit is in lbs
        example: 500
        type: integer
        minimum: 0
        maximum: 500
        x-formatting: weight
        x-nullable: true
      requiredMedicalEquipmentWeight:
        description: unit is in lbs
        example: 2000
        type: integer
        minimum: 0
        x-formatting: weight
      organizationalClothingAndIndividualEquipment:
        description: only for Army
        type: boolean
        x-nullable: true
      storageInTransit:
        description: the number of storage in transit days that the customer is entitled to for a given shipment on their move
        type: integer
        minimum: 0
  UpdateBillableWeightPayload:
    type: object
    properties:
      authorizedWeight:
        description: unit is in lbs
        example: 2000
        minimum: 1
        type: integer
        x-formatting: weight
        x-nullable: true
  UpdateMaxBillableWeightAsTIOPayload:
    type: object
    properties:
      authorizedWeight:
        description: unit is in lbs
        example: 2000
        minimum: 1
        type: integer
        x-formatting: weight
        x-nullable: true
      tioRemarks:
        description: TIO remarks for updating the max billable weight
        example: Increasing max billable weight
        type: string
        minLength: 1
        x-nullable: true
    required:
      - authorizedWeight
      - tioRemarks
  CounselingUpdateAllowancePayload:
    type: object
    properties:
      grade:
        $ref: "#/definitions/Grade"
      dependentsAuthorized:
        type: boolean
        x-nullable: true
      agency:
        $ref: "definitions/Affiliation.yaml"
      proGearWeight:
        minimum: 0
        maximum: 2000
        description: unit is in lbs
        example: 2000
        type: integer
        x-formatting: weight
        x-nullable: true
      proGearWeightSpouse:
        minimum: 0
        maximum: 500
        description: unit is in lbs
        example: 2000
        type: integer
        x-formatting: weight
        x-nullable: true
      requiredMedicalEquipmentWeight:
        minimum: 0
        description: unit is in lbs
        example: 2000
        type: integer
        x-formatting: weight
      organizationalClothingAndIndividualEquipment:
        description: only for Army
        type: boolean
        x-nullable: true
      storageInTransit:
        description: the number of storage in transit days that the customer is entitled to for a given shipment on their move
        type: integer
        minimum: 0
  MoveTaskOrder:
    description: The Move (MoveTaskOrder)
    properties:
      id:
        example: 1f2270c7-7166-40ae-981e-b200ebdf3054
        format: uuid
        type: string
      createdAt:
        format: date-time
        type: string
      orderID:
        example: c56a4180-65aa-42ec-a945-5fd21dec0538
        format: uuid
        type: string
      locator:
        type: string
        example: "1K43AR"
      referenceId:
        example: 1001-3456
        type: string
      serviceCounselingCompletedAt:
        format: date-time
        type: string
        x-nullable: true
      availableToPrimeAt:
        format: date-time
        type: string
        x-nullable: true
      updatedAt:
        format: date-time
        type: string
      destinationAddress:
        $ref: "definitions/Address.yaml"
      pickupAddress:
        $ref: "definitions/Address.yaml"
      destinationDutyLocation:
        example: 1f2270c7-7166-40ae-981e-b200ebdf3054
        format: uuid
        type: string
      originDutyLocation:
        example: 1f2270c7-7166-40ae-981e-b200ebdf3054
        format: uuid
        type: string
      entitlements:
        $ref: "#/definitions/Entitlements"
      requestedPickupDate:
        format: date
        type: string
      tioRemarks:
        type: string
        example: approved additional weight
        x-nullable: true
      eTag:
        type: string
    type: object
  MoveTaskOrders:
    items:
      $ref: "#/definitions/MoveTaskOrder"
    type: array
  PaymentRequest:
    properties:
      proofOfServiceDocs:
        $ref: "#/definitions/ProofOfServiceDocs"
      id:
        example: c56a4180-65aa-42ec-a945-5fd21dec0538
        format: uuid
        readOnly: true
        type: string
      isFinal:
        default: false
        type: boolean
      moveTaskOrder:
        $ref: "#/definitions/Move"
      moveTaskOrderID:
        example: c56a4180-65aa-42ec-a945-5fd21dec0538
        format: uuid
        type: string
      rejectionReason:
        example: documentation was incomplete
        type: string
        x-nullable: true
      serviceItems:
        $ref: "#/definitions/PaymentServiceItems"
      status:
        $ref: "#/definitions/PaymentRequestStatus"
      paymentRequestNumber:
        example: 1234-5678-1
        readOnly: true
        type: string
      recalculationOfPaymentRequestID:
        example: c56a4180-65aa-42ec-a945-5fd21dec0538
        format: uuid
        type: string
        readOnly: true
        x-nullable: true
      eTag:
        type: string
      reviewedAt:
        format: date-time
        type: string
        x-nullable: true
      createdAt:
        format: date-time
        type: string
    type: object
  PaymentRequests:
    items:
      $ref: "#/definitions/PaymentRequest"
    type: array
  PaymentServiceItems:
    items:
      $ref: "#/definitions/PaymentServiceItem"
    type: array
  PaymentServiceItem:
    properties:
      id:
        example: c56a4180-65aa-42ec-a945-5fd21dec0538
        format: uuid
        readOnly: true
        type: string
      createdAt:
        format: date-time
        type: string
      paymentRequestID:
        example: c56a4180-65aa-42ec-a945-5fd21dec0538
        format: uuid
        type: string
      mtoServiceItemID:
        example: c56a4180-65aa-42ec-a945-5fd21dec0538
        format: uuid
        type: string
      mtoServiceItemCode:
        example: DLH
        type: string
      mtoServiceItemName:
        example: Move management
        type: string
      mtoShipmentType:
        $ref: "definitions/MTOShipmentType.yaml"
      mtoShipmentID:
        type: string
        format: uuid
        example: c56a4180-65aa-42ec-a945-5fd21dec0538
        x-nullable: true
      status:
        $ref: "definitions/PaymentServiceItemStatus.yaml"
      priceCents:
        type: integer
        format: cents
        title: Price of the service item in cents
        x-nullable: true
      rejectionReason:
        example: documentation was incomplete
        type: string
        x-nullable: true
      referenceID:
        example: 1234-5678-c56a4180
        readOnly: true
        format: string
      paymentServiceItemParams:
        $ref: "definitions/PaymentServiceItemParams.yaml"
      eTag:
        type: string
    type: object
  PaymentRequestStatus:
    $ref: "definitions/PaymentRequestStatus.yaml"
  ProofOfServiceDocs:
    items:
      $ref: "#/definitions/ProofOfServiceDoc"
    type: array
  ProofOfServiceDoc:
    properties:
      isWeightTicket:
        type: boolean
      uploads:
        items:
          $ref: "definitions/Upload.yaml"
        type: array
  ShipmentsPaymentSITBalance:
    items:
      $ref: "#/definitions/ShipmentPaymentSITBalance"
    type: array
  ShipmentPaymentSITBalance:
    properties:
      shipmentID:
        type: string
        format: uuid
      totalSITDaysAuthorized:
        type: integer
      totalSITDaysRemaining:
        type: integer
      totalSITEndDate:
        type: string
        format: date
        x-nullable: true
      pendingSITDaysInvoiced:
        type: integer
      pendingBilledStartDate:
        type: string
        format: date
        x-nullable: true
      pendingBilledEndDate:
        type: string
        format: date
        x-nullable: true
      previouslyBilledDays:
        type: integer
        x-nullable: true
      previouslyBilledStartDate:
        type: string
        format: date
        x-nullable: true
      previouslyBilledEndDate:
        type: string
        format: date
        x-nullable: true
  UpdateShipment:
    type: object
    properties:
      shipmentType:
        $ref: "definitions/MTOShipmentType.yaml"
      requestedPickupDate:
        format: date
        type: string
        x-nullable: true
      requestedDeliveryDate:
        format: date
        type: string
        x-nullable: true
      customerRemarks:
        type: string
        example: handle with care
        x-nullable: true
      counselorRemarks:
        type: string
        example: counselor approved
        x-nullable: true
      billableWeightCap:
        type: integer
        description: estimated weight of the shuttle service item provided by the prime
        example: 2500
        x-formatting: weight
        x-nullable: true
      billableWeightJustification:
        type: string
        example: more weight than expected
        x-nullable: true
      pickupAddress:
        allOf:
          - $ref: "definitions/Address.yaml"
      destinationAddress:
        allOf:
          - $ref: "definitions/Address.yaml"
      secondaryDeliveryAddress:
        allOf:
          - $ref: "definitions/Address.yaml"
      secondaryPickupAddress:
        allOf:
          - $ref: "definitions/Address.yaml"
      hasSecondaryPickupAddress:
        type: boolean
        x-nullable: true
        x-omitempty: false
      hasSecondaryDeliveryAddress:
        type: boolean
        x-nullable: true
        x-omitempty: false
      actualProGearWeight:
        type: integer
        x-nullable: true
        x-omitempty: false
      actualSpouseProGearWeight:
        type: integer
        x-nullable: true
        x-omitempty: false
      destinationType:
        $ref: "definitions/DestinationType.yaml"
      agents:
        $ref: "definitions/MTOAgents.yaml"
        x-nullable: true
      tacType:
        $ref: "definitions/LOATypeNullable.yaml"
      sacType:
        $ref: "definitions/LOATypeNullable.yaml"
      usesExternalVendor:
        type: boolean
        example: false
        x-nullable: true
      serviceOrderNumber:
        type: string
        x-nullable: true
      ntsRecordedWeight:
        description: The previously recorded weight for the NTS Shipment. Used for NTS Release to know what the previous primeActualWeight or billable weight was.
        example: 2000
        type: integer
        x-formatting: weight
        x-nullable: true
      storageFacility:
        x-nullable: true
        $ref: "definitions/StorageFacility.yaml"
      ppmShipment:
        $ref: "#/definitions/UpdatePPMShipment"
  UpdatePPMShipment:
    type: object
    properties:
      expectedDepartureDate:
        description: >
          Date the customer expects to move.
        format: date
        type: string
        x-nullable: true
      actualMoveDate:
        format: date
        type: string
        x-nullable: true
      pickupPostalCode:
        description: zip code
        format: zip
        type: string
        title: ZIP
        example: "90210"
        pattern: ^(\d{5})$
        x-nullable: true
      secondaryPickupPostalCode:
        format: zip
        type: string
        title: ZIP
        example: "90210"
        pattern: ^(\d{5})$
        x-nullable: true
      destinationPostalCode:
        format: zip
        type: string
        title: ZIP
        example: "90210"
        pattern: ^(\d{5})$
        x-nullable: true
      secondaryDestinationPostalCode:
        format: zip
        type: string
        title: ZIP
        example: "90210"
        pattern: ^(\d{5})$
        x-nullable: true
      w2Address:
        x-nullable: true
        $ref: "definitions/Address.yaml"
      sitExpected:
        type: boolean
        x-nullable: true
      sitLocation:
        allOf:
          - $ref: "definitions/SITLocationType.yaml"
          - x-nullable: true
      sitEstimatedWeight:
        type: integer
        example: 2000
        x-nullable: true
      sitEstimatedEntryDate:
        format: date
        type: string
        x-nullable: true
      sitEstimatedDepartureDate:
        format: date
        type: string
        x-nullable: true
      estimatedWeight:
        type: integer
        example: 4200
        x-nullable: true
      hasProGear:
        description: >
          Indicates whether PPM shipment has pro gear.
        type: boolean
        x-nullable: true
      proGearWeight:
        type: integer
        x-nullable: true
      spouseProGearWeight:
        type: integer
        x-nullable: true
      hasRequestedAdvance:
        description: >
          Indicates whether an advance has been requested for the PPM shipment.
        type: boolean
        x-nullable: true
      advanceAmountRequested:
        description: >
          The amount request for an advance, or null if no advance is requested
        type: integer
        format: cents
        x-nullable: true
      advanceStatus:
        $ref: "definitions/PPMAdvanceStatus.yaml"
        x-nullable: true
  UpdateWeightTicket:
    type: object
    properties:
      emptyWeight:
        description: Weight of the vehicle when empty.
        type: integer
        minimum: 0
      fullWeight:
        description: The weight of the vehicle when full.
        type: integer
        minimum: 0
      ownsTrailer:
        description: Indicates if the customer used a trailer they own for the move.
        type: boolean
      trailerMeetsCriteria:
        description: Indicates if the trailer that the customer used meets all the criteria to be claimable.
        type: boolean
      status:
        $ref: "definitions/PPMDocumentStatus.yaml"
      reason:
        description: The reason the services counselor has excluded or rejected the item.
        type: string
      adjustedNetWeight:
        description: Indicates the adjusted net weight of the vehicle
        type: integer
        minimum: 0
      netWeightRemarks:
        description: Remarks explaining any edits made to the net weight
        type: string
      allowableWeight:
        description: Indicates the maximum reimbursable weight of the shipment
        type: integer
        minimum: 0
  UpdateMovingExpense:
    type: object
    properties:
      amount:
        description: The total amount of the expense as indicated on the receipt
        type: integer
      sitStartDate:
        description: The date the shipment entered storage, applicable for the `STORAGE` movingExpenseType only
        type: string
        format: date
      sitEndDate:
        description: The date the shipment exited storage, applicable for the `STORAGE` movingExpenseType only
        type: string
        format: date
      status:
        $ref: "definitions/PPMDocumentStatus.yaml"
      reason:
        description: The reason the services counselor has excluded or rejected the item.
        type: string
  UpdateProGearWeightTicket:
    type: object
    properties:
      belongsToSelf:
        description: Indicates if this information is for the customer's own pro-gear, otherwise, it's the spouse's.
        type: boolean
      hasWeightTickets:
        description: Indicates if the user has a weight ticket for their pro-gear, otherwise they have a constructed weight.
        type: boolean
      weight:
        description: Weight of the pro-gear contained in the shipment.
        type: integer
        minimum: 0
      status:
        $ref: "definitions/PPMDocumentStatus.yaml"
      reason:
        description: The reason the services counselor has excluded or rejected the item.
        type: string
  MTOShipments:
    items:
      $ref: "definitions/MTOShipment.yaml"
    type: array
  CreateMTOShipment:
    type: object
    properties:
      moveTaskOrderID:
        description: The ID of the move this new shipment is for.
        example: 1f2270c7-7166-40ae-981e-b200ebdf3054
        format: uuid
        type: string
      requestedPickupDate:
        description: >
          The customer's preferred pickup date. Other dates, such as required delivery date and (outside MilMove) the
          pack date, are derived from this date.
        format: date
        type: string
        x-nullable: true
      requestedDeliveryDate:
        description: >
          The customer's preferred delivery date.
        format: date
        type: string
        x-nullable: true
      customerRemarks:
        description: |
          The customer can use the customer remarks field to inform the services counselor and the movers about any
          special circumstances for this shipment. Typical examples:
            * bulky or fragile items,
            * weapons,
            * access info for their address.
          Customer enters this information during onboarding. Optional field.
        type: string
        example: handle with care
        x-nullable: true
      counselorRemarks:
        description: |
          The counselor can use the counselor remarks field to inform the movers about any
          special circumstances for this shipment. Typical examples:
            * bulky or fragile items,
            * weapons,
            * access info for their address.
          Counselors enters this information when creating or editing an MTO Shipment. Optional field.
        type: string
        example: handle with care
        x-nullable: true
      agents:
        $ref: "definitions/MTOAgents.yaml"
      mtoServiceItems:
        $ref: "definitions/MTOServiceItems.yaml"
      pickupAddress:
        description: The address where the movers should pick up this shipment.
        allOf:
          - $ref: "definitions/Address.yaml"
      destinationAddress:
        description: Where the movers should deliver this shipment.
        allOf:
          - $ref: "definitions/Address.yaml"
      destinationType:
        $ref: "definitions/DestinationType.yaml"
      shipmentType:
        $ref: "definitions/MTOShipmentType.yaml"
      tacType:
        allOf:
          - $ref: "definitions/LOAType.yaml"
          - x-nullable: true
      sacType:
        allOf:
          - $ref: "definitions/LOAType.yaml"
          - x-nullable: true
      usesExternalVendor:
        type: boolean
        example: false
        x-nullable: true
      serviceOrderNumber:
        type: string
        x-nullable: true
      ntsRecordedWeight:
        description: The previously recorded weight for the NTS Shipment. Used for NTS Release to know what the previous primeActualWeight or billable weight was.
        example: 2000
        type: integer
        x-nullable: true
        x-formatting: weight
      storageFacility:
        x-nullable: true
        $ref: "definitions/StorageFacility.yaml"
      ppmShipment:
        $ref: "#/definitions/CreatePPMShipment"
    required:
      - moveTaskOrderID
      - shipmentType
  CreatePPMShipment:
    description: A personally procured move is a type of shipment that a service members moves themselves.
    properties:
      expectedDepartureDate:
        description: >
          Date the customer expects to move.
        format: date
        type: string
      pickupPostalCode:
        description: zip code
        format: zip
        type: string
        title: ZIP
        example: "90210"
        pattern: ^(\d{5})$
      secondaryPickupPostalCode:
        format: zip
        type: string
        title: ZIP
        example: "90210"
        pattern: ^(\d{5})$
        x-nullable: true
      destinationPostalCode:
        format: zip
        type: string
        title: ZIP
        example: "90210"
        pattern: ^(\d{5})$
      secondaryDestinationPostalCode:
        format: zip
        type: string
        title: ZIP
        example: "90210"
        pattern: ^(\d{5})$
        x-nullable: true
      sitExpected:
        type: boolean
      sitLocation:
        allOf:
          - $ref: "definitions/SITLocationType.yaml"
          - x-nullable: true
      sitEstimatedWeight:
        type: integer
        example: 2000
        x-nullable: true
      sitEstimatedEntryDate:
        format: date
        type: string
        x-nullable: true
      sitEstimatedDepartureDate:
        format: date
        type: string
        x-nullable: true
      estimatedWeight:
        type: integer
        example: 4200
      hasProGear:
        description: >
          Indicates whether PPM shipment has pro gear.
        type: boolean
      proGearWeight:
        type: integer
        x-nullable: true
      spouseProGearWeight:
        type: integer
        x-nullable: true
    required:
      - expectedDepartureDate
      - pickupPostalCode
      - destinationPostalCode
      - sitExpected
      - estimatedWeight
      - hasProGear
  RejectShipment:
    properties:
      rejectionReason:
        type: string
        example: MTO Shipment not good enough
    required:
      - rejectionReason
  ApproveSITExtension:
    properties:
      approvedDays:
        description: Number of days approved for SIT extension
        type: integer
        example: 21
        minimum: 1
      requestReason:
        description: Reason from service counselor-provided picklist for SIT Duration Update
        example: "AWAITING_COMPLETION_OF_RESIDENCE"
        type: string
        enum:
          - SERIOUS_ILLNESS_MEMBER
          - SERIOUS_ILLNESS_DEPENDENT
          - IMPENDING_ASSIGNEMENT
          - DIRECTED_TEMPORARY_DUTY
          - NONAVAILABILITY_OF_CIVILIAN_HOUSING
          - AWAITING_COMPLETION_OF_RESIDENCE
          - OTHER
      officeRemarks:
        description: Remarks from TOO about SIT approval
        type: string
        example: Approved for three weeks rather than requested 45 days
        x-nullable: true
    required:
      - approvedDays
  DenySITExtension:
    properties:
      officeRemarks:
        description: Remarks from TOO about SIT denial
        type: string
        example: Denied this extension as it does not match the criteria
        x-nullable: true
      convertToCustomerExpense:
        description: Whether or not to convert to members expense once SIT extension is denied.
        type: boolean
        example: false
    required:
      - officeRemarks
      - convertToCustomerExpense
  UpdateSITServiceItemCustomerExpense:
    properties:
      convertToCustomerExpense:
        example: true
        type: boolean
      customerExpenseReason:
        description: Reason the service item was rejected
        type: string
        example: Insufficent details provided
    required:
      - convertToCustomerExpense
      - customerExpenseReason
  CreateApprovedSITDurationUpdate:
    properties:
      requestReason:
        description: Reason from service counselor-provided picklist for SIT Duration Update
        example: "AWAITING_COMPLETION_OF_RESIDENCE"
        type: string
        enum:
          - SERIOUS_ILLNESS_MEMBER
          - SERIOUS_ILLNESS_DEPENDENT
          - IMPENDING_ASSIGNEMENT
          - DIRECTED_TEMPORARY_DUTY
          - NONAVAILABILITY_OF_CIVILIAN_HOUSING
          - AWAITING_COMPLETION_OF_RESIDENCE
          - OTHER
      approvedDays:
        description: Number of days approved for SIT extension. This will match requested days saved to the SIT extension model.
        type: integer
        example: 21
      officeRemarks:
        description: Remarks from TOO about SIT Duration Update creation
        type: string
        example: Customer needs additional storage time as their new place of residence is not yet ready
        x-nullable: true
    required:
      - requestReason
      - approvedDays
  PatchMTOServiceItemStatusPayload:
    properties:
      status:
        description: Describes all statuses for a MTOServiceItem
        type: string
        enum:
          - SUBMITTED
          - APPROVED
          - REJECTED
      rejectionReason:
        description: Reason the service item was rejected
        type: string
        example: Insufficent details provided
        x-nullable: true
  MTOApprovalServiceItemCodes:
    description: MTO level service items to create when updating MTO status.
    properties:
      serviceCodeCS:
        example: true
        type: boolean
      serviceCodeMS:
        example: true
        type: boolean
    type: object
  TacValid:
    properties:
      isValid:
        example: true
        type: boolean
    required:
      - isValid
    type: object
  UpdatePaymentRequestStatusPayload:
    properties:
      rejectionReason:
        example: documentation was incomplete
        type: string
        x-nullable: true
      status:
        $ref: "#/definitions/PaymentRequestStatus"
      eTag:
        type: string
    type: object
  QueueMoves:
    type: array
    items:
      $ref: "#/definitions/QueueMove"
  QueueMove:
    type: object
    properties:
      id:
        type: string
        format: uuid
      customer:
        $ref: "#/definitions/Customer"
      status:
        $ref: "#/definitions/MoveStatus"
      locator:
        type: string
      submittedAt:
        format: date-time
        type: string
        x-nullable: true
      appearedInTooAt:
        format: date-time
        type: string
        x-nullable: true
      requestedMoveDate:
        format: date
        type: string
        x-nullable: true
      departmentIndicator:
        $ref: "#/definitions/DeptIndicator"
      shipmentsCount:
        type: integer
      originDutyLocation:
        $ref: "definitions/DutyLocation.yaml"
      destinationDutyLocation:
        $ref: "definitions/DutyLocation.yaml"
      originGBLOC:
        $ref: "#/definitions/GBLOC"
      ppmType:
        type: string
        enum: [FULL, PARTIAL]
        x-nullable: true
      closeoutInitiated:
        format: date-time
        type: string
        x-nullable: true
      closeoutLocation:
        type: string
        x-nullable: true
      orderType:
        type: string
        x-nullable: true
  QueueMovesResult:
    type: object
    properties:
      page:
        type: integer
      perPage:
        type: integer
      totalCount:
        type: integer
      queueMoves:
        $ref: "#/definitions/QueueMoves"
  ListPrimeMove:
    description: >
      An abbreviated definition for a move, without all the nested information (shipments, service items, etc). Used to
      fetch a list of moves more efficiently.
    type: object
    properties:
      id:
        example: 1f2270c7-7166-40ae-981e-b200ebdf3054
        format: uuid
        type: string
      moveCode:
        type: string
        example: "HYXFJF"
        readOnly: true
      createdAt:
        format: date-time
        type: string
        readOnly: true
      orderID:
        example: c56a4180-65aa-42ec-a945-5fd21dec0538
        format: uuid
        type: string
      referenceId:
        example: 1001-3456
        type: string
      availableToPrimeAt:
        format: date-time
        type: string
        x-nullable: true
        readOnly: true
      updatedAt:
        format: date-time
        type: string
        readOnly: true
      ppmType:
        type: string
        enum:
          - FULL
          - PARTIAL
      eTag:
        type: string
        readOnly: true
      orderType:
        type: string
  ListPrimeMoves:
    type: array
    items:
      $ref: "#/definitions/ListPrimeMove"
  ListPrimeMovesResult:
    type: object
    properties:
      page:
        type: integer
      perPage:
        type: integer
      totalCount:
        type: integer
      queueMoves:
        $ref: "#/definitions/ListPrimeMoves"
  QueuePaymentRequest:
    type: object
    properties:
      id:
        type: string
        format: uuid
      moveID:
        type: string
        format: uuid
      customer:
        $ref: "#/definitions/Customer"
      status:
        $ref: "#/definitions/QueuePaymentRequestStatus"
      age:
        type: number
        format: double
        description: Days since the payment request has been requested.  Decimal representation will allow more accurate sorting.
      submittedAt:
        type: string
        format: date-time
      locator:
        type: string
      departmentIndicator:
        $ref: "#/definitions/DeptIndicator"
      originGBLOC:
        $ref: "#/definitions/GBLOC"
      originDutyLocation:
        $ref: "definitions/DutyLocation.yaml"
      orderType:
        type: string
        x-nullable: true
  QueuePaymentRequests:
    type: array
    items:
      $ref: "#/definitions/QueuePaymentRequest"
  QueuePaymentRequestsResult:
    type: object
    properties:
      page:
        type: integer
      perPage:
        type: integer
      totalCount:
        type: integer
      queuePaymentRequests:
        $ref: "#/definitions/QueuePaymentRequests"
  QueuePaymentRequestStatus:
    enum:
      - Payment requested
      - Reviewed
      - Rejected
      - Paid
    title: Queue Payment Request Status
    type: string
  SearchMoves:
    type: array
    items:
      $ref: "#/definitions/SearchMove"
  SearchMove:
    type: object
    properties:
      id:
        type: string
        format: uuid
      firstName:
        type: string
        example: John
        x-nullable: true
      lastName:
        type: string
        example: Doe
        x-nullable: true
      dodID:
        type: string
        example: 1234567890
        x-nullable: true
      status:
        $ref: "#/definitions/MoveStatus"
      locator:
        type: string
      branch:
        type: string
      shipmentsCount:
        type: integer
      originDutyLocationPostalCode:
        format: zip
        type: string
        title: ZIP
        example: "90210"
        pattern: ^(\d{5})$
      destinationDutyLocationPostalCode:
        format: zip
        type: string
        title: ZIP
        example: "90210"
        pattern: ^(\d{5})$
      orderType:
        type: string
      requestedPickupDate:
        type: string
        format: date
        x-nullable: true
      requestedDeliveryDate:
        type: string
        format: date
        x-nullable: true
      originGBLOC:
        $ref: "#/definitions/GBLOC"
      destinationGBLOC:
        $ref: "#/definitions/GBLOC"
  SearchMovesResult:
    type: object
    properties:
      page:
        type: integer
      perPage:
        type: integer
      totalCount:
        type: integer
      searchMoves:
        $ref: "#/definitions/SearchMoves"
  GBLOC:
    type: string
    enum:
      - AGFM
      - APAT
      - BGAC
      - BGNC
      - BKAS
      - CFMQ
      - CLPK
      - CNNQ
      - DMAT
      - GSAT
      - HAFC
      - HBAT
      - JEAT
      - JENQ
      - KKFA
      - LHNQ
      - LKNQ
      - MAPK
      - MAPS
      - MBFL
      - MLNQ
      - XXXX
  CreateCustomerSupportRemark:
    type: object
    description: >-
      A text remark written by an customer support user that is associated with a specific
      move.
    required:
      - content
      - officeUserID
    properties:
      content:
        example: This is a remark about a move.
        type: string
      officeUserID:
        example: 1f2270c7-7166-40ae-981e-b200ebdf3054
        format: uuid
        type: string
  UpdateCustomerSupportRemarkPayload:
    type: object
    description: >-
      A text remark update to an existing remark created by the current active user (the CSR).
    required:
      - content
    properties:
      content:
        example: This is a remark about a move.
        type: string
  EvaluationReportType:
    type: string
    enum:
      - SHIPMENT
      - COUNSELING
  EvaluationReportInspectionType:
    type: string
    enum:
      - DATA_REVIEW
      - PHYSICAL
      - VIRTUAL
    x-nullable: true
  EvaluationReportLocation:
    type: string
    enum:
      - ORIGIN
      - DESTINATION
      - OTHER
    x-nullable: true
  EvaluationReportOfficeUser:
    type: object
    readOnly: true
    description: The authoring office user for an evaluation report
    properties:
      id:
        example: 1f2270c7-7166-40ae-981e-b200ebdf3054
        format: uuid
        type: string
      firstName:
        type: string
      lastName:
        type: string
      email:
        type: string
        format: x-email
        pattern: '^[a-zA-Z0-9._%+-]+@[a-zA-Z0-9.-]+\.[a-zA-Z]{2,}$'
      phone:
        type: string
        format: telephone
        pattern: '^[2-9]\d{2}-\d{3}-\d{4}$'
  EvaluationReportList:
    type: array
    items:
      $ref: "#/definitions/EvaluationReport"
  EvaluationReport:
    type: object
    description: An evaluation report
    properties:
      id:
        example: 1f2270c7-7166-40ae-981e-b200ebdf3054
        format: uuid
        type: string
        readOnly: true
      moveID:
        example: 1f2270c7-7166-40ae-981e-b200ebdf3054
        format: uuid
        type: string
        readOnly: true
      shipmentID:
        example: 1f2270c7-7166-40ae-981e-b200ebdf3054
        format: uuid
        type: string
        x-nullable: true
        readOnly: true
      type:
        $ref: "#/definitions/EvaluationReportType"
      inspectionType:
        $ref: "#/definitions/EvaluationReportInspectionType"
        x-nullable: true
      inspectionDate:
        type: string
        format: date
        x-nullable: true
      officeUser:
        $ref: "#/definitions/EvaluationReportOfficeUser"
      location:
        $ref: "#/definitions/EvaluationReportLocation"
        x-nullable: true
      ReportViolations:
        $ref: "#/definitions/ReportViolations"
        x-nullable: true
      locationDescription:
        type: string
        example: "Route 66 at crash inspection site 3"
        x-nullable: true
      observedShipmentDeliveryDate:
        type: string
        format: date
        x-nullable: true
      observedShipmentPhysicalPickupDate:
        type: string
        format: date
        x-nullable: true
      timeDepart:
        type: string
        x-nullable: true
        pattern: "^(0[0-9]|1[0-9]|2[0-3]):[0-5][0-9]$"
        example: "14:30"
      evalStart:
        type: string
        x-nullable: true
        pattern: "^(0[0-9]|1[0-9]|2[0-3]):[0-5][0-9]$"
        example: "15:00"
      evalEnd:
        type: string
        x-nullable: true
        pattern: "^(0[0-9]|1[0-9]|2[0-3]):[0-5][0-9]$"
        example: "18:00"
      violationsObserved:
        type: boolean
        x-nullable: true
      remarks:
        type: string
        x-nullable: true
      seriousIncident:
        type: boolean
        x-nullable: true
      seriousIncidentDesc:
        type: string
        x-nullable: true
      observedClaimsResponseDate:
        type: string
        format: date
        x-nullable: true
      observedPickupDate:
        type: string
        format: date
        x-nullable: true
      observedPickupSpreadStartDate:
        type: string
        format: date
        x-nullable: true
      observedPickupSpreadEndDate:
        type: string
        format: date
        x-nullable: true
      observedDeliveryDate:
        type: string
        format: date
        x-nullable: true
      moveReferenceID:
        type: string
        x-nullable: true
        readOnly: true
      eTag:
        type: string
      submittedAt:
        type: string
        format: date-time
        x-nullable: true
      createdAt:
        type: string
        format: date-time
        readOnly: true
      updatedAt:
        type: string
        format: date-time
        readOnly: true
  CreateEvaluationReport:
    type: object
    description: Minimal set of info needed to create a shipment evaluation report, which is just a shipment ID.
    properties:
      shipmentID:
        description: The shipment ID of the shipment to be evaluated in the report
        example: 01b9671e-b268-4906-967b-ba661a1d3933
        format: uuid
        type: string
  PWSViolation:
    type: object
    description: A PWS violation for an evaluation report
    readOnly: true
    properties:
      id:
        example: 1f2270c7-7166-40ae-981e-b200ebdf3054
        format: uuid
        type: string
      displayOrder:
        example: 3
        type: integer
      paragraphNumber:
        example: 1.2.3.4.5
        type: string
      title:
        example: Customer Support
        type: string
      category:
        example: Pre-Move Services
        type: string
      subCategory:
        example: Weight Estimate
        type: string
      requirementSummary:
        example: Provide a single point of contact (POC)
        type: string
      requirementStatement:
        example: The contractor shall prepare and load property going into NTS in containers at residence for shipment to NTS.
        type: string
      isKpi:
        example: false
        type: boolean
      additionalDataElem:
        example: QAE Observed Delivery Date
        type: string
  PWSViolations:
    type: array
    items:
      $ref: "#/definitions/PWSViolation"
  AssociateReportViolations:
    type: object
    description: A list of PWS violation string ids to associate with an evaluation report
    properties:
      violations:
        type: array
        items:
          type: string
          format: uuid
  ReportViolation:
    type: object
    description: An object associating violations to evaluation reports
    properties:
      id:
        example: 1f2270c7-7166-40ae-981e-b200ebdf3054
        format: uuid
        type: string
      reportID:
        example: 1f2270c7-7166-40ae-981e-b200ebdf3054
        format: uuid
        type: string
      # report:
      #   $ref: '#/definitions/EvaluationReport'
      violationID:
        example: 1f2270c7-7166-40ae-981e-b200ebdf3054
        format: uuid
        type: string
      violation:
        $ref: "#/definitions/PWSViolation"
  ReportViolations:
    type: array
    items:
      $ref: "#/definitions/ReportViolation"
  TransportationOffices:
    type: array
    items:
      $ref: "definitions/TransportationOffice.yaml"
responses:
  InvalidRequest:
    description: The request payload is invalid
    schema:
      $ref: "#/definitions/Error"
  NotFound:
    description: The requested resource wasn't found
    schema:
      $ref: "#/definitions/Error"
  Conflict:
    description: Conflict error
    schema:
      $ref: "#/definitions/Error"
  PermissionDenied:
    description: The request was denied
    schema:
      $ref: "#/definitions/Error"
  ServerError:
    description: A server error occurred
    schema:
      $ref: "#/definitions/Error"
  PreconditionFailed:
    description: Precondition failed
    schema:
      $ref: "#/definitions/Error"
  UnprocessableEntity:
    description: The payload was unprocessable.
    schema:
      $ref: "#/definitions/ValidationError"<|MERGE_RESOLUTION|>--- conflicted
+++ resolved
@@ -27,7 +27,6 @@
   - name: tac
   - name: transportationOffice
 paths:
-<<<<<<< HEAD
   '/customer':
     post:
       summary: Creates a customer with Okta option
@@ -65,9 +64,6 @@
         '500':
           $ref: '#/responses/ServerError'
   '/customer/{customerID}':
-=======
-  "/customer/{customerID}":
->>>>>>> a14730b4
     parameters:
       - description: ID of customer to use
         in: path
@@ -3434,7 +3430,6 @@
         pattern: '^[2-9]\d{2}-\d{3}-\d{4}$'
         x-nullable: true
       backupAddress:
-<<<<<<< HEAD
         $ref: 'definitions/Address.yaml'
   CreatedCustomer:
     type: object
@@ -3495,9 +3490,6 @@
         x-nullable: true
       backupAddress:
         $ref: 'definitions/Address.yaml'
-=======
-        $ref: "definitions/Address.yaml"
->>>>>>> a14730b4
   UpdateCustomerPayload:
     type: object
     properties:
@@ -3541,7 +3533,6 @@
         x-nullable: true
       backupAddress:
         allOf:
-<<<<<<< HEAD
           - $ref: 'definitions/Address.yaml'
   CreateCustomerPayload:
     type: object
@@ -3595,9 +3586,7 @@
           - $ref: 'definitions/Address.yaml'
       createOktaAccount:
         type: boolean
-=======
           - $ref: "definitions/Address.yaml"
->>>>>>> a14730b4
   Entitlements:
     properties:
       id:
