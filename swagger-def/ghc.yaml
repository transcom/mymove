--- conflicted
+++ resolved
@@ -5570,11 +5570,8 @@
         $ref: '#/definitions/AssignedOfficeUser'
       TIOAssignedUser:
         $ref: '#/definitions/AssignedOfficeUser'
-<<<<<<< HEAD
-=======
       TOODestinationAssignedUser:
         $ref: '#/definitions/AssignedOfficeUser'
->>>>>>> 9264b6c9
   MoveHistory:
     properties:
       id:
@@ -8155,7 +8152,6 @@
   ReServiceItems:
     type: array
     items:
-<<<<<<< HEAD
       $ref: 'definitions/ReServiceItem.yaml'
   TransportationOffices:
     type: array
@@ -8165,17 +8161,6 @@
     type: array
     items:
       $ref: 'definitions/VLocation.yaml'
-=======
-      $ref: 'definitions/TransportationOffice.yaml'
-  VLocations:
-    type: array
-    items:
-      $ref: 'definitions/VLocation.yaml'
-  ReServiceItems:
-    type: array
-    items:
-      $ref: 'definitions/ReServiceItem.yaml'
->>>>>>> 9264b6c9
   GBLOCs:
     type: array
     items:
