--- conflicted
+++ resolved
@@ -4923,11 +4923,7 @@
         example: true
         x-nullable: true
         description: Indicates if the move entitlement allows dependents to travel to the new Permanent Duty Station (PDS). This is only present on OCONUS moves.
-<<<<<<< HEAD
-      ubAllowance:
-=======
       unaccompaniedBaggageAllowance:
->>>>>>> 64ee4437
         type: integer
         example: 3
         x-nullable: true
