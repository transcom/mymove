swagger: '2.0'
info:
  contact:
    email: milmove-developers@caci.com
  description:
    $ref: info/ghc_description.md
  license:
    name: MIT
    url: 'https://opensource.org/licenses/MIT'
  title: MilMove GHC API
  version: 0.0.1
basePath: /ghc/v1
schemes:
  - http
tags:
  - name: queues
  - name: move
  - $ref: 'tags/order.yaml'
  - name: moveTaskOrder
  - name: customer
  - name: mtoServiceItem
  - name: mtoShipment
  - name: shipment
  - name: mtoAgent
  - name: paymentServiceItem
  - name: ppm
  - name: tac
  - name: transportationOffice
  - name: uploads
  - name: paymentRequests
paths:
  '/customer':
    post:
      summary: Creates a customer with Okta option
      description: Creates a customer with option to also create an Okta profile account based on the office user's input when completing the UI form and submitting.
      operationId: createCustomerWithOktaOption
      tags:
        - customer
      consumes:
        - application/json
      produces:
        - application/json
      parameters:
        - in: body
          name: body
          required: true
          schema:
            $ref: '#/definitions/CreateCustomerPayload'
      responses:
        '200':
          description: successfully created the customer
          schema:
            $ref: '#/definitions/CreatedCustomer'
        '400':
          $ref: '#/responses/InvalidRequest'
        '401':
          $ref: '#/responses/PermissionDenied'
        '403':
          $ref: '#/responses/PermissionDenied'
        '404':
          $ref: '#/responses/NotFound'
        '409':
          $ref: '#/responses/Conflict'
        '412':
          $ref: '#/responses/PreconditionFailed'
        '422':
          $ref: '#/responses/UnprocessableEntity'
        '500':
          $ref: '#/responses/ServerError'
  /open/requested-office-users:
    post:
      consumes:
        - application/json
      produces:
        - application/json
      summary: Create an Office User
      description: >
        This endpoint is publicly accessible as it is utilized for individuals who do not have an office account to request the creation of an office account.

        Request the creation of an office user. An administrator will need to approve them after creation. Note on requirements:
        An identification method must be present. The following 2 fields have an "OR" requirement.
        - edipi
        - other_unique_id
        One of these two fields MUST be present to serve as identification for the office user being created. This logic is handled at the application level.
      operationId: createRequestedOfficeUser
      tags:
        - officeUsers
      parameters:
        - in: body
          name: officeUser
          description: Office User information
          schema:
            $ref: '#/definitions/OfficeUserCreate'
      responses:
        '201':
          description: successfully requested the creation of provided office user
          schema:
            $ref: '#/definitions/OfficeUser'
        '422':
          description: validation error
          schema:
            $ref: '#/definitions/ValidationError'
        '500':
          description: internal server error
  '/customer/{customerID}':
    parameters:
      - description: ID of customer to use
        in: path
        name: customerID
        required: true
        type: string
        format: uuid
    get:
      produces:
        - application/json
      parameters: []
      responses:
        '200':
          description: Successfully retrieved information on an individual customer
          schema:
            $ref: '#/definitions/Customer'
        '400':
          $ref: '#/responses/InvalidRequest'
        '401':
          $ref: '#/responses/PermissionDenied'
        '403':
          $ref: '#/responses/PermissionDenied'
        '404':
          $ref: '#/responses/NotFound'
        '500':
          $ref: '#/responses/ServerError'
      tags:
        - customer
      description: Returns a given customer
      operationId: getCustomer
      summary: Returns a given customer
    patch:
      summary: Updates customer info
      description: Updates customer info by ID
      operationId: updateCustomer
      tags:
        - customer
      consumes:
        - application/json
      produces:
        - application/json
      parameters:
        - in: body
          name: body
          required: true
          schema:
            $ref: '#/definitions/UpdateCustomerPayload'
        - in: header
          name: If-Match
          type: string
          required: true
      responses:
        '200':
          description: updated instance of orders
          schema:
            $ref: '#/definitions/Customer'
        '400':
          $ref: '#/responses/InvalidRequest'
        '401':
          $ref: '#/responses/PermissionDenied'
        '403':
          $ref: '#/responses/PermissionDenied'
        '404':
          $ref: '#/responses/NotFound'
        '412':
          $ref: '#/responses/PreconditionFailed'
        '422':
          $ref: '#/responses/UnprocessableEntity'
        '500':
          $ref: '#/responses/ServerError'
      x-permissions:
        - update.customer
  /customer/search:
    post:
      produces:
        - application/json
      consumes:
        - application/json
      summary: Search customers by DOD ID or customer name
      description: >
        Search customers by DOD ID or customer name. Used by services counselors to locate profiles to update, find attached moves, and to create new moves.
      operationId: searchCustomers
      tags:
        - customer
      parameters:
        - in: body
          name: body
          schema:
            properties:
              page:
                type: integer
                description: requested page of results
              perPage:
                type: integer
              dodID:
                description: DOD ID
                type: string
                minLength: 10
                maxLength: 10
                x-nullable: true
              emplid:
                description: EMPLID
                type: string
                minLength: 7
                maxLength: 7
                x-nullable: true
              branch:
                description: Branch
                type: string
                minLength: 1
              customerName:
                description: Customer Name
                type: string
                minLength: 1
                x-nullable: true
              sort:
                type: string
                x-nullable: true
                enum: [customerName, dodID, emplid, branch, personalEmail, telephone]
              order:
                type: string
                x-nullable: true
                enum: [asc, desc]
          description: field that results should be sorted by
      responses:
        '200':
          description: Successfully returned all customers matching the criteria
          schema:
            $ref: '#/definitions/SearchCustomersResult'
        '403':
          $ref: '#/responses/PermissionDenied'
        '500':
          $ref: '#/responses/ServerError'
  '/move/{locator}':
    parameters:
      - description: Code used to identify a move in the system
        in: path
        name: locator
        required: true
        type: string
    get:
      produces:
        - application/json
      parameters: []
      responses:
        '200':
          description: Successfully retrieved the individual move
          schema:
            $ref: '#/definitions/Move'
        '400':
          $ref: '#/responses/InvalidRequest'
        '401':
          $ref: '#/responses/PermissionDenied'
        '403':
          $ref: '#/responses/PermissionDenied'
        '404':
          $ref: '#/responses/NotFound'
        '500':
          $ref: '#/responses/ServerError'
      tags:
        - move
      description: Returns a given move for a unique alphanumeric locator string
      summary: Returns a given move
      operationId: getMove
  '/move/{locator}/history':
    parameters:
      - description: Code used to identify a move in the system
        in: path
        name: locator
        required: true
        type: string
    get:
      produces:
        - application/json
      parameters:
        - in: query
          name: page
          type: integer
          description: requested page of results
        - in: query
          name: perPage
          type: integer
          description: results per page
      responses:
        '200':
          description: Successfully retrieved the individual move history
          schema:
            $ref: '#/definitions/MoveHistoryResult'
        '400':
          $ref: '#/responses/InvalidRequest'
        '401':
          $ref: '#/responses/PermissionDenied'
        '403':
          $ref: '#/responses/PermissionDenied'
        '404':
          $ref: '#/responses/NotFound'
        '500':
          $ref: '#/responses/ServerError'
      tags:
        - move
      description: Returns the history for a given move for a unique alphanumeric locator string
      summary: Returns the history of an identified move
      operationId: getMoveHistory
  '/moves/{moveID}/shipment-evaluation-reports-list':
    parameters:
      - description: Code used to identify a move in the system
        in: path
        name: moveID
        required: true
        type: string
        format: uuid
    get:
      produces:
        - application/json
      responses:
        '200':
          description: Successfully retrieved the move's evaluation reports
          schema:
            $ref: '#/definitions/EvaluationReportList'
        '400':
          $ref: '#/responses/InvalidRequest'
        '401':
          $ref: '#/responses/PermissionDenied'
        '403':
          $ref: '#/responses/PermissionDenied'
        '404':
          $ref: '#/responses/NotFound'
        '500':
          $ref: '#/responses/ServerError'
      tags:
        - move
      description: Returns shipment evaluation reports for the specified move that are visible to the current office user
      summary: Returns shipment evaluation reports for the specified move that are visible to the current office user
      operationId: getMoveShipmentEvaluationReportsList
  '/moves/{moveID}/counseling-evaluation-reports-list':
    parameters:
      - description: Code used to identify a move in the system
        in: path
        name: moveID
        required: true
        type: string
        format: uuid
    get:
      produces:
        - application/json
      responses:
        '200':
          description: Successfully retrieved the move's evaluation reports
          schema:
            $ref: '#/definitions/EvaluationReportList'
        '400':
          $ref: '#/responses/InvalidRequest'
        '401':
          $ref: '#/responses/PermissionDenied'
        '403':
          $ref: '#/responses/PermissionDenied'
        '404':
          $ref: '#/responses/NotFound'
        '500':
          $ref: '#/responses/ServerError'
      tags:
        - move
      description: Returns counseling evaluation reports for the specified move that are visible to the current office user
      summary: Returns counseling evaluation reports for the specified move that are visible to the current office user
      operationId: getMoveCounselingEvaluationReportsList
  '/moves/{moveID}/cancel':
    parameters:
      - description: ID of the move
        in: path
        name: moveID
        required: true
        format: uuid
        type: string
    post:
      consumes:
        - application/json
      produces:
        - application/json
      parameters: []
      responses:
        '200':
          description: Successfully canceled move
          schema:
            $ref: '#/definitions/Move'
        '403':
          $ref: '#/responses/PermissionDenied'
        '404':
          $ref: '#/responses/NotFound'
        '409':
          $ref: '#/responses/Conflict'
        '412':
          $ref: '#/responses/PreconditionFailed'
        '422':
          $ref: '#/responses/UnprocessableEntity'
        '500':
          $ref: '#/responses/ServerError'
      tags:
        - move
      description: cancels a move
      operationId: moveCanceler
      summary: Cancels a move
      x-permissions:
        - update.cancelMoveFlag
  '/counseling/orders/{orderID}':
    parameters:
      - description: ID of order to update
        in: path
        name: orderID
        required: true
        type: string
        format: uuid
    patch:
      summary: Updates an order (performed by a services counselor)
      description: All fields sent in this request will be set on the order referenced
      operationId: counselingUpdateOrder
      tags:
        - order
      consumes:
        - application/json
      produces:
        - application/json
      parameters:
        - in: body
          name: body
          required: true
          schema:
            $ref: '#/definitions/CounselingUpdateOrderPayload'
        - in: header
          name: If-Match
          type: string
          required: true
      responses:
        '200':
          description: updated instance of orders
          schema:
            $ref: '#/definitions/Order'
        '403':
          $ref: '#/responses/PermissionDenied'
        '404':
          $ref: '#/responses/NotFound'
        '412':
          $ref: '#/responses/PreconditionFailed'
        '422':
          $ref: '#/responses/UnprocessableEntity'
        '500':
          $ref: '#/responses/ServerError'
  '/orders':
    post:
      summary: Creates an orders model for a logged-in user
      description: Creates an instance of orders tied to a service member, which allow for creation of a move and an entitlement. Orders are required before the creation of a move
      operationId: createOrder
      tags:
        - order
      consumes:
        - application/json
      produces:
        - application/json
      parameters:
        - in: body
          name: createOrders
          schema:
            $ref: '#/definitions/CreateOrders'
      responses:
        '200':
          description: created instance of orders
          schema:
            $ref: '#/definitions/Order'
        '400':
          description: invalid request
        '401':
          description: request requires user authentication
        '403':
          description: user is not authorized
        '422':
          $ref: '#/responses/UnprocessableEntity'
        '500':
          description: internal server error
  '/orders/{orderID}':
    parameters:
      - description: ID of order to use
        in: path
        name: orderID
        required: true
        type: string
        format: uuid
    patch:
      summary: Updates an order
      description: All fields sent in this request will be set on the order referenced
      operationId: updateOrder
      tags:
        - order
      consumes:
        - application/json
      produces:
        - application/json
      parameters:
        - in: body
          name: body
          required: true
          schema:
            $ref: '#/definitions/UpdateOrderPayload'
        - in: header
          name: If-Match
          type: string
          required: true
      responses:
        '200':
          description: updated instance of orders
          schema:
            $ref: '#/definitions/Order'
        '400':
          $ref: '#/responses/InvalidRequest'
        '403':
          $ref: '#/responses/PermissionDenied'
        '404':
          $ref: '#/responses/NotFound'
        '409':
          $ref: '#/responses/Conflict'
        '412':
          $ref: '#/responses/PreconditionFailed'
        '422':
          $ref: '#/responses/UnprocessableEntity'
        '500':
          $ref: '#/responses/ServerError'
      x-permissions:
        - update.orders
    get:
      produces:
        - application/json
      parameters: []
      responses:
        '200':
          description: Successfully retrieved order
          schema:
            $ref: '#/definitions/Order'
        '400':
          $ref: '#/responses/InvalidRequest'
        '401':
          $ref: '#/responses/PermissionDenied'
        '403':
          $ref: '#/responses/PermissionDenied'
        '404':
          $ref: '#/responses/NotFound'
        '500':
          $ref: '#/responses/ServerError'
      tags:
        - order
      description: Gets an order
      operationId: getOrder
      summary: Gets an order by ID
  '/orders/{orderID}/allowances':
    parameters:
      - description: ID of order to use
        in: path
        name: orderID
        required: true
        type: string
        format: uuid
    patch:
      summary: Updates an allowance (Orders with Entitlements)
      description: All fields sent in this request will be set on the order referenced
      operationId: updateAllowance
      tags:
        - order
      consumes:
        - application/json
      produces:
        - application/json
      parameters:
        - in: body
          name: body
          required: true
          schema:
            $ref: '#/definitions/UpdateAllowancePayload'
        - in: header
          name: If-Match
          type: string
          required: true
      responses:
        '200':
          description: updated instance of allowance
          schema:
            $ref: '#/definitions/Order'
        '403':
          $ref: '#/responses/PermissionDenied'
        '404':
          $ref: '#/responses/NotFound'
        '412':
          $ref: '#/responses/PreconditionFailed'
        '422':
          $ref: '#/responses/UnprocessableEntity'
        '500':
          $ref: '#/responses/ServerError'
      x-permissions:
        - update.allowances
  '/orders/{orderID}/acknowledge-excess-weight-risk':
    parameters:
      - description: ID of order to use
        in: path
        name: orderID
        required: true
        type: string
        format: uuid
    post:
      summary: Saves the date and time a TOO acknowledged the excess weight risk by dismissing the alert
      description: Saves the date and time a TOO acknowledged the excess weight risk by dismissing the alert
      operationId: acknowledgeExcessWeightRisk
      tags:
        - order
      consumes:
        - application/json
      produces:
        - application/json
      parameters:
        - in: header
          name: If-Match
          type: string
          required: true
      responses:
        '200':
          description: updated Move
          schema:
            $ref: '#/definitions/Move'
        '403':
          $ref: '#/responses/PermissionDenied'
        '404':
          $ref: '#/responses/NotFound'
        '412':
          $ref: '#/responses/PreconditionFailed'
        '422':
          $ref: '#/responses/UnprocessableEntity'
        '500':
          $ref: '#/responses/ServerError'
      x-permissions:
        - update.excessWeightRisk
  '/orders/{orderID}/update-billable-weight':
    parameters:
      - description: ID of order to use
        in: path
        name: orderID
        required: true
        type: string
        format: uuid
    patch:
      summary: Updates the max billable weight
      description: Updates the DBAuthorizedWeight attribute for the Order Entitlements=
      operationId: updateBillableWeight
      tags:
        - order
      consumes:
        - application/json
      produces:
        - application/json
      parameters:
        - in: body
          name: body
          required: true
          schema:
            $ref: '#/definitions/UpdateBillableWeightPayload'
        - in: header
          name: If-Match
          type: string
          required: true
      responses:
        '200':
          description: updated Order
          schema:
            $ref: '#/definitions/Order'
        '403':
          $ref: '#/responses/PermissionDenied'
        '404':
          $ref: '#/responses/NotFound'
        '412':
          $ref: '#/responses/PreconditionFailed'
        '422':
          $ref: '#/responses/UnprocessableEntity'
        '500':
          $ref: '#/responses/ServerError'
      x-permissions:
        - update.billableWeight
  '/orders/{orderID}/update-max-billable-weight/tio':
    parameters:
      - description: ID of order to use
        in: path
        name: orderID
        required: true
        type: string
        format: uuid
    patch:
      summary: Updates the max billable weight with TIO remarks
      description: Updates the DBAuthorizedWeight attribute for the Order Entitlements and move TIO remarks
      operationId: updateMaxBillableWeightAsTIO
      tags:
        - order
      consumes:
        - application/json
      produces:
        - application/json
      parameters:
        - in: body
          name: body
          required: true
          schema:
            $ref: '#/definitions/UpdateMaxBillableWeightAsTIOPayload'
        - $ref: 'parameters/ifMatch.yaml'
      responses:
        '200':
          description: updated Order
          schema:
            $ref: '#/definitions/Order'
        '403':
          $ref: '#/responses/PermissionDenied'
        '404':
          $ref: '#/responses/NotFound'
        '412':
          $ref: '#/responses/PreconditionFailed'
        '422':
          $ref: '#/responses/UnprocessableEntity'
        '500':
          $ref: '#/responses/ServerError'
      x-permissions:
        - update.maxBillableWeight
  /orders/{orderID}/upload_amended_orders:
    post:
      summary: Create an amended order for a given order
      description: Create an amended order for a given order
      operationId: uploadAmendedOrders
      tags:
        - order
      consumes:
        - multipart/form-data
      parameters:
        - in: path
          name: orderID
          type: string
          format: uuid
          required: true
          description: UUID of the order
        - in: formData
          name: file
          type: file
          description: The file to upload.
          required: true
      responses:
        '201':
          description: created upload
          schema:
            $ref: 'definitions/Upload.yaml'
        '400':
          description: invalid request
          schema:
            $ref: '#/definitions/InvalidRequestResponsePayload'
        '403':
          description: not authorized
        '404':
          description: not found
        '413':
          description: payload is too large
        '500':
          description: server error
  '/counseling/orders/{orderID}/allowances':
    parameters:
      - description: ID of order to use
        in: path
        name: orderID
        required: true
        type: string
        format: uuid
    patch:
      summary: Updates an allowance (Orders with Entitlements)
      description: All fields sent in this request will be set on the order referenced
      operationId: counselingUpdateAllowance
      tags:
        - order
      consumes:
        - application/json
      produces:
        - application/json
      parameters:
        - in: body
          name: body
          required: true
          schema:
            $ref: '#/definitions/CounselingUpdateAllowancePayload'
        - in: header
          name: If-Match
          type: string
          required: true
      responses:
        '200':
          description: updated instance of allowance
          schema:
            $ref: '#/definitions/Order'
        '403':
          $ref: '#/responses/PermissionDenied'
        '404':
          $ref: '#/responses/NotFound'
        '412':
          $ref: '#/responses/PreconditionFailed'
        '422':
          $ref: '#/responses/UnprocessableEntity'
        '500':
          $ref: '#/responses/ServerError'
  '/move-task-orders/{moveTaskOrderID}':
    parameters:
      - description: ID of move to use
        in: path
        name: moveTaskOrderID
        required: true
        type: string
    get:
      produces:
        - application/json
      parameters: []
      responses:
        '200':
          description: Successfully retrieved move task order
          schema:
            $ref: '#/definitions/MoveTaskOrder'
        '400':
          $ref: '#/responses/InvalidRequest'
        '401':
          $ref: '#/responses/PermissionDenied'
        '403':
          $ref: '#/responses/PermissionDenied'
        '404':
          $ref: '#/responses/NotFound'
        '500':
          $ref: '#/responses/ServerError'
      tags:
        - moveTaskOrder
      description: Gets a move
      operationId: getMoveTaskOrder
      summary: Gets a move by ID
  '/move_task_orders/{moveTaskOrderID}/mto_service_items':
    parameters:
      - description: ID of move for mto service item to use
        in: path
        name: moveTaskOrderID
        required: true
        format: uuid
        type: string
    get:
      produces:
        - application/json
      parameters: []
      responses:
        '200':
          description: Successfully retrieved all line items for a move task order
          schema:
            $ref: 'definitions/MTOServiceItems.yaml'
        '404':
          $ref: '#/responses/NotFound'
        '422':
          $ref: '#/responses/UnprocessableEntity'
        '500':
          $ref: '#/responses/ServerError'
      tags:
        - mtoServiceItem
      description: Gets all line items for a move
      operationId: listMTOServiceItems
      summary: Gets all line items for a move
  '/mto-shipments':
    post:
      summary: createMTOShipment
      description: |
        Creates a MTO shipment for the specified Move Task Order.
        Required fields include:
        * Shipment Type
        * Customer requested pick-up date
        * Pick-up Address
        * Delivery Address
        * Releasing / Receiving agents
        Optional fields include:
        * Delivery Address Type
        * Customer Remarks
        * Releasing / Receiving agents
        * An array of optional accessorial service item codes
      consumes:
        - application/json
      produces:
        - application/json
      operationId: createMTOShipment
      tags:
        - mtoShipment
      parameters:
        - in: body
          name: body
          schema:
            $ref: '#/definitions/CreateMTOShipment'
      responses:
        '200':
          description: Successfully created a MTO shipment.
          schema:
            $ref: 'definitions/MTOShipment.yaml'
        '400':
          $ref: '#/responses/InvalidRequest'
        '404':
          $ref: '#/responses/NotFound'
        '422':
          $ref: '#/responses/UnprocessableEntity'
        '500':
          $ref: '#/responses/ServerError'
  '/move_task_orders/{moveTaskOrderID}/mto_shipments':
    parameters:
      - description: ID of move task order for mto shipment to use
        in: path
        name: moveTaskOrderID
        required: true
        format: uuid
        type: string
    get:
      produces:
        - application/json
      parameters: []
      responses:
        '200':
          description: Successfully retrieved all mto shipments for a move task order
          schema:
            $ref: '#/definitions/MTOShipments'
        '403':
          $ref: '#/responses/PermissionDenied'
        '404':
          $ref: '#/responses/NotFound'
        '422':
          $ref: '#/responses/UnprocessableEntity'
        '500':
          $ref: '#/responses/ServerError'
      tags:
        - mtoShipment
      description: Gets all shipments for a move task order
      operationId: listMTOShipments
      summary: Gets all shipments for a move task order
  '/shipments/{shipmentID}':
    get:
      summary: fetches a shipment by ID
      description: fetches a shipment by ID
      operationId: getShipment
      tags:
        - mtoShipment
      produces:
        - application/json
      parameters:
        - description: ID of the shipment to be fetched
          in: path
          name: shipmentID
          required: true
          format: uuid
          type: string
      responses:
        '200':
          description: Successfully fetched the shipment
          schema:
            $ref: '#/definitions/MTOShipment'
        '400':
          $ref: '#/responses/InvalidRequest'
        '403':
          $ref: '#/responses/PermissionDenied'
        '404':
          $ref: '#/responses/NotFound'
        '422':
          $ref: '#/responses/UnprocessableEntity'
        '500':
          $ref: '#/responses/ServerError'
    delete:
      summary: Soft deletes a shipment by ID
      description: Soft deletes a shipment by ID
      operationId: deleteShipment
      tags:
        - shipment
      produces:
        - application/json
      parameters:
        - description: ID of the shipment to be deleted
          in: path
          name: shipmentID
          required: true
          format: uuid
          type: string
      responses:
        '204':
          description: Successfully soft deleted the shipment
        '400':
          $ref: '#/responses/InvalidRequest'
        '403':
          $ref: '#/responses/PermissionDenied'
        '404':
          $ref: '#/responses/NotFound'
        '409':
          $ref: '#/responses/Conflict'
        '422':
          $ref: '#/responses/UnprocessableEntity'
        '500':
          $ref: '#/responses/ServerError'
  '/move_task_orders/{moveTaskOrderID}/mto_shipments/{shipmentID}':
    patch:
      summary: updateMTOShipment
      description: |
        Updates a specified MTO shipment.
        Required fields include:
        * MTO Shipment ID required in path
        * If-Match required in headers
        * No fields required in body
        Optional fields include:
        * New shipment status type
        * Shipment Type
        * Customer requested pick-up date
        * Pick-up Address
        * Delivery Address
        * Secondary Pick-up Address
        * SecondaryDelivery Address
        * Delivery Address Type
        * Customer Remarks
        * Counselor Remarks
        * Releasing / Receiving agents
        * Actual Pro Gear Weight
        * Actual Spouse Pro Gear Weight
      consumes:
        - application/json
      produces:
        - application/json
      operationId: updateMTOShipment
      tags:
        - mtoShipment
      parameters:
        - in: path
          name: moveTaskOrderID
          required: true
          format: uuid
          type: string
          description: ID of move task order for mto shipment to use
        - in: path
          name: shipmentID
          type: string
          format: uuid
          required: true
          description: UUID of the MTO Shipment to update
        - in: header
          name: If-Match
          type: string
          required: true
          description: >
            Optimistic locking is implemented via the `If-Match` header. If the ETag header does not match
            the value of the resource on the server, the server rejects the change with a `412 Precondition Failed` error.
        - in: body
          name: body
          schema:
            $ref: '#/definitions/UpdateShipment'
      responses:
        '200':
          description: Successfully updated the specified MTO shipment.
          schema:
            $ref: 'definitions/MTOShipment.yaml'
        '400':
          $ref: '#/responses/InvalidRequest'
        '401':
          $ref: '#/responses/PermissionDenied'
        '403':
          $ref: '#/responses/PermissionDenied'
        '404':
          $ref: '#/responses/NotFound'
        '412':
          $ref: '#/responses/PreconditionFailed'
        '422':
          $ref: '#/responses/UnprocessableEntity'
        '500':
          $ref: '#/responses/ServerError'
  '/shipments/{shipmentID}/approve':
    parameters:
      - description: ID of the shipment
        in: path
        name: shipmentID
        required: true
        format: uuid
        type: string
    post:
      consumes:
        - application/json
      produces:
        - application/json
      parameters:
        - in: header
          name: If-Match
          type: string
          required: true
      responses:
        '200':
          description: Successfully approved the shipment
          schema:
            $ref: 'definitions/MTOShipment.yaml'
        '403':
          $ref: '#/responses/PermissionDenied'
        '404':
          $ref: '#/responses/NotFound'
        '409':
          $ref: '#/responses/Conflict'
        '412':
          $ref: '#/responses/PreconditionFailed'
        '422':
          $ref: '#/responses/UnprocessableEntity'
        '500':
          $ref: '#/responses/ServerError'
      tags:
        - shipment
      description: Approves a shipment
      operationId: approveShipment
      summary: Approves a shipment
      x-permissions:
        - update.shipment
  '/shipments/{shipmentID}/request-diversion':
    parameters:
      - description: ID of the shipment
        in: path
        name: shipmentID
        required: true
        format: uuid
        type: string
    post:
      consumes:
        - application/json
      produces:
        - application/json
      parameters:
        - in: header
          name: If-Match
          type: string
          required: true
        - in: body
          name: body
          required: true
          schema:
            $ref: '#/definitions/RequestDiversion'
      responses:
        '200':
          description: Successfully requested the shipment diversion
          schema:
            $ref: 'definitions/MTOShipment.yaml'
        '403':
          $ref: '#/responses/PermissionDenied'
        '404':
          $ref: '#/responses/NotFound'
        '409':
          $ref: '#/responses/Conflict'
        '412':
          $ref: '#/responses/PreconditionFailed'
        '422':
          $ref: '#/responses/UnprocessableEntity'
        '500':
          $ref: '#/responses/ServerError'
      tags:
        - shipment
      description: Requests a shipment diversion
      operationId: requestShipmentDiversion
      summary: Requests a shipment diversion
      x-permissions:
        - create.shipmentDiversionRequest
  '/shipments/{shipmentID}/approve-diversion':
    parameters:
      - description: ID of the shipment
        in: path
        name: shipmentID
        required: true
        format: uuid
        type: string
    post:
      consumes:
        - application/json
      produces:
        - application/json
      parameters:
        - in: header
          name: If-Match
          type: string
          required: true
      responses:
        '200':
          description: Successfully approved the shipment diversion
          schema:
            $ref: 'definitions/MTOShipment.yaml'
        '403':
          $ref: '#/responses/PermissionDenied'
        '404':
          $ref: '#/responses/NotFound'
        '409':
          $ref: '#/responses/Conflict'
        '412':
          $ref: '#/responses/PreconditionFailed'
        '422':
          $ref: '#/responses/UnprocessableEntity'
        '500':
          $ref: '#/responses/ServerError'
      x-permissions:
        - update.shipment
      tags:
        - shipment
      description: Approves a shipment diversion
      operationId: approveShipmentDiversion
      summary: Approves a shipment diversion
  '/shipments/{shipmentID}/reject':
    parameters:
      - description: ID of the shipment
        in: path
        name: shipmentID
        required: true
        format: uuid
        type: string
    post:
      consumes:
        - application/json
      produces:
        - application/json
      parameters:
        - in: header
          name: If-Match
          type: string
          required: true
        - in: body
          name: body
          required: true
          schema:
            $ref: '#/definitions/RejectShipment'
      responses:
        '200':
          description: Successfully rejected the shipment
          schema:
            $ref: 'definitions/MTOShipment.yaml'
        '403':
          $ref: '#/responses/PermissionDenied'
        '404':
          $ref: '#/responses/NotFound'
        '409':
          $ref: '#/responses/Conflict'
        '412':
          $ref: '#/responses/PreconditionFailed'
        '422':
          $ref: '#/responses/UnprocessableEntity'
        '500':
          $ref: '#/responses/ServerError'
      tags:
        - shipment
      description: rejects a shipment
      operationId: rejectShipment
      summary: rejects a shipment
  '/shipments/{shipmentID}/request-cancellation':
    parameters:
      - description: ID of the shipment
        in: path
        name: shipmentID
        required: true
        format: uuid
        type: string
    post:
      consumes:
        - application/json
      produces:
        - application/json
      parameters:
        - in: header
          name: If-Match
          type: string
          required: true
      responses:
        '200':
          description: Successfully requested the shipment cancellation
          schema:
            $ref: 'definitions/MTOShipment.yaml'
        '403':
          $ref: '#/responses/PermissionDenied'
        '404':
          $ref: '#/responses/NotFound'
        '409':
          $ref: '#/responses/Conflict'
        '412':
          $ref: '#/responses/PreconditionFailed'
        '422':
          $ref: '#/responses/UnprocessableEntity'
        '500':
          $ref: '#/responses/ServerError'
      tags:
        - shipment
      description: Requests a shipment cancellation
      operationId: requestShipmentCancellation
      summary: Requests a shipment cancellation
      x-permissions:
        - create.shipmentCancellation
  '/shipments/{shipmentID}/request-reweigh':
    parameters:
      - description: ID of the shipment
        in: path
        name: shipmentID
        required: true
        format: uuid
        type: string
    post:
      consumes:
        - application/json
      produces:
        - application/json
      responses:
        '200':
          description: Successfully requested a reweigh of the shipment
          schema:
            $ref: 'definitions/Reweigh.yaml'
        '403':
          $ref: '#/responses/PermissionDenied'
        '404':
          $ref: '#/responses/NotFound'
        '409':
          $ref: '#/responses/Conflict'
        '412':
          $ref: '#/responses/PreconditionFailed'
        '422':
          $ref: '#/responses/UnprocessableEntity'
        '500':
          $ref: '#/responses/ServerError'
      tags:
        - shipment
        - reweigh
      description: Requests a shipment reweigh
      operationId: requestShipmentReweigh
      summary: Requests a shipment reweigh
      x-permissions:
        - create.reweighRequest
  '/shipments/{shipmentID}/review-shipment-address-update':
    parameters:
      - description: ID of the shipment
        in: path
        name: shipmentID
        required: true
        format: uuid
        type: string
    patch:
      consumes:
        - application/json
      produces:
        - application/json
      parameters:
        - in: header
          name: If-Match
          type: string
          required: true
        - in: body
          name: body
          required: true
          schema:
            properties:
              status:
                type: string
                enum:
                  - REJECTED
                  - APPROVED
              officeRemarks:
                type: string
            required:
              - officeRemarks
              - status
      responses:
        '200':
          description: Successfully requested a shipment address update
          schema:
            $ref: 'definitions/ShipmentAddressUpdate.yaml'
        '403':
          $ref: '#/responses/PermissionDenied'
        '404':
          $ref: '#/responses/NotFound'
        '409':
          $ref: '#/responses/Conflict'
        '412':
          $ref: '#/responses/PreconditionFailed'
        '422':
          $ref: '#/responses/UnprocessableEntity'
        '500':
          $ref: '#/responses/ServerError'
      tags:
        - shipment
      description: This endpoint is used to approve a address update request. Office remarks are required.
        Approving the address update will update the Destination Final Address of the associated service item
      operationId: reviewShipmentAddressUpdate
      summary: Allows TOO to review a shipment address update
  '/shipments/{shipmentID}/sit-extensions':
    post:
      summary: Create an approved SIT Duration Update
      description: TOO can creates an already-approved SIT Duration Update on behalf of a customer
      consumes:
        - application/json
      produces:
        - application/json
      operationId: createApprovedSITDurationUpdate
      tags:
        - shipment
        - sitExtension
      parameters:
        - description: ID of the shipment
          in: path
          name: shipmentID
          required: true
          format: uuid
          type: string
        - in: body
          name: body
          schema:
            $ref: '#/definitions/CreateApprovedSITDurationUpdate'
          required: true
        - in: header
          description: We want the shipment's eTag rather than the SIT Duration Update eTag as the SIT Duration Update is always associated with a shipment
          name: If-Match
          type: string
          required: true
      responses:
        '200':
          description: Successfully created a SIT Extension.
          schema:
            $ref: 'definitions/MTOShipment.yaml'
        '400':
          $ref: '#/responses/InvalidRequest'
        '403':
          $ref: '#/responses/PermissionDenied'
        '404':
          $ref: '#/responses/NotFound'
        '422':
          $ref: '#/responses/UnprocessableEntity'
        '500':
          $ref: '#/responses/ServerError'
      x-permissions:
        - create.SITExtension
  '/shipments/{shipmentID}/sit-extensions/{sitExtensionID}/approve':
    parameters:
      - description: ID of the shipment
        in: path
        name: shipmentID
        required: true
        format: uuid
        type: string
      - description: ID of the SIT extension
        in: path
        name: sitExtensionID
        required: true
        format: uuid
        type: string
    patch:
      consumes:
        - application/json
      produces:
        - application/json
      parameters:
        - in: body
          name: body
          required: true
          schema:
            $ref: '#/definitions/ApproveSITExtension'
        - in: header
          description: We want the shipment's eTag rather than the SIT extension eTag as the SIT extension is always associated with a shipment
          name: If-Match
          type: string
          required: true
      responses:
        '200':
          description: Successfully approved a SIT extension
          schema:
            $ref: 'definitions/MTOShipment.yaml'
        '403':
          $ref: '#/responses/PermissionDenied'
        '404':
          $ref: '#/responses/NotFound'
        '409':
          $ref: '#/responses/Conflict'
        '412':
          $ref: '#/responses/PreconditionFailed'
        '422':
          $ref: '#/responses/UnprocessableEntity'
        '500':
          $ref: '#/responses/ServerError'
      tags:
        - shipment
        - sitExtension
      description: Approves a SIT extension
      operationId: approveSITExtension
      summary: Approves a SIT extension
      x-permissions:
        - update.SITExtension
  '/shipments/{shipmentID}/sit-extensions/{sitExtensionID}/deny':
    parameters:
      - description: ID of the shipment
        in: path
        name: shipmentID
        required: true
        format: uuid
        type: string
      - description: ID of the SIT extension
        in: path
        name: sitExtensionID
        required: true
        format: uuid
        type: string
    patch:
      consumes:
        - application/json
      produces:
        - application/json
      parameters:
        - in: body
          name: body
          required: true
          schema:
            $ref: '#/definitions/DenySITExtension'
        - in: header
          name: If-Match
          type: string
          required: true
      responses:
        '200':
          description: Successfully denied a SIT extension
          schema:
            $ref: 'definitions/MTOShipment.yaml'
        '403':
          $ref: '#/responses/PermissionDenied'
        '404':
          $ref: '#/responses/NotFound'
        '409':
          $ref: '#/responses/Conflict'
        '412':
          $ref: '#/responses/PreconditionFailed'
        '422':
          $ref: '#/responses/UnprocessableEntity'
        '500':
          $ref: '#/responses/ServerError'
      tags:
        - shipment
        - sitExtension
      description: Denies a SIT extension
      operationId: denySITExtension
      summary: Denies a SIT extension
      x-permissions:
        - update.SITExtension
  '/shipments/{shipmentID}/sit-service-item/convert-to-customer-expense':
    parameters:
      - description: ID of the shipment
        in: path
        name: shipmentID
        required: true
        format: uuid
        type: string
    patch:
      consumes:
        - application/json
      produces:
        - application/json
      parameters:
        - in: body
          name: body
          required: true
          schema:
            $ref: '#/definitions/UpdateSITServiceItemCustomerExpense'
        - in: header
          name: If-Match
          type: string
          required: true
      responses:
        '200':
          description: Successfully converted to customer expense
          schema:
            $ref: 'definitions/MTOShipment.yaml'
        '403':
          $ref: '#/responses/PermissionDenied'
        '404':
          $ref: '#/responses/NotFound'
        '409':
          $ref: '#/responses/Conflict'
        '412':
          $ref: '#/responses/PreconditionFailed'
        '422':
          $ref: '#/responses/UnprocessableEntity'
        '500':
          $ref: '#/responses/ServerError'
      tags:
        - shipment
        - mtoServiceItem
      description: Converts a SIT to customer expense
      operationId: updateSITServiceItemCustomerExpense
      summary: Converts a SIT to customer expense
      x-permissions:
        - update.MTOServiceItem
  /shipments/{shipmentID}/ppm-documents:
    parameters:
      - description: ID of the shipment
        in: path
        name: shipmentID
        required: true
        format: uuid
        type: string
    get:
      summary: Gets all the PPM documents for a PPM shipment
      description: |
        Retrieves all of the documents and associated uploads for each ppm document type connected to a PPM shipment. This
        excludes any deleted PPM documents.
      operationId: getPPMDocuments
      tags:
        - ppm
      consumes:
        - application/json
      produces:
        - application/json
      responses:
        '200':
          description: All PPM documents and associated uploads for the specified PPM shipment.
          schema:
            $ref: 'definitions/PPMDocuments.yaml'
        '401':
          $ref: '#/responses/PermissionDenied'
        '403':
          $ref: '#/responses/PermissionDenied'
        '422':
          $ref: '#/responses/UnprocessableEntity'
        '500':
          $ref: '#/responses/ServerError'
  /ppm-shipments/{ppmShipmentId}/weight-ticket/{weightTicketId}:
    parameters:
      - $ref: 'parameters/ppmShipmentId.yaml'
      - $ref: 'parameters/weightTicketId.yaml'
    patch:
      summary: Updates a weight ticket document
      description: |
        Updates a PPM shipment's weight ticket document with new information. Only some of the weight ticket document's
        fields are editable because some have to be set by the customer, e.g. vehicle description.
      operationId: updateWeightTicket
      tags:
        - ppm
      consumes:
        - application/json
      produces:
        - application/json
      parameters:
        - $ref: 'parameters/ifMatch.yaml'
        - in: body
          name: updateWeightTicketPayload
          required: true
          schema:
            $ref: '#/definitions/UpdateWeightTicket'
      responses:
        '200':
          description: returns an updated weight ticket object
          schema:
            $ref: 'definitions/WeightTicket.yaml'
        '400':
          $ref: '#/responses/InvalidRequest'
        '401':
          $ref: '#/responses/PermissionDenied'
        '403':
          $ref: '#/responses/PermissionDenied'
        '404':
          $ref: '#/responses/NotFound'
        '412':
          $ref: '#/responses/PreconditionFailed'
        '422':
          $ref: '#/responses/UnprocessableEntity'
        '500':
          $ref: '#/responses/ServerError'
  /ppm-shipments/{ppmShipmentId}/moving-expenses/{movingExpenseId}:
    parameters:
      - $ref: 'parameters/ppmShipmentId.yaml'
      - $ref: 'parameters/movingExpenseId.yaml'
    patch:
      summary: Updates the moving expense
      description: |
        Updates a PPM shipment's moving expense with new information. Only some of the moving expense's fields are
        editable because some have to be set by the customer, e.g. the description and the moving expense type.
      operationId: updateMovingExpense
      tags:
        - ppm
      consumes:
        - application/json
      produces:
        - application/json
      parameters:
        - $ref: 'parameters/ifMatch.yaml'
        - in: body
          name: updateMovingExpense
          required: true
          schema:
            $ref: '#/definitions/UpdateMovingExpense'
      responses:
        '200':
          description: returns an updated moving expense object
          schema:
            $ref: 'definitions/MovingExpense.yaml'
        '400':
          $ref: '#/responses/InvalidRequest'
        '401':
          $ref: '#/responses/PermissionDenied'
        '403':
          $ref: '#/responses/PermissionDenied'
        '404':
          $ref: '#/responses/NotFound'
        '412':
          $ref: '#/responses/PreconditionFailed'
        '422':
          $ref: '#/responses/UnprocessableEntity'
        '500':
          $ref: '#/responses/ServerError'
  /ppm-shipments/{ppmShipmentId}/pro-gear-weight-tickets/{proGearWeightTicketId}:
    parameters:
      - $ref: 'parameters/ppmShipmentId.yaml'
      - $ref: 'parameters/proGearWeightTicketId.yaml'
    patch:
      summary: Updates a pro-gear weight ticket
      description: |
        Updates a PPM shipment's pro-gear weight ticket with new information. Only some of the fields are editable
        because some have to be set by the customer, e.g. the description.
      operationId: updateProGearWeightTicket
      tags:
        - ppm
      consumes:
        - application/json
      produces:
        - application/json
      parameters:
        - $ref: 'parameters/ifMatch.yaml'
        - in: body
          name: updateProGearWeightTicket
          required: true
          schema:
            $ref: '#/definitions/UpdateProGearWeightTicket'
      responses:
        '200':
          description: returns an updated pro-gear weight ticket object
          schema:
            $ref: 'definitions/ProGearWeightTicket.yaml'
        '400':
          $ref: '#/responses/InvalidRequest'
        '401':
          $ref: '#/responses/PermissionDenied'
        '403':
          $ref: '#/responses/PermissionDenied'
        '404':
          $ref: '#/responses/NotFound'
        '412':
          $ref: '#/responses/PreconditionFailed'
        '422':
          $ref: '#/responses/UnprocessableEntity'
        '500':
          $ref: '#/responses/ServerError'
  /ppm-shipments/{ppmShipmentId}/aoa-packet:
    parameters:
      - description: the id for the ppmshipment with aoa to be downloaded
        in: path
        name: ppmShipmentId
        required: true
        type: string
    get:
      summary: Downloads AOA Packet form PPMShipment as a PDF
      description: |
        ### Functionality
        This endpoint downloads all uploaded move order documentation combined with the Shipment Summary Worksheet into a single PDF.
        ### Errors
        * The PPMShipment must have requested an AOA.
        * The PPMShipment AOA Request must have been approved.
      operationId: showAOAPacket
      tags:
        - ppm
      produces:
        - application/pdf
      responses:
        '200':
          headers:
            Content-Disposition:
              type: string
              description: File name to download
          description: AOA PDF
          schema:
            format: binary
            type: file
        '400':
          $ref: '#/responses/InvalidRequest'
        '403':
          $ref: '#/responses/PermissionDenied'
        '404':
          $ref: '#/responses/NotFound'
        '422':
          $ref: '#/responses/UnprocessableEntity'
        '500':
          $ref: '#/responses/ServerError'
  /ppm-shipments/{ppmShipmentId}/finish-document-review:
    parameters:
      - $ref: 'parameters/ppmShipmentId.yaml'
    patch:
      summary: Updates a PPM shipment's status after document review
      description: |
        Updates a PPM shipment's status once documents have been reviewed. Status is updated depending on whether any documents have been rejected.
      operationId: finishDocumentReview
      tags:
        - ppm
      consumes:
        - application/json
      produces:
        - application/json
      parameters:
        - in: header
          name: If-Match
          type: string
          required: true
      responses:
        '200':
          description: Successfully finished document review
          schema:
            $ref: 'definitions/PPMShipment.yaml'
        '400':
          $ref: '#/responses/InvalidRequest'
        '401':
          $ref: '#/responses/PermissionDenied'
        '403':
          $ref: '#/responses/PermissionDenied'
        '404':
          $ref: '#/responses/NotFound'
        '409':
          $ref: '#/responses/Conflict'
        '412':
          $ref: '#/responses/PreconditionFailed'
        '422':
          $ref: '#/responses/UnprocessableEntity'
        '500':
          $ref: '#/responses/ServerError'
      x-permissions:
        - update.shipment
  /ppm-shipments/{ppmShipmentId}/ppm-sit:
    patch:
      summary: Updates a PPM shipment's SIT values
      description: |
        Updates a PPM shipment's SIT values
      operationId: updatePPMSIT
      tags:
        - ppm
      consumes:
        - application/json
      produces:
        - application/json
      parameters:
        - $ref: 'parameters/ppmShipmentId.yaml'
        - in: header
          name: If-Match
          type: string
          required: true
        - in: body
          name: body
          schema:
            $ref: 'definitions/PPMShipmentSIT.yaml'
      responses:
        '200':
          description: Successfully finished PPM SIT update
          schema:
            $ref: 'definitions/PPMShipment.yaml'
        '400':
          $ref: '#/responses/InvalidRequest'
        '403':
          $ref: '#/responses/PermissionDenied'
        '404':
          $ref: '#/responses/NotFound'
        '412':
          $ref: '#/responses/PreconditionFailed'
        '422':
          $ref: '#/responses/UnprocessableEntity'
        '500':
          $ref: '#/responses/ServerError'
  /ppm-shipments/{ppmShipmentId}/closeout:
    parameters:
      - $ref: 'parameters/ppmShipmentId.yaml'
    get:
      summary: Get the closeout calcuations for the specified PPM shipment
      description: |
        Retrieves the closeout calculations for the specified PPM shipment.
      operationId: getPPMCloseout
      tags:
        - ppm
      produces:
        - application/json
      responses:
        '200':
          description: Returns closeout for the specified PPM shipment.
          schema:
            $ref: 'definitions/PPMCloseout.yaml'
        '400':
          $ref: '#/responses/InvalidRequest'
        '403':
          $ref: '#/responses/PermissionDenied'
        '404':
          $ref: '#/responses/NotFound'
        '422':
          $ref: '#/responses/UnprocessableEntity'
        '500':
          $ref: '#/responses/ServerError'
  /ppm-shipments/{ppmShipmentId}/actual-weight:
    parameters:
      - $ref: 'parameters/ppmShipmentId.yaml'
    get:
      summary: Get the actual weight for a PPM shipment
      description: |
        Retrieves the actual weight for the specified PPM shipment.
      operationId: getPPMActualWeight
      tags:
        - ppm
      produces:
        - application/json
      responses:
        '200':
          description: Returns actual weight for the specified PPM shipment.
          schema:
            $ref: 'definitions/PPMActualWeight.yaml'
        '400':
          $ref: '#/responses/InvalidRequest'
        '403':
          $ref: '#/responses/PermissionDenied'
        '404':
          $ref: '#/responses/NotFound'
        '422':
          $ref: '#/responses/UnprocessableEntity'
        '500':
          $ref: '#/responses/ServerError'
  /ppm-shipments/{ppmShipmentId}/sit_location/{sitLocation}/sit-estimated-cost:
    parameters:
      - $ref: 'parameters/ppmShipmentId.yaml'
      - in: path
        format: string
        description: location of sit
        name: sitLocation
        required: true
        type: string
        enum:
          - ORIGIN
          - DESTINATION
      - in: query
        format: date-time
        description: Date entered into SIT
        name: sitEntryDate
        required: true
        type: string
      - in: query
        format: date-time
        description: Date departed SIT
        name: sitDepartureDate
        required: true
        type: string
      - in: query
        description: Weight stored in SIT
        name: weightStored
        required: true
        type: integer
        minimum: 0
    get:
      summary: Get the SIT estimated cost for a PPM shipment
      description: |
        Calculates and returns the SIT estimated cost for the specified PPM shipment.
      operationId: getPPMSITEstimatedCost
      tags:
        - ppm
      produces:
        - application/json
      responses:
        '200':
          description: Calculates and returns the SIT estimated cost for the specified PPM shipment.
          schema:
            $ref: 'definitions/PPMSITEstimatedCost.yaml'
        '400':
          $ref: '#/responses/InvalidRequest'
        '403':
          $ref: '#/responses/PermissionDenied'
        '404':
          $ref: '#/responses/NotFound'
        '422':
          $ref: '#/responses/UnprocessableEntity'
        '500':
          $ref: '#/responses/ServerError'
  /ppm-shipments/{ppmShipmentId}/payment-packet:
    get:
      summary: Returns PPM payment packet
      description: Generates a PDF containing all user uploaded documentations for PPM. Contains SSW form, orders, weight and expense documentations.
      operationId: showPaymentPacket
      tags:
        - ppm
      parameters:
        - in: path
          name: ppmShipmentId
          type: string
          format: uuid
          required: true
          description: UUID of the ppmShipment
      produces:
        - application/pdf
      responses:
        '200':
          headers:
            Content-Disposition:
              type: string
              description: File name to download
          description: PPM Payment Packet PDF
          schema:
            format: binary
            type: file
        '400':
          description: invalid request
        '401':
          description: request requires user authentication
        '403':
          description: user is not authorized
        '404':
          description: ppm not found
        '500':
          description: internal server error
  '/move_task_orders/{moveTaskOrderID}/mto_shipments/{shipmentID}/mto-agents':
    parameters:
      - description: ID of move task order
        in: path
        name: moveTaskOrderID
        required: true
        format: uuid
        type: string
      - description: ID of the shipment
        in: path
        name: shipmentID
        required: true
        format: uuid
        type: string
    get:
      produces:
        - application/json
      parameters: []
      responses:
        '200':
          description: Successfully retrieved all agents for a move task order
          schema:
            $ref: 'definitions/MTOAgents.yaml'
        '404':
          $ref: '#/responses/NotFound'
        '422':
          $ref: '#/responses/UnprocessableEntity'
        '500':
          $ref: '#/responses/ServerError'
      tags:
        - mtoAgent
      description: Fetches a list of agents associated with a move task order.
      operationId: fetchMTOAgentList
      summary: Fetch move task order agents.
  '/move-task-orders/{moveTaskOrderID}/service-items/{mtoServiceItemID}':
    parameters:
      - description: ID of move to use
        in: path
        name: moveTaskOrderID
        required: true
        type: string
      - description: ID of line item to use
        in: path
        name: mtoServiceItemID
        required: true
        type: string
    get:
      produces:
        - application/json
      parameters: []
      responses:
        '200':
          description: Successfully retrieved a line item for a move task order by ID
          schema:
            $ref: 'definitions/MTOServiceItemSingle.yaml'
        '400':
          $ref: '#/responses/InvalidRequest'
        '401':
          $ref: '#/responses/PermissionDenied'
        '403':
          $ref: '#/responses/PermissionDenied'
        '404':
          $ref: '#/responses/NotFound'
        '500':
          $ref: '#/responses/ServerError'
      tags:
        - mtoServiceItem
      description: Gets a line item by ID for a move by ID
      operationId: getMTOServiceItem
      summary: Gets a line item by ID for a move by ID
  '/move-task-orders/{moveTaskOrderID}/service-items/{mtoServiceItemID}/status':
    parameters:
      - description: ID of move to use
        in: path
        name: moveTaskOrderID
        required: true
        type: string
      - description: ID of line item to use
        in: path
        name: mtoServiceItemID
        required: true
        type: string
    patch:
      consumes:
        - application/json
      produces:
        - application/json
      parameters:
        - in: body
          name: body
          required: true
          schema:
            $ref: '#/definitions/PatchMTOServiceItemStatusPayload'
        - in: header
          name: If-Match
          type: string
          required: true
      responses:
        '200':
          description: >-
            Successfully updated status for a line item for a move task order by
            ID
          schema:
            $ref: 'definitions/MTOServiceItem.yaml'
        '400':
          $ref: '#/responses/InvalidRequest'
        '401':
          $ref: '#/responses/PermissionDenied'
        '403':
          $ref: '#/responses/PermissionDenied'
        '404':
          $ref: '#/responses/NotFound'
        '412':
          $ref: '#/responses/PreconditionFailed'
        '422':
          $ref: '#/responses/UnprocessableEntity'
        '500':
          $ref: '#/responses/ServerError'
      tags:
        - mtoServiceItem
      description: Changes the status of a line item for a move by ID
      operationId: updateMTOServiceItemStatus
      summary: Change the status of a line item for a move by ID
      x-permissions:
        - update.MTOServiceItem
  '/service-item/{mtoServiceItemID}/entry-date-update':
    parameters:
      - description: ID of the service item
        in: path
        name: mtoServiceItemID
        required: true
        type: string
    patch:
      consumes:
        - application/json
      produces:
        - application/json
      parameters:
        - in: body
          name: body
          required: true
          schema:
            $ref: 'definitions/ServiceItemSitEntryDate.yaml'
      responses:
        '200':
          description: Successfully updated SIT entry date
          schema:
            $ref: 'definitions/MTOServiceItemSingle.yaml'
        '400':
          $ref: '#/responses/InvalidRequest'
        '401':
          $ref: '#/responses/PermissionDenied'
        '403':
          $ref: '#/responses/PermissionDenied'
        '404':
          $ref: '#/responses/NotFound'
        '412':
          $ref: '#/responses/PreconditionFailed'
        '422':
          $ref: '#/responses/UnprocessableEntity'
        '500':
          $ref: '#/responses/ServerError'
      tags:
        - mtoServiceItem
      description: Locates the service item in the database and updates the SIT entry date for the selected service item and returns the service item
      operationId: updateServiceItemSitEntryDate
      summary: Updates a service item's SIT entry date by ID
  '/move-task-orders/{moveTaskOrderID}/status':
    patch:
      consumes:
        - application/json
      produces:
        - application/json
      parameters:
        - description: ID of move to use
          in: path
          name: moveTaskOrderID
          required: true
          type: string
        - in: header
          name: If-Match
          type: string
          required: true
        - in: body
          name: serviceItemCodes
          schema:
            $ref: '#/definitions/MTOApprovalServiceItemCodes'
          required: true
      responses:
        '200':
          description: Successfully updated move task order status
          schema:
            $ref: '#/definitions/Move'
        '400':
          $ref: '#/responses/InvalidRequest'
        '401':
          $ref: '#/responses/PermissionDenied'
        '403':
          $ref: '#/responses/PermissionDenied'
        '404':
          $ref: '#/responses/NotFound'
        '409':
          $ref: '#/responses/Conflict'
        '412':
          $ref: '#/responses/PreconditionFailed'
        '422':
          $ref: '#/responses/UnprocessableEntity'
        '500':
          $ref: '#/responses/ServerError'
      tags:
        - moveTaskOrder
      description: Changes move task order status to make it available to prime
      operationId: updateMoveTaskOrderStatus
      summary: Change the status of a move task order to make it available to prime
      x-permissions:
        - update.move
        - create.serviceItem
  '/move-task-orders/{moveTaskOrderID}/status/service-counseling-completed':
    patch:
      consumes:
        - application/json
      produces:
        - application/json
      parameters:
        - description: ID of move to use
          in: path
          name: moveTaskOrderID
          required: true
          type: string
        - in: header
          name: If-Match
          type: string
          required: true
      responses:
        '200':
          description: Successfully updated move task order status
          schema:
            $ref: '#/definitions/Move'
        '400':
          $ref: '#/responses/InvalidRequest'
        '401':
          $ref: '#/responses/PermissionDenied'
        '403':
          $ref: '#/responses/PermissionDenied'
        '404':
          $ref: '#/responses/NotFound'
        '409':
          $ref: '#/responses/Conflict'
        '412':
          $ref: '#/responses/PreconditionFailed'
        '422':
          $ref: '#/responses/UnprocessableEntity'
        '500':
          $ref: '#/responses/ServerError'
      tags:
        - moveTaskOrder
      description: Changes move (move task order) status to service counseling completed
      operationId: updateMTOStatusServiceCounselingCompleted
      summary: Changes move (move task order) status to service counseling completed
  '/move-task-orders/{moveTaskOrderID}/payment-service-items/{paymentServiceItemID}/status':
    parameters:
      - description: ID of move to use
        in: path
        name: moveTaskOrderID
        required: true
        type: string
      - description: ID of payment service item to use
        in: path
        name: paymentServiceItemID
        required: true
        type: string
    patch:
      consumes:
        - application/json
      produces:
        - application/json
      parameters:
        - in: body
          name: body
          required: true
          schema:
            $ref: '#/definitions/PaymentServiceItem'
        - in: header
          name: If-Match
          type: string
          required: true
      responses:
        '200':
          description: >-
            Successfully updated status for a line item for a move task order by
            ID
          schema:
            $ref: '#/definitions/PaymentServiceItem'
        '400':
          $ref: '#/responses/InvalidRequest'
        '401':
          $ref: '#/responses/PermissionDenied'
        '403':
          $ref: '#/responses/PermissionDenied'
        '404':
          $ref: '#/responses/NotFound'
        '412':
          $ref: '#/responses/PreconditionFailed'
        '422':
          $ref: '#/responses/UnprocessableEntity'
        '500':
          $ref: '#/responses/ServerError'
      tags:
        - paymentServiceItem
      description: Changes the status of a line item for a move by ID
      operationId: updatePaymentServiceItemStatus
      summary: Change the status of a payment service item for a move by ID
      x-permissions:
        - update.paymentServiceItemStatus
  '/move-task-orders/{moveTaskOrderID}/billable-weights-reviewed-at':
    patch:
      consumes:
        - application/json
      produces:
        - application/json
      parameters:
        - description: ID of move to use
          in: path
          name: moveTaskOrderID
          required: true
          type: string
        - in: header
          name: If-Match
          type: string
          required: true
      responses:
        '200':
          description: Successfully updated move task order billableWeightsReviewedAt field
          schema:
            $ref: '#/definitions/Move'
        '400':
          $ref: '#/responses/InvalidRequest'
        '401':
          $ref: '#/responses/PermissionDenied'
        '403':
          $ref: '#/responses/PermissionDenied'
        '404':
          $ref: '#/responses/NotFound'
        '409':
          $ref: '#/responses/Conflict'
        '412':
          $ref: '#/responses/PreconditionFailed'
        '422':
          $ref: '#/responses/UnprocessableEntity'
        '500':
          $ref: '#/responses/ServerError'
      tags:
        - moveTaskOrder
      description: Changes move (move task order) billableWeightsReviewedAt field to a timestamp
      operationId: updateMTOReviewedBillableWeightsAt
  '/move-task-orders/{moveTaskOrderID}/tio-remarks':
    patch:
      consumes:
        - application/json
      produces:
        - application/json
      parameters:
        - description: ID of move to use
          in: path
          name: moveTaskOrderID
          required: true
          type: string
        - in: header
          name: If-Match
          type: string
          required: true
        - in: body
          name: body
          required: true
          schema:
            $ref: '#/definitions/Move'
      responses:
        '200':
          description: Successfully updated move task order tioRemarks field
          schema:
            $ref: '#/definitions/Move'
        '400':
          $ref: '#/responses/InvalidRequest'
        '401':
          $ref: '#/responses/PermissionDenied'
        '403':
          $ref: '#/responses/PermissionDenied'
        '404':
          $ref: '#/responses/NotFound'
        '409':
          $ref: '#/responses/Conflict'
        '412':
          $ref: '#/responses/PreconditionFailed'
        '422':
          $ref: '#/responses/UnprocessableEntity'
        '500':
          $ref: '#/responses/ServerError'
      tags:
        - moveTaskOrder
      description: Changes move (move task order) billableWeightsReviewedAt field to a timestamp
      operationId: updateMoveTIORemarks
  '/move-task-orders/{moveTaskOrderID}/entitlements':
    parameters:
      - description: ID of move to use
        in: path
        name: moveTaskOrderID
        required: true
        type: string
    get:
      produces:
        - application/json
      parameters: []
      tags:
        - moveTaskOrder
      responses:
        '200':
          description: Successfully retrieved entitlements
          schema:
            $ref: '#/definitions/Entitlements'
        '400':
          $ref: '#/responses/InvalidRequest'
        '401':
          $ref: '#/responses/PermissionDenied'
        '403':
          $ref: '#/responses/PermissionDenied'
        '404':
          $ref: '#/responses/NotFound'
        '500':
          $ref: '#/responses/ServerError'
      description: Gets entitlements
      operationId: getEntitlements
      summary: Gets entitlements for a move by ID
  '/payment-requests/{paymentRequestID}':
    parameters:
      - description: UUID of payment request
        format: uuid
        in: path
        name: paymentRequestID
        required: true
        type: string
    get:
      produces:
        - application/json
      parameters: []
      responses:
        '200':
          description: fetched instance of payment request
          schema:
            $ref: '#/definitions/PaymentRequest'
        '400':
          $ref: '#/responses/InvalidRequest'
        '401':
          $ref: '#/responses/PermissionDenied'
        '403':
          $ref: '#/responses/PermissionDenied'
        '404':
          $ref: '#/responses/NotFound'
        '500':
          $ref: '#/responses/ServerError'
      tags:
        - paymentRequests
      description: Fetches an instance of a payment request by id
      operationId: getPaymentRequest
      summary: Fetches a payment request by id
      x-permissions:
        - read.paymentRequest
  '/moves/{locator}/closeout-office':
    parameters:
      - description: move code to identify a move to update the PPM shipment's closeout office for Army and Air Force service members
        format: string
        in: path
        name: locator
        required: true
        type: string
    patch:
      description: Sets the transportation office closeout location for where the Move's PPM Shipment documentation will be reviewed by
      tags:
        - move
      operationId: updateCloseoutOffice
      x-permissions:
        - update.closeoutOffice
      summary: Updates a Move's PPM closeout office for Army and Air Force customers
      produces:
        - application/json
      consumes:
        - application/json
      parameters:
        - in: body
          name: body
          schema:
            properties:
              closeoutOfficeId:
                type: string
                format: uuid
            required:
              - closeoutOfficeId
        - in: header
          name: If-Match
          type: string
          required: true
      responses:
        '200':
          description: Successfully set the closeout office for the move
          schema:
            $ref: '#/definitions/Move'
        '400':
          $ref: '#/responses/InvalidRequest'
        '401':
          $ref: '#/responses/PermissionDenied'
        '403':
          $ref: '#/responses/PermissionDenied'
        '404':
          $ref: '#/responses/NotFound'
        '412':
          $ref: '#/responses/PreconditionFailed'
        '422':
          $ref: '#/responses/UnprocessableEntity'
        '500':
          $ref: '#/responses/ServerError'
  '/moves/{locator}/customer-support-remarks':
    parameters:
      - description: move code to identify a move for customer support remarks
        format: string
        in: path
        name: locator
        required: true
        type: string
    post:
      produces:
        - application/json
      consumes:
        - application/json
      parameters:
        - in: body
          name: body
          schema:
            $ref: '#/definitions/CreateCustomerSupportRemark'
      responses:
        '200':
          description: Successfully created customer support remark
          schema:
            $ref: 'definitions/CustomerSupportRemark.yaml'
        '400':
          $ref: '#/responses/InvalidRequest'
        '404':
          $ref: '#/responses/NotFound'
        '422':
          $ref: '#/responses/UnprocessableEntity'
        '500':
          $ref: '#/responses/ServerError'
      tags:
        - customerSupportRemarks
      description: Creates a customer support remark for a move
      operationId: createCustomerSupportRemarkForMove
      summary: Creates a customer support remark for a move
    get:
      produces:
        - application/json
      parameters: []
      responses:
        '200':
          description: Successfully retrieved all line items for a move task order
          schema:
            $ref: 'definitions/CustomerSupportRemarks.yaml'
        '403':
          $ref: '#/responses/PermissionDenied'
        '404':
          $ref: '#/responses/NotFound'
        '422':
          $ref: '#/responses/UnprocessableEntity'
        '500':
          $ref: '#/responses/ServerError'
      tags:
        - customerSupportRemarks
      description: Fetches customer support remarks for a move
      operationId: getCustomerSupportRemarksForMove
      summary: Fetches customer support remarks using the move code (locator).
  '/customer-support-remarks/{customerSupportRemarkID}':
    parameters:
      - in: path
        description: the customer support remark ID to be modified
        name: customerSupportRemarkID
        required: true
        type: string
        format: uuid
    patch:
      tags:
        - customerSupportRemarks
      description: Updates a customer support remark for a move
      operationId: updateCustomerSupportRemarkForMove
      summary: Updates a customer support remark for a move
      consumes:
        - application/json
      produces:
        - application/json
      parameters:
        - in: body
          name: body
          required: true
          schema:
            $ref: '#/definitions/UpdateCustomerSupportRemarkPayload'
      responses:
        '200':
          description: Successfully updated customer support remark
          schema:
            $ref: 'definitions/CustomerSupportRemark.yaml'
        '400':
          $ref: '#/responses/InvalidRequest'
        '403':
          $ref: '#/responses/PermissionDenied'
        '404':
          $ref: '#/responses/NotFound'
        '422':
          $ref: '#/responses/UnprocessableEntity'
        '500':
          $ref: '#/responses/ServerError'
    delete:
      summary: Soft deletes a customer support remark by ID
      description: Soft deletes a customer support remark by ID
      operationId: deleteCustomerSupportRemark
      tags:
        - customerSupportRemarks
      produces:
        - application/json
      responses:
        '204':
          description: Successfully soft deleted the shipment
        '400':
          $ref: '#/responses/InvalidRequest'
        '403':
          $ref: '#/responses/PermissionDenied'
        '404':
          $ref: '#/responses/NotFound'
        '409':
          $ref: '#/responses/Conflict'
        '422':
          $ref: '#/responses/UnprocessableEntity'
        '500':
          $ref: '#/responses/ServerError'
  '/moves/{locator}/evaluation-reports':
    parameters:
      - in: path
        name: locator
        required: true
        type: string
    post:
      produces:
        - application/json
      consumes:
        - application/json
      parameters:
        - in: body
          name: body
          schema:
            $ref: '#/definitions/CreateEvaluationReport'
      responses:
        '200':
          description: Successfully created evaluation report
          schema:
            $ref: '#/definitions/EvaluationReport'
        '400':
          $ref: '#/responses/InvalidRequest'
        '404':
          $ref: '#/responses/NotFound'
        '422':
          $ref: '#/responses/UnprocessableEntity'
        '500':
          $ref: '#/responses/ServerError'
      x-permissions:
        - create.evaluationReport
      tags:
        - evaluationReports
      description: Creates an evaluation report
      operationId: createEvaluationReport
      summary: Creates an evaluation report
  '/evaluation-reports/{reportID}/download':
    parameters:
      - in: path
        description: the evaluation report ID to be downloaded
        name: reportID
        required: true
        type: string
        format: uuid
    get:
      summary: Downloads an evaluation report as a PDF
      description: Downloads an evaluation report as a PDF
      operationId: downloadEvaluationReport
      tags:
        - evaluationReports
      produces:
        - application/pdf
      responses:
        '200':
          headers:
            Content-Disposition:
              type: string
              description: File name to download
          description: Evaluation report PDF
          schema:
            format: binary
            type: file
        '403':
          $ref: '#/responses/PermissionDenied'
        '404':
          $ref: '#/responses/NotFound'
        '500':
          $ref: '#/responses/ServerError'
  '/evaluation-reports/{reportID}':
    parameters:
      - in: path
        description: the evaluation report ID to be modified
        name: reportID
        required: true
        type: string
        format: uuid
    get:
      summary: Gets an evaluation report by ID
      description: Gets an evaluation report by ID
      operationId: getEvaluationReport
      tags:
        - evaluationReports
      produces:
        - application/json
      responses:
        '200':
          description: Successfully got the report
          schema:
            $ref: '#/definitions/EvaluationReport'
        '400':
          $ref: '#/responses/InvalidRequest'
        '403':
          $ref: '#/responses/PermissionDenied'
        '404':
          $ref: '#/responses/NotFound'
        '500':
          $ref: '#/responses/ServerError'
    delete:
      summary: Deletes an evaluation report by ID
      description: Deletes an evaluation report by ID
      operationId: deleteEvaluationReport
      x-permissions:
        - delete.evaluationReport
      tags:
        - evaluationReports
      produces:
        - application/json
      responses:
        '204':
          description: Successfully deleted the report
        '400':
          $ref: '#/responses/InvalidRequest'
        '403':
          $ref: '#/responses/PermissionDenied'
        '404':
          $ref: '#/responses/NotFound'
        '409':
          $ref: '#/responses/Conflict'
        '422':
          $ref: '#/responses/UnprocessableEntity'
        '500':
          $ref: '#/responses/ServerError'
    put:
      summary: Saves an evaluation report as a draft
      description: Saves an evaluation report as a draft
      operationId: saveEvaluationReport
      x-permissions:
        - update.evaluationReport
      tags:
        - evaluationReports
      produces:
        - application/json
      consumes:
        - application/json
      parameters:
        - in: body
          name: body
          schema:
            $ref: '#/definitions/EvaluationReport'
        - in: header
          name: If-Match
          type: string
          required: true
          description: >
            Optimistic locking is implemented via the `If-Match` header. If the ETag header does not match
            the value of the resource on the server, the server rejects the change with a `412 Precondition Failed` error.
      responses:
        '204':
          description: Successfully saved the report
        '400':
          $ref: '#/responses/InvalidRequest'
        '403':
          $ref: '#/responses/PermissionDenied'
        '404':
          $ref: '#/responses/NotFound'
        '409':
          $ref: '#/responses/Conflict'
        '412':
          $ref: '#/responses/PreconditionFailed'
        '422':
          $ref: '#/responses/UnprocessableEntity'
        '500':
          $ref: '#/responses/ServerError'
  '/evaluation-reports/{reportID}/submit':
    parameters:
      - in: path
        description: the evaluation report ID to be modified
        name: reportID
        required: true
        type: string
        format: uuid
    post:
      summary: Submits an evaluation report
      description: Submits an evaluation report
      operationId: submitEvaluationReport
      tags:
        - evaluationReports
      produces:
        - application/json
      parameters:
        - in: header
          name: If-Match
          type: string
          required: true
          description: >
            Optimistic locking is implemented via the `If-Match` header. If the ETag header does not match
            the value of the resource on the server, the server rejects the change with a `412 Precondition Failed` error.
      responses:
        '204':
          description: Successfully submitted an evaluation report with the provided ID
        '403':
          $ref: '#/responses/PermissionDenied'
        '404':
          $ref: '#/responses/NotFound'
        '412':
          $ref: '#/responses/PreconditionFailed'
        '422':
          $ref: '#/responses/UnprocessableEntity'
        '500':
          $ref: '#/responses/ServerError'
      x-permissions:
        - update.evaluationReport
  '/evaluation-reports/{reportID}/{reportViolationID}/appeal/add':
    parameters:
      - in: path
        description: the evaluation report ID
        name: reportID
        required: true
        type: string
        format: uuid
      - in: path
        description: the report violation ID
        name: reportViolationID
        required: true
        type: string
        format: uuid
    post:
      summary: Adds an appeal to a violation
      description: Adds an appeal to a violation
      operationId: addAppealToViolation
      tags:
        - evaluationReports
      produces:
        - application/json
      consumes:
        - application/json
      parameters:
        - in: body
          name: body
          schema:
            $ref: '#/definitions/CreateViolationAppeal'
      responses:
        '204':
          description: Successfully added an appeal to a violation
        '403':
          $ref: '#/responses/PermissionDenied'
        '404':
          $ref: '#/responses/NotFound'
        '412':
          $ref: '#/responses/PreconditionFailed'
        '422':
          $ref: '#/responses/UnprocessableEntity'
        '500':
          $ref: '#/responses/ServerError'
      x-permissions:
        - update.evaluationReport
  '/pws-violations':
    get:
      summary: Fetch the possible PWS violations for an evaluation report
      description: Fetch the possible PWS violations for an evaluation report
      operationId: getPWSViolations
      tags:
        - pwsViolations
      produces:
        - application/json
      responses:
        '200':
          description: Successfully retrieved the PWS violations
          schema:
            $ref: '#/definitions/PWSViolations'
        '400':
          $ref: '#/responses/InvalidRequest'
        '403':
          $ref: '#/responses/PermissionDenied'
        '404':
          $ref: '#/responses/NotFound'
        '500':
          $ref: '#/responses/ServerError'
  '/report-violations/{reportID}':
    parameters:
      - in: path
        description: the evaluation report ID that has associated violations
        name: reportID
        required: true
        type: string
        format: uuid
    get:
      summary: Fetch the report violations for an evaluation report
      description: Fetch the report violations for an evaluation report
      operationId: getReportViolationsByReportID
      tags:
        - reportViolations
      produces:
        - application/json
      responses:
        '200':
          description: Successfully retrieved the report violations
          schema:
            $ref: '#/definitions/ReportViolations'
        '400':
          $ref: '#/responses/InvalidRequest'
        '403':
          $ref: '#/responses/PermissionDenied'
        '404':
          $ref: '#/responses/NotFound'
        '500':
          $ref: '#/responses/ServerError'
    post:
      summary: Associate violations with an evaluation report
      description: >-
        Associate violations with an evaluation report. This will overwrite any
        existing report-violations associations for the report and replace them
        with the newly provided ones.  An empty array will remove all violation
        associations for a given report.
      operationId: associateReportViolations
      tags:
        - reportViolations
      produces:
        - application/json
      consumes:
        - application/json
      parameters:
        - in: body
          name: body
          schema:
            $ref: '#/definitions/AssociateReportViolations'
      responses:
        '204':
          description: Successfully saved the report violations
        '400':
          $ref: '#/responses/InvalidRequest'
        '403':
          $ref: '#/responses/PermissionDenied'
        '404':
          $ref: '#/responses/NotFound'
        '409':
          $ref: '#/responses/Conflict'
        '422':
          $ref: '#/responses/UnprocessableEntity'
        '500':
          $ref: '#/responses/ServerError'
      x-permissions:
        - create.reportViolation
  '/moves/{locator}/payment-requests':
    parameters:
      - description: move code to identify a move for payment requests
        format: string
        in: path
        name: locator
        required: true
        type: string
    get:
      produces:
        - application/json
      parameters: []
      responses:
        '200':
          description: Successfully retrieved all line items for a move task order
          schema:
            $ref: '#/definitions/PaymentRequests'
        '403':
          $ref: '#/responses/PermissionDenied'
        '404':
          $ref: '#/responses/NotFound'
        '422':
          $ref: '#/responses/UnprocessableEntity'
        '500':
          $ref: '#/responses/ServerError'
      tags:
        - paymentRequests
      description: Fetches payment requests for a move
      operationId: getPaymentRequestsForMove
      summary: Fetches payment requests using the move code (locator).
      x-permissions:
        - read.paymentRequest
  '/moves/{moveID}/financial-review-flag':
    parameters:
      - description: ID of move to flag
        in: path
        name: moveID
        required: true
        type: string
        format: uuid
    post:
      summary: Flags a move for financial office review
      description: This sets a flag which indicates that the move should be reviewed by a fincancial office. For example, if the origin or destination address of a shipment is far from the duty location and may incur excess costs to the customer.
      operationId: setFinancialReviewFlag
      tags:
        - move
      consumes:
        - application/json
      produces:
        - application/json
      parameters:
        - in: header
          name: If-Match
          type: string
        - in: body
          name: body
          schema:
            required:
              - flagForReview
            properties:
              remarks:
                description: explanation of why the move is being flagged for financial review
                example: this address is way too far away
                type: string
                x-nullable: true
              flagForReview:
                description: boolean value representing whether we should flag a move for financial review
                example: false
                type: boolean
      responses:
        '200':
          description: updated Move
          schema:
            $ref: '#/definitions/Move'
        '403':
          $ref: '#/responses/PermissionDenied'
        '404':
          $ref: '#/responses/NotFound'
        '412':
          $ref: '#/responses/PreconditionFailed'
        '422':
          $ref: '#/responses/UnprocessableEntity'
        '500':
          $ref: '#/responses/ServerError'
      x-permissions:
        - update.financialReviewFlag
  /moves/{moveID}/uploadAdditionalDocuments:
    patch:
      summary: Patch the additional documents for a given move
      description: Customers will on occaision need the ability to upload additional supporting documents, for a variety of reasons. This does not include amended order.
      operationId: uploadAdditionalDocuments
      tags:
        - move
      consumes:
        - multipart/form-data
      parameters:
        - in: path
          name: moveID
          type: string
          format: uuid
          required: true
          description: UUID of the order
        - in: formData
          name: file
          type: file
          description: The file to upload.
          required: true
      responses:
        '201':
          description: created upload
          schema:
            $ref: 'definitions/Upload.yaml'
        '400':
          description: invalid request
          schema:
            $ref: '#/definitions/InvalidRequestResponsePayload'
        '403':
          description: not authorized
        '404':
          description: not found
        '413':
          description: payload is too large
        '500':
          description: server error
      x-permissions:
        - create.supportingDocuments
  '/payment-requests/{paymentRequestID}/shipments-payment-sit-balance':
    parameters:
      - description: payment request ID of the payment request with SIT service items being reviewed
        name: paymentRequestID
        type: string
        format: uuid
        in: path
        required: true
    get:
      produces:
        - application/json
      parameters: []
      responses:
        '200':
          description: Successfully retrieved shipments and their SIT days balance from all payment requests on the move
          schema:
            $ref: '#/definitions/ShipmentsPaymentSITBalance'
        '403':
          $ref: '#/responses/PermissionDenied'
        '404':
          $ref: '#/responses/NotFound'
        '422':
          $ref: '#/responses/UnprocessableEntity'
        '500':
          $ref: '#/responses/ServerError'
      tags:
        - paymentRequests
      description: Returns all shipment payment request SIT usage to support partial SIT invoicing
      operationId: getShipmentsPaymentSITBalance
      summary: Returns all shipment payment request SIT usage to support partial SIT invoicing
      x-permissions:
        - read.shipmentsPaymentSITBalance
  '/payment-requests/{paymentRequestID}/status':
    patch:
      consumes:
        - application/json
      produces:
        - application/json
      parameters:
        - description: UUID of payment request
          format: uuid
          in: path
          name: paymentRequestID
          required: true
          type: string
        - in: body
          name: body
          required: true
          schema:
            $ref: '#/definitions/UpdatePaymentRequestStatusPayload'
        - in: header
          name: If-Match
          type: string
          required: true
      responses:
        '200':
          description: updated payment request
          schema:
            $ref: '#/definitions/PaymentRequest'
        '400':
          $ref: '#/responses/InvalidRequest'
        '401':
          $ref: '#/responses/PermissionDenied'
        '403':
          $ref: '#/responses/PermissionDenied'
        '404':
          $ref: '#/responses/NotFound'
        '412':
          $ref: '#/responses/PreconditionFailed'
        '422':
          $ref: '#/responses/UnprocessableEntity'
        '500':
          $ref: '#/responses/ServerError'
      tags:
        - paymentRequests
      description: Updates status of a payment request by id
      operationId: updatePaymentRequestStatus
      summary: Updates status of a payment request by id
      x-permissions:
        - update.paymentRequest
  '/payment-requests/{paymentRequestID}/bulkDownload':
    parameters:
      - description: the id for the payment-request with files to be downloaded
        in: path
        name: paymentRequestID
        required: true
        type: string
    get:
      summary: Downloads all Payment Request documents as a PDF
      description: |
        This endpoint downloads all uploaded payment request documentation combined into a single PDF.
      operationId: bulkDownload
      tags:
        - paymentRequests
      produces:
        - application/pdf
      responses:
        '200':
          headers:
            Content-Disposition:
              type: string
              description: File name to download
          description: Payment Request Files PDF
          schema:
            format: binary
            type: file
        '400':
          $ref: '#/responses/InvalidRequest'
        '500':
          $ref: '#/responses/ServerError'
  /documents/{documentId}:
    get:
      summary: Returns a document
      description: Returns a document and its uploads
      operationId: getDocument
      tags:
        - ghcDocuments
      parameters:
        - in: path
          name: documentId
          type: string
          format: uuid
          required: true
          description: UUID of the document to return
      responses:
        '200':
          description: the requested document
          schema:
            $ref: 'definitions/Document.yaml'
        '400':
          $ref: '#/responses/InvalidRequest'
        '401':
          $ref: '#/responses/PermissionDenied'
        '403':
          $ref: '#/responses/PermissionDenied'
        '404':
          $ref: '#/responses/NotFound'
        '412':
          $ref: '#/responses/PreconditionFailed'
        '422':
          $ref: '#/responses/UnprocessableEntity'
        '500':
          $ref: '#/responses/ServerError'
  /documents:
    post:
      summary: Create a new document
      description: Documents represent a physical artifact such as a scanned document or a PDF file
      operationId: createDocument
      tags:
        - ghcDocuments
      parameters:
        - in: body
          name: documentPayload
          required: true
          schema:
            $ref: '#/definitions/PostDocumentPayload'
      responses:
        '201':
          description: created document
          schema:
            $ref: 'definitions/Document.yaml'
        '400':
          description: invalid request
        '403':
          $ref: '#/responses/PermissionDenied'
        '500':
          description: server error
  /queues/counseling:
    get:
      produces:
        - application/json
      summary: Gets queued list of all customer moves needing services counseling by GBLOC origin
      description: >
        An office services counselor user will be assigned a transportation office that will determine which moves are displayed in their queue based on the origin duty location.  GHC moves will show up here onced they have reached the NEEDS SERVICE COUNSELING status after submission from a customer or created on a customer's behalf.
      operationId: getServicesCounselingQueue
      tags:
        - queues
      parameters:
        - in: query
          name: page
          type: integer
          description: requested page number of paginated move results
        - in: query
          name: perPage
          type: integer
          description: maximum number of moves to show on each page of paginated results
        - in: query
          name: sort
          type: string
          enum:
            [
              customerName,
              dodID,
              emplid,
              branch,
              locator,
              status,
              requestedMoveDate,
              submittedAt,
              originGBLOC,
              originDutyLocation,
              destinationDutyLocation,
              ppmType,
              closeoutInitiated,
              closeoutLocation,
              ppmStatus,
              counselingOffice,
              assignedTo,
            ]
          description: field that results should be sorted by
        - in: query
          name: order
          type: string
          enum: [asc, desc]
          description: direction of sort order if applied
        - in: query
          name: branch
          type: string
          description: filters by the branch of the move's service member
        - in: query
          name: locator
          type: string
          description: filters to match the unique move code locator
        - in: query
          name: customerName
          type: string
          description: filters using a prefix match on the service member's last name
        - in: query
          name: counselingOffice
          type: string
          description: filters using a counselingOffice name of the move
        - in: query
          name: dodID
          type: string
          description: filters to match the unique service member's DoD ID
        - in: query
          name: emplid
          type: string
          description: filters to match the unique service member's EMPLID
        - in: query
          name: requestedMoveDate
          type: string
          description: filters the requested pickup date of a shipment on the move
        - in: query
          name: submittedAt
          type: string
          format: date-time
          description: Start of the submitted at date in the user's local time zone converted to UTC
        - in: query
          name: originGBLOC
          type: string
          description: filters the GBLOC of the service member's origin duty location
        - in: query
          name: originDutyLocation
          type: array
          uniqueItems: true
          collectionFormat: multi
          items:
            type: string
          description: filters the name of the origin duty location on the orders
        - in: query
          name: destinationDutyLocation
          type: string
          description: filters the name of the destination duty location on the orders
        - in: query
          name: status
          type: array
          description: filters the status of the move
          uniqueItems: true
          items:
            type: string
            enum:
              - NEEDS SERVICE COUNSELING
              - SERVICE COUNSELING COMPLETED
        - in: query
          name: needsPPMCloseout
          type: boolean
          description: Only used for Services Counseling queue. If true, show PPM moves that are ready for closeout. Otherwise, show all other moves.
        - in: query
          name: ppmType
          type: string
          enum:
            - FULL
            - PARTIAL
          description: filters PPM type
        - in: query
          name: closeoutInitiated
          type: string
          format: date-time
          description: Latest date that closeout was initiated on a PPM on the move
        - in: query
          name: closeoutLocation
          type: string
          description: closeout location
        - in: query
          name: orderType
          type: string
          description: order type
        - in: query
          name: ppmStatus
          type: string
          enum:
            - WAITING_ON_CUSTOMER
            - NEEDS_CLOSEOUT
          description: filters the status of the PPM shipment
        - in: query
          name: viewAsGBLOC
          type: string
          description: |
            Used to return a queue for a GBLOC other than the default of the current user. Requires the HQ role. The parameter is ignored if the requesting user does not have the necessary role.
        - in: query
          name: assignedTo
          type: string
          description: |
            Used to illustrate which user is assigned to this payment request.
      responses:
        '200':
          description: Successfully returned all moves matching the criteria
          schema:
            $ref: '#/definitions/QueueMovesResult'
        '403':
          $ref: '#/responses/PermissionDenied'
        '500':
          $ref: '#/responses/ServerError'
  /queues/counseling/origin-list:
    get:
      produces:
        - application/json
      summary: Gets queued list of all moves origin locations in the counselors queue
      description: >
        An office services counselor user will be assigned a transportation office that will determine which moves are displayed in their queue based on the origin duty location. This pulls the availalble origin duty locations.
      operationId: getServicesCounselingOriginList
      tags:
        - queues
      parameters:
        - in: query
          name: needsPPMCloseout
          type: boolean
          description: Only used for Services Counseling queue. If true, show PPM moves origin locations that are ready for closeout. Otherwise, show all other moves origin locations.
      responses:
        '200':
          description: Successfully returned all moves matching the criteria
          schema:
            $ref: '#/definitions/Locations'
        '403':
          $ref: '#/responses/PermissionDenied'
        '500':
          $ref: '#/responses/ServerError'
  /queues/prime-moves:
    get:
      summary: getPrimeMovesQueue
      description: |
        Gets all moves that have been reviewed and approved by the TOO. The `since` parameter can be used to filter this
        list down to only the moves that have been updated since the provided timestamp. A move will be considered
        updated if the `updatedAt` timestamp on the move or on its orders, shipments, service items, or payment
        requests, is later than the provided date and time.

        **WIP**: Include what causes moves to leave this list. Currently, once the `availableToPrimeAt` timestamp has
        been set, that move will always appear in this list.
      operationId: listPrimeMoves
      tags:
        - queues
      produces:
        - application/json
      parameters:
        - in: query
          name: since
          type: string
          format: date-time
          description: Only return moves updated since this time. Formatted like "2021-07-23T18:30:47.116Z"
        - in: query
          name: page
          type: integer
          description: requested page of results
        - in: query
          name: perPage
          type: integer
          description: results per page
        - in: query
          name: id
          type: string
        - in: query
          name: moveCode
          type: string
        - in: query
          name: orderType
          type: string
          description: order type
      responses:
        '200':
          description: Successfully retrieved moves. A successful fetch might still return zero moves.
          schema:
            $ref: '#/definitions/ListPrimeMovesResult'
        '403':
          $ref: '#/responses/PermissionDenied'
        '500':
          $ref: '#/responses/ServerError'
  /queues/moves:
    get:
      produces:
        - application/json
      summary: Gets queued list of all customer moves by GBLOC origin
      description: >
        An office TOO user will be assigned a transportation office that will determine which moves are displayed in their queue based on the origin duty location.  GHC moves will show up here onced they have reached the submitted status sent by the customer and have move task orders, shipments, and service items to approve.
      operationId: getMovesQueue
      tags:
        - queues
      parameters:
        - in: query
          name: page
          type: integer
          description: requested page of results
        - in: query
          name: perPage
          type: integer
          description: results per page
        - in: query
          name: sort
          type: string
          enum:
            [
              customerName,
              dodID,
              emplid,
              branch,
              locator,
              status,
              originDutyLocation,
              destinationDutyLocation,
              requestedMoveDate,
              appearedInTooAt,
              assignedTo,
            ]
          description: field that results should be sorted by
        - in: query
          name: order
          type: string
          enum: [asc, desc]
          description: direction of sort order if applied
        - in: query
          name: branch
          type: string
        - in: query
          name: locator
          type: string
        - in: query
          name: customerName
          type: string
        - in: query
          name: dodID
          type: string
        - in: query
          name: emplid
          type: string
        - in: query
          name: originDutyLocation
          type: array
          uniqueItems: true
          collectionFormat: multi
          items:
            type: string
        - in: query
          name: destinationDutyLocation
          type: string
        - in: query
          name: appearedInTooAt
          type: string
          format: date-time
        - in: query
          name: requestedMoveDate
          type: string
          description: filters the requested pickup date of a shipment on the move
        - in: query
          name: status
          type: array
          description: Filtering for the status.
          uniqueItems: true
          items:
            type: string
            enum:
              - SUBMITTED
              - SERVICE COUNSELING COMPLETED
              - APPROVALS REQUESTED
        - in: query
          name: orderType
          type: string
          description: order type
        - in: query
          name: viewAsGBLOC
          type: string
          description: |
            Used to return a queue for a GBLOC other than the default of the current user. Requires the HQ role. The parameter is ignored if the requesting user does not have the necessary role.
        - in: query
          name: assignedTo
          type: string
          description: |
            Used to illustrate which user is assigned to this move.
      responses:
        '200':
          description: Successfully returned all moves matching the criteria
          schema:
            $ref: '#/definitions/QueueMovesResult'
        '403':
          $ref: '#/responses/PermissionDenied'
        '500':
          $ref: '#/responses/ServerError'
  /queues/payment-requests:
    get:
      produces:
        - application/json
      summary: Gets queued list of all payment requests by GBLOC origin
      description: >
        An office TIO user will be assigned a transportation office that will determine which payment requests are displayed in their queue based on the origin duty location.
      operationId: getPaymentRequestsQueue
      tags:
        - queues
      parameters:
        - in: query
          name: sort
          type: string
          enum: [customerName, locator, submittedAt, branch, status, dodID, emplid, age, originDutyLocation, assignedTo]
          description: field that results should be sorted by
        - in: query
          name: order
          type: string
          enum: [asc, desc]
          description: direction of sort order if applied
        - in: query
          name: page
          type: integer
          description: requested page of results
        - in: query
          name: perPage
          type: integer
          description: number of records to include per page
        - in: query
          name: submittedAt
          type: string
          format: date-time
          description: Start of the submitted at date in the user's local time zone converted to UTC
        - in: query
          name: branch
          type: string
        - in: query
          name: locator
          type: string
        - in: query
          name: customerName
          type: string
        - in: query
          name: dodID
          type: string
        - in: query
          name: emplid
          type: string
        - in: query
          name: destinationDutyLocation
          type: string
        - in: query
          name: originDutyLocation
          type: string
        - in: query
          name: assignedTo
          type: string
          description: |
            Used to illustrate which user is assigned to this payment request.
        - in: query
          name: status
          type: array
          description: Filtering for the status.
          uniqueItems: true
          items:
            type: string
            enum:
              - PENDING
              - REVIEWED
              - REVIEWED_AND_ALL_SERVICE_ITEMS_REJECTED
              - PAID
              - DEPRECATED
              - EDI_ERROR
        - in: query
          name: orderType
          type: string
          description: order type
        - in: query
          name: viewAsGBLOC
          type: string
          description: |
            Used to return a queue for a GBLOC other than the default of the current user. Requires the HQ role. The parameter is ignored if the requesting user does not have the necessary role.
      responses:
        '200':
          description: Successfully returned all moves matching the criteria
          schema:
            $ref: '#/definitions/QueuePaymentRequestsResult'
        '403':
          $ref: '#/responses/PermissionDenied'
        '500':
          $ref: '#/responses/ServerError'
  /moves/search:
    post:
      produces:
        - application/json
      consumes:
        - application/json
      summary: Search moves by locator, DOD ID, or customer name
      description: >
        Search moves by locator, DOD ID, or customer name. Used by QAE and CSR users.
      operationId: searchMoves
      tags:
        - move
      parameters:
        - in: body
          name: body
          schema:
            properties:
              page:
                type: integer
                description: requested page of results
              perPage:
                type: integer
              locator:
                description: Move locator
                type: string
                minLength: 6
                maxLength: 6
                x-nullable: true
              dodID:
                description: DOD ID
                type: string
                minLength: 10
                maxLength: 10
                x-nullable: true
              emplid:
                description: EMPLID
                type: string
                minLength: 7
                maxLength: 7
                x-nullable: true
              customerName:
                description: Customer Name
                type: string
                minLength: 1
                x-nullable: true
              paymentRequestCode:
                type: string
                example: 9551-6199-2
                x-nullable: true
              status:
                type: array
                description: Filtering for the status.
                uniqueItems: true
                items:
                  type: string
                  enum:
                    - DRAFT
                    - SUBMITTED
                    - APPROVALS REQUESTED
                    - APPROVED
                    - NEEDS SERVICE COUNSELING
                    - SERVICE COUNSELING COMPLETED
                    - CANCELED
              originPostalCode:
                type: string
                x-nullable: true
              destinationPostalCode:
                type: string
                x-nullable: true
              branch:
                type: string
                x-nullable: true
              shipmentsCount:
                type: integer
                x-nullable: true
              pickupDate:
                type: string
                format: date-time
                x-nullable: true
              deliveryDate:
                type: string
                format: date-time
                x-nullable: true
              sort:
                type: string
                x-nullable: true
                enum:
                  [
                    customerName,
                    dodID,
                    emplid,
                    branch,
                    locator,
                    status,
                    originPostalCode,
                    destinationPostalCode,
                    shipmentsCount,
                  ]
              order:
                type: string
                x-nullable: true
                enum: [asc, desc]
          description: field that results should be sorted by
      responses:
        '200':
          description: Successfully returned all moves matching the criteria
          schema:
            $ref: '#/definitions/SearchMovesResult'
        '403':
          $ref: '#/responses/PermissionDenied'
        '500':
          $ref: '#/responses/ServerError'
  '/tac/valid':
    get:
      summary: Validation of a TAC value
      description: Returns a boolean based on whether a tac value is valid or not
      operationId: tacValidation
      tags:
        - tac
        - order
      parameters:
        - in: query
          name: tac
          type: string
          required: true
          description: The tac value to validate
      responses:
        '200':
          description: Successfully retrieved validation status
          schema:
            $ref: '#/definitions/TacValid'
        '400':
          $ref: '#/responses/InvalidRequest'
        '401':
          $ref: '#/responses/PermissionDenied'
        '403':
          $ref: '#/responses/PermissionDenied'
        '404':
          $ref: '#/responses/NotFound'
        '500':
          $ref: '#/responses/ServerError'
  /lines-of-accounting:
    post:
      summary: 'Fetch line of accounting'
      description: >
        Fetches a line of accounting based on provided service member affiliation, effective date, and Transportation Accounting Code (TAC).
        It uses these parameters to filter the correct Line of Accounting for the provided TAC. It does this by filtering
        through both TAC and LOAs based on the provided code and effective date. The 'Effective Date' is the date
        that can be either the orders issued date (For HHG shipments), MTO approval date (For NTS shipments),
        or even the current date for NTS shipments with no approval yet (Just providing a preview to the office users per customer request).
        Effective date is used to find "Active" TGET data by searching for the TACs and LOAs with begin and end dates containing this date.
      operationId: requestLineOfAccounting
      tags:
        - linesOfAccounting
      consumes:
        - 'application/json'
      produces:
        - 'application/json'
      parameters:
        - in: 'body'
          name: 'body'
          description: 'Service member affiliation, effective date, and TAC code.'
          required: true
          schema:
            $ref: '#/definitions/FetchLineOfAccountingPayload'
      responses:
        '200':
          description: 'Successfully retrieved line of accounting'
          schema:
            $ref: 'definitions/LineOfAccounting.yaml'
        '400':
          $ref: '#/responses/InvalidRequest'
        '401':
          $ref: '#/responses/PermissionDenied'
        '403':
          $ref: '#/responses/PermissionDenied'
        '404':
          $ref: '#/responses/NotFound'
        '422':
          $ref: '#/responses/UnprocessableEntity'
        '500':
          $ref: '#/responses/ServerError'
  /transportation-offices:
    get:
      produces:
        - application/json
      summary: Returns the transportation offices matching the search query that is enabled for PPM closeout
      description: Returns the transportation offices matching the search query that is enabled for PPM closeout
      operationId: getTransportationOffices
      tags:
        - transportationOffice
      parameters:
        - in: query
          name: search
          type: string
          required: true
          minLength: 2
          description: Search string for transportation offices
      responses:
        '200':
          description: Successfully retrieved transportation offices
          schema:
            $ref: '#/definitions/TransportationOffices'
        '400':
          $ref: '#/responses/InvalidRequest'
        '401':
          $ref: '#/responses/PermissionDenied'
        '403':
          $ref: '#/responses/PermissionDenied'
        '404':
          $ref: '#/responses/NotFound'
        '500':
          $ref: '#/responses/ServerError'
  /open/transportation-offices:
    get:
      produces:
        - application/json
      summary: Returns the transportation offices matching the search query
      description: This endpoint is publicly accessible as it is utilized to access transportation office information without having an office account.Returns the transportation offices matching the search query.
      operationId: getTransportationOfficesOpen
      tags:
        - transportationOffice
      parameters:
        - in: query
          name: search
          type: string
          required: true
          minLength: 2
          description: Search string for transportation offices
      responses:
        '200':
          description: Successfully retrieved transportation offices
          schema:
            $ref: '#/definitions/TransportationOffices'
        '400':
          $ref: '#/responses/InvalidRequest'
        '401':
          $ref: '#/responses/PermissionDenied'
        '403':
          $ref: '#/responses/PermissionDenied'
        '404':
          $ref: '#/responses/NotFound'
        '500':
          $ref: '#/responses/ServerError'
  /transportation-offices/gblocs:
    get:
      produces:
        - application/json
      summary: Returns a list of distinct GBLOCs that exist in the transportation offices table
      description: Returns a list of distinct GBLOCs that exist in the transportation offices table
      operationId: getTransportationOfficesGBLOCs
      tags:
        - transportationOffice
      responses:
        '200':
          description: Successfully retrieved transportation offices
          schema:
            $ref: '#/definitions/GBLOCs'
        '400':
          $ref: '#/responses/InvalidRequest'
        '401':
          $ref: '#/responses/PermissionDenied'
        '403':
          $ref: '#/responses/PermissionDenied'
        '404':
          $ref: '#/responses/NotFound'
        '500':
          $ref: '#/responses/ServerError'
  /uploads:
    post:
      summary: Create a new upload
      description: Uploads represent a single digital file, such as a JPEG or PDF. Currently, office application uploads are only for Services Counselors to upload files for orders, but this may be expanded in the future.
      operationId: createUpload
      tags:
        - uploads
      consumes:
        - multipart/form-data
      produces:
        - application/json
      parameters:
        - in: query
          name: documentId
          type: string
          format: uuid
          required: false
          description: UUID of the document to add an upload to
        - in: formData
          name: file
          type: file
          description: The file to upload.
          required: true
      responses:
        '201':
          description: created upload
          schema:
            $ref: 'definitions/Upload.yaml'
        '400':
          description: invalid request
        '403':
          description: not authorized
        '404':
          description: not found
        '413':
          description: payload is too large
        '500':
          description: server error
  /uploads/{uploadID}:
    delete:
      summary: Deletes an upload
      description: Uploads represent a single digital file, such as a JPEG or PDF.
      operationId: deleteUpload
      tags:
        - uploads
      parameters:
        - in: path
          name: uploadID
          type: string
          format: uuid
          required: true
          description: UUID of the upload to be deleted
        - in: query
          name: orderID
          type: string
          format: uuid
          description: ID of the order that the upload belongs to
      responses:
        '204':
          description: deleted
        '400':
          description: invalid request
          schema:
            $ref: '#/definitions/InvalidRequestResponsePayload'
        '403':
          description: not authorized
        '404':
          description: not found
        '500':
          description: server error
  /uploads/get/:
    get:
      produces:
        - application/json
      parameters: []
      responses:
        '200':
          description: Successfully retrieved upload
          schema:
            $ref: 'definitions/Upload.yaml'
        '400':
          $ref: '#/responses/InvalidRequest'
        '401':
          $ref: '#/responses/PermissionDenied'
        '403':
          $ref: '#/responses/PermissionDenied'
        '404':
          $ref: '#/responses/NotFound'
        '500':
          $ref: '#/responses/ServerError'
      tags:
        - uploads
      description: Gets an upload
      operationId: getUpload
      summary: Gets an upload by ID
  /uploads/{uploadID}/update:
    patch:
      summary: Update an existing upload. This is only needed currently for updating the image rotation.
      description: Uploads represent a single digital file, such as a JPEG or PDF. The rotation is relevant to how it is displayed on the page.
      operationId: updateUpload
      tags:
        - uploads
      consumes:
        - application/json
      produces:
        - application/json
      parameters:
        - in: path
          name: uploadID
          type: string
          format: uuid
          required: true
          description: UUID of the upload to be updated
        - in: body
          name: body
          required: true
          schema:
            properties:
              rotation:
                type: integer
                description: The rotation of the image
                minimum: 0
                maximum: 3
      responses:
        '201':
          description: updated upload
          schema:
            $ref: 'definitions/Upload.yaml'
        '400':
          description: invalid request
        '403':
          description: not authorized
        '404':
          description: not found
        '413':
          description: payload is too large
        '500':
          description: server error
  /application_parameters/{parameterName}:
    get:
      summary: Searches for an application parameter by name, returns nil if not found
      description: Searches for an application parameter by name, returns nil if not found
      operationId: getParam
      tags:
        - application_parameters
      parameters:
        - in: path
          name: parameterName
          type: string
          format: string
          required: true
          description: Parameter Name
      responses:
        '200':
          description: Application Parameters
          schema:
            $ref: '#/definitions/ApplicationParameters'
        '400':
          description: invalid request
        '401':
          description: request requires user authentication
        '500':
          description: server error
  /calendar/{countryCode}/is-weekend-holiday/{date}:
    get:
      summary: Validate  move date selection
      description: |
        Utility API to determine if input date falls on weekend and/or holiday.
      produces:
        - application/json
      operationId: isDateWeekendHoliday
      tags:
        - calendar
      parameters:
        - description: country code for context of date
          in: path
          name: countryCode
          required: true
          type: string
          enum:
            - US
        - description: input date to determine if weekend/holiday for given country.
          in: path
          name: date
          required: true
          type: string
          format: date
      responses:
        '200':
          description: Successfully determine if given date is weekend and/or holiday for given country.
          schema:
            $ref: '#/definitions/IsDateWeekendHolidayInfo'
        '400':
          $ref: '#/responses/InvalidRequest'
        '401':
          $ref: '#/responses/PermissionDenied'
        '404':
          $ref: '#/responses/NotFound'
        '500':
          $ref: '#/responses/ServerError'
  /moves/{moveID}/assignOfficeUser:
    parameters:
      - description: ID of the move
        in: path
        name: moveID
        required: true
        format: uuid
        type: string
    patch:
      consumes:
        - application/json
      produces:
        - application/json
      parameters:
        - in: body
          name: body
          required: true
          schema:
            $ref: '#/definitions/AssignOfficeUserBody'
      responses:
        '200':
          description: Successfully assigned office user to the move
          schema:
            $ref: '#/definitions/Move'
        '404':
          $ref: '#/responses/NotFound'
        '500':
          $ref: '#/responses/ServerError'
      tags:
        - move
      description: assigns either a services counselor, task ordering officer, or task invoicing officer to the move
      operationId: updateAssignedOfficeUser
  /moves/{moveID}/unassignOfficeUser:
    parameters:
      - description: ID of the move
        in: path
        name: moveID
        required: true
        format: uuid
        type: string
      - in: body
        name: body
        schema:
          properties:
            roleType:
              type: string
          required:
            - roleType
    patch:
      consumes:
        - application/json
      produces:
        - application/json
      responses:
        '200':
          description: Successfully unassigned office user from the move
          schema:
            $ref: '#/definitions/Move'
        '500':
          $ref: '#/responses/ServerError'
      tags:
        - move
      description: unassigns either a services counselor, task ordering officer, or task invoicing officer from the move
      operationId: deleteAssignedOfficeUser
definitions:
  ApplicationParameters:
    type: object
    properties:
      validationCode:
        type: string
        format: string
        x-nullable: true
      parameterName:
        type: string
        format: string
        x-nullable: true
      parameterValue:
        type: string
        format: string
        x-nullable: true
  PostDocumentPayload:
    type: object
    properties:
      service_member_id:
        type: string
        format: uuid
        title: The service member this document belongs to
  InvalidRequestResponsePayload:
    type: object
    properties:
      errors:
        type: object
        additionalProperties:
          type: string
  ClientError:
    type: object
    properties:
      title:
        type: string
      detail:
        type: string
      instance:
        type: string
        format: uuid
    required:
      - title
      - detail
      - instance
  ValidationError:
    allOf:
      - $ref: '#/definitions/ClientError'
      - type: object
    properties:
      invalid_fields:
        type: object
        additionalProperties:
          type: string
    required:
      - invalid_fields
  BackupContact:
    type: object
    properties:
      name:
        type: string
      email:
        type: string
        format: x-email
        example: backupContact@mail.com
      phone:
        type: string
        format: telephone
        pattern: '^[2-9]\d{2}-\d{3}-\d{4}$'
    required:
      - name
      - email
      - phone
  Contractor:
    properties:
      contractNumber:
        type: string
      id:
        format: uuid
        type: string
      name:
        type: string
      type:
        type: string
  Role:
    type: object
    properties:
      id:
        type: string
        format: uuid
        example: c56a4180-65aa-42ec-a945-5fd21dec0538
      roleType:
        type: string
        example: customer
      roleName:
        type: string
        example: Task Ordering Officer
      createdAt:
        type: string
        format: date-time
        readOnly: true
      updatedAt:
        type: string
        format: date-time
        readOnly: true
    required:
      - id
      - roleType
      - roleName
      - createdAt
      - updatedAt
  OfficeUser:
    type: object
    properties:
      id:
        type: string
        format: uuid
        example: c56a4180-65aa-42ec-a945-5fd21dec0538
      userId:
        type: string
        format: uuid
      firstName:
        type: string
      middleInitials:
        type: string
      lastName:
        type: string
      email:
        type: string
        format: x-email
        pattern: '^[a-zA-Z0-9._%+-]+@[a-zA-Z0-9.-]+\.[a-zA-Z]{2,}$'
      telephone:
        type: string
        format: telephone
        pattern: '^[2-9]\d{2}-\d{3}-\d{4}$'
      transportationOfficeId:
        type: string
        format: uuid
      transportationOffice:
        $ref: 'definitions/TransportationOffice.yaml'
      active:
        type: boolean
      roles:
        type: array
        items:
          $ref: '#/definitions/Role'
      edipi:
        type: string
      otherUniqueId:
        type: string
      rejectionReason:
        type: string
      status:
        type: string
        enum:
          - APPROVED
          - REQUESTED
          - REJECTED
      createdAt:
        type: string
        format: date-time
        readOnly: true
      updatedAt:
        type: string
        format: date-time
        readOnly: true
    required:
      - id
      - firstName
      - middleInitials
      - lastName
      - email
      - telephone
      - transportationOfficeId
      - active
      - roles
      - edipi
      - otherUniqueId
      - rejectionReason
      - status
      - createdAt
      - updatedAt
  LockedOfficeUser:
    type: object
    properties:
      firstName:
        type: string
      lastName:
        type: string
      transportationOfficeId:
        type: string
        format: uuid
      transportationOffice:
        $ref: 'definitions/TransportationOffice.yaml'
  OfficeUserCreate:
    type: object
    properties:
      email:
        type: string
        example: 'user@userdomain.com'
        title: Email
        x-nullable: false
      edipi:
        type: string
        example: '1234567890'
        maxLength: 10
        title: EDIPI
        x-nullable: true
      otherUniqueId:
        type: string
        title: Office user identifier when EDIPI is not available
        x-nullable: true
      firstName:
        type: string
        title: First Name
        x-nullable: false
      middleInitials:
        type: string
        example: L.
        x-nullable: true
        title: Middle Initials
      lastName:
        type: string
        title: Last Name
        x-nullable: false
      telephone:
        type: string
        format: telephone
        pattern: '^[2-9]\d{2}-\d{3}-\d{4}$'
        example: 212-555-5555
        x-nullable: false
      transportationOfficeId:
        type: string
        format: uuid
        example: 'c56a4180-65aa-42ec-a945-5fd21dec0538'
        x-nullable: false
      roles:
        type: array
        items:
          $ref: '#/definitions/OfficeUserRole'
        x-nullable: false
    required:
      - firstName
      - lastName
      - email
      - telephone
      - transportationOfficeId
      - roles
  OfficeUserRole:
    type: object
    properties:
      name:
        type: string
        example: 'Task Ordering Officer'
        x-nullable: true
        title: name
      roleType:
        type: string
        example: 'task_ordering_officer'
        x-nullable: true
        title: roleType
  Customer:
    type: object
    properties:
      agency:
        type: string
        title: Agency customer is affilated with
      first_name:
        type: string
        example: John
      last_name:
        type: string
        example: Doe
      phone:
        type: string
        format: telephone
        pattern: '^[2-9]\d{2}-\d{3}-\d{4}$'
        x-nullable: true
      email:
        type: string
        format: x-email
        pattern: '^[a-zA-Z0-9._%+-]+@[a-zA-Z0-9.-]+\.[a-zA-Z]{2,}$'
        x-nullable: true
      suffix:
        type: string
        example: Jr.
        x-nullable: true
      middle_name:
        type: string
        example: David
        x-nullable: true
      current_address:
        $ref: 'definitions/Address.yaml'
      backup_contact:
        $ref: '#/definitions/BackupContact'
      id:
        type: string
        format: uuid
        example: c56a4180-65aa-42ec-a945-5fd21dec0538
      edipi:
        type: string
      userID:
        type: string
        format: uuid
        example: c56a4180-65aa-42ec-a945-5fd21dec0538
      eTag:
        type: string
      phoneIsPreferred:
        type: boolean
      emailIsPreferred:
        type: boolean
      secondaryTelephone:
        type: string
        format: telephone
        pattern: '^[2-9]\d{2}-\d{3}-\d{4}$|^$'
        x-nullable: true
      backupAddress:
        $ref: 'definitions/Address.yaml'
      cacValidated:
        type: boolean
        x-nullable: true
      emplid:
        type: string
        x-nullable: true
  CreatedCustomer:
    type: object
    properties:
      affiliation:
        type: string
        title: Branch of service customer is affilated with
      firstName:
        type: string
        example: John
      lastName:
        type: string
        example: Doe
      telephone:
        type: string
        format: telephone
        pattern: '^[2-9]\d{2}-\d{3}-\d{4}$'
        x-nullable: true
      personalEmail:
        type: string
        format: x-email
        pattern: '^[a-zA-Z0-9._%+-]+@[a-zA-Z0-9.-]+\.[a-zA-Z]{2,}$'
      suffix:
        type: string
        example: Jr.
        x-nullable: true
      middleName:
        type: string
        example: David
        x-nullable: true
      residentialAddress:
        $ref: 'definitions/Address.yaml'
      backupContact:
        $ref: '#/definitions/BackupContact'
      id:
        type: string
        format: uuid
        example: c56a4180-65aa-42ec-a945-5fd21dec0538
      edipi:
        type: string
        x-nullable: true
      userID:
        type: string
        format: uuid
        example: c56a4180-65aa-42ec-a945-5fd21dec0538
      oktaID:
        type: string
      oktaEmail:
        type: string
      phoneIsPreferred:
        type: boolean
      emailIsPreferred:
        type: boolean
      secondaryTelephone:
        type: string
        format: telephone
        pattern: '^[2-9]\d{2}-\d{3}-\d{4}$'
        x-nullable: true
      backupAddress:
        $ref: 'definitions/Address.yaml'
      cacValidated:
        type: boolean
  UpdateCustomerPayload:
    type: object
    properties:
      first_name:
        type: string
        example: John
      last_name:
        type: string
        example: Doe
      phone:
        type: string
        format: telephone
        pattern: '^[2-9]\d{2}-\d{3}-\d{4}$'
        x-nullable: true
      email:
        type: string
        format: x-email
        pattern: '^[a-zA-Z0-9._%+-]+@[a-zA-Z0-9.-]+\.[a-zA-Z]{2,}$'
        x-nullable: true
      suffix:
        type: string
        example: Jr.
        x-nullable: true
      middle_name:
        type: string
        example: David
        x-nullable: true
      current_address:
        allOf:
          - $ref: 'definitions/Address.yaml'
      backup_contact:
        $ref: '#/definitions/BackupContact'
      phoneIsPreferred:
        type: boolean
      emailIsPreferred:
        type: boolean
      secondaryTelephone:
        type: string
        format: telephone
        pattern: '^[2-9]\d{2}-\d{3}-\d{4}$|^$'
        x-nullable: true
      backupAddress:
        allOf:
          - $ref: 'definitions/Address.yaml'
      cac_validated:
        type: boolean
  CreateCustomerPayload:
    type: object
    properties:
      affiliation:
        $ref: 'definitions/Affiliation.yaml'
      edipi:
        type: string
        example: '1234567890'
        maxLength: 10
        x-nullable: false
      emplid:
        type: string
        example: '9485155'
        maxLength: 7
        x-nullable: true
      firstName:
        type: string
        example: John
      middleName:
        type: string
        example: David
        x-nullable: true
      lastName:
        type: string
        example: Doe
      suffix:
        type: string
        example: Jr.
        x-nullable: true
      telephone:
        type: string
        format: telephone
        pattern: '^[2-9]\d{2}-\d{3}-\d{4}$'
        x-nullable: true
      secondaryTelephone:
        type: string
        format: telephone
        pattern: '^[2-9]\d{2}-\d{3}-\d{4}$'
        x-nullable: true
      personalEmail:
        type: string
        format: x-email
        example: personalEmail@email.com
        pattern: '^[a-zA-Z0-9._%+-]+@[a-zA-Z0-9.-]+\.[a-zA-Z]{2,}$'
      phoneIsPreferred:
        type: boolean
      emailIsPreferred:
        type: boolean
      residentialAddress:
        allOf:
          - $ref: 'definitions/Address.yaml'
      backupContact:
        $ref: '#/definitions/BackupContact'
      backupMailingAddress:
        allOf:
          - $ref: 'definitions/Address.yaml'
      createOktaAccount:
        type: boolean
      cacUser:
        type: boolean
  FetchLineOfAccountingPayload:
    type: object
    properties:
      departmentIndicator:
        $ref: 'definitions/DepartmentIndicator.yaml'
      effectiveDate:
        description: >
          The effective date for the Line Of Accounting (LOA) being fetched. Eg, the orders issue date or the Non-Temporary Storage (NTS) Move Task Order (MTO) approval date.
          Effective date is used to find "Active" TGET data by searching for the TACs and LOAs with begin and end dates containing this date.
          The 'Effective Date' is the date that can be either the orders issued date (For HHG shipments),
          MTO approval date (For NTS shipments), or even the current date for NTS
          shipments with no approval yet (Just providing a preview to the office
          users per customer request).
        type: string
        format: date
        example: '2023-01-01'
      tacCode:
        type: string
        minLength: 4
        maxLength: 4
        example: 'F8J1'
  SearchCustomersResult:
    type: object
    properties:
      page:
        type: integer
      perPage:
        type: integer
      totalCount:
        type: integer
      searchCustomers:
        $ref: '#/definitions/SearchCustomers'
  SearchCustomers:
    type: array
    items:
      $ref: '#/definitions/SearchCustomer'
  SearchCustomer:
    type: object
    properties:
      id:
        type: string
        format: uuid
      firstName:
        type: string
        example: John
        x-nullable: true
      lastName:
        type: string
        example: Doe
        x-nullable: true
      dodID:
        type: string
        x-nullable: true
      emplid:
        type: string
        x-nullable: true
      branch:
        type: string
      telephone:
        type: string
        format: telephone
        pattern: '^[2-9]\d{2}-\d{3}-\d{4}$'
        x-nullable: true
      personalEmail:
        type: string
        format: x-email
        example: personalEmail@email.com
        pattern: '^[a-zA-Z0-9._%+-]+@[a-zA-Z0-9.-]+\.[a-zA-Z]{2,}$'
        x-nullable: true
  Entitlements:
    properties:
      id:
        example: 571008b1-b0de-454d-b843-d71be9f02c04
        format: uuid
        type: string
      authorizedWeight:
        example: 2000
        type: integer
        x-formatting: weight
        x-nullable: true
      dependentsAuthorized:
        example: true
        type: boolean
        x-nullable: true
      gunSafe:
        type: boolean
        example: false
      nonTemporaryStorage:
        example: false
        type: boolean
        x-nullable: true
      privatelyOwnedVehicle:
        example: false
        type: boolean
        x-nullable: true
      proGearWeight:
        example: 2000
        type: integer
        x-formatting: weight
      proGearWeightSpouse:
        example: 500
        type: integer
        x-formatting: weight
      storageInTransit:
        example: 90
        type: integer
        x-nullable: true
      totalWeight:
        example: 500
        type: integer
        x-formatting: weight
      totalDependents:
        example: 2
        type: integer
      requiredMedicalEquipmentWeight:
        example: 500
        type: integer
        x-formatting: weight
      organizationalClothingAndIndividualEquipment:
        example: true
        type: boolean
      accompaniedTour:
        type: boolean
        example: true
        x-nullable: true
        description: Indicates if the move entitlement allows dependents to travel to the new Permanent Duty Station (PDS). This is only present on OCONUS moves.
<<<<<<< HEAD
=======
      ubAllowance:
        type: integer
        example: 3
        x-nullable: true
        description: The amount of weight in pounds that the move is entitled for shipment types of Unaccompanied Baggage.
>>>>>>> 8ca03d8f
      dependentsUnderTwelve:
        type: integer
        example: 5
        x-nullable: true
        description: Indicates the number of dependents under the age of twelve for a move. This is only present on OCONUS moves.
      dependentsTwelveAndOver:
        type: integer
        example: 3
        x-nullable: true
        description: Indicates the number of dependents of the age twelve or older for a move. This is only present on OCONUS moves.
<<<<<<< HEAD
      ubAllowance:
        example: 500
        type: integer
        x-nullable: true
=======
>>>>>>> 8ca03d8f
      eTag:
        type: string
    type: object
  Error:
    properties:
      message:
        type: string
    required:
      - message
    type: object
  Grade:
    type: string
    x-nullable: true
    title: grade
    enum:
      - E_1
      - E_2
      - E_3
      - E_4
      - E_5
      - E_6
      - E_7
      - E_8
      - E_9
      - E_9_SPECIAL_SENIOR_ENLISTED
      - O_1_ACADEMY_GRADUATE
      - O_2
      - O_3
      - O_4
      - O_5
      - O_6
      - O_7
      - O_8
      - O_9
      - O_10
      - W_1
      - W_2
      - W_3
      - W_4
      - W_5
      - AVIATION_CADET
      - CIVILIAN_EMPLOYEE
      - ACADEMY_CADET
      - MIDSHIPMAN
    x-display-value:
      E_1: E-1
      E_2: E-2
      E_3: E-3
      E_4: E-4
      E_5: E-5
      E_6: E-6
      E_7: E-7
      E_8: E-8
      E_9: E-9
      E_9_SPECIAL_SENIOR_ENLISTED: E-9 (Special Senior Enlisted)
      O_1_ACADEMY_GRADUATE: O-1 or Service Academy Graduate
      O_2: O-2
      O_3: O-3
      O_4: O-4
      O_5: O-5
      O_6: O-6
      O_7: O-7
      O_8: O-8
      O_9: O-9
      O_10: O-10
      W_1: W-1
      W_2: W-2
      W_3: W-3
      W_4: W-4
      W_5: W-5
      AVIATION_CADET: Aviation Cadet
      CIVILIAN_EMPLOYEE: Civilian Employee
      ACADEMY_CADET: Service Academy Cadet
      MIDSHIPMAN: Midshipman
  Move:
    properties:
      id:
        example: 1f2270c7-7166-40ae-981e-b200ebdf3054
        format: uuid
        type: string
      serviceCounselingCompletedAt:
        format: date-time
        type: string
        x-nullable: true
      availableToPrimeAt:
        format: date-time
        type: string
        x-nullable: true
      approvedAt:
        format: date-time
        type: string
        x-nullable: true
      billableWeightsReviewedAt:
        format: date-time
        type: string
        x-nullable: true
      contractorId:
        type: string
        format: uuid
        x-nullable: true
      contractor:
        $ref: '#/definitions/Contractor'
      locator:
        type: string
        example: '1K43AR'
      ordersId:
        type: string
        format: uuid
        example: c56a4180-65aa-42ec-a945-5fd21dec0538
      orders:
        $ref: '#/definitions/Order'
      referenceId:
        example: 1001-3456
        type: string
        x-nullable: true
      status:
        $ref: '#/definitions/MoveStatus'
      excess_weight_qualified_at:
        type: string
        format: date-time
        description: Timestamp of when the estimated shipment weights of the move reached 90% of the weight allowance
        x-nullable: true
      excess_weight_acknowledged_at:
        type: string
        format: date-time
        description: Timestamp of when the TOO acknowledged the excess weight risk by either dismissing the alert or updating the max billable weight
        x-nullable: true
      tioRemarks:
        type: string
        example: approved additional weight
        x-nullable: true
      financialReviewFlag:
        type: boolean
        example: false
        description: This flag is set by office users if a move should be reviewed by a Financial Office
        x-nullable: false
        readOnly: true
      financialReviewRemarks:
        type: string
        example: Destination address is too far from duty location
        x-nullable: true
        readOnly: true
      closeoutOffice:
        $ref: 'definitions/TransportationOffice.yaml'
      closeoutOfficeId:
        type: string
        format: uuid
        description: The transportation office that will handle reviewing PPM Closeout documentation for Army and Air Force service members
        x-nullable: true
      approvalsRequestedAt:
        type: string
        format: date-time
        description: The time at which a move is sent back to the TOO becuase the prime added a new service item for approval
        x-nullable: true
      createdAt:
        type: string
        format: date-time
      submittedAt:
        type: string
        format: date-time
        x-nullable: true
      updatedAt:
        type: string
        format: date-time
      eTag:
        type: string
      shipmentGBLOC:
        $ref: '#/definitions/GBLOC'
      lockedByOfficeUserID:
        type: string
        format: uuid
        x-nullable: true
      lockedByOfficeUser:
        $ref: '#/definitions/LockedOfficeUser'
        x-nullable: true
      lockExpiresAt:
        type: string
        format: date-time
        x-nullable: true
      additionalDocuments:
        $ref: 'definitions/Document.yaml'
      SCAssignedUser:
        $ref: '#/definitions/AssignedOfficeUser'
      TOOAssignedUser:
        $ref: '#/definitions/AssignedOfficeUser'
      TIOAssignedUser:
        $ref: '#/definitions/AssignedOfficeUser'
  MoveHistory:
    properties:
      id:
        description: move ID
        example: 1f2270c7-7166-40ae-981e-b200ebdf3054
        format: uuid
        type: string
      historyRecords:
        description: A list of MoveAuditHistory's connected to the move.
        $ref: '#/definitions/MoveAuditHistories'
      locator:
        description: move locator
        type: string
        example: '1K43AR'
      referenceId:
        description: move referenceID
        example: 1001-3456
        type: string
        x-nullable: true
  MoveHistoryResult:
    type: object
    properties:
      page:
        type: integer
      perPage:
        type: integer
      totalCount:
        type: integer
      id:
        description: move ID
        example: 1f2270c7-7166-40ae-981e-b200ebdf3054
        format: uuid
        type: string
      historyRecords:
        description: A list of MoveAuditHistory's connected to the move.
        $ref: '#/definitions/MoveAuditHistories'
      locator:
        description: move locator
        type: string
        example: '1K43AR'
      referenceId:
        description: move referenceID
        example: 1001-3456
        type: string
        x-nullable: true
  MoveAuditHistories:
    type: array
    items:
      $ref: '#/definitions/MoveAuditHistory'
  MoveAuditHistory:
    properties:
      id:
        description: id from audity_history table
        example: 1f2270c7-7166-40ae-981e-b200ebdf3054
        format: uuid
        type: string
      schemaName:
        description: Database schema audited table for this event is in
        type: string
      tableName:
        description: name of database table that was changed
        type: string
      relId:
        description: relation OID. Table OID (object identifier). Changes with drop/create.
        type: integer
      objectId:
        description: id column for the tableName where the data was changed
        example: 1f2270c7-7166-40ae-981e-b200ebdf3054
        format: uuid
        type: string
        x-nullable: true
      sessionUserId:
        example: 1f2270c7-7166-40ae-981e-b200ebdf3054
        format: uuid
        type: string
        x-nullable: true
      sessionUserFirstName:
        example: foo
        type: string
        x-nullable: true
      sessionUserLastName:
        example: bar
        type: string
        x-nullable: true
      sessionUserEmail:
        example: foobar@example.com
        type: string
        x-nullable: true
      sessionUserTelephone:
        format: telephone
        type: string
        pattern: '^[2-9]\d{2}-\d{3}-\d{4}$'
        x-nullable: true
      context:
        type: array
        items:
          type: object
          additionalProperties:
            type: string
        x-nullable: true
      contextId:
        description: id column for the context table the record belongs to
        example: 1f2270c7-7166-40ae-981e-b200ebdf3054
        type: string
        x-nullable: true
      eventName:
        description: API endpoint name that was called to make the change
        type: string
        x-nullable: true
      actionTstampTx:
        description: Transaction start timestamp for tx in which audited event occurred
        type: string
        format: date-time
      actionTstampStm:
        description: Statement start timestamp for tx in which audited event occurred
        type: string
        format: date-time
      actionTstampClk:
        description: Wall clock time at which audited event's trigger call occurred
        type: string
        format: date-time
      transactionId:
        description: Identifier of transaction that made the change. May wrap, but unique paired with action_tstamp_tx.
        type: integer
        x-nullable: true
      action:
        description: Action type; I = insert, D = delete, U = update, T = truncate
        type: string
      oldValues:
        description: A list of (old/previous) MoveAuditHistoryItem's for a record before the change.
        type: object
        additionalProperties: true
        x-nullable: true
      changedValues:
        description: A list of (changed/updated) MoveAuditHistoryItem's for a record after the change.
        type: object
        additionalProperties: true
        x-nullable: true
      statementOnly:
        description: true if audit event is from an FOR EACH STATEMENT trigger, false for FOR EACH ROW'
        type: boolean
        example: false
  MoveAuditHistoryItems:
    type: array
    items:
      $ref: '#/definitions/MoveAuditHistoryItem'
  MoveAuditHistoryItem:
    properties:
      columnName:
        type: string
      columnValue:
        type: string
  MoveStatus:
    type: string
    enum:
      - DRAFT
      - NEEDS SERVICE COUNSELING
      - SERVICE COUNSELING COMPLETED
      - SUBMITTED
      - APPROVALS REQUESTED
      - APPROVED
      - CANCELED
  PPMStatus:
    type: string
    enum:
      - CANCELED
      - DRAFT
      - SUBMITTED
      - WAITING_ON_CUSTOMER
      - NEEDS_ADVANCE_APPROVAL
      - NEEDS_CLOSEOUT
      - CLOSEOUT_COMPLETE
      - COMPLETED
  DeptIndicator:
    type: string
    title: Dept. indicator
    x-nullable: true
    enum:
      - NAVY_AND_MARINES
      - ARMY
      - ARMY_CORPS_OF_ENGINEERS
      - AIR_AND_SPACE_FORCE
      - COAST_GUARD
      - OFFICE_OF_SECRETARY_OF_DEFENSE
    x-display-value:
      NAVY_AND_MARINES: 17 Navy and Marine Corps
      ARMY: 21 Army
      ARMY_CORPS_OF_ENGINEERS: 96 Army Corps of Engineers
      AIR_AND_SPACE_FORCE: 57 Air Force and Space Force
      COAST_GUARD: 70 Coast Guard
      OFFICE_OF_SECRETARY_OF_DEFENSE: 97 Office of the Secretary of Defense
  OrdersTypeDetail:
    type: string
    title: Orders type detail
    x-nullable: true
    enum:
      - HHG_PERMITTED
      - PCS_TDY
      - HHG_RESTRICTED_PROHIBITED
      - HHG_RESTRICTED_AREA
      - INSTRUCTION_20_WEEKS
      - HHG_PROHIBITED_20_WEEKS
      - DELAYED_APPROVAL
    x-display-value:
      HHG_PERMITTED: Shipment of HHG Permitted
      PCS_TDY: PCS with TDY Enroute
      HHG_RESTRICTED_PROHIBITED: Shipment of HHG Restricted or Prohibited
      HHG_RESTRICTED_AREA: HHG Restricted Area-HHG Prohibited
      INSTRUCTION_20_WEEKS: Course of Instruction 20 Weeks or More
      HHG_PROHIBITED_20_WEEKS: Shipment of HHG Prohibited but Authorized within 20 weeks
      DELAYED_APPROVAL: Delayed Approval 20 Weeks or More
  Order:
    properties:
      id:
        example: 1f2270c7-7166-40ae-981e-b200ebdf3054
        format: uuid
        type: string
      customerID:
        example: c56a4180-65aa-42ec-a945-5fd21dec0538
        format: uuid
        type: string
      customer:
        $ref: '#/definitions/Customer'
      moveCode:
        type: string
        example: 'H2XFJF'
      first_name:
        type: string
        example: John
        readOnly: true
      last_name:
        type: string
        example: Doe
        readOnly: true
      grade:
        $ref: '#/definitions/Grade'
      agency:
        $ref: 'definitions/Affiliation.yaml'
      entitlement:
        $ref: '#/definitions/Entitlements'
      destinationDutyLocation:
        $ref: 'definitions/DutyLocation.yaml'
      destinationDutyLocationGBLOC:
        $ref: '#/definitions/GBLOC'
      originDutyLocation:
        $ref: 'definitions/DutyLocation.yaml'
      originDutyLocationGBLOC:
        $ref: '#/definitions/GBLOC'
      moveTaskOrderID:
        example: c56a4180-65aa-42ec-a945-5fd21dec0538
        format: uuid
        type: string
      uploaded_order_id:
        example: c56a4180-65aa-42ec-a945-5fd21dec0538
        format: uuid
        type: string
      uploadedAmendedOrderID:
        example: c56a4180-65aa-42ec-a945-5fd21dec0538
        format: uuid
        type: string
        x-nullable: true
      amendedOrdersAcknowledgedAt:
        type: string
        format: date-time
        x-nullable: true
      order_number:
        type: string
        x-nullable: true
        example: '030-00362'
      order_type:
        $ref: 'definitions/OrdersType.yaml'
      order_type_detail:
        $ref: '#/definitions/OrdersTypeDetail'
        x-nullable: true
      date_issued:
        type: string
        format: date
        example: '2020-01-01'
      report_by_date:
        type: string
        format: date
        example: '2020-01-01'
      department_indicator:
        $ref: '#/definitions/DeptIndicator'
        x-nullable: true
      tac:
        type: string
        title: TAC
        example: 'F8J1'
        x-nullable: true
      sac:
        type: string
        title: SAC
        example: 'N002214CSW32Y9'
        x-nullable: true
      ntsTac:
        type: string
        title: NTS TAC
        example: 'F8J1'
        x-nullable: true
      ntsSac:
        type: string
        title: NTS SAC
        example: 'N002214CSW32Y9'
        x-nullable: true
      has_dependents:
        type: boolean
        example: false
        title: Are dependents included in your orders?
      spouse_has_pro_gear:
        type: boolean
        example: false
        title: Do you have a spouse who will need to move items related to their occupation (also known as spouse pro-gear)?
      supplyAndServicesCostEstimate:
        type: string
      packingAndShippingInstructions:
        type: string
      methodOfPayment:
        type: string
      naics:
        type: string
      orders_type:
        $ref: 'definitions/OrdersType.yaml'
      eTag:
        type: string
    type: object
  Location:
    type: object
    properties:
      label:
        type: string
        example: Label for display
      value:
        type: string
        example: Value for location
    required:
      - label
      - value
  Locations:
    type: array
    items:
      $ref: '#/definitions/Location'
  OrderBody:
    type: object
    properties:
      id:
        type: string
        format: uuid
  CreateOrders:
    type: object
    properties:
      serviceMemberId:
        type: string
        format: uuid
        example: c56a4180-65aa-42ec-a945-5fd21dec0538
      issueDate:
        type: string
        description: The date and time that these orders were cut.
        format: date
        title: Orders date
      reportByDate:
        type: string
        description: Report By Date
        format: date
        title: Report-by date
      ordersType:
        $ref: 'definitions/OrdersType.yaml'
      ordersTypeDetail:
        $ref: '#/definitions/OrdersTypeDetail'
      hasDependents:
        type: boolean
        title: Are dependents included in your orders?
      spouseHasProGear:
        type: boolean
        title: Do you have a spouse who will need to move items related to their occupation (also known as spouse pro-gear)?
      newDutyLocationId:
        type: string
        format: uuid
        example: c56a4180-65aa-42ec-a945-5fd21dec0538
      ordersNumber:
        type: string
        title: Orders Number
        x-nullable: true
        example: '030-00362'
      tac:
        type: string
        title: TAC
        example: 'F8J1'
        x-nullable: true
      sac:
        type: string
        title: SAC
        example: 'N002214CSW32Y9'
        x-nullable: true
      departmentIndicator:
        $ref: '#/definitions/DeptIndicator'
      grade:
        $ref: '#/definitions/Grade'
      originDutyLocationId:
        type: string
        format: uuid
        example: c56a4180-65aa-42ec-a945-5fd21dec0538
      accompaniedTour:
        type: boolean
        example: true
        x-nullable: true
        description: Indicates if the move entitlement allows dependents to travel to the new Permanent Duty Station (PDS). This is only present on OCONUS moves.
      dependentsUnderTwelve:
        type: integer
        example: 5
        x-nullable: true
        description: Indicates the number of dependents under the age of twelve for a move. This is only present on OCONUS moves.
      dependentsTwelveAndOver:
        type: integer
        example: 3
        x-nullable: true
        description: Indicates the number of dependents of the age twelve or older for a move. This is only present on OCONUS moves.
    required:
      - serviceMemberId
      - issueDate
      - reportByDate
      - ordersType
      - hasDependents
      - spouseHasProGear
      - newDutyLocationId
  CounselingUpdateOrderPayload:
    type: object
    properties:
      issueDate:
        type: string
        description: The date and time that these orders were cut.
        format: date
        example: '2018-04-26'
        title: Orders date
      reportByDate:
        type: string
        description: Report By Date
        format: date
        example: '2018-04-26'
        title: Report-by date
      ordersType:
        $ref: 'definitions/OrdersType.yaml'
      ordersTypeDetail:
        $ref: '#/definitions/OrdersTypeDetail'
      ordersNumber:
        type: string
        title: Orders Number
        x-nullable: true
        example: '030-00362'
      departmentIndicator:
        $ref: '#/definitions/DeptIndicator'
        x-nullable: true
      originDutyLocationId:
        type: string
        format: uuid
        example: c56a4180-65aa-42ec-a945-5fd21dec0538
      newDutyLocationId:
        type: string
        format: uuid
        example: c56a4180-65aa-42ec-a945-5fd21dec0538
      tac:
        type: string
        title: HHG TAC
        minLength: 4
        maxLength: 4
        example: 'F8J1'
        x-nullable: true
      sac:
        title: HHG SAC
        example: 'N002214CSW32Y9'
        $ref: definitions/NullableString.yaml
      ntsTac:
        title: NTS TAC
        minLength: 4
        maxLength: 4
        example: 'F8J1'
        $ref: definitions/NullableString.yaml
      ntsSac:
        title: NTS SAC
        example: 'N002214CSW32Y9'
        $ref: definitions/NullableString.yaml
      grade:
        $ref: '#/definitions/Grade'
    required:
      - issueDate
      - reportByDate
      - ordersType
      - originDutyLocationId
      - newDutyLocationId
  UpdateOrderPayload:
    type: object
    properties:
      issueDate:
        type: string
        description: The date and time that these orders were cut.
        format: date
        example: '2018-04-26'
        title: Orders date
      reportByDate:
        type: string
        description: Report By Date
        format: date
        example: '2018-04-26'
        title: Report-by date
      ordersType:
        $ref: 'definitions/OrdersType.yaml'
      ordersTypeDetail:
        $ref: '#/definitions/OrdersTypeDetail'
      originDutyLocationId:
        type: string
        format: uuid
        example: c56a4180-65aa-42ec-a945-5fd21dec0538
      newDutyLocationId:
        type: string
        format: uuid
        example: c56a4180-65aa-42ec-a945-5fd21dec0538
      ordersNumber:
        type: string
        title: Orders Number
        x-nullable: true
        example: '030-00362'
      tac:
        type: string
        title: HHG TAC
        minLength: 4
        maxLength: 4
        example: 'F8J1'
        x-nullable: true
      sac:
        title: HHG SAC
        example: 'N002214CSW32Y9'
        $ref: definitions/NullableString.yaml
      ntsTac:
        title: NTS TAC
        minLength: 4
        maxLength: 4
        example: 'F8J1'
        $ref: definitions/NullableString.yaml
      ntsSac:
        title: NTS SAC
        example: 'N002214CSW32Y9'
        $ref: definitions/NullableString.yaml
      departmentIndicator:
        $ref: '#/definitions/DeptIndicator'
        x-nullable: true
      ordersAcknowledgement:
        description: Confirmation that the new amended orders were reviewed after previously approving the original orders
        type: boolean
        x-nullable: true
      grade:
        $ref: '#/definitions/Grade'
    required:
      - issueDate
      - reportByDate
      - ordersType
      - newDutyLocationId
      - originDutyLocationId
  UpdateAllowancePayload:
    type: object
    properties:
      grade:
        $ref: '#/definitions/Grade'
      dependentsAuthorized:
        type: boolean
        x-nullable: true
      agency:
        $ref: 'definitions/Affiliation.yaml'
      proGearWeight:
        description: unit is in lbs
        example: 2000
        type: integer
        minimum: 0
        maximum: 2000
        x-formatting: weight
        x-nullable: true
      proGearWeightSpouse:
        description: unit is in lbs
        example: 500
        type: integer
        minimum: 0
        maximum: 500
        x-formatting: weight
        x-nullable: true
      requiredMedicalEquipmentWeight:
        description: unit is in lbs
        example: 2000
        type: integer
        minimum: 0
        x-formatting: weight
      organizationalClothingAndIndividualEquipment:
        description: only for Army
        type: boolean
        x-nullable: true
      storageInTransit:
        description: the number of storage in transit days that the customer is entitled to for a given shipment on their move
        type: integer
        minimum: 0
      gunSafe:
        description: True if user is entitled to move a gun safe (up to 500 lbs) as part of their move without it being charged against their weight allowance.
        type: boolean
        x-nullable: true
      accompaniedTour:
        type: boolean
        example: true
        x-nullable: true
        description: Indicates if the move entitlement allows dependents to travel to the new Permanent Duty Station (PDS). This is only present on OCONUS moves.
      dependentsUnderTwelve:
        type: integer
        example: 5
        x-nullable: true
        description: Indicates the number of dependents under the age of twelve for a move. This is only present on OCONUS moves.
      dependentsTwelveAndOver:
        type: integer
        example: 3
        x-nullable: true
        description: Indicates the number of dependents of the age twelve or older for a move. This is only present on OCONUS moves.
<<<<<<< HEAD
      ubAllowance:
        example: 500
        type: integer
        x-nullable: true
=======
>>>>>>> 8ca03d8f
  UpdateBillableWeightPayload:
    type: object
    properties:
      authorizedWeight:
        description: unit is in lbs
        example: 2000
        minimum: 1
        type: integer
        x-formatting: weight
        x-nullable: true
  UpdateMaxBillableWeightAsTIOPayload:
    type: object
    properties:
      authorizedWeight:
        description: unit is in lbs
        example: 2000
        minimum: 1
        type: integer
        x-formatting: weight
        x-nullable: true
      tioRemarks:
        description: TIO remarks for updating the max billable weight
        example: Increasing max billable weight
        type: string
        minLength: 1
        x-nullable: true
    required:
      - authorizedWeight
      - tioRemarks
  CounselingUpdateAllowancePayload:
    type: object
    properties:
      grade:
        $ref: '#/definitions/Grade'
      dependentsAuthorized:
        type: boolean
        x-nullable: true
      agency:
        $ref: 'definitions/Affiliation.yaml'
      proGearWeight:
        minimum: 0
        maximum: 2000
        description: unit is in lbs
        example: 2000
        type: integer
        x-formatting: weight
        x-nullable: true
      proGearWeightSpouse:
        minimum: 0
        maximum: 500
        description: unit is in lbs
        example: 2000
        type: integer
        x-formatting: weight
        x-nullable: true
      requiredMedicalEquipmentWeight:
        minimum: 0
        description: unit is in lbs
        example: 2000
        type: integer
        x-formatting: weight
      organizationalClothingAndIndividualEquipment:
        description: only for Army
        type: boolean
        x-nullable: true
      storageInTransit:
        description: the number of storage in transit days that the customer is entitled to for a given shipment on their move
        type: integer
        minimum: 0
      gunSafe:
        description: True if user is entitled to move a gun safe (up to 500 lbs) as part of their move without it being charged against their weight allowance.
        type: boolean
        x-nullable: true
      accompaniedTour:
        type: boolean
        example: true
        x-nullable: true
        description: Indicates if the move entitlement allows dependents to travel to the new Permanent Duty Station (PDS). This is only present on OCONUS moves.
      dependentsUnderTwelve:
        type: integer
        example: 5
        x-nullable: true
        description: Indicates the number of dependents under the age of twelve for a move. This is only present on OCONUS moves.
      dependentsTwelveAndOver:
        type: integer
        example: 3
        x-nullable: true
        description: Indicates the number of dependents of the age twelve or older for a move. This is only present on OCONUS moves.
<<<<<<< HEAD
      ubAllowance:
        example: 500
        type: integer
        x-nullable: true
=======
>>>>>>> 8ca03d8f
  MoveTaskOrder:
    description: The Move (MoveTaskOrder)
    properties:
      id:
        example: 1f2270c7-7166-40ae-981e-b200ebdf3054
        format: uuid
        type: string
      createdAt:
        format: date-time
        type: string
      orderID:
        example: c56a4180-65aa-42ec-a945-5fd21dec0538
        format: uuid
        type: string
      locator:
        type: string
        example: '1K43AR'
      referenceId:
        example: 1001-3456
        type: string
      serviceCounselingCompletedAt:
        format: date-time
        type: string
        x-nullable: true
      availableToPrimeAt:
        format: date-time
        type: string
        x-nullable: true
      approvedAt:
        format: date-time
        type: string
        x-nullable: true
      updatedAt:
        format: date-time
        type: string
      destinationAddress:
        $ref: 'definitions/Address.yaml'
      pickupAddress:
        $ref: 'definitions/Address.yaml'
      destinationDutyLocation:
        example: 1f2270c7-7166-40ae-981e-b200ebdf3054
        format: uuid
        type: string
      originDutyLocation:
        example: 1f2270c7-7166-40ae-981e-b200ebdf3054
        format: uuid
        type: string
      entitlements:
        $ref: '#/definitions/Entitlements'
      requestedPickupDate:
        format: date
        type: string
      tioRemarks:
        type: string
        example: approved additional weight
        x-nullable: true
      eTag:
        type: string
    type: object
  MoveTaskOrders:
    items:
      $ref: '#/definitions/MoveTaskOrder'
    type: array
  PaymentRequest:
    properties:
      proofOfServiceDocs:
        $ref: '#/definitions/ProofOfServiceDocs'
      id:
        example: c56a4180-65aa-42ec-a945-5fd21dec0538
        format: uuid
        readOnly: true
        type: string
      isFinal:
        default: false
        type: boolean
      moveTaskOrder:
        $ref: '#/definitions/Move'
      moveTaskOrderID:
        example: c56a4180-65aa-42ec-a945-5fd21dec0538
        format: uuid
        type: string
      rejectionReason:
        example: documentation was incomplete
        type: string
        x-nullable: true
      serviceItems:
        $ref: '#/definitions/PaymentServiceItems'
      status:
        $ref: '#/definitions/PaymentRequestStatus'
      paymentRequestNumber:
        example: 1234-5678-1
        readOnly: true
        type: string
      recalculationOfPaymentRequestID:
        example: c56a4180-65aa-42ec-a945-5fd21dec0538
        format: uuid
        type: string
        readOnly: true
        x-nullable: true
      eTag:
        type: string
      reviewedAt:
        format: date-time
        type: string
        x-nullable: true
      createdAt:
        format: date-time
        type: string
      sentToGexAt:
        format: date-time
        type: string
        x-nullable: true
      receivedByGexAt:
        format: date-time
        type: string
        x-nullable: true
      ediErrorType:
        description: Type of EDI reporting or causing the issue. Can be EDI 997, 824, and 858.
        type: string
        x-nullable: true
      ediErrorCode:
        description: Reported code from syncada for the EDI error encountered
        type: string
        x-nullable: true
      ediErrorDescription:
        description: The reason the services counselor has excluded or rejected the item.
        type: string
        x-nullable: true
      tppsInvoiceAmountPaidTotalMillicents:
        type: integer
        format: millients
        title: Total amount that TPPS paid for all service items on the payment request in millicents
        x-nullable: true
      tppsInvoiceSellerPaidDate:
        type: string
        format: date-time
        title: Date that TPPS paid HS for the payment request
        x-nullable: true
    type: object
  PaymentRequests:
    items:
      $ref: '#/definitions/PaymentRequest'
    type: array
  PaymentServiceItems:
    items:
      $ref: '#/definitions/PaymentServiceItem'
    type: array
  PaymentServiceItem:
    properties:
      id:
        example: c56a4180-65aa-42ec-a945-5fd21dec0538
        format: uuid
        readOnly: true
        type: string
      createdAt:
        format: date-time
        type: string
      paymentRequestID:
        example: c56a4180-65aa-42ec-a945-5fd21dec0538
        format: uuid
        type: string
      mtoServiceItemID:
        example: c56a4180-65aa-42ec-a945-5fd21dec0538
        format: uuid
        type: string
      mtoServiceItemCode:
        example: DLH
        type: string
      mtoServiceItemName:
        example: Move management
        type: string
      mtoShipmentType:
        $ref: 'definitions/MTOShipmentType.yaml'
      mtoShipmentID:
        type: string
        format: uuid
        example: c56a4180-65aa-42ec-a945-5fd21dec0538
        x-nullable: true
      status:
        $ref: 'definitions/PaymentServiceItemStatus.yaml'
      priceCents:
        type: integer
        format: cents
        title: Price of the service item in cents
        x-nullable: true
      rejectionReason:
        example: documentation was incomplete
        type: string
        x-nullable: true
      referenceID:
        example: 1234-5678-c56a4180
        readOnly: true
        format: string
      paymentServiceItemParams:
        $ref: 'definitions/PaymentServiceItemParams.yaml'
      eTag:
        type: string
      tppsInvoiceAmountPaidPerServiceItemMillicents:
        type: integer
        format: millicents
        title: Amount that TPPS paid for the individual service item in millicents
        x-nullable: true
    type: object
  PaymentRequestStatus:
    $ref: 'definitions/PaymentRequestStatus.yaml'
  ProofOfServiceDocs:
    items:
      $ref: '#/definitions/ProofOfServiceDoc'
    type: array
  ProofOfServiceDoc:
    properties:
      isWeightTicket:
        type: boolean
      uploads:
        items:
          $ref: 'definitions/Upload.yaml'
        type: array
  ShipmentsPaymentSITBalance:
    items:
      $ref: '#/definitions/ShipmentPaymentSITBalance'
    type: array
  ShipmentPaymentSITBalance:
    properties:
      shipmentID:
        type: string
        format: uuid
      totalSITDaysAuthorized:
        type: integer
      totalSITDaysRemaining:
        type: integer
      totalSITEndDate:
        type: string
        format: date
        x-nullable: true
      pendingSITDaysInvoiced:
        type: integer
      pendingBilledStartDate:
        type: string
        format: date
        x-nullable: true
      pendingBilledEndDate:
        type: string
        format: date
        x-nullable: true
      previouslyBilledDays:
        type: integer
        x-nullable: true
      previouslyBilledStartDate:
        type: string
        format: date
        x-nullable: true
      previouslyBilledEndDate:
        type: string
        format: date
        x-nullable: true
  UpdateShipment:
    type: object
    properties:
      shipmentType:
        $ref: 'definitions/MTOShipmentType.yaml'
      requestedPickupDate:
        format: date
        type: string
        x-nullable: true
      requestedDeliveryDate:
        format: date
        type: string
        x-nullable: true
      customerRemarks:
        type: string
        example: handle with care
        x-nullable: true
      counselorRemarks:
        type: string
        example: counselor approved
        x-nullable: true
      billableWeightCap:
        type: integer
        description: estimated weight of the shuttle service item provided by the prime
        example: 2500
        x-formatting: weight
        x-nullable: true
      billableWeightJustification:
        type: string
        example: more weight than expected
        x-nullable: true
      pickupAddress:
        allOf:
          - $ref: 'definitions/Address.yaml'
      destinationAddress:
        allOf:
          - $ref: 'definitions/Address.yaml'
      secondaryDeliveryAddress:
        allOf:
          - $ref: 'definitions/Address.yaml'
      secondaryPickupAddress:
        allOf:
          - $ref: 'definitions/Address.yaml'
      hasSecondaryPickupAddress:
        type: boolean
        x-nullable: true
        x-omitempty: false
      hasSecondaryDeliveryAddress:
        type: boolean
        x-nullable: true
        x-omitempty: false
      tertiaryDeliveryAddress:
        allOf:
          - $ref: 'definitions/Address.yaml'
      tertiaryPickupAddress:
        allOf:
          - $ref: 'definitions/Address.yaml'
      hasTertiaryPickupAddress:
        type: boolean
        x-nullable: true
        x-omitempty: false
      hasTertiaryDeliveryAddress:
        type: boolean
        x-nullable: true
        x-omitempty: false
      actualProGearWeight:
        type: integer
        x-nullable: true
        x-omitempty: false
      actualSpouseProGearWeight:
        type: integer
        x-nullable: true
        x-omitempty: false
      destinationType:
        $ref: 'definitions/DestinationType.yaml'
      agents:
        $ref: 'definitions/MTOAgents.yaml'
        x-nullable: true
      tacType:
        $ref: 'definitions/LOATypeNullable.yaml'
      sacType:
        $ref: 'definitions/LOATypeNullable.yaml'
      usesExternalVendor:
        type: boolean
        example: false
        x-nullable: true
      serviceOrderNumber:
        type: string
        x-nullable: true
      ntsRecordedWeight:
        description: The previously recorded weight for the NTS Shipment. Used for NTS Release to know what the previous primeActualWeight or billable weight was.
        example: 2000
        type: integer
        x-formatting: weight
        x-nullable: true
      storageFacility:
        x-nullable: true
        $ref: 'definitions/StorageFacility.yaml'
      ppmShipment:
        $ref: '#/definitions/UpdatePPMShipment'
      boatShipment:
        $ref: '#/definitions/UpdateBoatShipment'
      mobileHomeShipment:
        $ref: '#/definitions/UpdateMobileHomeShipment'
  UpdatePPMShipment:
    type: object
    properties:
      expectedDepartureDate:
        description: >
          Date the customer expects to move.
        format: date
        type: string
        x-nullable: true
      actualMoveDate:
        format: date
        type: string
        x-nullable: true
      pickupAddress:
        allOf:
          - $ref: 'definitions/Address.yaml'
      actualPickupPostalCode:
        description: >
          The actual postal code where the PPM shipment started. To be filled once the customer has moved the shipment.
        format: zip
        type: string
        title: ZIP
        example: '90210'
        pattern: ^(\d{5})$
        x-nullable: true
      secondaryPickupAddress:
        allOf:
          - $ref: 'definitions/Address.yaml'
      destinationAddress:
        allOf:
          - $ref: 'definitions/PPMDestinationAddress.yaml'
      actualDestinationPostalCode:
        description: >
          The actual postal code where the PPM shipment ended. To be filled once the customer has moved the shipment.
        format: zip
        type: string
        title: ZIP
        example: '90210'
        pattern: ^(\d{5})$
        x-nullable: true
      secondaryDestinationAddress:
        allOf:
          - $ref: 'definitions/Address.yaml'
      hasSecondaryPickupAddress:
        type: boolean
        x-nullable: true
        x-omitempty: false
      hasSecondaryDestinationAddress:
        type: boolean
        x-nullable: true
        x-omitempty: false
      tertiaryPickupAddress:
        allOf:
          - $ref: 'definitions/Address.yaml'
      tertiaryDestinationAddress:
        allOf:
          - $ref: 'definitions/Address.yaml'
      hasTertiaryPickupAddress:
        type: boolean
        x-nullable: true
        x-omitempty: false
      hasTertiaryDestinationAddress:
        type: boolean
        x-nullable: true
        x-omitempty: false
      w2Address:
        x-nullable: true
        $ref: 'definitions/Address.yaml'
      sitExpected:
        type: boolean
        x-nullable: true
      sitLocation:
        allOf:
          - $ref: 'definitions/SITLocationType.yaml'
          - x-nullable: true
      sitEstimatedWeight:
        type: integer
        example: 2000
        x-nullable: true
      sitEstimatedEntryDate:
        format: date
        type: string
        x-nullable: true
      sitEstimatedDepartureDate:
        format: date
        type: string
        x-nullable: true
      estimatedWeight:
        type: integer
        example: 4200
        x-nullable: true
      hasProGear:
        description: >
          Indicates whether PPM shipment has pro gear.
        type: boolean
        x-nullable: true
      proGearWeight:
        type: integer
        x-nullable: true
      spouseProGearWeight:
        type: integer
        x-nullable: true
      hasRequestedAdvance:
        description: >
          Indicates whether an advance has been requested for the PPM shipment.
        type: boolean
        x-nullable: true
      hasReceivedAdvance:
        description: >
          Indicates whether an advance was received for the PPM shipment.
        type: boolean
        x-nullable: true
      advanceAmountRequested:
        description: >
          The amount request for an advance, or null if no advance is requested
        type: integer
        format: cents
        x-nullable: true
      advanceAmountReceived:
        description: >
          The amount received for an advance, or null if no advance is received
        type: integer
        format: cents
        x-nullable: true
      advanceStatus:
        $ref: 'definitions/PPMAdvanceStatus.yaml'
        x-nullable: true
      isActualExpenseReimbursement:
        description: Used for PPM shipments only. Denotes if this shipment uses the Actual Expense Reimbursement method.
        type: boolean
        example: false
        x-omitempty: false
        x-nullable: true
  UpdateBoatShipment:
    type: object
    properties:
      type:
        type: string
        enum:
          - HAUL_AWAY
          - TOW_AWAY
        x-nullable: true
      year:
        type: integer
        description: Year of the Boat
        x-nullable: true
      make:
        type: string
        description: Make of the Boat
        x-nullable: true
      model:
        type: string
        description: Model of the Boat
        x-nullable: true
      lengthInInches:
        type: integer
        description: Length of the Boat in inches
        x-nullable: true
      widthInInches:
        type: integer
        description: Width of the Boat in inches
        x-nullable: true
      heightInInches:
        type: integer
        description: Height of the Boat in inches
        x-nullable: true
      hasTrailer:
        type: boolean
        description: Does the boat have a trailer
        x-nullable: true
      isRoadworthy:
        type: boolean
        description: Is the trailer roadworthy
        x-nullable: true
  UpdateMobileHomeShipment:
    type: object
    properties:
      year:
        type: integer
        description: Year of the Boat
        x-nullable: true
      make:
        type: string
        description: Make of the Boat
        x-nullable: true
      model:
        type: string
        description: Model of the Boat
        x-nullable: true
      lengthInInches:
        type: integer
        description: Length of the Boat in inches
        x-nullable: true
      widthInInches:
        type: integer
        description: Width of the Boat in inches
        x-nullable: true
      heightInInches:
        type: integer
        description: Height of the Boat in inches
        x-nullable: true
  UpdateWeightTicket:
    type: object
    properties:
      emptyWeight:
        description: Weight of the vehicle when empty.
        type: integer
        minimum: 0
      fullWeight:
        description: The weight of the vehicle when full.
        type: integer
        minimum: 0
      ownsTrailer:
        description: Indicates if the customer used a trailer they own for the move.
        type: boolean
      trailerMeetsCriteria:
        description: Indicates if the trailer that the customer used meets all the criteria to be claimable.
        type: boolean
      status:
        $ref: 'definitions/PPMDocumentStatus.yaml'
      reason:
        description: The reason the services counselor has excluded or rejected the item.
        type: string
      adjustedNetWeight:
        description: Indicates the adjusted net weight of the vehicle
        type: integer
        minimum: 0
      netWeightRemarks:
        description: Remarks explaining any edits made to the net weight
        type: string
      allowableWeight:
        description: Indicates the maximum reimbursable weight of the shipment
        type: integer
        minimum: 0
  UpdateMovingExpense:
    type: object
    properties:
      movingExpenseType:
        $ref: 'definitions/OmittableMovingExpenseType.yaml'
      description:
        description: A brief description of the expense.
        type: string
        x-nullable: true
        x-omitempty: false
      amount:
        description: The total amount of the expense as indicated on the receipt
        type: integer
      sitStartDate:
        description: The date the shipment entered storage, applicable for the `STORAGE` movingExpenseType only
        type: string
        format: date
      sitEndDate:
        description: The date the shipment exited storage, applicable for the `STORAGE` movingExpenseType only
        type: string
        format: date
      status:
        $ref: 'definitions/PPMDocumentStatus.yaml'
      reason:
        description: The reason the services counselor has excluded or rejected the item.
        type: string
      weightStored:
        description: The total weight stored in PPM SIT
        type: integer
      sitLocation:
        allOf:
          - $ref: 'definitions/SITLocationType.yaml'
          - x-nullable: true
      sitEstimatedCost:
        description: The estimated amount that the government will pay the service member to put their goods into storage. This estimated storage cost is separate from the estimated incentive.
        type: integer
        format: cents
        x-nullable: true
        x-omitempty: false
      sitReimburseableAmount:
        description: The amount of SIT that will be reimbursed
        type: integer
        format: cents
        x-nullable: true
        x-omitempty: false
  UpdateProGearWeightTicket:
    type: object
    properties:
      belongsToSelf:
        description: Indicates if this information is for the customer's own pro-gear, otherwise, it's the spouse's.
        type: boolean
      hasWeightTickets:
        description: Indicates if the user has a weight ticket for their pro-gear, otherwise they have a constructed weight.
        type: boolean
      weight:
        description: Weight of the pro-gear contained in the shipment.
        type: integer
        minimum: 0
      status:
        $ref: 'definitions/PPMDocumentStatus.yaml'
      reason:
        description: The reason the services counselor has excluded or rejected the item.
        type: string
  MTOShipments:
    items:
      $ref: 'definitions/MTOShipment.yaml'
    type: array
  CreateMTOShipment:
    type: object
    properties:
      moveTaskOrderID:
        description: The ID of the move this new shipment is for.
        example: 1f2270c7-7166-40ae-981e-b200ebdf3054
        format: uuid
        type: string
      requestedPickupDate:
        description: >
          The customer's preferred pickup date. Other dates, such as required delivery date and (outside MilMove) the
          pack date, are derived from this date.
        format: date
        type: string
        x-nullable: true
      requestedDeliveryDate:
        description: >
          The customer's preferred delivery date.
        format: date
        type: string
        x-nullable: true
      customerRemarks:
        description: |
          The customer can use the customer remarks field to inform the services counselor and the movers about any
          special circumstances for this shipment. Typical examples:
            * bulky or fragile items,
            * weapons,
            * access info for their address.
          Customer enters this information during onboarding. Optional field.
        type: string
        example: handle with care
        x-nullable: true
      counselorRemarks:
        description: |
          The counselor can use the counselor remarks field to inform the movers about any
          special circumstances for this shipment. Typical examples:
            * bulky or fragile items,
            * weapons,
            * access info for their address.
          Counselors enters this information when creating or editing an MTO Shipment. Optional field.
        type: string
        example: handle with care
        x-nullable: true
      agents:
        $ref: 'definitions/MTOAgents.yaml'
      mtoServiceItems:
        $ref: 'definitions/MTOServiceItems.yaml'
      pickupAddress:
        description: The address where the movers should pick up this shipment.
        allOf:
          - $ref: 'definitions/Address.yaml'
      destinationAddress:
        description: Where the movers should deliver this shipment.
        allOf:
          - $ref: 'definitions/Address.yaml'
      hasSecondaryPickupAddress:
        type: boolean
        x-nullable: true
        x-omitempty: false
      secondaryPickupAddress:
        description: The address where the movers should pick up this shipment.
        allOf:
          - $ref: 'definitions/Address.yaml'
      hasSecondaryDeliveryAddress:
        type: boolean
        x-nullable: true
        x-omitempty: false
      secondaryDeliveryAddress:
        description: Where the movers should deliver this shipment.
        allOf:
          - $ref: 'definitions/Address.yaml'
      hasTertiaryPickupAddress:
        type: boolean
        x-nullable: true
        x-omitempty: false
      tertiaryPickupAddress:
        description: The address where the movers should pick up this shipment.
        allOf:
          - $ref: 'definitions/Address.yaml'
      hasTertiaryDeliveryAddress:
        type: boolean
        x-nullable: true
        x-omitempty: false
      tertiaryDeliveryAddress:
        description: Where the movers should deliver this shipment.
        allOf:
          - $ref: 'definitions/Address.yaml'
      destinationType:
        $ref: 'definitions/DestinationType.yaml'
      shipmentType:
        $ref: 'definitions/MTOShipmentType.yaml'
      tacType:
        allOf:
          - $ref: 'definitions/LOAType.yaml'
          - x-nullable: true
      sacType:
        allOf:
          - $ref: 'definitions/LOAType.yaml'
          - x-nullable: true
      usesExternalVendor:
        type: boolean
        example: false
        x-nullable: true
      serviceOrderNumber:
        type: string
        x-nullable: true
      ntsRecordedWeight:
        description: The previously recorded weight for the NTS Shipment. Used for NTS Release to know what the previous primeActualWeight or billable weight was.
        example: 2000
        type: integer
        x-nullable: true
        x-formatting: weight
      storageFacility:
        x-nullable: true
        $ref: 'definitions/StorageFacility.yaml'
      mobileHomeShipment:
        $ref: '#/definitions/CreateMobileHomeShipment'
      ppmShipment:
        $ref: '#/definitions/CreatePPMShipment'
      boatShipment:
        $ref: '#/definitions/CreateBoatShipment'
    required:
      - moveTaskOrderID
      - shipmentType
  CreatePPMShipment:
    description: A personally procured move is a type of shipment that a service members moves themselves.
    properties:
      expectedDepartureDate:
        description: >
          Date the customer expects to move.
        format: date
        type: string
      pickupAddress:
        allOf:
          - $ref: 'definitions/Address.yaml'
      secondaryPickupAddress:
        allOf:
          - $ref: 'definitions/Address.yaml'
      tertiaryPickupAddress:
        allOf:
          - $ref: 'definitions/Address.yaml'
      destinationAddress:
        allOf:
          - $ref: 'definitions/PPMDestinationAddress.yaml'
      secondaryDestinationAddress:
        allOf:
          - $ref: 'definitions/Address.yaml'
      tertiaryDestinationAddress:
        allOf:
          - $ref: 'definitions/Address.yaml'
      hasSecondaryPickupAddress:
        type: boolean
        x-nullable: true
        x-omitempty: false
      hasTertiaryPickupAddress:
        type: boolean
        x-nullable: true
        x-omitempty: false
      hasSecondaryDestinationAddress:
        type: boolean
        x-nullable: true
        x-omitempty: false
      hasTertiaryDestinationAddress:
        type: boolean
        x-nullable: true
        x-omitempty: false
      sitExpected:
        type: boolean
      sitLocation:
        allOf:
          - $ref: 'definitions/SITLocationType.yaml'
          - x-nullable: true
      sitEstimatedWeight:
        type: integer
        example: 2000
        x-nullable: true
      sitEstimatedEntryDate:
        format: date
        type: string
        x-nullable: true
      sitEstimatedDepartureDate:
        format: date
        type: string
        x-nullable: true
      estimatedWeight:
        type: integer
        example: 4200
      hasProGear:
        description: >
          Indicates whether PPM shipment has pro gear.
        type: boolean
      proGearWeight:
        type: integer
        x-nullable: true
      spouseProGearWeight:
        type: integer
        x-nullable: true
      isActualExpenseReimbursement:
        description: Used for PPM shipments only. Denotes if this shipment uses the Actual Expense Reimbursement method.
        type: boolean
        example: false
        x-omitempty: false
        x-nullable: true
    required:
      - expectedDepartureDate
      - pickupAddress
      - destinationAddress
      - sitExpected
      - estimatedWeight
      - hasProGear
  CreateBoatShipment:
    description: Boat shipment information for the move.
    properties:
      type:
        type: string
        enum:
          - HAUL_AWAY
          - TOW_AWAY
      year:
        type: integer
        description: Year of the Boat
      make:
        type: string
        description: Make of the Boat
      model:
        type: string
        description: Model of the Boat
      lengthInInches:
        type: integer
        description: Length of the Boat in inches
      widthInInches:
        type: integer
        description: Width of the Boat in inches
      heightInInches:
        type: integer
        description: Height of the Boat in inches
      hasTrailer:
        type: boolean
        description: Does the boat have a trailer
      isRoadworthy:
        type: boolean
        description: Is the trailer roadworthy
        x-nullable: true
    required:
      - type
      - year
      - make
      - model
      - lengthInInches
      - widthInInches
      - heightInInches
      - hasTrailer
  CreateMobileHomeShipment:
    description: A mobile home shipment that the prime moves for a service member.
    properties:
      make:
        type: string
        description: Make of the Mobile Home
      model:
        type: string
        description: Model of the Mobile Home
      year:
        type: integer
        description: Year of the Mobile Home
      lengthInInches:
        type: integer
        description: Length of the Mobile Home in inches
      heightInInches:
        type: integer
        description: Height of the Mobile Home in inches
      widthInInches:
        type: integer
        description: Width of the Mobile Home in inches
    required:
      - make
      - model
      - year
      - lengthInInches
      - heightInInches
      - widthInInches
  RejectShipment:
    properties:
      rejectionReason:
        type: string
        example: MTO Shipment not good enough
    required:
      - rejectionReason
  RequestDiversion:
    properties:
      diversionReason:
        type: string
        example: Shipment route needs to change
    required:
      - diversionReason
  ApproveSITExtension:
    properties:
      approvedDays:
        description: Number of days approved for SIT extension
        type: integer
        example: 21
        minimum: 1
      requestReason:
        description: Reason from service counselor-provided picklist for SIT Duration Update
        example: 'AWAITING_COMPLETION_OF_RESIDENCE'
        type: string
        enum:
          - SERIOUS_ILLNESS_MEMBER
          - SERIOUS_ILLNESS_DEPENDENT
          - IMPENDING_ASSIGNEMENT
          - DIRECTED_TEMPORARY_DUTY
          - NONAVAILABILITY_OF_CIVILIAN_HOUSING
          - AWAITING_COMPLETION_OF_RESIDENCE
          - OTHER
      officeRemarks:
        description: Remarks from TOO about SIT approval
        type: string
        example: Approved for three weeks rather than requested 45 days
        x-nullable: true
    required:
      - approvedDays
  DenySITExtension:
    properties:
      officeRemarks:
        description: Remarks from TOO about SIT denial
        type: string
        example: Denied this extension as it does not match the criteria
        x-nullable: true
      convertToCustomerExpense:
        description: Whether or not to convert to members expense once SIT extension is denied.
        type: boolean
        example: false
    required:
      - officeRemarks
      - convertToCustomerExpense
  UpdateSITServiceItemCustomerExpense:
    properties:
      convertToCustomerExpense:
        example: true
        type: boolean
      customerExpenseReason:
        description: Reason the service item was rejected
        type: string
        example: Insufficent details provided
    required:
      - convertToCustomerExpense
      - customerExpenseReason
  CreateApprovedSITDurationUpdate:
    properties:
      requestReason:
        description: Reason from service counselor-provided picklist for SIT Duration Update
        example: 'AWAITING_COMPLETION_OF_RESIDENCE'
        type: string
        enum:
          - SERIOUS_ILLNESS_MEMBER
          - SERIOUS_ILLNESS_DEPENDENT
          - IMPENDING_ASSIGNEMENT
          - DIRECTED_TEMPORARY_DUTY
          - NONAVAILABILITY_OF_CIVILIAN_HOUSING
          - AWAITING_COMPLETION_OF_RESIDENCE
          - OTHER
      approvedDays:
        description: Number of days approved for SIT extension. This will match requested days saved to the SIT extension model.
        type: integer
        example: 21
      officeRemarks:
        description: Remarks from TOO about SIT Duration Update creation
        type: string
        example: Customer needs additional storage time as their new place of residence is not yet ready
        x-nullable: true
    required:
      - requestReason
      - approvedDays
  PatchMTOServiceItemStatusPayload:
    properties:
      status:
        description: Describes all statuses for a MTOServiceItem
        type: string
        enum:
          - SUBMITTED
          - APPROVED
          - REJECTED
      rejectionReason:
        description: Reason the service item was rejected
        type: string
        example: Insufficent details provided
        x-nullable: true
  MTOApprovalServiceItemCodes:
    description: MTO level service items to create when updating MTO status.
    properties:
      serviceCodeCS:
        example: true
        type: boolean
      serviceCodeMS:
        example: true
        type: boolean
    type: object
  TacValid:
    properties:
      isValid:
        example: true
        type: boolean
    required:
      - isValid
    type: object
  UpdatePaymentRequestStatusPayload:
    properties:
      rejectionReason:
        example: documentation was incomplete
        type: string
        x-nullable: true
      status:
        $ref: '#/definitions/PaymentRequestStatus'
      eTag:
        type: string
    type: object
  AvailableOfficeUsers:
    type: array
    items:
      $ref: '#/definitions/AvailableOfficeUser'
  AvailableOfficeUser:
    type: object
    properties:
      officeUserId:
        type: string
        format: uuid
        example: c56a4180-65aa-42ec-a945-5fd21dec0538
      lastName:
        type: string
      firstName:
        type: string
      hasSafetyPrivilege:
        type: boolean
  QueueMoves:
    type: array
    items:
      $ref: '#/definitions/QueueMove'
  QueueMove:
    type: object
    properties:
      id:
        type: string
        format: uuid
      customer:
        $ref: '#/definitions/Customer'
      status:
        $ref: '#/definitions/MoveStatus'
      locator:
        type: string
      submittedAt:
        format: date-time
        type: string
        x-nullable: true
      appearedInTooAt:
        format: date-time
        type: string
        x-nullable: true
      requestedMoveDate:
        format: date
        type: string
        x-nullable: true
      departmentIndicator:
        $ref: '#/definitions/DeptIndicator'
      shipmentsCount:
        type: integer
      originDutyLocation:
        $ref: 'definitions/DutyLocation.yaml'
      destinationDutyLocation:
        $ref: 'definitions/DutyLocation.yaml'
      originGBLOC:
        $ref: '#/definitions/GBLOC'
      ppmType:
        type: string
        enum: [FULL, PARTIAL]
        x-nullable: true
      closeoutInitiated:
        format: date-time
        type: string
        x-nullable: true
      closeoutLocation:
        type: string
        x-nullable: true
      orderType:
        type: string
        x-nullable: true
      lockedByOfficeUserID:
        type: string
        format: uuid
        x-nullable: true
      lockedByOfficeUser:
        $ref: '#/definitions/LockedOfficeUser'
        x-nullable: true
      lockExpiresAt:
        type: string
        format: date-time
        x-nullable: true
      ppmStatus:
        $ref: '#/definitions/PPMStatus'
        x-nullable: true
      counselingOffice:
        type: string
        x-nullable: true
      counselingOfficeID:
        type: string
        format: uuid
        x-nullable: true
      assignedTo:
        $ref: '#/definitions/AssignedOfficeUser'
        x-nullable: true
      availableOfficeUsers:
        $ref: '#/definitions/AvailableOfficeUsers'
      assignable:
        type: boolean
  QueueMovesResult:
    type: object
    properties:
      page:
        type: integer
      perPage:
        type: integer
      totalCount:
        type: integer
      queueMoves:
        $ref: '#/definitions/QueueMoves'
  ListPrimeMove:
    description: >
      An abbreviated definition for a move, without all the nested information (shipments, service items, etc). Used to
      fetch a list of moves more efficiently.
    type: object
    properties:
      id:
        example: 1f2270c7-7166-40ae-981e-b200ebdf3054
        format: uuid
        type: string
      moveCode:
        type: string
        example: 'HYXFJF'
        readOnly: true
      createdAt:
        format: date-time
        type: string
        readOnly: true
      orderID:
        example: c56a4180-65aa-42ec-a945-5fd21dec0538
        format: uuid
        type: string
      referenceId:
        example: 1001-3456
        type: string
      availableToPrimeAt:
        format: date-time
        type: string
        x-nullable: true
        readOnly: true
      approvedAt:
        format: date-time
        type: string
        x-nullable: true
        readOnly: true
      updatedAt:
        format: date-time
        type: string
        readOnly: true
      ppmType:
        type: string
        enum:
          - FULL
          - PARTIAL
      eTag:
        type: string
        readOnly: true
      orderType:
        type: string
  ListPrimeMoves:
    type: array
    items:
      $ref: '#/definitions/ListPrimeMove'
  ListPrimeMovesResult:
    type: object
    properties:
      page:
        type: integer
      perPage:
        type: integer
      totalCount:
        type: integer
      queueMoves:
        $ref: '#/definitions/ListPrimeMoves'
  QueuePaymentRequest:
    type: object
    properties:
      id:
        type: string
        format: uuid
      moveID:
        type: string
        format: uuid
      customer:
        $ref: '#/definitions/Customer'
      status:
        $ref: '#/definitions/QueuePaymentRequestStatus'
      age:
        type: number
        format: double
        description: Days since the payment request has been requested.  Decimal representation will allow more accurate sorting.
      submittedAt:
        type: string
        format: date-time
      locator:
        type: string
      departmentIndicator:
        $ref: '#/definitions/DeptIndicator'
      originGBLOC:
        $ref: '#/definitions/GBLOC'
      originDutyLocation:
        $ref: 'definitions/DutyLocation.yaml'
      orderType:
        type: string
        x-nullable: true
      lockedByOfficeUserID:
        type: string
        format: uuid
        x-nullable: true
      lockExpiresAt:
        type: string
        format: date-time
        x-nullable: true
      assignedTo:
        $ref: '#/definitions/AssignedOfficeUser'
        x-nullable: true
      availableOfficeUsers:
        $ref: '#/definitions/AvailableOfficeUsers'
      assignable:
        type: boolean
  QueuePaymentRequests:
    type: array
    items:
      $ref: '#/definitions/QueuePaymentRequest'
  QueuePaymentRequestsResult:
    type: object
    properties:
      page:
        type: integer
      perPage:
        type: integer
      totalCount:
        type: integer
      queuePaymentRequests:
        $ref: '#/definitions/QueuePaymentRequests'
  QueuePaymentRequestStatus:
    enum:
      - Payment requested
      - Reviewed
      - Rejected
      - Paid
    title: Queue Payment Request Status
    type: string
  SearchMoves:
    type: array
    items:
      $ref: '#/definitions/SearchMove'
  SearchMove:
    type: object
    properties:
      id:
        type: string
        format: uuid
      firstName:
        type: string
        example: John
        x-nullable: true
      lastName:
        type: string
        example: Doe
        x-nullable: true
      dodID:
        type: string
        example: 1234567890
        x-nullable: true
      paymentRequestCode:
        type: string
        example: 9551-6199-2
        x-nullable: true
      status:
        $ref: '#/definitions/MoveStatus'
      locator:
        type: string
      branch:
        type: string
      shipmentsCount:
        type: integer
      originDutyLocationPostalCode:
        format: zip
        type: string
        title: ZIP
        example: '90210'
        pattern: ^(\d{5})$
      destinationDutyLocationPostalCode:
        format: zip
        type: string
        title: ZIP
        example: '90210'
        pattern: ^(\d{5})$
      requestedPickupDate:
        type: string
        format: date
        x-nullable: true
      orderType:
        type: string
      requestedDeliveryDate:
        type: string
        format: date
        x-nullable: true
      originGBLOC:
        $ref: '#/definitions/GBLOC'
      destinationGBLOC:
        $ref: '#/definitions/GBLOC'
      lockedByOfficeUserID:
        type: string
        format: uuid
        x-nullable: true
      lockExpiresAt:
        type: string
        format: date-time
        x-nullable: true
      emplid:
        type: string
        x-nullable: true
  SearchMovesResult:
    type: object
    properties:
      page:
        type: integer
      perPage:
        type: integer
      totalCount:
        type: integer
      searchMoves:
        $ref: '#/definitions/SearchMoves'
  GBLOC:
    type: string
    enum:
      - AGFM
      - APAT
      - BGAC
      - BGNC
      - BKAS
      - CFMQ
      - CLPK
      - CNNQ
      - DMAT
      - GSAT
      - HAFC
      - HBAT
      - JEAT
      - JENQ
      - KKFA
      - LHNQ
      - LKNQ
      - MAPK
      - MAPS
      - MBFL
      - MLNQ
      - XXXX
  CreateCustomerSupportRemark:
    type: object
    description: >-
      A text remark written by an customer support user that is associated with a specific
      move.
    required:
      - content
      - officeUserID
    properties:
      content:
        example: This is a remark about a move.
        type: string
      officeUserID:
        example: 1f2270c7-7166-40ae-981e-b200ebdf3054
        format: uuid
        type: string
  UpdateCustomerSupportRemarkPayload:
    type: object
    description: >-
      A text remark update to an existing remark created by the current active user (the CSR).
    required:
      - content
    properties:
      content:
        example: This is a remark about a move.
        type: string
  EvaluationReportType:
    type: string
    enum:
      - SHIPMENT
      - COUNSELING
  EvaluationReportInspectionType:
    type: string
    enum:
      - DATA_REVIEW
      - PHYSICAL
      - VIRTUAL
    x-nullable: true
  EvaluationReportLocation:
    type: string
    enum:
      - ORIGIN
      - DESTINATION
      - OTHER
    x-nullable: true
  EvaluationReportOfficeUser:
    type: object
    readOnly: true
    description: The authoring office user for an evaluation report
    properties:
      id:
        example: 1f2270c7-7166-40ae-981e-b200ebdf3054
        format: uuid
        type: string
      firstName:
        type: string
      lastName:
        type: string
      email:
        type: string
        format: x-email
        pattern: '^[a-zA-Z0-9._%+-]+@[a-zA-Z0-9.-]+\.[a-zA-Z]{2,}$'
      phone:
        type: string
        format: telephone
        pattern: '^[2-9]\d{2}-\d{3}-\d{4}$'
  EvaluationReportList:
    type: array
    items:
      $ref: '#/definitions/EvaluationReport'
  EvaluationReport:
    type: object
    description: An evaluation report
    properties:
      id:
        example: 1f2270c7-7166-40ae-981e-b200ebdf3054
        format: uuid
        type: string
        readOnly: true
      moveID:
        example: 1f2270c7-7166-40ae-981e-b200ebdf3054
        format: uuid
        type: string
        readOnly: true
      shipmentID:
        example: 1f2270c7-7166-40ae-981e-b200ebdf3054
        format: uuid
        type: string
        x-nullable: true
        readOnly: true
      type:
        $ref: '#/definitions/EvaluationReportType'
      inspectionType:
        $ref: '#/definitions/EvaluationReportInspectionType'
        x-nullable: true
      inspectionDate:
        type: string
        format: date
        x-nullable: true
      officeUser:
        $ref: '#/definitions/EvaluationReportOfficeUser'
      location:
        $ref: '#/definitions/EvaluationReportLocation'
        x-nullable: true
      ReportViolations:
        $ref: '#/definitions/ReportViolations'
        x-nullable: true
      gsrAppeals:
        $ref: '#/definitions/GSRAppeals'
        x-nullable: true
      locationDescription:
        type: string
        example: 'Route 66 at crash inspection site 3'
        x-nullable: true
      observedShipmentDeliveryDate:
        type: string
        format: date
        x-nullable: true
      observedShipmentPhysicalPickupDate:
        type: string
        format: date
        x-nullable: true
      timeDepart:
        type: string
        x-nullable: true
        pattern: '^(0[0-9]|1[0-9]|2[0-3]):[0-5][0-9]$'
        example: '14:30'
      evalStart:
        type: string
        x-nullable: true
        pattern: '^(0[0-9]|1[0-9]|2[0-3]):[0-5][0-9]$'
        example: '15:00'
      evalEnd:
        type: string
        x-nullable: true
        pattern: '^(0[0-9]|1[0-9]|2[0-3]):[0-5][0-9]$'
        example: '18:00'
      violationsObserved:
        type: boolean
        x-nullable: true
      remarks:
        type: string
        x-nullable: true
      seriousIncident:
        type: boolean
        x-nullable: true
      seriousIncidentDesc:
        type: string
        x-nullable: true
      observedClaimsResponseDate:
        type: string
        format: date
        x-nullable: true
      observedPickupDate:
        type: string
        format: date
        x-nullable: true
      observedPickupSpreadStartDate:
        type: string
        format: date
        x-nullable: true
      observedPickupSpreadEndDate:
        type: string
        format: date
        x-nullable: true
      observedDeliveryDate:
        type: string
        format: date
        x-nullable: true
      moveReferenceID:
        type: string
        x-nullable: true
        readOnly: true
      eTag:
        type: string
      submittedAt:
        type: string
        format: date-time
        x-nullable: true
      createdAt:
        type: string
        format: date-time
        readOnly: true
      updatedAt:
        type: string
        format: date-time
        readOnly: true
  CreateEvaluationReport:
    type: object
    description: Minimal set of info needed to create a shipment evaluation report, which is just a shipment ID.
    properties:
      shipmentID:
        description: The shipment ID of the shipment to be evaluated in the report
        example: 01b9671e-b268-4906-967b-ba661a1d3933
        format: uuid
        type: string
  CreateViolationAppeal:
    type: object
    description: Appeal status and remarks left for a violation, created by a GSR user.
    properties:
      remarks:
        description: Remarks left by the GSR user
        example: These are my violation appeal remarks
        type: string
      appealStatus:
        description: The status of the appeal set by the GSR user
        example: These are my violation appeal remarks
        type: string
        enum: [sustained, rejected]
  PWSViolation:
    type: object
    description: A PWS violation for an evaluation report
    readOnly: true
    properties:
      id:
        example: 1f2270c7-7166-40ae-981e-b200ebdf3054
        format: uuid
        type: string
      displayOrder:
        example: 3
        type: integer
      paragraphNumber:
        example: 1.2.3.4.5
        type: string
      title:
        example: Customer Support
        type: string
      category:
        example: Pre-Move Services
        type: string
      subCategory:
        example: Weight Estimate
        type: string
      requirementSummary:
        example: Provide a single point of contact (POC)
        type: string
      requirementStatement:
        example: The contractor shall prepare and load property going into NTS in containers at residence for shipment to NTS.
        type: string
      isKpi:
        example: false
        type: boolean
      additionalDataElem:
        example: QAE Observed Delivery Date
        type: string
  PWSViolations:
    type: array
    items:
      $ref: '#/definitions/PWSViolation'
  AssociateReportViolations:
    type: object
    description: A list of PWS violation string ids to associate with an evaluation report
    properties:
      violations:
        type: array
        items:
          type: string
          format: uuid
  ReportViolation:
    type: object
    description: An object associating violations to evaluation reports
    properties:
      id:
        example: 1f2270c7-7166-40ae-981e-b200ebdf3054
        format: uuid
        type: string
      reportID:
        example: 1f2270c7-7166-40ae-981e-b200ebdf3054
        format: uuid
        type: string
      violationID:
        example: 1f2270c7-7166-40ae-981e-b200ebdf3054
        format: uuid
        type: string
      violation:
        $ref: '#/definitions/PWSViolation'
      gsrAppeals:
        $ref: '#/definitions/GSRAppeals'
        x-nullable: true
  ReportViolations:
    type: array
    items:
      $ref: '#/definitions/ReportViolation'
  GSRAppealStatusType:
    type: string
    enum:
      - SUSTAINED
      - REJECTED
  GSRAppeals:
    type: array
    items:
      $ref: '#/definitions/GSRAppeal'
  GSRAppeal:
    type: object
    description: An object associating appeals on violations and serious incidents
    properties:
      id:
        example: 1f2270c7-7166-40ae-981e-b200ebdf3054
        format: uuid
        type: string
      reportID:
        example: 1f2270c7-7166-40ae-981e-b200ebdf3054
        format: uuid
        type: string
      violationID:
        example: 1f2270c7-7166-40ae-981e-b200ebdf3054
        format: uuid
        type: string
      officeUserID:
        example: 1f2270c7-7166-40ae-981e-b200ebdf3054
        format: uuid
        type: string
      officeUser:
        $ref: '#/definitions/EvaluationReportOfficeUser'
      isSeriousIncident:
        type: boolean
        example: false
      appealStatus:
        $ref: '#/definitions/GSRAppealStatusType'
      remarks:
        type: string
        example: Office user remarks
      createdAt:
        type: string
        format: date-time
        readOnly: true
  TransportationOffices:
    type: array
    items:
      $ref: 'definitions/TransportationOffice.yaml'
  GBLOCs:
    type: array
    items:
      type: string
  MovePayload:
    type: object
    properties:
      id:
        type: string
        format: uuid
        example: c56a4180-65aa-42ec-a945-5fd21dec0538
      orders_id:
        type: string
        format: uuid
        example: c56a4180-65aa-42ec-a945-5fd21dec0538
      service_member_id:
        type: string
        format: uuid
        example: c56a4180-65aa-42ec-a945-5fd21dec0538
        readOnly: true
      locator:
        type: string
        example: '12432'
      status:
        $ref: '#/definitions/MoveStatus'
      created_at:
        type: string
        format: date-time
      updated_at:
        type: string
        format: date-time
      submitted_at:
        type: string
        format: date-time
        x-nullable: true
      mto_shipments:
        $ref: '#/definitions/MTOShipments'
      closeout_office:
        $ref: '#/definitions/TransportationOffice'
      cancel_reason:
        type: string
        example: Change of orders
        x-nullable: true
      eTag:
        type: string
      primeCounselingCompletedAt:
        format: date-time
        type: string
        readOnly: true
      additionalDocuments:
        $ref: 'definitions/Document.yaml'
    required:
      - id
      - orders_id
      - locator
      - created_at
      - updated_at
      - eTag
  IsDateWeekendHolidayInfo:
    type: object
    properties:
      country_code:
        type: string
      country_name:
        type: string
      date:
        type: string
        format: date
        example: '2018-09-25'
      is_weekend:
        type: boolean
      is_holiday:
        type: boolean
      details:
        type: string
    required:
      - country_code
      - country_name
      - date
      - is_weekend
      - is_holiday
  AssignOfficeUserBody:
    type: object
    properties:
      officeUserId:
        type: string
        format: uuid
      roleType:
        type: string
    required:
      - officeUserId
      - roleType
  AssignedOfficeUser:
    type: object
    properties:
      officeUserId:
        type: string
        format: uuid
        example: c56a4180-65aa-42ec-a945-5fd21dec0538
      firstName:
        type: string
      lastName:
        type: string
responses:
  InvalidRequest:
    description: The request payload is invalid
    schema:
      $ref: '#/definitions/Error'
  NotFound:
    description: The requested resource wasn't found
    schema:
      $ref: '#/definitions/Error'
  Conflict:
    description: Conflict error
    schema:
      $ref: '#/definitions/Error'
  PermissionDenied:
    description: The request was denied
    schema:
      $ref: '#/definitions/Error'
  ServerError:
    description: A server error occurred
    schema:
      $ref: '#/definitions/Error'
  PreconditionFailed:
    description: Precondition failed
    schema:
      $ref: '#/definitions/Error'
  UnprocessableEntity:
    description: The payload was unprocessable.
    schema:
      $ref: '#/definitions/ValidationError'<|MERGE_RESOLUTION|>--- conflicted
+++ resolved
@@ -4853,14 +4853,11 @@
         example: true
         x-nullable: true
         description: Indicates if the move entitlement allows dependents to travel to the new Permanent Duty Station (PDS). This is only present on OCONUS moves.
-<<<<<<< HEAD
-=======
       ubAllowance:
         type: integer
         example: 3
         x-nullable: true
         description: The amount of weight in pounds that the move is entitled for shipment types of Unaccompanied Baggage.
->>>>>>> 8ca03d8f
       dependentsUnderTwelve:
         type: integer
         example: 5
@@ -4871,13 +4868,6 @@
         example: 3
         x-nullable: true
         description: Indicates the number of dependents of the age twelve or older for a move. This is only present on OCONUS moves.
-<<<<<<< HEAD
-      ubAllowance:
-        example: 500
-        type: integer
-        x-nullable: true
-=======
->>>>>>> 8ca03d8f
       eTag:
         type: string
     type: object
@@ -5681,13 +5671,10 @@
         example: 3
         x-nullable: true
         description: Indicates the number of dependents of the age twelve or older for a move. This is only present on OCONUS moves.
-<<<<<<< HEAD
       ubAllowance:
         example: 500
         type: integer
         x-nullable: true
-=======
->>>>>>> 8ca03d8f
   UpdateBillableWeightPayload:
     type: object
     properties:
@@ -5776,13 +5763,10 @@
         example: 3
         x-nullable: true
         description: Indicates the number of dependents of the age twelve or older for a move. This is only present on OCONUS moves.
-<<<<<<< HEAD
       ubAllowance:
         example: 500
         type: integer
         x-nullable: true
-=======
->>>>>>> 8ca03d8f
   MoveTaskOrder:
     description: The Move (MoveTaskOrder)
     properties:
