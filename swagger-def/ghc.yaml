swagger: '2.0'
info:
  contact:
    email: milmove-developers@caci.com
  description:
    $ref: info/ghc_description.md
  license:
    name: MIT
    url: 'https://opensource.org/licenses/MIT'
  title: MilMove GHC API
  version: 0.0.1
basePath: /ghc/v1
schemes:
  - http
tags:
  - name: queues
  - name: move
  - $ref: 'tags/order.yaml'
  - name: moveTaskOrder
  - name: customer
  - name: mtoServiceItem
  - name: mtoShipment
  - name: shipment
  - name: mtoAgent
  - name: paymentServiceItem
  - name: ppm
  - name: tac
  - name: transportationOffice
  - name: addresses
  - name: uploads
  - name: paymentRequests
  - name: reServiceItems
paths:
  '/customer':
    post:
      summary: Creates a customer with Okta option
      description: Creates a customer with option to also create an Okta profile account based on the office user's input when completing the UI form and submitting.
      operationId: createCustomerWithOktaOption
      tags:
        - customer
      consumes:
        - application/json
      produces:
        - application/json
      parameters:
        - in: body
          name: body
          required: true
          schema:
            $ref: '#/definitions/CreateCustomerPayload'
      responses:
        '200':
          description: successfully created the customer
          schema:
            $ref: '#/definitions/CreatedCustomer'
        '400':
          $ref: '#/responses/InvalidRequest'
        '401':
          $ref: '#/responses/PermissionDenied'
        '403':
          $ref: '#/responses/PermissionDenied'
        '404':
          $ref: '#/responses/NotFound'
        '409':
          $ref: '#/responses/Conflict'
        '412':
          $ref: '#/responses/PreconditionFailed'
        '422':
          $ref: '#/responses/UnprocessableEntity'
        '500':
          $ref: '#/responses/ServerError'
  /open/requested-office-users:
    post:
      consumes:
        - application/json
      produces:
        - application/json
      summary: Create an Office User
      description: >
        This endpoint is publicly accessible as it is utilized for individuals who do not have an office account to request the creation of an office account.

        Request the creation of an office user. An administrator will need to approve them after creation. Note on requirements:
        An identification method must be present. The following 2 fields have an "OR" requirement.
        - edipi
        - other_unique_id
        One of these two fields MUST be present to serve as identification for the office user being created. This logic is handled at the application level.
      operationId: createRequestedOfficeUser
      tags:
        - officeUsers
      parameters:
        - in: body
          name: officeUser
          description: Office User information
          schema:
            $ref: '#/definitions/OfficeUserCreate'
      responses:
        '201':
          description: successfully requested the creation of provided office user
          schema:
            $ref: '#/definitions/OfficeUser'
        '422':
          description: validation error
          schema:
            $ref: '#/definitions/ValidationError'
        '500':
          description: internal server error
  '/customer/{customerID}':
    parameters:
      - description: ID of customer to use
        in: path
        name: customerID
        required: true
        type: string
        format: uuid
    get:
      produces:
        - application/json
      parameters: []
      responses:
        '200':
          description: Successfully retrieved information on an individual customer
          schema:
            $ref: '#/definitions/Customer'
        '400':
          $ref: '#/responses/InvalidRequest'
        '401':
          $ref: '#/responses/PermissionDenied'
        '403':
          $ref: '#/responses/PermissionDenied'
        '404':
          $ref: '#/responses/NotFound'
        '500':
          $ref: '#/responses/ServerError'
      tags:
        - customer
      description: Returns a given customer
      operationId: getCustomer
      summary: Returns a given customer
    patch:
      summary: Updates customer info
      description: Updates customer info by ID
      operationId: updateCustomer
      tags:
        - customer
      consumes:
        - application/json
      produces:
        - application/json
      parameters:
        - in: body
          name: body
          required: true
          schema:
            $ref: '#/definitions/UpdateCustomerPayload'
        - in: header
          name: If-Match
          type: string
          required: true
      responses:
        '200':
          description: updated instance of orders
          schema:
            $ref: '#/definitions/Customer'
        '400':
          $ref: '#/responses/InvalidRequest'
        '401':
          $ref: '#/responses/PermissionDenied'
        '403':
          $ref: '#/responses/PermissionDenied'
        '404':
          $ref: '#/responses/NotFound'
        '412':
          $ref: '#/responses/PreconditionFailed'
        '422':
          $ref: '#/responses/UnprocessableEntity'
        '500':
          $ref: '#/responses/ServerError'
      x-permissions:
        - update.customer
  /customer/search:
    post:
      produces:
        - application/json
      consumes:
        - application/json
      summary: Search customers by DOD ID or customer name
      description: >
        Search customers by DOD ID or customer name. Used by services counselors to locate profiles to update, find attached moves, and to create new moves.
      operationId: searchCustomers
      tags:
        - customer
      parameters:
        - in: body
          name: body
          schema:
            properties:
              page:
                type: integer
                description: requested page of results
              perPage:
                type: integer
              edipi:
                description: DOD ID
                type: string
                minLength: 10
                maxLength: 10
                x-nullable: true
              emplid:
                description: EMPLID
                type: string
                minLength: 7
                maxLength: 7
                x-nullable: true
              branch:
                description: Branch
                type: string
                minLength: 1
              customerName:
                description: Customer Name
                type: string
                minLength: 1
                x-nullable: true
              sort:
                type: string
                x-nullable: true
                enum: [customerName, edipi, emplid, branch, personalEmail, telephone]
              order:
                type: string
                x-nullable: true
                enum: [asc, desc]
          description: field that results should be sorted by
      responses:
        '200':
          description: Successfully returned all customers matching the criteria
          schema:
            $ref: '#/definitions/SearchCustomersResult'
        '403':
          $ref: '#/responses/PermissionDenied'
        '500':
          $ref: '#/responses/ServerError'
  '/move/{locator}':
    parameters:
      - description: Code used to identify a move in the system
        in: path
        name: locator
        required: true
        type: string
    get:
      produces:
        - application/json
      parameters: []
      responses:
        '200':
          description: Successfully retrieved the individual move
          schema:
            $ref: '#/definitions/Move'
        '400':
          $ref: '#/responses/InvalidRequest'
        '401':
          $ref: '#/responses/PermissionDenied'
        '403':
          $ref: '#/responses/PermissionDenied'
        '404':
          $ref: '#/responses/NotFound'
        '500':
          $ref: '#/responses/ServerError'
      tags:
        - move
      description: Returns a given move for a unique alphanumeric locator string
      summary: Returns a given move
      operationId: getMove
  '/move/{locator}/history':
    parameters:
      - description: Code used to identify a move in the system
        in: path
        name: locator
        required: true
        type: string
    get:
      produces:
        - application/json
      parameters:
        - in: query
          name: page
          type: integer
          description: requested page of results
        - in: query
          name: perPage
          type: integer
          description: results per page
      responses:
        '200':
          description: Successfully retrieved the individual move history
          schema:
            $ref: '#/definitions/MoveHistoryResult'
        '400':
          $ref: '#/responses/InvalidRequest'
        '401':
          $ref: '#/responses/PermissionDenied'
        '403':
          $ref: '#/responses/PermissionDenied'
        '404':
          $ref: '#/responses/NotFound'
        '500':
          $ref: '#/responses/ServerError'
      tags:
        - move
      description: Returns the history for a given move for a unique alphanumeric locator string
      summary: Returns the history of an identified move
      operationId: getMoveHistory
  '/moves/{moveID}/shipment-evaluation-reports-list':
    parameters:
      - description: Code used to identify a move in the system
        in: path
        name: moveID
        required: true
        type: string
        format: uuid
    get:
      produces:
        - application/json
      responses:
        '200':
          description: Successfully retrieved the move's evaluation reports
          schema:
            $ref: '#/definitions/EvaluationReportList'
        '400':
          $ref: '#/responses/InvalidRequest'
        '401':
          $ref: '#/responses/PermissionDenied'
        '403':
          $ref: '#/responses/PermissionDenied'
        '404':
          $ref: '#/responses/NotFound'
        '500':
          $ref: '#/responses/ServerError'
      tags:
        - move
      description: Returns shipment evaluation reports for the specified move that are visible to the current office user
      summary: Returns shipment evaluation reports for the specified move that are visible to the current office user
      operationId: getMoveShipmentEvaluationReportsList
  '/moves/{moveID}/counseling-evaluation-reports-list':
    parameters:
      - description: Code used to identify a move in the system
        in: path
        name: moveID
        required: true
        type: string
        format: uuid
    get:
      produces:
        - application/json
      responses:
        '200':
          description: Successfully retrieved the move's evaluation reports
          schema:
            $ref: '#/definitions/EvaluationReportList'
        '400':
          $ref: '#/responses/InvalidRequest'
        '401':
          $ref: '#/responses/PermissionDenied'
        '403':
          $ref: '#/responses/PermissionDenied'
        '404':
          $ref: '#/responses/NotFound'
        '500':
          $ref: '#/responses/ServerError'
      tags:
        - move
      description: Returns counseling evaluation reports for the specified move that are visible to the current office user
      summary: Returns counseling evaluation reports for the specified move that are visible to the current office user
      operationId: getMoveCounselingEvaluationReportsList
  '/moves/{moveID}/cancel':
    parameters:
      - description: ID of the move
        in: path
        name: moveID
        required: true
        format: uuid
        type: string
    post:
      consumes:
        - application/json
      produces:
        - application/json
      parameters: []
      responses:
        '200':
          description: Successfully canceled move
          schema:
            $ref: '#/definitions/Move'
        '403':
          $ref: '#/responses/PermissionDenied'
        '404':
          $ref: '#/responses/NotFound'
        '409':
          $ref: '#/responses/Conflict'
        '412':
          $ref: '#/responses/PreconditionFailed'
        '422':
          $ref: '#/responses/UnprocessableEntity'
        '500':
          $ref: '#/responses/ServerError'
      tags:
        - move
      description: cancels a move
      operationId: moveCanceler
      summary: Cancels a move
      x-permissions:
        - update.cancelMoveFlag
  '/counseling/orders/{orderID}':
    parameters:
      - description: ID of order to update
        in: path
        name: orderID
        required: true
        type: string
        format: uuid
    patch:
      summary: Updates an order (performed by a services counselor)
      description: All fields sent in this request will be set on the order referenced
      operationId: counselingUpdateOrder
      tags:
        - order
      consumes:
        - application/json
      produces:
        - application/json
      parameters:
        - in: body
          name: body
          required: true
          schema:
            $ref: '#/definitions/CounselingUpdateOrderPayload'
        - in: header
          name: If-Match
          type: string
          required: true
      responses:
        '200':
          description: updated instance of orders
          schema:
            $ref: '#/definitions/Order'
        '403':
          $ref: '#/responses/PermissionDenied'
        '404':
          $ref: '#/responses/NotFound'
        '412':
          $ref: '#/responses/PreconditionFailed'
        '422':
          $ref: '#/responses/UnprocessableEntity'
        '500':
          $ref: '#/responses/ServerError'
  '/orders':
    post:
      summary: Creates an orders model for a logged-in user
      description: Creates an instance of orders tied to a service member, which allow for creation of a move and an entitlement. Orders are required before the creation of a move
      operationId: createOrder
      tags:
        - order
      consumes:
        - application/json
      produces:
        - application/json
      parameters:
        - in: body
          name: createOrders
          schema:
            $ref: '#/definitions/CreateOrders'
      responses:
        '200':
          description: created instance of orders
          schema:
            $ref: '#/definitions/Order'
        '400':
          description: invalid request
        '401':
          description: request requires user authentication
        '403':
          description: user is not authorized
        '422':
          $ref: '#/responses/UnprocessableEntity'
        '500':
          description: internal server error
  '/orders/{orderID}':
    parameters:
      - description: ID of order to use
        in: path
        name: orderID
        required: true
        type: string
        format: uuid
    patch:
      summary: Updates an order
      description: All fields sent in this request will be set on the order referenced
      operationId: updateOrder
      tags:
        - order
      consumes:
        - application/json
      produces:
        - application/json
      parameters:
        - in: body
          name: body
          required: true
          schema:
            $ref: '#/definitions/UpdateOrderPayload'
        - in: header
          name: If-Match
          type: string
          required: true
      responses:
        '200':
          description: updated instance of orders
          schema:
            $ref: '#/definitions/Order'
        '400':
          $ref: '#/responses/InvalidRequest'
        '403':
          $ref: '#/responses/PermissionDenied'
        '404':
          $ref: '#/responses/NotFound'
        '409':
          $ref: '#/responses/Conflict'
        '412':
          $ref: '#/responses/PreconditionFailed'
        '422':
          $ref: '#/responses/UnprocessableEntity'
        '500':
          $ref: '#/responses/ServerError'
      x-permissions:
        - update.orders
    get:
      produces:
        - application/json
      parameters: []
      responses:
        '200':
          description: Successfully retrieved order
          schema:
            $ref: '#/definitions/Order'
        '400':
          $ref: '#/responses/InvalidRequest'
        '401':
          $ref: '#/responses/PermissionDenied'
        '403':
          $ref: '#/responses/PermissionDenied'
        '404':
          $ref: '#/responses/NotFound'
        '500':
          $ref: '#/responses/ServerError'
      tags:
        - order
      description: Gets an order
      operationId: getOrder
      summary: Gets an order by ID
  '/orders/{orderID}/allowances':
    parameters:
      - description: ID of order to use
        in: path
        name: orderID
        required: true
        type: string
        format: uuid
    patch:
      summary: Updates an allowance (Orders with Entitlements)
      description: All fields sent in this request will be set on the order referenced
      operationId: updateAllowance
      tags:
        - order
      consumes:
        - application/json
      produces:
        - application/json
      parameters:
        - in: body
          name: body
          required: true
          schema:
            $ref: '#/definitions/UpdateAllowancePayload'
        - in: header
          name: If-Match
          type: string
          required: true
      responses:
        '200':
          description: updated instance of allowance
          schema:
            $ref: '#/definitions/Order'
        '403':
          $ref: '#/responses/PermissionDenied'
        '404':
          $ref: '#/responses/NotFound'
        '412':
          $ref: '#/responses/PreconditionFailed'
        '422':
          $ref: '#/responses/UnprocessableEntity'
        '500':
          $ref: '#/responses/ServerError'
      x-permissions:
        - update.allowances
  '/orders/{orderID}/acknowledge-excess-weight-risk':
    parameters:
      - description: ID of order to use
        in: path
        name: orderID
        required: true
        type: string
        format: uuid
    post:
      summary: Saves the date and time a TOO acknowledged the excess weight risk by dismissing the alert
      description: Saves the date and time a TOO acknowledged the excess weight risk by dismissing the alert
      operationId: acknowledgeExcessWeightRisk
      tags:
        - order
      consumes:
        - application/json
      produces:
        - application/json
      parameters:
        - in: header
          name: If-Match
          type: string
          required: true
      responses:
        '200':
          description: updated Move
          schema:
            $ref: '#/definitions/Move'
        '403':
          $ref: '#/responses/PermissionDenied'
        '404':
          $ref: '#/responses/NotFound'
        '412':
          $ref: '#/responses/PreconditionFailed'
        '422':
          $ref: '#/responses/UnprocessableEntity'
        '500':
          $ref: '#/responses/ServerError'
      x-permissions:
        - update.excessWeightRisk
  '/orders/{orderID}/acknowledge-excess-unaccompanied-baggage-weight-risk':
    parameters:
      - description: ID of order to use
        in: path
        name: orderID
        required: true
        type: string
        format: uuid
    post:
      summary: Saves the date and time a TOO acknowledged the excess unaccompanied baggage weight risk by dismissing the alert
      description: Saves the date and time a TOO acknowledged the excess unaccompanied baggage weight risk by dismissing the alert
      operationId: acknowledgeExcessUnaccompaniedBaggageWeightRisk
      tags:
        - order
      consumes:
        - application/json
      produces:
        - application/json
      parameters:
        - in: header
          name: If-Match
          type: string
          required: true
      responses:
        '200':
          description: updated Move
          schema:
            $ref: '#/definitions/Move'
        '403':
          $ref: '#/responses/PermissionDenied'
        '404':
          $ref: '#/responses/NotFound'
        '412':
          $ref: '#/responses/PreconditionFailed'
        '422':
          $ref: '#/responses/UnprocessableEntity'
        '500':
          $ref: '#/responses/ServerError'
      x-permissions:
        - update.excessWeightRisk
  '/orders/{orderID}/update-billable-weight':
    parameters:
      - description: ID of order to use
        in: path
        name: orderID
        required: true
        type: string
        format: uuid
    patch:
      summary: Updates the max billable weight
      description: Updates the DBAuthorizedWeight attribute for the Order Entitlements=
      operationId: updateBillableWeight
      tags:
        - order
      consumes:
        - application/json
      produces:
        - application/json
      parameters:
        - in: body
          name: body
          required: true
          schema:
            $ref: '#/definitions/UpdateBillableWeightPayload'
        - in: header
          name: If-Match
          type: string
          required: true
      responses:
        '200':
          description: updated Order
          schema:
            $ref: '#/definitions/Order'
        '403':
          $ref: '#/responses/PermissionDenied'
        '404':
          $ref: '#/responses/NotFound'
        '412':
          $ref: '#/responses/PreconditionFailed'
        '422':
          $ref: '#/responses/UnprocessableEntity'
        '500':
          $ref: '#/responses/ServerError'
      x-permissions:
        - update.billableWeight
  '/orders/{orderID}/update-max-billable-weight/tio':
    parameters:
      - description: ID of order to use
        in: path
        name: orderID
        required: true
        type: string
        format: uuid
    patch:
      summary: Updates the max billable weight with TIO remarks
      description: Updates the DBAuthorizedWeight attribute for the Order Entitlements and move TIO remarks
      operationId: updateMaxBillableWeightAsTIO
      tags:
        - order
      consumes:
        - application/json
      produces:
        - application/json
      parameters:
        - in: body
          name: body
          required: true
          schema:
            $ref: '#/definitions/UpdateMaxBillableWeightAsTIOPayload'
        - $ref: 'parameters/ifMatch.yaml'
      responses:
        '200':
          description: updated Order
          schema:
            $ref: '#/definitions/Order'
        '403':
          $ref: '#/responses/PermissionDenied'
        '404':
          $ref: '#/responses/NotFound'
        '412':
          $ref: '#/responses/PreconditionFailed'
        '422':
          $ref: '#/responses/UnprocessableEntity'
        '500':
          $ref: '#/responses/ServerError'
      x-permissions:
        - update.maxBillableWeight
  /orders/{orderID}/upload_amended_orders:
    post:
      summary: Create an amended order for a given order
      description: Create an amended order for a given order
      operationId: uploadAmendedOrders
      tags:
        - order
      consumes:
        - multipart/form-data
      parameters:
        - in: path
          name: orderID
          type: string
          format: uuid
          required: true
          description: UUID of the order
        - in: formData
          name: file
          type: file
          description: The file to upload.
          required: true
      responses:
        '201':
          description: created upload
          schema:
            $ref: 'definitions/Upload.yaml'
        '400':
          description: invalid request
          schema:
            $ref: '#/definitions/InvalidRequestResponsePayload'
        '403':
          description: not authorized
        '404':
          description: not found
        '413':
          description: payload is too large
        '500':
          description: server error
  '/counseling/orders/{orderID}/allowances':
    parameters:
      - description: ID of order to use
        in: path
        name: orderID
        required: true
        type: string
        format: uuid
    patch:
      summary: Updates an allowance (Orders with Entitlements)
      description: All fields sent in this request will be set on the order referenced
      operationId: counselingUpdateAllowance
      tags:
        - order
      consumes:
        - application/json
      produces:
        - application/json
      parameters:
        - in: body
          name: body
          required: true
          schema:
            $ref: '#/definitions/CounselingUpdateAllowancePayload'
        - in: header
          name: If-Match
          type: string
          required: true
      responses:
        '200':
          description: updated instance of allowance
          schema:
            $ref: '#/definitions/Order'
        '403':
          $ref: '#/responses/PermissionDenied'
        '404':
          $ref: '#/responses/NotFound'
        '412':
          $ref: '#/responses/PreconditionFailed'
        '422':
          $ref: '#/responses/UnprocessableEntity'
        '500':
          $ref: '#/responses/ServerError'
  '/move-task-orders/{moveTaskOrderID}':
    parameters:
      - description: ID of move to use
        in: path
        name: moveTaskOrderID
        required: true
        type: string
    get:
      produces:
        - application/json
      parameters: []
      responses:
        '200':
          description: Successfully retrieved move task order
          schema:
            $ref: '#/definitions/MoveTaskOrder'
        '400':
          $ref: '#/responses/InvalidRequest'
        '401':
          $ref: '#/responses/PermissionDenied'
        '403':
          $ref: '#/responses/PermissionDenied'
        '404':
          $ref: '#/responses/NotFound'
        '500':
          $ref: '#/responses/ServerError'
      tags:
        - moveTaskOrder
      description: Gets a move
      operationId: getMoveTaskOrder
      summary: Gets a move by ID
  '/move_task_orders/{moveTaskOrderID}/mto_service_items':
    parameters:
      - description: ID of move for mto service item to use
        in: path
        name: moveTaskOrderID
        required: true
        format: uuid
        type: string
    get:
      produces:
        - application/json
      parameters: []
      responses:
        '200':
          description: Successfully retrieved all line items for a move task order
          schema:
            $ref: 'definitions/MTOServiceItems.yaml'
        '404':
          $ref: '#/responses/NotFound'
        '422':
          $ref: '#/responses/UnprocessableEntity'
        '500':
          $ref: '#/responses/ServerError'
      tags:
        - mtoServiceItem
      description: Gets all line items for a move
      operationId: listMTOServiceItems
      summary: Gets all line items for a move
  '/mto-shipments':
    post:
      summary: createMTOShipment
      description: |
        Creates a MTO shipment for the specified Move Task Order.
        Required fields include:
        * Shipment Type
        * Customer requested pick-up date
        * Pick-up Address
        * Delivery Address
        * Releasing / Receiving agents
        Optional fields include:
        * Delivery Address Type
        * Customer Remarks
        * Releasing / Receiving agents
        * An array of optional accessorial service item codes
      consumes:
        - application/json
      produces:
        - application/json
      operationId: createMTOShipment
      tags:
        - mtoShipment
      parameters:
        - in: body
          name: body
          schema:
            $ref: '#/definitions/CreateMTOShipment'
      responses:
        '200':
          description: Successfully created a MTO shipment.
          schema:
            $ref: 'definitions/MTOShipment.yaml'
        '400':
          $ref: '#/responses/InvalidRequest'
        '404':
          $ref: '#/responses/NotFound'
        '422':
          $ref: '#/responses/UnprocessableEntity'
        '500':
          $ref: '#/responses/ServerError'
  '/move_task_orders/{moveTaskOrderID}/mto_shipments':
    parameters:
      - description: ID of move task order for mto shipment to use
        in: path
        name: moveTaskOrderID
        required: true
        format: uuid
        type: string
    get:
      produces:
        - application/json
      parameters: []
      responses:
        '200':
          description: Successfully retrieved all mto shipments for a move task order
          schema:
            $ref: '#/definitions/MTOShipments'
        '403':
          $ref: '#/responses/PermissionDenied'
        '404':
          $ref: '#/responses/NotFound'
        '422':
          $ref: '#/responses/UnprocessableEntity'
        '500':
          $ref: '#/responses/ServerError'
      tags:
        - mtoShipment
      description: Gets all shipments for a move task order
      operationId: listMTOShipments
      summary: Gets all shipments for a move task order
  '/shipments/{shipmentID}':
    get:
      summary: fetches a shipment by ID
      description: fetches a shipment by ID
      operationId: getShipment
      tags:
        - mtoShipment
      produces:
        - application/json
      parameters:
        - description: ID of the shipment to be fetched
          in: path
          name: shipmentID
          required: true
          format: uuid
          type: string
      responses:
        '200':
          description: Successfully fetched the shipment
          schema:
            $ref: '#/definitions/MTOShipment'
        '400':
          $ref: '#/responses/InvalidRequest'
        '403':
          $ref: '#/responses/PermissionDenied'
        '404':
          $ref: '#/responses/NotFound'
        '422':
          $ref: '#/responses/UnprocessableEntity'
        '500':
          $ref: '#/responses/ServerError'
    delete:
      summary: Soft deletes a shipment by ID
      description: Soft deletes a shipment by ID
      operationId: deleteShipment
      tags:
        - shipment
      produces:
        - application/json
      parameters:
        - description: ID of the shipment to be deleted
          in: path
          name: shipmentID
          required: true
          format: uuid
          type: string
      responses:
        '204':
          description: Successfully soft deleted the shipment
        '400':
          $ref: '#/responses/InvalidRequest'
        '403':
          $ref: '#/responses/PermissionDenied'
        '404':
          $ref: '#/responses/NotFound'
        '409':
          $ref: '#/responses/Conflict'
        '422':
          $ref: '#/responses/UnprocessableEntity'
        '500':
          $ref: '#/responses/ServerError'
  '/move_task_orders/{moveTaskOrderID}/mto_shipments/{shipmentID}':
    patch:
      summary: updateMTOShipment
      description: |
        Updates a specified MTO shipment.
        Required fields include:
        * MTO Shipment ID required in path
        * If-Match required in headers
        * No fields required in body
        Optional fields include:
        * New shipment status type
        * Shipment Type
        * Customer requested pick-up date
        * Pick-up Address
        * Delivery Address
        * Secondary Pick-up Address
        * SecondaryDelivery Address
        * Delivery Address Type
        * Customer Remarks
        * Counselor Remarks
        * Releasing / Receiving agents
        * Actual Pro Gear Weight
        * Actual Spouse Pro Gear Weight
        * Location of the POE/POD
      consumes:
        - application/json
      produces:
        - application/json
      operationId: updateMTOShipment
      tags:
        - mtoShipment
      parameters:
        - in: path
          name: moveTaskOrderID
          required: true
          format: uuid
          type: string
          description: ID of move task order for mto shipment to use
        - in: path
          name: shipmentID
          type: string
          format: uuid
          required: true
          description: UUID of the MTO Shipment to update
        - in: header
          name: If-Match
          type: string
          required: true
          description: >
            Optimistic locking is implemented via the `If-Match` header. If the ETag header does not match
            the value of the resource on the server, the server rejects the change with a `412 Precondition Failed` error.
        - in: body
          name: body
          schema:
            $ref: '#/definitions/UpdateShipment'
      responses:
        '200':
          description: Successfully updated the specified MTO shipment.
          schema:
            $ref: "definitions/MTOShipment.yaml"
        "400":
          $ref: "#/responses/InvalidRequest"
        "401":
          $ref: "#/responses/PermissionDenied"
        "403":
          $ref: "#/responses/PermissionDenied"
        "404":
          $ref: "#/responses/NotFound"
        "412":
          $ref: "#/responses/PreconditionFailed"
        "422":
          $ref: "#/responses/UnprocessableEntity"
        "500":
          $ref: "#/responses/ServerError"
  "/shipments/approve":
    post:
      consumes:
        - application/json
      produces:
        - application/json
      parameters:
        - in: body
          name: body
          required: true
          schema:
            $ref: "#/definitions/ApproveShipments"
      responses:
        "200":
          description: Successfully approved the shipments
          schema:
            type: array
            items:
              $ref: "definitions/MTOShipment.yaml"
        "403":
          $ref: "#/responses/PermissionDenied"
        "404":
          $ref: "#/responses/NotFound"
        "409":
          $ref: "#/responses/Conflict"
        "412":
          $ref: "#/responses/PreconditionFailed"
        "422":
          $ref: "#/responses/UnprocessableEntity"
        "500":
          $ref: "#/responses/ServerError"
      tags:
        - shipment
      description: Approves multiple shipments in one request
      operationId: approveShipments
      summary: Approves multiple shipments at once
      x-permissions:
        - update.shipment
  "/shipments/{shipmentID}/approve":
    parameters:
      - description: ID of the shipment
        in: path
        name: shipmentID
        required: true
        format: uuid
        type: string
    post:
      consumes:
        - application/json
      produces:
        - application/json
      parameters:
        - in: header
          name: If-Match
          type: string
          required: true
      responses:
        '200':
          description: Successfully approved the shipment
          schema:
            $ref: 'definitions/MTOShipment.yaml'
        '403':
          $ref: '#/responses/PermissionDenied'
        '404':
          $ref: '#/responses/NotFound'
        '409':
          $ref: '#/responses/Conflict'
        '412':
          $ref: '#/responses/PreconditionFailed'
        '422':
          $ref: '#/responses/UnprocessableEntity'
        '500':
          $ref: '#/responses/ServerError'
      tags:
        - shipment
      description: Approves a shipment
      operationId: approveShipment
      summary: Approves a shipment
      x-permissions:
        - update.shipment
  '/shipments/{shipmentID}/request-diversion':
    parameters:
      - description: ID of the shipment
        in: path
        name: shipmentID
        required: true
        format: uuid
        type: string
    post:
      consumes:
        - application/json
      produces:
        - application/json
      parameters:
        - in: header
          name: If-Match
          type: string
          required: true
        - in: body
          name: body
          required: true
          schema:
            $ref: '#/definitions/RequestDiversion'
      responses:
        '200':
          description: Successfully requested the shipment diversion
          schema:
            $ref: 'definitions/MTOShipment.yaml'
        '403':
          $ref: '#/responses/PermissionDenied'
        '404':
          $ref: '#/responses/NotFound'
        '409':
          $ref: '#/responses/Conflict'
        '412':
          $ref: '#/responses/PreconditionFailed'
        '422':
          $ref: '#/responses/UnprocessableEntity'
        '500':
          $ref: '#/responses/ServerError'
      tags:
        - shipment
      description: Requests a shipment diversion
      operationId: requestShipmentDiversion
      summary: Requests a shipment diversion
      x-permissions:
        - create.shipmentDiversionRequest
  '/shipments/{shipmentID}/approve-diversion':
    parameters:
      - description: ID of the shipment
        in: path
        name: shipmentID
        required: true
        format: uuid
        type: string
    post:
      consumes:
        - application/json
      produces:
        - application/json
      parameters:
        - in: header
          name: If-Match
          type: string
          required: true
      responses:
        '200':
          description: Successfully approved the shipment diversion
          schema:
            $ref: 'definitions/MTOShipment.yaml'
        '403':
          $ref: '#/responses/PermissionDenied'
        '404':
          $ref: '#/responses/NotFound'
        '409':
          $ref: '#/responses/Conflict'
        '412':
          $ref: '#/responses/PreconditionFailed'
        '422':
          $ref: '#/responses/UnprocessableEntity'
        '500':
          $ref: '#/responses/ServerError'
      x-permissions:
        - update.shipment
      tags:
        - shipment
      description: Approves a shipment diversion
      operationId: approveShipmentDiversion
      summary: Approves a shipment diversion
  '/shipments/{shipmentID}/reject':
    parameters:
      - description: ID of the shipment
        in: path
        name: shipmentID
        required: true
        format: uuid
        type: string
    post:
      consumes:
        - application/json
      produces:
        - application/json
      parameters:
        - in: header
          name: If-Match
          type: string
          required: true
        - in: body
          name: body
          required: true
          schema:
            $ref: '#/definitions/RejectShipment'
      responses:
        '200':
          description: Successfully rejected the shipment
          schema:
            $ref: 'definitions/MTOShipment.yaml'
        '403':
          $ref: '#/responses/PermissionDenied'
        '404':
          $ref: '#/responses/NotFound'
        '409':
          $ref: '#/responses/Conflict'
        '412':
          $ref: '#/responses/PreconditionFailed'
        '422':
          $ref: '#/responses/UnprocessableEntity'
        '500':
          $ref: '#/responses/ServerError'
      tags:
        - shipment
      description: rejects a shipment
      operationId: rejectShipment
      summary: rejects a shipment
  '/shipments/{shipmentID}/request-cancellation':
    parameters:
      - description: ID of the shipment
        in: path
        name: shipmentID
        required: true
        format: uuid
        type: string
    post:
      consumes:
        - application/json
      produces:
        - application/json
      parameters:
        - in: header
          name: If-Match
          type: string
          required: true
      responses:
        '200':
          description: Successfully requested the shipment cancellation
          schema:
            $ref: 'definitions/MTOShipment.yaml'
        '403':
          $ref: '#/responses/PermissionDenied'
        '404':
          $ref: '#/responses/NotFound'
        '409':
          $ref: '#/responses/Conflict'
        '412':
          $ref: '#/responses/PreconditionFailed'
        '422':
          $ref: '#/responses/UnprocessableEntity'
        '500':
          $ref: '#/responses/ServerError'
      tags:
        - shipment
      description: Requests a shipment cancellation
      operationId: requestShipmentCancellation
      summary: Requests a shipment cancellation
      x-permissions:
        - create.shipmentCancellation
  '/shipments/{shipmentID}/request-reweigh':
    parameters:
      - description: ID of the shipment
        in: path
        name: shipmentID
        required: true
        format: uuid
        type: string
    post:
      consumes:
        - application/json
      produces:
        - application/json
      responses:
        '200':
          description: Successfully requested a reweigh of the shipment
          schema:
            $ref: 'definitions/Reweigh.yaml'
        '403':
          $ref: '#/responses/PermissionDenied'
        '404':
          $ref: '#/responses/NotFound'
        '409':
          $ref: '#/responses/Conflict'
        '412':
          $ref: '#/responses/PreconditionFailed'
        '422':
          $ref: '#/responses/UnprocessableEntity'
        '500':
          $ref: '#/responses/ServerError'
      tags:
        - shipment
        - reweigh
      description: Requests a shipment reweigh
      operationId: requestShipmentReweigh
      summary: Requests a shipment reweigh
      x-permissions:
        - create.reweighRequest
  '/shipments/{shipmentID}/review-shipment-address-update':
    parameters:
      - description: ID of the shipment
        in: path
        name: shipmentID
        required: true
        format: uuid
        type: string
    patch:
      consumes:
        - application/json
      produces:
        - application/json
      parameters:
        - in: header
          name: If-Match
          type: string
          required: true
        - in: body
          name: body
          required: true
          schema:
            properties:
              status:
                type: string
                enum:
                  - REJECTED
                  - APPROVED
              officeRemarks:
                type: string
            required:
              - officeRemarks
              - status
      responses:
        '200':
          description: Successfully requested a shipment address update
          schema:
            $ref: 'definitions/ShipmentAddressUpdate.yaml'
        '403':
          $ref: '#/responses/PermissionDenied'
        '404':
          $ref: '#/responses/NotFound'
        '409':
          $ref: '#/responses/Conflict'
        '412':
          $ref: '#/responses/PreconditionFailed'
        '422':
          $ref: '#/responses/UnprocessableEntity'
        '500':
          $ref: '#/responses/ServerError'
      tags:
        - shipment
        - shipment_address_updates
      description: This endpoint is used to approve a address update request. Office remarks are required.
        Approving the address update will update the Destination Final Address of the associated service item
      operationId: reviewShipmentAddressUpdate
      summary: Allows TOO to review a shipment address update
  '/shipments/{shipmentID}/sit-extensions':
    post:
      summary: Create an approved SIT Duration Update
      description: TOO can creates an already-approved SIT Duration Update on behalf of a customer
      consumes:
        - application/json
      produces:
        - application/json
      operationId: createApprovedSITDurationUpdate
      tags:
        - shipment
        - sitExtension
      parameters:
        - description: ID of the shipment
          in: path
          name: shipmentID
          required: true
          format: uuid
          type: string
        - in: body
          name: body
          schema:
            $ref: '#/definitions/CreateApprovedSITDurationUpdate'
          required: true
        - in: header
          description: We want the shipment's eTag rather than the SIT Duration Update eTag as the SIT Duration Update is always associated with a shipment
          name: If-Match
          type: string
          required: true
      responses:
        '200':
          description: Successfully created a SIT Extension.
          schema:
            $ref: 'definitions/MTOShipment.yaml'
        '400':
          $ref: '#/responses/InvalidRequest'
        '403':
          $ref: '#/responses/PermissionDenied'
        '404':
          $ref: '#/responses/NotFound'
        '422':
          $ref: '#/responses/UnprocessableEntity'
        '500':
          $ref: '#/responses/ServerError'
      x-permissions:
        - create.SITExtension
  '/shipments/{shipmentID}/sit-extensions/{sitExtensionID}/approve':
    parameters:
      - description: ID of the shipment
        in: path
        name: shipmentID
        required: true
        format: uuid
        type: string
      - description: ID of the SIT extension
        in: path
        name: sitExtensionID
        required: true
        format: uuid
        type: string
    patch:
      consumes:
        - application/json
      produces:
        - application/json
      parameters:
        - in: body
          name: body
          required: true
          schema:
            $ref: '#/definitions/ApproveSITExtension'
        - in: header
          description: We want the shipment's eTag rather than the SIT extension eTag as the SIT extension is always associated with a shipment
          name: If-Match
          type: string
          required: true
      responses:
        '200':
          description: Successfully approved a SIT extension
          schema:
            $ref: 'definitions/MTOShipment.yaml'
        '403':
          $ref: '#/responses/PermissionDenied'
        '404':
          $ref: '#/responses/NotFound'
        '409':
          $ref: '#/responses/Conflict'
        '412':
          $ref: '#/responses/PreconditionFailed'
        '422':
          $ref: '#/responses/UnprocessableEntity'
        '500':
          $ref: '#/responses/ServerError'
      tags:
        - shipment
        - sitExtension
      description: Approves a SIT extension
      operationId: approveSITExtension
      summary: Approves a SIT extension
      x-permissions:
        - update.SITExtension
  '/shipments/{shipmentID}/sit-extensions/{sitExtensionID}/deny':
    parameters:
      - description: ID of the shipment
        in: path
        name: shipmentID
        required: true
        format: uuid
        type: string
      - description: ID of the SIT extension
        in: path
        name: sitExtensionID
        required: true
        format: uuid
        type: string
    patch:
      consumes:
        - application/json
      produces:
        - application/json
      parameters:
        - in: body
          name: body
          required: true
          schema:
            $ref: '#/definitions/DenySITExtension'
        - in: header
          name: If-Match
          type: string
          required: true
      responses:
        '200':
          description: Successfully denied a SIT extension
          schema:
            $ref: 'definitions/MTOShipment.yaml'
        '403':
          $ref: '#/responses/PermissionDenied'
        '404':
          $ref: '#/responses/NotFound'
        '409':
          $ref: '#/responses/Conflict'
        '412':
          $ref: '#/responses/PreconditionFailed'
        '422':
          $ref: '#/responses/UnprocessableEntity'
        '500':
          $ref: '#/responses/ServerError'
      tags:
        - shipment
        - sitExtension
      description: Denies a SIT extension
      operationId: denySITExtension
      summary: Denies a SIT extension
      x-permissions:
        - update.SITExtension
  '/shipments/{shipmentID}/sit-service-item/convert-to-customer-expense':
    parameters:
      - description: ID of the shipment
        in: path
        name: shipmentID
        required: true
        format: uuid
        type: string
    patch:
      consumes:
        - application/json
      produces:
        - application/json
      parameters:
        - in: body
          name: body
          required: true
          schema:
            $ref: '#/definitions/UpdateSITServiceItemCustomerExpense'
        - in: header
          name: If-Match
          type: string
          required: true
      responses:
        '200':
          description: Successfully converted to customer expense
          schema:
            $ref: 'definitions/MTOShipment.yaml'
        '403':
          $ref: '#/responses/PermissionDenied'
        '404':
          $ref: '#/responses/NotFound'
        '409':
          $ref: '#/responses/Conflict'
        '412':
          $ref: '#/responses/PreconditionFailed'
        '422':
          $ref: '#/responses/UnprocessableEntity'
        '500':
          $ref: '#/responses/ServerError'
      tags:
        - shipment
        - mtoServiceItem
      description: Converts a SIT to customer expense
      operationId: updateSITServiceItemCustomerExpense
      summary: Converts a SIT to customer expense
      x-permissions:
        - update.MTOServiceItem
  /shipments/{shipmentID}/ppm-documents:
    parameters:
      - description: ID of the shipment
        in: path
        name: shipmentID
        required: true
        format: uuid
        type: string
    get:
      summary: Gets all the PPM documents for a PPM shipment
      description: |
        Retrieves all of the documents and associated uploads for each ppm document type connected to a PPM shipment. This
        excludes any deleted PPM documents.
      operationId: getPPMDocuments
      tags:
        - ppm
      consumes:
        - application/json
      produces:
        - application/json
      responses:
        '200':
          description: All PPM documents and associated uploads for the specified PPM shipment.
          schema:
            $ref: 'definitions/PPMDocuments.yaml'
        '401':
          $ref: '#/responses/PermissionDenied'
        '403':
          $ref: '#/responses/PermissionDenied'
        '422':
          $ref: '#/responses/UnprocessableEntity'
        '500':
          $ref: '#/responses/ServerError'
  /ppm-shipments/{ppmShipmentId}/weight-ticket/{weightTicketId}:
    parameters:
      - $ref: 'parameters/ppmShipmentId.yaml'
      - $ref: 'parameters/weightTicketId.yaml'
    patch:
      summary: Updates a weight ticket document
      description: |
        Updates a PPM shipment's weight ticket document with new information. Only some of the weight ticket document's
        fields are editable because some have to be set by the customer, e.g. vehicle description.
      operationId: updateWeightTicket
      tags:
        - ppm
      consumes:
        - application/json
      produces:
        - application/json
      parameters:
        - $ref: 'parameters/ifMatch.yaml'
        - in: body
          name: updateWeightTicketPayload
          required: true
          schema:
            $ref: '#/definitions/UpdateWeightTicket'
      responses:
        '200':
          description: returns an updated weight ticket object
          schema:
            $ref: 'definitions/WeightTicket.yaml'
        '400':
          $ref: '#/responses/InvalidRequest'
        '401':
          $ref: '#/responses/PermissionDenied'
        '403':
          $ref: '#/responses/PermissionDenied'
        '404':
          $ref: '#/responses/NotFound'
        '412':
          $ref: '#/responses/PreconditionFailed'
        '422':
          $ref: '#/responses/UnprocessableEntity'
        '500':
          $ref: '#/responses/ServerError'
  /ppm-shipments/{ppmShipmentId}/moving-expenses/{movingExpenseId}:
    parameters:
      - $ref: 'parameters/ppmShipmentId.yaml'
      - $ref: 'parameters/movingExpenseId.yaml'
    patch:
      summary: Updates the moving expense
      description: |
        Updates a PPM shipment's moving expense with new information. Only some of the moving expense's fields are
        editable because some have to be set by the customer, e.g. the description and the moving expense type.
      operationId: updateMovingExpense
      tags:
        - ppm
      consumes:
        - application/json
      produces:
        - application/json
      parameters:
        - $ref: 'parameters/ifMatch.yaml'
        - in: body
          name: updateMovingExpense
          required: true
          schema:
            $ref: '#/definitions/UpdateMovingExpense'
      responses:
        '200':
          description: returns an updated moving expense object
          schema:
            $ref: 'definitions/MovingExpense.yaml'
        '400':
          $ref: '#/responses/InvalidRequest'
        '401':
          $ref: '#/responses/PermissionDenied'
        '403':
          $ref: '#/responses/PermissionDenied'
        '404':
          $ref: '#/responses/NotFound'
        '412':
          $ref: '#/responses/PreconditionFailed'
        '422':
          $ref: '#/responses/UnprocessableEntity'
        '500':
          $ref: '#/responses/ServerError'
  /ppm-shipments/{ppmShipmentId}/pro-gear-weight-tickets/{proGearWeightTicketId}:
    parameters:
      - $ref: 'parameters/ppmShipmentId.yaml'
      - $ref: 'parameters/proGearWeightTicketId.yaml'
    patch:
      summary: Updates a pro-gear weight ticket
      description: |
        Updates a PPM shipment's pro-gear weight ticket with new information. Only some of the fields are editable
        because some have to be set by the customer, e.g. the description.
      operationId: updateProGearWeightTicket
      tags:
        - ppm
      consumes:
        - application/json
      produces:
        - application/json
      parameters:
        - $ref: 'parameters/ifMatch.yaml'
        - in: body
          name: updateProGearWeightTicket
          required: true
          schema:
            $ref: '#/definitions/UpdateProGearWeightTicket'
      responses:
        '200':
          description: returns an updated pro-gear weight ticket object
          schema:
            $ref: 'definitions/ProGearWeightTicket.yaml'
        '400':
          $ref: '#/responses/InvalidRequest'
        '401':
          $ref: '#/responses/PermissionDenied'
        '403':
          $ref: '#/responses/PermissionDenied'
        '404':
          $ref: '#/responses/NotFound'
        '412':
          $ref: '#/responses/PreconditionFailed'
        '422':
          $ref: '#/responses/UnprocessableEntity'
        '500':
          $ref: '#/responses/ServerError'
  /ppm-shipments/{ppmShipmentId}/aoa-packet:
    parameters:
      - description: the id for the ppmshipment with aoa to be downloaded
        in: path
        name: ppmShipmentId
        required: true
        type: string
    get:
      summary: Downloads AOA Packet form PPMShipment as a PDF
      description: |
        ### Functionality
        This endpoint downloads all uploaded move order documentation combined with the Shipment Summary Worksheet into a single PDF.
        ### Errors
        * The PPMShipment must have requested an AOA.
        * The PPMShipment AOA Request must have been approved.
      operationId: showAOAPacket
      tags:
        - ppm
      produces:
        - application/pdf
      responses:
        '200':
          headers:
            Content-Disposition:
              type: string
              description: File name to download
          description: AOA PDF
          schema:
            format: binary
            type: file
        '400':
          $ref: '#/responses/InvalidRequest'
        '403':
          $ref: '#/responses/PermissionDenied'
        '404':
          $ref: '#/responses/NotFound'
        '422':
          $ref: '#/responses/UnprocessableEntity'
        '500':
          $ref: '#/responses/ServerError'
  /ppm-shipments/{ppmShipmentId}/finish-document-review:
    parameters:
      - $ref: 'parameters/ppmShipmentId.yaml'
    patch:
      summary: Updates a PPM shipment's status after document review
      description: |
        Updates a PPM shipment's status once documents have been reviewed. Status is updated depending on whether any documents have been rejected.
      operationId: finishDocumentReview
      tags:
        - ppm
      consumes:
        - application/json
      produces:
        - application/json
      parameters:
        - in: header
          name: If-Match
          type: string
          required: true
      responses:
        '200':
          description: Successfully finished document review
          schema:
            $ref: 'definitions/PPMShipment.yaml'
        '400':
          $ref: '#/responses/InvalidRequest'
        '401':
          $ref: '#/responses/PermissionDenied'
        '403':
          $ref: '#/responses/PermissionDenied'
        '404':
          $ref: '#/responses/NotFound'
        '409':
          $ref: '#/responses/Conflict'
        '412':
          $ref: '#/responses/PreconditionFailed'
        '422':
          $ref: '#/responses/UnprocessableEntity'
        '500':
          $ref: '#/responses/ServerError'
      x-permissions:
        - update.shipment
  /ppm-shipments/{ppmShipmentId}/ppm-sit:
    patch:
      summary: Updates a PPM shipment's SIT values
      description: |
        Updates a PPM shipment's SIT values
      operationId: updatePPMSIT
      tags:
        - ppm
      consumes:
        - application/json
      produces:
        - application/json
      parameters:
        - $ref: 'parameters/ppmShipmentId.yaml'
        - in: header
          name: If-Match
          type: string
          required: true
        - in: body
          name: body
          schema:
            $ref: 'definitions/PPMShipmentSIT.yaml'
      responses:
        '200':
          description: Successfully finished PPM SIT update
          schema:
            $ref: 'definitions/PPMShipment.yaml'
        '400':
          $ref: '#/responses/InvalidRequest'
        '403':
          $ref: '#/responses/PermissionDenied'
        '404':
          $ref: '#/responses/NotFound'
        '412':
          $ref: '#/responses/PreconditionFailed'
        '422':
          $ref: '#/responses/UnprocessableEntity'
        '500':
          $ref: '#/responses/ServerError'
  /ppm-shipments/{ppmShipmentId}/closeout:
    parameters:
      - $ref: 'parameters/ppmShipmentId.yaml'
    get:
      summary: Get the closeout calcuations for the specified PPM shipment
      description: |
        Retrieves the closeout calculations for the specified PPM shipment.
      operationId: getPPMCloseout
      tags:
        - ppm
      produces:
        - application/json
      responses:
        '200':
          description: Returns closeout for the specified PPM shipment.
          schema:
            $ref: 'definitions/PPMCloseout.yaml'
        '400':
          $ref: '#/responses/InvalidRequest'
        '403':
          $ref: '#/responses/PermissionDenied'
        '404':
          $ref: '#/responses/NotFound'
        '422':
          $ref: '#/responses/UnprocessableEntity'
        '500':
          $ref: '#/responses/ServerError'
  /ppm-shipments/{ppmShipmentId}/actual-weight:
    parameters:
      - $ref: 'parameters/ppmShipmentId.yaml'
    get:
      summary: Get the actual weight for a PPM shipment
      description: |
        Retrieves the actual weight for the specified PPM shipment.
      operationId: getPPMActualWeight
      tags:
        - ppm
      produces:
        - application/json
      responses:
        '200':
          description: Returns actual weight for the specified PPM shipment.
          schema:
            $ref: 'definitions/PPMActualWeight.yaml'
        '400':
          $ref: '#/responses/InvalidRequest'
        '403':
          $ref: '#/responses/PermissionDenied'
        '404':
          $ref: '#/responses/NotFound'
        '422':
          $ref: '#/responses/UnprocessableEntity'
        '500':
          $ref: '#/responses/ServerError'
  /ppm-shipments/{ppmShipmentId}/sit_location/{sitLocation}/sit-estimated-cost:
    parameters:
      - $ref: 'parameters/ppmShipmentId.yaml'
      - in: path
        format: string
        description: location of sit
        name: sitLocation
        required: true
        type: string
        enum:
          - ORIGIN
          - DESTINATION
      - in: query
        format: date-time
        description: Date entered into SIT
        name: sitEntryDate
        required: true
        type: string
      - in: query
        format: date-time
        description: Date departed SIT
        name: sitDepartureDate
        required: true
        type: string
      - in: query
        description: Weight stored in SIT
        name: weightStored
        required: true
        type: integer
        minimum: 0
    get:
      summary: Get the SIT estimated cost for a PPM shipment
      description: |
        Calculates and returns the SIT estimated cost for the specified PPM shipment.
      operationId: getPPMSITEstimatedCost
      tags:
        - ppm
      produces:
        - application/json
      responses:
        '200':
          description: Calculates and returns the SIT estimated cost for the specified PPM shipment.
          schema:
            $ref: 'definitions/PPMSITEstimatedCost.yaml'
        '400':
          $ref: '#/responses/InvalidRequest'
        '403':
          $ref: '#/responses/PermissionDenied'
        '404':
          $ref: '#/responses/NotFound'
        '422':
          $ref: '#/responses/UnprocessableEntity'
        '500':
          $ref: '#/responses/ServerError'
  /ppm-shipments/{ppmShipmentId}/payment-packet:
    get:
      summary: Returns PPM payment packet
      description: Generates a PDF containing all user uploaded documentations for PPM. Contains SSW form, orders, weight and expense documentations.
      operationId: showPaymentPacket
      tags:
        - ppm
      parameters:
        - in: path
          name: ppmShipmentId
          type: string
          format: uuid
          required: true
          description: UUID of the ppmShipment
      produces:
        - application/pdf
      responses:
        '200':
          headers:
            Content-Disposition:
              type: string
              description: File name to download
          description: PPM Payment Packet PDF
          schema:
            format: binary
            type: file
        '400':
          description: invalid request
        '401':
          description: request requires user authentication
        '403':
          description: user is not authorized
        '404':
          description: ppm not found
        '500':
          description: internal server error
  '/move_task_orders/{moveTaskOrderID}/mto_shipments/{shipmentID}/mto-agents':
    parameters:
      - description: ID of move task order
        in: path
        name: moveTaskOrderID
        required: true
        format: uuid
        type: string
      - description: ID of the shipment
        in: path
        name: shipmentID
        required: true
        format: uuid
        type: string
    get:
      produces:
        - application/json
      parameters: []
      responses:
        '200':
          description: Successfully retrieved all agents for a move task order
          schema:
            $ref: 'definitions/MTOAgents.yaml'
        '404':
          $ref: '#/responses/NotFound'
        '422':
          $ref: '#/responses/UnprocessableEntity'
        '500':
          $ref: '#/responses/ServerError'
      tags:
        - mtoAgent
      description: Fetches a list of agents associated with a move task order.
      operationId: fetchMTOAgentList
      summary: Fetch move task order agents.
  '/move-task-orders/{moveTaskOrderID}/service-items/{mtoServiceItemID}':
    parameters:
      - description: ID of move to use
        in: path
        name: moveTaskOrderID
        required: true
        type: string
      - description: ID of line item to use
        in: path
        name: mtoServiceItemID
        required: true
        type: string
    get:
      produces:
        - application/json
      parameters: []
      responses:
        '200':
          description: Successfully retrieved a line item for a move task order by ID
          schema:
            $ref: 'definitions/MTOServiceItemSingle.yaml'
        '400':
          $ref: '#/responses/InvalidRequest'
        '401':
          $ref: '#/responses/PermissionDenied'
        '403':
          $ref: '#/responses/PermissionDenied'
        '404':
          $ref: '#/responses/NotFound'
        '500':
          $ref: '#/responses/ServerError'
      tags:
        - mtoServiceItem
      description: Gets a line item by ID for a move by ID
      operationId: getMTOServiceItem
      summary: Gets a line item by ID for a move by ID
  '/move-task-orders/{moveTaskOrderID}/service-items/{mtoServiceItemID}/status':
    parameters:
      - description: ID of move to use
        in: path
        name: moveTaskOrderID
        required: true
        type: string
      - description: ID of line item to use
        in: path
        name: mtoServiceItemID
        required: true
        type: string
    patch:
      consumes:
        - application/json
      produces:
        - application/json
      parameters:
        - in: body
          name: body
          required: true
          schema:
            $ref: '#/definitions/PatchMTOServiceItemStatusPayload'
        - in: header
          name: If-Match
          type: string
          required: true
      responses:
        '200':
          description: >-
            Successfully updated status for a line item for a move task order by
            ID
          schema:
            $ref: 'definitions/MTOServiceItem.yaml'
        '400':
          $ref: '#/responses/InvalidRequest'
        '401':
          $ref: '#/responses/PermissionDenied'
        '403':
          $ref: '#/responses/PermissionDenied'
        '404':
          $ref: '#/responses/NotFound'
        '412':
          $ref: '#/responses/PreconditionFailed'
        '422':
          $ref: '#/responses/UnprocessableEntity'
        '500':
          $ref: '#/responses/ServerError'
      tags:
        - mtoServiceItem
      description: Changes the status of a line item for a move by ID
      operationId: updateMTOServiceItemStatus
      summary: Change the status of a line item for a move by ID
      x-permissions:
        - update.MTOServiceItem
  '/service-item/{mtoServiceItemID}/entry-date-update':
    parameters:
      - description: ID of the service item
        in: path
        name: mtoServiceItemID
        required: true
        type: string
    patch:
      consumes:
        - application/json
      produces:
        - application/json
      parameters:
        - in: body
          name: body
          required: true
          schema:
            $ref: 'definitions/ServiceItemSitEntryDate.yaml'
      responses:
        '200':
          description: Successfully updated SIT entry date
          schema:
            $ref: 'definitions/MTOServiceItemSingle.yaml'
        '400':
          $ref: '#/responses/InvalidRequest'
        '401':
          $ref: '#/responses/PermissionDenied'
        '403':
          $ref: '#/responses/PermissionDenied'
        '404':
          $ref: '#/responses/NotFound'
        '412':
          $ref: '#/responses/PreconditionFailed'
        '422':
          $ref: '#/responses/UnprocessableEntity'
        '500':
          $ref: '#/responses/ServerError'
      tags:
        - mtoServiceItem
      description: Locates the service item in the database and updates the SIT entry date for the selected service item and returns the service item
      operationId: updateServiceItemSitEntryDate
      summary: Updates a service item's SIT entry date by ID
  '/move-task-orders/{moveTaskOrderID}/status':
    patch:
      consumes:
        - application/json
      produces:
        - application/json
      parameters:
        - description: ID of move to use
          in: path
          name: moveTaskOrderID
          required: true
          type: string
        - in: header
          name: If-Match
          type: string
          required: true
        - in: body
          name: serviceItemCodes
          schema:
            $ref: '#/definitions/MTOApprovalServiceItemCodes'
          required: true
      responses:
        '200':
          description: Successfully updated move task order status
          schema:
            $ref: '#/definitions/Move'
        '400':
          $ref: '#/responses/InvalidRequest'
        '401':
          $ref: '#/responses/PermissionDenied'
        '403':
          $ref: '#/responses/PermissionDenied'
        '404':
          $ref: '#/responses/NotFound'
        '409':
          $ref: '#/responses/Conflict'
        '412':
          $ref: '#/responses/PreconditionFailed'
        '422':
          $ref: '#/responses/UnprocessableEntity'
        '500':
          $ref: '#/responses/ServerError'
      tags:
        - moveTaskOrder
      description: Changes move task order status
      operationId: updateMoveTaskOrderStatus
      summary: Change the status of a move task order
      x-permissions:
        - update.move
        - create.serviceItem
  '/move-task-orders/{moveTaskOrderID}/status/service-counseling-completed':
    patch:
      consumes:
        - application/json
      produces:
        - application/json
      parameters:
        - description: ID of move to use
          in: path
          name: moveTaskOrderID
          required: true
          type: string
        - in: header
          name: If-Match
          type: string
          required: true
      responses:
        '200':
          description: Successfully updated move task order status
          schema:
            $ref: '#/definitions/Move'
        '400':
          $ref: '#/responses/InvalidRequest'
        '401':
          $ref: '#/responses/PermissionDenied'
        '403':
          $ref: '#/responses/PermissionDenied'
        '404':
          $ref: '#/responses/NotFound'
        '409':
          $ref: '#/responses/Conflict'
        '412':
          $ref: '#/responses/PreconditionFailed'
        '422':
          $ref: '#/responses/UnprocessableEntity'
        '500':
          $ref: '#/responses/ServerError'
      tags:
        - moveTaskOrder
      description: Changes move (move task order) status to service counseling completed
      operationId: updateMTOStatusServiceCounselingCompleted
      summary: Changes move (move task order) status to service counseling completed
  '/move-task-orders/{moveTaskOrderID}/payment-service-items/{paymentServiceItemID}/status':
    parameters:
      - description: ID of move to use
        in: path
        name: moveTaskOrderID
        required: true
        type: string
      - description: ID of payment service item to use
        in: path
        name: paymentServiceItemID
        required: true
        type: string
    patch:
      consumes:
        - application/json
      produces:
        - application/json
      parameters:
        - in: body
          name: body
          required: true
          schema:
            $ref: '#/definitions/PaymentServiceItem'
        - in: header
          name: If-Match
          type: string
          required: true
      responses:
        '200':
          description: >-
            Successfully updated status for a line item for a move task order by
            ID
          schema:
            $ref: '#/definitions/PaymentServiceItem'
        '400':
          $ref: '#/responses/InvalidRequest'
        '401':
          $ref: '#/responses/PermissionDenied'
        '403':
          $ref: '#/responses/PermissionDenied'
        '404':
          $ref: '#/responses/NotFound'
        '412':
          $ref: '#/responses/PreconditionFailed'
        '422':
          $ref: '#/responses/UnprocessableEntity'
        '500':
          $ref: '#/responses/ServerError'
      tags:
        - paymentServiceItem
      description: Changes the status of a line item for a move by ID
      operationId: updatePaymentServiceItemStatus
      summary: Change the status of a payment service item for a move by ID
      x-permissions:
        - update.paymentServiceItemStatus
  '/move-task-orders/{moveTaskOrderID}/billable-weights-reviewed-at':
    patch:
      consumes:
        - application/json
      produces:
        - application/json
      parameters:
        - description: ID of move to use
          in: path
          name: moveTaskOrderID
          required: true
          type: string
        - in: header
          name: If-Match
          type: string
          required: true
      responses:
        '200':
          description: Successfully updated move task order billableWeightsReviewedAt field
          schema:
            $ref: '#/definitions/Move'
        '400':
          $ref: '#/responses/InvalidRequest'
        '401':
          $ref: '#/responses/PermissionDenied'
        '403':
          $ref: '#/responses/PermissionDenied'
        '404':
          $ref: '#/responses/NotFound'
        '409':
          $ref: '#/responses/Conflict'
        '412':
          $ref: '#/responses/PreconditionFailed'
        '422':
          $ref: '#/responses/UnprocessableEntity'
        '500':
          $ref: '#/responses/ServerError'
      tags:
        - moveTaskOrder
      description: Changes move (move task order) billableWeightsReviewedAt field to a timestamp
      operationId: updateMTOReviewedBillableWeightsAt
  '/move-task-orders/{moveTaskOrderID}/tio-remarks':
    patch:
      consumes:
        - application/json
      produces:
        - application/json
      parameters:
        - description: ID of move to use
          in: path
          name: moveTaskOrderID
          required: true
          type: string
        - in: header
          name: If-Match
          type: string
          required: true
        - in: body
          name: body
          required: true
          schema:
            $ref: '#/definitions/Move'
      responses:
        '200':
          description: Successfully updated move task order tioRemarks field
          schema:
            $ref: '#/definitions/Move'
        '400':
          $ref: '#/responses/InvalidRequest'
        '401':
          $ref: '#/responses/PermissionDenied'
        '403':
          $ref: '#/responses/PermissionDenied'
        '404':
          $ref: '#/responses/NotFound'
        '409':
          $ref: '#/responses/Conflict'
        '412':
          $ref: '#/responses/PreconditionFailed'
        '422':
          $ref: '#/responses/UnprocessableEntity'
        '500':
          $ref: '#/responses/ServerError'
      tags:
        - moveTaskOrder
      description: Changes move (move task order) billableWeightsReviewedAt field to a timestamp
      operationId: updateMoveTIORemarks
  '/move-task-orders/{moveTaskOrderID}/entitlements':
    parameters:
      - description: ID of move to use
        in: path
        name: moveTaskOrderID
        required: true
        type: string
    get:
      produces:
        - application/json
      parameters: []
      tags:
        - moveTaskOrder
      responses:
        '200':
          description: Successfully retrieved entitlements
          schema:
            $ref: '#/definitions/Entitlements'
        '400':
          $ref: '#/responses/InvalidRequest'
        '401':
          $ref: '#/responses/PermissionDenied'
        '403':
          $ref: '#/responses/PermissionDenied'
        '404':
          $ref: '#/responses/NotFound'
        '500':
          $ref: '#/responses/ServerError'
      description: Gets entitlements
      operationId: getEntitlements
      summary: Gets entitlements for a move by ID
  '/payment-requests/{paymentRequestID}':
    parameters:
      - description: UUID of payment request
        format: uuid
        in: path
        name: paymentRequestID
        required: true
        type: string
    get:
      produces:
        - application/json
      parameters: []
      responses:
        '200':
          description: fetched instance of payment request
          schema:
            $ref: '#/definitions/PaymentRequest'
        '400':
          $ref: '#/responses/InvalidRequest'
        '401':
          $ref: '#/responses/PermissionDenied'
        '403':
          $ref: '#/responses/PermissionDenied'
        '404':
          $ref: '#/responses/NotFound'
        '500':
          $ref: '#/responses/ServerError'
      tags:
        - paymentRequests
      description: Fetches an instance of a payment request by id
      operationId: getPaymentRequest
      summary: Fetches a payment request by id
      x-permissions:
        - read.paymentRequest
  '/moves/{locator}/closeout-office':
    parameters:
      - description: move code to identify a move to update the PPM shipment's closeout office for Army and Air Force service members
        format: string
        in: path
        name: locator
        required: true
        type: string
    patch:
      description: Sets the transportation office closeout location for where the Move's PPM Shipment documentation will be reviewed by
      tags:
        - move
      operationId: updateCloseoutOffice
      x-permissions:
        - update.closeoutOffice
      summary: Updates a Move's PPM closeout office for Army and Air Force customers
      produces:
        - application/json
      consumes:
        - application/json
      parameters:
        - in: body
          name: body
          schema:
            properties:
              closeoutOfficeId:
                type: string
                format: uuid
            required:
              - closeoutOfficeId
        - in: header
          name: If-Match
          type: string
          required: true
      responses:
        '200':
          description: Successfully set the closeout office for the move
          schema:
            $ref: '#/definitions/Move'
        '400':
          $ref: '#/responses/InvalidRequest'
        '401':
          $ref: '#/responses/PermissionDenied'
        '403':
          $ref: '#/responses/PermissionDenied'
        '404':
          $ref: '#/responses/NotFound'
        '412':
          $ref: '#/responses/PreconditionFailed'
        '422':
          $ref: '#/responses/UnprocessableEntity'
        '500':
          $ref: '#/responses/ServerError'
  '/moves/{locator}/customer-support-remarks':
    parameters:
      - description: move code to identify a move for customer support remarks
        format: string
        in: path
        name: locator
        required: true
        type: string
    post:
      produces:
        - application/json
      consumes:
        - application/json
      parameters:
        - in: body
          name: body
          schema:
            $ref: '#/definitions/CreateCustomerSupportRemark'
      responses:
        '200':
          description: Successfully created customer support remark
          schema:
            $ref: 'definitions/CustomerSupportRemark.yaml'
        '400':
          $ref: '#/responses/InvalidRequest'
        '404':
          $ref: '#/responses/NotFound'
        '422':
          $ref: '#/responses/UnprocessableEntity'
        '500':
          $ref: '#/responses/ServerError'
      tags:
        - customerSupportRemarks
      description: Creates a customer support remark for a move
      operationId: createCustomerSupportRemarkForMove
      summary: Creates a customer support remark for a move
    get:
      produces:
        - application/json
      parameters: []
      responses:
        '200':
          description: Successfully retrieved all line items for a move task order
          schema:
            $ref: 'definitions/CustomerSupportRemarks.yaml'
        '403':
          $ref: '#/responses/PermissionDenied'
        '404':
          $ref: '#/responses/NotFound'
        '422':
          $ref: '#/responses/UnprocessableEntity'
        '500':
          $ref: '#/responses/ServerError'
      tags:
        - customerSupportRemarks
      description: Fetches customer support remarks for a move
      operationId: getCustomerSupportRemarksForMove
      summary: Fetches customer support remarks using the move code (locator).
  '/customer-support-remarks/{customerSupportRemarkID}':
    parameters:
      - in: path
        description: the customer support remark ID to be modified
        name: customerSupportRemarkID
        required: true
        type: string
        format: uuid
    patch:
      tags:
        - customerSupportRemarks
      description: Updates a customer support remark for a move
      operationId: updateCustomerSupportRemarkForMove
      summary: Updates a customer support remark for a move
      consumes:
        - application/json
      produces:
        - application/json
      parameters:
        - in: body
          name: body
          required: true
          schema:
            $ref: '#/definitions/UpdateCustomerSupportRemarkPayload'
      responses:
        '200':
          description: Successfully updated customer support remark
          schema:
            $ref: 'definitions/CustomerSupportRemark.yaml'
        '400':
          $ref: '#/responses/InvalidRequest'
        '403':
          $ref: '#/responses/PermissionDenied'
        '404':
          $ref: '#/responses/NotFound'
        '422':
          $ref: '#/responses/UnprocessableEntity'
        '500':
          $ref: '#/responses/ServerError'
    delete:
      summary: Soft deletes a customer support remark by ID
      description: Soft deletes a customer support remark by ID
      operationId: deleteCustomerSupportRemark
      tags:
        - customerSupportRemarks
      produces:
        - application/json
      responses:
        '204':
          description: Successfully soft deleted the shipment
        '400':
          $ref: '#/responses/InvalidRequest'
        '403':
          $ref: '#/responses/PermissionDenied'
        '404':
          $ref: '#/responses/NotFound'
        '409':
          $ref: '#/responses/Conflict'
        '422':
          $ref: '#/responses/UnprocessableEntity'
        '500':
          $ref: '#/responses/ServerError'
  '/moves/{locator}/evaluation-reports':
    parameters:
      - in: path
        name: locator
        required: true
        type: string
    post:
      produces:
        - application/json
      consumes:
        - application/json
      parameters:
        - in: body
          name: body
          schema:
            $ref: '#/definitions/CreateEvaluationReport'
      responses:
        '200':
          description: Successfully created evaluation report
          schema:
            $ref: '#/definitions/EvaluationReport'
        '400':
          $ref: '#/responses/InvalidRequest'
        '404':
          $ref: '#/responses/NotFound'
        '422':
          $ref: '#/responses/UnprocessableEntity'
        '500':
          $ref: '#/responses/ServerError'
      x-permissions:
        - create.evaluationReport
      tags:
        - evaluationReports
      description: Creates an evaluation report
      operationId: createEvaluationReport
      summary: Creates an evaluation report
  '/evaluation-reports/{reportID}/download':
    parameters:
      - in: path
        description: the evaluation report ID to be downloaded
        name: reportID
        required: true
        type: string
        format: uuid
    get:
      summary: Downloads an evaluation report as a PDF
      description: Downloads an evaluation report as a PDF
      operationId: downloadEvaluationReport
      tags:
        - evaluationReports
      produces:
        - application/pdf
      responses:
        '200':
          headers:
            Content-Disposition:
              type: string
              description: File name to download
          description: Evaluation report PDF
          schema:
            format: binary
            type: file
        '403':
          $ref: '#/responses/PermissionDenied'
        '404':
          $ref: '#/responses/NotFound'
        '500':
          $ref: '#/responses/ServerError'
  '/evaluation-reports/{reportID}':
    parameters:
      - in: path
        description: the evaluation report ID to be modified
        name: reportID
        required: true
        type: string
        format: uuid
    get:
      summary: Gets an evaluation report by ID
      description: Gets an evaluation report by ID
      operationId: getEvaluationReport
      tags:
        - evaluationReports
      produces:
        - application/json
      responses:
        '200':
          description: Successfully got the report
          schema:
            $ref: '#/definitions/EvaluationReport'
        '400':
          $ref: '#/responses/InvalidRequest'
        '403':
          $ref: '#/responses/PermissionDenied'
        '404':
          $ref: '#/responses/NotFound'
        '500':
          $ref: '#/responses/ServerError'
    delete:
      summary: Deletes an evaluation report by ID
      description: Deletes an evaluation report by ID
      operationId: deleteEvaluationReport
      x-permissions:
        - delete.evaluationReport
      tags:
        - evaluationReports
      produces:
        - application/json
      responses:
        '204':
          description: Successfully deleted the report
        '400':
          $ref: '#/responses/InvalidRequest'
        '403':
          $ref: '#/responses/PermissionDenied'
        '404':
          $ref: '#/responses/NotFound'
        '409':
          $ref: '#/responses/Conflict'
        '422':
          $ref: '#/responses/UnprocessableEntity'
        '500':
          $ref: '#/responses/ServerError'
    put:
      summary: Saves an evaluation report as a draft
      description: Saves an evaluation report as a draft
      operationId: saveEvaluationReport
      x-permissions:
        - update.evaluationReport
      tags:
        - evaluationReports
      produces:
        - application/json
      consumes:
        - application/json
      parameters:
        - in: body
          name: body
          schema:
            $ref: '#/definitions/EvaluationReport'
        - in: header
          name: If-Match
          type: string
          required: true
          description: >
            Optimistic locking is implemented via the `If-Match` header. If the ETag header does not match
            the value of the resource on the server, the server rejects the change with a `412 Precondition Failed` error.
      responses:
        '204':
          description: Successfully saved the report
        '400':
          $ref: '#/responses/InvalidRequest'
        '403':
          $ref: '#/responses/PermissionDenied'
        '404':
          $ref: '#/responses/NotFound'
        '409':
          $ref: '#/responses/Conflict'
        '412':
          $ref: '#/responses/PreconditionFailed'
        '422':
          $ref: '#/responses/UnprocessableEntity'
        '500':
          $ref: '#/responses/ServerError'
  '/evaluation-reports/{reportID}/submit':
    parameters:
      - in: path
        description: the evaluation report ID to be modified
        name: reportID
        required: true
        type: string
        format: uuid
    post:
      summary: Submits an evaluation report
      description: Submits an evaluation report
      operationId: submitEvaluationReport
      tags:
        - evaluationReports
      produces:
        - application/json
      parameters:
        - in: header
          name: If-Match
          type: string
          required: true
          description: >
            Optimistic locking is implemented via the `If-Match` header. If the ETag header does not match
            the value of the resource on the server, the server rejects the change with a `412 Precondition Failed` error.
      responses:
        '204':
          description: Successfully submitted an evaluation report with the provided ID
        '403':
          $ref: '#/responses/PermissionDenied'
        '404':
          $ref: '#/responses/NotFound'
        '412':
          $ref: '#/responses/PreconditionFailed'
        '422':
          $ref: '#/responses/UnprocessableEntity'
        '500':
          $ref: '#/responses/ServerError'
      x-permissions:
        - update.evaluationReport
  '/evaluation-reports/{reportID}/appeal/add':
    parameters:
      - in: path
        description: the evaluation report ID
        name: reportID
        required: true
        type: string
        format: uuid
    post:
      summary: Adds an appeal to a serious incident on an evaluation report
      description: Adds an appeal to a serious incident on an evaluation report
      operationId: addAppealToSeriousIncident
      tags:
        - evaluationReports
      produces:
        - application/json
      consumes:
        - application/json
      parameters:
        - in: body
          name: body
          schema:
            $ref: '#/definitions/CreateAppeal'
      responses:
        '204':
          description: Successfully added an appeal to a serious incident
        '403':
          $ref: '#/responses/PermissionDenied'
        '404':
          $ref: '#/responses/NotFound'
        '412':
          $ref: '#/responses/PreconditionFailed'
        '422':
          $ref: '#/responses/UnprocessableEntity'
        '500':
          $ref: '#/responses/ServerError'
      x-permissions:
        - update.evaluationReport
  '/evaluation-reports/{reportID}/{reportViolationID}/appeal/add':
    parameters:
      - in: path
        description: the evaluation report ID
        name: reportID
        required: true
        type: string
        format: uuid
      - in: path
        description: the report violation ID
        name: reportViolationID
        required: true
        type: string
        format: uuid
    post:
      summary: Adds an appeal to a violation
      description: Adds an appeal to a violation
      operationId: addAppealToViolation
      tags:
        - evaluationReports
      produces:
        - application/json
      consumes:
        - application/json
      parameters:
        - in: body
          name: body
          schema:
            $ref: '#/definitions/CreateAppeal'
      responses:
        '204':
          description: Successfully added an appeal to a violation
        '403':
          $ref: '#/responses/PermissionDenied'
        '404':
          $ref: '#/responses/NotFound'
        '412':
          $ref: '#/responses/PreconditionFailed'
        '422':
          $ref: '#/responses/UnprocessableEntity'
        '500':
          $ref: '#/responses/ServerError'
      x-permissions:
        - update.evaluationReport
  '/pws-violations':
    get:
      summary: Fetch the possible PWS violations for an evaluation report
      description: Fetch the possible PWS violations for an evaluation report
      operationId: getPWSViolations
      tags:
        - pwsViolations
      produces:
        - application/json
      responses:
        '200':
          description: Successfully retrieved the PWS violations
          schema:
            $ref: '#/definitions/PWSViolations'
        '400':
          $ref: '#/responses/InvalidRequest'
        '403':
          $ref: '#/responses/PermissionDenied'
        '404':
          $ref: '#/responses/NotFound'
        '500':
          $ref: '#/responses/ServerError'
  '/report-violations/{reportID}':
    parameters:
      - in: path
        description: the evaluation report ID that has associated violations
        name: reportID
        required: true
        type: string
        format: uuid
    get:
      summary: Fetch the report violations for an evaluation report
      description: Fetch the report violations for an evaluation report
      operationId: getReportViolationsByReportID
      tags:
        - reportViolations
      produces:
        - application/json
      responses:
        '200':
          description: Successfully retrieved the report violations
          schema:
            $ref: '#/definitions/ReportViolations'
        '400':
          $ref: '#/responses/InvalidRequest'
        '403':
          $ref: '#/responses/PermissionDenied'
        '404':
          $ref: '#/responses/NotFound'
        '500':
          $ref: '#/responses/ServerError'
    post:
      summary: Associate violations with an evaluation report
      description: >-
        Associate violations with an evaluation report. This will overwrite any
        existing report-violations associations for the report and replace them
        with the newly provided ones.  An empty array will remove all violation
        associations for a given report.
      operationId: associateReportViolations
      tags:
        - reportViolations
      produces:
        - application/json
      consumes:
        - application/json
      parameters:
        - in: body
          name: body
          schema:
            $ref: '#/definitions/AssociateReportViolations'
      responses:
        '204':
          description: Successfully saved the report violations
        '400':
          $ref: '#/responses/InvalidRequest'
        '403':
          $ref: '#/responses/PermissionDenied'
        '404':
          $ref: '#/responses/NotFound'
        '409':
          $ref: '#/responses/Conflict'
        '422':
          $ref: '#/responses/UnprocessableEntity'
        '500':
          $ref: '#/responses/ServerError'
      x-permissions:
        - create.reportViolation
  '/moves/{locator}/payment-requests':
    parameters:
      - description: move code to identify a move for payment requests
        format: string
        in: path
        name: locator
        required: true
        type: string
    get:
      produces:
        - application/json
      parameters: []
      responses:
        '200':
          description: Successfully retrieved all line items for a move task order
          schema:
            $ref: '#/definitions/PaymentRequests'
        '403':
          $ref: '#/responses/PermissionDenied'
        '404':
          $ref: '#/responses/NotFound'
        '422':
          $ref: '#/responses/UnprocessableEntity'
        '500':
          $ref: '#/responses/ServerError'
      tags:
        - paymentRequests
      description: Fetches payment requests for a move
      operationId: getPaymentRequestsForMove
      summary: Fetches payment requests using the move code (locator).
      x-permissions:
        - read.paymentRequest
  '/moves/{moveID}/financial-review-flag':
    parameters:
      - description: ID of move to flag
        in: path
        name: moveID
        required: true
        type: string
        format: uuid
    post:
      summary: Flags a move for financial office review
      description: This sets a flag which indicates that the move should be reviewed by a fincancial office. For example, if the origin or delivery address of a shipment is far from the duty location and may incur excess costs to the customer.
      operationId: setFinancialReviewFlag
      tags:
        - move
      consumes:
        - application/json
      produces:
        - application/json
      parameters:
        - in: header
          name: If-Match
          type: string
        - in: body
          name: body
          schema:
            required:
              - flagForReview
            properties:
              remarks:
                description: explanation of why the move is being flagged for financial review
                example: this address is way too far away
                type: string
                x-nullable: true
              flagForReview:
                description: boolean value representing whether we should flag a move for financial review
                example: false
                type: boolean
      responses:
        '200':
          description: updated Move
          schema:
            $ref: '#/definitions/Move'
        '403':
          $ref: '#/responses/PermissionDenied'
        '404':
          $ref: '#/responses/NotFound'
        '412':
          $ref: '#/responses/PreconditionFailed'
        '422':
          $ref: '#/responses/UnprocessableEntity'
        '500':
          $ref: '#/responses/ServerError'
      x-permissions:
        - update.financialReviewFlag
  /moves/{moveID}/uploadAdditionalDocuments:
    patch:
      summary: Patch the additional documents for a given move
      description: Customers will on occaision need the ability to upload additional supporting documents, for a variety of reasons. This does not include amended order.
      operationId: uploadAdditionalDocuments
      tags:
        - move
      consumes:
        - multipart/form-data
      parameters:
        - in: path
          name: moveID
          type: string
          format: uuid
          required: true
          description: UUID of the order
        - in: formData
          name: file
          type: file
          description: The file to upload.
          required: true
      responses:
        '201':
          description: created upload
          schema:
            $ref: 'definitions/Upload.yaml'
        '400':
          description: invalid request
          schema:
            $ref: '#/definitions/InvalidRequestResponsePayload'
        '403':
          description: not authorized
        '404':
          description: not found
        '413':
          description: payload is too large
        '500':
          description: server error
      x-permissions:
        - create.supportingDocuments
  '/payment-requests/{paymentRequestID}/shipments-payment-sit-balance':
    parameters:
      - description: payment request ID of the payment request with SIT service items being reviewed
        name: paymentRequestID
        type: string
        format: uuid
        in: path
        required: true
    get:
      produces:
        - application/json
      parameters: []
      responses:
        '200':
          description: Successfully retrieved shipments and their SIT days balance from all payment requests on the move
          schema:
            $ref: '#/definitions/ShipmentsPaymentSITBalance'
        '403':
          $ref: '#/responses/PermissionDenied'
        '404':
          $ref: '#/responses/NotFound'
        '422':
          $ref: '#/responses/UnprocessableEntity'
        '500':
          $ref: '#/responses/ServerError'
      tags:
        - paymentRequests
      description: Returns all shipment payment request SIT usage to support partial SIT invoicing
      operationId: getShipmentsPaymentSITBalance
      summary: Returns all shipment payment request SIT usage to support partial SIT invoicing
      x-permissions:
        - read.shipmentsPaymentSITBalance
  '/payment-requests/{paymentRequestID}/status':
    patch:
      consumes:
        - application/json
      produces:
        - application/json
      parameters:
        - description: UUID of payment request
          format: uuid
          in: path
          name: paymentRequestID
          required: true
          type: string
        - in: body
          name: body
          required: true
          schema:
            $ref: '#/definitions/UpdatePaymentRequestStatusPayload'
        - in: header
          name: If-Match
          type: string
          required: true
      responses:
        '200':
          description: updated payment request
          schema:
            $ref: '#/definitions/PaymentRequest'
        '400':
          $ref: '#/responses/InvalidRequest'
        '401':
          $ref: '#/responses/PermissionDenied'
        '403':
          $ref: '#/responses/PermissionDenied'
        '404':
          $ref: '#/responses/NotFound'
        '412':
          $ref: '#/responses/PreconditionFailed'
        '422':
          $ref: '#/responses/UnprocessableEntity'
        '500':
          $ref: '#/responses/ServerError'
      tags:
        - paymentRequests
      description: Updates status of a payment request by id
      operationId: updatePaymentRequestStatus
      summary: Updates status of a payment request by id
      x-permissions:
        - update.paymentRequest
  '/payment-requests/{paymentRequestID}/bulkDownload':
    parameters:
      - description: the id for the payment-request with files to be downloaded
        in: path
        name: paymentRequestID
        required: true
        type: string
    get:
      summary: Downloads all Payment Request documents as a PDF
      description: |
        This endpoint downloads all uploaded payment request documentation combined into a single PDF.
      operationId: bulkDownload
      tags:
        - paymentRequests
      produces:
        - application/pdf
      responses:
        '200':
          headers:
            Content-Disposition:
              type: string
              description: File name to download
          description: Payment Request Files PDF
          schema:
            format: binary
            type: file
        '400':
          $ref: '#/responses/InvalidRequest'
        '500':
          $ref: '#/responses/ServerError'
  /documents/{documentId}:
    get:
      summary: Returns a document
      description: Returns a document and its uploads
      operationId: getDocument
      tags:
        - ghcDocuments
      parameters:
        - in: path
          name: documentId
          type: string
          format: uuid
          required: true
          description: UUID of the document to return
      responses:
        '200':
          description: the requested document
          schema:
            $ref: 'definitions/Document.yaml'
        '400':
          $ref: '#/responses/InvalidRequest'
        '401':
          $ref: '#/responses/PermissionDenied'
        '403':
          $ref: '#/responses/PermissionDenied'
        '404':
          $ref: '#/responses/NotFound'
        '412':
          $ref: '#/responses/PreconditionFailed'
        '422':
          $ref: '#/responses/UnprocessableEntity'
        '500':
          $ref: '#/responses/ServerError'
  /documents:
    post:
      summary: Create a new document
      description: Documents represent a physical artifact such as a scanned document or a PDF file
      operationId: createDocument
      tags:
        - ghcDocuments
      parameters:
        - in: body
          name: documentPayload
          required: true
          schema:
            $ref: '#/definitions/PostDocumentPayload'
      responses:
        '201':
          description: created document
          schema:
            $ref: 'definitions/Document.yaml'
        '400':
          description: invalid request
        '403':
          $ref: '#/responses/PermissionDenied'
        '500':
          description: server error
  /queues/counseling:
    get:
      produces:
        - application/json
      summary: Gets queued list of all customer moves needing services counseling by GBLOC origin
      description: >
        An office services counselor user will be assigned a transportation office that will determine which moves are displayed in their queue based on the origin duty location.  GHC moves will show up here onced they have reached the NEEDS SERVICE COUNSELING status after submission from a customer or created on a customer's behalf.
      operationId: getServicesCounselingQueue
      tags:
        - queues
      parameters:
        - in: query
          name: page
          type: integer
          description: requested page number of paginated move results
        - in: query
          name: perPage
          type: integer
          description: maximum number of moves to show on each page of paginated results
        - in: query
          name: sort
          type: string
          enum:
            [
              customerName,
              edipi,
              emplid,
              branch,
              locator,
              status,
              requestedMoveDate,
              submittedAt,
              originGBLOC,
              originDutyLocation,
              destinationDutyLocation,
              ppmType,
              closeoutInitiated,
              closeoutLocation,
              ppmStatus,
              counselingOffice,
              assignedTo,
            ]
          description: field that results should be sorted by
        - in: query
          name: order
          type: string
          enum: [asc, desc]
          description: direction of sort order if applied
        - in: query
          name: branch
          type: string
          description: filters by the branch of the move's service member
        - in: query
          name: locator
          type: string
          description: filters to match the unique move code locator
        - in: query
          name: customerName
          type: string
          description: filters using a prefix match on the service member's last name
        - in: query
          name: counselingOffice
          type: string
          description: filters using a counselingOffice name of the move
        - in: query
          name: edipi
          type: string
          description: filters to match the unique service member's DoD ID
        - in: query
          name: emplid
          type: string
          description: filters to match the unique service member's EMPLID
        - in: query
          name: requestedMoveDate
          type: string
          description: filters the requested pickup date of a shipment on the move
        - in: query
          name: submittedAt
          type: string
          format: date-time
          description: Start of the submitted at date in the user's local time zone converted to UTC
        - in: query
          name: originGBLOC
          type: string
          description: filters the GBLOC of the service member's origin duty location
        - in: query
          name: originDutyLocation
          type: array
          uniqueItems: true
          collectionFormat: multi
          items:
            type: string
          description: filters the name of the origin duty location on the orders
        - in: query
          name: destinationDutyLocation
          type: string
          description: filters the name of the destination duty location on the orders
        - in: query
          name: status
          type: array
          description: filters the status of the move
          uniqueItems: true
          items:
            type: string
            enum:
              - NEEDS SERVICE COUNSELING
              - SERVICE COUNSELING COMPLETED
        - in: query
          name: needsPPMCloseout
          type: boolean
          description: Only used for Services Counseling queue. If true, show PPM moves that are ready for closeout. Otherwise, show all other moves.
        - in: query
          name: ppmType
          type: string
          enum:
            - FULL
            - PARTIAL
          description: filters PPM type
        - in: query
          name: closeoutInitiated
          type: string
          format: date-time
          description: Latest date that closeout was initiated on a PPM on the move
        - in: query
          name: closeoutLocation
          type: string
          description: closeout location
        - in: query
          name: orderType
          type: string
          description: order type
        - in: query
          name: ppmStatus
          type: string
          enum:
            - WAITING_ON_CUSTOMER
            - NEEDS_CLOSEOUT
          description: filters the status of the PPM shipment
        - in: query
          name: viewAsGBLOC
          type: string
          description: |
            Used to return a queue for a GBLOC other than the default of the current user. Requires the HQ role or a secondary transportation office assignment. The parameter is ignored if the requesting user does not have the necessary role or assignment.
        - in: query
          name: assignedTo
          type: string
          description: |
            Used to illustrate which user is assigned to this payment request.
        - in: query
          name: activeRole
          type: string
          description: user's actively logged in role
      responses:
        '200':
          description: Successfully returned all moves matching the criteria
          schema:
            $ref: '#/definitions/QueueMovesResult'
        '403':
          $ref: '#/responses/PermissionDenied'
        '500':
          $ref: '#/responses/ServerError'
  /queues/bulk-assignment:
    get:
      produces:
        - application/json
      summary: Gets data for bulk assignment modal
      description: >
        Supervisor office users are able to bulk assign moves. This endpoint returns the relevant data to them; the current workload of the office users that work under them, and the moves that are available to be assigned
      operationId: getBulkAssignmentData
      tags:
        - queues
      parameters:
        - in: query
          name: queueType
          type: string
          description: A string corresponding to the queue type
          enum:
            - COUNSELING
            - CLOSEOUT
            - TASK_ORDER
            - PAYMENT_REQUEST
            - DESTINATION_REQUESTS
      responses:
        '200':
          description: Successfully returned bulk assignment data
          schema:
            $ref: '#/definitions/BulkAssignmentData'
        '401':
          $ref: '#/responses/PermissionDenied'
        '404':
          $ref: '#/responses/NotFound'
        '500':
          $ref: '#/responses/ServerError'
  /queues/bulk-assignment/assign:
    post:
      produces:
        - application/json
      consumes:
        - application/json
      summary: Assigns one or more moves to one or more office users
      description: >
        Supervisor office users are able to assign moves. This endpoint saves office user assignments to multiple moves.
      operationId: saveBulkAssignmentData
      tags:
        - queues
      parameters:
        - in: body
          name: bulkAssignmentSavePayload
          required: true
          schema:
            $ref: '#/definitions/BulkAssignmentSavePayload'
      responses:
        '204':
          description: assigned
        '401':
          $ref: '#/responses/PermissionDenied'
        '404':
          $ref: '#/responses/NotFound'
        '500':
          $ref: '#/responses/ServerError'
  /queues/counseling/origin-list:
    get:
      produces:
        - application/json
      summary: Gets queued list of all moves origin locations in the counselors queue
      description: >
        An office services counselor user will be assigned a transportation office that will determine which moves are displayed in their queue based on the origin duty location. This pulls the availalble origin duty locations.
      operationId: getServicesCounselingOriginList
      tags:
        - queues
      parameters:
        - in: query
          name: needsPPMCloseout
          type: boolean
          description: Only used for Services Counseling queue. If true, show PPM moves origin locations that are ready for closeout. Otherwise, show all other moves origin locations.
        - in: query
          name: viewAsGBLOC
          type: string
          description: Used to return an origins list for a GBLOC other than the default of the current user. Requires the HQ role or a secondary transportation office assignment. The parameter is ignored if the requesting user does not have the necessary role or assignment.
      responses:
        '200':
          description: Successfully returned all moves matching the criteria
          schema:
            $ref: '#/definitions/Locations'
        '403':
          $ref: '#/responses/PermissionDenied'
        '500':
          $ref: '#/responses/ServerError'
  /queues/prime-moves:
    get:
      summary: getPrimeMovesQueue
      description: |
        Gets all moves that have been reviewed and approved by the TOO. The `since` parameter can be used to filter this
        list down to only the moves that have been updated since the provided timestamp. A move will be considered
        updated if the `updatedAt` timestamp on the move or on its orders, shipments, service items, or payment
        requests, is later than the provided date and time.

        **WIP**: Include what causes moves to leave this list. Currently, once the `availableToPrimeAt` timestamp has
        been set, that move will always appear in this list.
      operationId: listPrimeMoves
      tags:
        - queues
      produces:
        - application/json
      parameters:
        - in: query
          name: since
          type: string
          format: date-time
          description: Only return moves updated since this time. Formatted like "2021-07-23T18:30:47.116Z"
        - in: query
          name: page
          type: integer
          description: requested page of results
        - in: query
          name: perPage
          type: integer
          description: results per page
        - in: query
          name: id
          type: string
        - in: query
          name: moveCode
          type: string
        - in: query
          name: orderType
          type: string
          description: order type
      responses:
        '200':
          description: Successfully retrieved moves. A successful fetch might still return zero moves.
          schema:
            $ref: '#/definitions/ListPrimeMovesResult'
        '403':
          $ref: '#/responses/PermissionDenied'
        '500':
          $ref: '#/responses/ServerError'
  /queues/moves:
    get:
      produces:
        - application/json
      summary: Gets queued list of all customer moves by GBLOC origin
      description: >
        An office TOO user will be assigned a transportation office that will determine which moves are displayed in their queue based on the origin duty location.  GHC moves will show up here onced they have reached the submitted status sent by the customer and have move task orders, shipments, and service items to approve.
      operationId: getMovesQueue
      tags:
        - queues
      parameters:
        - in: query
          name: page
          type: integer
          description: requested page of results
        - in: query
          name: perPage
          type: integer
          description: results per page
        - in: query
          name: sort
          type: string
          enum:
            [
              customerName,
              edipi,
              emplid,
              branch,
              locator,
              status,
              originDutyLocation,
              destinationDutyLocation,
              requestedMoveDate,
              appearedInTooAt,
              assignedTo,
              counselingOffice,
            ]
          description: field that results should be sorted by
        - in: query
          name: order
          type: string
          enum: [asc, desc]
          description: direction of sort order if applied
        - in: query
          name: branch
          type: string
        - in: query
          name: locator
          type: string
        - in: query
          name: customerName
          type: string
        - in: query
          name: edipi
          type: string
        - in: query
          name: emplid
          type: string
        - in: query
          name: originDutyLocation
          type: array
          uniqueItems: true
          collectionFormat: multi
          items:
            type: string
        - in: query
          name: destinationDutyLocation
          type: string
        - in: query
          name: appearedInTooAt
          type: string
          format: date-time
        - in: query
          name: requestedMoveDate
          type: string
          description: filters the requested pickup date of a shipment on the move
        - in: query
          name: status
          type: array
          description: Filtering for the status.
          uniqueItems: true
          items:
            type: string
            enum:
              - SUBMITTED
              - SERVICE COUNSELING COMPLETED
              - APPROVALS REQUESTED
        - in: query
          name: orderType
          type: string
          description: order type
        - in: query
          name: viewAsGBLOC
          type: string
          description: |
            Used to return a queue for a GBLOC other than the default of the current user. Requires the HQ role or a secondary transportation office assignment. The parameter is ignored if the requesting user does not have the necessary role or assignment.
        - in: query
          name: assignedTo
          type: string
          description: |
            Used to illustrate which user is assigned to this move.
        - in: query
          name: counselingOffice
          type: string
          description: filters using a counselingOffice name of the move
        - in: query
          name: activeRole
          type: string
          description: user's actively logged in role
      responses:
        '200':
          description: Successfully returned all moves matching the criteria
          schema:
            $ref: "#/definitions/QueueMovesResult"
        "403":
          $ref: "#/responses/PermissionDenied"
        "500":
          $ref: "#/responses/ServerError"
  /queues/destination-requests:
    get:
      produces:
        - application/json
      summary: Gets queued list of all customer moves by GBLOC that have both CONUS & OCONUS destination requests (destination SIT, destination shuttle, address requests)
      description: >
        A TOO will view this queue when they have destination requests tied to their GBLOC. This includes unapproved destination SIT service items, destination shuttle service items and destination address requests that are not yet approved by the TOO.
      operationId: getDestinationRequestsQueue
      tags:
        - queues
      parameters:
        - in: query
          name: page
          type: integer
          description: requested page of results
        - in: query
          name: perPage
          type: integer
          description: results per page
        - in: query
          name: sort
          type: string
          enum:
            [
              customerName,
              edipi,
              emplid,
              branch,
              locator,
              status,
              originDutyLocation,
              destinationDutyLocation,
              requestedMoveDate,
              appearedInTooAt,
              assignedTo,
              counselingOffice,
            ]
          description: field that results should be sorted by
        - in: query
          name: order
          type: string
          enum: [asc, desc]
          description: direction of sort order if applied
        - in: query
          name: branch
          type: string
        - in: query
          name: locator
          type: string
        - in: query
          name: customerName
          type: string
        - in: query
          name: edipi
          type: string
        - in: query
          name: emplid
          type: string
        - in: query
          name: originDutyLocation
          type: array
          uniqueItems: true
          collectionFormat: multi
          items:
            type: string
        - in: query
          name: destinationDutyLocation
          type: string
        - in: query
          name: appearedInTooAt
          type: string
          format: date-time
        - in: query
          name: requestedMoveDate
          type: string
          description: filters the requested pickup date of a shipment on the move
        - in: query
          name: status
          type: array
          description: Filtering for the status.
          uniqueItems: true
          items:
            type: string
            enum:
              - SUBMITTED
              - SERVICE COUNSELING COMPLETED
              - APPROVALS REQUESTED
        - in: query
          name: viewAsGBLOC
          type: string
          description: |
            Used to return a queue for a GBLOC other than the default of the current user. Requires the HQ role or a secondary transportation office assignment. The parameter is ignored if the requesting user does not have the necessary role or assignment.
        - in: query
          name: assignedTo
          type: string
          description: |
            Used to illustrate which user is assigned to this move.
        - in: query
          name: counselingOffice
          type: string
          description: filters using a counselingOffice name of the move
        - in: query
          name: activeRole
          type: string
          description: |
            user's actively logged in role.
      responses:
        "200":
          description: Successfully returned all moves matching the criteria
          schema:
            $ref: "#/definitions/QueueMovesResult"
        "403":
          $ref: "#/responses/PermissionDenied"
        "500":
          $ref: "#/responses/ServerError"
  /queues/payment-requests:
    get:
      produces:
        - application/json
      summary: Gets queued list of all payment requests by GBLOC origin
      description: >
        An office TIO user will be assigned a transportation office that will determine which payment requests are displayed in their queue based on the origin duty location.
      operationId: getPaymentRequestsQueue
      tags:
        - queues
      parameters:
        - in: query
          name: sort
          type: string
          enum:
            [
              customerName,
              locator,
              submittedAt,
              branch,
              status,
              edipi,
              emplid,
              age,
              originDutyLocation,
              assignedTo,
              counselingOffice,
            ]
          description: field that results should be sorted by
        - in: query
          name: order
          type: string
          enum: [asc, desc]
          description: direction of sort order if applied
        - in: query
          name: page
          type: integer
          description: requested page of results
        - in: query
          name: perPage
          type: integer
          description: number of records to include per page
        - in: query
          name: submittedAt
          type: string
          format: date-time
          description: Start of the submitted at date in the user's local time zone converted to UTC
        - in: query
          name: branch
          type: string
        - in: query
          name: locator
          type: string
        - in: query
          name: customerName
          type: string
        - in: query
          name: edipi
          type: string
        - in: query
          name: emplid
          type: string
        - in: query
          name: destinationDutyLocation
          type: string
        - in: query
          name: originDutyLocation
          type: string
        - in: query
          name: assignedTo
          type: string
          description: |
            Used to illustrate which user is assigned to this payment request.
        - in: query
          name: counselingOffice
          type: string
          description: filters using a counselingOffice name of the move
        - in: query
          name: status
          type: array
          description: Filtering for the status.
          uniqueItems: true
          items:
            type: string
            enum:
              - PENDING
              - REVIEWED
              - REVIEWED_AND_ALL_SERVICE_ITEMS_REJECTED
              - PAID
              - DEPRECATED
              - EDI_ERROR
        - in: query
          name: orderType
          type: string
          description: order type
        - in: query
          name: viewAsGBLOC
          type: string
          description: |
            Used to return a queue for a GBLOC other than the default of the current user. Requires the HQ role or a secondary transportation office assignment. The parameter is ignored if the requesting user does not have the necessary role or assignment.
        - in: query
          name: activeRole
          type: string
          description: user's actively logged in role
      responses:
        '200':
          description: Successfully returned all moves matching the criteria
          schema:
            $ref: '#/definitions/QueuePaymentRequestsResult'
        '403':
          $ref: '#/responses/PermissionDenied'
        '500':
          $ref: '#/responses/ServerError'
  /moves/search:
    post:
      produces:
        - application/json
      consumes:
        - application/json
      summary: Search moves by locator, DOD ID, or customer name
      description: >
        Search moves by locator, DOD ID, or customer name. Used by QAE and CSR users.
      operationId: searchMoves
      tags:
        - move
      parameters:
        - in: body
          name: body
          schema:
            properties:
              page:
                type: integer
                description: requested page of results
              perPage:
                type: integer
              locator:
                description: Move locator
                type: string
                minLength: 6
                maxLength: 6
                x-nullable: true
              edipi:
                description: DOD ID
                type: string
                minLength: 10
                maxLength: 10
                x-nullable: true
              emplid:
                description: EMPLID
                type: string
                minLength: 7
                maxLength: 7
                x-nullable: true
              customerName:
                description: Customer Name
                type: string
                minLength: 1
                x-nullable: true
              paymentRequestCode:
                type: string
                example: 9551-6199-2
                x-nullable: true
              status:
                type: array
                description: Filtering for the status.
                uniqueItems: true
                items:
                  type: string
                  enum:
                    - DRAFT
                    - SUBMITTED
                    - APPROVALS REQUESTED
                    - APPROVED
                    - NEEDS SERVICE COUNSELING
                    - SERVICE COUNSELING COMPLETED
                    - CANCELED
              originPostalCode:
                type: string
                x-nullable: true
              destinationPostalCode:
                type: string
                x-nullable: true
              branch:
                type: string
                x-nullable: true
              shipmentsCount:
                type: integer
                x-nullable: true
              pickupDate:
                type: string
                format: date-time
                x-nullable: true
              deliveryDate:
                type: string
                format: date-time
                x-nullable: true
              sort:
                type: string
                x-nullable: true
                enum:
                  [
                    customerName,
                    edipi,
                    emplid,
                    branch,
                    locator,
                    status,
                    originPostalCode,
                    destinationPostalCode,
                    shipmentsCount,
                  ]
              order:
                type: string
                x-nullable: true
                enum: [asc, desc]
          description: field that results should be sorted by
      responses:
        '200':
          description: Successfully returned all moves matching the criteria
          schema:
            $ref: '#/definitions/SearchMovesResult'
        '403':
          $ref: '#/responses/PermissionDenied'
        '500':
          $ref: '#/responses/ServerError'
  '/tac/valid':
    get:
      summary: Validation of a TAC value
      description: Returns a boolean based on whether a tac value is valid or not
      operationId: tacValidation
      tags:
        - tac
        - order
      parameters:
        - in: query
          name: tac
          type: string
          required: true
          description: The tac value to validate
      responses:
        '200':
          description: Successfully retrieved validation status
          schema:
            $ref: '#/definitions/TacValid'
        '400':
          $ref: '#/responses/InvalidRequest'
        '401':
          $ref: '#/responses/PermissionDenied'
        '403':
          $ref: '#/responses/PermissionDenied'
        '404':
          $ref: '#/responses/NotFound'
        '500':
          $ref: '#/responses/ServerError'
  /lines-of-accounting:
    post:
      summary: 'Fetch line of accounting'
      description: >
        Fetches a line of accounting based on provided service member affiliation, effective date, and Transportation Accounting Code (TAC).
        It uses these parameters to filter the correct Line of Accounting for the provided TAC. It does this by filtering
        through both TAC and LOAs based on the provided code and effective date. The 'Effective Date' is the date
        that can be either the orders issued date (For HHG shipments), MTO approval date (For NTS shipments),
        or even the current date for NTS shipments with no approval yet (Just providing a preview to the office users per customer request).
        Effective date is used to find "Active" TGET data by searching for the TACs and LOAs with begin and end dates containing this date.
      operationId: requestLineOfAccounting
      tags:
        - linesOfAccounting
      consumes:
        - 'application/json'
      produces:
        - 'application/json'
      parameters:
        - in: 'body'
          name: 'body'
          description: 'Service member affiliation, effective date, and TAC code.'
          required: true
          schema:
            $ref: '#/definitions/FetchLineOfAccountingPayload'
      responses:
        '200':
          description: 'Successfully retrieved line of accounting'
          schema:
            $ref: 'definitions/LineOfAccounting.yaml'
        '400':
          $ref: '#/responses/InvalidRequest'
        '401':
          $ref: '#/responses/PermissionDenied'
        '403':
          $ref: '#/responses/PermissionDenied'
        '404':
          $ref: '#/responses/NotFound'
        '422':
          $ref: '#/responses/UnprocessableEntity'
        '500':
          $ref: '#/responses/ServerError'
  /transportation-offices:
    get:
      produces:
        - application/json
      summary: Returns the transportation offices matching the search query that is enabled for PPM closeout
      description: Returns the transportation offices matching the search query that is enabled for PPM closeout
      operationId: getTransportationOffices
      tags:
        - transportationOffice
      parameters:
        - in: query
          name: search
          type: string
          required: true
          minLength: 2
          description: Search string for transportation offices
      responses:
        '200':
          description: Successfully retrieved transportation offices
          schema:
            $ref: '#/definitions/TransportationOffices'
        '400':
          $ref: '#/responses/InvalidRequest'
        '401':
          $ref: '#/responses/PermissionDenied'
        '403':
          $ref: '#/responses/PermissionDenied'
        '404':
          $ref: '#/responses/NotFound'
        '500':
          $ref: '#/responses/ServerError'
  /open/transportation-offices:
    get:
      produces:
        - application/json
      summary: Returns the transportation offices matching the search query
      description: This endpoint is publicly accessible as it is utilized to access transportation office information without having an office account.Returns the transportation offices matching the search query.
      operationId: getTransportationOfficesOpen
      tags:
        - transportationOffice
      parameters:
        - in: query
          name: search
          type: string
          required: true
          minLength: 2
          description: Search string for transportation offices
      responses:
        '200':
          description: Successfully retrieved transportation offices
          schema:
            $ref: '#/definitions/TransportationOffices'
        '400':
          $ref: '#/responses/InvalidRequest'
        '401':
          $ref: '#/responses/PermissionDenied'
        '403':
          $ref: '#/responses/PermissionDenied'
        '404':
          $ref: '#/responses/NotFound'
        '500':
          $ref: '#/responses/ServerError'
  /transportation-offices/gblocs:
    get:
      produces:
        - application/json
      summary: Returns a list of distinct GBLOCs that exist in the transportation offices table
      description: Returns a list of distinct GBLOCs that exist in the transportation offices table
      operationId: getTransportationOfficesGBLOCs
      tags:
        - transportationOffice
      responses:
        '200':
          description: Successfully retrieved GBLOCs
          schema:
            $ref: '#/definitions/GBLOCs'
        '400':
          $ref: '#/responses/InvalidRequest'
        '401':
          $ref: '#/responses/PermissionDenied'
        '403':
          $ref: '#/responses/PermissionDenied'
        '404':
          $ref: '#/responses/NotFound'
        '500':
          $ref: '#/responses/ServerError'
  /addresses/zip-city-lookup/{search}:
    get:
      summary: Returns city, state, postal code, and county associated with the specified full/partial postal code or city and state string
      description: Find by API using full/partial postal code or city name that returns an us_post_region_cities json object containing city, state, county and postal code.
      operationId: getLocationByZipCityState
      tags:
        - addresses
      parameters:
        - in: path
          name: search
          type: string
          required: true
      responses:
        '200':
          description: the requested list of city, state, county, and postal code matches
          schema:
            $ref: '#/definitions/VLocations'
        '400':
          $ref: '#/responses/InvalidRequest'
        '403':
          $ref: '#/responses/PermissionDenied'
        '404':
          $ref: '#/responses/NotFound'
        '500':
          $ref: '#/responses/ServerError'
  /transportation_offices/{dutyLocationId}/counseling_offices/{serviceMemberId}:
    get:
      summary: Returns the counseling locations in the GBLOC matching the duty location
      description: Returns the counseling locations matching the GBLOC from the selected duty location
      operationId: showCounselingOffices
      tags:
        - transportationOffice
      parameters:
        - in: path
          name: dutyLocationId
          format: uuid
          type: string
          required: true
          description: UUID of the duty location
        - in: path
          name: serviceMemberId
          format: uuid
          type: string
          required: true
          description: UUID of the service member, some counseling offices are branch specific
      produces:
        - application/json
      responses:
        '200':
          description: Successfully retrieved counseling offices
          schema:
            $ref: '#/definitions/CounselingOffices'
        '400':
          $ref: '#/responses/InvalidRequest'
        '403':
          $ref: '#/responses/PermissionDenied'
        '404':
          $ref: '#/responses/NotFound'
        '500':
          description: internal server error
  /uploads:
    post:
      summary: Create a new upload
      description: Uploads represent a single digital file, such as a JPEG or PDF. Currently, office application uploads are only for Services Counselors to upload files for orders, but this may be expanded in the future.
      operationId: createUpload
      tags:
        - uploads
      consumes:
        - multipart/form-data
      produces:
        - application/json
      parameters:
        - in: query
          name: documentId
          type: string
          format: uuid
          required: false
          description: UUID of the document to add an upload to
        - in: formData
          name: file
          type: file
          description: The file to upload.
          required: true
      responses:
        '201':
          description: created upload
          schema:
            $ref: 'definitions/Upload.yaml'
        '400':
          description: invalid request
        '403':
          description: not authorized
        '404':
          description: not found
        '413':
          description: payload is too large
        '500':
          description: server error
  /re-service-items:
    get:
      summary: Returns all ReServiceItems (Service Code, Service Name, Market, Shipment Type, Auto Approved)
      description: Get ReServiceItems
      produces:
        - application/json
      operationId: getAllReServiceItems
      tags:
        - reServiceItems
      responses:
        '200':
          description: Successfully retrieved all ReServiceItems.
          schema:
            $ref: '#/definitions/ReServiceItems'
        '400':
          $ref: '#/responses/InvalidRequest'
        '401':
          $ref: '#/responses/PermissionDenied'
        '404':
          $ref: '#/responses/NotFound'
        '500':
          $ref: '#/responses/ServerError'
  /uploads/{uploadID}:
    delete:
      summary: Deletes an upload
      description: Uploads represent a single digital file, such as a JPEG or PDF.
      operationId: deleteUpload
      tags:
        - uploads
      parameters:
        - in: path
          name: uploadID
          type: string
          format: uuid
          required: true
          description: UUID of the upload to be deleted
        - in: query
          name: orderID
          type: string
          format: uuid
          description: ID of the order that the upload belongs to
      responses:
        '204':
          description: deleted
        '400':
          description: invalid request
          schema:
            $ref: '#/definitions/InvalidRequestResponsePayload'
        '403':
          description: not authorized
        '404':
          description: not found
        '500':
          description: server error
  /uploads/get/:
    get:
      produces:
        - application/json
      parameters: []
      responses:
        '200':
          description: Successfully retrieved upload
          schema:
            $ref: 'definitions/Upload.yaml'
        '400':
          $ref: '#/responses/InvalidRequest'
        '401':
          $ref: '#/responses/PermissionDenied'
        '403':
          $ref: '#/responses/PermissionDenied'
        '404':
          $ref: '#/responses/NotFound'
        '500':
          $ref: '#/responses/ServerError'
      tags:
        - uploads
      description: Gets an upload
      operationId: getUpload
      summary: Gets an upload by ID
  /uploads/{uploadID}/update:
    patch:
      summary: Update an existing upload. This is only needed currently for updating the image rotation.
      description: Uploads represent a single digital file, such as a JPEG or PDF. The rotation is relevant to how it is displayed on the page.
      operationId: updateUpload
      tags:
        - uploads
      consumes:
        - application/json
      produces:
        - application/json
      parameters:
        - in: path
          name: uploadID
          type: string
          format: uuid
          required: true
          description: UUID of the upload to be updated
        - in: body
          name: body
          required: true
          schema:
            properties:
              rotation:
                type: integer
                description: The rotation of the image
                minimum: 0
                maximum: 3
      responses:
        '201':
          description: updated upload
          schema:
            $ref: 'definitions/Upload.yaml'
        '400':
          description: invalid request
        '403':
          description: not authorized
        '404':
          description: not found
        '413':
          description: payload is too large
        '500':
          description: server error
  /uploads/{uploadID}/status:
    get:
      summary: Returns status of an upload
      description: Returns status of an upload based on antivirus run
      operationId: getUploadStatus
      produces:
        - text/event-stream
      tags:
        - uploads
      parameters:
        - in: path
          name: uploadID
          type: string
          format: uuid
          required: true
          description: UUID of the upload to return status of
      responses:
        '200':
          description: the requested upload status
          schema:
            type: string
            enum:
              - INFECTED
              - CLEAN
              - PROCESSING
            readOnly: true
        '400':
          description: invalid request
          schema:
            $ref: '#/definitions/InvalidRequestResponsePayload'
        '403':
          description: not authorized
        '404':
          description: not found
        '500':
          description: server error
  /application_parameters/{parameterName}:
    get:
      summary: Searches for an application parameter by name, returns nil if not found
      description: Searches for an application parameter by name, returns nil if not found
      operationId: getParam
      tags:
        - application_parameters
      parameters:
        - in: path
          name: parameterName
          type: string
          format: string
          required: true
          description: Parameter Name
      responses:
        '200':
          description: Application Parameters
          schema:
            $ref: '#/definitions/ApplicationParameters'
        '400':
          description: invalid request
        '401':
          description: request requires user authentication
        '500':
          description: server error
  /calendar/{countryCode}/is-weekend-holiday/{date}:
    get:
      summary: Validate  move date selection
      description: |
        Utility API to determine if input date falls on weekend and/or holiday.
      produces:
        - application/json
      operationId: isDateWeekendHoliday
      tags:
        - calendar
      parameters:
        - description: country code for context of date
          in: path
          name: countryCode
          required: true
          type: string
          enum:
            - US
        - description: input date to determine if weekend/holiday for given country.
          in: path
          name: date
          required: true
          type: string
          format: date
      responses:
        '200':
          description: Successfully determine if given date is weekend and/or holiday for given country.
          schema:
            $ref: '#/definitions/IsDateWeekendHolidayInfo'
        '400':
          $ref: '#/responses/InvalidRequest'
        '401':
          $ref: '#/responses/PermissionDenied'
        '404':
          $ref: '#/responses/NotFound'
        '500':
          $ref: '#/responses/ServerError'
  /moves/{moveID}/assignOfficeUser:
    parameters:
      - description: ID of the move
        in: path
        name: moveID
        required: true
        format: uuid
        type: string
    patch:
      consumes:
        - application/json
      produces:
        - application/json
      parameters:
        - in: body
          name: body
          required: true
          schema:
            $ref: '#/definitions/AssignOfficeUserBody'
      responses:
        '200':
          description: Successfully assigned office user to the move
          schema:
            $ref: '#/definitions/Move'
        '404':
          $ref: '#/responses/NotFound'
        '500':
          $ref: '#/responses/ServerError'
      tags:
        - move
      description: assigns either a services counselor, task ordering officer, or task invoicing officer to the move
      operationId: updateAssignedOfficeUser
  /moves/{moveID}/unassignOfficeUser:
    parameters:
      - description: ID of the move
        in: path
        name: moveID
        required: true
        format: uuid
        type: string
      - in: body
        name: body
        schema:
          properties:
            queueType:
              type: string
          required:
            - queueType
    patch:
      consumes:
        - application/json
      produces:
        - application/json
      responses:
        '200':
          description: Successfully unassigned office user from the move
          schema:
            $ref: '#/definitions/Move'
        '500':
          $ref: '#/responses/ServerError'
      tags:
        - move
      description: unassigns either a services counselor, task ordering officer, or task invoicing officer from the move
      operationId: deleteAssignedOfficeUser
  /moves/{officeUserID}/CheckForLockedMovesAndUnlock:
    parameters:
      - description: ID of the move's officer
        in: path
        name: officeUserID
        required: true
        format: uuid
        type: string
    patch:
      consumes:
        - application/json
      produces:
        - application/json
      responses:
        '200':
          description: Successfully unlocked officer's move(s).
          schema:
            type: object
            properties:
              successMessage:
                type: string
                example: OK
        '500':
          $ref: '#/responses/ServerError'
      tags:
        - move
      description: >-
        Finds and unlocks any locked moves by an office user
      operationId: checkForLockedMovesAndUnlock
definitions:
  ApplicationParameters:
    type: object
    properties:
      validationCode:
        type: string
        format: string
        x-nullable: true
      parameterName:
        type: string
        format: string
        x-nullable: true
      parameterValue:
        type: string
        format: string
        x-nullable: true
  PostDocumentPayload:
    type: object
    properties:
      service_member_id:
        type: string
        format: uuid
        title: The service member this document belongs to
  InvalidRequestResponsePayload:
    type: object
    properties:
      errors:
        type: object
        additionalProperties:
          type: string
  ClientError:
    type: object
    properties:
      title:
        type: string
      detail:
        type: string
      instance:
        type: string
        format: uuid
    required:
      - title
      - detail
      - instance
  ValidationError:
    allOf:
      - $ref: '#/definitions/ClientError'
      - type: object
    properties:
      invalid_fields:
        type: object
        additionalProperties:
          type: string
    required:
      - invalid_fields
  BackupContact:
    type: object
    properties:
      name:
        type: string
      email:
        type: string
        format: x-email
        example: backupContact@mail.com
      phone:
        type: string
        format: telephone
        pattern: '^[2-9]\d{2}-\d{3}-\d{4}$'
    required:
      - name
      - email
      - phone
  Contractor:
    properties:
      contractNumber:
        type: string
      id:
        format: uuid
        type: string
      name:
        type: string
      type:
        type: string
  Role:
    type: object
    properties:
      id:
        type: string
        format: uuid
        example: c56a4180-65aa-42ec-a945-5fd21dec0538
      roleType:
        type: string
        example: customer
      roleName:
        type: string
        example: Task Ordering Officer
      createdAt:
        type: string
        format: date-time
        readOnly: true
      updatedAt:
        type: string
        format: date-time
        readOnly: true
    required:
      - id
      - roleType
      - roleName
      - createdAt
      - updatedAt
  OfficeUser:
    type: object
    properties:
      id:
        type: string
        format: uuid
        example: c56a4180-65aa-42ec-a945-5fd21dec0538
      userId:
        type: string
        format: uuid
      firstName:
        type: string
      middleInitials:
        type: string
      lastName:
        type: string
      email:
        type: string
        format: x-email
        pattern: '^[a-zA-Z0-9._%+-]+@[a-zA-Z0-9.-]+\.[a-zA-Z]{2,}$'
      telephone:
        type: string
        format: telephone
        pattern: '^[2-9]\d{2}-\d{3}-\d{4}$'
      transportationOfficeId:
        type: string
        format: uuid
      transportationOffice:
        $ref: 'definitions/TransportationOffice.yaml'
      transportationOfficeAssignments:
        type: array
        items:
          $ref: 'definitions/TransportationOfficeAssignment.yaml'
      active:
        type: boolean
      roles:
        type: array
        items:
          $ref: '#/definitions/Role'
      edipi:
        type: string
      otherUniqueId:
        type: string
      rejectionReason:
        type: string
      status:
        type: string
        enum:
          - APPROVED
          - REQUESTED
          - REJECTED
      createdAt:
        type: string
        format: date-time
        readOnly: true
      updatedAt:
        type: string
        format: date-time
        readOnly: true
    required:
      - id
      - firstName
      - middleInitials
      - lastName
      - email
      - telephone
      - transportationOfficeId
      - active
      - roles
      - edipi
      - otherUniqueId
      - rejectionReason
      - status
      - createdAt
      - updatedAt
  LockedOfficeUser:
    type: object
    properties:
      firstName:
        type: string
      lastName:
        type: string
      transportationOfficeId:
        type: string
        format: uuid
      transportationOffice:
        $ref: 'definitions/TransportationOffice.yaml'
  OfficeUserCreate:
    type: object
    properties:
      email:
        type: string
        example: 'user@userdomain.com'
        title: Email
        x-nullable: false
      edipi:
        type: string
        example: '1234567890'
        maxLength: 10
        title: EDIPI
        x-nullable: true
      otherUniqueId:
        type: string
        title: Office user identifier when EDIPI is not available
        x-nullable: true
      firstName:
        type: string
        title: First Name
        x-nullable: false
      middleInitials:
        type: string
        example: L.
        x-nullable: true
        title: Middle Initials
      lastName:
        type: string
        title: Last Name
        x-nullable: false
      telephone:
        type: string
        format: telephone
        pattern: '^[2-9]\d{2}-\d{3}-\d{4}$'
        example: 212-555-5555
        x-nullable: false
      transportationOfficeId:
        type: string
        format: uuid
        example: 'c56a4180-65aa-42ec-a945-5fd21dec0538'
        x-nullable: false
      roles:
        type: array
        items:
          $ref: '#/definitions/OfficeUserRole'
        x-nullable: false
    required:
      - firstName
      - lastName
      - email
      - telephone
      - transportationOfficeId
      - roles
  OfficeUserRole:
    type: object
    properties:
      name:
        type: string
        example: 'Task Ordering Officer'
        x-nullable: true
        title: name
      roleType:
        type: string
        example: 'task_ordering_officer'
        x-nullable: true
        title: roleType
  Customer:
    type: object
    properties:
      agency:
        type: string
        title: Agency customer is affilated with
      first_name:
        type: string
        example: John
      last_name:
        type: string
        example: Doe
      phone:
        type: string
        format: telephone
        pattern: '^[2-9]\d{2}-\d{3}-\d{4}$'
        x-nullable: true
      email:
        type: string
        format: x-email
        pattern: '^[a-zA-Z0-9._%+-]+@[a-zA-Z0-9.-]+\.[a-zA-Z]{2,}$'
        x-nullable: true
      suffix:
        type: string
        example: Jr.
        x-nullable: true
      middle_name:
        type: string
        example: David
        x-nullable: true
      current_address:
        $ref: 'definitions/Address.yaml'
      backup_contact:
        $ref: '#/definitions/BackupContact'
      id:
        type: string
        format: uuid
        example: c56a4180-65aa-42ec-a945-5fd21dec0538
      edipi:
        type: string
      userID:
        type: string
        format: uuid
        example: c56a4180-65aa-42ec-a945-5fd21dec0538
      eTag:
        type: string
      phoneIsPreferred:
        type: boolean
      emailIsPreferred:
        type: boolean
      secondaryTelephone:
        type: string
        format: telephone
        pattern: '^[2-9]\d{2}-\d{3}-\d{4}$|^$'
        x-nullable: true
      backupAddress:
        $ref: 'definitions/Address.yaml'
      cacValidated:
        type: boolean
        x-nullable: true
      emplid:
        type: string
        x-nullable: true
  CreatedCustomer:
    type: object
    properties:
      affiliation:
        type: string
        title: Branch of service customer is affilated with
      firstName:
        type: string
        example: John
      lastName:
        type: string
        example: Doe
      telephone:
        type: string
        format: telephone
        pattern: '^[2-9]\d{2}-\d{3}-\d{4}$'
        x-nullable: true
      personalEmail:
        type: string
        format: x-email
        pattern: '^[a-zA-Z0-9._%+-]+@[a-zA-Z0-9.-]+\.[a-zA-Z]{2,}$'
      suffix:
        type: string
        example: Jr.
        x-nullable: true
      middleName:
        type: string
        example: David
        x-nullable: true
      residentialAddress:
        $ref: 'definitions/Address.yaml'
      backupContact:
        $ref: '#/definitions/BackupContact'
      id:
        type: string
        format: uuid
        example: c56a4180-65aa-42ec-a945-5fd21dec0538
      edipi:
        type: string
        x-nullable: true
      userID:
        type: string
        format: uuid
        example: c56a4180-65aa-42ec-a945-5fd21dec0538
      oktaID:
        type: string
      oktaEmail:
        type: string
      phoneIsPreferred:
        type: boolean
      emailIsPreferred:
        type: boolean
      secondaryTelephone:
        type: string
        format: telephone
        pattern: '^[2-9]\d{2}-\d{3}-\d{4}$'
        x-nullable: true
      backupAddress:
        $ref: 'definitions/Address.yaml'
      cacValidated:
        type: boolean
  UpdateCustomerPayload:
    type: object
    properties:
      first_name:
        type: string
        example: John
      last_name:
        type: string
        example: Doe
      phone:
        type: string
        format: telephone
        pattern: '^[2-9]\d{2}-\d{3}-\d{4}$'
        x-nullable: true
      email:
        type: string
        format: x-email
        pattern: '^[a-zA-Z0-9._%+-]+@[a-zA-Z0-9.-]+\.[a-zA-Z]{2,}$'
        x-nullable: true
      suffix:
        type: string
        example: Jr.
        x-nullable: true
      middle_name:
        type: string
        example: David
        x-nullable: true
      current_address:
        allOf:
          - $ref: 'definitions/Address.yaml'
      backup_contact:
        $ref: '#/definitions/BackupContact'
      phoneIsPreferred:
        type: boolean
      emailIsPreferred:
        type: boolean
      secondaryTelephone:
        type: string
        format: telephone
        pattern: '^[2-9]\d{2}-\d{3}-\d{4}$|^$'
        x-nullable: true
      backupAddress:
        allOf:
          - $ref: 'definitions/Address.yaml'
      cac_validated:
        type: boolean
  CreateCustomerPayload:
    type: object
    properties:
      affiliation:
        $ref: 'definitions/Affiliation.yaml'
      edipi:
        type: string
        example: '1234567890'
        maxLength: 10
        x-nullable: false
      emplid:
        type: string
        example: '9485155'
        maxLength: 7
        x-nullable: true
      firstName:
        type: string
        example: John
      middleName:
        type: string
        example: David
        x-nullable: true
      lastName:
        type: string
        example: Doe
      suffix:
        type: string
        example: Jr.
        x-nullable: true
      telephone:
        type: string
        format: telephone
        pattern: '^[2-9]\d{2}-\d{3}-\d{4}$'
        x-nullable: true
      secondaryTelephone:
        type: string
        format: telephone
        pattern: '^[2-9]\d{2}-\d{3}-\d{4}$'
        x-nullable: true
      personalEmail:
        type: string
        format: x-email
        example: personalEmail@email.com
        pattern: '^[a-zA-Z0-9._%+-]+@[a-zA-Z0-9.-]+\.[a-zA-Z]{2,}$'
      phoneIsPreferred:
        type: boolean
      emailIsPreferred:
        type: boolean
      residentialAddress:
        allOf:
          - $ref: 'definitions/Address.yaml'
      backupContact:
        $ref: '#/definitions/BackupContact'
      backupMailingAddress:
        allOf:
          - $ref: 'definitions/Address.yaml'
      createOktaAccount:
        type: boolean
      cacUser:
        type: boolean
  FetchLineOfAccountingPayload:
    type: object
    properties:
      departmentIndicator:
        $ref: 'definitions/DepartmentIndicator.yaml'
      effectiveDate:
        description: >
          The effective date for the Line Of Accounting (LOA) being fetched. Eg, the orders issue date or the Non-Temporary Storage (NTS) Move Task Order (MTO) approval date.
          Effective date is used to find "Active" TGET data by searching for the TACs and LOAs with begin and end dates containing this date.
          The 'Effective Date' is the date that can be either the orders issued date (For HHG shipments),
          MTO approval date (For NTS shipments), or even the current date for NTS
          shipments with no approval yet (Just providing a preview to the office
          users per customer request).
        type: string
        format: date
        example: '2023-01-01'
      tacCode:
        type: string
        minLength: 4
        maxLength: 4
        example: 'F8J1'
  SearchCustomersResult:
    type: object
    properties:
      page:
        type: integer
      perPage:
        type: integer
      totalCount:
        type: integer
      searchCustomers:
        $ref: '#/definitions/SearchCustomers'
  SearchCustomers:
    type: array
    items:
      $ref: '#/definitions/SearchCustomer'
  SearchCustomer:
    type: object
    properties:
      id:
        type: string
        format: uuid
      firstName:
        type: string
        example: John
        x-nullable: true
      lastName:
        type: string
        example: Doe
        x-nullable: true
      edipi:
        type: string
        x-nullable: true
      emplid:
        type: string
        x-nullable: true
      branch:
        type: string
      telephone:
        type: string
        format: telephone
        pattern: '^[2-9]\d{2}-\d{3}-\d{4}$'
        x-nullable: true
      personalEmail:
        type: string
        format: x-email
        example: personalEmail@email.com
        pattern: '^[a-zA-Z0-9._%+-]+@[a-zA-Z0-9.-]+\.[a-zA-Z]{2,}$'
        x-nullable: true
  Entitlements:
    properties:
      id:
        example: 571008b1-b0de-454d-b843-d71be9f02c04
        format: uuid
        type: string
      authorizedWeight:
        example: 2000
        type: integer
        x-formatting: weight
        x-nullable: true
      dependentsAuthorized:
        example: true
        type: boolean
        x-nullable: true
      gunSafe:
        type: boolean
        example: false
      weightRestriction:
        type: integer
        example: 1500
        x-formatting: weight
        x-nullable: true
      ubWeightRestriction:
        example: 1500
        type: integer
        x-nullable: true
        description: Indicates the UB weight restriction for the move to a particular location.
      nonTemporaryStorage:
        example: false
        type: boolean
        x-nullable: true
      privatelyOwnedVehicle:
        example: false
        type: boolean
        x-nullable: true
      proGearWeight:
        example: 2000
        type: integer
        x-formatting: weight
      proGearWeightSpouse:
        example: 500
        type: integer
        x-formatting: weight
      storageInTransit:
        example: 90
        type: integer
        x-nullable: true
      totalWeight:
        example: 500
        type: integer
        x-formatting: weight
      totalDependents:
        example: 2
        type: integer
      requiredMedicalEquipmentWeight:
        example: 500
        type: integer
        x-formatting: weight
      organizationalClothingAndIndividualEquipment:
        example: true
        type: boolean
      accompaniedTour:
        type: boolean
        example: true
        x-nullable: true
        description: Indicates if the move entitlement allows dependents to travel to the new Permanent Duty Station (PDS). This is only present on OCONUS moves.
      unaccompaniedBaggageAllowance:
        type: integer
        example: 3
        x-nullable: true
        description: The amount of weight in pounds that the move is entitled for shipment types of Unaccompanied Baggage.
      dependentsUnderTwelve:
        type: integer
        example: 5
        x-nullable: true
        description: Indicates the number of dependents under the age of twelve for a move. This is only present on OCONUS moves.
      dependentsTwelveAndOver:
        type: integer
        example: 3
        x-nullable: true
        description: Indicates the number of dependents of the age twelve or older for a move. This is only present on OCONUS moves.
      eTag:
        type: string
    type: object
  Error:
    properties:
      message:
        type: string
    required:
      - message
    type: object
  Grade:
    type: string
    x-nullable: true
    title: grade
    enum:
      - E_1
      - E_2
      - E_3
      - E_4
      - E_5
      - E_6
      - E_7
      - E_8
      - E_9
      - E_9_SPECIAL_SENIOR_ENLISTED
      - O_1_ACADEMY_GRADUATE
      - O_2
      - O_3
      - O_4
      - O_5
      - O_6
      - O_7
      - O_8
      - O_9
      - O_10
      - W_1
      - W_2
      - W_3
      - W_4
      - W_5
      - AVIATION_CADET
      - CIVILIAN_EMPLOYEE
      - ACADEMY_CADET
      - MIDSHIPMAN
    x-display-value:
      E_1: E-1
      E_2: E-2
      E_3: E-3
      E_4: E-4
      E_5: E-5
      E_6: E-6
      E_7: E-7
      E_8: E-8
      E_9: E-9
      E_9_SPECIAL_SENIOR_ENLISTED: E-9 (Special Senior Enlisted)
      O_1_ACADEMY_GRADUATE: O-1 or Service Academy Graduate
      O_2: O-2
      O_3: O-3
      O_4: O-4
      O_5: O-5
      O_6: O-6
      O_7: O-7
      O_8: O-8
      O_9: O-9
      O_10: O-10
      W_1: W-1
      W_2: W-2
      W_3: W-3
      W_4: W-4
      W_5: W-5
      AVIATION_CADET: Aviation Cadet
      CIVILIAN_EMPLOYEE: Civilian Employee
      ACADEMY_CADET: Service Academy Cadet
      MIDSHIPMAN: Midshipman
  Move:
    properties:
      id:
        example: 1f2270c7-7166-40ae-981e-b200ebdf3054
        format: uuid
        type: string
      serviceCounselingCompletedAt:
        format: date-time
        type: string
        x-nullable: true
      availableToPrimeAt:
        format: date-time
        type: string
        x-nullable: true
      approvedAt:
        format: date-time
        type: string
        x-nullable: true
      billableWeightsReviewedAt:
        format: date-time
        type: string
        x-nullable: true
      contractorId:
        type: string
        format: uuid
        x-nullable: true
      contractor:
        $ref: '#/definitions/Contractor'
      locator:
        type: string
        example: '1K43AR'
      ordersId:
        type: string
        format: uuid
        example: c56a4180-65aa-42ec-a945-5fd21dec0538
      orders:
        $ref: '#/definitions/Order'
      referenceId:
        example: 1001-3456
        type: string
        x-nullable: true
      status:
        $ref: '#/definitions/MoveStatus'
      excessUnaccompaniedBaggageWeightQualifiedAt:
        type: string
        format: date-time
        description: Timestamp of when the sum of estimated or actual unaccompanied baggage shipment weights of the move reached 90% of the weight allowance
        x-nullable: true
      excessUnaccompaniedBaggageWeightAcknowledgedAt:
        type: string
        format: date-time
        description: Timestamp of when the TOO acknowledged the excess unaccompanied baggage weight risk by either dismissing the alert or updating the max billable weight
        x-nullable: true
      excess_weight_qualified_at:
        type: string
        format: date-time
        description: Timestamp of when the estimated shipment weights of the move reached 90% of the weight allowance
        x-nullable: true
      excess_weight_acknowledged_at:
        type: string
        format: date-time
        description: Timestamp of when the TOO acknowledged the excess weight risk by either dismissing the alert or updating the max billable weight
        x-nullable: true
      tioRemarks:
        type: string
        example: approved additional weight
        x-nullable: true
      financialReviewFlag:
        type: boolean
        example: false
        description: This flag is set by office users if a move should be reviewed by a Financial Office
        x-nullable: false
        readOnly: true
      financialReviewRemarks:
        type: string
        example: Delivery Address is too far from duty location
        x-nullable: true
        readOnly: true
      closeoutOffice:
        $ref: 'definitions/TransportationOffice.yaml'
      closeoutOfficeId:
        type: string
        format: uuid
        description: The transportation office that will handle reviewing PPM Closeout documentation for Army and Air Force service members
        x-nullable: true
      counselingOffice:
        $ref: "definitions/TransportationOffice.yaml"
      counselingOfficeId:
        type: string
        format: uuid
        description: The transportation office that will handle services counseling for this move
        x-nullable: true
      approvalsRequestedAt:
        type: string
        format: date-time
        description: The time at which a move is sent back to the TOO becuase the prime added a new service item for approval
        x-nullable: true
      createdAt:
        type: string
        format: date-time
      submittedAt:
        type: string
        format: date-time
        x-nullable: true
      updatedAt:
        type: string
        format: date-time
      eTag:
        type: string
      shipmentGBLOC:
        $ref: '#/definitions/GBLOC'
      lockedByOfficeUserID:
        type: string
        format: uuid
        x-nullable: true
      lockedByOfficeUser:
        $ref: '#/definitions/LockedOfficeUser'
        x-nullable: true
      lockExpiresAt:
        type: string
        format: date-time
        x-nullable: true
      additionalDocuments:
        $ref: 'definitions/Document.yaml'
      SCAssignedUser:
        $ref: '#/definitions/AssignedOfficeUser'
      TOOAssignedUser:
        $ref: '#/definitions/AssignedOfficeUser'
      TIOAssignedUser:
        $ref: '#/definitions/AssignedOfficeUser'
<<<<<<< HEAD
      TOODestinationAssignedUser:
        $ref: '#/definitions/AssignedOfficeUser'
=======
>>>>>>> 9809c647
  MoveHistory:
    properties:
      id:
        description: move ID
        example: 1f2270c7-7166-40ae-981e-b200ebdf3054
        format: uuid
        type: string
      historyRecords:
        description: A list of MoveAuditHistory's connected to the move.
        $ref: '#/definitions/MoveAuditHistories'
      locator:
        description: move locator
        type: string
        example: '1K43AR'
      referenceId:
        description: move referenceID
        example: 1001-3456
        type: string
        x-nullable: true
  MoveHistoryResult:
    type: object
    properties:
      page:
        type: integer
      perPage:
        type: integer
      totalCount:
        type: integer
      id:
        description: move ID
        example: 1f2270c7-7166-40ae-981e-b200ebdf3054
        format: uuid
        type: string
      historyRecords:
        description: A list of MoveAuditHistory's connected to the move.
        $ref: '#/definitions/MoveAuditHistories'
      locator:
        description: move locator
        type: string
        example: '1K43AR'
      referenceId:
        description: move referenceID
        example: 1001-3456
        type: string
        x-nullable: true
  MoveAuditHistories:
    type: array
    items:
      $ref: '#/definitions/MoveAuditHistory'
  MoveAuditHistory:
    properties:
      id:
        description: id from audity_history table
        example: 1f2270c7-7166-40ae-981e-b200ebdf3054
        format: uuid
        type: string
      schemaName:
        description: Database schema audited table for this event is in
        type: string
      tableName:
        description: name of database table that was changed
        type: string
      relId:
        description: relation OID. Table OID (object identifier). Changes with drop/create.
        type: integer
      objectId:
        description: id column for the tableName where the data was changed
        example: 1f2270c7-7166-40ae-981e-b200ebdf3054
        format: uuid
        type: string
        x-nullable: true
      sessionUserId:
        example: 1f2270c7-7166-40ae-981e-b200ebdf3054
        format: uuid
        type: string
        x-nullable: true
      sessionUserFirstName:
        example: foo
        type: string
        x-nullable: true
      sessionUserLastName:
        example: bar
        type: string
        x-nullable: true
      sessionUserEmail:
        example: foobar@example.com
        type: string
        x-nullable: true
      sessionUserTelephone:
        format: telephone
        type: string
        pattern: '^[2-9]\d{2}-\d{3}-\d{4}$'
        x-nullable: true
      context:
        type: array
        items:
          type: object
          additionalProperties:
            type: string
        x-nullable: true
      contextId:
        description: id column for the context table the record belongs to
        example: 1f2270c7-7166-40ae-981e-b200ebdf3054
        type: string
        x-nullable: true
      eventName:
        description: API endpoint name that was called to make the change
        type: string
        x-nullable: true
      actionTstampTx:
        description: Transaction start timestamp for tx in which audited event occurred
        type: string
        format: date-time
      actionTstampStm:
        description: Statement start timestamp for tx in which audited event occurred
        type: string
        format: date-time
      actionTstampClk:
        description: Wall clock time at which audited event's trigger call occurred
        type: string
        format: date-time
      transactionId:
        description: Identifier of transaction that made the change. May wrap, but unique paired with action_tstamp_tx.
        type: integer
        x-nullable: true
      action:
        description: Action type; I = insert, D = delete, U = update, T = truncate
        type: string
      oldValues:
        description: A list of (old/previous) MoveAuditHistoryItem's for a record before the change.
        type: object
        additionalProperties: true
        x-nullable: true
      changedValues:
        description: A list of (changed/updated) MoveAuditHistoryItem's for a record after the change.
        type: object
        additionalProperties: true
        x-nullable: true
      statementOnly:
        description: true if audit event is from an FOR EACH STATEMENT trigger, false for FOR EACH ROW'
        type: boolean
        example: false
  MoveAuditHistoryItems:
    type: array
    items:
      $ref: '#/definitions/MoveAuditHistoryItem'
  MoveAuditHistoryItem:
    properties:
      columnName:
        type: string
      columnValue:
        type: string
  MoveStatus:
    type: string
    enum:
      - DRAFT
      - NEEDS SERVICE COUNSELING
      - SERVICE COUNSELING COMPLETED
      - SUBMITTED
      - APPROVALS REQUESTED
      - APPROVED
      - CANCELED
  PPMStatus:
    type: string
    enum:
      - CANCELED
      - DRAFT
      - SUBMITTED
      - WAITING_ON_CUSTOMER
      - NEEDS_ADVANCE_APPROVAL
      - NEEDS_CLOSEOUT
      - CLOSEOUT_COMPLETE
      - COMPLETED
  DeptIndicator:
    type: string
    title: Dept. indicator
    x-nullable: true
    enum:
      - NAVY_AND_MARINES
      - ARMY
      - ARMY_CORPS_OF_ENGINEERS
      - AIR_AND_SPACE_FORCE
      - COAST_GUARD
      - OFFICE_OF_SECRETARY_OF_DEFENSE
    x-display-value:
      NAVY_AND_MARINES: 17 Navy and Marine Corps
      ARMY: 21 Army
      ARMY_CORPS_OF_ENGINEERS: 96 Army Corps of Engineers
      AIR_AND_SPACE_FORCE: 57 Air Force and Space Force
      COAST_GUARD: 70 Coast Guard
      OFFICE_OF_SECRETARY_OF_DEFENSE: 97 Office of the Secretary of Defense
  OrdersTypeDetail:
    type: string
    title: Orders type detail
    x-nullable: true
    enum:
      - HHG_PERMITTED
      - PCS_TDY
      - HHG_RESTRICTED_PROHIBITED
      - HHG_RESTRICTED_AREA
      - INSTRUCTION_20_WEEKS
      - HHG_PROHIBITED_20_WEEKS
      - DELAYED_APPROVAL
    x-display-value:
      HHG_PERMITTED: Shipment of HHG Permitted
      PCS_TDY: PCS with TDY Enroute
      HHG_RESTRICTED_PROHIBITED: Shipment of HHG Restricted or Prohibited
      HHG_RESTRICTED_AREA: HHG Restricted Area-HHG Prohibited
      INSTRUCTION_20_WEEKS: Course of Instruction 20 Weeks or More
      HHG_PROHIBITED_20_WEEKS: Shipment of HHG Prohibited but Authorized within 20 weeks
      DELAYED_APPROVAL: Delayed Approval 20 Weeks or More
  Order:
    properties:
      id:
        example: 1f2270c7-7166-40ae-981e-b200ebdf3054
        format: uuid
        type: string
      customerID:
        example: c56a4180-65aa-42ec-a945-5fd21dec0538
        format: uuid
        type: string
      customer:
        $ref: '#/definitions/Customer'
      moveCode:
        type: string
        example: 'H2XFJF'
      first_name:
        type: string
        example: John
        readOnly: true
      last_name:
        type: string
        example: Doe
        readOnly: true
      grade:
        $ref: '#/definitions/Grade'
      agency:
        $ref: 'definitions/Affiliation.yaml'
      entitlement:
        $ref: '#/definitions/Entitlements'
      destinationDutyLocation:
        $ref: 'definitions/DutyLocation.yaml'
      destinationDutyLocationGBLOC:
        $ref: '#/definitions/GBLOC'
      originDutyLocation:
        $ref: 'definitions/DutyLocation.yaml'
      originDutyLocationGBLOC:
        $ref: '#/definitions/GBLOC'
      moveTaskOrderID:
        example: c56a4180-65aa-42ec-a945-5fd21dec0538
        format: uuid
        type: string
      uploaded_order_id:
        example: c56a4180-65aa-42ec-a945-5fd21dec0538
        format: uuid
        type: string
      uploadedAmendedOrderID:
        example: c56a4180-65aa-42ec-a945-5fd21dec0538
        format: uuid
        type: string
        x-nullable: true
      amendedOrdersAcknowledgedAt:
        type: string
        format: date-time
        x-nullable: true
      order_number:
        type: string
        x-nullable: true
        example: '030-00362'
      order_type:
        $ref: 'definitions/OrdersType.yaml'
      order_type_detail:
        $ref: '#/definitions/OrdersTypeDetail'
        x-nullable: true
      date_issued:
        type: string
        format: date
        example: '2020-01-01'
      report_by_date:
        type: string
        format: date
        example: '2020-01-01'
      department_indicator:
        $ref: '#/definitions/DeptIndicator'
        x-nullable: true
      tac:
        type: string
        title: TAC
        example: 'F8J1'
        x-nullable: true
      sac:
        type: string
        title: SAC
        example: 'N002214CSW32Y9'
        x-nullable: true
      ntsTac:
        type: string
        title: NTS TAC
        example: 'F8J1'
        x-nullable: true
      ntsSac:
        type: string
        title: NTS SAC
        example: 'N002214CSW32Y9'
        x-nullable: true
      has_dependents:
        type: boolean
        example: false
        title: Are dependents included in your orders?
      spouse_has_pro_gear:
        type: boolean
        example: false
        title: Do you have a spouse who will need to move items related to their occupation (also known as spouse pro-gear)?
      supplyAndServicesCostEstimate:
        type: string
      packingAndShippingInstructions:
        type: string
      methodOfPayment:
        type: string
      naics:
        type: string
      orders_type:
        $ref: 'definitions/OrdersType.yaml'
      eTag:
        type: string
    type: object
  Location:
    type: object
    properties:
      label:
        type: string
        example: Label for display
      value:
        type: string
        example: Value for location
    required:
      - label
      - value
  Locations:
    type: array
    items:
      $ref: '#/definitions/Location'
  OrderBody:
    type: object
    properties:
      id:
        type: string
        format: uuid
  CreateOrders:
    type: object
    properties:
      serviceMemberId:
        type: string
        format: uuid
        example: c56a4180-65aa-42ec-a945-5fd21dec0538
      issueDate:
        type: string
        description: The date and time that these orders were cut.
        format: date
        title: Orders date
      reportByDate:
        type: string
        description: Report By Date
        format: date
        title: Report-by date
      ordersType:
        $ref: 'definitions/OrdersType.yaml'
      ordersTypeDetail:
        $ref: '#/definitions/OrdersTypeDetail'
      hasDependents:
        type: boolean
        title: Are dependents included in your orders?
      spouseHasProGear:
        type: boolean
        title: Do you have a spouse who will need to move items related to their occupation (also known as spouse pro-gear)?
      newDutyLocationId:
        type: string
        format: uuid
        example: c56a4180-65aa-42ec-a945-5fd21dec0538
      counselingOfficeId:
        type: string
        format: uuid
        example: cf1addea-a4f9-4173-8506-2bb82a064cb7
        x-nullable: true
      ordersNumber:
        type: string
        title: Orders Number
        x-nullable: true
        example: '030-00362'
      tac:
        type: string
        title: TAC
        example: 'F8J1'
        x-nullable: true
      sac:
        type: string
        title: SAC
        example: 'N002214CSW32Y9'
        x-nullable: true
      departmentIndicator:
        $ref: '#/definitions/DeptIndicator'
      grade:
        $ref: '#/definitions/Grade'
      originDutyLocationId:
        type: string
        format: uuid
        example: c56a4180-65aa-42ec-a945-5fd21dec0538
      accompaniedTour:
        type: boolean
        example: true
        x-nullable: true
        description: Indicates if the move entitlement allows dependents to travel to the new Permanent Duty Station (PDS). This is only present on OCONUS moves.
      dependentsUnderTwelve:
        type: integer
        example: 5
        x-nullable: true
        description: Indicates the number of dependents under the age of twelve for a move. This is only present on OCONUS moves.
      dependentsTwelveAndOver:
        type: integer
        example: 3
        x-nullable: true
        description: Indicates the number of dependents of the age twelve or older for a move. This is only present on OCONUS moves.
    required:
      - serviceMemberId
      - issueDate
      - reportByDate
      - ordersType
      - hasDependents
      - spouseHasProGear
      - newDutyLocationId
  CounselingUpdateOrderPayload:
    type: object
    properties:
      issueDate:
        type: string
        description: The date and time that these orders were cut.
        format: date
        example: '2018-04-26'
        title: Orders date
      reportByDate:
        type: string
        description: Report By Date
        format: date
        example: '2018-04-26'
        title: Report-by date
      ordersType:
        $ref: 'definitions/OrdersType.yaml'
      ordersTypeDetail:
        $ref: '#/definitions/OrdersTypeDetail'
      ordersNumber:
        type: string
        title: Orders Number
        x-nullable: true
        example: '030-00362'
      departmentIndicator:
        $ref: '#/definitions/DeptIndicator'
        x-nullable: true
      originDutyLocationId:
        type: string
        format: uuid
        example: c56a4180-65aa-42ec-a945-5fd21dec0538
      newDutyLocationId:
        type: string
        format: uuid
        example: c56a4180-65aa-42ec-a945-5fd21dec0538
      tac:
        type: string
        title: HHG TAC
        minLength: 4
        maxLength: 4
        example: 'F8J1'
        x-nullable: true
      sac:
        title: HHG SAC
        example: 'N002214CSW32Y9'
        $ref: definitions/NullableString.yaml
      ntsTac:
        title: NTS TAC
        minLength: 4
        maxLength: 4
        example: 'F8J1'
        $ref: definitions/NullableString.yaml
      ntsSac:
        title: NTS SAC
        example: 'N002214CSW32Y9'
        $ref: definitions/NullableString.yaml
      grade:
        $ref: "#/definitions/Grade"
      hasDependents:
        type: boolean
        title: Are dependents included in your orders?
        x-nullable: true
      dependentsAuthorized:
        type: boolean
        x-nullable: true
    required:
      - issueDate
      - reportByDate
      - ordersType
      - originDutyLocationId
      - newDutyLocationId
  UpdateOrderPayload:
    type: object
    properties:
      issueDate:
        type: string
        description: The date and time that these orders were cut.
        format: date
        example: '2018-04-26'
        title: Orders date
      reportByDate:
        type: string
        description: Report By Date
        format: date
        example: '2018-04-26'
        title: Report-by date
      ordersType:
        $ref: 'definitions/OrdersType.yaml'
      ordersTypeDetail:
        $ref: '#/definitions/OrdersTypeDetail'
      originDutyLocationId:
        type: string
        format: uuid
        example: c56a4180-65aa-42ec-a945-5fd21dec0538
      newDutyLocationId:
        type: string
        format: uuid
        example: c56a4180-65aa-42ec-a945-5fd21dec0538
      ordersNumber:
        type: string
        title: Orders Number
        x-nullable: true
        example: '030-00362'
      tac:
        type: string
        title: HHG TAC
        minLength: 4
        maxLength: 4
        example: 'F8J1'
        x-nullable: true
      sac:
        title: HHG SAC
        example: 'N002214CSW32Y9'
        $ref: definitions/NullableString.yaml
      ntsTac:
        title: NTS TAC
        minLength: 4
        maxLength: 4
        example: 'F8J1'
        $ref: definitions/NullableString.yaml
      ntsSac:
        title: NTS SAC
        example: 'N002214CSW32Y9'
        $ref: definitions/NullableString.yaml
      departmentIndicator:
        $ref: '#/definitions/DeptIndicator'
        x-nullable: true
      ordersAcknowledgement:
        description: Confirmation that the new amended orders were reviewed after previously approving the original orders
        type: boolean
        x-nullable: true
      grade:
        $ref: '#/definitions/Grade'
      dependentsAuthorized:
        type: boolean
        x-nullable: true
    required:
      - issueDate
      - reportByDate
      - ordersType
      - newDutyLocationId
      - originDutyLocationId
  UpdateAllowancePayload:
    type: object
    properties:
      grade:
        $ref: '#/definitions/Grade'
      agency:
        $ref: 'definitions/Affiliation.yaml'
      proGearWeight:
        description: unit is in lbs
        example: 2000
        type: integer
        minimum: 0
        maximum: 2000
        x-formatting: weight
        x-nullable: true
      proGearWeightSpouse:
        description: unit is in lbs
        example: 500
        type: integer
        minimum: 0
        maximum: 500
        x-formatting: weight
        x-nullable: true
      requiredMedicalEquipmentWeight:
        description: unit is in lbs
        example: 2000
        type: integer
        minimum: 0
        x-formatting: weight
      organizationalClothingAndIndividualEquipment:
        description: only for Army
        type: boolean
        x-nullable: true
      storageInTransit:
        description: the number of storage in transit days that the customer is entitled to for a given shipment on their move
        type: integer
        minimum: 0
      gunSafe:
        description: True if user is entitled to move a gun safe (up to 500 lbs) as part of their move without it being charged against their weight allowance.
        type: boolean
        x-nullable: true
      accompaniedTour:
        type: boolean
        example: true
        x-nullable: true
        description: Indicates if the move entitlement allows dependents to travel to the new Permanent Duty Station (PDS). This is only present on OCONUS moves.
      dependentsUnderTwelve:
        type: integer
        example: 5
        x-nullable: true
        description: Indicates the number of dependents under the age of twelve for a move. This is only present on OCONUS moves.
      dependentsTwelveAndOver:
        type: integer
        example: 3
        x-nullable: true
        description: Indicates the number of dependents of the age twelve or older for a move. This is only present on OCONUS moves.
      ubAllowance:
        example: 500
        type: integer
        x-nullable: true
      weightRestriction:
        example: 1500
        type: integer
        x-nullable: true
        description: Indicates the weight restriction for the move to a particular location.
      ubWeightRestriction:
        example: 1500
        type: integer
        x-nullable: true
        description: Indicates the UB weight restriction for the move to a particular location.
  UpdateBillableWeightPayload:
    type: object
    properties:
      authorizedWeight:
        description: unit is in lbs
        example: 2000
        minimum: 1
        type: integer
        x-formatting: weight
        x-nullable: true
  UpdateMaxBillableWeightAsTIOPayload:
    type: object
    properties:
      authorizedWeight:
        description: unit is in lbs
        example: 2000
        minimum: 1
        type: integer
        x-formatting: weight
        x-nullable: true
      tioRemarks:
        description: TIO remarks for updating the max billable weight
        example: Increasing max billable weight
        type: string
        minLength: 1
        x-nullable: true
    required:
      - authorizedWeight
      - tioRemarks
  CounselingUpdateAllowancePayload:
    type: object
    properties:
      grade:
        $ref: '#/definitions/Grade'
      agency:
        $ref: 'definitions/Affiliation.yaml'
      proGearWeight:
        minimum: 0
        maximum: 2000
        description: unit is in lbs
        example: 2000
        type: integer
        x-formatting: weight
        x-nullable: true
      proGearWeightSpouse:
        minimum: 0
        maximum: 500
        description: unit is in lbs
        example: 2000
        type: integer
        x-formatting: weight
        x-nullable: true
      requiredMedicalEquipmentWeight:
        minimum: 0
        description: unit is in lbs
        example: 2000
        type: integer
        x-formatting: weight
      organizationalClothingAndIndividualEquipment:
        description: only for Army
        type: boolean
        x-nullable: true
      storageInTransit:
        description: the number of storage in transit days that the customer is entitled to for a given shipment on their move
        type: integer
        minimum: 0
      gunSafe:
        description: True if user is entitled to move a gun safe (up to 500 lbs) as part of their move without it being charged against their weight allowance.
        type: boolean
        x-nullable: true
      accompaniedTour:
        type: boolean
        example: true
        x-nullable: true
        description: Indicates if the move entitlement allows dependents to travel to the new Permanent Duty Station (PDS). This is only present on OCONUS moves.
      dependentsUnderTwelve:
        type: integer
        example: 5
        x-nullable: true
        description: Indicates the number of dependents under the age of twelve for a move. This is only present on OCONUS moves.
      dependentsTwelveAndOver:
        type: integer
        example: 3
        x-nullable: true
        description: Indicates the number of dependents of the age twelve or older for a move. This is only present on OCONUS moves.
      ubAllowance:
        example: 500
        type: integer
        x-nullable: true
      weightRestriction:
        example: 1500
        type: integer
        x-nullable: true
        description: Indicates the weight restriction for a move to a particular location.
      ubWeightRestriction:
        example: 1500
        type: integer
        x-nullable: true
        description: Indicates the UB weight restriction for the move to a particular location.
  MoveTaskOrder:
    description: The Move (MoveTaskOrder)
    properties:
      id:
        example: 1f2270c7-7166-40ae-981e-b200ebdf3054
        format: uuid
        type: string
      createdAt:
        format: date-time
        type: string
      orderID:
        example: c56a4180-65aa-42ec-a945-5fd21dec0538
        format: uuid
        type: string
      locator:
        type: string
        example: '1K43AR'
      referenceId:
        example: 1001-3456
        type: string
      serviceCounselingCompletedAt:
        format: date-time
        type: string
        x-nullable: true
      availableToPrimeAt:
        format: date-time
        type: string
        x-nullable: true
      approvedAt:
        format: date-time
        type: string
        x-nullable: true
      updatedAt:
        format: date-time
        type: string
      destinationAddress:
        $ref: 'definitions/Address.yaml'
      pickupAddress:
        $ref: 'definitions/Address.yaml'
      destinationDutyLocation:
        example: 1f2270c7-7166-40ae-981e-b200ebdf3054
        format: uuid
        type: string
      originDutyLocation:
        example: 1f2270c7-7166-40ae-981e-b200ebdf3054
        format: uuid
        type: string
      entitlements:
        $ref: '#/definitions/Entitlements'
      requestedPickupDate:
        format: date
        type: string
      tioRemarks:
        type: string
        example: approved additional weight
        x-nullable: true
      eTag:
        type: string
    type: object
  MoveTaskOrders:
    items:
      $ref: '#/definitions/MoveTaskOrder'
    type: array
  PaymentRequest:
    properties:
      proofOfServiceDocs:
        $ref: '#/definitions/ProofOfServiceDocs'
      id:
        example: c56a4180-65aa-42ec-a945-5fd21dec0538
        format: uuid
        readOnly: true
        type: string
      isFinal:
        default: false
        type: boolean
      moveTaskOrder:
        $ref: '#/definitions/Move'
      moveTaskOrderID:
        example: c56a4180-65aa-42ec-a945-5fd21dec0538
        format: uuid
        type: string
      rejectionReason:
        example: documentation was incomplete
        type: string
        x-nullable: true
      serviceItems:
        $ref: '#/definitions/PaymentServiceItems'
      status:
        $ref: '#/definitions/PaymentRequestStatus'
      paymentRequestNumber:
        example: 1234-5678-1
        readOnly: true
        type: string
      recalculationOfPaymentRequestID:
        example: c56a4180-65aa-42ec-a945-5fd21dec0538
        format: uuid
        type: string
        readOnly: true
        x-nullable: true
      eTag:
        type: string
      reviewedAt:
        format: date-time
        type: string
        x-nullable: true
      createdAt:
        format: date-time
        type: string
      sentToGexAt:
        format: date-time
        type: string
        x-nullable: true
      receivedByGexAt:
        format: date-time
        type: string
        x-nullable: true
      ediErrorType:
        description: Type of EDI reporting or causing the issue. Can be EDI 997, 824, and 858.
        type: string
        x-nullable: true
      ediErrorCode:
        description: Reported code from syncada for the EDI error encountered
        type: string
        x-nullable: true
      ediErrorDescription:
        description: The reason the services counselor has excluded or rejected the item.
        type: string
        x-nullable: true
      tppsInvoiceAmountPaidTotalMillicents:
        type: integer
        format: millients
        title: Total amount that TPPS paid for all service items on the payment request in millicents
        x-nullable: true
      tppsInvoiceSellerPaidDate:
        type: string
        format: date-time
        title: Date that TPPS paid HS for the payment request
        x-nullable: true
    type: object
  PaymentRequests:
    items:
      $ref: '#/definitions/PaymentRequest'
    type: array
  PaymentServiceItems:
    items:
      $ref: '#/definitions/PaymentServiceItem'
    type: array
  PaymentServiceItem:
    properties:
      id:
        example: c56a4180-65aa-42ec-a945-5fd21dec0538
        format: uuid
        readOnly: true
        type: string
      createdAt:
        format: date-time
        type: string
      paymentRequestID:
        example: c56a4180-65aa-42ec-a945-5fd21dec0538
        format: uuid
        type: string
      mtoServiceItemID:
        example: c56a4180-65aa-42ec-a945-5fd21dec0538
        format: uuid
        type: string
      mtoServiceItemCode:
        example: DLH
        type: string
      mtoServiceItemName:
        example: Move management
        type: string
      mtoShipmentType:
        $ref: 'definitions/MTOShipmentType.yaml'
      mtoShipmentID:
        type: string
        format: uuid
        example: c56a4180-65aa-42ec-a945-5fd21dec0538
        x-nullable: true
      status:
        $ref: 'definitions/PaymentServiceItemStatus.yaml'
      priceCents:
        type: integer
        format: cents
        title: Price of the service item in cents
        x-nullable: true
      rejectionReason:
        example: documentation was incomplete
        type: string
        x-nullable: true
      referenceID:
        example: 1234-5678-c56a4180
        readOnly: true
        format: string
      paymentServiceItemParams:
        $ref: 'definitions/PaymentServiceItemParams.yaml'
      eTag:
        type: string
      tppsInvoiceAmountPaidPerServiceItemMillicents:
        type: integer
        format: millicents
        title: Amount that TPPS paid for the individual service item in millicents
        x-nullable: true
    type: object
  PaymentRequestStatus:
    $ref: 'definitions/PaymentRequestStatus.yaml'
  ProofOfServiceDocs:
    items:
      $ref: '#/definitions/ProofOfServiceDoc'
    type: array
  ProofOfServiceDoc:
    properties:
      isWeightTicket:
        type: boolean
      uploads:
        items:
          $ref: 'definitions/Upload.yaml'
        type: array
  ShipmentsPaymentSITBalance:
    items:
      $ref: '#/definitions/ShipmentPaymentSITBalance'
    type: array
  ShipmentPaymentSITBalance:
    properties:
      shipmentID:
        type: string
        format: uuid
      totalSITDaysAuthorized:
        type: integer
      totalSITDaysRemaining:
        type: integer
      totalSITEndDate:
        type: string
        format: date
        x-nullable: true
      pendingSITDaysInvoiced:
        type: integer
      pendingBilledStartDate:
        type: string
        format: date
        x-nullable: true
      pendingBilledEndDate:
        type: string
        format: date
        x-nullable: true
      previouslyBilledDays:
        type: integer
        x-nullable: true
      previouslyBilledStartDate:
        type: string
        format: date
        x-nullable: true
      previouslyBilledEndDate:
        type: string
        format: date
        x-nullable: true
  UpdateShipment:
    type: object
    properties:
      shipmentType:
        $ref: 'definitions/MTOShipmentType.yaml'
      requestedPickupDate:
        format: date
        type: string
        x-nullable: true
      requestedDeliveryDate:
        format: date
        type: string
        x-nullable: true
      customerRemarks:
        type: string
        example: handle with care
        x-nullable: true
      counselorRemarks:
        type: string
        example: counselor approved
        x-nullable: true
      billableWeightCap:
        type: integer
        description: estimated weight of the shuttle service item provided by the prime
        example: 2500
        x-formatting: weight
        x-nullable: true
      billableWeightJustification:
        type: string
        example: more weight than expected
        x-nullable: true
      pickupAddress:
        allOf:
          - $ref: 'definitions/Address.yaml'
      destinationAddress:
        allOf:
          - $ref: 'definitions/Address.yaml'
      secondaryDeliveryAddress:
        allOf:
          - $ref: 'definitions/Address.yaml'
      secondaryPickupAddress:
        allOf:
          - $ref: 'definitions/Address.yaml'
      hasSecondaryPickupAddress:
        type: boolean
        x-nullable: true
        x-omitempty: false
      hasSecondaryDeliveryAddress:
        type: boolean
        x-nullable: true
        x-omitempty: false
      tertiaryDeliveryAddress:
        allOf:
          - $ref: 'definitions/Address.yaml'
      tertiaryPickupAddress:
        allOf:
          - $ref: 'definitions/Address.yaml'
      hasTertiaryPickupAddress:
        type: boolean
        x-nullable: true
        x-omitempty: false
      hasTertiaryDeliveryAddress:
        type: boolean
        x-nullable: true
        x-omitempty: false
      actualProGearWeight:
        type: integer
        x-nullable: true
        x-omitempty: false
      actualSpouseProGearWeight:
        type: integer
        x-nullable: true
        x-omitempty: false
      destinationType:
        $ref: 'definitions/DestinationType.yaml'
      agents:
        $ref: 'definitions/MTOAgents.yaml'
        x-nullable: true
      tacType:
        $ref: 'definitions/LOATypeNullable.yaml'
      sacType:
        $ref: 'definitions/LOATypeNullable.yaml'
      usesExternalVendor:
        type: boolean
        example: false
        x-nullable: true
      serviceOrderNumber:
        type: string
        x-nullable: true
      ntsRecordedWeight:
        description: The previously recorded weight for the NTS Shipment. Used for NTS Release to know what the previous primeActualWeight or billable weight was.
        example: 2000
        type: integer
        x-formatting: weight
        x-nullable: true
      storageFacility:
        x-nullable: true
        $ref: 'definitions/StorageFacility.yaml'
      ppmShipment:
        $ref: '#/definitions/UpdatePPMShipment'
      boatShipment:
        $ref: '#/definitions/UpdateBoatShipment'
      mobileHomeShipment:
        $ref: '#/definitions/UpdateMobileHomeShipment'
  UpdatePPMShipment:
    type: object
    properties:
      expectedDepartureDate:
        description: >
          Date the customer expects to move.
        format: date
        type: string
        x-nullable: true
      actualMoveDate:
        format: date
        type: string
        x-nullable: true
      pickupAddress:
        allOf:
          - $ref: 'definitions/Address.yaml'
      actualPickupPostalCode:
        description: >
          The actual postal code where the PPM shipment started. To be filled once the customer has moved the shipment.
        format: zip
        type: string
        title: ZIP
        example: '90210'
        pattern: ^(\d{5})$
        x-nullable: true
      secondaryPickupAddress:
        allOf:
          - $ref: 'definitions/Address.yaml'
      destinationAddress:
        allOf:
          - $ref: 'definitions/PPMDestinationAddress.yaml'
      actualDestinationPostalCode:
        description: >
          The actual postal code where the PPM shipment ended. To be filled once the customer has moved the shipment.
        format: zip
        type: string
        title: ZIP
        example: '90210'
        pattern: ^(\d{5})$
        x-nullable: true
      secondaryDestinationAddress:
        allOf:
          - $ref: 'definitions/Address.yaml'
      hasSecondaryPickupAddress:
        type: boolean
        x-nullable: true
        x-omitempty: false
      hasSecondaryDestinationAddress:
        type: boolean
        x-nullable: true
        x-omitempty: false
      tertiaryPickupAddress:
        allOf:
          - $ref: 'definitions/Address.yaml'
      tertiaryDestinationAddress:
        allOf:
          - $ref: 'definitions/Address.yaml'
      hasTertiaryPickupAddress:
        type: boolean
        x-nullable: true
        x-omitempty: false
      hasTertiaryDestinationAddress:
        type: boolean
        x-nullable: true
        x-omitempty: false
      w2Address:
        x-nullable: true
        $ref: 'definitions/Address.yaml'
      sitExpected:
        type: boolean
        x-nullable: true
      sitLocation:
        allOf:
          - $ref: 'definitions/SITLocationType.yaml'
          - x-nullable: true
      sitEstimatedWeight:
        type: integer
        example: 2000
        x-nullable: true
      sitEstimatedEntryDate:
        format: date
        type: string
        x-nullable: true
      sitEstimatedDepartureDate:
        format: date
        type: string
        x-nullable: true
      estimatedWeight:
        type: integer
        example: 4200
        x-nullable: true
      allowableWeight:
        description: The allowable weight of the PPM shipment goods being moved.
        type: integer
        minimum: 0
        example: 4300
        x-nullable: true
      hasProGear:
        description: >
          Indicates whether PPM shipment has pro gear.
        type: boolean
        x-nullable: true
      proGearWeight:
        type: integer
        x-nullable: true
      spouseProGearWeight:
        type: integer
        x-nullable: true
      hasRequestedAdvance:
        description: >
          Indicates whether an advance has been requested for the PPM shipment.
        type: boolean
        x-nullable: true
      hasReceivedAdvance:
        description: >
          Indicates whether an advance was received for the PPM shipment.
        type: boolean
        x-nullable: true
      advanceAmountRequested:
        description: >
          The amount request for an advance, or null if no advance is requested
        type: integer
        format: cents
        x-nullable: true
      advanceAmountReceived:
        description: >
          The amount received for an advance, or null if no advance is received
        type: integer
        format: cents
        x-nullable: true
      advanceStatus:
        $ref: 'definitions/PPMAdvanceStatus.yaml'
        x-nullable: true
      isActualExpenseReimbursement:
        description: Used for PPM shipments only. Denotes if this shipment uses the Actual Expense Reimbursement method.
        type: boolean
        example: false
        x-omitempty: false
        x-nullable: true
  UpdateBoatShipment:
    type: object
    properties:
      type:
        type: string
        enum:
          - HAUL_AWAY
          - TOW_AWAY
        x-nullable: true
      year:
        type: integer
        description: Year of the Boat
        x-nullable: true
      make:
        type: string
        description: Make of the Boat
        x-nullable: true
      model:
        type: string
        description: Model of the Boat
        x-nullable: true
      lengthInInches:
        type: integer
        description: Length of the Boat in inches
        x-nullable: true
      widthInInches:
        type: integer
        description: Width of the Boat in inches
        x-nullable: true
      heightInInches:
        type: integer
        description: Height of the Boat in inches
        x-nullable: true
      hasTrailer:
        type: boolean
        description: Does the boat have a trailer
        x-nullable: true
      isRoadworthy:
        type: boolean
        description: Is the trailer roadworthy
        x-nullable: true
  UpdateMobileHomeShipment:
    type: object
    properties:
      year:
        type: integer
        description: Year of the Boat
        x-nullable: true
      make:
        type: string
        description: Make of the Boat
        x-nullable: true
      model:
        type: string
        description: Model of the Boat
        x-nullable: true
      lengthInInches:
        type: integer
        description: Length of the Boat in inches
        x-nullable: true
      widthInInches:
        type: integer
        description: Width of the Boat in inches
        x-nullable: true
      heightInInches:
        type: integer
        description: Height of the Boat in inches
        x-nullable: true
  UpdateWeightTicket:
    type: object
    properties:
      emptyWeight:
        description: Weight of the vehicle when empty.
        type: integer
        minimum: 0
      fullWeight:
        description: The weight of the vehicle when full.
        type: integer
        minimum: 0
      ownsTrailer:
        description: Indicates if the customer used a trailer they own for the move.
        type: boolean
      trailerMeetsCriteria:
        description: Indicates if the trailer that the customer used meets all the criteria to be claimable.
        type: boolean
      status:
        $ref: 'definitions/PPMDocumentStatus.yaml'
      reason:
        description: The reason the services counselor has excluded or rejected the item.
        type: string
      adjustedNetWeight:
        description: Indicates the adjusted net weight of the vehicle
        type: integer
        minimum: 0
      netWeightRemarks:
        description: Remarks explaining any edits made to the net weight
        type: string
  UpdateMovingExpense:
    type: object
    properties:
      movingExpenseType:
        $ref: 'definitions/OmittableMovingExpenseType.yaml'
      description:
        description: A brief description of the expense.
        type: string
        x-nullable: true
        x-omitempty: false
      amount:
        description: The total amount of the expense as indicated on the receipt
        type: integer
      sitStartDate:
        description: The date the shipment entered storage, applicable for the `STORAGE` movingExpenseType only
        type: string
        format: date
      sitEndDate:
        description: The date the shipment exited storage, applicable for the `STORAGE` movingExpenseType only
        type: string
        format: date
      status:
        $ref: 'definitions/PPMDocumentStatus.yaml'
      reason:
        description: The reason the services counselor has excluded or rejected the item.
        type: string
      weightStored:
        description: The total weight stored in PPM SIT
        type: integer
      sitLocation:
        allOf:
          - $ref: 'definitions/SITLocationType.yaml'
          - x-nullable: true
      sitEstimatedCost:
        description: The estimated amount that the government will pay the service member to put their goods into storage. This estimated storage cost is separate from the estimated incentive.
        type: integer
        format: cents
        x-nullable: true
        x-omitempty: false
      sitReimburseableAmount:
        description: The amount of SIT that will be reimbursed
        type: integer
        format: cents
        x-nullable: true
        x-omitempty: false
  UpdateProGearWeightTicket:
    type: object
    properties:
      belongsToSelf:
        description: Indicates if this information is for the customer's own pro-gear, otherwise, it's the spouse's.
        type: boolean
      hasWeightTickets:
        description: Indicates if the user has a weight ticket for their pro-gear, otherwise they have a constructed weight.
        type: boolean
      weight:
        description: Weight of the pro-gear contained in the shipment.
        type: integer
        minimum: 0
      status:
        $ref: 'definitions/PPMDocumentStatus.yaml'
      reason:
        description: The reason the services counselor has excluded or rejected the item.
        type: string
  ApproveShipments:
    type: object
    properties:
      approveShipments:
        type: array
        items:
          type: object
          properties:
            shipmentID:
              type: string
              format: uuid
            eTag:
              type: string
          required:
            - shipmentID
            - eTag
    required:
      - approveShipments
  MTOShipments:
    items:
      $ref: 'definitions/MTOShipment.yaml'
    type: array
  CreateMTOShipment:
    type: object
    properties:
      moveTaskOrderID:
        description: The ID of the move this new shipment is for.
        example: 1f2270c7-7166-40ae-981e-b200ebdf3054
        format: uuid
        type: string
      requestedPickupDate:
        description: >
          The customer's preferred pickup date. Other dates, such as required delivery date and (outside MilMove) the
          pack date, are derived from this date.
        format: date
        type: string
        x-nullable: true
      requestedDeliveryDate:
        description: >
          The customer's preferred delivery date.
        format: date
        type: string
        x-nullable: true
      customerRemarks:
        description: |
          The customer can use the customer remarks field to inform the services counselor and the movers about any
          special circumstances for this shipment. Typical examples:
            * bulky or fragile items,
            * weapons,
            * access info for their address.
          Customer enters this information during onboarding. Optional field.
        type: string
        example: handle with care
        x-nullable: true
      counselorRemarks:
        description: |
          The counselor can use the counselor remarks field to inform the movers about any
          special circumstances for this shipment. Typical examples:
            * bulky or fragile items,
            * weapons,
            * access info for their address.
          Counselors enters this information when creating or editing an MTO Shipment. Optional field.
        type: string
        example: handle with care
        x-nullable: true
      agents:
        $ref: 'definitions/MTOAgents.yaml'
      mtoServiceItems:
        $ref: 'definitions/MTOServiceItems.yaml'
      pickupAddress:
        description: The address where the movers should pick up this shipment.
        allOf:
          - $ref: 'definitions/Address.yaml'
      destinationAddress:
        description: Where the movers should deliver this shipment.
        allOf:
          - $ref: 'definitions/Address.yaml'
      hasSecondaryPickupAddress:
        type: boolean
        x-nullable: true
        x-omitempty: false
      secondaryPickupAddress:
        description: The address where the movers should pick up this shipment.
        allOf:
          - $ref: 'definitions/Address.yaml'
      hasSecondaryDeliveryAddress:
        type: boolean
        x-nullable: true
        x-omitempty: false
      secondaryDeliveryAddress:
        description: Where the movers should deliver this shipment.
        allOf:
          - $ref: 'definitions/Address.yaml'
      hasTertiaryPickupAddress:
        type: boolean
        x-nullable: true
        x-omitempty: false
      tertiaryPickupAddress:
        description: The address where the movers should pick up this shipment.
        allOf:
          - $ref: 'definitions/Address.yaml'
      hasTertiaryDeliveryAddress:
        type: boolean
        x-nullable: true
        x-omitempty: false
      tertiaryDeliveryAddress:
        description: Where the movers should deliver this shipment.
        allOf:
          - $ref: 'definitions/Address.yaml'
      destinationType:
        $ref: 'definitions/DestinationType.yaml'
      shipmentType:
        $ref: 'definitions/MTOShipmentType.yaml'
      tacType:
        allOf:
          - $ref: 'definitions/LOAType.yaml'
          - x-nullable: true
      sacType:
        allOf:
          - $ref: 'definitions/LOAType.yaml'
          - x-nullable: true
      usesExternalVendor:
        type: boolean
        example: false
        x-nullable: true
      serviceOrderNumber:
        type: string
        x-nullable: true
      ntsRecordedWeight:
        description: The previously recorded weight for the NTS Shipment. Used for NTS Release to know what the previous primeActualWeight or billable weight was.
        example: 2000
        type: integer
        x-nullable: true
        x-formatting: weight
      storageFacility:
        x-nullable: true
        $ref: 'definitions/StorageFacility.yaml'
      mobileHomeShipment:
        $ref: '#/definitions/CreateMobileHomeShipment'
      ppmShipment:
        $ref: '#/definitions/CreatePPMShipment'
      boatShipment:
        $ref: '#/definitions/CreateBoatShipment'
    required:
      - moveTaskOrderID
      - shipmentType
  CreatePPMShipment:
    description: A personally procured move is a type of shipment that a service members moves themselves.
    properties:
      expectedDepartureDate:
        description: >
          Date the customer expects to move.
        format: date
        type: string
      pickupAddress:
        allOf:
          - $ref: 'definitions/Address.yaml'
      secondaryPickupAddress:
        allOf:
          - $ref: 'definitions/Address.yaml'
      tertiaryPickupAddress:
        allOf:
          - $ref: 'definitions/Address.yaml'
      destinationAddress:
        allOf:
          - $ref: 'definitions/PPMDestinationAddress.yaml'
      secondaryDestinationAddress:
        allOf:
          - $ref: 'definitions/Address.yaml'
      tertiaryDestinationAddress:
        allOf:
          - $ref: 'definitions/Address.yaml'
      hasSecondaryPickupAddress:
        type: boolean
        x-nullable: true
        x-omitempty: false
      hasTertiaryPickupAddress:
        type: boolean
        x-nullable: true
        x-omitempty: false
      hasSecondaryDestinationAddress:
        type: boolean
        x-nullable: true
        x-omitempty: false
      hasTertiaryDestinationAddress:
        type: boolean
        x-nullable: true
        x-omitempty: false
      sitExpected:
        type: boolean
      sitLocation:
        allOf:
          - $ref: 'definitions/SITLocationType.yaml'
          - x-nullable: true
      sitEstimatedWeight:
        type: integer
        example: 2000
        x-nullable: true
      sitEstimatedEntryDate:
        format: date
        type: string
        x-nullable: true
      sitEstimatedDepartureDate:
        format: date
        type: string
        x-nullable: true
      estimatedWeight:
        type: integer
        example: 4200
      hasProGear:
        description: >
          Indicates whether PPM shipment has pro gear.
        type: boolean
      proGearWeight:
        type: integer
        x-nullable: true
      spouseProGearWeight:
        type: integer
        x-nullable: true
      isActualExpenseReimbursement:
        description: Used for PPM shipments only. Denotes if this shipment uses the Actual Expense Reimbursement method.
        type: boolean
        example: false
        x-omitempty: false
        x-nullable: true
      closeoutOfficeID:
        example: 1f2270c7-7166-40ae-981e-b200ebdf3054
        format: uuid
        type: string
    required:
      - expectedDepartureDate
      - pickupAddress
      - destinationAddress
      - sitExpected
      - estimatedWeight
      - hasProGear
  CreateBoatShipment:
    description: Boat shipment information for the move.
    properties:
      type:
        type: string
        enum:
          - HAUL_AWAY
          - TOW_AWAY
      year:
        type: integer
        description: Year of the Boat
      make:
        type: string
        description: Make of the Boat
      model:
        type: string
        description: Model of the Boat
      lengthInInches:
        type: integer
        description: Length of the Boat in inches
      widthInInches:
        type: integer
        description: Width of the Boat in inches
      heightInInches:
        type: integer
        description: Height of the Boat in inches
      hasTrailer:
        type: boolean
        description: Does the boat have a trailer
      isRoadworthy:
        type: boolean
        description: Is the trailer roadworthy
        x-nullable: true
    required:
      - type
      - year
      - make
      - model
      - lengthInInches
      - widthInInches
      - heightInInches
      - hasTrailer
  CreateMobileHomeShipment:
    description: A mobile home shipment that the prime moves for a service member.
    properties:
      make:
        type: string
        description: Make of the Mobile Home
      model:
        type: string
        description: Model of the Mobile Home
      year:
        type: integer
        description: Year of the Mobile Home
      lengthInInches:
        type: integer
        description: Length of the Mobile Home in inches
      heightInInches:
        type: integer
        description: Height of the Mobile Home in inches
      widthInInches:
        type: integer
        description: Width of the Mobile Home in inches
    required:
      - make
      - model
      - year
      - lengthInInches
      - heightInInches
      - widthInInches
  RejectShipment:
    properties:
      rejectionReason:
        type: string
        example: MTO Shipment not good enough
    required:
      - rejectionReason
  RequestDiversion:
    properties:
      diversionReason:
        type: string
        example: Shipment route needs to change
    required:
      - diversionReason
  ApproveSITExtension:
    properties:
      approvedDays:
        description: Number of days approved for SIT extension
        type: integer
        example: 21
        minimum: 1
      requestReason:
        description: Reason from service counselor-provided picklist for SIT Duration Update
        example: 'AWAITING_COMPLETION_OF_RESIDENCE'
        type: string
        enum:
          - SERIOUS_ILLNESS_MEMBER
          - SERIOUS_ILLNESS_DEPENDENT
          - IMPENDING_ASSIGNEMENT
          - DIRECTED_TEMPORARY_DUTY
          - NONAVAILABILITY_OF_CIVILIAN_HOUSING
          - AWAITING_COMPLETION_OF_RESIDENCE
          - OTHER
      officeRemarks:
        description: Remarks from TOO about SIT approval
        type: string
        example: Approved for three weeks rather than requested 45 days
        x-nullable: true
    required:
      - approvedDays
  DenySITExtension:
    properties:
      officeRemarks:
        description: Remarks from TOO about SIT denial
        type: string
        example: Denied this extension as it does not match the criteria
        x-nullable: true
      convertToCustomerExpense:
        description: Whether or not to convert to members expense once SIT extension is denied.
        type: boolean
        example: false
    required:
      - officeRemarks
      - convertToCustomerExpense
  UpdateSITServiceItemCustomerExpense:
    properties:
      convertToCustomerExpense:
        example: true
        type: boolean
      customerExpenseReason:
        description: Reason the service item was rejected
        type: string
        example: Insufficent details provided
    required:
      - convertToCustomerExpense
      - customerExpenseReason
  CreateApprovedSITDurationUpdate:
    properties:
      requestReason:
        description: Reason from service counselor-provided picklist for SIT Duration Update
        example: 'AWAITING_COMPLETION_OF_RESIDENCE'
        type: string
        enum:
          - SERIOUS_ILLNESS_MEMBER
          - SERIOUS_ILLNESS_DEPENDENT
          - IMPENDING_ASSIGNEMENT
          - DIRECTED_TEMPORARY_DUTY
          - NONAVAILABILITY_OF_CIVILIAN_HOUSING
          - AWAITING_COMPLETION_OF_RESIDENCE
          - OTHER
      approvedDays:
        description: Number of days approved for SIT extension. This will match requested days saved to the SIT extension model.
        type: integer
        example: 21
      officeRemarks:
        description: Remarks from TOO about SIT Duration Update creation
        type: string
        example: Customer needs additional storage time as their new place of residence is not yet ready
        x-nullable: true
    required:
      - requestReason
      - approvedDays
  PatchMTOServiceItemStatusPayload:
    properties:
      status:
        description: Describes all statuses for a MTOServiceItem
        type: string
        enum:
          - SUBMITTED
          - APPROVED
          - REJECTED
      rejectionReason:
        description: Reason the service item was rejected
        type: string
        example: Insufficent details provided
        x-nullable: true
  MTOApprovalServiceItemCodes:
    description: MTO level service items to create when updating MTO status.
    properties:
      serviceCodeCS:
        example: true
        type: boolean
      serviceCodeMS:
        example: true
        type: boolean
    type: object
  TacValid:
    properties:
      isValid:
        example: true
        type: boolean
    required:
      - isValid
    type: object
  UpdatePaymentRequestStatusPayload:
    properties:
      rejectionReason:
        example: documentation was incomplete
        type: string
        x-nullable: true
      status:
        $ref: '#/definitions/PaymentRequestStatus'
      eTag:
        type: string
    type: object
  BulkAssignmentMoveIDs:
    type: array
    items:
      $ref: '#/definitions/BulkAssignmentMoveID'
  BulkAssignmentMoveID:
    type: string
    format: uuid
    example: c56a4180-65aa-42ec-a945-5fd21dec0538
  AvailableOfficeUsers:
    type: array
    items:
      $ref: '#/definitions/AvailableOfficeUser'
  AvailableOfficeUser:
    type: object
    properties:
      officeUserId:
        type: string
        format: uuid
        example: c56a4180-65aa-42ec-a945-5fd21dec0538
      lastName:
        type: string
      firstName:
        type: string
      hasSafetyPrivilege:
        type: boolean
      workload:
        type: integer
        x-omitempty: false
  BulkAssignmentData:
    type: object
    properties:
      availableOfficeUsers:
        $ref: '#/definitions/AvailableOfficeUsers'
      bulkAssignmentMoveIDs:
        $ref: '#/definitions/BulkAssignmentMoveIDs'
  BulkAssignmentSavePayload:
    type: object
    properties:
      userData:
        type: array
        items:
          $ref: '#/definitions/BulkAssignmentForUser'
      moveData:
        type: array
        items:
          $ref: '#/definitions/BulkAssignmentMoveData'
      queueType:
        type: string
        description: A string corresponding to the queue type
        enum:
          - COUNSELING
          - CLOSEOUT
          - TASK_ORDER
          - PAYMENT_REQUEST
          - DESTINATION_REQUESTS
  BulkAssignmentForUser:
    type: object
    properties:
      id:
        type: string
        format: uuid
      moveAssignments:
        type: integer
        x-omitempty: false
  BulkAssignmentMoveData:
    format: uuid
    type: string
  QueueMoves:
    type: array
    items:
      $ref: '#/definitions/QueueMove'
  QueueMove:
    type: object
    properties:
      id:
        type: string
        format: uuid
      customer:
        $ref: '#/definitions/Customer'
      status:
        $ref: '#/definitions/MoveStatus'
      locator:
        type: string
      submittedAt:
        format: date-time
        type: string
        x-nullable: true
      appearedInTooAt:
        format: date-time
        type: string
        x-nullable: true
      requestedMoveDate:
        format: date
        type: string
        x-nullable: true
      departmentIndicator:
        $ref: '#/definitions/DeptIndicator'
      shipmentsCount:
        type: integer
      originDutyLocation:
        $ref: 'definitions/DutyLocation.yaml'
      destinationDutyLocation:
        $ref: 'definitions/DutyLocation.yaml'
      originGBLOC:
        $ref: '#/definitions/GBLOC'
      ppmType:
        type: string
        enum: [FULL, PARTIAL]
        x-nullable: true
      closeoutInitiated:
        format: date-time
        type: string
        x-nullable: true
      closeoutLocation:
        type: string
        x-nullable: true
      orderType:
        type: string
        x-nullable: true
      lockedByOfficeUserID:
        type: string
        format: uuid
        x-nullable: true
      lockedByOfficeUser:
        $ref: '#/definitions/LockedOfficeUser'
        x-nullable: true
      lockExpiresAt:
        type: string
        format: date-time
        x-nullable: true
      ppmStatus:
        $ref: '#/definitions/PPMStatus'
        x-nullable: true
      counselingOffice:
        type: string
        x-nullable: true
      counselingOfficeID:
        type: string
        format: uuid
        x-nullable: true
      assignedTo:
        $ref: '#/definitions/AssignedOfficeUser'
        x-nullable: true
      availableOfficeUsers:
        $ref: '#/definitions/AvailableOfficeUsers'
      assignable:
        type: boolean
  QueueMovesResult:
    type: object
    properties:
      page:
        type: integer
      perPage:
        type: integer
      totalCount:
        type: integer
      queueMoves:
        $ref: '#/definitions/QueueMoves'
  ListPrimeMove:
    description: >
      An abbreviated definition for a move, without all the nested information (shipments, service items, etc). Used to
      fetch a list of moves more efficiently.
    type: object
    properties:
      id:
        example: 1f2270c7-7166-40ae-981e-b200ebdf3054
        format: uuid
        type: string
      moveCode:
        type: string
        example: 'HYXFJF'
        readOnly: true
      createdAt:
        format: date-time
        type: string
        readOnly: true
      orderID:
        example: c56a4180-65aa-42ec-a945-5fd21dec0538
        format: uuid
        type: string
      destinationGBLOC:
        example: "AGFM"
        type: string
      destinationPostalCode:
        example: "90210"
        type: string
      referenceId:
        example: 1001-3456
        type: string
      availableToPrimeAt:
        format: date-time
        type: string
        x-nullable: true
        readOnly: true
      approvedAt:
        format: date-time
        type: string
        x-nullable: true
        readOnly: true
      updatedAt:
        format: date-time
        type: string
        readOnly: true
      ppmType:
        type: string
        enum:
          - FULL
          - PARTIAL
      eTag:
        type: string
        readOnly: true
      orderType:
        type: string
  ListPrimeMoves:
    type: array
    items:
      $ref: '#/definitions/ListPrimeMove'
  ListPrimeMovesResult:
    type: object
    properties:
      page:
        type: integer
      perPage:
        type: integer
      totalCount:
        type: integer
      queueMoves:
        $ref: '#/definitions/ListPrimeMoves'
  QueuePaymentRequest:
    type: object
    properties:
      id:
        type: string
        format: uuid
      moveID:
        type: string
        format: uuid
      customer:
        $ref: '#/definitions/Customer'
      status:
        $ref: '#/definitions/QueuePaymentRequestStatus'
      age:
        type: number
        format: double
        description: Days since the payment request has been requested.  Decimal representation will allow more accurate sorting.
      submittedAt:
        type: string
        format: date-time
      locator:
        type: string
      departmentIndicator:
        $ref: '#/definitions/DeptIndicator'
      originGBLOC:
        $ref: '#/definitions/GBLOC'
      originDutyLocation:
        $ref: 'definitions/DutyLocation.yaml'
      orderType:
        type: string
        x-nullable: true
      lockedByOfficeUserID:
        type: string
        format: uuid
        x-nullable: true
      lockExpiresAt:
        type: string
        format: date-time
        x-nullable: true
      assignedTo:
        $ref: '#/definitions/AssignedOfficeUser'
        x-nullable: true
      availableOfficeUsers:
        $ref: '#/definitions/AvailableOfficeUsers'
      assignable:
        type: boolean
      counselingOffice:
        type: string
        x-nullable: true
  QueuePaymentRequests:
    type: array
    items:
      $ref: '#/definitions/QueuePaymentRequest'
  QueuePaymentRequestsResult:
    type: object
    properties:
      page:
        type: integer
      perPage:
        type: integer
      totalCount:
        type: integer
      queuePaymentRequests:
        $ref: '#/definitions/QueuePaymentRequests'
  QueuePaymentRequestStatus:
    enum:
      - Payment requested
      - Reviewed
      - Rejected
      - Paid
    title: Queue Payment Request Status
    type: string
  SearchMoves:
    type: array
    items:
      $ref: '#/definitions/SearchMove'
  SearchMove:
    type: object
    properties:
      id:
        type: string
        format: uuid
      firstName:
        type: string
        example: John
        x-nullable: true
      lastName:
        type: string
        example: Doe
        x-nullable: true
      edipi:
        type: string
        example: 1234567890
        x-nullable: true
      paymentRequestCode:
        type: string
        example: 9551-6199-2
        x-nullable: true
      status:
        $ref: '#/definitions/MoveStatus'
      locator:
        type: string
      branch:
        type: string
      shipmentsCount:
        type: integer
      originDutyLocationPostalCode:
        format: zip
        type: string
        title: ZIP
        example: '90210'
        pattern: ^(\d{5})$
      destinationPostalCode:
        format: zip
        type: string
        title: ZIP
        example: '90210'
        pattern: ^(\d{5})$
      requestedPickupDate:
        type: string
        format: date
        x-nullable: true
      orderType:
        type: string
      requestedDeliveryDate:
        type: string
        format: date
        x-nullable: true
      originGBLOC:
        $ref: '#/definitions/GBLOC'
      destinationGBLOC:
        $ref: '#/definitions/GBLOC'
      lockedByOfficeUserID:
        type: string
        format: uuid
        x-nullable: true
      lockExpiresAt:
        type: string
        format: date-time
        x-nullable: true
      emplid:
        type: string
        x-nullable: true
  SearchMovesResult:
    type: object
    properties:
      page:
        type: integer
      perPage:
        type: integer
      totalCount:
        type: integer
      searchMoves:
        $ref: '#/definitions/SearchMoves'
  GBLOC:
    type: string
    enum:
      - AGFM
      - APAT
      - BGAC
      - BGNC
      - BKAS
      - CFMQ
      - CLPK
      - CNNQ
      - DMAT
      - GSAT
      - HAFC
      - HBAT
      - JEAT
      - JENQ
      - KKFA
      - LHNQ
      - LKNQ
      - MAPK
      - MAPS
      - MBFL
      - MLNQ
      - XXXX
  CreateCustomerSupportRemark:
    type: object
    description: >-
      A text remark written by an customer support user that is associated with a specific
      move.
    required:
      - content
      - officeUserID
    properties:
      content:
        example: This is a remark about a move.
        type: string
      officeUserID:
        example: 1f2270c7-7166-40ae-981e-b200ebdf3054
        format: uuid
        type: string
  UpdateCustomerSupportRemarkPayload:
    type: object
    description: >-
      A text remark update to an existing remark created by the current active user (the CSR).
    required:
      - content
    properties:
      content:
        example: This is a remark about a move.
        type: string
  EvaluationReportType:
    type: string
    enum:
      - SHIPMENT
      - COUNSELING
  EvaluationReportInspectionType:
    type: string
    enum:
      - DATA_REVIEW
      - PHYSICAL
      - VIRTUAL
    x-nullable: true
  EvaluationReportLocation:
    type: string
    enum:
      - ORIGIN
      - DESTINATION
      - OTHER
    x-nullable: true
  EvaluationReportOfficeUser:
    type: object
    readOnly: true
    description: The authoring office user for an evaluation report
    properties:
      id:
        example: 1f2270c7-7166-40ae-981e-b200ebdf3054
        format: uuid
        type: string
      firstName:
        type: string
      lastName:
        type: string
      email:
        type: string
        format: x-email
        pattern: '^[a-zA-Z0-9._%+-]+@[a-zA-Z0-9.-]+\.[a-zA-Z]{2,}$'
      phone:
        type: string
        format: telephone
        pattern: '^[2-9]\d{2}-\d{3}-\d{4}$'
  EvaluationReportList:
    type: array
    items:
      $ref: '#/definitions/EvaluationReport'
  EvaluationReport:
    type: object
    description: An evaluation report
    properties:
      id:
        example: 1f2270c7-7166-40ae-981e-b200ebdf3054
        format: uuid
        type: string
        readOnly: true
      moveID:
        example: 1f2270c7-7166-40ae-981e-b200ebdf3054
        format: uuid
        type: string
        readOnly: true
      shipmentID:
        example: 1f2270c7-7166-40ae-981e-b200ebdf3054
        format: uuid
        type: string
        x-nullable: true
        readOnly: true
      type:
        $ref: '#/definitions/EvaluationReportType'
      inspectionType:
        $ref: '#/definitions/EvaluationReportInspectionType'
        x-nullable: true
      inspectionDate:
        type: string
        format: date
        x-nullable: true
      officeUser:
        $ref: '#/definitions/EvaluationReportOfficeUser'
      location:
        $ref: '#/definitions/EvaluationReportLocation'
        x-nullable: true
      reportViolations:
        $ref: '#/definitions/ReportViolations'
        x-nullable: true
      gsrAppeals:
        $ref: '#/definitions/GSRAppeals'
        x-nullable: true
      locationDescription:
        type: string
        example: 'Route 66 at crash inspection site 3'
        x-nullable: true
      observedShipmentDeliveryDate:
        type: string
        format: date
        x-nullable: true
      observedShipmentPhysicalPickupDate:
        type: string
        format: date
        x-nullable: true
      timeDepart:
        type: string
        x-nullable: true
        pattern: '^(0[0-9]|1[0-9]|2[0-3]):[0-5][0-9]$'
        example: '14:30'
      evalStart:
        type: string
        x-nullable: true
        pattern: '^(0[0-9]|1[0-9]|2[0-3]):[0-5][0-9]$'
        example: '15:00'
      evalEnd:
        type: string
        x-nullable: true
        pattern: '^(0[0-9]|1[0-9]|2[0-3]):[0-5][0-9]$'
        example: '18:00'
      violationsObserved:
        type: boolean
        x-nullable: true
      remarks:
        type: string
        x-nullable: true
      seriousIncident:
        type: boolean
        x-nullable: true
      seriousIncidentDesc:
        type: string
        x-nullable: true
      observedClaimsResponseDate:
        type: string
        format: date
        x-nullable: true
      observedPickupDate:
        type: string
        format: date
        x-nullable: true
      observedPickupSpreadStartDate:
        type: string
        format: date
        x-nullable: true
      observedPickupSpreadEndDate:
        type: string
        format: date
        x-nullable: true
      observedDeliveryDate:
        type: string
        format: date
        x-nullable: true
      moveReferenceID:
        type: string
        x-nullable: true
        readOnly: true
      eTag:
        type: string
      submittedAt:
        type: string
        format: date-time
        x-nullable: true
      createdAt:
        type: string
        format: date-time
        readOnly: true
      updatedAt:
        type: string
        format: date-time
        readOnly: true
  CreateEvaluationReport:
    type: object
    description: Minimal set of info needed to create a shipment evaluation report, which is just a shipment ID.
    properties:
      shipmentID:
        description: The shipment ID of the shipment to be evaluated in the report
        example: 01b9671e-b268-4906-967b-ba661a1d3933
        format: uuid
        type: string
  CreateAppeal:
    type: object
    description: Appeal status and remarks left for a violation, created by a GSR user.
    properties:
      remarks:
        description: Remarks left by the GSR user
        example: These are my violation appeal remarks
        type: string
      appealStatus:
        description: The status of the appeal set by the GSR user
        example: These are my violation appeal remarks
        type: string
        enum: [sustained, rejected]
  PWSViolation:
    type: object
    description: A PWS violation for an evaluation report
    readOnly: true
    properties:
      id:
        example: 1f2270c7-7166-40ae-981e-b200ebdf3054
        format: uuid
        type: string
      displayOrder:
        example: 3
        type: integer
      paragraphNumber:
        example: 1.2.3.4.5
        type: string
      title:
        example: Customer Support
        type: string
      category:
        example: Pre-Move Services
        type: string
      subCategory:
        example: Weight Estimate
        type: string
      requirementSummary:
        example: Provide a single point of contact (POC)
        type: string
      requirementStatement:
        example: The contractor shall prepare and load property going into NTS in containers at residence for shipment to NTS.
        type: string
      isKpi:
        example: false
        type: boolean
      additionalDataElem:
        example: QAE Observed Delivery Date
        type: string
  PWSViolations:
    type: array
    items:
      $ref: '#/definitions/PWSViolation'
  AssociateReportViolations:
    type: object
    description: A list of PWS violation string ids to associate with an evaluation report
    properties:
      violations:
        type: array
        items:
          type: string
          format: uuid
  ReportViolation:
    type: object
    description: An object associating violations to evaluation reports
    properties:
      id:
        example: 1f2270c7-7166-40ae-981e-b200ebdf3054
        format: uuid
        type: string
      reportID:
        example: 1f2270c7-7166-40ae-981e-b200ebdf3054
        format: uuid
        type: string
      violationID:
        example: 1f2270c7-7166-40ae-981e-b200ebdf3054
        format: uuid
        type: string
      violation:
        $ref: '#/definitions/PWSViolation'
      gsrAppeals:
        $ref: '#/definitions/GSRAppeals'
        x-nullable: true
  ReportViolations:
    type: array
    items:
      $ref: '#/definitions/ReportViolation'
  GSRAppealStatusType:
    type: string
    enum:
      - SUSTAINED
      - REJECTED
  GSRAppeals:
    type: array
    items:
      $ref: '#/definitions/GSRAppeal'
  GSRAppeal:
    type: object
    description: An object associating appeals on violations and serious incidents
    properties:
      id:
        example: 1f2270c7-7166-40ae-981e-b200ebdf3054
        format: uuid
        type: string
      reportID:
        example: 1f2270c7-7166-40ae-981e-b200ebdf3054
        format: uuid
        type: string
      violationID:
        example: 1f2270c7-7166-40ae-981e-b200ebdf3054
        format: uuid
        type: string
      officeUserID:
        example: 1f2270c7-7166-40ae-981e-b200ebdf3054
        format: uuid
        type: string
      officeUser:
        $ref: '#/definitions/EvaluationReportOfficeUser'
      isSeriousIncident:
        type: boolean
        example: false
      appealStatus:
        $ref: '#/definitions/GSRAppealStatusType'
      remarks:
        type: string
        example: Office user remarks
      createdAt:
        type: string
        format: date-time
        readOnly: true
  TransportationOffices:
    type: array
    items:
      $ref: 'definitions/TransportationOffice.yaml'
  VLocations:
    type: array
    items:
      $ref: 'definitions/VLocation.yaml'
  ReServiceItems:
    type: array
    items:
      $ref: 'definitions/ReServiceItem.yaml'
  GBLOCs:
    type: array
    items:
      type: string
  CounselingOffices:
    type: array
    items:
      $ref: "#/definitions/CounselingOffice"
  CounselingOffice:
    type: object
    properties:
      id:
        type: string
        format: uuid
        example: c56a4180-65aa-42ec-a945-5fd21dec0538
      name:
        type: string
        example: Fort Bragg North Station
    required:
      - id
      - name
  MovePayload:
    type: object
    properties:
      id:
        type: string
        format: uuid
        example: c56a4180-65aa-42ec-a945-5fd21dec0538
      orders_id:
        type: string
        format: uuid
        example: c56a4180-65aa-42ec-a945-5fd21dec0538
      service_member_id:
        type: string
        format: uuid
        example: c56a4180-65aa-42ec-a945-5fd21dec0538
        readOnly: true
      locator:
        type: string
        example: '12432'
      status:
        $ref: '#/definitions/MoveStatus'
      created_at:
        type: string
        format: date-time
      updated_at:
        type: string
        format: date-time
      submitted_at:
        type: string
        format: date-time
        x-nullable: true
      mto_shipments:
        $ref: '#/definitions/MTOShipments'
      closeout_office:
        $ref: '#/definitions/TransportationOffice'
      cancel_reason:
        type: string
        example: Change of orders
        x-nullable: true
      eTag:
        type: string
      primeCounselingCompletedAt:
        format: date-time
        type: string
        readOnly: true
      additionalDocuments:
        $ref: 'definitions/Document.yaml'
    required:
      - id
      - orders_id
      - locator
      - created_at
      - updated_at
      - eTag
  IsDateWeekendHolidayInfo:
    type: object
    properties:
      country_code:
        type: string
      country_name:
        type: string
      date:
        type: string
        format: date
        example: '2018-09-25'
      is_weekend:
        type: boolean
      is_holiday:
        type: boolean
      details:
        type: string
    required:
      - country_code
      - country_name
      - date
      - is_weekend
      - is_holiday
  AssignOfficeUserBody:
    type: object
    properties:
      officeUserId:
        type: string
        format: uuid
      queueType:
        type: string
    required:
      - officeUserId
      - queueType
  AssignedOfficeUser:
    type: object
    properties:
      officeUserId:
        type: string
        format: uuid
        example: c56a4180-65aa-42ec-a945-5fd21dec0538
      firstName:
        type: string
      lastName:
        type: string
responses:
  InvalidRequest:
    description: The request payload is invalid
    schema:
      $ref: '#/definitions/Error'
  NotFound:
    description: The requested resource wasn't found
    schema:
      $ref: '#/definitions/Error'
  Conflict:
    description: Conflict error
    schema:
      $ref: '#/definitions/Error'
  PermissionDenied:
    description: The request was denied
    schema:
      $ref: '#/definitions/Error'
  ServerError:
    description: A server error occurred
    schema:
      $ref: '#/definitions/Error'
  PreconditionFailed:
    description: Precondition failed
    schema:
      $ref: '#/definitions/Error'
  UnprocessableEntity:
    description: The payload was unprocessable.
    schema:
      $ref: '#/definitions/ValidationError'<|MERGE_RESOLUTION|>--- conflicted
+++ resolved
@@ -5565,11 +5565,8 @@
         $ref: '#/definitions/AssignedOfficeUser'
       TIOAssignedUser:
         $ref: '#/definitions/AssignedOfficeUser'
-<<<<<<< HEAD
       TOODestinationAssignedUser:
         $ref: '#/definitions/AssignedOfficeUser'
-=======
->>>>>>> 9809c647
   MoveHistory:
     properties:
       id:
