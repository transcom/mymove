--- conflicted
+++ resolved
@@ -5872,8 +5872,6 @@
         $ref: '#/definitions/GBLOC'
       destinationGBLOC:
         $ref: '#/definitions/GBLOC'
-<<<<<<< HEAD
-=======
       lockedByOfficeUserID:
         type: string
         format: uuid
@@ -5882,7 +5880,6 @@
         type: string
         format: date-time
         x-nullable: true
->>>>>>> 83037656
   SearchMovesResult:
     type: object
     properties:
