--- conflicted
+++ resolved
@@ -5103,10 +5103,8 @@
         title: ZIP
         example: '90210'
         pattern: ^(\d{5})$
-<<<<<<< HEAD
       orderType:
         type: string
-=======
       requestedPickupDate:
         type: string
         format: date
@@ -5119,7 +5117,6 @@
         $ref: '#/definitions/GBLOC'
       destinationGBLOC:
         $ref: '#/definitions/GBLOC'
->>>>>>> 732b7804
   SearchMovesResult:
     type: object
     properties:
