--- conflicted
+++ resolved
@@ -5109,18 +5109,29 @@
       description: >-
         Finds and unlocks any locked moves by an office user
       operationId: checkForLockedMovesAndUnlock
-<<<<<<< HEAD
   '/ranks/{affiliation}&{grade}':
     get:
       summary: Get ranks for specified affiliation
       description: Get ranks for specified affiliation
       operationId: getRanks
       tags:
-        - order
+        - orders
       parameters:
         - $ref: 'definitions/AffiliationParam.yaml'
         - $ref: 'definitions/OrderPayGradeParam.yaml'
-=======
+      responses:
+        '200':
+          description: list all ranks for specified affiliation
+          schema:
+            type: array
+            items:
+              $ref: 'definitions/Rank.yaml'
+        '400':
+          description: invalid request
+        '401':
+          description: request requires user authentication
+        '404':
+          description: ranks not found
   '/paygrade/{affiliation}':
     get:
       summary: Get pay grades for specified affiliation
@@ -5130,24 +5141,19 @@
         - orders
       parameters:
         - $ref: 'definitions/AffiliationParam.yaml'
->>>>>>> fd3723cb
-      responses:
-        '200':
-          description: list all ranks for specified affiliation
+      responses:
+        '200':
+          description: list all pay grades for specified affiliation
           schema:
             type: array
             items:
-<<<<<<< HEAD
-              $ref: 'definitions/Rank.yaml'
-=======
               $ref: 'definitions/OrderPayGrades.yaml'
->>>>>>> fd3723cb
         '400':
           description: invalid request
         '401':
           description: request requires user authentication
         '404':
-          description: ranks not found
+          description: pay grades not found
 definitions:
   ApplicationParameters:
     type: object
@@ -5821,75 +5827,6 @@
     required:
       - message
     type: object
-<<<<<<< HEAD
-  Grade:
-    type: string
-    x-nullable: true
-    title: grade
-    enum:
-      - E_1
-      - E_2
-      - E_3
-      - E_4
-      - E_5
-      - E_6
-      - E_7
-      - E_8
-      - E_9
-      - E_9_SPECIAL_SENIOR_ENLISTED
-      - O_1_ACADEMY_GRADUATE
-      - O_1
-      - O_2
-      - O_3
-      - O_4
-      - O_5
-      - O_6
-      - O_7
-      - O_8
-      - O_9
-      - O_10
-      - W_1
-      - W_2
-      - W_3
-      - W_4
-      - W_5
-      - AVIATION_CADET
-      - CIVILIAN_EMPLOYEE
-      - ACADEMY_CADET
-      - MIDSHIPMAN
-    x-display-value:
-      E_1: E-1
-      E_2: E-2
-      E_3: E-3
-      E_4: E-4
-      E_5: E-5
-      E_6: E-6
-      E_7: E-7
-      E_8: E-8
-      E_9: E-9
-      E_9_SPECIAL_SENIOR_ENLISTED: E-9 (Special Senior Enlisted)
-      O_1_ACADEMY_GRADUATE: O-1 or Service Academy Graduate
-      O_1: O-1
-      O_2: O-2
-      O_3: O-3
-      O_4: O-4
-      O_5: O-5
-      O_6: O-6
-      O_7: O-7
-      O_8: O-8
-      O_9: O-9
-      O_10: O-10
-      W_1: W-1
-      W_2: W-2
-      W_3: W-3
-      W_4: W-4
-      W_5: W-5
-      AVIATION_CADET: Aviation Cadet
-      CIVILIAN_EMPLOYEE: Civilian Employee
-      ACADEMY_CADET: Service Academy Cadet
-      MIDSHIPMAN: Midshipman
-=======
->>>>>>> fd3723cb
   Move:
     properties:
       id:
@@ -6257,13 +6194,9 @@
         example: Doe
         readOnly: true
       grade:
-<<<<<<< HEAD
-        $ref: '#/definitions/Grade'
+        $ref: 'definitions/OrderPayGrade.yaml'
       rank:
         $ref: 'definitions/Rank.yaml'
-=======
-        $ref: 'definitions/OrderPayGrade.yaml'
->>>>>>> fd3723cb
       agency:
         $ref: 'definitions/Affiliation.yaml'
       entitlement:
@@ -6430,15 +6363,11 @@
       departmentIndicator:
         $ref: '#/definitions/DeptIndicator'
       grade:
-<<<<<<< HEAD
-        $ref: '#/definitions/Grade'
+        $ref: 'definitions/OrderPayGrade.yaml'
       rank:
         type: string
         format: uuid
         example: cf1addea-a4f9-4173-8506-2bb82a064cb7
-=======
-        $ref: 'definitions/OrderPayGrade.yaml'
->>>>>>> fd3723cb
       originDutyLocationId:
         type: string
         format: uuid
@@ -6528,16 +6457,12 @@
         example: 'N002214CSW32Y9'
         $ref: definitions/NullableString.yaml
       grade:
-<<<<<<< HEAD
-        $ref: '#/definitions/Grade'
+        $ref: 'definitions/OrderPayGrade.yaml'
       rank:
         type: string
         format: uuid
         example: c56a4180-65aa-42ec-a945-5fd21dec0538
         x-nullable: true
-=======
-        $ref: 'definitions/OrderPayGrade.yaml'
->>>>>>> fd3723cb
       hasDependents:
         type: boolean
         title: Are dependents included in your orders?
@@ -6617,16 +6542,12 @@
         type: boolean
         x-nullable: true
       grade:
-<<<<<<< HEAD
-        $ref: '#/definitions/Grade'
+        $ref: 'definitions/OrderPayGrade.yaml'
       rank:
         type: string
         format: uuid
         example: c56a4180-65aa-42ec-a945-5fd21dec0538
         x-nullable: true
-=======
-        $ref: 'definitions/OrderPayGrade.yaml'
->>>>>>> fd3723cb
       dependentsAuthorized:
         type: boolean
         x-nullable: true
