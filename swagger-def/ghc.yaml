swagger: '2.0'
info:
  contact:
    email: milmove-developers@caci.com
  description:
    $ref: info/ghc_description.md
  license:
    name: MIT
    url: 'https://opensource.org/licenses/MIT'
  title: MilMove GHC API
  version: 0.0.1
basePath: /ghc/v1
schemes:
  - http
tags:
  - name: queues
  - name: move
  - $ref: 'tags/order.yaml'
  - name: moveTaskOrder
  - name: customer
  - name: mtoServiceItem
  - name: mtoShipment
  - name: shipment
  - name: mtoAgent
  - name: paymentServiceItem
  - name: ppm
  - name: tac
  - name: transportationOffice
  - name: uploads
  - name: paymentRequests
paths:
  '/customer':
    post:
      summary: Creates a customer with Okta option
      description: Creates a customer with option to also create an Okta profile account based on the office user's input when completing the UI form and submitting.
      operationId: createCustomerWithOktaOption
      tags:
        - customer
      consumes:
        - application/json
      produces:
        - application/json
      parameters:
        - in: body
          name: body
          required: true
          schema:
            $ref: '#/definitions/CreateCustomerPayload'
      responses:
        '200':
          description: successfully created the customer
          schema:
            $ref: '#/definitions/CreatedCustomer'
        '400':
          $ref: '#/responses/InvalidRequest'
        '401':
          $ref: '#/responses/PermissionDenied'
        '403':
          $ref: '#/responses/PermissionDenied'
        '404':
          $ref: '#/responses/NotFound'
        '409':
          $ref: '#/responses/Conflict'
        '412':
          $ref: '#/responses/PreconditionFailed'
        '422':
          $ref: '#/responses/UnprocessableEntity'
        '500':
          $ref: '#/responses/ServerError'
  /open/requested-office-users:
    post:
      consumes:
        - application/json
      produces:
        - application/json
      summary: Create an Office User
      description: >
        This endpoint is publicly accessible as it is utilized for individuals who do not have an office account to request the creation of an office account.

        Request the creation of an office user. An administrator will need to approve them after creation. Note on requirements:
        An identification method must be present. The following 2 fields have an "OR" requirement.
        - edipi
        - other_unique_id
        One of these two fields MUST be present to serve as identification for the office user being created. This logic is handled at the application level.
      operationId: createRequestedOfficeUser
      tags:
        - officeUsers
      parameters:
        - in: body
          name: officeUser
          description: Office User information
          schema:
            $ref: '#/definitions/OfficeUserCreate'
      responses:
        '201':
          description: successfully requested the creation of provided office user
          schema:
            $ref: '#/definitions/OfficeUser'
        '422':
          description: validation error
          schema:
            $ref: '#/definitions/ValidationError'
        '500':
          description: internal server error
  '/customer/{customerID}':
    parameters:
      - description: ID of customer to use
        in: path
        name: customerID
        required: true
        type: string
        format: uuid
    get:
      produces:
        - application/json
      parameters: []
      responses:
        '200':
          description: Successfully retrieved information on an individual customer
          schema:
            $ref: '#/definitions/Customer'
        '400':
          $ref: '#/responses/InvalidRequest'
        '401':
          $ref: '#/responses/PermissionDenied'
        '403':
          $ref: '#/responses/PermissionDenied'
        '404':
          $ref: '#/responses/NotFound'
        '500':
          $ref: '#/responses/ServerError'
      tags:
        - customer
      description: Returns a given customer
      operationId: getCustomer
      summary: Returns a given customer
    patch:
      summary: Updates customer info
      description: Updates customer info by ID
      operationId: updateCustomer
      tags:
        - customer
      consumes:
        - application/json
      produces:
        - application/json
      parameters:
        - in: body
          name: body
          required: true
          schema:
            $ref: '#/definitions/UpdateCustomerPayload'
        - in: header
          name: If-Match
          type: string
          required: true
      responses:
        '200':
          description: updated instance of orders
          schema:
            $ref: '#/definitions/Customer'
        '400':
          $ref: '#/responses/InvalidRequest'
        '401':
          $ref: '#/responses/PermissionDenied'
        '403':
          $ref: '#/responses/PermissionDenied'
        '404':
          $ref: '#/responses/NotFound'
        '412':
          $ref: '#/responses/PreconditionFailed'
        '422':
          $ref: '#/responses/UnprocessableEntity'
        '500':
          $ref: '#/responses/ServerError'
      x-permissions:
        - update.customer
  /customer/search:
    post:
      produces:
        - application/json
      consumes:
        - application/json
      summary: Search customers by DOD ID or customer name
      description: >
        Search customers by DOD ID or customer name. Used by services counselors to locate profiles to update, find attached moves, and to create new moves.
      operationId: searchCustomers
      tags:
        - customer
      parameters:
        - in: body
          name: body
          schema:
            properties:
              page:
                type: integer
                description: requested page of results
              perPage:
                type: integer
              dodID:
                description: DOD ID
                type: string
                minLength: 10
                maxLength: 10
                x-nullable: true
              emplid:
                description: EMPLID
                type: string
                minLength: 7
                maxLength: 7
                x-nullable: true
              branch:
                description: Branch
                type: string
                minLength: 1
              customerName:
                description: Customer Name
                type: string
                minLength: 1
                x-nullable: true
              sort:
                type: string
                x-nullable: true
                enum: [customerName, dodID, emplid, branch, personalEmail, telephone]
              order:
                type: string
                x-nullable: true
                enum: [asc, desc]
          description: field that results should be sorted by
      responses:
        '200':
          description: Successfully returned all customers matching the criteria
          schema:
            $ref: '#/definitions/SearchCustomersResult'
        '403':
          $ref: '#/responses/PermissionDenied'
        '500':
          $ref: '#/responses/ServerError'
  '/move/{locator}':
    parameters:
      - description: Code used to identify a move in the system
        in: path
        name: locator
        required: true
        type: string
    get:
      produces:
        - application/json
      parameters: []
      responses:
        '200':
          description: Successfully retrieved the individual move
          schema:
            $ref: '#/definitions/Move'
        '400':
          $ref: '#/responses/InvalidRequest'
        '401':
          $ref: '#/responses/PermissionDenied'
        '403':
          $ref: '#/responses/PermissionDenied'
        '404':
          $ref: '#/responses/NotFound'
        '500':
          $ref: '#/responses/ServerError'
      tags:
        - move
      description: Returns a given move for a unique alphanumeric locator string
      summary: Returns a given move
      operationId: getMove
  '/move/{locator}/history':
    parameters:
      - description: Code used to identify a move in the system
        in: path
        name: locator
        required: true
        type: string
    get:
      produces:
        - application/json
      parameters:
        - in: query
          name: page
          type: integer
          description: requested page of results
        - in: query
          name: perPage
          type: integer
          description: results per page
      responses:
        '200':
          description: Successfully retrieved the individual move history
          schema:
            $ref: '#/definitions/MoveHistoryResult'
        '400':
          $ref: '#/responses/InvalidRequest'
        '401':
          $ref: '#/responses/PermissionDenied'
        '403':
          $ref: '#/responses/PermissionDenied'
        '404':
          $ref: '#/responses/NotFound'
        '500':
          $ref: '#/responses/ServerError'
      tags:
        - move
      description: Returns the history for a given move for a unique alphanumeric locator string
      summary: Returns the history of an identified move
      operationId: getMoveHistory
  '/moves/{moveID}/shipment-evaluation-reports-list':
    parameters:
      - description: Code used to identify a move in the system
        in: path
        name: moveID
        required: true
        type: string
        format: uuid
    get:
      produces:
        - application/json
      responses:
        '200':
          description: Successfully retrieved the move's evaluation reports
          schema:
            $ref: '#/definitions/EvaluationReportList'
        '400':
          $ref: '#/responses/InvalidRequest'
        '401':
          $ref: '#/responses/PermissionDenied'
        '403':
          $ref: '#/responses/PermissionDenied'
        '404':
          $ref: '#/responses/NotFound'
        '500':
          $ref: '#/responses/ServerError'
      tags:
        - move
      description: Returns shipment evaluation reports for the specified move that are visible to the current office user
      summary: Returns shipment evaluation reports for the specified move that are visible to the current office user
      operationId: getMoveShipmentEvaluationReportsList
  '/moves/{moveID}/counseling-evaluation-reports-list':
    parameters:
      - description: Code used to identify a move in the system
        in: path
        name: moveID
        required: true
        type: string
        format: uuid
    get:
      produces:
        - application/json
      responses:
        '200':
          description: Successfully retrieved the move's evaluation reports
          schema:
            $ref: '#/definitions/EvaluationReportList'
        '400':
          $ref: '#/responses/InvalidRequest'
        '401':
          $ref: '#/responses/PermissionDenied'
        '403':
          $ref: '#/responses/PermissionDenied'
        '404':
          $ref: '#/responses/NotFound'
        '500':
          $ref: '#/responses/ServerError'
      tags:
        - move
      description: Returns counseling evaluation reports for the specified move that are visible to the current office user
      summary: Returns counseling evaluation reports for the specified move that are visible to the current office user
      operationId: getMoveCounselingEvaluationReportsList
  '/moves/{moveID}/cancel':
    parameters:
      - description: ID of the move
        in: path
        name: moveID
        required: true
        format: uuid
        type: string
    post:
      consumes:
        - application/json
      produces:
        - application/json
      parameters: []
      responses:
        '200':
          description: Successfully cancelled move
          schema:
            $ref: '#/definitions/Move'
        '403':
          $ref: '#/responses/PermissionDenied'
        '404':
          $ref: '#/responses/NotFound'
        '409':
          $ref: '#/responses/Conflict'
        '412':
          $ref: '#/responses/PreconditionFailed'
        '422':
          $ref: '#/responses/UnprocessableEntity'
        '500':
          $ref: '#/responses/ServerError'
      tags:
        - move
      description: cancels a move
      operationId: moveCanceler
      summary: Cancels a move
  '/counseling/orders/{orderID}':
    parameters:
      - description: ID of order to update
        in: path
        name: orderID
        required: true
        type: string
        format: uuid
    patch:
      summary: Updates an order (performed by a services counselor)
      description: All fields sent in this request will be set on the order referenced
      operationId: counselingUpdateOrder
      tags:
        - order
      consumes:
        - application/json
      produces:
        - application/json
      parameters:
        - in: body
          name: body
          required: true
          schema:
            $ref: '#/definitions/CounselingUpdateOrderPayload'
        - in: header
          name: If-Match
          type: string
          required: true
      responses:
        '200':
          description: updated instance of orders
          schema:
            $ref: '#/definitions/Order'
        '403':
          $ref: '#/responses/PermissionDenied'
        '404':
          $ref: '#/responses/NotFound'
        '412':
          $ref: '#/responses/PreconditionFailed'
        '422':
          $ref: '#/responses/UnprocessableEntity'
        '500':
          $ref: '#/responses/ServerError'
  '/orders':
    post:
      summary: Creates an orders model for a logged-in user
      description: Creates an instance of orders tied to a service member, which allow for creation of a move and an entitlement. Orders are required before the creation of a move
      operationId: createOrder
      tags:
        - order
      consumes:
        - application/json
      produces:
        - application/json
      parameters:
        - in: body
          name: createOrders
          schema:
            $ref: '#/definitions/CreateOrders'
      responses:
        '200':
          description: created instance of orders
          schema:
            $ref: '#/definitions/Order'
        '400':
          description: invalid request
        '401':
          description: request requires user authentication
        '403':
          description: user is not authorized
        '422':
          $ref: '#/responses/UnprocessableEntity'
        '500':
          description: internal server error
  '/orders/{orderID}':
    parameters:
      - description: ID of order to use
        in: path
        name: orderID
        required: true
        type: string
        format: uuid
    patch:
      summary: Updates an order
      description: All fields sent in this request will be set on the order referenced
      operationId: updateOrder
      tags:
        - order
      consumes:
        - application/json
      produces:
        - application/json
      parameters:
        - in: body
          name: body
          required: true
          schema:
            $ref: '#/definitions/UpdateOrderPayload'
        - in: header
          name: If-Match
          type: string
          required: true
      responses:
        '200':
          description: updated instance of orders
          schema:
            $ref: '#/definitions/Order'
        '400':
          $ref: '#/responses/InvalidRequest'
        '403':
          $ref: '#/responses/PermissionDenied'
        '404':
          $ref: '#/responses/NotFound'
        '409':
          $ref: '#/responses/Conflict'
        '412':
          $ref: '#/responses/PreconditionFailed'
        '422':
          $ref: '#/responses/UnprocessableEntity'
        '500':
          $ref: '#/responses/ServerError'
      x-permissions:
        - update.orders
    get:
      produces:
        - application/json
      parameters: []
      responses:
        '200':
          description: Successfully retrieved order
          schema:
            $ref: '#/definitions/Order'
        '400':
          $ref: '#/responses/InvalidRequest'
        '401':
          $ref: '#/responses/PermissionDenied'
        '403':
          $ref: '#/responses/PermissionDenied'
        '404':
          $ref: '#/responses/NotFound'
        '500':
          $ref: '#/responses/ServerError'
      tags:
        - order
      description: Gets an order
      operationId: getOrder
      summary: Gets an order by ID
  '/orders/{orderID}/allowances':
    parameters:
      - description: ID of order to use
        in: path
        name: orderID
        required: true
        type: string
        format: uuid
    patch:
      summary: Updates an allowance (Orders with Entitlements)
      description: All fields sent in this request will be set on the order referenced
      operationId: updateAllowance
      tags:
        - order
      consumes:
        - application/json
      produces:
        - application/json
      parameters:
        - in: body
          name: body
          required: true
          schema:
            $ref: '#/definitions/UpdateAllowancePayload'
        - in: header
          name: If-Match
          type: string
          required: true
      responses:
        '200':
          description: updated instance of allowance
          schema:
            $ref: '#/definitions/Order'
        '403':
          $ref: '#/responses/PermissionDenied'
        '404':
          $ref: '#/responses/NotFound'
        '412':
          $ref: '#/responses/PreconditionFailed'
        '422':
          $ref: '#/responses/UnprocessableEntity'
        '500':
          $ref: '#/responses/ServerError'
      x-permissions:
        - update.allowances
  '/orders/{orderID}/acknowledge-excess-weight-risk':
    parameters:
      - description: ID of order to use
        in: path
        name: orderID
        required: true
        type: string
        format: uuid
    post:
      summary: Saves the date and time a TOO acknowledged the excess weight risk by dismissing the alert
      description: Saves the date and time a TOO acknowledged the excess weight risk by dismissing the alert
      operationId: acknowledgeExcessWeightRisk
      tags:
        - order
      consumes:
        - application/json
      produces:
        - application/json
      parameters:
        - in: header
          name: If-Match
          type: string
          required: true
      responses:
        '200':
          description: updated Move
          schema:
            $ref: '#/definitions/Move'
        '403':
          $ref: '#/responses/PermissionDenied'
        '404':
          $ref: '#/responses/NotFound'
        '412':
          $ref: '#/responses/PreconditionFailed'
        '422':
          $ref: '#/responses/UnprocessableEntity'
        '500':
          $ref: '#/responses/ServerError'
      x-permissions:
        - update.excessWeightRisk
  '/orders/{orderID}/update-billable-weight':
    parameters:
      - description: ID of order to use
        in: path
        name: orderID
        required: true
        type: string
        format: uuid
    patch:
      summary: Updates the max billable weight
      description: Updates the DBAuthorizedWeight attribute for the Order Entitlements=
      operationId: updateBillableWeight
      tags:
        - order
      consumes:
        - application/json
      produces:
        - application/json
      parameters:
        - in: body
          name: body
          required: true
          schema:
            $ref: '#/definitions/UpdateBillableWeightPayload'
        - in: header
          name: If-Match
          type: string
          required: true
      responses:
        '200':
          description: updated Order
          schema:
            $ref: '#/definitions/Order'
        '403':
          $ref: '#/responses/PermissionDenied'
        '404':
          $ref: '#/responses/NotFound'
        '412':
          $ref: '#/responses/PreconditionFailed'
        '422':
          $ref: '#/responses/UnprocessableEntity'
        '500':
          $ref: '#/responses/ServerError'
      x-permissions:
        - update.billableWeight
  '/orders/{orderID}/update-max-billable-weight/tio':
    parameters:
      - description: ID of order to use
        in: path
        name: orderID
        required: true
        type: string
        format: uuid
    patch:
      summary: Updates the max billable weight with TIO remarks
      description: Updates the DBAuthorizedWeight attribute for the Order Entitlements and move TIO remarks
      operationId: updateMaxBillableWeightAsTIO
      tags:
        - order
      consumes:
        - application/json
      produces:
        - application/json
      parameters:
        - in: body
          name: body
          required: true
          schema:
            $ref: '#/definitions/UpdateMaxBillableWeightAsTIOPayload'
        - $ref: 'parameters/ifMatch.yaml'
      responses:
        '200':
          description: updated Order
          schema:
            $ref: '#/definitions/Order'
        '403':
          $ref: '#/responses/PermissionDenied'
        '404':
          $ref: '#/responses/NotFound'
        '412':
          $ref: '#/responses/PreconditionFailed'
        '422':
          $ref: '#/responses/UnprocessableEntity'
        '500':
          $ref: '#/responses/ServerError'
      x-permissions:
        - update.maxBillableWeight
  /orders/{orderID}/upload_amended_orders:
    post:
      summary: Create an amended order for a given order
      description: Create an amended order for a given order
      operationId: uploadAmendedOrders
      tags:
        - order
      consumes:
        - multipart/form-data
      parameters:
        - in: path
          name: orderID
          type: string
          format: uuid
          required: true
          description: UUID of the order
        - in: formData
          name: file
          type: file
          description: The file to upload.
          required: true
      responses:
        '201':
          description: created upload
          schema:
            $ref: 'definitions/Upload.yaml'
        '400':
          description: invalid request
          schema:
            $ref: '#/definitions/InvalidRequestResponsePayload'
        '403':
          description: not authorized
        '404':
          description: not found
        '413':
          description: payload is too large
        '500':
          description: server error
  '/counseling/orders/{orderID}/allowances':
    parameters:
      - description: ID of order to use
        in: path
        name: orderID
        required: true
        type: string
        format: uuid
    patch:
      summary: Updates an allowance (Orders with Entitlements)
      description: All fields sent in this request will be set on the order referenced
      operationId: counselingUpdateAllowance
      tags:
        - order
      consumes:
        - application/json
      produces:
        - application/json
      parameters:
        - in: body
          name: body
          required: true
          schema:
            $ref: '#/definitions/CounselingUpdateAllowancePayload'
        - in: header
          name: If-Match
          type: string
          required: true
      responses:
        '200':
          description: updated instance of allowance
          schema:
            $ref: '#/definitions/Order'
        '403':
          $ref: '#/responses/PermissionDenied'
        '404':
          $ref: '#/responses/NotFound'
        '412':
          $ref: '#/responses/PreconditionFailed'
        '422':
          $ref: '#/responses/UnprocessableEntity'
        '500':
          $ref: '#/responses/ServerError'
  '/move-task-orders/{moveTaskOrderID}':
    parameters:
      - description: ID of move to use
        in: path
        name: moveTaskOrderID
        required: true
        type: string
    get:
      produces:
        - application/json
      parameters: []
      responses:
        '200':
          description: Successfully retrieved move task order
          schema:
            $ref: '#/definitions/MoveTaskOrder'
        '400':
          $ref: '#/responses/InvalidRequest'
        '401':
          $ref: '#/responses/PermissionDenied'
        '403':
          $ref: '#/responses/PermissionDenied'
        '404':
          $ref: '#/responses/NotFound'
        '500':
          $ref: '#/responses/ServerError'
      tags:
        - moveTaskOrder
      description: Gets a move
      operationId: getMoveTaskOrder
      summary: Gets a move by ID
  '/move_task_orders/{moveTaskOrderID}/mto_service_items':
    parameters:
      - description: ID of move for mto service item to use
        in: path
        name: moveTaskOrderID
        required: true
        format: uuid
        type: string
    get:
      produces:
        - application/json
      parameters: []
      responses:
        '200':
          description: Successfully retrieved all line items for a move task order
          schema:
            $ref: 'definitions/MTOServiceItems.yaml'
        '404':
          $ref: '#/responses/NotFound'
        '422':
          $ref: '#/responses/UnprocessableEntity'
        '500':
          $ref: '#/responses/ServerError'
      tags:
        - mtoServiceItem
      description: Gets all line items for a move
      operationId: listMTOServiceItems
      summary: Gets all line items for a move
  '/mto-shipments':
    post:
      summary: createMTOShipment
      description: |
        Creates a MTO shipment for the specified Move Task Order.
        Required fields include:
        * Shipment Type
        * Customer requested pick-up date
        * Pick-up Address
        * Delivery Address
        * Releasing / Receiving agents
        Optional fields include:
        * Delivery Address Type
        * Customer Remarks
        * Releasing / Receiving agents
        * An array of optional accessorial service item codes
      consumes:
        - application/json
      produces:
        - application/json
      operationId: createMTOShipment
      tags:
        - mtoShipment
      parameters:
        - in: body
          name: body
          schema:
            $ref: '#/definitions/CreateMTOShipment'
      responses:
        '200':
          description: Successfully created a MTO shipment.
          schema:
            $ref: 'definitions/MTOShipment.yaml'
        '400':
          $ref: '#/responses/InvalidRequest'
        '404':
          $ref: '#/responses/NotFound'
        '422':
          $ref: '#/responses/UnprocessableEntity'
        '500':
          $ref: '#/responses/ServerError'
  '/move_task_orders/{moveTaskOrderID}/mto_shipments':
    parameters:
      - description: ID of move task order for mto shipment to use
        in: path
        name: moveTaskOrderID
        required: true
        format: uuid
        type: string
    get:
      produces:
        - application/json
      parameters: []
      responses:
        '200':
          description: Successfully retrieved all mto shipments for a move task order
          schema:
            $ref: '#/definitions/MTOShipments'
        '403':
          $ref: '#/responses/PermissionDenied'
        '404':
          $ref: '#/responses/NotFound'
        '422':
          $ref: '#/responses/UnprocessableEntity'
        '500':
          $ref: '#/responses/ServerError'
      tags:
        - mtoShipment
      description: Gets all shipments for a move task order
      operationId: listMTOShipments
      summary: Gets all shipments for a move task order
  '/shipments/{shipmentID}':
    get:
      summary: fetches a shipment by ID
      description: fetches a shipment by ID
      operationId: getShipment
      tags:
        - mtoShipment
      produces:
        - application/json
      parameters:
        - description: ID of the shipment to be fetched
          in: path
          name: shipmentID
          required: true
          format: uuid
          type: string
      responses:
        '200':
          description: Successfully fetched the shipment
          schema:
            $ref: '#/definitions/MTOShipment'
        '400':
          $ref: '#/responses/InvalidRequest'
        '403':
          $ref: '#/responses/PermissionDenied'
        '404':
          $ref: '#/responses/NotFound'
        '422':
          $ref: '#/responses/UnprocessableEntity'
        '500':
          $ref: '#/responses/ServerError'
    delete:
      summary: Soft deletes a shipment by ID
      description: Soft deletes a shipment by ID
      operationId: deleteShipment
      tags:
        - shipment
      produces:
        - application/json
      parameters:
        - description: ID of the shipment to be deleted
          in: path
          name: shipmentID
          required: true
          format: uuid
          type: string
      responses:
        '204':
          description: Successfully soft deleted the shipment
        '400':
          $ref: '#/responses/InvalidRequest'
        '403':
          $ref: '#/responses/PermissionDenied'
        '404':
          $ref: '#/responses/NotFound'
        '409':
          $ref: '#/responses/Conflict'
        '422':
          $ref: '#/responses/UnprocessableEntity'
        '500':
          $ref: '#/responses/ServerError'
  '/move_task_orders/{moveTaskOrderID}/mto_shipments/{shipmentID}':
    patch:
      summary: updateMTOShipment
      description: |
        Updates a specified MTO shipment.
        Required fields include:
        * MTO Shipment ID required in path
        * If-Match required in headers
        * No fields required in body
        Optional fields include:
        * New shipment status type
        * Shipment Type
        * Customer requested pick-up date
        * Pick-up Address
        * Delivery Address
        * Secondary Pick-up Address
        * SecondaryDelivery Address
        * Delivery Address Type
        * Customer Remarks
        * Counselor Remarks
        * Releasing / Receiving agents
        * Actual Pro Gear Weight
        * Actual Spouse Pro Gear Weight
      consumes:
        - application/json
      produces:
        - application/json
      operationId: updateMTOShipment
      tags:
        - mtoShipment
      parameters:
        - in: path
          name: moveTaskOrderID
          required: true
          format: uuid
          type: string
          description: ID of move task order for mto shipment to use
        - in: path
          name: shipmentID
          type: string
          format: uuid
          required: true
          description: UUID of the MTO Shipment to update
        - in: header
          name: If-Match
          type: string
          required: true
          description: >
            Optimistic locking is implemented via the `If-Match` header. If the ETag header does not match
            the value of the resource on the server, the server rejects the change with a `412 Precondition Failed` error.
        - in: body
          name: body
          schema:
            $ref: '#/definitions/UpdateShipment'
      responses:
        '200':
          description: Successfully updated the specified MTO shipment.
          schema:
            $ref: 'definitions/MTOShipment.yaml'
        '400':
          $ref: '#/responses/InvalidRequest'
        '401':
          $ref: '#/responses/PermissionDenied'
        '403':
          $ref: '#/responses/PermissionDenied'
        '404':
          $ref: '#/responses/NotFound'
        '412':
          $ref: '#/responses/PreconditionFailed'
        '422':
          $ref: '#/responses/UnprocessableEntity'
        '500':
          $ref: '#/responses/ServerError'
  '/shipments/{shipmentID}/approve':
    parameters:
      - description: ID of the shipment
        in: path
        name: shipmentID
        required: true
        format: uuid
        type: string
    post:
      consumes:
        - application/json
      produces:
        - application/json
      parameters:
        - in: header
          name: If-Match
          type: string
          required: true
      responses:
        '200':
          description: Successfully approved the shipment
          schema:
            $ref: 'definitions/MTOShipment.yaml'
        '403':
          $ref: '#/responses/PermissionDenied'
        '404':
          $ref: '#/responses/NotFound'
        '409':
          $ref: '#/responses/Conflict'
        '412':
          $ref: '#/responses/PreconditionFailed'
        '422':
          $ref: '#/responses/UnprocessableEntity'
        '500':
          $ref: '#/responses/ServerError'
      tags:
        - shipment
      description: Approves a shipment
      operationId: approveShipment
      summary: Approves a shipment
      x-permissions:
        - update.shipment
  '/shipments/{shipmentID}/request-diversion':
    parameters:
      - description: ID of the shipment
        in: path
        name: shipmentID
        required: true
        format: uuid
        type: string
    post:
      consumes:
        - application/json
      produces:
        - application/json
      parameters:
        - in: header
          name: If-Match
          type: string
          required: true
        - in: body
          name: body
          required: true
          schema:
            $ref: '#/definitions/RequestDiversion'
      responses:
        '200':
          description: Successfully requested the shipment diversion
          schema:
            $ref: 'definitions/MTOShipment.yaml'
        '403':
          $ref: '#/responses/PermissionDenied'
        '404':
          $ref: '#/responses/NotFound'
        '409':
          $ref: '#/responses/Conflict'
        '412':
          $ref: '#/responses/PreconditionFailed'
        '422':
          $ref: '#/responses/UnprocessableEntity'
        '500':
          $ref: '#/responses/ServerError'
      tags:
        - shipment
      description: Requests a shipment diversion
      operationId: requestShipmentDiversion
      summary: Requests a shipment diversion
      x-permissions:
        - create.shipmentDiversionRequest
  '/shipments/{shipmentID}/approve-diversion':
    parameters:
      - description: ID of the shipment
        in: path
        name: shipmentID
        required: true
        format: uuid
        type: string
    post:
      consumes:
        - application/json
      produces:
        - application/json
      parameters:
        - in: header
          name: If-Match
          type: string
          required: true
      responses:
        '200':
          description: Successfully approved the shipment diversion
          schema:
            $ref: 'definitions/MTOShipment.yaml'
        '403':
          $ref: '#/responses/PermissionDenied'
        '404':
          $ref: '#/responses/NotFound'
        '409':
          $ref: '#/responses/Conflict'
        '412':
          $ref: '#/responses/PreconditionFailed'
        '422':
          $ref: '#/responses/UnprocessableEntity'
        '500':
          $ref: '#/responses/ServerError'
      x-permissions:
        - update.shipment
      tags:
        - shipment
      description: Approves a shipment diversion
      operationId: approveShipmentDiversion
      summary: Approves a shipment diversion
  '/shipments/{shipmentID}/reject':
    parameters:
      - description: ID of the shipment
        in: path
        name: shipmentID
        required: true
        format: uuid
        type: string
    post:
      consumes:
        - application/json
      produces:
        - application/json
      parameters:
        - in: header
          name: If-Match
          type: string
          required: true
        - in: body
          name: body
          required: true
          schema:
            $ref: '#/definitions/RejectShipment'
      responses:
        '200':
          description: Successfully rejected the shipment
          schema:
            $ref: 'definitions/MTOShipment.yaml'
        '403':
          $ref: '#/responses/PermissionDenied'
        '404':
          $ref: '#/responses/NotFound'
        '409':
          $ref: '#/responses/Conflict'
        '412':
          $ref: '#/responses/PreconditionFailed'
        '422':
          $ref: '#/responses/UnprocessableEntity'
        '500':
          $ref: '#/responses/ServerError'
      tags:
        - shipment
      description: rejects a shipment
      operationId: rejectShipment
      summary: rejects a shipment
  '/shipments/{shipmentID}/request-cancellation':
    parameters:
      - description: ID of the shipment
        in: path
        name: shipmentID
        required: true
        format: uuid
        type: string
    post:
      consumes:
        - application/json
      produces:
        - application/json
      parameters:
        - in: header
          name: If-Match
          type: string
          required: true
      responses:
        '200':
          description: Successfully requested the shipment cancellation
          schema:
            $ref: 'definitions/MTOShipment.yaml'
        '403':
          $ref: '#/responses/PermissionDenied'
        '404':
          $ref: '#/responses/NotFound'
        '409':
          $ref: '#/responses/Conflict'
        '412':
          $ref: '#/responses/PreconditionFailed'
        '422':
          $ref: '#/responses/UnprocessableEntity'
        '500':
          $ref: '#/responses/ServerError'
      tags:
        - shipment
      description: Requests a shipment cancellation
      operationId: requestShipmentCancellation
      summary: Requests a shipment cancellation
      x-permissions:
        - create.shipmentCancellation
  '/shipments/{shipmentID}/request-reweigh':
    parameters:
      - description: ID of the shipment
        in: path
        name: shipmentID
        required: true
        format: uuid
        type: string
    post:
      consumes:
        - application/json
      produces:
        - application/json
      responses:
        '200':
          description: Successfully requested a reweigh of the shipment
          schema:
            $ref: 'definitions/Reweigh.yaml'
        '403':
          $ref: '#/responses/PermissionDenied'
        '404':
          $ref: '#/responses/NotFound'
        '409':
          $ref: '#/responses/Conflict'
        '412':
          $ref: '#/responses/PreconditionFailed'
        '422':
          $ref: '#/responses/UnprocessableEntity'
        '500':
          $ref: '#/responses/ServerError'
      tags:
        - shipment
        - reweigh
      description: Requests a shipment reweigh
      operationId: requestShipmentReweigh
      summary: Requests a shipment reweigh
      x-permissions:
        - create.reweighRequest
  '/shipments/{shipmentID}/review-shipment-address-update':
    parameters:
      - description: ID of the shipment
        in: path
        name: shipmentID
        required: true
        format: uuid
        type: string
    patch:
      consumes:
        - application/json
      produces:
        - application/json
      parameters:
        - in: header
          name: If-Match
          type: string
          required: true
        - in: body
          name: body
          required: true
          schema:
            properties:
              status:
                type: string
                enum:
                  - REJECTED
                  - APPROVED
              officeRemarks:
                type: string
            required:
              - officeRemarks
              - status
      responses:
        '200':
          description: Successfully requested a shipment address update
          schema:
            $ref: 'definitions/ShipmentAddressUpdate.yaml'
        '403':
          $ref: '#/responses/PermissionDenied'
        '404':
          $ref: '#/responses/NotFound'
        '409':
          $ref: '#/responses/Conflict'
        '412':
          $ref: '#/responses/PreconditionFailed'
        '422':
          $ref: '#/responses/UnprocessableEntity'
        '500':
          $ref: '#/responses/ServerError'
      tags:
        - shipment
      description: This endpoint is used to approve a address update request. Office remarks are required.
        Approving the address update will update the Destination Final Address of the associated service item
      operationId: reviewShipmentAddressUpdate
      summary: Allows TOO to review a shipment address update
  '/shipments/{shipmentID}/sit-extensions':
    post:
      summary: Create an approved SIT Duration Update
      description: TOO can creates an already-approved SIT Duration Update on behalf of a customer
      consumes:
        - application/json
      produces:
        - application/json
      operationId: createApprovedSITDurationUpdate
      tags:
        - shipment
        - sitExtension
      parameters:
        - description: ID of the shipment
          in: path
          name: shipmentID
          required: true
          format: uuid
          type: string
        - in: body
          name: body
          schema:
            $ref: '#/definitions/CreateApprovedSITDurationUpdate'
          required: true
        - in: header
          description: We want the shipment's eTag rather than the SIT Duration Update eTag as the SIT Duration Update is always associated with a shipment
          name: If-Match
          type: string
          required: true
      responses:
        '200':
          description: Successfully created a SIT Extension.
          schema:
            $ref: 'definitions/MTOShipment.yaml'
        '400':
          $ref: '#/responses/InvalidRequest'
        '403':
          $ref: '#/responses/PermissionDenied'
        '404':
          $ref: '#/responses/NotFound'
        '422':
          $ref: '#/responses/UnprocessableEntity'
        '500':
          $ref: '#/responses/ServerError'
      x-permissions:
        - create.SITExtension
  '/shipments/{shipmentID}/sit-extensions/{sitExtensionID}/approve':
    parameters:
      - description: ID of the shipment
        in: path
        name: shipmentID
        required: true
        format: uuid
        type: string
      - description: ID of the SIT extension
        in: path
        name: sitExtensionID
        required: true
        format: uuid
        type: string
    patch:
      consumes:
        - application/json
      produces:
        - application/json
      parameters:
        - in: body
          name: body
          required: true
          schema:
            $ref: '#/definitions/ApproveSITExtension'
        - in: header
          description: We want the shipment's eTag rather than the SIT extension eTag as the SIT extension is always associated with a shipment
          name: If-Match
          type: string
          required: true
      responses:
        '200':
          description: Successfully approved a SIT extension
          schema:
            $ref: 'definitions/MTOShipment.yaml'
        '403':
          $ref: '#/responses/PermissionDenied'
        '404':
          $ref: '#/responses/NotFound'
        '409':
          $ref: '#/responses/Conflict'
        '412':
          $ref: '#/responses/PreconditionFailed'
        '422':
          $ref: '#/responses/UnprocessableEntity'
        '500':
          $ref: '#/responses/ServerError'
      tags:
        - shipment
        - sitExtension
      description: Approves a SIT extension
      operationId: approveSITExtension
      summary: Approves a SIT extension
      x-permissions:
        - update.SITExtension
  '/shipments/{shipmentID}/sit-extensions/{sitExtensionID}/deny':
    parameters:
      - description: ID of the shipment
        in: path
        name: shipmentID
        required: true
        format: uuid
        type: string
      - description: ID of the SIT extension
        in: path
        name: sitExtensionID
        required: true
        format: uuid
        type: string
    patch:
      consumes:
        - application/json
      produces:
        - application/json
      parameters:
        - in: body
          name: body
          required: true
          schema:
            $ref: '#/definitions/DenySITExtension'
        - in: header
          name: If-Match
          type: string
          required: true
      responses:
        '200':
          description: Successfully denied a SIT extension
          schema:
            $ref: 'definitions/MTOShipment.yaml'
        '403':
          $ref: '#/responses/PermissionDenied'
        '404':
          $ref: '#/responses/NotFound'
        '409':
          $ref: '#/responses/Conflict'
        '412':
          $ref: '#/responses/PreconditionFailed'
        '422':
          $ref: '#/responses/UnprocessableEntity'
        '500':
          $ref: '#/responses/ServerError'
      tags:
        - shipment
        - sitExtension
      description: Denies a SIT extension
      operationId: denySITExtension
      summary: Denies a SIT extension
      x-permissions:
        - update.SITExtension
  '/shipments/{shipmentID}/sit-service-item/convert-to-customer-expense':
    parameters:
      - description: ID of the shipment
        in: path
        name: shipmentID
        required: true
        format: uuid
        type: string
    patch:
      consumes:
        - application/json
      produces:
        - application/json
      parameters:
        - in: body
          name: body
          required: true
          schema:
            $ref: '#/definitions/UpdateSITServiceItemCustomerExpense'
        - in: header
          name: If-Match
          type: string
          required: true
      responses:
        '200':
          description: Successfully converted to customer expense
          schema:
            $ref: 'definitions/MTOShipment.yaml'
        '403':
          $ref: '#/responses/PermissionDenied'
        '404':
          $ref: '#/responses/NotFound'
        '409':
          $ref: '#/responses/Conflict'
        '412':
          $ref: '#/responses/PreconditionFailed'
        '422':
          $ref: '#/responses/UnprocessableEntity'
        '500':
          $ref: '#/responses/ServerError'
      tags:
        - shipment
        - mtoServiceItem
      description: Converts a SIT to customer expense
      operationId: updateSITServiceItemCustomerExpense
      summary: Converts a SIT to customer expense
      x-permissions:
        - update.MTOServiceItem
  /shipments/{shipmentID}/ppm-documents:
    parameters:
      - description: ID of the shipment
        in: path
        name: shipmentID
        required: true
        format: uuid
        type: string
    get:
      summary: Gets all the PPM documents for a PPM shipment
      description: |
        Retrieves all of the documents and associated uploads for each ppm document type connected to a PPM shipment. This
        excludes any deleted PPM documents.
      operationId: getPPMDocuments
      tags:
        - ppm
      consumes:
        - application/json
      produces:
        - application/json
      responses:
        '200':
          description: All PPM documents and associated uploads for the specified PPM shipment.
          schema:
            $ref: 'definitions/PPMDocuments.yaml'
        '401':
          $ref: '#/responses/PermissionDenied'
        '403':
          $ref: '#/responses/PermissionDenied'
        '422':
          $ref: '#/responses/UnprocessableEntity'
        '500':
          $ref: '#/responses/ServerError'
  /ppm-shipments/{ppmShipmentId}/weight-ticket/{weightTicketId}:
    parameters:
      - $ref: 'parameters/ppmShipmentId.yaml'
      - $ref: 'parameters/weightTicketId.yaml'
    patch:
      summary: Updates a weight ticket document
      description: |
        Updates a PPM shipment's weight ticket document with new information. Only some of the weight ticket document's
        fields are editable because some have to be set by the customer, e.g. vehicle description.
      operationId: updateWeightTicket
      tags:
        - ppm
      consumes:
        - application/json
      produces:
        - application/json
      parameters:
        - $ref: 'parameters/ifMatch.yaml'
        - in: body
          name: updateWeightTicketPayload
          required: true
          schema:
            $ref: '#/definitions/UpdateWeightTicket'
      responses:
        '200':
          description: returns an updated weight ticket object
          schema:
            $ref: 'definitions/WeightTicket.yaml'
        '400':
          $ref: '#/responses/InvalidRequest'
        '401':
          $ref: '#/responses/PermissionDenied'
        '403':
          $ref: '#/responses/PermissionDenied'
        '404':
          $ref: '#/responses/NotFound'
        '412':
          $ref: '#/responses/PreconditionFailed'
        '422':
          $ref: '#/responses/UnprocessableEntity'
        '500':
          $ref: '#/responses/ServerError'
  /ppm-shipments/{ppmShipmentId}/moving-expenses/{movingExpenseId}:
    parameters:
      - $ref: 'parameters/ppmShipmentId.yaml'
      - $ref: 'parameters/movingExpenseId.yaml'
    patch:
      summary: Updates the moving expense
      description: |
        Updates a PPM shipment's moving expense with new information. Only some of the moving expense's fields are
        editable because some have to be set by the customer, e.g. the description and the moving expense type.
      operationId: updateMovingExpense
      tags:
        - ppm
      consumes:
        - application/json
      produces:
        - application/json
      parameters:
        - $ref: 'parameters/ifMatch.yaml'
        - in: body
          name: updateMovingExpense
          required: true
          schema:
            $ref: '#/definitions/UpdateMovingExpense'
      responses:
        '200':
          description: returns an updated moving expense object
          schema:
            $ref: 'definitions/MovingExpense.yaml'
        '400':
          $ref: '#/responses/InvalidRequest'
        '401':
          $ref: '#/responses/PermissionDenied'
        '403':
          $ref: '#/responses/PermissionDenied'
        '404':
          $ref: '#/responses/NotFound'
        '412':
          $ref: '#/responses/PreconditionFailed'
        '422':
          $ref: '#/responses/UnprocessableEntity'
        '500':
          $ref: '#/responses/ServerError'
  /ppm-shipments/{ppmShipmentId}/pro-gear-weight-tickets/{proGearWeightTicketId}:
    parameters:
      - $ref: 'parameters/ppmShipmentId.yaml'
      - $ref: 'parameters/proGearWeightTicketId.yaml'
    patch:
      summary: Updates a pro-gear weight ticket
      description: |
        Updates a PPM shipment's pro-gear weight ticket with new information. Only some of the fields are editable
        because some have to be set by the customer, e.g. the description.
      operationId: updateProGearWeightTicket
      tags:
        - ppm
      consumes:
        - application/json
      produces:
        - application/json
      parameters:
        - $ref: 'parameters/ifMatch.yaml'
        - in: body
          name: updateProGearWeightTicket
          required: true
          schema:
            $ref: '#/definitions/UpdateProGearWeightTicket'
      responses:
        '200':
          description: returns an updated pro-gear weight ticket object
          schema:
            $ref: 'definitions/ProGearWeightTicket.yaml'
        '400':
          $ref: '#/responses/InvalidRequest'
        '401':
          $ref: '#/responses/PermissionDenied'
        '403':
          $ref: '#/responses/PermissionDenied'
        '404':
          $ref: '#/responses/NotFound'
        '412':
          $ref: '#/responses/PreconditionFailed'
        '422':
          $ref: '#/responses/UnprocessableEntity'
        '500':
          $ref: '#/responses/ServerError'
  /ppm-shipments/{ppmShipmentId}/aoa-packet:
    parameters:
      - description: the id for the ppmshipment with aoa to be downloaded
        in: path
        name: ppmShipmentId
        required: true
        type: string
    get:
      summary: Downloads AOA Packet form PPMShipment as a PDF
      description: |
        ### Functionality
        This endpoint downloads all uploaded move order documentation combined with the Shipment Summary Worksheet into a single PDF.
        ### Errors
        * The PPMShipment must have requested an AOA.
        * The PPMShipment AOA Request must have been approved.
      operationId: showAOAPacket
      tags:
        - ppm
      produces:
        - application/pdf
      responses:
        '200':
          headers:
            Content-Disposition:
              type: string
              description: File name to download
          description: AOA PDF
          schema:
            format: binary
            type: file
        '400':
          $ref: '#/responses/InvalidRequest'
        '403':
          $ref: '#/responses/PermissionDenied'
        '404':
          $ref: '#/responses/NotFound'
        '422':
          $ref: '#/responses/UnprocessableEntity'
        '500':
          $ref: '#/responses/ServerError'
  /ppm-shipments/{ppmShipmentId}/finish-document-review:
    parameters:
      - $ref: 'parameters/ppmShipmentId.yaml'
    patch:
      summary: Updates a PPM shipment's status after document review
      description: |
        Updates a PPM shipment's status once documents have been reviewed. Status is updated depending on whether any documents have been rejected.
      operationId: finishDocumentReview
      tags:
        - ppm
      consumes:
        - application/json
      produces:
        - application/json
      parameters:
        - in: header
          name: If-Match
          type: string
          required: true
      responses:
        '200':
          description: Successfully finished document review
          schema:
            $ref: 'definitions/PPMShipment.yaml'
        '400':
          $ref: '#/responses/InvalidRequest'
        '401':
          $ref: '#/responses/PermissionDenied'
        '403':
          $ref: '#/responses/PermissionDenied'
        '404':
          $ref: '#/responses/NotFound'
        '409':
          $ref: '#/responses/Conflict'
        '412':
          $ref: '#/responses/PreconditionFailed'
        '422':
          $ref: '#/responses/UnprocessableEntity'
        '500':
          $ref: '#/responses/ServerError'
      x-permissions:
        - update.shipment
  /ppm-shipments/{ppmShipmentId}/ppm-sit:
    patch:
      summary: Updates a PPM shipment's SIT values
      description: |
        Updates a PPM shipment's SIT values
      operationId: updatePPMSIT
      tags:
        - ppm
      consumes:
        - application/json
      produces:
        - application/json
      parameters:
        - $ref: 'parameters/ppmShipmentId.yaml'
        - in: header
          name: If-Match
          type: string
          required: true
        - in: body
          name: body
          schema:
            $ref: 'definitions/PPMShipmentSIT.yaml'
      responses:
        '200':
          description: Successfully finished PPM SIT update
          schema:
            $ref: 'definitions/PPMShipment.yaml'
        '400':
          $ref: '#/responses/InvalidRequest'
        '403':
          $ref: '#/responses/PermissionDenied'
        '404':
          $ref: '#/responses/NotFound'
        '412':
          $ref: '#/responses/PreconditionFailed'
        '422':
          $ref: '#/responses/UnprocessableEntity'
        '500':
          $ref: '#/responses/ServerError'
  /ppm-shipments/{ppmShipmentId}/closeout:
    parameters:
      - $ref: 'parameters/ppmShipmentId.yaml'
    get:
      summary: Get the closeout calcuations for the specified PPM shipment
      description: |
        Retrieves the closeout calculations for the specified PPM shipment.
      operationId: getPPMCloseout
      tags:
        - ppm
      produces:
        - application/json
      responses:
        '200':
          description: Returns closeout for the specified PPM shipment.
          schema:
            $ref: 'definitions/PPMCloseout.yaml'
        '400':
          $ref: '#/responses/InvalidRequest'
        '403':
          $ref: '#/responses/PermissionDenied'
        '404':
          $ref: '#/responses/NotFound'
        '422':
          $ref: '#/responses/UnprocessableEntity'
        '500':
          $ref: '#/responses/ServerError'
  /ppm-shipments/{ppmShipmentId}/actual-weight:
    parameters:
      - $ref: 'parameters/ppmShipmentId.yaml'
    get:
      summary: Get the actual weight for a PPM shipment
      description: |
        Retrieves the actual weight for the specified PPM shipment.
      operationId: getPPMActualWeight
      tags:
        - ppm
      produces:
        - application/json
      responses:
        '200':
          description: Returns actual weight for the specified PPM shipment.
          schema:
            $ref: 'definitions/PPMActualWeight.yaml'
        '400':
          $ref: '#/responses/InvalidRequest'
        '403':
          $ref: '#/responses/PermissionDenied'
        '404':
          $ref: '#/responses/NotFound'
        '422':
          $ref: '#/responses/UnprocessableEntity'
        '500':
          $ref: '#/responses/ServerError'
  /ppm-shipments/{ppmShipmentId}/sit_location/{sitLocation}/sit-estimated-cost:
    parameters:
      - $ref: 'parameters/ppmShipmentId.yaml'
      - in: path
        format: string
        description: location of sit
        name: sitLocation
        required: true
        type: string
        enum:
          - ORIGIN
          - DESTINATION
      - in: query
        format: date-time
        description: Date entered into SIT
        name: sitEntryDate
        required: true
        type: string
      - in: query
        format: date-time
        description: Date departed SIT
        name: sitDepartureDate
        required: true
        type: string
      - in: query
        description: Weight stored in SIT
        name: weightStored
        required: true
        type: integer
        minimum: 0
    get:
      summary: Get the SIT estimated cost for a PPM shipment
      description: |
        Calculates and returns the SIT estimated cost for the specified PPM shipment.
      operationId: getPPMSITEstimatedCost
      tags:
        - ppm
      produces:
        - application/json
      responses:
        '200':
          description: Calculates and returns the SIT estimated cost for the specified PPM shipment.
          schema:
            $ref: 'definitions/PPMSITEstimatedCost.yaml'
        '400':
          $ref: '#/responses/InvalidRequest'
        '403':
          $ref: '#/responses/PermissionDenied'
        '404':
          $ref: '#/responses/NotFound'
        '422':
          $ref: '#/responses/UnprocessableEntity'
        '500':
          $ref: '#/responses/ServerError'
  /ppm-shipments/{ppmShipmentId}/payment-packet:
    get:
      summary: Returns PPM payment packet
      description: Generates a PDF containing all user uploaded documentations for PPM. Contains SSW form, orders, weight and expense documentations.
      operationId: showPaymentPacket
      tags:
        - ppm
      parameters:
        - in: path
          name: ppmShipmentId
          type: string
          format: uuid
          required: true
          description: UUID of the ppmShipment
      produces:
        - application/pdf
      responses:
        '200':
          headers:
            Content-Disposition:
              type: string
              description: File name to download
          description: PPM Payment Packet PDF
          schema:
            format: binary
            type: file
        '400':
          description: invalid request
        '401':
          description: request requires user authentication
        '403':
          description: user is not authorized
        '404':
          description: ppm not found
        '500':
          description: internal server error
  '/move_task_orders/{moveTaskOrderID}/mto_shipments/{shipmentID}/mto-agents':
    parameters:
      - description: ID of move task order
        in: path
        name: moveTaskOrderID
        required: true
        format: uuid
        type: string
      - description: ID of the shipment
        in: path
        name: shipmentID
        required: true
        format: uuid
        type: string
    get:
      produces:
        - application/json
      parameters: []
      responses:
        '200':
          description: Successfully retrieved all agents for a move task order
          schema:
            $ref: 'definitions/MTOAgents.yaml'
        '404':
          $ref: '#/responses/NotFound'
        '422':
          $ref: '#/responses/UnprocessableEntity'
        '500':
          $ref: '#/responses/ServerError'
      tags:
        - mtoAgent
      description: Fetches a list of agents associated with a move task order.
      operationId: fetchMTOAgentList
      summary: Fetch move task order agents.
  '/move-task-orders/{moveTaskOrderID}/service-items/{mtoServiceItemID}':
    parameters:
      - description: ID of move to use
        in: path
        name: moveTaskOrderID
        required: true
        type: string
      - description: ID of line item to use
        in: path
        name: mtoServiceItemID
        required: true
        type: string
    get:
      produces:
        - application/json
      parameters: []
      responses:
        '200':
          description: Successfully retrieved a line item for a move task order by ID
          schema:
            $ref: 'definitions/MTOServiceItemSingle.yaml'
        '400':
          $ref: '#/responses/InvalidRequest'
        '401':
          $ref: '#/responses/PermissionDenied'
        '403':
          $ref: '#/responses/PermissionDenied'
        '404':
          $ref: '#/responses/NotFound'
        '500':
          $ref: '#/responses/ServerError'
      tags:
        - mtoServiceItem
      description: Gets a line item by ID for a move by ID
      operationId: getMTOServiceItem
      summary: Gets a line item by ID for a move by ID
  '/move-task-orders/{moveTaskOrderID}/service-items/{mtoServiceItemID}/status':
    parameters:
      - description: ID of move to use
        in: path
        name: moveTaskOrderID
        required: true
        type: string
      - description: ID of line item to use
        in: path
        name: mtoServiceItemID
        required: true
        type: string
    patch:
      consumes:
        - application/json
      produces:
        - application/json
      parameters:
        - in: body
          name: body
          required: true
          schema:
            $ref: '#/definitions/PatchMTOServiceItemStatusPayload'
        - in: header
          name: If-Match
          type: string
          required: true
      responses:
        '200':
          description: >-
            Successfully updated status for a line item for a move task order by
            ID
          schema:
            $ref: 'definitions/MTOServiceItem.yaml'
        '400':
          $ref: '#/responses/InvalidRequest'
        '401':
          $ref: '#/responses/PermissionDenied'
        '403':
          $ref: '#/responses/PermissionDenied'
        '404':
          $ref: '#/responses/NotFound'
        '412':
          $ref: '#/responses/PreconditionFailed'
        '422':
          $ref: '#/responses/UnprocessableEntity'
        '500':
          $ref: '#/responses/ServerError'
      tags:
        - mtoServiceItem
      description: Changes the status of a line item for a move by ID
      operationId: updateMTOServiceItemStatus
      summary: Change the status of a line item for a move by ID
      x-permissions:
        - update.MTOServiceItem
  '/service-item/{mtoServiceItemID}/entry-date-update':
    parameters:
      - description: ID of the service item
        in: path
        name: mtoServiceItemID
        required: true
        type: string
    patch:
      consumes:
        - application/json
      produces:
        - application/json
      parameters:
        - in: body
          name: body
          required: true
          schema:
            $ref: 'definitions/ServiceItemSitEntryDate.yaml'
      responses:
        '200':
          description: Successfully updated SIT entry date
          schema:
            $ref: 'definitions/MTOServiceItemSingle.yaml'
        '400':
          $ref: '#/responses/InvalidRequest'
        '401':
          $ref: '#/responses/PermissionDenied'
        '403':
          $ref: '#/responses/PermissionDenied'
        '404':
          $ref: '#/responses/NotFound'
        '412':
          $ref: '#/responses/PreconditionFailed'
        '422':
          $ref: '#/responses/UnprocessableEntity'
        '500':
          $ref: '#/responses/ServerError'
      tags:
        - mtoServiceItem
      description: Locates the service item in the database and updates the SIT entry date for the selected service item and returns the service item
      operationId: updateServiceItemSitEntryDate
      summary: Updates a service item's SIT entry date by ID
  '/move-task-orders/{moveTaskOrderID}/status':
    patch:
      consumes:
        - application/json
      produces:
        - application/json
      parameters:
        - description: ID of move to use
          in: path
          name: moveTaskOrderID
          required: true
          type: string
        - in: header
          name: If-Match
          type: string
          required: true
        - in: body
          name: serviceItemCodes
          schema:
            $ref: '#/definitions/MTOApprovalServiceItemCodes'
          required: true
      responses:
        '200':
          description: Successfully updated move task order status
          schema:
            $ref: '#/definitions/Move'
        '400':
          $ref: '#/responses/InvalidRequest'
        '401':
          $ref: '#/responses/PermissionDenied'
        '403':
          $ref: '#/responses/PermissionDenied'
        '404':
          $ref: '#/responses/NotFound'
        '409':
          $ref: '#/responses/Conflict'
        '412':
          $ref: '#/responses/PreconditionFailed'
        '422':
          $ref: '#/responses/UnprocessableEntity'
        '500':
          $ref: '#/responses/ServerError'
      tags:
        - moveTaskOrder
      description: Changes move task order status to make it available to prime
      operationId: updateMoveTaskOrderStatus
      summary: Change the status of a move task order to make it available to prime
      x-permissions:
        - update.move
        - create.serviceItem
  '/move-task-orders/{moveTaskOrderID}/status/service-counseling-completed':
    patch:
      consumes:
        - application/json
      produces:
        - application/json
      parameters:
        - description: ID of move to use
          in: path
          name: moveTaskOrderID
          required: true
          type: string
        - in: header
          name: If-Match
          type: string
          required: true
      responses:
        '200':
          description: Successfully updated move task order status
          schema:
            $ref: '#/definitions/Move'
        '400':
          $ref: '#/responses/InvalidRequest'
        '401':
          $ref: '#/responses/PermissionDenied'
        '403':
          $ref: '#/responses/PermissionDenied'
        '404':
          $ref: '#/responses/NotFound'
        '409':
          $ref: '#/responses/Conflict'
        '412':
          $ref: '#/responses/PreconditionFailed'
        '422':
          $ref: '#/responses/UnprocessableEntity'
        '500':
          $ref: '#/responses/ServerError'
      tags:
        - moveTaskOrder
      description: Changes move (move task order) status to service counseling completed
      operationId: updateMTOStatusServiceCounselingCompleted
      summary: Changes move (move task order) status to service counseling completed
  '/move-task-orders/{moveTaskOrderID}/payment-service-items/{paymentServiceItemID}/status':
    parameters:
      - description: ID of move to use
        in: path
        name: moveTaskOrderID
        required: true
        type: string
      - description: ID of payment service item to use
        in: path
        name: paymentServiceItemID
        required: true
        type: string
    patch:
      consumes:
        - application/json
      produces:
        - application/json
      parameters:
        - in: body
          name: body
          required: true
          schema:
            $ref: '#/definitions/PaymentServiceItem'
        - in: header
          name: If-Match
          type: string
          required: true
      responses:
        '200':
          description: >-
            Successfully updated status for a line item for a move task order by
            ID
          schema:
            $ref: '#/definitions/PaymentServiceItem'
        '400':
          $ref: '#/responses/InvalidRequest'
        '401':
          $ref: '#/responses/PermissionDenied'
        '403':
          $ref: '#/responses/PermissionDenied'
        '404':
          $ref: '#/responses/NotFound'
        '412':
          $ref: '#/responses/PreconditionFailed'
        '422':
          $ref: '#/responses/UnprocessableEntity'
        '500':
          $ref: '#/responses/ServerError'
      tags:
        - paymentServiceItem
      description: Changes the status of a line item for a move by ID
      operationId: updatePaymentServiceItemStatus
      summary: Change the status of a payment service item for a move by ID
      x-permissions:
        - update.paymentServiceItemStatus
  '/move-task-orders/{moveTaskOrderID}/billable-weights-reviewed-at':
    patch:
      consumes:
        - application/json
      produces:
        - application/json
      parameters:
        - description: ID of move to use
          in: path
          name: moveTaskOrderID
          required: true
          type: string
        - in: header
          name: If-Match
          type: string
          required: true
      responses:
        '200':
          description: Successfully updated move task order billableWeightsReviewedAt field
          schema:
            $ref: '#/definitions/Move'
        '400':
          $ref: '#/responses/InvalidRequest'
        '401':
          $ref: '#/responses/PermissionDenied'
        '403':
          $ref: '#/responses/PermissionDenied'
        '404':
          $ref: '#/responses/NotFound'
        '409':
          $ref: '#/responses/Conflict'
        '412':
          $ref: '#/responses/PreconditionFailed'
        '422':
          $ref: '#/responses/UnprocessableEntity'
        '500':
          $ref: '#/responses/ServerError'
      tags:
        - moveTaskOrder
      description: Changes move (move task order) billableWeightsReviewedAt field to a timestamp
      operationId: updateMTOReviewedBillableWeightsAt
  '/move-task-orders/{moveTaskOrderID}/tio-remarks':
    patch:
      consumes:
        - application/json
      produces:
        - application/json
      parameters:
        - description: ID of move to use
          in: path
          name: moveTaskOrderID
          required: true
          type: string
        - in: header
          name: If-Match
          type: string
          required: true
        - in: body
          name: body
          required: true
          schema:
            $ref: '#/definitions/Move'
      responses:
        '200':
          description: Successfully updated move task order tioRemarks field
          schema:
            $ref: '#/definitions/Move'
        '400':
          $ref: '#/responses/InvalidRequest'
        '401':
          $ref: '#/responses/PermissionDenied'
        '403':
          $ref: '#/responses/PermissionDenied'
        '404':
          $ref: '#/responses/NotFound'
        '409':
          $ref: '#/responses/Conflict'
        '412':
          $ref: '#/responses/PreconditionFailed'
        '422':
          $ref: '#/responses/UnprocessableEntity'
        '500':
          $ref: '#/responses/ServerError'
      tags:
        - moveTaskOrder
      description: Changes move (move task order) billableWeightsReviewedAt field to a timestamp
      operationId: updateMoveTIORemarks
  '/move-task-orders/{moveTaskOrderID}/entitlements':
    parameters:
      - description: ID of move to use
        in: path
        name: moveTaskOrderID
        required: true
        type: string
    get:
      produces:
        - application/json
      parameters: []
      tags:
        - moveTaskOrder
      responses:
        '200':
          description: Successfully retrieved entitlements
          schema:
            $ref: '#/definitions/Entitlements'
        '400':
          $ref: '#/responses/InvalidRequest'
        '401':
          $ref: '#/responses/PermissionDenied'
        '403':
          $ref: '#/responses/PermissionDenied'
        '404':
          $ref: '#/responses/NotFound'
        '500':
          $ref: '#/responses/ServerError'
      description: Gets entitlements
      operationId: getEntitlements
      summary: Gets entitlements for a move by ID
  '/payment-requests/{paymentRequestID}':
    parameters:
      - description: UUID of payment request
        format: uuid
        in: path
        name: paymentRequestID
        required: true
        type: string
    get:
      produces:
        - application/json
      parameters: []
      responses:
        '200':
          description: fetched instance of payment request
          schema:
            $ref: '#/definitions/PaymentRequest'
        '400':
          $ref: '#/responses/InvalidRequest'
        '401':
          $ref: '#/responses/PermissionDenied'
        '403':
          $ref: '#/responses/PermissionDenied'
        '404':
          $ref: '#/responses/NotFound'
        '500':
          $ref: '#/responses/ServerError'
      tags:
        - paymentRequests
      description: Fetches an instance of a payment request by id
      operationId: getPaymentRequest
      summary: Fetches a payment request by id
      x-permissions:
        - read.paymentRequest
  '/moves/{locator}/closeout-office':
    parameters:
      - description: move code to identify a move to update the PPM shipment's closeout office for Army and Air Force service members
        format: string
        in: path
        name: locator
        required: true
        type: string
    patch:
      description: Sets the transportation office closeout location for where the Move's PPM Shipment documentation will be reviewed by
      tags:
        - move
      operationId: updateCloseoutOffice
      x-permissions:
        - update.closeoutOffice
      summary: Updates a Move's PPM closeout office for Army and Air Force customers
      produces:
        - application/json
      consumes:
        - application/json
      parameters:
        - in: body
          name: body
          schema:
            properties:
              closeoutOfficeId:
                type: string
                format: uuid
            required:
              - closeoutOfficeId
        - in: header
          name: If-Match
          type: string
          required: true
      responses:
        '200':
          description: Successfully set the closeout office for the move
          schema:
            $ref: '#/definitions/Move'
        '400':
          $ref: '#/responses/InvalidRequest'
        '401':
          $ref: '#/responses/PermissionDenied'
        '403':
          $ref: '#/responses/PermissionDenied'
        '404':
          $ref: '#/responses/NotFound'
        '412':
          $ref: '#/responses/PreconditionFailed'
        '422':
          $ref: '#/responses/UnprocessableEntity'
        '500':
          $ref: '#/responses/ServerError'
  '/moves/{locator}/customer-support-remarks':
    parameters:
      - description: move code to identify a move for customer support remarks
        format: string
        in: path
        name: locator
        required: true
        type: string
    post:
      produces:
        - application/json
      consumes:
        - application/json
      parameters:
        - in: body
          name: body
          schema:
            $ref: '#/definitions/CreateCustomerSupportRemark'
      responses:
        '200':
          description: Successfully created customer support remark
          schema:
            $ref: 'definitions/CustomerSupportRemark.yaml'
        '400':
          $ref: '#/responses/InvalidRequest'
        '404':
          $ref: '#/responses/NotFound'
        '422':
          $ref: '#/responses/UnprocessableEntity'
        '500':
          $ref: '#/responses/ServerError'
      tags:
        - customerSupportRemarks
      description: Creates a customer support remark for a move
      operationId: createCustomerSupportRemarkForMove
      summary: Creates a customer support remark for a move
    get:
      produces:
        - application/json
      parameters: []
      responses:
        '200':
          description: Successfully retrieved all line items for a move task order
          schema:
            $ref: 'definitions/CustomerSupportRemarks.yaml'
        '403':
          $ref: '#/responses/PermissionDenied'
        '404':
          $ref: '#/responses/NotFound'
        '422':
          $ref: '#/responses/UnprocessableEntity'
        '500':
          $ref: '#/responses/ServerError'
      tags:
        - customerSupportRemarks
      description: Fetches customer support remarks for a move
      operationId: getCustomerSupportRemarksForMove
      summary: Fetches customer support remarks using the move code (locator).
  '/customer-support-remarks/{customerSupportRemarkID}':
    parameters:
      - in: path
        description: the customer support remark ID to be modified
        name: customerSupportRemarkID
        required: true
        type: string
        format: uuid
    patch:
      tags:
        - customerSupportRemarks
      description: Updates a customer support remark for a move
      operationId: updateCustomerSupportRemarkForMove
      summary: Updates a customer support remark for a move
      consumes:
        - application/json
      produces:
        - application/json
      parameters:
        - in: body
          name: body
          required: true
          schema:
            $ref: '#/definitions/UpdateCustomerSupportRemarkPayload'
      responses:
        '200':
          description: Successfully updated customer support remark
          schema:
            $ref: 'definitions/CustomerSupportRemark.yaml'
        '400':
          $ref: '#/responses/InvalidRequest'
        '403':
          $ref: '#/responses/PermissionDenied'
        '404':
          $ref: '#/responses/NotFound'
        '422':
          $ref: '#/responses/UnprocessableEntity'
        '500':
          $ref: '#/responses/ServerError'
    delete:
      summary: Soft deletes a customer support remark by ID
      description: Soft deletes a customer support remark by ID
      operationId: deleteCustomerSupportRemark
      tags:
        - customerSupportRemarks
      produces:
        - application/json
      responses:
        '204':
          description: Successfully soft deleted the shipment
        '400':
          $ref: '#/responses/InvalidRequest'
        '403':
          $ref: '#/responses/PermissionDenied'
        '404':
          $ref: '#/responses/NotFound'
        '409':
          $ref: '#/responses/Conflict'
        '422':
          $ref: '#/responses/UnprocessableEntity'
        '500':
          $ref: '#/responses/ServerError'
  '/moves/{locator}/evaluation-reports':
    parameters:
      - in: path
        name: locator
        required: true
        type: string
    post:
      produces:
        - application/json
      consumes:
        - application/json
      parameters:
        - in: body
          name: body
          schema:
            $ref: '#/definitions/CreateEvaluationReport'
      responses:
        '200':
          description: Successfully created evaluation report
          schema:
            $ref: '#/definitions/EvaluationReport'
        '400':
          $ref: '#/responses/InvalidRequest'
        '404':
          $ref: '#/responses/NotFound'
        '422':
          $ref: '#/responses/UnprocessableEntity'
        '500':
          $ref: '#/responses/ServerError'
      x-permissions:
        - create.evaluationReport
      tags:
        - evaluationReports
      description: Creates an evaluation report
      operationId: createEvaluationReport
      summary: Creates an evaluation report
  '/evaluation-reports/{reportID}/download':
    parameters:
      - in: path
        description: the evaluation report ID to be downloaded
        name: reportID
        required: true
        type: string
        format: uuid
    get:
      summary: Downloads an evaluation report as a PDF
      description: Downloads an evaluation report as a PDF
      operationId: downloadEvaluationReport
      tags:
        - evaluationReports
      produces:
        - application/pdf
      responses:
        '200':
          headers:
            Content-Disposition:
              type: string
              description: File name to download
          description: Evaluation report PDF
          schema:
            format: binary
            type: file
        '403':
          $ref: '#/responses/PermissionDenied'
        '404':
          $ref: '#/responses/NotFound'
        '500':
          $ref: '#/responses/ServerError'
  '/evaluation-reports/{reportID}':
    parameters:
      - in: path
        description: the evaluation report ID to be modified
        name: reportID
        required: true
        type: string
        format: uuid
    get:
      summary: Gets an evaluation report by ID
      description: Gets an evaluation report by ID
      operationId: getEvaluationReport
      tags:
        - evaluationReports
      produces:
        - application/json
      responses:
        '200':
          description: Successfully got the report
          schema:
            $ref: '#/definitions/EvaluationReport'
        '400':
          $ref: '#/responses/InvalidRequest'
        '403':
          $ref: '#/responses/PermissionDenied'
        '404':
          $ref: '#/responses/NotFound'
        '500':
          $ref: '#/responses/ServerError'
    delete:
      summary: Deletes an evaluation report by ID
      description: Deletes an evaluation report by ID
      operationId: deleteEvaluationReport
      x-permissions:
        - delete.evaluationReport
      tags:
        - evaluationReports
      produces:
        - application/json
      responses:
        '204':
          description: Successfully deleted the report
        '400':
          $ref: '#/responses/InvalidRequest'
        '403':
          $ref: '#/responses/PermissionDenied'
        '404':
          $ref: '#/responses/NotFound'
        '409':
          $ref: '#/responses/Conflict'
        '422':
          $ref: '#/responses/UnprocessableEntity'
        '500':
          $ref: '#/responses/ServerError'
    put:
      summary: Saves an evaluation report as a draft
      description: Saves an evaluation report as a draft
      operationId: saveEvaluationReport
      x-permissions:
        - update.evaluationReport
      tags:
        - evaluationReports
      produces:
        - application/json
      consumes:
        - application/json
      parameters:
        - in: body
          name: body
          schema:
            $ref: '#/definitions/EvaluationReport'
        - in: header
          name: If-Match
          type: string
          required: true
          description: >
            Optimistic locking is implemented via the `If-Match` header. If the ETag header does not match
            the value of the resource on the server, the server rejects the change with a `412 Precondition Failed` error.
      responses:
        '204':
          description: Successfully saved the report
        '400':
          $ref: '#/responses/InvalidRequest'
        '403':
          $ref: '#/responses/PermissionDenied'
        '404':
          $ref: '#/responses/NotFound'
        '409':
          $ref: '#/responses/Conflict'
        '412':
          $ref: '#/responses/PreconditionFailed'
        '422':
          $ref: '#/responses/UnprocessableEntity'
        '500':
          $ref: '#/responses/ServerError'
  '/evaluation-reports/{reportID}/submit':
    parameters:
      - in: path
        description: the evaluation report ID to be modified
        name: reportID
        required: true
        type: string
        format: uuid
    post:
      summary: Submits an evaluation report
      description: Submits an evaluation report
      operationId: submitEvaluationReport
      tags:
        - evaluationReports
      produces:
        - application/json
      parameters:
        - in: header
          name: If-Match
          type: string
          required: true
          description: >
            Optimistic locking is implemented via the `If-Match` header. If the ETag header does not match
            the value of the resource on the server, the server rejects the change with a `412 Precondition Failed` error.
      responses:
        '204':
          description: Successfully submitted an evaluation report with the provided ID
        '403':
          $ref: '#/responses/PermissionDenied'
        '404':
          $ref: '#/responses/NotFound'
        '412':
          $ref: '#/responses/PreconditionFailed'
        '422':
          $ref: '#/responses/UnprocessableEntity'
        '500':
          $ref: '#/responses/ServerError'
      x-permissions:
        - update.evaluationReport
  '/pws-violations':
    get:
      summary: Fetch the possible PWS violations for an evaluation report
      description: Fetch the possible PWS violations for an evaluation report
      operationId: getPWSViolations
      tags:
        - pwsViolations
      produces:
        - application/json
      responses:
        '200':
          description: Successfully retrieved the PWS violations
          schema:
            $ref: '#/definitions/PWSViolations'
        '400':
          $ref: '#/responses/InvalidRequest'
        '403':
          $ref: '#/responses/PermissionDenied'
        '404':
          $ref: '#/responses/NotFound'
        '500':
          $ref: '#/responses/ServerError'
  '/report-violations/{reportID}':
    parameters:
      - in: path
        description: the evaluation report ID that has associated violations
        name: reportID
        required: true
        type: string
        format: uuid
    get:
      summary: Fetch the report violations for an evaluation report
      description: Fetch the report violations for an evaluation report
      operationId: getReportViolationsByReportID
      tags:
        - reportViolations
      produces:
        - application/json
      responses:
        '200':
          description: Successfully retrieved the report violations
          schema:
            $ref: '#/definitions/ReportViolations'
        '400':
          $ref: '#/responses/InvalidRequest'
        '403':
          $ref: '#/responses/PermissionDenied'
        '404':
          $ref: '#/responses/NotFound'
        '500':
          $ref: '#/responses/ServerError'
    post:
      summary: Associate violations with an evaluation report
      description: >-
        Associate violations with an evaluation report. This will overwrite any
        existing report-violations associations for the report and replace them
        with the newly provided ones.  An empty array will remove all violation
        associations for a given report.
      operationId: associateReportViolations
      tags:
        - reportViolations
      produces:
        - application/json
      consumes:
        - application/json
      parameters:
        - in: body
          name: body
          schema:
            $ref: '#/definitions/AssociateReportViolations'
      responses:
        '204':
          description: Successfully saved the report violations
        '400':
          $ref: '#/responses/InvalidRequest'
        '403':
          $ref: '#/responses/PermissionDenied'
        '404':
          $ref: '#/responses/NotFound'
        '409':
          $ref: '#/responses/Conflict'
        '422':
          $ref: '#/responses/UnprocessableEntity'
        '500':
          $ref: '#/responses/ServerError'
      x-permissions:
        - create.reportViolation
  '/moves/{locator}/payment-requests':
    parameters:
      - description: move code to identify a move for payment requests
        format: string
        in: path
        name: locator
        required: true
        type: string
    get:
      produces:
        - application/json
      parameters: []
      responses:
        '200':
          description: Successfully retrieved all line items for a move task order
          schema:
            $ref: '#/definitions/PaymentRequests'
        '403':
          $ref: '#/responses/PermissionDenied'
        '404':
          $ref: '#/responses/NotFound'
        '422':
          $ref: '#/responses/UnprocessableEntity'
        '500':
          $ref: '#/responses/ServerError'
      tags:
        - paymentRequests
      description: Fetches payment requests for a move
      operationId: getPaymentRequestsForMove
      summary: Fetches payment requests using the move code (locator).
      x-permissions:
        - read.paymentRequest
  '/moves/{moveID}/financial-review-flag':
    parameters:
      - description: ID of move to flag
        in: path
        name: moveID
        required: true
        type: string
        format: uuid
    post:
      summary: Flags a move for financial office review
      description: This sets a flag which indicates that the move should be reviewed by a fincancial office. For example, if the origin or destination address of a shipment is far from the duty location and may incur excess costs to the customer.
      operationId: setFinancialReviewFlag
      tags:
        - move
      consumes:
        - application/json
      produces:
        - application/json
      parameters:
        - in: header
          name: If-Match
          type: string
        - in: body
          name: body
          schema:
            required:
              - flagForReview
            properties:
              remarks:
                description: explanation of why the move is being flagged for financial review
                example: this address is way too far away
                type: string
                x-nullable: true
              flagForReview:
                description: boolean value representing whether we should flag a move for financial review
                example: false
                type: boolean
      responses:
        '200':
          description: updated Move
          schema:
            $ref: '#/definitions/Move'
        '403':
          $ref: '#/responses/PermissionDenied'
        '404':
          $ref: '#/responses/NotFound'
        '412':
          $ref: '#/responses/PreconditionFailed'
        '422':
          $ref: '#/responses/UnprocessableEntity'
        '500':
          $ref: '#/responses/ServerError'
      x-permissions:
        - update.financialReviewFlag
  /moves/{moveID}/uploadAdditionalDocuments:
    patch:
      summary: Patch the additional documents for a given move
      description: Customers will on occaision need the ability to upload additional supporting documents, for a variety of reasons. This does not include amended order.
      operationId: uploadAdditionalDocuments
      tags:
        - move
      consumes:
        - multipart/form-data
      parameters:
        - in: path
          name: moveID
          type: string
          format: uuid
          required: true
          description: UUID of the order
        - in: formData
          name: file
          type: file
          description: The file to upload.
          required: true
      responses:
        '201':
          description: created upload
          schema:
            $ref: 'definitions/Upload.yaml'
        '400':
          description: invalid request
          schema:
            $ref: '#/definitions/InvalidRequestResponsePayload'
        '403':
          description: not authorized
        '404':
          description: not found
        '413':
          description: payload is too large
        '500':
          description: server error
      x-permissions:
        - create.supportingDocuments
  '/payment-requests/{paymentRequestID}/shipments-payment-sit-balance':
    parameters:
      - description: payment request ID of the payment request with SIT service items being reviewed
        name: paymentRequestID
        type: string
        format: uuid
        in: path
        required: true
    get:
      produces:
        - application/json
      parameters: []
      responses:
        '200':
          description: Successfully retrieved shipments and their SIT days balance from all payment requests on the move
          schema:
            $ref: '#/definitions/ShipmentsPaymentSITBalance'
        '403':
          $ref: '#/responses/PermissionDenied'
        '404':
          $ref: '#/responses/NotFound'
        '422':
          $ref: '#/responses/UnprocessableEntity'
        '500':
          $ref: '#/responses/ServerError'
      tags:
        - paymentRequests
      description: Returns all shipment payment request SIT usage to support partial SIT invoicing
      operationId: getShipmentsPaymentSITBalance
      summary: Returns all shipment payment request SIT usage to support partial SIT invoicing
      x-permissions:
        - read.shipmentsPaymentSITBalance
  '/payment-requests/{paymentRequestID}/status':
    patch:
      consumes:
        - application/json
      produces:
        - application/json
      parameters:
        - description: UUID of payment request
          format: uuid
          in: path
          name: paymentRequestID
          required: true
          type: string
        - in: body
          name: body
          required: true
          schema:
            $ref: '#/definitions/UpdatePaymentRequestStatusPayload'
        - in: header
          name: If-Match
          type: string
          required: true
      responses:
        '200':
          description: updated payment request
          schema:
            $ref: '#/definitions/PaymentRequest'
        '400':
          $ref: '#/responses/InvalidRequest'
        '401':
          $ref: '#/responses/PermissionDenied'
        '403':
          $ref: '#/responses/PermissionDenied'
        '404':
          $ref: '#/responses/NotFound'
        '412':
          $ref: '#/responses/PreconditionFailed'
        '422':
          $ref: '#/responses/UnprocessableEntity'
        '500':
          $ref: '#/responses/ServerError'
      tags:
        - paymentRequests
      description: Updates status of a payment request by id
      operationId: updatePaymentRequestStatus
      summary: Updates status of a payment request by id
      x-permissions:
        - update.paymentRequest
  '/payment-requests/{paymentRequestID}/bulkDownload':
    parameters:
      - description: the id for the payment-request with files to be downloaded
        in: path
        name: paymentRequestID
        required: true
        type: string
    get:
      summary: Downloads all Payment Request documents as a PDF
      description: |
        This endpoint downloads all uploaded payment request documentation combined into a single PDF.
      operationId: bulkDownload
      tags:
        - paymentRequests
      produces:
        - application/pdf
      responses:
        '200':
          headers:
            Content-Disposition:
              type: string
              description: File name to download
          description: Payment Request Files PDF
          schema:
            format: binary
            type: file
        '400':
          $ref: '#/responses/InvalidRequest'
        '500':
          $ref: '#/responses/ServerError'
  /documents/{documentId}:
    get:
      summary: Returns a document
      description: Returns a document and its uploads
      operationId: getDocument
      tags:
        - ghcDocuments
      parameters:
        - in: path
          name: documentId
          type: string
          format: uuid
          required: true
          description: UUID of the document to return
      responses:
        '200':
          description: the requested document
          schema:
            $ref: 'definitions/Document.yaml'
        '400':
          $ref: '#/responses/InvalidRequest'
        '401':
          $ref: '#/responses/PermissionDenied'
        '403':
          $ref: '#/responses/PermissionDenied'
        '404':
          $ref: '#/responses/NotFound'
        '412':
          $ref: '#/responses/PreconditionFailed'
        '422':
          $ref: '#/responses/UnprocessableEntity'
        '500':
          $ref: '#/responses/ServerError'
  /documents:
    post:
      summary: Create a new document
      description: Documents represent a physical artifact such as a scanned document or a PDF file
      operationId: createDocument
      tags:
        - ghcDocuments
      parameters:
        - in: body
          name: documentPayload
          required: true
          schema:
            $ref: '#/definitions/PostDocumentPayload'
      responses:
        '201':
          description: created document
          schema:
            $ref: 'definitions/Document.yaml'
        '400':
          description: invalid request
        '403':
          $ref: '#/responses/PermissionDenied'
        '500':
          description: server error
  /queues/counseling:
    get:
      produces:
        - application/json
      summary: Gets queued list of all customer moves needing services counseling by GBLOC origin
      description: >
        An office services counselor user will be assigned a transportation office that will determine which moves are displayed in their queue based on the origin duty location.  GHC moves will show up here onced they have reached the NEEDS SERVICE COUNSELING status after submission from a customer or created on a customer's behalf.
      operationId: getServicesCounselingQueue
      tags:
        - queues
      parameters:
        - in: query
          name: page
          type: integer
          description: requested page number of paginated move results
        - in: query
          name: perPage
          type: integer
          description: maximum number of moves to show on each page of paginated results
        - in: query
          name: sort
          type: string
          enum:
            [
              customerName,
              dodID,
              emplid,
              branch,
              locator,
              status,
              requestedMoveDate,
              submittedAt,
              originGBLOC,
              originDutyLocation,
              destinationDutyLocation,
              ppmType,
              closeoutInitiated,
              closeoutLocation,
              ppmStatus,
              counselingOffice,
              assignedTo,
            ]
          description: field that results should be sorted by
        - in: query
          name: order
          type: string
          enum: [asc, desc]
          description: direction of sort order if applied
        - in: query
          name: branch
          type: string
          description: filters by the branch of the move's service member
        - in: query
          name: locator
          type: string
          description: filters to match the unique move code locator
        - in: query
          name: customerName
          type: string
          description: filters using a prefix match on the service member's last name
        - in: query
          name: counselingOffice
          type: string
          description: filters using a counselingOffice name of the move
        - in: query
          name: dodID
          type: string
          description: filters to match the unique service member's DoD ID
        - in: query
          name: emplid
          type: string
          description: filters to match the unique service member's EMPLID
        - in: query
          name: requestedMoveDate
          type: string
          description: filters the requested pickup date of a shipment on the move
        - in: query
          name: submittedAt
          type: string
          format: date-time
          description: Start of the submitted at date in the user's local time zone converted to UTC
        - in: query
          name: originGBLOC
          type: string
          description: filters the GBLOC of the service member's origin duty location
        - in: query
          name: originDutyLocation
          type: array
          uniqueItems: true
          collectionFormat: multi
          items:
            type: string
          description: filters the name of the origin duty location on the orders
        - in: query
          name: destinationDutyLocation
          type: string
          description: filters the name of the destination duty location on the orders
        - in: query
          name: status
          type: array
          description: filters the status of the move
          uniqueItems: true
          items:
            type: string
            enum:
              - NEEDS SERVICE COUNSELING
              - SERVICE COUNSELING COMPLETED
        - in: query
          name: needsPPMCloseout
          type: boolean
          description: Only used for Services Counseling queue. If true, show PPM moves that are ready for closeout. Otherwise, show all other moves.
        - in: query
          name: ppmType
          type: string
          enum:
            - FULL
            - PARTIAL
          description: filters PPM type
        - in: query
          name: closeoutInitiated
          type: string
          format: date-time
          description: Latest date that closeout was initiated on a PPM on the move
        - in: query
          name: closeoutLocation
          type: string
          description: closeout location
        - in: query
          name: orderType
          type: string
          description: order type
        - in: query
          name: ppmStatus
          type: string
          enum:
            - WAITING_ON_CUSTOMER
            - NEEDS_CLOSEOUT
          description: filters the status of the PPM shipment
        - in: query
          name: viewAsGBLOC
          type: string
          description: |
            Used to return a queue for a GBLOC other than the default of the current user. Requires the HQ role. The parameter is ignored if the requesting user does not have the necessary role.
        - in: query
          name: assignedTo
          type: string
          description: |
            Used to illustrate which user is assigned to this payment request.
      responses:
        '200':
          description: Successfully returned all moves matching the criteria
          schema:
            $ref: '#/definitions/QueueMovesResult'
        '403':
          $ref: '#/responses/PermissionDenied'
        '500':
          $ref: '#/responses/ServerError'
  /queues/counseling/origin-list:
    get:
      produces:
        - application/json
      summary: Gets queued list of all moves origin locations in the counselors queue
      description: >
        An office services counselor user will be assigned a transportation office that will determine which moves are displayed in their queue based on the origin duty location. This pulls the availalble origin duty locations.
      operationId: getServicesCounselingOriginList
      tags:
        - queues
      parameters:
        - in: query
          name: needsPPMCloseout
          type: boolean
          description: Only used for Services Counseling queue. If true, show PPM moves origin locations that are ready for closeout. Otherwise, show all other moves origin locations.
      responses:
        '200':
          description: Successfully returned all moves matching the criteria
          schema:
            $ref: '#/definitions/Locations'
        '403':
          $ref: '#/responses/PermissionDenied'
        '500':
          $ref: '#/responses/ServerError'
  /queues/prime-moves:
    get:
      summary: getPrimeMovesQueue
      description: |
        Gets all moves that have been reviewed and approved by the TOO. The `since` parameter can be used to filter this
        list down to only the moves that have been updated since the provided timestamp. A move will be considered
        updated if the `updatedAt` timestamp on the move or on its orders, shipments, service items, or payment
        requests, is later than the provided date and time.

        **WIP**: Include what causes moves to leave this list. Currently, once the `availableToPrimeAt` timestamp has
        been set, that move will always appear in this list.
      operationId: listPrimeMoves
      tags:
        - queues
      produces:
        - application/json
      parameters:
        - in: query
          name: since
          type: string
          format: date-time
          description: Only return moves updated since this time. Formatted like "2021-07-23T18:30:47.116Z"
        - in: query
          name: page
          type: integer
          description: requested page of results
        - in: query
          name: perPage
          type: integer
          description: results per page
        - in: query
          name: id
          type: string
        - in: query
          name: moveCode
          type: string
        - in: query
          name: orderType
          type: string
          description: order type
      responses:
        '200':
          description: Successfully retrieved moves. A successful fetch might still return zero moves.
          schema:
            $ref: '#/definitions/ListPrimeMovesResult'
        '403':
          $ref: '#/responses/PermissionDenied'
        '500':
          $ref: '#/responses/ServerError'
  /queues/moves:
    get:
      produces:
        - application/json
      summary: Gets queued list of all customer moves by GBLOC origin
      description: >
        An office TOO user will be assigned a transportation office that will determine which moves are displayed in their queue based on the origin duty location.  GHC moves will show up here onced they have reached the submitted status sent by the customer and have move task orders, shipments, and service items to approve.
      operationId: getMovesQueue
      tags:
        - queues
      parameters:
        - in: query
          name: page
          type: integer
          description: requested page of results
        - in: query
          name: perPage
          type: integer
          description: results per page
        - in: query
          name: sort
          type: string
          enum:
            [
              customerName,
              dodID,
              emplid,
              branch,
              locator,
              status,
              originDutyLocation,
              destinationDutyLocation,
              requestedMoveDate,
              appearedInTooAt,
              assignedTo,
            ]
          description: field that results should be sorted by
        - in: query
          name: order
          type: string
          enum: [asc, desc]
          description: direction of sort order if applied
        - in: query
          name: branch
          type: string
        - in: query
          name: locator
          type: string
        - in: query
          name: customerName
          type: string
        - in: query
          name: dodID
          type: string
        - in: query
          name: emplid
          type: string
        - in: query
          name: originDutyLocation
          type: array
          uniqueItems: true
          collectionFormat: multi
          items:
            type: string
        - in: query
          name: destinationDutyLocation
          type: string
        - in: query
          name: appearedInTooAt
          type: string
          format: date-time
        - in: query
          name: requestedMoveDate
          type: string
          description: filters the requested pickup date of a shipment on the move
        - in: query
          name: status
          type: array
          description: Filtering for the status.
          uniqueItems: true
          items:
            type: string
            enum:
              - SUBMITTED
              - SERVICE COUNSELING COMPLETED
              - APPROVALS REQUESTED
        - in: query
          name: orderType
          type: string
          description: order type
        - in: query
          name: viewAsGBLOC
          type: string
          description: |
            Used to return a queue for a GBLOC other than the default of the current user. Requires the HQ role. The parameter is ignored if the requesting user does not have the necessary role.
        - in: query
          name: assignedTo
          type: string
          description: |
            Used to illustrate which user is assigned to this move.
      responses:
        '200':
          description: Successfully returned all moves matching the criteria
          schema:
            $ref: '#/definitions/QueueMovesResult'
        '403':
          $ref: '#/responses/PermissionDenied'
        '500':
          $ref: '#/responses/ServerError'
  /queues/payment-requests:
    get:
      produces:
        - application/json
      summary: Gets queued list of all payment requests by GBLOC origin
      description: >
        An office TIO user will be assigned a transportation office that will determine which payment requests are displayed in their queue based on the origin duty location.
      operationId: getPaymentRequestsQueue
      tags:
        - queues
      parameters:
        - in: query
          name: sort
          type: string
<<<<<<< HEAD
          enum: [customerName, locator, submittedAt, branch, status, dodID, emplid, age, originDutyLocation]
=======
          enum: [lastName, locator, submittedAt, branch, status, dodID, emplid, age, originDutyLocation, assignedTo]
>>>>>>> a6ebc1e2
          description: field that results should be sorted by
        - in: query
          name: order
          type: string
          enum: [asc, desc]
          description: direction of sort order if applied
        - in: query
          name: page
          type: integer
          description: requested page of results
        - in: query
          name: perPage
          type: integer
          description: number of records to include per page
        - in: query
          name: submittedAt
          type: string
          format: date-time
          description: Start of the submitted at date in the user's local time zone converted to UTC
        - in: query
          name: branch
          type: string
        - in: query
          name: locator
          type: string
        - in: query
          name: customerName
          type: string
        - in: query
          name: dodID
          type: string
        - in: query
          name: emplid
          type: string
        - in: query
          name: destinationDutyLocation
          type: string
        - in: query
          name: originDutyLocation
          type: string
        - in: query
          name: assignedTo
          type: string
          description: |
            Used to illustrate which user is assigned to this payment request.
        - in: query
          name: status
          type: array
          description: Filtering for the status.
          uniqueItems: true
          items:
            type: string
            enum:
              - PENDING
              - REVIEWED
              - REVIEWED_AND_ALL_SERVICE_ITEMS_REJECTED
              - PAID
              - DEPRECATED
              - EDI_ERROR
        - in: query
          name: orderType
          type: string
          description: order type
        - in: query
          name: viewAsGBLOC
          type: string
          description: |
            Used to return a queue for a GBLOC other than the default of the current user. Requires the HQ role. The parameter is ignored if the requesting user does not have the necessary role.
      responses:
        '200':
          description: Successfully returned all moves matching the criteria
          schema:
            $ref: '#/definitions/QueuePaymentRequestsResult'
        '403':
          $ref: '#/responses/PermissionDenied'
        '500':
          $ref: '#/responses/ServerError'
  /moves/search:
    post:
      produces:
        - application/json
      consumes:
        - application/json
      summary: Search moves by locator, DOD ID, or customer name
      description: >
        Search moves by locator, DOD ID, or customer name. Used by QAE and CSR users.
      operationId: searchMoves
      tags:
        - move
      parameters:
        - in: body
          name: body
          schema:
            properties:
              page:
                type: integer
                description: requested page of results
              perPage:
                type: integer
              locator:
                description: Move locator
                type: string
                minLength: 6
                maxLength: 6
                x-nullable: true
              dodID:
                description: DOD ID
                type: string
                minLength: 10
                maxLength: 10
                x-nullable: true
              emplid:
                description: EMPLID
                type: string
                minLength: 7
                maxLength: 7
                x-nullable: true
              customerName:
                description: Customer Name
                type: string
                minLength: 1
                x-nullable: true
              paymentRequestCode:
                type: string
                example: 9551-6199-2
                x-nullable: true
              status:
                type: array
                description: Filtering for the status.
                uniqueItems: true
                items:
                  type: string
                  enum:
                    - DRAFT
                    - SUBMITTED
                    - APPROVALS REQUESTED
                    - APPROVED
                    - NEEDS SERVICE COUNSELING
                    - SERVICE COUNSELING COMPLETED
              originPostalCode:
                type: string
                x-nullable: true
              destinationPostalCode:
                type: string
                x-nullable: true
              branch:
                type: string
                x-nullable: true
              shipmentsCount:
                type: integer
                x-nullable: true
              pickupDate:
                type: string
                format: date-time
                x-nullable: true
              deliveryDate:
                type: string
                format: date-time
                x-nullable: true
              sort:
                type: string
                x-nullable: true
                enum:
                  [
                    customerName,
                    dodID,
                    emplid,
                    branch,
                    locator,
                    status,
                    originPostalCode,
                    destinationPostalCode,
                    shipmentsCount,
                  ]
              order:
                type: string
                x-nullable: true
                enum: [asc, desc]
          description: field that results should be sorted by
      responses:
        '200':
          description: Successfully returned all moves matching the criteria
          schema:
            $ref: '#/definitions/SearchMovesResult'
        '403':
          $ref: '#/responses/PermissionDenied'
        '500':
          $ref: '#/responses/ServerError'
  '/tac/valid':
    get:
      summary: Validation of a TAC value
      description: Returns a boolean based on whether a tac value is valid or not
      operationId: tacValidation
      tags:
        - tac
        - order
      parameters:
        - in: query
          name: tac
          type: string
          required: true
          description: The tac value to validate
      responses:
        '200':
          description: Successfully retrieved validation status
          schema:
            $ref: '#/definitions/TacValid'
        '400':
          $ref: '#/responses/InvalidRequest'
        '401':
          $ref: '#/responses/PermissionDenied'
        '403':
          $ref: '#/responses/PermissionDenied'
        '404':
          $ref: '#/responses/NotFound'
        '500':
          $ref: '#/responses/ServerError'
  /lines-of-accounting:
    post:
      summary: 'Fetch line of accounting'
      description: >
        Fetches a line of accounting based on provided service member affiliation, effective date, and Transportation Accounting Code (TAC).
        It uses these parameters to filter the correct Line of Accounting for the provided TAC. It does this by filtering
        through both TAC and LOAs based on the provided code and effective date. The 'Effective Date' is the date
        that can be either the orders issued date (For HHG shipments), MTO approval date (For NTS shipments),
        or even the current date for NTS shipments with no approval yet (Just providing a preview to the office users per customer request).
        Effective date is used to find "Active" TGET data by searching for the TACs and LOAs with begin and end dates containing this date.
      operationId: requestLineOfAccounting
      tags:
        - linesOfAccounting
      consumes:
        - 'application/json'
      produces:
        - 'application/json'
      parameters:
        - in: 'body'
          name: 'body'
          description: 'Service member affiliation, effective date, and TAC code.'
          required: true
          schema:
            $ref: '#/definitions/FetchLineOfAccountingPayload'
      responses:
        '200':
          description: 'Successfully retrieved line of accounting'
          schema:
            $ref: 'definitions/LineOfAccounting.yaml'
        '400':
          $ref: '#/responses/InvalidRequest'
        '401':
          $ref: '#/responses/PermissionDenied'
        '403':
          $ref: '#/responses/PermissionDenied'
        '404':
          $ref: '#/responses/NotFound'
        '422':
          $ref: '#/responses/UnprocessableEntity'
        '500':
          $ref: '#/responses/ServerError'
  /transportation-offices:
    get:
      produces:
        - application/json
      summary: Returns the transportation offices matching the search query that is enabled for PPM closeout
      description: Returns the transportation offices matching the search query that is enabled for PPM closeout
      operationId: getTransportationOffices
      tags:
        - transportationOffice
      parameters:
        - in: query
          name: search
          type: string
          required: true
          minLength: 2
          description: Search string for transportation offices
      responses:
        '200':
          description: Successfully retrieved transportation offices
          schema:
            $ref: '#/definitions/TransportationOffices'
        '400':
          $ref: '#/responses/InvalidRequest'
        '401':
          $ref: '#/responses/PermissionDenied'
        '403':
          $ref: '#/responses/PermissionDenied'
        '404':
          $ref: '#/responses/NotFound'
        '500':
          $ref: '#/responses/ServerError'
  /open/transportation-offices:
    get:
      produces:
        - application/json
      summary: Returns the transportation offices matching the search query
      description: This endpoint is publicly accessible as it is utilized to access transportation office information without having an office account.Returns the transportation offices matching the search query.
      operationId: getTransportationOfficesOpen
      tags:
        - transportationOffice
      parameters:
        - in: query
          name: search
          type: string
          required: true
          minLength: 2
          description: Search string for transportation offices
      responses:
        '200':
          description: Successfully retrieved transportation offices
          schema:
            $ref: '#/definitions/TransportationOffices'
        '400':
          $ref: '#/responses/InvalidRequest'
        '401':
          $ref: '#/responses/PermissionDenied'
        '403':
          $ref: '#/responses/PermissionDenied'
        '404':
          $ref: '#/responses/NotFound'
        '500':
          $ref: '#/responses/ServerError'
  /transportation-offices/gblocs:
    get:
      produces:
        - application/json
      summary: Returns a list of distinct GBLOCs that exist in the transportation offices table
      description: Returns a list of distinct GBLOCs that exist in the transportation offices table
      operationId: getTransportationOfficesGBLOCs
      tags:
        - transportationOffice
      responses:
        '200':
          description: Successfully retrieved transportation offices
          schema:
            $ref: '#/definitions/GBLOCs'
        '400':
          $ref: '#/responses/InvalidRequest'
        '401':
          $ref: '#/responses/PermissionDenied'
        '403':
          $ref: '#/responses/PermissionDenied'
        '404':
          $ref: '#/responses/NotFound'
        '500':
          $ref: '#/responses/ServerError'
  /uploads:
    post:
      summary: Create a new upload
      description: Uploads represent a single digital file, such as a JPEG or PDF. Currently, office application uploads are only for Services Counselors to upload files for orders, but this may be expanded in the future.
      operationId: createUpload
      tags:
        - uploads
      consumes:
        - multipart/form-data
      produces:
        - application/json
      parameters:
        - in: query
          name: documentId
          type: string
          format: uuid
          required: false
          description: UUID of the document to add an upload to
        - in: formData
          name: file
          type: file
          description: The file to upload.
          required: true
      responses:
        '201':
          description: created upload
          schema:
            $ref: 'definitions/Upload.yaml'
        '400':
          description: invalid request
        '403':
          description: not authorized
        '404':
          description: not found
        '413':
          description: payload is too large
        '500':
          description: server error
  /uploads/{uploadID}:
    delete:
      summary: Deletes an upload
      description: Uploads represent a single digital file, such as a JPEG or PDF.
      operationId: deleteUpload
      tags:
        - uploads
      parameters:
        - in: path
          name: uploadID
          type: string
          format: uuid
          required: true
          description: UUID of the upload to be deleted
        - in: query
          name: orderID
          type: string
          format: uuid
          description: ID of the order that the upload belongs to
      responses:
        '204':
          description: deleted
        '400':
          description: invalid request
          schema:
            $ref: '#/definitions/InvalidRequestResponsePayload'
        '403':
          description: not authorized
        '404':
          description: not found
        '500':
          description: server error
  /uploads/get/:
    get:
      produces:
        - application/json
      parameters: []
      responses:
        '200':
          description: Successfully retrieved upload
          schema:
            $ref: 'definitions/Upload.yaml'
        '400':
          $ref: '#/responses/InvalidRequest'
        '401':
          $ref: '#/responses/PermissionDenied'
        '403':
          $ref: '#/responses/PermissionDenied'
        '404':
          $ref: '#/responses/NotFound'
        '500':
          $ref: '#/responses/ServerError'
      tags:
        - uploads
      description: Gets an upload
      operationId: getUpload
      summary: Gets an upload by ID
  /uploads/{uploadID}/update:
    patch:
      summary: Update an existing upload. This is only needed currently for updating the image rotation.
      description: Uploads represent a single digital file, such as a JPEG or PDF. The rotation is relevant to how it is displayed on the page.
      operationId: updateUpload
      tags:
        - uploads
      consumes:
        - application/json
      produces:
        - application/json
      parameters:
        - in: path
          name: uploadID
          type: string
          format: uuid
          required: true
          description: UUID of the upload to be updated
        - in: body
          name: body
          required: true
          schema:
            properties:
              rotation:
                type: integer
                description: The rotation of the image
                minimum: 0
                maximum: 3
      responses:
        '201':
          description: updated upload
          schema:
            $ref: 'definitions/Upload.yaml'
        '400':
          description: invalid request
        '403':
          description: not authorized
        '404':
          description: not found
        '413':
          description: payload is too large
        '500':
          description: server error
  /application_parameters/{parameterName}:
    get:
      summary: Searches for an application parameter by name, returns nil if not found
      description: Searches for an application parameter by name, returns nil if not found
      operationId: getParam
      tags:
        - application_parameters
      parameters:
        - in: path
          name: parameterName
          type: string
          format: string
          required: true
          description: Parameter Name
      responses:
        '200':
          description: Application Parameters
          schema:
            $ref: '#/definitions/ApplicationParameters'
        '400':
          description: invalid request
        '401':
          description: request requires user authentication
        '500':
          description: server error
  /calendar/{countryCode}/is-weekend-holiday/{date}:
    get:
      summary: Validate  move date selection
      description: |
        Utility API to determine if input date falls on weekend and/or holiday.
      produces:
        - application/json
      operationId: isDateWeekendHoliday
      tags:
        - calendar
      parameters:
        - description: country code for context of date
          in: path
          name: countryCode
          required: true
          type: string
          enum:
            - US
        - description: input date to determine if weekend/holiday for given country.
          in: path
          name: date
          required: true
          type: string
          format: date
      responses:
        "200":
          description: Successfully determine if given date is weekend and/or holiday for given country.
          schema:
            $ref: "#/definitions/IsDateWeekendHolidayInfo"
        "400":
          $ref: "#/responses/InvalidRequest"
        "401":
          $ref: "#/responses/PermissionDenied"
        "404":
          $ref: "#/responses/NotFound"
        "500":
          $ref: "#/responses/ServerError"
  /moves/{moveID}/assignOfficeUser:
    parameters:
      - description: ID of the move
        in: path
        name: moveID
        required: true
        format: uuid
        type: string
    patch:
      consumes:
        - application/json
      produces:
        - application/json
      parameters:
        - in: body
          name: body
          required: true
          schema:
            $ref: '#/definitions/AssignOfficeUserBody'
      responses:
        '200':
          description: Successfully assigned office user to the move
          schema:
            $ref: '#/definitions/Move'
        '404':
          $ref: '#/responses/NotFound'
        '500':
          $ref: '#/responses/ServerError'
      tags:
        - move
      description: assigns either a services counselor, task ordering officer, or task invoicing officer to the move
      operationId: updateAssignedOfficeUser
  /moves/{moveID}/unassignOfficeUser:
    parameters:
      - description: ID of the move
        in: path
        name: moveID
        required: true
        format: uuid
        type: string
      - in: body
        name: body
        schema:
          properties:
            roleType:
              type: string
          required:
            - roleType
    patch:
      consumes:
        - application/json
      produces:
        - application/json
      responses:
        '200':
          description: Successfully unassigned office user from the move
          schema:
            $ref: '#/definitions/Move'
        '500':
          $ref: '#/responses/ServerError'
      tags:
        - move
      description: unassigns either a services counselor, task ordering officer, or task invoicing officer from the move
      operationId: deleteAssignedOfficeUser
definitions:
  ApplicationParameters:
    type: object
    properties:
      validationCode:
        type: string
        format: string
        x-nullable: true
      parameterName:
        type: string
        format: string
        x-nullable: true
      parameterValue:
        type: string
        format: string
        x-nullable: true
  PostDocumentPayload:
    type: object
    properties:
      service_member_id:
        type: string
        format: uuid
        title: The service member this document belongs to
  InvalidRequestResponsePayload:
    type: object
    properties:
      errors:
        type: object
        additionalProperties:
          type: string
  ClientError:
    type: object
    properties:
      title:
        type: string
      detail:
        type: string
      instance:
        type: string
        format: uuid
    required:
      - title
      - detail
      - instance
  ValidationError:
    allOf:
      - $ref: '#/definitions/ClientError'
      - type: object
    properties:
      invalid_fields:
        type: object
        additionalProperties:
          type: string
    required:
      - invalid_fields
  BackupContact:
    type: object
    properties:
      name:
        type: string
      email:
        type: string
        format: x-email
        example: backupContact@mail.com
      phone:
        type: string
        format: telephone
        pattern: '^[2-9]\d{2}-\d{3}-\d{4}$'
    required:
      - name
      - email
      - phone
  Contractor:
    properties:
      contractNumber:
        type: string
      id:
        format: uuid
        type: string
      name:
        type: string
      type:
        type: string
  Role:
    type: object
    properties:
      id:
        type: string
        format: uuid
        example: c56a4180-65aa-42ec-a945-5fd21dec0538
      roleType:
        type: string
        example: customer
      roleName:
        type: string
        example: Task Ordering Officer
      createdAt:
        type: string
        format: date-time
        readOnly: true
      updatedAt:
        type: string
        format: date-time
        readOnly: true
    required:
      - id
      - roleType
      - roleName
      - createdAt
      - updatedAt
  OfficeUser:
    type: object
    properties:
      id:
        type: string
        format: uuid
        example: c56a4180-65aa-42ec-a945-5fd21dec0538
      userId:
        type: string
        format: uuid
      firstName:
        type: string
      middleInitials:
        type: string
      lastName:
        type: string
      email:
        type: string
        format: x-email
        pattern: '^[a-zA-Z0-9._%+-]+@[a-zA-Z0-9.-]+\.[a-zA-Z]{2,}$'
      telephone:
        type: string
        format: telephone
        pattern: '^[2-9]\d{2}-\d{3}-\d{4}$'
      transportationOfficeId:
        type: string
        format: uuid
      transportationOffice:
        $ref: 'definitions/TransportationOffice.yaml'
      active:
        type: boolean
      roles:
        type: array
        items:
          $ref: '#/definitions/Role'
      edipi:
        type: string
      otherUniqueId:
        type: string
      rejectionReason:
        type: string
      status:
        type: string
        enum:
          - APPROVED
          - REQUESTED
          - REJECTED
      createdAt:
        type: string
        format: date-time
        readOnly: true
      updatedAt:
        type: string
        format: date-time
        readOnly: true
    required:
      - id
      - firstName
      - middleInitials
      - lastName
      - email
      - telephone
      - transportationOfficeId
      - active
      - roles
      - edipi
      - otherUniqueId
      - rejectionReason
      - status
      - createdAt
      - updatedAt
  LockedOfficeUser:
    type: object
    properties:
      firstName:
        type: string
      lastName:
        type: string
      transportationOfficeId:
        type: string
        format: uuid
      transportationOffice:
        $ref: 'definitions/TransportationOffice.yaml'
  OfficeUserCreate:
    type: object
    properties:
      email:
        type: string
        example: 'user@userdomain.com'
        title: Email
        x-nullable: false
      edipi:
        type: string
        example: '1234567890'
        maxLength: 10
        title: EDIPI
        x-nullable: true
      otherUniqueId:
        type: string
        title: Office user identifier when EDIPI is not available
        x-nullable: true
      firstName:
        type: string
        title: First Name
        x-nullable: false
      middleInitials:
        type: string
        example: L.
        x-nullable: true
        title: Middle Initials
      lastName:
        type: string
        title: Last Name
        x-nullable: false
      telephone:
        type: string
        format: telephone
        pattern: '^[2-9]\d{2}-\d{3}-\d{4}$'
        example: 212-555-5555
        x-nullable: false
      transportationOfficeId:
        type: string
        format: uuid
        example: 'c56a4180-65aa-42ec-a945-5fd21dec0538'
        x-nullable: false
      roles:
        type: array
        items:
          $ref: '#/definitions/OfficeUserRole'
        x-nullable: false
    required:
      - firstName
      - lastName
      - email
      - telephone
      - transportationOfficeId
      - roles
  OfficeUserRole:
    type: object
    properties:
      name:
        type: string
        example: 'Task Ordering Officer'
        x-nullable: true
        title: name
      roleType:
        type: string
        example: 'task_ordering_officer'
        x-nullable: true
        title: roleType
  Customer:
    type: object
    properties:
      agency:
        type: string
        title: Agency customer is affilated with
      first_name:
        type: string
        example: John
      last_name:
        type: string
        example: Doe
      phone:
        type: string
        format: telephone
        pattern: '^[2-9]\d{2}-\d{3}-\d{4}$'
        x-nullable: true
      email:
        type: string
        format: x-email
        pattern: '^[a-zA-Z0-9._%+-]+@[a-zA-Z0-9.-]+\.[a-zA-Z]{2,}$'
        x-nullable: true
      suffix:
        type: string
        example: Jr.
        x-nullable: true
      middle_name:
        type: string
        example: David
        x-nullable: true
      current_address:
        $ref: 'definitions/Address.yaml'
      backup_contact:
        $ref: '#/definitions/BackupContact'
      id:
        type: string
        format: uuid
        example: c56a4180-65aa-42ec-a945-5fd21dec0538
      edipi:
        type: string
      userID:
        type: string
        format: uuid
        example: c56a4180-65aa-42ec-a945-5fd21dec0538
      eTag:
        type: string
      phoneIsPreferred:
        type: boolean
      emailIsPreferred:
        type: boolean
      secondaryTelephone:
        type: string
        format: telephone
        pattern: '^[2-9]\d{2}-\d{3}-\d{4}$|^$'
        x-nullable: true
      backupAddress:
        $ref: 'definitions/Address.yaml'
      cacValidated:
        type: boolean
        x-nullable: true
      emplid:
        type: string
        x-nullable: true
  CreatedCustomer:
    type: object
    properties:
      affiliation:
        type: string
        title: Branch of service customer is affilated with
      firstName:
        type: string
        example: John
      lastName:
        type: string
        example: Doe
      telephone:
        type: string
        format: telephone
        pattern: '^[2-9]\d{2}-\d{3}-\d{4}$'
        x-nullable: true
      personalEmail:
        type: string
        format: x-email
        pattern: '^[a-zA-Z0-9._%+-]+@[a-zA-Z0-9.-]+\.[a-zA-Z]{2,}$'
      suffix:
        type: string
        example: Jr.
        x-nullable: true
      middleName:
        type: string
        example: David
        x-nullable: true
      residentialAddress:
        $ref: 'definitions/Address.yaml'
      backupContact:
        $ref: '#/definitions/BackupContact'
      id:
        type: string
        format: uuid
        example: c56a4180-65aa-42ec-a945-5fd21dec0538
      edipi:
        type: string
        x-nullable: true
      userID:
        type: string
        format: uuid
        example: c56a4180-65aa-42ec-a945-5fd21dec0538
      oktaID:
        type: string
      oktaEmail:
        type: string
      phoneIsPreferred:
        type: boolean
      emailIsPreferred:
        type: boolean
      secondaryTelephone:
        type: string
        format: telephone
        pattern: '^[2-9]\d{2}-\d{3}-\d{4}$'
        x-nullable: true
      backupAddress:
        $ref: 'definitions/Address.yaml'
      cacValidated:
        type: boolean
  UpdateCustomerPayload:
    type: object
    properties:
      first_name:
        type: string
        example: John
      last_name:
        type: string
        example: Doe
      phone:
        type: string
        format: telephone
        pattern: '^[2-9]\d{2}-\d{3}-\d{4}$'
        x-nullable: true
      email:
        type: string
        format: x-email
        pattern: '^[a-zA-Z0-9._%+-]+@[a-zA-Z0-9.-]+\.[a-zA-Z]{2,}$'
        x-nullable: true
      suffix:
        type: string
        example: Jr.
        x-nullable: true
      middle_name:
        type: string
        example: David
        x-nullable: true
      current_address:
        allOf:
          - $ref: 'definitions/Address.yaml'
      backup_contact:
        $ref: '#/definitions/BackupContact'
      phoneIsPreferred:
        type: boolean
      emailIsPreferred:
        type: boolean
      secondaryTelephone:
        type: string
        format: telephone
        pattern: '^[2-9]\d{2}-\d{3}-\d{4}$|^$'
        x-nullable: true
      backupAddress:
        allOf:
          - $ref: 'definitions/Address.yaml'
      cac_validated:
        type: boolean
  CreateCustomerPayload:
    type: object
    properties:
      affiliation:
        $ref: 'definitions/Affiliation.yaml'
      edipi:
        type: string
        example: '1234567890'
        maxLength: 10
        x-nullable: false
      emplid:
        type: string
        example: '9485155'
        maxLength: 7
        x-nullable: true
      firstName:
        type: string
        example: John
      middleName:
        type: string
        example: David
        x-nullable: true
      lastName:
        type: string
        example: Doe
      suffix:
        type: string
        example: Jr.
        x-nullable: true
      telephone:
        type: string
        format: telephone
        pattern: '^[2-9]\d{2}-\d{3}-\d{4}$'
        x-nullable: true
      secondaryTelephone:
        type: string
        format: telephone
        pattern: '^[2-9]\d{2}-\d{3}-\d{4}$'
        x-nullable: true
      personalEmail:
        type: string
        format: x-email
        example: personalEmail@email.com
        pattern: '^[a-zA-Z0-9._%+-]+@[a-zA-Z0-9.-]+\.[a-zA-Z]{2,}$'
      phoneIsPreferred:
        type: boolean
      emailIsPreferred:
        type: boolean
      residentialAddress:
        allOf:
          - $ref: 'definitions/Address.yaml'
      backupContact:
        $ref: '#/definitions/BackupContact'
      backupMailingAddress:
        allOf:
          - $ref: 'definitions/Address.yaml'
      createOktaAccount:
        type: boolean
      cacUser:
        type: boolean
  FetchLineOfAccountingPayload:
    type: object
    properties:
      departmentIndicator:
        $ref: 'definitions/DepartmentIndicator.yaml'
      effectiveDate:
        description: >
          The effective date for the Line Of Accounting (LOA) being fetched. Eg, the orders issue date or the Non-Temporary Storage (NTS) Move Task Order (MTO) approval date.
          Effective date is used to find "Active" TGET data by searching for the TACs and LOAs with begin and end dates containing this date.
          The 'Effective Date' is the date that can be either the orders issued date (For HHG shipments),
          MTO approval date (For NTS shipments), or even the current date for NTS
          shipments with no approval yet (Just providing a preview to the office
          users per customer request).
        type: string
        format: date
        example: '2023-01-01'
      tacCode:
        type: string
        minLength: 4
        maxLength: 4
        example: 'F8J1'
  SearchCustomersResult:
    type: object
    properties:
      page:
        type: integer
      perPage:
        type: integer
      totalCount:
        type: integer
      searchCustomers:
        $ref: '#/definitions/SearchCustomers'
  SearchCustomers:
    type: array
    items:
      $ref: '#/definitions/SearchCustomer'
  SearchCustomer:
    type: object
    properties:
      id:
        type: string
        format: uuid
      firstName:
        type: string
        example: John
        x-nullable: true
      lastName:
        type: string
        example: Doe
        x-nullable: true
      dodID:
        type: string
        x-nullable: true
      emplid:
        type: string
        x-nullable: true
      branch:
        type: string
      telephone:
        type: string
        format: telephone
        pattern: '^[2-9]\d{2}-\d{3}-\d{4}$'
        x-nullable: true
      personalEmail:
        type: string
        format: x-email
        example: personalEmail@email.com
        pattern: '^[a-zA-Z0-9._%+-]+@[a-zA-Z0-9.-]+\.[a-zA-Z]{2,}$'
        x-nullable: true
  Entitlements:
    properties:
      id:
        example: 571008b1-b0de-454d-b843-d71be9f02c04
        format: uuid
        type: string
      authorizedWeight:
        example: 2000
        type: integer
        x-formatting: weight
        x-nullable: true
      dependentsAuthorized:
        example: true
        type: boolean
        x-nullable: true
      gunSafe:
        type: boolean
        example: false
      nonTemporaryStorage:
        example: false
        type: boolean
        x-nullable: true
      privatelyOwnedVehicle:
        example: false
        type: boolean
        x-nullable: true
      proGearWeight:
        example: 2000
        type: integer
        x-formatting: weight
      proGearWeightSpouse:
        example: 500
        type: integer
        x-formatting: weight
      storageInTransit:
        example: 90
        type: integer
        x-nullable: true
      totalWeight:
        example: 500
        type: integer
        x-formatting: weight
      totalDependents:
        example: 2
        type: integer
      requiredMedicalEquipmentWeight:
        example: 500
        type: integer
        x-formatting: weight
      organizationalClothingAndIndividualEquipment:
        example: true
        type: boolean
      eTag:
        type: string
    type: object
  Error:
    properties:
      message:
        type: string
    required:
      - message
    type: object
  Grade:
    type: string
    x-nullable: true
    title: grade
    enum:
      - E_1
      - E_2
      - E_3
      - E_4
      - E_5
      - E_6
      - E_7
      - E_8
      - E_9
      - E_9_SPECIAL_SENIOR_ENLISTED
      - O_1_ACADEMY_GRADUATE
      - O_2
      - O_3
      - O_4
      - O_5
      - O_6
      - O_7
      - O_8
      - O_9
      - O_10
      - W_1
      - W_2
      - W_3
      - W_4
      - W_5
      - AVIATION_CADET
      - CIVILIAN_EMPLOYEE
      - ACADEMY_CADET
      - MIDSHIPMAN
    x-display-value:
      E_1: E-1
      E_2: E-2
      E_3: E-3
      E_4: E-4
      E_5: E-5
      E_6: E-6
      E_7: E-7
      E_8: E-8
      E_9: E-9
      E_9_SPECIAL_SENIOR_ENLISTED: E-9 (Special Senior Enlisted)
      O_1_ACADEMY_GRADUATE: O-1 or Service Academy Graduate
      O_2: O-2
      O_3: O-3
      O_4: O-4
      O_5: O-5
      O_6: O-6
      O_7: O-7
      O_8: O-8
      O_9: O-9
      O_10: O-10
      W_1: W-1
      W_2: W-2
      W_3: W-3
      W_4: W-4
      W_5: W-5
      AVIATION_CADET: Aviation Cadet
      CIVILIAN_EMPLOYEE: Civilian Employee
      ACADEMY_CADET: Service Academy Cadet
      MIDSHIPMAN: Midshipman
  Move:
    properties:
      id:
        example: 1f2270c7-7166-40ae-981e-b200ebdf3054
        format: uuid
        type: string
      serviceCounselingCompletedAt:
        format: date-time
        type: string
        x-nullable: true
      availableToPrimeAt:
        format: date-time
        type: string
        x-nullable: true
      approvedAt:
        format: date-time
        type: string
        x-nullable: true
      billableWeightsReviewedAt:
        format: date-time
        type: string
        x-nullable: true
      contractorId:
        type: string
        format: uuid
        x-nullable: true
      contractor:
        $ref: '#/definitions/Contractor'
      locator:
        type: string
        example: '1K43AR'
      ordersId:
        type: string
        format: uuid
        example: c56a4180-65aa-42ec-a945-5fd21dec0538
      orders:
        $ref: '#/definitions/Order'
      referenceId:
        example: 1001-3456
        type: string
        x-nullable: true
      status:
        $ref: '#/definitions/MoveStatus'
      excess_weight_qualified_at:
        type: string
        format: date-time
        description: Timestamp of when the estimated shipment weights of the move reached 90% of the weight allowance
        x-nullable: true
      excess_weight_acknowledged_at:
        type: string
        format: date-time
        description: Timestamp of when the TOO acknowledged the excess weight risk by either dismissing the alert or updating the max billable weight
        x-nullable: true
      tioRemarks:
        type: string
        example: approved additional weight
        x-nullable: true
      financialReviewFlag:
        type: boolean
        example: false
        description: This flag is set by office users if a move should be reviewed by a Financial Office
        x-nullable: false
        readOnly: true
      financialReviewRemarks:
        type: string
        example: Destination address is too far from duty location
        x-nullable: true
        readOnly: true
      closeoutOffice:
        $ref: 'definitions/TransportationOffice.yaml'
      closeoutOfficeId:
        type: string
        format: uuid
        description: The transportation office that will handle reviewing PPM Closeout documentation for Army and Air Force service members
        x-nullable: true
      approvalsRequestedAt:
        type: string
        format: date-time
        description: The time at which a move is sent back to the TOO becuase the prime added a new service item for approval
        x-nullable: true
      createdAt:
        type: string
        format: date-time
      submittedAt:
        type: string
        format: date-time
        x-nullable: true
      updatedAt:
        type: string
        format: date-time
      eTag:
        type: string
      shipmentGBLOC:
        $ref: '#/definitions/GBLOC'
      lockedByOfficeUserID:
        type: string
        format: uuid
        x-nullable: true
      lockedByOfficeUser:
        $ref: '#/definitions/LockedOfficeUser'
        x-nullable: true
      lockExpiresAt:
        type: string
        format: date-time
        x-nullable: true
      additionalDocuments:
        $ref: 'definitions/Document.yaml'
      SCAssignedUser:
        $ref: '#/definitions/AssignedOfficeUser'
      TOOAssignedUser:
        $ref: '#/definitions/AssignedOfficeUser'
      TIOAssignedUser:
        $ref: '#/definitions/AssignedOfficeUser'
  MoveHistory:
    properties:
      id:
        description: move ID
        example: 1f2270c7-7166-40ae-981e-b200ebdf3054
        format: uuid
        type: string
      historyRecords:
        description: A list of MoveAuditHistory's connected to the move.
        $ref: '#/definitions/MoveAuditHistories'
      locator:
        description: move locator
        type: string
        example: '1K43AR'
      referenceId:
        description: move referenceID
        example: 1001-3456
        type: string
        x-nullable: true
  MoveHistoryResult:
    type: object
    properties:
      page:
        type: integer
      perPage:
        type: integer
      totalCount:
        type: integer
      id:
        description: move ID
        example: 1f2270c7-7166-40ae-981e-b200ebdf3054
        format: uuid
        type: string
      historyRecords:
        description: A list of MoveAuditHistory's connected to the move.
        $ref: '#/definitions/MoveAuditHistories'
      locator:
        description: move locator
        type: string
        example: '1K43AR'
      referenceId:
        description: move referenceID
        example: 1001-3456
        type: string
        x-nullable: true
  MoveAuditHistories:
    type: array
    items:
      $ref: '#/definitions/MoveAuditHistory'
  MoveAuditHistory:
    properties:
      id:
        description: id from audity_history table
        example: 1f2270c7-7166-40ae-981e-b200ebdf3054
        format: uuid
        type: string
      schemaName:
        description: Database schema audited table for this event is in
        type: string
      tableName:
        description: name of database table that was changed
        type: string
      relId:
        description: relation OID. Table OID (object identifier). Changes with drop/create.
        type: integer
      objectId:
        description: id column for the tableName where the data was changed
        example: 1f2270c7-7166-40ae-981e-b200ebdf3054
        format: uuid
        type: string
        x-nullable: true
      sessionUserId:
        example: 1f2270c7-7166-40ae-981e-b200ebdf3054
        format: uuid
        type: string
        x-nullable: true
      sessionUserFirstName:
        example: foo
        type: string
        x-nullable: true
      sessionUserLastName:
        example: bar
        type: string
        x-nullable: true
      sessionUserEmail:
        example: foobar@example.com
        type: string
        x-nullable: true
      sessionUserTelephone:
        format: telephone
        type: string
        pattern: '^[2-9]\d{2}-\d{3}-\d{4}$'
        x-nullable: true
      context:
        type: array
        items:
          type: object
          additionalProperties:
            type: string
        x-nullable: true
      contextId:
        description: id column for the context table the record belongs to
        example: 1f2270c7-7166-40ae-981e-b200ebdf3054
        type: string
        x-nullable: true
      eventName:
        description: API endpoint name that was called to make the change
        type: string
        x-nullable: true
      actionTstampTx:
        description: Transaction start timestamp for tx in which audited event occurred
        type: string
        format: date-time
      actionTstampStm:
        description: Statement start timestamp for tx in which audited event occurred
        type: string
        format: date-time
      actionTstampClk:
        description: Wall clock time at which audited event's trigger call occurred
        type: string
        format: date-time
      transactionId:
        description: Identifier of transaction that made the change. May wrap, but unique paired with action_tstamp_tx.
        type: integer
        x-nullable: true
      action:
        description: Action type; I = insert, D = delete, U = update, T = truncate
        type: string
      oldValues:
        description: A list of (old/previous) MoveAuditHistoryItem's for a record before the change.
        type: object
        additionalProperties: true
        x-nullable: true
      changedValues:
        description: A list of (changed/updated) MoveAuditHistoryItem's for a record after the change.
        type: object
        additionalProperties: true
        x-nullable: true
      statementOnly:
        description: true if audit event is from an FOR EACH STATEMENT trigger, false for FOR EACH ROW'
        type: boolean
        example: false
  MoveAuditHistoryItems:
    type: array
    items:
      $ref: '#/definitions/MoveAuditHistoryItem'
  MoveAuditHistoryItem:
    properties:
      columnName:
        type: string
      columnValue:
        type: string
  MoveStatus:
    type: string
    enum:
      - DRAFT
      - NEEDS SERVICE COUNSELING
      - SERVICE COUNSELING COMPLETED
      - SUBMITTED
      - APPROVALS REQUESTED
      - APPROVED
      - CANCELED
  PPMStatus:
    type: string
    enum:
      - CANCELLED
      - DRAFT
      - SUBMITTED
      - WAITING_ON_CUSTOMER
      - NEEDS_ADVANCE_APPROVAL
      - NEEDS_CLOSEOUT
      - CLOSEOUT_COMPLETE
      - COMPLETED
  DeptIndicator:
    type: string
    title: Dept. indicator
    x-nullable: true
    enum:
      - NAVY_AND_MARINES
      - ARMY
      - ARMY_CORPS_OF_ENGINEERS
      - AIR_AND_SPACE_FORCE
      - COAST_GUARD
      - OFFICE_OF_SECRETARY_OF_DEFENSE
    x-display-value:
      NAVY_AND_MARINES: 17 Navy and Marine Corps
      ARMY: 21 Army
      ARMY_CORPS_OF_ENGINEERS: 96 Army Corps of Engineers
      AIR_AND_SPACE_FORCE: 57 Air Force and Space Force
      COAST_GUARD: 70 Coast Guard
      OFFICE_OF_SECRETARY_OF_DEFENSE: 97 Office of the Secretary of Defense
  OrdersTypeDetail:
    type: string
    title: Orders type detail
    x-nullable: true
    enum:
      - HHG_PERMITTED
      - PCS_TDY
      - HHG_RESTRICTED_PROHIBITED
      - HHG_RESTRICTED_AREA
      - INSTRUCTION_20_WEEKS
      - HHG_PROHIBITED_20_WEEKS
      - DELAYED_APPROVAL
    x-display-value:
      HHG_PERMITTED: Shipment of HHG Permitted
      PCS_TDY: PCS with TDY Enroute
      HHG_RESTRICTED_PROHIBITED: Shipment of HHG Restricted or Prohibited
      HHG_RESTRICTED_AREA: HHG Restricted Area-HHG Prohibited
      INSTRUCTION_20_WEEKS: Course of Instruction 20 Weeks or More
      HHG_PROHIBITED_20_WEEKS: Shipment of HHG Prohibited but Authorized within 20 weeks
      DELAYED_APPROVAL: Delayed Approval 20 Weeks or More
  Order:
    properties:
      id:
        example: 1f2270c7-7166-40ae-981e-b200ebdf3054
        format: uuid
        type: string
      customerID:
        example: c56a4180-65aa-42ec-a945-5fd21dec0538
        format: uuid
        type: string
      customer:
        $ref: '#/definitions/Customer'
      moveCode:
        type: string
        example: 'H2XFJF'
      first_name:
        type: string
        example: John
        readOnly: true
      last_name:
        type: string
        example: Doe
        readOnly: true
      grade:
        $ref: '#/definitions/Grade'
      agency:
        $ref: 'definitions/Affiliation.yaml'
      entitlement:
        $ref: '#/definitions/Entitlements'
      destinationDutyLocation:
        $ref: 'definitions/DutyLocation.yaml'
      destinationDutyLocationGBLOC:
        $ref: '#/definitions/GBLOC'
      originDutyLocation:
        $ref: 'definitions/DutyLocation.yaml'
      originDutyLocationGBLOC:
        $ref: '#/definitions/GBLOC'
      moveTaskOrderID:
        example: c56a4180-65aa-42ec-a945-5fd21dec0538
        format: uuid
        type: string
      uploaded_order_id:
        example: c56a4180-65aa-42ec-a945-5fd21dec0538
        format: uuid
        type: string
      uploadedAmendedOrderID:
        example: c56a4180-65aa-42ec-a945-5fd21dec0538
        format: uuid
        type: string
        x-nullable: true
      amendedOrdersAcknowledgedAt:
        type: string
        format: date-time
        x-nullable: true
      order_number:
        type: string
        x-nullable: true
        example: '030-00362'
      order_type:
        $ref: 'definitions/OrdersType.yaml'
      order_type_detail:
        $ref: '#/definitions/OrdersTypeDetail'
        x-nullable: true
      date_issued:
        type: string
        format: date
        example: '2020-01-01'
      report_by_date:
        type: string
        format: date
        example: '2020-01-01'
      department_indicator:
        $ref: '#/definitions/DeptIndicator'
        x-nullable: true
      tac:
        type: string
        title: TAC
        example: 'F8J1'
        x-nullable: true
      sac:
        type: string
        title: SAC
        example: 'N002214CSW32Y9'
        x-nullable: true
      ntsTac:
        type: string
        title: NTS TAC
        example: 'F8J1'
        x-nullable: true
      ntsSac:
        type: string
        title: NTS SAC
        example: 'N002214CSW32Y9'
        x-nullable: true
      has_dependents:
        type: boolean
        example: false
        title: Are dependents included in your orders?
      spouse_has_pro_gear:
        type: boolean
        example: false
        title: Do you have a spouse who will need to move items related to their occupation (also known as spouse pro-gear)?
      supplyAndServicesCostEstimate:
        type: string
      packingAndShippingInstructions:
        type: string
      methodOfPayment:
        type: string
      naics:
        type: string
      orders_type:
        $ref: 'definitions/OrdersType.yaml'
      eTag:
        type: string
    type: object
  Location:
    type: object
    properties:
      label:
        type: string
        example: Label for display
      value:
        type: string
        example: Value for location
    required:
      - label
      - value
  Locations:
    type: array
    items:
      $ref: '#/definitions/Location'
  OrderBody:
    type: object
    properties:
      id:
        type: string
        format: uuid
  CreateOrders:
    type: object
    properties:
      serviceMemberId:
        type: string
        format: uuid
        example: c56a4180-65aa-42ec-a945-5fd21dec0538
      issueDate:
        type: string
        description: The date and time that these orders were cut.
        format: date
        title: Orders date
      reportByDate:
        type: string
        description: Report By Date
        format: date
        title: Report-by date
      ordersType:
        $ref: 'definitions/OrdersType.yaml'
      ordersTypeDetail:
        $ref: '#/definitions/OrdersTypeDetail'
      hasDependents:
        type: boolean
        title: Are dependents included in your orders?
      spouseHasProGear:
        type: boolean
        title: Do you have a spouse who will need to move items related to their occupation (also known as spouse pro-gear)?
      newDutyLocationId:
        type: string
        format: uuid
        example: c56a4180-65aa-42ec-a945-5fd21dec0538
      ordersNumber:
        type: string
        title: Orders Number
        x-nullable: true
        example: '030-00362'
      tac:
        type: string
        title: TAC
        example: 'F8J1'
        x-nullable: true
      sac:
        type: string
        title: SAC
        example: 'N002214CSW32Y9'
        x-nullable: true
      departmentIndicator:
        $ref: '#/definitions/DeptIndicator'
      grade:
        $ref: '#/definitions/Grade'
      originDutyLocationId:
        type: string
        format: uuid
        example: c56a4180-65aa-42ec-a945-5fd21dec0538
    required:
      - serviceMemberId
      - issueDate
      - reportByDate
      - ordersType
      - hasDependents
      - spouseHasProGear
      - newDutyLocationId
  CounselingUpdateOrderPayload:
    type: object
    properties:
      issueDate:
        type: string
        description: The date and time that these orders were cut.
        format: date
        example: '2018-04-26'
        title: Orders date
      reportByDate:
        type: string
        description: Report By Date
        format: date
        example: '2018-04-26'
        title: Report-by date
      ordersType:
        $ref: 'definitions/OrdersType.yaml'
      ordersTypeDetail:
        $ref: '#/definitions/OrdersTypeDetail'
      ordersNumber:
        type: string
        title: Orders Number
        x-nullable: true
        example: '030-00362'
      departmentIndicator:
        $ref: '#/definitions/DeptIndicator'
        x-nullable: true
      originDutyLocationId:
        type: string
        format: uuid
        example: c56a4180-65aa-42ec-a945-5fd21dec0538
      newDutyLocationId:
        type: string
        format: uuid
        example: c56a4180-65aa-42ec-a945-5fd21dec0538
      tac:
        type: string
        title: HHG TAC
        minLength: 4
        maxLength: 4
        example: 'F8J1'
        x-nullable: true
      sac:
        title: HHG SAC
        example: 'N002214CSW32Y9'
        $ref: definitions/NullableString.yaml
      ntsTac:
        title: NTS TAC
        minLength: 4
        maxLength: 4
        example: 'F8J1'
        $ref: definitions/NullableString.yaml
      ntsSac:
        title: NTS SAC
        example: 'N002214CSW32Y9'
        $ref: definitions/NullableString.yaml
      grade:
        $ref: '#/definitions/Grade'
    required:
      - issueDate
      - reportByDate
      - ordersType
      - originDutyLocationId
      - newDutyLocationId
  UpdateOrderPayload:
    type: object
    properties:
      issueDate:
        type: string
        description: The date and time that these orders were cut.
        format: date
        example: '2018-04-26'
        title: Orders date
      reportByDate:
        type: string
        description: Report By Date
        format: date
        example: '2018-04-26'
        title: Report-by date
      ordersType:
        $ref: 'definitions/OrdersType.yaml'
      ordersTypeDetail:
        $ref: '#/definitions/OrdersTypeDetail'
      originDutyLocationId:
        type: string
        format: uuid
        example: c56a4180-65aa-42ec-a945-5fd21dec0538
      newDutyLocationId:
        type: string
        format: uuid
        example: c56a4180-65aa-42ec-a945-5fd21dec0538
      ordersNumber:
        type: string
        title: Orders Number
        x-nullable: true
        example: '030-00362'
      tac:
        type: string
        title: HHG TAC
        minLength: 4
        maxLength: 4
        example: 'F8J1'
        x-nullable: true
      sac:
        title: HHG SAC
        example: 'N002214CSW32Y9'
        $ref: definitions/NullableString.yaml
      ntsTac:
        title: NTS TAC
        minLength: 4
        maxLength: 4
        example: 'F8J1'
        $ref: definitions/NullableString.yaml
      ntsSac:
        title: NTS SAC
        example: 'N002214CSW32Y9'
        $ref: definitions/NullableString.yaml
      departmentIndicator:
        $ref: '#/definitions/DeptIndicator'
        x-nullable: true
      ordersAcknowledgement:
        description: Confirmation that the new amended orders were reviewed after previously approving the original orders
        type: boolean
        x-nullable: true
      grade:
        $ref: '#/definitions/Grade'
    required:
      - issueDate
      - reportByDate
      - ordersType
      - newDutyLocationId
      - originDutyLocationId
  UpdateAllowancePayload:
    type: object
    properties:
      grade:
        $ref: '#/definitions/Grade'
      dependentsAuthorized:
        type: boolean
        x-nullable: true
      agency:
        $ref: 'definitions/Affiliation.yaml'
      proGearWeight:
        description: unit is in lbs
        example: 2000
        type: integer
        minimum: 0
        maximum: 2000
        x-formatting: weight
        x-nullable: true
      proGearWeightSpouse:
        description: unit is in lbs
        example: 500
        type: integer
        minimum: 0
        maximum: 500
        x-formatting: weight
        x-nullable: true
      requiredMedicalEquipmentWeight:
        description: unit is in lbs
        example: 2000
        type: integer
        minimum: 0
        x-formatting: weight
      organizationalClothingAndIndividualEquipment:
        description: only for Army
        type: boolean
        x-nullable: true
      storageInTransit:
        description: the number of storage in transit days that the customer is entitled to for a given shipment on their move
        type: integer
        minimum: 0
      gunSafe:
        description: True if user is entitled to move a gun safe (up to 500 lbs) as part of their move without it being charged against their weight allowance.
        type: boolean
        x-nullable: true
  UpdateBillableWeightPayload:
    type: object
    properties:
      authorizedWeight:
        description: unit is in lbs
        example: 2000
        minimum: 1
        type: integer
        x-formatting: weight
        x-nullable: true
  UpdateMaxBillableWeightAsTIOPayload:
    type: object
    properties:
      authorizedWeight:
        description: unit is in lbs
        example: 2000
        minimum: 1
        type: integer
        x-formatting: weight
        x-nullable: true
      tioRemarks:
        description: TIO remarks for updating the max billable weight
        example: Increasing max billable weight
        type: string
        minLength: 1
        x-nullable: true
    required:
      - authorizedWeight
      - tioRemarks
  CounselingUpdateAllowancePayload:
    type: object
    properties:
      grade:
        $ref: '#/definitions/Grade'
      dependentsAuthorized:
        type: boolean
        x-nullable: true
      agency:
        $ref: 'definitions/Affiliation.yaml'
      proGearWeight:
        minimum: 0
        maximum: 2000
        description: unit is in lbs
        example: 2000
        type: integer
        x-formatting: weight
        x-nullable: true
      proGearWeightSpouse:
        minimum: 0
        maximum: 500
        description: unit is in lbs
        example: 2000
        type: integer
        x-formatting: weight
        x-nullable: true
      requiredMedicalEquipmentWeight:
        minimum: 0
        description: unit is in lbs
        example: 2000
        type: integer
        x-formatting: weight
      organizationalClothingAndIndividualEquipment:
        description: only for Army
        type: boolean
        x-nullable: true
      storageInTransit:
        description: the number of storage in transit days that the customer is entitled to for a given shipment on their move
        type: integer
        minimum: 0
      gunSafe:
        description: True if user is entitled to move a gun safe (up to 500 lbs) as part of their move without it being charged against their weight allowance.
        type: boolean
        x-nullable: true
  MoveTaskOrder:
    description: The Move (MoveTaskOrder)
    properties:
      id:
        example: 1f2270c7-7166-40ae-981e-b200ebdf3054
        format: uuid
        type: string
      createdAt:
        format: date-time
        type: string
      orderID:
        example: c56a4180-65aa-42ec-a945-5fd21dec0538
        format: uuid
        type: string
      locator:
        type: string
        example: '1K43AR'
      referenceId:
        example: 1001-3456
        type: string
      serviceCounselingCompletedAt:
        format: date-time
        type: string
        x-nullable: true
      availableToPrimeAt:
        format: date-time
        type: string
        x-nullable: true
      approvedAt:
        format: date-time
        type: string
        x-nullable: true
      updatedAt:
        format: date-time
        type: string
      destinationAddress:
        $ref: 'definitions/Address.yaml'
      pickupAddress:
        $ref: 'definitions/Address.yaml'
      destinationDutyLocation:
        example: 1f2270c7-7166-40ae-981e-b200ebdf3054
        format: uuid
        type: string
      originDutyLocation:
        example: 1f2270c7-7166-40ae-981e-b200ebdf3054
        format: uuid
        type: string
      entitlements:
        $ref: '#/definitions/Entitlements'
      requestedPickupDate:
        format: date
        type: string
      tioRemarks:
        type: string
        example: approved additional weight
        x-nullable: true
      eTag:
        type: string
    type: object
  MoveTaskOrders:
    items:
      $ref: '#/definitions/MoveTaskOrder'
    type: array
  PaymentRequest:
    properties:
      proofOfServiceDocs:
        $ref: '#/definitions/ProofOfServiceDocs'
      id:
        example: c56a4180-65aa-42ec-a945-5fd21dec0538
        format: uuid
        readOnly: true
        type: string
      isFinal:
        default: false
        type: boolean
      moveTaskOrder:
        $ref: '#/definitions/Move'
      moveTaskOrderID:
        example: c56a4180-65aa-42ec-a945-5fd21dec0538
        format: uuid
        type: string
      rejectionReason:
        example: documentation was incomplete
        type: string
        x-nullable: true
      serviceItems:
        $ref: '#/definitions/PaymentServiceItems'
      status:
        $ref: '#/definitions/PaymentRequestStatus'
      paymentRequestNumber:
        example: 1234-5678-1
        readOnly: true
        type: string
      recalculationOfPaymentRequestID:
        example: c56a4180-65aa-42ec-a945-5fd21dec0538
        format: uuid
        type: string
        readOnly: true
        x-nullable: true
      eTag:
        type: string
      reviewedAt:
        format: date-time
        type: string
        x-nullable: true
      createdAt:
        format: date-time
        type: string
      sentToGexAt:
        format: date-time
        type: string
        x-nullable: true
      receivedByGexAt:
        format: date-time
        type: string
        x-nullable: true
      ediErrorType:
        description: Type of EDI reporting or causing the issue. Can be EDI 997, 824, and 858.
        type: string
        x-nullable: true
      ediErrorCode:
        description: Reported code from syncada for the EDI error encountered
        type: string
        x-nullable: true
      ediErrorDescription:
        description: The reason the services counselor has excluded or rejected the item.
        type: string
        x-nullable: true
      tppsInvoiceAmountPaidTotalMillicents:
        type: integer
        format: millients
        title: Total amount that TPPS paid for all service items on the payment request in millicents
        x-nullable: true
      tppsInvoiceSellerPaidDate:
        type: string
        format: date-time
        title: Date that TPPS paid HS for the payment request
        x-nullable: true
    type: object
  PaymentRequests:
    items:
      $ref: '#/definitions/PaymentRequest'
    type: array
  PaymentServiceItems:
    items:
      $ref: '#/definitions/PaymentServiceItem'
    type: array
  PaymentServiceItem:
    properties:
      id:
        example: c56a4180-65aa-42ec-a945-5fd21dec0538
        format: uuid
        readOnly: true
        type: string
      createdAt:
        format: date-time
        type: string
      paymentRequestID:
        example: c56a4180-65aa-42ec-a945-5fd21dec0538
        format: uuid
        type: string
      mtoServiceItemID:
        example: c56a4180-65aa-42ec-a945-5fd21dec0538
        format: uuid
        type: string
      mtoServiceItemCode:
        example: DLH
        type: string
      mtoServiceItemName:
        example: Move management
        type: string
      mtoShipmentType:
        $ref: 'definitions/MTOShipmentType.yaml'
      mtoShipmentID:
        type: string
        format: uuid
        example: c56a4180-65aa-42ec-a945-5fd21dec0538
        x-nullable: true
      status:
        $ref: 'definitions/PaymentServiceItemStatus.yaml'
      priceCents:
        type: integer
        format: cents
        title: Price of the service item in cents
        x-nullable: true
      rejectionReason:
        example: documentation was incomplete
        type: string
        x-nullable: true
      referenceID:
        example: 1234-5678-c56a4180
        readOnly: true
        format: string
      paymentServiceItemParams:
        $ref: 'definitions/PaymentServiceItemParams.yaml'
      eTag:
        type: string
      tppsInvoiceAmountPaidPerServiceItemMillicents:
        type: integer
        format: millicents
        title: Amount that TPPS paid for the individual service item in millicents
        x-nullable: true
    type: object
  PaymentRequestStatus:
    $ref: 'definitions/PaymentRequestStatus.yaml'
  ProofOfServiceDocs:
    items:
      $ref: '#/definitions/ProofOfServiceDoc'
    type: array
  ProofOfServiceDoc:
    properties:
      isWeightTicket:
        type: boolean
      uploads:
        items:
          $ref: 'definitions/Upload.yaml'
        type: array
  ShipmentsPaymentSITBalance:
    items:
      $ref: '#/definitions/ShipmentPaymentSITBalance'
    type: array
  ShipmentPaymentSITBalance:
    properties:
      shipmentID:
        type: string
        format: uuid
      totalSITDaysAuthorized:
        type: integer
      totalSITDaysRemaining:
        type: integer
      totalSITEndDate:
        type: string
        format: date
        x-nullable: true
      pendingSITDaysInvoiced:
        type: integer
      pendingBilledStartDate:
        type: string
        format: date
        x-nullable: true
      pendingBilledEndDate:
        type: string
        format: date
        x-nullable: true
      previouslyBilledDays:
        type: integer
        x-nullable: true
      previouslyBilledStartDate:
        type: string
        format: date
        x-nullable: true
      previouslyBilledEndDate:
        type: string
        format: date
        x-nullable: true
  UpdateShipment:
    type: object
    properties:
      shipmentType:
        $ref: 'definitions/MTOShipmentType.yaml'
      requestedPickupDate:
        format: date
        type: string
        x-nullable: true
      requestedDeliveryDate:
        format: date
        type: string
        x-nullable: true
      customerRemarks:
        type: string
        example: handle with care
        x-nullable: true
      counselorRemarks:
        type: string
        example: counselor approved
        x-nullable: true
      billableWeightCap:
        type: integer
        description: estimated weight of the shuttle service item provided by the prime
        example: 2500
        x-formatting: weight
        x-nullable: true
      billableWeightJustification:
        type: string
        example: more weight than expected
        x-nullable: true
      pickupAddress:
        allOf:
          - $ref: 'definitions/Address.yaml'
      destinationAddress:
        allOf:
          - $ref: 'definitions/Address.yaml'
      secondaryDeliveryAddress:
        allOf:
          - $ref: 'definitions/Address.yaml'
      secondaryPickupAddress:
        allOf:
          - $ref: 'definitions/Address.yaml'
      hasSecondaryPickupAddress:
        type: boolean
        x-nullable: true
        x-omitempty: false
      hasSecondaryDeliveryAddress:
        type: boolean
        x-nullable: true
        x-omitempty: false
      tertiaryDeliveryAddress:
        allOf:
          - $ref: 'definitions/Address.yaml'
      tertiaryPickupAddress:
        allOf:
          - $ref: 'definitions/Address.yaml'
      hasTertiaryPickupAddress:
        type: boolean
        x-nullable: true
        x-omitempty: false
      hasTertiaryDeliveryAddress:
        type: boolean
        x-nullable: true
        x-omitempty: false
      actualProGearWeight:
        type: integer
        x-nullable: true
        x-omitempty: false
      actualSpouseProGearWeight:
        type: integer
        x-nullable: true
        x-omitempty: false
      destinationType:
        $ref: 'definitions/DestinationType.yaml'
      agents:
        $ref: 'definitions/MTOAgents.yaml'
        x-nullable: true
      tacType:
        $ref: 'definitions/LOATypeNullable.yaml'
      sacType:
        $ref: 'definitions/LOATypeNullable.yaml'
      usesExternalVendor:
        type: boolean
        example: false
        x-nullable: true
      serviceOrderNumber:
        type: string
        x-nullable: true
      ntsRecordedWeight:
        description: The previously recorded weight for the NTS Shipment. Used for NTS Release to know what the previous primeActualWeight or billable weight was.
        example: 2000
        type: integer
        x-formatting: weight
        x-nullable: true
      storageFacility:
        x-nullable: true
        $ref: 'definitions/StorageFacility.yaml'
      ppmShipment:
        $ref: '#/definitions/UpdatePPMShipment'
      boatShipment:
        $ref: '#/definitions/UpdateBoatShipment'
      mobileHomeShipment:
        $ref: '#/definitions/UpdateMobileHomeShipment'
  UpdatePPMShipment:
    type: object
    properties:
      expectedDepartureDate:
        description: >
          Date the customer expects to move.
        format: date
        type: string
        x-nullable: true
      actualMoveDate:
        format: date
        type: string
        x-nullable: true
      pickupAddress:
        allOf:
          - $ref: 'definitions/Address.yaml'
      actualPickupPostalCode:
        description: >
          The actual postal code where the PPM shipment started. To be filled once the customer has moved the shipment.
        format: zip
        type: string
        title: ZIP
        example: '90210'
        pattern: ^(\d{5})$
        x-nullable: true
      secondaryPickupAddress:
        allOf:
          - $ref: 'definitions/Address.yaml'
      destinationAddress:
        allOf:
          - $ref: 'definitions/Address.yaml'
      actualDestinationPostalCode:
        description: >
          The actual postal code where the PPM shipment ended. To be filled once the customer has moved the shipment.
        format: zip
        type: string
        title: ZIP
        example: '90210'
        pattern: ^(\d{5})$
        x-nullable: true
      secondaryDestinationAddress:
        allOf:
          - $ref: 'definitions/Address.yaml'
      hasSecondaryPickupAddress:
        type: boolean
        x-nullable: true
        x-omitempty: false
      hasSecondaryDestinationAddress:
        type: boolean
        x-nullable: true
        x-omitempty: false
      tertiaryPickupAddress:
        allOf:
          - $ref: 'definitions/Address.yaml'
      tertiaryDestinationAddress:
        allOf:
          - $ref: 'definitions/Address.yaml'
      hasTertiaryPickupAddress:
        type: boolean
        x-nullable: true
        x-omitempty: false
      hasTertiaryDestinationAddress:
        type: boolean
        x-nullable: true
        x-omitempty: false
      w2Address:
        x-nullable: true
        $ref: 'definitions/Address.yaml'
      sitExpected:
        type: boolean
        x-nullable: true
      sitLocation:
        allOf:
          - $ref: 'definitions/SITLocationType.yaml'
          - x-nullable: true
      sitEstimatedWeight:
        type: integer
        example: 2000
        x-nullable: true
      sitEstimatedEntryDate:
        format: date
        type: string
        x-nullable: true
      sitEstimatedDepartureDate:
        format: date
        type: string
        x-nullable: true
      estimatedWeight:
        type: integer
        example: 4200
        x-nullable: true
      hasProGear:
        description: >
          Indicates whether PPM shipment has pro gear.
        type: boolean
        x-nullable: true
      proGearWeight:
        type: integer
        x-nullable: true
      spouseProGearWeight:
        type: integer
        x-nullable: true
      hasRequestedAdvance:
        description: >
          Indicates whether an advance has been requested for the PPM shipment.
        type: boolean
        x-nullable: true
      hasReceivedAdvance:
        description: >
          Indicates whether an advance was received for the PPM shipment.
        type: boolean
        x-nullable: true
      advanceAmountRequested:
        description: >
          The amount request for an advance, or null if no advance is requested
        type: integer
        format: cents
        x-nullable: true
      advanceAmountReceived:
        description: >
          The amount received for an advance, or null if no advance is received
        type: integer
        format: cents
        x-nullable: true
      advanceStatus:
        $ref: 'definitions/PPMAdvanceStatus.yaml'
        x-nullable: true
  UpdateBoatShipment:
    type: object
    properties:
      type:
        type: string
        enum:
          - HAUL_AWAY
          - TOW_AWAY
        x-nullable: true
      year:
        type: integer
        description: Year of the Boat
        x-nullable: true
      make:
        type: string
        description: Make of the Boat
        x-nullable: true
      model:
        type: string
        description: Model of the Boat
        x-nullable: true
      lengthInInches:
        type: integer
        description: Length of the Boat in inches
        x-nullable: true
      widthInInches:
        type: integer
        description: Width of the Boat in inches
        x-nullable: true
      heightInInches:
        type: integer
        description: Height of the Boat in inches
        x-nullable: true
      hasTrailer:
        type: boolean
        description: Does the boat have a trailer
        x-nullable: true
      isRoadworthy:
        type: boolean
        description: Is the trailer roadworthy
        x-nullable: true
  UpdateMobileHomeShipment:
    type: object
    properties:
      year:
        type: integer
        description: Year of the Boat
        x-nullable: true
      make:
        type: string
        description: Make of the Boat
        x-nullable: true
      model:
        type: string
        description: Model of the Boat
        x-nullable: true
      lengthInInches:
        type: integer
        description: Length of the Boat in inches
        x-nullable: true
      widthInInches:
        type: integer
        description: Width of the Boat in inches
        x-nullable: true
      heightInInches:
        type: integer
        description: Height of the Boat in inches
        x-nullable: true
  UpdateWeightTicket:
    type: object
    properties:
      emptyWeight:
        description: Weight of the vehicle when empty.
        type: integer
        minimum: 0
      fullWeight:
        description: The weight of the vehicle when full.
        type: integer
        minimum: 0
      ownsTrailer:
        description: Indicates if the customer used a trailer they own for the move.
        type: boolean
      trailerMeetsCriteria:
        description: Indicates if the trailer that the customer used meets all the criteria to be claimable.
        type: boolean
      status:
        $ref: 'definitions/PPMDocumentStatus.yaml'
      reason:
        description: The reason the services counselor has excluded or rejected the item.
        type: string
      adjustedNetWeight:
        description: Indicates the adjusted net weight of the vehicle
        type: integer
        minimum: 0
      netWeightRemarks:
        description: Remarks explaining any edits made to the net weight
        type: string
      allowableWeight:
        description: Indicates the maximum reimbursable weight of the shipment
        type: integer
        minimum: 0
  UpdateMovingExpense:
    type: object
    properties:
      movingExpenseType:
        $ref: 'definitions/OmittableMovingExpenseType.yaml'
      description:
        description: A brief description of the expense.
        type: string
        x-nullable: true
        x-omitempty: false
      amount:
        description: The total amount of the expense as indicated on the receipt
        type: integer
      sitStartDate:
        description: The date the shipment entered storage, applicable for the `STORAGE` movingExpenseType only
        type: string
        format: date
      sitEndDate:
        description: The date the shipment exited storage, applicable for the `STORAGE` movingExpenseType only
        type: string
        format: date
      status:
        $ref: 'definitions/PPMDocumentStatus.yaml'
      reason:
        description: The reason the services counselor has excluded or rejected the item.
        type: string
      weightStored:
        description: The total weight stored in PPM SIT
        type: integer
      sitLocation:
        allOf:
          - $ref: 'definitions/SITLocationType.yaml'
          - x-nullable: true
      sitEstimatedCost:
        description: The estimated amount that the government will pay the service member to put their goods into storage. This estimated storage cost is separate from the estimated incentive.
        type: integer
        format: cents
        x-nullable: true
        x-omitempty: false
      sitReimburseableAmount:
        description: The amount of SIT that will be reimbursed
        type: integer
        format: cents
        x-nullable: true
        x-omitempty: false
  UpdateProGearWeightTicket:
    type: object
    properties:
      belongsToSelf:
        description: Indicates if this information is for the customer's own pro-gear, otherwise, it's the spouse's.
        type: boolean
      hasWeightTickets:
        description: Indicates if the user has a weight ticket for their pro-gear, otherwise they have a constructed weight.
        type: boolean
      weight:
        description: Weight of the pro-gear contained in the shipment.
        type: integer
        minimum: 0
      status:
        $ref: 'definitions/PPMDocumentStatus.yaml'
      reason:
        description: The reason the services counselor has excluded or rejected the item.
        type: string
  MTOShipments:
    items:
      $ref: 'definitions/MTOShipment.yaml'
    type: array
  CreateMTOShipment:
    type: object
    properties:
      moveTaskOrderID:
        description: The ID of the move this new shipment is for.
        example: 1f2270c7-7166-40ae-981e-b200ebdf3054
        format: uuid
        type: string
      requestedPickupDate:
        description: >
          The customer's preferred pickup date. Other dates, such as required delivery date and (outside MilMove) the
          pack date, are derived from this date.
        format: date
        type: string
        x-nullable: true
      requestedDeliveryDate:
        description: >
          The customer's preferred delivery date.
        format: date
        type: string
        x-nullable: true
      customerRemarks:
        description: |
          The customer can use the customer remarks field to inform the services counselor and the movers about any
          special circumstances for this shipment. Typical examples:
            * bulky or fragile items,
            * weapons,
            * access info for their address.
          Customer enters this information during onboarding. Optional field.
        type: string
        example: handle with care
        x-nullable: true
      counselorRemarks:
        description: |
          The counselor can use the counselor remarks field to inform the movers about any
          special circumstances for this shipment. Typical examples:
            * bulky or fragile items,
            * weapons,
            * access info for their address.
          Counselors enters this information when creating or editing an MTO Shipment. Optional field.
        type: string
        example: handle with care
        x-nullable: true
      agents:
        $ref: 'definitions/MTOAgents.yaml'
      mtoServiceItems:
        $ref: 'definitions/MTOServiceItems.yaml'
      pickupAddress:
        description: The address where the movers should pick up this shipment.
        allOf:
          - $ref: 'definitions/Address.yaml'
      destinationAddress:
        description: Where the movers should deliver this shipment.
        allOf:
          - $ref: 'definitions/Address.yaml'
      hasSecondaryPickupAddress:
        type: boolean
        x-nullable: true
        x-omitempty: false
      secondaryPickupAddress:
        description: The address where the movers should pick up this shipment.
        allOf:
          - $ref: 'definitions/Address.yaml'
      hasSecondaryDeliveryAddress:
        type: boolean
        x-nullable: true
        x-omitempty: false
      secondaryDeliveryAddress:
        description: Where the movers should deliver this shipment.
        allOf:
          - $ref: 'definitions/Address.yaml'
      hasTertiaryPickupAddress:
        type: boolean
        x-nullable: true
        x-omitempty: false
      tertiaryPickupAddress:
        description: The address where the movers should pick up this shipment.
        allOf:
          - $ref: 'definitions/Address.yaml'
      hasTertiaryDeliveryAddress:
        type: boolean
        x-nullable: true
        x-omitempty: false
      tertiaryDeliveryAddress:
        description: Where the movers should deliver this shipment.
        allOf:
          - $ref: 'definitions/Address.yaml'
      destinationType:
        $ref: 'definitions/DestinationType.yaml'
      shipmentType:
        $ref: 'definitions/MTOShipmentType.yaml'
      tacType:
        allOf:
          - $ref: 'definitions/LOAType.yaml'
          - x-nullable: true
      sacType:
        allOf:
          - $ref: 'definitions/LOAType.yaml'
          - x-nullable: true
      usesExternalVendor:
        type: boolean
        example: false
        x-nullable: true
      serviceOrderNumber:
        type: string
        x-nullable: true
      ntsRecordedWeight:
        description: The previously recorded weight for the NTS Shipment. Used for NTS Release to know what the previous primeActualWeight or billable weight was.
        example: 2000
        type: integer
        x-nullable: true
        x-formatting: weight
      storageFacility:
        x-nullable: true
        $ref: 'definitions/StorageFacility.yaml'
      mobileHomeShipment:
        $ref: '#/definitions/CreateMobileHomeShipment'
      ppmShipment:
        $ref: '#/definitions/CreatePPMShipment'
      boatShipment:
        $ref: "#/definitions/CreateBoatShipment"
    required:
      - moveTaskOrderID
      - shipmentType
  CreatePPMShipment:
    description: A personally procured move is a type of shipment that a service members moves themselves.
    properties:
      expectedDepartureDate:
        description: >
          Date the customer expects to move.
        format: date
        type: string
      pickupAddress:
        allOf:
          - $ref: 'definitions/Address.yaml'
      secondaryPickupAddress:
        allOf:
          - $ref: 'definitions/Address.yaml'
      tertiaryPickupAddress:
        allOf:
          - $ref: 'definitions/Address.yaml'
      destinationAddress:
        allOf:
          - $ref: 'definitions/Address.yaml'
      secondaryDestinationAddress:
        allOf:
          - $ref: 'definitions/Address.yaml'
      tertiaryDestinationAddress:
        allOf:
          - $ref: 'definitions/Address.yaml'
      hasSecondaryPickupAddress:
        type: boolean
        x-nullable: true
        x-omitempty: false
      hasTertiaryPickupAddress:
        type: boolean
        x-nullable: true
        x-omitempty: false
      hasSecondaryDestinationAddress:
        type: boolean
        x-nullable: true
        x-omitempty: false
      hasTertiaryDestinationAddress:
        type: boolean
        x-nullable: true
        x-omitempty: false
      sitExpected:
        type: boolean
      sitLocation:
        allOf:
          - $ref: 'definitions/SITLocationType.yaml'
          - x-nullable: true
      sitEstimatedWeight:
        type: integer
        example: 2000
        x-nullable: true
      sitEstimatedEntryDate:
        format: date
        type: string
        x-nullable: true
      sitEstimatedDepartureDate:
        format: date
        type: string
        x-nullable: true
      estimatedWeight:
        type: integer
        example: 4200
      hasProGear:
        description: >
          Indicates whether PPM shipment has pro gear.
        type: boolean
      proGearWeight:
        type: integer
        x-nullable: true
      spouseProGearWeight:
        type: integer
        x-nullable: true
    required:
      - expectedDepartureDate
      - pickupAddress
      - destinationAddress
      - sitExpected
      - estimatedWeight
      - hasProGear
  CreateBoatShipment:
    description: Boat shipment information for the move.
    properties:
      type:
        type: string
        enum:
          - HAUL_AWAY
          - TOW_AWAY
      year:
        type: integer
        description: Year of the Boat
      make:
        type: string
        description: Make of the Boat
      model:
        type: string
        description: Model of the Boat
      lengthInInches:
        type: integer
        description: Length of the Boat in inches
      widthInInches:
        type: integer
        description: Width of the Boat in inches
      heightInInches:
        type: integer
        description: Height of the Boat in inches
      hasTrailer:
        type: boolean
        description: Does the boat have a trailer
      isRoadworthy:
        type: boolean
        description: Is the trailer roadworthy
        x-nullable: true
    required:
      - type
      - year
      - make
      - model
      - lengthInInches
      - widthInInches
      - heightInInches
      - hasTrailer
  CreateMobileHomeShipment:
    description: A mobile home shipment that the prime moves for a service member.
    properties:
      make:
        type: string
        description: Make of the Mobile Home
      model:
        type: string
        description: Model of the Mobile Home
      year:
        type: integer
        description: Year of the Mobile Home
      lengthInInches:
        type: integer
        description: Length of the Mobile Home in inches
      heightInInches:
        type: integer
        description: Height of the Mobile Home in inches
      widthInInches:
        type: integer
        description: Width of the Mobile Home in inches
    required:
      - make
      - model
      - year
      - lengthInInches
      - heightInInches
      - widthInInches
  RejectShipment:
    properties:
      rejectionReason:
        type: string
        example: MTO Shipment not good enough
    required:
      - rejectionReason
  RequestDiversion:
    properties:
      diversionReason:
        type: string
        example: Shipment route needs to change
    required:
      - diversionReason
  ApproveSITExtension:
    properties:
      approvedDays:
        description: Number of days approved for SIT extension
        type: integer
        example: 21
        minimum: 1
      requestReason:
        description: Reason from service counselor-provided picklist for SIT Duration Update
        example: 'AWAITING_COMPLETION_OF_RESIDENCE'
        type: string
        enum:
          - SERIOUS_ILLNESS_MEMBER
          - SERIOUS_ILLNESS_DEPENDENT
          - IMPENDING_ASSIGNEMENT
          - DIRECTED_TEMPORARY_DUTY
          - NONAVAILABILITY_OF_CIVILIAN_HOUSING
          - AWAITING_COMPLETION_OF_RESIDENCE
          - OTHER
      officeRemarks:
        description: Remarks from TOO about SIT approval
        type: string
        example: Approved for three weeks rather than requested 45 days
        x-nullable: true
    required:
      - approvedDays
  DenySITExtension:
    properties:
      officeRemarks:
        description: Remarks from TOO about SIT denial
        type: string
        example: Denied this extension as it does not match the criteria
        x-nullable: true
      convertToCustomerExpense:
        description: Whether or not to convert to members expense once SIT extension is denied.
        type: boolean
        example: false
    required:
      - officeRemarks
      - convertToCustomerExpense
  UpdateSITServiceItemCustomerExpense:
    properties:
      convertToCustomerExpense:
        example: true
        type: boolean
      customerExpenseReason:
        description: Reason the service item was rejected
        type: string
        example: Insufficent details provided
    required:
      - convertToCustomerExpense
      - customerExpenseReason
  CreateApprovedSITDurationUpdate:
    properties:
      requestReason:
        description: Reason from service counselor-provided picklist for SIT Duration Update
        example: 'AWAITING_COMPLETION_OF_RESIDENCE'
        type: string
        enum:
          - SERIOUS_ILLNESS_MEMBER
          - SERIOUS_ILLNESS_DEPENDENT
          - IMPENDING_ASSIGNEMENT
          - DIRECTED_TEMPORARY_DUTY
          - NONAVAILABILITY_OF_CIVILIAN_HOUSING
          - AWAITING_COMPLETION_OF_RESIDENCE
          - OTHER
      approvedDays:
        description: Number of days approved for SIT extension. This will match requested days saved to the SIT extension model.
        type: integer
        example: 21
      officeRemarks:
        description: Remarks from TOO about SIT Duration Update creation
        type: string
        example: Customer needs additional storage time as their new place of residence is not yet ready
        x-nullable: true
    required:
      - requestReason
      - approvedDays
  PatchMTOServiceItemStatusPayload:
    properties:
      status:
        description: Describes all statuses for a MTOServiceItem
        type: string
        enum:
          - SUBMITTED
          - APPROVED
          - REJECTED
      rejectionReason:
        description: Reason the service item was rejected
        type: string
        example: Insufficent details provided
        x-nullable: true
  MTOApprovalServiceItemCodes:
    description: MTO level service items to create when updating MTO status.
    properties:
      serviceCodeCS:
        example: true
        type: boolean
      serviceCodeMS:
        example: true
        type: boolean
    type: object
  TacValid:
    properties:
      isValid:
        example: true
        type: boolean
    required:
      - isValid
    type: object
  UpdatePaymentRequestStatusPayload:
    properties:
      rejectionReason:
        example: documentation was incomplete
        type: string
        x-nullable: true
      status:
        $ref: '#/definitions/PaymentRequestStatus'
      eTag:
        type: string
    type: object
  AvailableOfficeUsers:
    type: array
    items:
      $ref: '#/definitions/AvailableOfficeUser'
  AvailableOfficeUser:
    type: object
    properties:
      officeUserId:
        type: string
        format: uuid
        example: c56a4180-65aa-42ec-a945-5fd21dec0538
      lastName:
        type: string
      firstName:
        type: string
      hasSafetyPrivilege:
        type: boolean
  QueueMoves:
    type: array
    items:
      $ref: '#/definitions/QueueMove'
  QueueMove:
    type: object
    properties:
      id:
        type: string
        format: uuid
      customer:
        $ref: '#/definitions/Customer'
      status:
        $ref: '#/definitions/MoveStatus'
      locator:
        type: string
      submittedAt:
        format: date-time
        type: string
        x-nullable: true
      appearedInTooAt:
        format: date-time
        type: string
        x-nullable: true
      requestedMoveDate:
        format: date
        type: string
        x-nullable: true
      departmentIndicator:
        $ref: '#/definitions/DeptIndicator'
      shipmentsCount:
        type: integer
      originDutyLocation:
        $ref: 'definitions/DutyLocation.yaml'
      destinationDutyLocation:
        $ref: 'definitions/DutyLocation.yaml'
      originGBLOC:
        $ref: '#/definitions/GBLOC'
      ppmType:
        type: string
        enum: [FULL, PARTIAL]
        x-nullable: true
      closeoutInitiated:
        format: date-time
        type: string
        x-nullable: true
      closeoutLocation:
        type: string
        x-nullable: true
      orderType:
        type: string
        x-nullable: true
      lockedByOfficeUserID:
        type: string
        format: uuid
        x-nullable: true
      lockedByOfficeUser:
        $ref: '#/definitions/LockedOfficeUser'
        x-nullable: true
      lockExpiresAt:
        type: string
        format: date-time
        x-nullable: true
      ppmStatus:
        $ref: '#/definitions/PPMStatus'
        x-nullable: true
      counselingOffice:
        type: string
        x-nullable: true
      counselingOfficeID:
        type: string
        format: uuid
        x-nullable: true
      assignedTo:
        $ref: '#/definitions/AssignedOfficeUser'
        x-nullable: true
      availableOfficeUsers:
        $ref: '#/definitions/AvailableOfficeUsers'
      assignable:
        type: boolean
  QueueMovesResult:
    type: object
    properties:
      page:
        type: integer
      perPage:
        type: integer
      totalCount:
        type: integer
      queueMoves:
        $ref: '#/definitions/QueueMoves'
  ListPrimeMove:
    description: >
      An abbreviated definition for a move, without all the nested information (shipments, service items, etc). Used to
      fetch a list of moves more efficiently.
    type: object
    properties:
      id:
        example: 1f2270c7-7166-40ae-981e-b200ebdf3054
        format: uuid
        type: string
      moveCode:
        type: string
        example: 'HYXFJF'
        readOnly: true
      createdAt:
        format: date-time
        type: string
        readOnly: true
      orderID:
        example: c56a4180-65aa-42ec-a945-5fd21dec0538
        format: uuid
        type: string
      referenceId:
        example: 1001-3456
        type: string
      availableToPrimeAt:
        format: date-time
        type: string
        x-nullable: true
        readOnly: true
      approvedAt:
        format: date-time
        type: string
        x-nullable: true
        readOnly: true
      updatedAt:
        format: date-time
        type: string
        readOnly: true
      ppmType:
        type: string
        enum:
          - FULL
          - PARTIAL
      eTag:
        type: string
        readOnly: true
      orderType:
        type: string
  ListPrimeMoves:
    type: array
    items:
      $ref: '#/definitions/ListPrimeMove'
  ListPrimeMovesResult:
    type: object
    properties:
      page:
        type: integer
      perPage:
        type: integer
      totalCount:
        type: integer
      queueMoves:
        $ref: '#/definitions/ListPrimeMoves'
  QueuePaymentRequest:
    type: object
    properties:
      id:
        type: string
        format: uuid
      moveID:
        type: string
        format: uuid
      customer:
        $ref: '#/definitions/Customer'
      status:
        $ref: '#/definitions/QueuePaymentRequestStatus'
      age:
        type: number
        format: double
        description: Days since the payment request has been requested.  Decimal representation will allow more accurate sorting.
      submittedAt:
        type: string
        format: date-time
      locator:
        type: string
      departmentIndicator:
        $ref: '#/definitions/DeptIndicator'
      originGBLOC:
        $ref: '#/definitions/GBLOC'
      originDutyLocation:
        $ref: 'definitions/DutyLocation.yaml'
      orderType:
        type: string
        x-nullable: true
      lockedByOfficeUserID:
        type: string
        format: uuid
        x-nullable: true
      lockExpiresAt:
        type: string
        format: date-time
        x-nullable: true
      assignedTo:
        $ref: '#/definitions/AssignedOfficeUser'
        x-nullable: true
      availableOfficeUsers:
        $ref: '#/definitions/AvailableOfficeUsers'
      assignable:
        type: boolean
  QueuePaymentRequests:
    type: array
    items:
      $ref: '#/definitions/QueuePaymentRequest'
  QueuePaymentRequestsResult:
    type: object
    properties:
      page:
        type: integer
      perPage:
        type: integer
      totalCount:
        type: integer
      queuePaymentRequests:
        $ref: '#/definitions/QueuePaymentRequests'
  QueuePaymentRequestStatus:
    enum:
      - Payment requested
      - Reviewed
      - Rejected
      - Paid
    title: Queue Payment Request Status
    type: string
  SearchMoves:
    type: array
    items:
      $ref: '#/definitions/SearchMove'
  SearchMove:
    type: object
    properties:
      id:
        type: string
        format: uuid
      firstName:
        type: string
        example: John
        x-nullable: true
      lastName:
        type: string
        example: Doe
        x-nullable: true
      dodID:
        type: string
        example: 1234567890
        x-nullable: true
      paymentRequestCode:
        type: string
        example: 9551-6199-2
        x-nullable: true
      status:
        $ref: '#/definitions/MoveStatus'
      locator:
        type: string
      branch:
        type: string
      shipmentsCount:
        type: integer
      originDutyLocationPostalCode:
        format: zip
        type: string
        title: ZIP
        example: '90210'
        pattern: ^(\d{5})$
      destinationDutyLocationPostalCode:
        format: zip
        type: string
        title: ZIP
        example: '90210'
        pattern: ^(\d{5})$
      requestedPickupDate:
        type: string
        format: date
        x-nullable: true
      orderType:
        type: string
      requestedDeliveryDate:
        type: string
        format: date
        x-nullable: true
      originGBLOC:
        $ref: '#/definitions/GBLOC'
      destinationGBLOC:
        $ref: '#/definitions/GBLOC'
      lockedByOfficeUserID:
        type: string
        format: uuid
        x-nullable: true
      lockExpiresAt:
        type: string
        format: date-time
        x-nullable: true
      emplid:
        type: string
        x-nullable: true
  SearchMovesResult:
    type: object
    properties:
      page:
        type: integer
      perPage:
        type: integer
      totalCount:
        type: integer
      searchMoves:
        $ref: '#/definitions/SearchMoves'
  GBLOC:
    type: string
    enum:
      - AGFM
      - APAT
      - BGAC
      - BGNC
      - BKAS
      - CFMQ
      - CLPK
      - CNNQ
      - DMAT
      - GSAT
      - HAFC
      - HBAT
      - JEAT
      - JENQ
      - KKFA
      - LHNQ
      - LKNQ
      - MAPK
      - MAPS
      - MBFL
      - MLNQ
      - XXXX
  CreateCustomerSupportRemark:
    type: object
    description: >-
      A text remark written by an customer support user that is associated with a specific
      move.
    required:
      - content
      - officeUserID
    properties:
      content:
        example: This is a remark about a move.
        type: string
      officeUserID:
        example: 1f2270c7-7166-40ae-981e-b200ebdf3054
        format: uuid
        type: string
  UpdateCustomerSupportRemarkPayload:
    type: object
    description: >-
      A text remark update to an existing remark created by the current active user (the CSR).
    required:
      - content
    properties:
      content:
        example: This is a remark about a move.
        type: string
  EvaluationReportType:
    type: string
    enum:
      - SHIPMENT
      - COUNSELING
  EvaluationReportInspectionType:
    type: string
    enum:
      - DATA_REVIEW
      - PHYSICAL
      - VIRTUAL
    x-nullable: true
  EvaluationReportLocation:
    type: string
    enum:
      - ORIGIN
      - DESTINATION
      - OTHER
    x-nullable: true
  EvaluationReportOfficeUser:
    type: object
    readOnly: true
    description: The authoring office user for an evaluation report
    properties:
      id:
        example: 1f2270c7-7166-40ae-981e-b200ebdf3054
        format: uuid
        type: string
      firstName:
        type: string
      lastName:
        type: string
      email:
        type: string
        format: x-email
        pattern: '^[a-zA-Z0-9._%+-]+@[a-zA-Z0-9.-]+\.[a-zA-Z]{2,}$'
      phone:
        type: string
        format: telephone
        pattern: '^[2-9]\d{2}-\d{3}-\d{4}$'
  EvaluationReportList:
    type: array
    items:
      $ref: '#/definitions/EvaluationReport'
  EvaluationReport:
    type: object
    description: An evaluation report
    properties:
      id:
        example: 1f2270c7-7166-40ae-981e-b200ebdf3054
        format: uuid
        type: string
        readOnly: true
      moveID:
        example: 1f2270c7-7166-40ae-981e-b200ebdf3054
        format: uuid
        type: string
        readOnly: true
      shipmentID:
        example: 1f2270c7-7166-40ae-981e-b200ebdf3054
        format: uuid
        type: string
        x-nullable: true
        readOnly: true
      type:
        $ref: '#/definitions/EvaluationReportType'
      inspectionType:
        $ref: '#/definitions/EvaluationReportInspectionType'
        x-nullable: true
      inspectionDate:
        type: string
        format: date
        x-nullable: true
      officeUser:
        $ref: '#/definitions/EvaluationReportOfficeUser'
      location:
        $ref: '#/definitions/EvaluationReportLocation'
        x-nullable: true
      ReportViolations:
        $ref: '#/definitions/ReportViolations'
        x-nullable: true
      locationDescription:
        type: string
        example: 'Route 66 at crash inspection site 3'
        x-nullable: true
      observedShipmentDeliveryDate:
        type: string
        format: date
        x-nullable: true
      observedShipmentPhysicalPickupDate:
        type: string
        format: date
        x-nullable: true
      timeDepart:
        type: string
        x-nullable: true
        pattern: '^(0[0-9]|1[0-9]|2[0-3]):[0-5][0-9]$'
        example: '14:30'
      evalStart:
        type: string
        x-nullable: true
        pattern: '^(0[0-9]|1[0-9]|2[0-3]):[0-5][0-9]$'
        example: '15:00'
      evalEnd:
        type: string
        x-nullable: true
        pattern: '^(0[0-9]|1[0-9]|2[0-3]):[0-5][0-9]$'
        example: '18:00'
      violationsObserved:
        type: boolean
        x-nullable: true
      remarks:
        type: string
        x-nullable: true
      seriousIncident:
        type: boolean
        x-nullable: true
      seriousIncidentDesc:
        type: string
        x-nullable: true
      observedClaimsResponseDate:
        type: string
        format: date
        x-nullable: true
      observedPickupDate:
        type: string
        format: date
        x-nullable: true
      observedPickupSpreadStartDate:
        type: string
        format: date
        x-nullable: true
      observedPickupSpreadEndDate:
        type: string
        format: date
        x-nullable: true
      observedDeliveryDate:
        type: string
        format: date
        x-nullable: true
      moveReferenceID:
        type: string
        x-nullable: true
        readOnly: true
      eTag:
        type: string
      submittedAt:
        type: string
        format: date-time
        x-nullable: true
      createdAt:
        type: string
        format: date-time
        readOnly: true
      updatedAt:
        type: string
        format: date-time
        readOnly: true
  CreateEvaluationReport:
    type: object
    description: Minimal set of info needed to create a shipment evaluation report, which is just a shipment ID.
    properties:
      shipmentID:
        description: The shipment ID of the shipment to be evaluated in the report
        example: 01b9671e-b268-4906-967b-ba661a1d3933
        format: uuid
        type: string
  PWSViolation:
    type: object
    description: A PWS violation for an evaluation report
    readOnly: true
    properties:
      id:
        example: 1f2270c7-7166-40ae-981e-b200ebdf3054
        format: uuid
        type: string
      displayOrder:
        example: 3
        type: integer
      paragraphNumber:
        example: 1.2.3.4.5
        type: string
      title:
        example: Customer Support
        type: string
      category:
        example: Pre-Move Services
        type: string
      subCategory:
        example: Weight Estimate
        type: string
      requirementSummary:
        example: Provide a single point of contact (POC)
        type: string
      requirementStatement:
        example: The contractor shall prepare and load property going into NTS in containers at residence for shipment to NTS.
        type: string
      isKpi:
        example: false
        type: boolean
      additionalDataElem:
        example: QAE Observed Delivery Date
        type: string
  PWSViolations:
    type: array
    items:
      $ref: '#/definitions/PWSViolation'
  AssociateReportViolations:
    type: object
    description: A list of PWS violation string ids to associate with an evaluation report
    properties:
      violations:
        type: array
        items:
          type: string
          format: uuid
  ReportViolation:
    type: object
    description: An object associating violations to evaluation reports
    properties:
      id:
        example: 1f2270c7-7166-40ae-981e-b200ebdf3054
        format: uuid
        type: string
      reportID:
        example: 1f2270c7-7166-40ae-981e-b200ebdf3054
        format: uuid
        type: string
      # report:
      #   $ref: '#/definitions/EvaluationReport'
      violationID:
        example: 1f2270c7-7166-40ae-981e-b200ebdf3054
        format: uuid
        type: string
      violation:
        $ref: '#/definitions/PWSViolation'
  ReportViolations:
    type: array
    items:
      $ref: '#/definitions/ReportViolation'
  TransportationOffices:
    type: array
    items:
      $ref: 'definitions/TransportationOffice.yaml'
  GBLOCs:
    type: array
    items:
      type: string
  MovePayload:
    type: object
    properties:
      id:
        type: string
        format: uuid
        example: c56a4180-65aa-42ec-a945-5fd21dec0538
      orders_id:
        type: string
        format: uuid
        example: c56a4180-65aa-42ec-a945-5fd21dec0538
      service_member_id:
        type: string
        format: uuid
        example: c56a4180-65aa-42ec-a945-5fd21dec0538
        readOnly: true
      locator:
        type: string
        example: '12432'
      status:
        $ref: '#/definitions/MoveStatus'
      created_at:
        type: string
        format: date-time
      updated_at:
        type: string
        format: date-time
      submitted_at:
        type: string
        format: date-time
        x-nullable: true
      mto_shipments:
        $ref: '#/definitions/MTOShipments'
      closeout_office:
        $ref: '#/definitions/TransportationOffice'
      cancel_reason:
        type: string
        example: Change of orders
        x-nullable: true
      eTag:
        type: string
      primeCounselingCompletedAt:
        format: date-time
        type: string
        readOnly: true
      additionalDocuments:
        $ref: 'definitions/Document.yaml'
    required:
      - id
      - orders_id
      - locator
      - created_at
      - updated_at
      - eTag
  IsDateWeekendHolidayInfo:
    type: object
    properties:
      country_code:
        type: string
      country_name:
        type: string
      date:
        type: string
        format: date
        example: "2018-09-25"
      is_weekend:
        type: boolean
      is_holiday:
        type: boolean
      details:
        type: string
    required:
      - country_code
      - country_name
      - date
      - is_weekend
      - is_holiday
  AssignOfficeUserBody:
    type: object
    properties:
      officeUserId:
        type: string
        format: uuid
      roleType:
        type: string
    required:
      - officeUserId
      - roleType
  AssignedOfficeUser:
    type: object
    properties:
      officeUserId:
        type: string
        format: uuid
        example: c56a4180-65aa-42ec-a945-5fd21dec0538
      firstName:
        type: string
      lastName:
        type: string
responses:
  InvalidRequest:
    description: The request payload is invalid
    schema:
      $ref: '#/definitions/Error'
  NotFound:
    description: The requested resource wasn't found
    schema:
      $ref: '#/definitions/Error'
  Conflict:
    description: Conflict error
    schema:
      $ref: '#/definitions/Error'
  PermissionDenied:
    description: The request was denied
    schema:
      $ref: '#/definitions/Error'
  ServerError:
    description: A server error occurred
    schema:
      $ref: '#/definitions/Error'
  PreconditionFailed:
    description: Precondition failed
    schema:
      $ref: '#/definitions/Error'
  UnprocessableEntity:
    description: The payload was unprocessable.
    schema:
      $ref: '#/definitions/ValidationError'<|MERGE_RESOLUTION|>--- conflicted
+++ resolved
@@ -3581,11 +3581,7 @@
         - in: query
           name: sort
           type: string
-<<<<<<< HEAD
-          enum: [customerName, locator, submittedAt, branch, status, dodID, emplid, age, originDutyLocation]
-=======
-          enum: [lastName, locator, submittedAt, branch, status, dodID, emplid, age, originDutyLocation, assignedTo]
->>>>>>> a6ebc1e2
+          enum: [customerName, locator, submittedAt, branch, status, dodID, emplid, age, originDutyLocation, assignedTo]
           description: field that results should be sorted by
         - in: query
           name: order
