--- conflicted
+++ resolved
@@ -3671,11 +3671,7 @@
         - in: query
           name: sort
           type: string
-<<<<<<< HEAD
-          enum: [customerName, locator, submittedAt, branch, status, edipi, emplid, age, originDutyLocation, assignedTo]
-=======
           enum: [customerName, locator, submittedAt, branch, status, edipi, emplid, age, originDutyLocation, assignedTo, counselingOffice]
->>>>>>> 37c7ea10
           description: field that results should be sorted by
         - in: query
           name: order
