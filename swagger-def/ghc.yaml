--- conflicted
+++ resolved
@@ -6749,12 +6749,9 @@
       counselingOffice:
         type: string
         x-nullable: true
-<<<<<<< HEAD
       assignedTo:
         $ref: '#/definitions/AssignedOfficeUser'
         x-nullable: true
-=======
->>>>>>> a4faf0c2
   QueueMovesResult:
     type: object
     properties:
