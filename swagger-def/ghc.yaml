--- conflicted
+++ resolved
@@ -4106,13 +4106,8 @@
       tags:
         - transportationOffice
       responses:
-<<<<<<< HEAD
         "200":
           description: Successfully retrieved transportation offices
-=======
-        '200':
-          description: Successfully retrieved GBLOCs
->>>>>>> 4c752620
           schema:
             $ref: "#/definitions/GBLOCs"
         "400":
@@ -4150,31 +4145,6 @@
           $ref: "#/responses/NotFound"
         "500":
           $ref: "#/responses/ServerError"
-  /transportation_offices/{dutyLocationId}/counseling_offices:
-    get:
-      summary: Returns the counseling locations in the GBLOC matching the duty location
-      description: Returns the counseling locations matching the GBLOC from the selected duty location
-      operationId: showCounselingOffices
-      tags:
-        - transportationOffice
-      parameters:
-        - in: path
-          name: dutyLocationId
-          format: uuid
-          type: string
-          required: true
-          description: UUID of the duty location
-      produces:
-        - application/json
-      responses:
-        '200':
-          description: Successfully retrieved counseling offices
-          schema:
-            $ref: '#/definitions/CounselingOffices'
-        '500':
-<<<<<<< HEAD
-=======
-          $ref: '#/responses/ServerError'
   /transportation_offices/{dutyLocationId}/counseling_offices/{serviceMemberId}:
     get:
       summary: Returns the counseling locations in the GBLOC matching the duty location
@@ -4209,7 +4179,6 @@
         '404':
           $ref: '#/responses/NotFound'
         '500':
->>>>>>> 4c752620
           description: internal server error
   /uploads:
     post:
@@ -7898,11 +7867,7 @@
   CounselingOffices:
     type: array
     items:
-<<<<<<< HEAD
       $ref: "#/definitions/CounselingOffice"
-=======
-      $ref: '#/definitions/CounselingOffice'
->>>>>>> 4c752620
   CounselingOffice:
     type: object
     properties:
