swagger: "2.0"
info:
  contact:
    email: milmove-developers@caci.com
  description:
    $ref: info/ghc_description.md
  license:
    name: MIT
    url: "https://opensource.org/licenses/MIT"
  title: MilMove GHC API
  version: 0.0.1
basePath: /ghc/v1
schemes:
  - http
tags:
  - name: queues
  - name: move
  - $ref: "tags/order.yaml"
  - name: moveTaskOrder
  - name: customer
  - name: mtoServiceItem
  - name: mtoShipment
  - name: shipment
  - name: mtoAgent
  - name: paymentServiceItem
  - name: ppm
  - name: tac
  - name: transportationOffice
  - name: addresses
  - name: uploads
  - name: paymentRequests
  - name: reServiceItems
paths:
  "/customer":
    post:
      summary: Creates a customer with Okta option
      description: Creates a customer with option to also create an Okta profile account based on the office user's input when completing the UI form and submitting.
      operationId: createCustomerWithOktaOption
      tags:
        - customer
      consumes:
        - application/json
      produces:
        - application/json
      parameters:
        - in: body
          name: body
          required: true
          schema:
            $ref: "#/definitions/CreateCustomerPayload"
      responses:
        "200":
          description: successfully created the customer
          schema:
            $ref: "#/definitions/CreatedCustomer"
        "400":
          $ref: "#/responses/InvalidRequest"
        "401":
          $ref: "#/responses/PermissionDenied"
        "403":
          $ref: "#/responses/PermissionDenied"
        "404":
          $ref: "#/responses/NotFound"
        "409":
          $ref: "#/responses/Conflict"
        "412":
          $ref: "#/responses/PreconditionFailed"
        "422":
          $ref: "#/responses/UnprocessableEntity"
        "500":
          $ref: "#/responses/ServerError"
  /open/requested-office-users:
    post:
      consumes:
        - application/json
      produces:
        - application/json
      summary: Create an Office User
      description: >
        This endpoint is publicly accessible as it is utilized for individuals who do not have an office account to request the creation of an office account.

        Request the creation of an office user. An administrator will need to approve them after creation. Note on requirements:
        An identification method must be present. The following 2 fields have an "OR" requirement.
        - edipi
        - other_unique_id
        One of these two fields MUST be present to serve as identification for the office user being created. This logic is handled at the application level.
      operationId: createRequestedOfficeUser
      tags:
        - officeUsers
      parameters:
        - in: body
          name: officeUser
          description: Office User information
          schema:
            $ref: "#/definitions/OfficeUserCreate"
      responses:
        "201":
          description: successfully requested the creation of provided office user
          schema:
            $ref: "#/definitions/OfficeUser"
        "422":
          description: validation error
          schema:
            $ref: "#/definitions/ValidationError"
        "500":
          description: internal server error
  "/customer/{customerID}":
    parameters:
      - description: ID of customer to use
        in: path
        name: customerID
        required: true
        type: string
        format: uuid
    get:
      produces:
        - application/json
      parameters: []
      responses:
        "200":
          description: Successfully retrieved information on an individual customer
          schema:
            $ref: "#/definitions/Customer"
        "400":
          $ref: "#/responses/InvalidRequest"
        "401":
          $ref: "#/responses/PermissionDenied"
        "403":
          $ref: "#/responses/PermissionDenied"
        "404":
          $ref: "#/responses/NotFound"
        "500":
          $ref: "#/responses/ServerError"
      tags:
        - customer
      description: Returns a given customer
      operationId: getCustomer
      summary: Returns a given customer
    patch:
      summary: Updates customer info
      description: Updates customer info by ID
      operationId: updateCustomer
      tags:
        - customer
      consumes:
        - application/json
      produces:
        - application/json
      parameters:
        - in: body
          name: body
          required: true
          schema:
            $ref: "#/definitions/UpdateCustomerPayload"
        - in: header
          name: If-Match
          type: string
          required: true
      responses:
        "200":
          description: updated instance of orders
          schema:
            $ref: "#/definitions/Customer"
        "400":
          $ref: "#/responses/InvalidRequest"
        "401":
          $ref: "#/responses/PermissionDenied"
        "403":
          $ref: "#/responses/PermissionDenied"
        "404":
          $ref: "#/responses/NotFound"
        "412":
          $ref: "#/responses/PreconditionFailed"
        "422":
          $ref: "#/responses/UnprocessableEntity"
        "500":
          $ref: "#/responses/ServerError"
      x-permissions:
        - update.customer
  /customer/search:
    post:
      produces:
        - application/json
      consumes:
        - application/json
      summary: Search customers by DOD ID or customer name
      description: >
        Search customers by DOD ID or customer name. Used by services counselors to locate profiles to update, find attached moves, and to create new moves.
      operationId: searchCustomers
      tags:
        - customer
      parameters:
        - in: body
          name: body
          schema:
            properties:
              page:
                type: integer
                description: requested page of results
              perPage:
                type: integer
              edipi:
                description: DOD ID
                type: string
                minLength: 10
                maxLength: 10
                x-nullable: true
              emplid:
                description: EMPLID
                type: string
                minLength: 7
                maxLength: 7
                x-nullable: true
              branch:
                description: Branch
                type: string
                minLength: 1
              customerName:
                description: Customer Name
                type: string
                minLength: 1
                x-nullable: true
              sort:
                type: string
                x-nullable: true
                enum:
                  [
                    customerName,
                    edipi,
                    emplid,
                    branch,
                    personalEmail,
                    telephone,
                  ]
              order:
                type: string
                x-nullable: true
                enum: [asc, desc]
          description: field that results should be sorted by
      responses:
        "200":
          description: Successfully returned all customers matching the criteria
          schema:
            $ref: "#/definitions/SearchCustomersResult"
        "403":
          $ref: "#/responses/PermissionDenied"
        "500":
          $ref: "#/responses/ServerError"
  "/move/{locator}":
    parameters:
      - description: Code used to identify a move in the system
        in: path
        name: locator
        required: true
        type: string
    get:
      produces:
        - application/json
      parameters: []
      responses:
        "200":
          description: Successfully retrieved the individual move
          schema:
            $ref: "#/definitions/Move"
        "400":
          $ref: "#/responses/InvalidRequest"
        "401":
          $ref: "#/responses/PermissionDenied"
        "403":
          $ref: "#/responses/PermissionDenied"
        "404":
          $ref: "#/responses/NotFound"
        "500":
          $ref: "#/responses/ServerError"
      tags:
        - move
      description: Returns a given move for a unique alphanumeric locator string
      summary: Returns a given move
      operationId: getMove
  "/move/{locator}/history":
    parameters:
      - description: Code used to identify a move in the system
        in: path
        name: locator
        required: true
        type: string
    get:
      produces:
        - application/json
      parameters:
        - in: query
          name: page
          type: integer
          description: requested page of results
        - in: query
          name: perPage
          type: integer
          description: results per page
      responses:
        "200":
          description: Successfully retrieved the individual move history
          schema:
            $ref: "#/definitions/MoveHistoryResult"
        "400":
          $ref: "#/responses/InvalidRequest"
        "401":
          $ref: "#/responses/PermissionDenied"
        "403":
          $ref: "#/responses/PermissionDenied"
        "404":
          $ref: "#/responses/NotFound"
        "500":
          $ref: "#/responses/ServerError"
      tags:
        - move
      description: Returns the history for a given move for a unique alphanumeric locator string
      summary: Returns the history of an identified move
      operationId: getMoveHistory
  "/moves/{moveID}/shipment-evaluation-reports-list":
    parameters:
      - description: Code used to identify a move in the system
        in: path
        name: moveID
        required: true
        type: string
        format: uuid
    get:
      produces:
        - application/json
      responses:
        "200":
          description: Successfully retrieved the move's evaluation reports
          schema:
            $ref: "#/definitions/EvaluationReportList"
        "400":
          $ref: "#/responses/InvalidRequest"
        "401":
          $ref: "#/responses/PermissionDenied"
        "403":
          $ref: "#/responses/PermissionDenied"
        "404":
          $ref: "#/responses/NotFound"
        "500":
          $ref: "#/responses/ServerError"
      tags:
        - move
      description: Returns shipment evaluation reports for the specified move that are visible to the current office user
      summary: Returns shipment evaluation reports for the specified move that are visible to the current office user
      operationId: getMoveShipmentEvaluationReportsList
  "/moves/{moveID}/counseling-evaluation-reports-list":
    parameters:
      - description: Code used to identify a move in the system
        in: path
        name: moveID
        required: true
        type: string
        format: uuid
    get:
      produces:
        - application/json
      responses:
        "200":
          description: Successfully retrieved the move's evaluation reports
          schema:
            $ref: "#/definitions/EvaluationReportList"
        "400":
          $ref: "#/responses/InvalidRequest"
        "401":
          $ref: "#/responses/PermissionDenied"
        "403":
          $ref: "#/responses/PermissionDenied"
        "404":
          $ref: "#/responses/NotFound"
        "500":
          $ref: "#/responses/ServerError"
      tags:
        - move
      description: Returns counseling evaluation reports for the specified move that are visible to the current office user
      summary: Returns counseling evaluation reports for the specified move that are visible to the current office user
      operationId: getMoveCounselingEvaluationReportsList
  "/moves/{moveID}/cancel":
    parameters:
      - description: ID of the move
        in: path
        name: moveID
        required: true
        format: uuid
        type: string
    post:
      consumes:
        - application/json
      produces:
        - application/json
      parameters: []
      responses:
        "200":
          description: Successfully canceled move
          schema:
            $ref: "#/definitions/Move"
        "403":
          $ref: "#/responses/PermissionDenied"
        "404":
          $ref: "#/responses/NotFound"
        "409":
          $ref: "#/responses/Conflict"
        "412":
          $ref: "#/responses/PreconditionFailed"
        "422":
          $ref: "#/responses/UnprocessableEntity"
        "500":
          $ref: "#/responses/ServerError"
      tags:
        - move
      description: cancels a move
      operationId: moveCanceler
      summary: Cancels a move
      x-permissions:
        - update.cancelMoveFlag
  "/counseling/orders/{orderID}":
    parameters:
      - description: ID of order to update
        in: path
        name: orderID
        required: true
        type: string
        format: uuid
    patch:
      summary: Updates an order (performed by a services counselor)
      description: All fields sent in this request will be set on the order referenced
      operationId: counselingUpdateOrder
      tags:
        - order
      consumes:
        - application/json
      produces:
        - application/json
      parameters:
        - in: body
          name: body
          required: true
          schema:
            $ref: "#/definitions/CounselingUpdateOrderPayload"
        - in: header
          name: If-Match
          type: string
          required: true
      responses:
        "200":
          description: updated instance of orders
          schema:
            $ref: "#/definitions/Order"
        "403":
          $ref: "#/responses/PermissionDenied"
        "404":
          $ref: "#/responses/NotFound"
        "412":
          $ref: "#/responses/PreconditionFailed"
        "422":
          $ref: "#/responses/UnprocessableEntity"
        "500":
          $ref: "#/responses/ServerError"
  "/orders":
    post:
      summary: Creates an orders model for a logged-in user
      description: Creates an instance of orders tied to a service member, which allow for creation of a move and an entitlement. Orders are required before the creation of a move
      operationId: createOrder
      tags:
        - order
      consumes:
        - application/json
      produces:
        - application/json
      parameters:
        - in: body
          name: createOrders
          schema:
            $ref: "#/definitions/CreateOrders"
      responses:
        "200":
          description: created instance of orders
          schema:
            $ref: "#/definitions/Order"
        "400":
          description: invalid request
        "401":
          description: request requires user authentication
        "403":
          description: user is not authorized
        "422":
          $ref: "#/responses/UnprocessableEntity"
        "500":
          description: internal server error
  "/orders/{orderID}":
    parameters:
      - description: ID of order to use
        in: path
        name: orderID
        required: true
        type: string
        format: uuid
    patch:
      summary: Updates an order
      description: All fields sent in this request will be set on the order referenced
      operationId: updateOrder
      tags:
        - order
      consumes:
        - application/json
      produces:
        - application/json
      parameters:
        - in: body
          name: body
          required: true
          schema:
            $ref: "#/definitions/UpdateOrderPayload"
        - in: header
          name: If-Match
          type: string
          required: true
      responses:
        "200":
          description: updated instance of orders
          schema:
            $ref: "#/definitions/Order"
        "400":
          $ref: "#/responses/InvalidRequest"
        "403":
          $ref: "#/responses/PermissionDenied"
        "404":
          $ref: "#/responses/NotFound"
        "409":
          $ref: "#/responses/Conflict"
        "412":
          $ref: "#/responses/PreconditionFailed"
        "422":
          $ref: "#/responses/UnprocessableEntity"
        "500":
          $ref: "#/responses/ServerError"
      x-permissions:
        - update.orders
    get:
      produces:
        - application/json
      parameters: []
      responses:
        "200":
          description: Successfully retrieved order
          schema:
            $ref: "#/definitions/Order"
        "400":
          $ref: "#/responses/InvalidRequest"
        "401":
          $ref: "#/responses/PermissionDenied"
        "403":
          $ref: "#/responses/PermissionDenied"
        "404":
          $ref: "#/responses/NotFound"
        "500":
          $ref: "#/responses/ServerError"
      tags:
        - order
      description: Gets an order
      operationId: getOrder
      summary: Gets an order by ID
  "/orders/{orderID}/allowances":
    parameters:
      - description: ID of order to use
        in: path
        name: orderID
        required: true
        type: string
        format: uuid
    patch:
      summary: Updates an allowance (Orders with Entitlements)
      description: All fields sent in this request will be set on the order referenced
      operationId: updateAllowance
      tags:
        - order
      consumes:
        - application/json
      produces:
        - application/json
      parameters:
        - in: body
          name: body
          required: true
          schema:
            $ref: "#/definitions/UpdateAllowancePayload"
        - in: header
          name: If-Match
          type: string
          required: true
      responses:
        "200":
          description: updated instance of allowance
          schema:
            $ref: "#/definitions/Order"
        "403":
          $ref: "#/responses/PermissionDenied"
        "404":
          $ref: "#/responses/NotFound"
        "412":
          $ref: "#/responses/PreconditionFailed"
        "422":
          $ref: "#/responses/UnprocessableEntity"
        "500":
          $ref: "#/responses/ServerError"
      x-permissions:
        - update.allowances
  "/orders/{orderID}/acknowledge-excess-weight-risk":
    parameters:
      - description: ID of order to use
        in: path
        name: orderID
        required: true
        type: string
        format: uuid
    post:
      summary: Saves the date and time a TOO acknowledged the excess weight risk by dismissing the alert
      description: Saves the date and time a TOO acknowledged the excess weight risk by dismissing the alert
      operationId: acknowledgeExcessWeightRisk
      tags:
        - order
      consumes:
        - application/json
      produces:
        - application/json
      parameters:
        - in: header
          name: If-Match
          type: string
          required: true
      responses:
        "200":
          description: updated Move
          schema:
            $ref: "#/definitions/Move"
        "403":
          $ref: "#/responses/PermissionDenied"
        "404":
          $ref: "#/responses/NotFound"
        "412":
          $ref: "#/responses/PreconditionFailed"
        "422":
          $ref: "#/responses/UnprocessableEntity"
        "500":
          $ref: "#/responses/ServerError"
      x-permissions:
        - update.excessWeightRisk
  '/orders/{orderID}/acknowledge-excess-unaccompanied-baggage-weight-risk':
    parameters:
      - description: ID of order to use
        in: path
        name: orderID
        required: true
        type: string
        format: uuid
    post:
      summary: Saves the date and time a TOO acknowledged the excess unaccompanied baggage weight risk by dismissing the alert
      description: Saves the date and time a TOO acknowledged the excess unaccompanied baggage weight risk by dismissing the alert
      operationId: acknowledgeExcessUnaccompaniedBaggageWeightRisk
      tags:
        - order
      consumes:
        - application/json
      produces:
        - application/json
      parameters:
        - in: header
          name: If-Match
          type: string
          required: true
      responses:
        '200':
          description: updated Move
          schema:
            $ref: '#/definitions/Move'
        '403':
          $ref: '#/responses/PermissionDenied'
        '404':
          $ref: '#/responses/NotFound'
        '412':
          $ref: '#/responses/PreconditionFailed'
        '422':
          $ref: '#/responses/UnprocessableEntity'
        '500':
          $ref: '#/responses/ServerError'
      x-permissions:
        - update.excessWeightRisk
  "/orders/{orderID}/update-billable-weight":
    parameters:
      - description: ID of order to use
        in: path
        name: orderID
        required: true
        type: string
        format: uuid
    patch:
      summary: Updates the max billable weight
      description: Updates the DBAuthorizedWeight attribute for the Order Entitlements=
      operationId: updateBillableWeight
      tags:
        - order
      consumes:
        - application/json
      produces:
        - application/json
      parameters:
        - in: body
          name: body
          required: true
          schema:
            $ref: "#/definitions/UpdateBillableWeightPayload"
        - in: header
          name: If-Match
          type: string
          required: true
      responses:
        "200":
          description: updated Order
          schema:
            $ref: "#/definitions/Order"
        "403":
          $ref: "#/responses/PermissionDenied"
        "404":
          $ref: "#/responses/NotFound"
        "412":
          $ref: "#/responses/PreconditionFailed"
        "422":
          $ref: "#/responses/UnprocessableEntity"
        "500":
          $ref: "#/responses/ServerError"
      x-permissions:
        - update.billableWeight
  "/orders/{orderID}/update-max-billable-weight/tio":
    parameters:
      - description: ID of order to use
        in: path
        name: orderID
        required: true
        type: string
        format: uuid
    patch:
      summary: Updates the max billable weight with TIO remarks
      description: Updates the DBAuthorizedWeight attribute for the Order Entitlements and move TIO remarks
      operationId: updateMaxBillableWeightAsTIO
      tags:
        - order
      consumes:
        - application/json
      produces:
        - application/json
      parameters:
        - in: body
          name: body
          required: true
          schema:
            $ref: "#/definitions/UpdateMaxBillableWeightAsTIOPayload"
        - $ref: "parameters/ifMatch.yaml"
      responses:
        "200":
          description: updated Order
          schema:
            $ref: "#/definitions/Order"
        "403":
          $ref: "#/responses/PermissionDenied"
        "404":
          $ref: "#/responses/NotFound"
        "412":
          $ref: "#/responses/PreconditionFailed"
        "422":
          $ref: "#/responses/UnprocessableEntity"
        "500":
          $ref: "#/responses/ServerError"
      x-permissions:
        - update.maxBillableWeight
  /orders/{orderID}/upload_amended_orders:
    post:
      summary: Create an amended order for a given order
      description: Create an amended order for a given order
      operationId: uploadAmendedOrders
      tags:
        - order
      consumes:
        - multipart/form-data
      parameters:
        - in: path
          name: orderID
          type: string
          format: uuid
          required: true
          description: UUID of the order
        - in: formData
          name: file
          type: file
          description: The file to upload.
          required: true
      responses:
        "201":
          description: created upload
          schema:
            $ref: "definitions/Upload.yaml"
        "400":
          description: invalid request
          schema:
            $ref: "#/definitions/InvalidRequestResponsePayload"
        "403":
          description: not authorized
        "404":
          description: not found
        "413":
          description: payload is too large
        "500":
          description: server error
  "/counseling/orders/{orderID}/allowances":
    parameters:
      - description: ID of order to use
        in: path
        name: orderID
        required: true
        type: string
        format: uuid
    patch:
      summary: Updates an allowance (Orders with Entitlements)
      description: All fields sent in this request will be set on the order referenced
      operationId: counselingUpdateAllowance
      tags:
        - order
      consumes:
        - application/json
      produces:
        - application/json
      parameters:
        - in: body
          name: body
          required: true
          schema:
            $ref: "#/definitions/CounselingUpdateAllowancePayload"
        - in: header
          name: If-Match
          type: string
          required: true
      responses:
        "200":
          description: updated instance of allowance
          schema:
            $ref: "#/definitions/Order"
        "403":
          $ref: "#/responses/PermissionDenied"
        "404":
          $ref: "#/responses/NotFound"
        "412":
          $ref: "#/responses/PreconditionFailed"
        "422":
          $ref: "#/responses/UnprocessableEntity"
        "500":
          $ref: "#/responses/ServerError"
  "/move-task-orders/{moveTaskOrderID}":
    parameters:
      - description: ID of move to use
        in: path
        name: moveTaskOrderID
        required: true
        type: string
    get:
      produces:
        - application/json
      parameters: []
      responses:
        "200":
          description: Successfully retrieved move task order
          schema:
            $ref: "#/definitions/MoveTaskOrder"
        "400":
          $ref: "#/responses/InvalidRequest"
        "401":
          $ref: "#/responses/PermissionDenied"
        "403":
          $ref: "#/responses/PermissionDenied"
        "404":
          $ref: "#/responses/NotFound"
        "500":
          $ref: "#/responses/ServerError"
      tags:
        - moveTaskOrder
      description: Gets a move
      operationId: getMoveTaskOrder
      summary: Gets a move by ID
  "/move_task_orders/{moveTaskOrderID}/mto_service_items":
    parameters:
      - description: ID of move for mto service item to use
        in: path
        name: moveTaskOrderID
        required: true
        format: uuid
        type: string
    get:
      produces:
        - application/json
      parameters: []
      responses:
        "200":
          description: Successfully retrieved all line items for a move task order
          schema:
            $ref: "definitions/MTOServiceItems.yaml"
        "404":
          $ref: "#/responses/NotFound"
        "422":
          $ref: "#/responses/UnprocessableEntity"
        "500":
          $ref: "#/responses/ServerError"
      tags:
        - mtoServiceItem
      description: Gets all line items for a move
      operationId: listMTOServiceItems
      summary: Gets all line items for a move
  "/mto-shipments":
    post:
      summary: createMTOShipment
      description: |
        Creates a MTO shipment for the specified Move Task Order.
        Required fields include:
        * Shipment Type
        * Customer requested pick-up date
        * Pick-up Address
        * Delivery Address
        * Releasing / Receiving agents
        Optional fields include:
        * Delivery Address Type
        * Customer Remarks
        * Releasing / Receiving agents
        * An array of optional accessorial service item codes
      consumes:
        - application/json
      produces:
        - application/json
      operationId: createMTOShipment
      tags:
        - mtoShipment
      parameters:
        - in: body
          name: body
          schema:
            $ref: "#/definitions/CreateMTOShipment"
      responses:
        "200":
          description: Successfully created a MTO shipment.
          schema:
            $ref: "definitions/MTOShipment.yaml"
        "400":
          $ref: "#/responses/InvalidRequest"
        "404":
          $ref: "#/responses/NotFound"
        "422":
          $ref: "#/responses/UnprocessableEntity"
        "500":
          $ref: "#/responses/ServerError"
  "/move_task_orders/{moveTaskOrderID}/mto_shipments":
    parameters:
      - description: ID of move task order for mto shipment to use
        in: path
        name: moveTaskOrderID
        required: true
        format: uuid
        type: string
    get:
      produces:
        - application/json
      parameters: []
      responses:
        "200":
          description: Successfully retrieved all mto shipments for a move task order
          schema:
            $ref: "#/definitions/MTOShipments"
        "403":
          $ref: "#/responses/PermissionDenied"
        "404":
          $ref: "#/responses/NotFound"
        "422":
          $ref: "#/responses/UnprocessableEntity"
        "500":
          $ref: "#/responses/ServerError"
      tags:
        - mtoShipment
      description: Gets all shipments for a move task order
      operationId: listMTOShipments
      summary: Gets all shipments for a move task order
  "/shipments/{shipmentID}":
    get:
      summary: fetches a shipment by ID
      description: fetches a shipment by ID
      operationId: getShipment
      tags:
        - mtoShipment
      produces:
        - application/json
      parameters:
        - description: ID of the shipment to be fetched
          in: path
          name: shipmentID
          required: true
          format: uuid
          type: string
      responses:
        "200":
          description: Successfully fetched the shipment
          schema:
            $ref: "#/definitions/MTOShipment"
        "400":
          $ref: "#/responses/InvalidRequest"
        "403":
          $ref: "#/responses/PermissionDenied"
        "404":
          $ref: "#/responses/NotFound"
        "422":
          $ref: "#/responses/UnprocessableEntity"
        "500":
          $ref: "#/responses/ServerError"
    delete:
      summary: Soft deletes a shipment by ID
      description: Soft deletes a shipment by ID
      operationId: deleteShipment
      tags:
        - shipment
      produces:
        - application/json
      parameters:
        - description: ID of the shipment to be deleted
          in: path
          name: shipmentID
          required: true
          format: uuid
          type: string
      responses:
        "204":
          description: Successfully soft deleted the shipment
        "400":
          $ref: "#/responses/InvalidRequest"
        "403":
          $ref: "#/responses/PermissionDenied"
        "404":
          $ref: "#/responses/NotFound"
        "409":
          $ref: "#/responses/Conflict"
        "422":
          $ref: "#/responses/UnprocessableEntity"
        "500":
          $ref: "#/responses/ServerError"
  "/move_task_orders/{moveTaskOrderID}/mto_shipments/{shipmentID}":
    patch:
      summary: updateMTOShipment
      description: |
        Updates a specified MTO shipment.
        Required fields include:
        * MTO Shipment ID required in path
        * If-Match required in headers
        * No fields required in body
        Optional fields include:
        * New shipment status type
        * Shipment Type
        * Customer requested pick-up date
        * Pick-up Address
        * Delivery Address
        * Secondary Pick-up Address
        * SecondaryDelivery Address
        * Delivery Address Type
        * Customer Remarks
        * Counselor Remarks
        * Releasing / Receiving agents
        * Actual Pro Gear Weight
        * Actual Spouse Pro Gear Weight
        * Location of the POE/POD
      consumes:
        - application/json
      produces:
        - application/json
      operationId: updateMTOShipment
      tags:
        - mtoShipment
      parameters:
        - in: path
          name: moveTaskOrderID
          required: true
          format: uuid
          type: string
          description: ID of move task order for mto shipment to use
        - in: path
          name: shipmentID
          type: string
          format: uuid
          required: true
          description: UUID of the MTO Shipment to update
        - in: header
          name: If-Match
          type: string
          required: true
          description: >
            Optimistic locking is implemented via the `If-Match` header. If the ETag header does not match
            the value of the resource on the server, the server rejects the change with a `412 Precondition Failed` error.
        - in: body
          name: body
          schema:
            $ref: "#/definitions/UpdateShipment"
      responses:
        "200":
          description: Successfully updated the specified MTO shipment.
          schema:
            $ref: "definitions/MTOShipment.yaml"
        "400":
          $ref: "#/responses/InvalidRequest"
        "401":
          $ref: "#/responses/PermissionDenied"
        "403":
          $ref: "#/responses/PermissionDenied"
        "404":
          $ref: "#/responses/NotFound"
        "412":
          $ref: "#/responses/PreconditionFailed"
        "422":
          $ref: "#/responses/UnprocessableEntity"
        "500":
          $ref: "#/responses/ServerError"
  "/shipments/{shipmentID}/approve":
    parameters:
      - description: ID of the shipment
        in: path
        name: shipmentID
        required: true
        format: uuid
        type: string
    post:
      consumes:
        - application/json
      produces:
        - application/json
      parameters:
        - in: header
          name: If-Match
          type: string
          required: true
      responses:
        "200":
          description: Successfully approved the shipment
          schema:
            $ref: "definitions/MTOShipment.yaml"
        "403":
          $ref: "#/responses/PermissionDenied"
        "404":
          $ref: "#/responses/NotFound"
        "409":
          $ref: "#/responses/Conflict"
        "412":
          $ref: "#/responses/PreconditionFailed"
        "422":
          $ref: "#/responses/UnprocessableEntity"
        "500":
          $ref: "#/responses/ServerError"
      tags:
        - shipment
      description: Approves a shipment
      operationId: approveShipment
      summary: Approves a shipment
      x-permissions:
        - update.shipment
  "/shipments/{shipmentID}/request-diversion":
    parameters:
      - description: ID of the shipment
        in: path
        name: shipmentID
        required: true
        format: uuid
        type: string
    post:
      consumes:
        - application/json
      produces:
        - application/json
      parameters:
        - in: header
          name: If-Match
          type: string
          required: true
        - in: body
          name: body
          required: true
          schema:
            $ref: "#/definitions/RequestDiversion"
      responses:
        "200":
          description: Successfully requested the shipment diversion
          schema:
            $ref: "definitions/MTOShipment.yaml"
        "403":
          $ref: "#/responses/PermissionDenied"
        "404":
          $ref: "#/responses/NotFound"
        "409":
          $ref: "#/responses/Conflict"
        "412":
          $ref: "#/responses/PreconditionFailed"
        "422":
          $ref: "#/responses/UnprocessableEntity"
        "500":
          $ref: "#/responses/ServerError"
      tags:
        - shipment
      description: Requests a shipment diversion
      operationId: requestShipmentDiversion
      summary: Requests a shipment diversion
      x-permissions:
        - create.shipmentDiversionRequest
  "/shipments/{shipmentID}/approve-diversion":
    parameters:
      - description: ID of the shipment
        in: path
        name: shipmentID
        required: true
        format: uuid
        type: string
    post:
      consumes:
        - application/json
      produces:
        - application/json
      parameters:
        - in: header
          name: If-Match
          type: string
          required: true
      responses:
        "200":
          description: Successfully approved the shipment diversion
          schema:
            $ref: "definitions/MTOShipment.yaml"
        "403":
          $ref: "#/responses/PermissionDenied"
        "404":
          $ref: "#/responses/NotFound"
        "409":
          $ref: "#/responses/Conflict"
        "412":
          $ref: "#/responses/PreconditionFailed"
        "422":
          $ref: "#/responses/UnprocessableEntity"
        "500":
          $ref: "#/responses/ServerError"
      x-permissions:
        - update.shipment
      tags:
        - shipment
      description: Approves a shipment diversion
      operationId: approveShipmentDiversion
      summary: Approves a shipment diversion
  "/shipments/{shipmentID}/reject":
    parameters:
      - description: ID of the shipment
        in: path
        name: shipmentID
        required: true
        format: uuid
        type: string
    post:
      consumes:
        - application/json
      produces:
        - application/json
      parameters:
        - in: header
          name: If-Match
          type: string
          required: true
        - in: body
          name: body
          required: true
          schema:
            $ref: "#/definitions/RejectShipment"
      responses:
        "200":
          description: Successfully rejected the shipment
          schema:
            $ref: "definitions/MTOShipment.yaml"
        "403":
          $ref: "#/responses/PermissionDenied"
        "404":
          $ref: "#/responses/NotFound"
        "409":
          $ref: "#/responses/Conflict"
        "412":
          $ref: "#/responses/PreconditionFailed"
        "422":
          $ref: "#/responses/UnprocessableEntity"
        "500":
          $ref: "#/responses/ServerError"
      tags:
        - shipment
      description: rejects a shipment
      operationId: rejectShipment
      summary: rejects a shipment
  "/shipments/{shipmentID}/request-cancellation":
    parameters:
      - description: ID of the shipment
        in: path
        name: shipmentID
        required: true
        format: uuid
        type: string
    post:
      consumes:
        - application/json
      produces:
        - application/json
      parameters:
        - in: header
          name: If-Match
          type: string
          required: true
      responses:
        "200":
          description: Successfully requested the shipment cancellation
          schema:
            $ref: "definitions/MTOShipment.yaml"
        "403":
          $ref: "#/responses/PermissionDenied"
        "404":
          $ref: "#/responses/NotFound"
        "409":
          $ref: "#/responses/Conflict"
        "412":
          $ref: "#/responses/PreconditionFailed"
        "422":
          $ref: "#/responses/UnprocessableEntity"
        "500":
          $ref: "#/responses/ServerError"
      tags:
        - shipment
      description: Requests a shipment cancellation
      operationId: requestShipmentCancellation
      summary: Requests a shipment cancellation
      x-permissions:
        - create.shipmentCancellation
  "/shipments/{shipmentID}/request-reweigh":
    parameters:
      - description: ID of the shipment
        in: path
        name: shipmentID
        required: true
        format: uuid
        type: string
    post:
      consumes:
        - application/json
      produces:
        - application/json
      responses:
        "200":
          description: Successfully requested a reweigh of the shipment
          schema:
            $ref: "definitions/Reweigh.yaml"
        "403":
          $ref: "#/responses/PermissionDenied"
        "404":
          $ref: "#/responses/NotFound"
        "409":
          $ref: "#/responses/Conflict"
        "412":
          $ref: "#/responses/PreconditionFailed"
        "422":
          $ref: "#/responses/UnprocessableEntity"
        "500":
          $ref: "#/responses/ServerError"
      tags:
        - shipment
        - reweigh
      description: Requests a shipment reweigh
      operationId: requestShipmentReweigh
      summary: Requests a shipment reweigh
      x-permissions:
        - create.reweighRequest
  "/shipments/{shipmentID}/review-shipment-address-update":
    parameters:
      - description: ID of the shipment
        in: path
        name: shipmentID
        required: true
        format: uuid
        type: string
    patch:
      consumes:
        - application/json
      produces:
        - application/json
      parameters:
        - in: header
          name: If-Match
          type: string
          required: true
        - in: body
          name: body
          required: true
          schema:
            properties:
              status:
                type: string
                enum:
                  - REJECTED
                  - APPROVED
              officeRemarks:
                type: string
            required:
              - officeRemarks
              - status
      responses:
        "200":
          description: Successfully requested a shipment address update
          schema:
            $ref: "definitions/ShipmentAddressUpdate.yaml"
        "403":
          $ref: "#/responses/PermissionDenied"
        "404":
          $ref: "#/responses/NotFound"
        "409":
          $ref: "#/responses/Conflict"
        "412":
          $ref: "#/responses/PreconditionFailed"
        "422":
          $ref: "#/responses/UnprocessableEntity"
        "500":
          $ref: "#/responses/ServerError"
      tags:
        - shipment
<<<<<<< HEAD
      description:
        This endpoint is used to approve a address update request. Office remarks are required.
=======
        - shipment_address_updates
      description: This endpoint is used to approve a address update request. Office remarks are required.
>>>>>>> 88b2d48f
        Approving the address update will update the Destination Final Address of the associated service item
      operationId: reviewShipmentAddressUpdate
      summary: Allows TOO to review a shipment address update
  "/shipments/{shipmentID}/sit-extensions":
    post:
      summary: Create an approved SIT Duration Update
      description: TOO can creates an already-approved SIT Duration Update on behalf of a customer
      consumes:
        - application/json
      produces:
        - application/json
      operationId: createApprovedSITDurationUpdate
      tags:
        - shipment
        - sitExtension
      parameters:
        - description: ID of the shipment
          in: path
          name: shipmentID
          required: true
          format: uuid
          type: string
        - in: body
          name: body
          schema:
            $ref: "#/definitions/CreateApprovedSITDurationUpdate"
          required: true
        - in: header
          description: We want the shipment's eTag rather than the SIT Duration Update eTag as the SIT Duration Update is always associated with a shipment
          name: If-Match
          type: string
          required: true
      responses:
        "200":
          description: Successfully created a SIT Extension.
          schema:
            $ref: "definitions/MTOShipment.yaml"
        "400":
          $ref: "#/responses/InvalidRequest"
        "403":
          $ref: "#/responses/PermissionDenied"
        "404":
          $ref: "#/responses/NotFound"
        "422":
          $ref: "#/responses/UnprocessableEntity"
        "500":
          $ref: "#/responses/ServerError"
      x-permissions:
        - create.SITExtension
  "/shipments/{shipmentID}/sit-extensions/{sitExtensionID}/approve":
    parameters:
      - description: ID of the shipment
        in: path
        name: shipmentID
        required: true
        format: uuid
        type: string
      - description: ID of the SIT extension
        in: path
        name: sitExtensionID
        required: true
        format: uuid
        type: string
    patch:
      consumes:
        - application/json
      produces:
        - application/json
      parameters:
        - in: body
          name: body
          required: true
          schema:
            $ref: "#/definitions/ApproveSITExtension"
        - in: header
          description: We want the shipment's eTag rather than the SIT extension eTag as the SIT extension is always associated with a shipment
          name: If-Match
          type: string
          required: true
      responses:
        "200":
          description: Successfully approved a SIT extension
          schema:
            $ref: "definitions/MTOShipment.yaml"
        "403":
          $ref: "#/responses/PermissionDenied"
        "404":
          $ref: "#/responses/NotFound"
        "409":
          $ref: "#/responses/Conflict"
        "412":
          $ref: "#/responses/PreconditionFailed"
        "422":
          $ref: "#/responses/UnprocessableEntity"
        "500":
          $ref: "#/responses/ServerError"
      tags:
        - shipment
        - sitExtension
      description: Approves a SIT extension
      operationId: approveSITExtension
      summary: Approves a SIT extension
      x-permissions:
        - update.SITExtension
  "/shipments/{shipmentID}/sit-extensions/{sitExtensionID}/deny":
    parameters:
      - description: ID of the shipment
        in: path
        name: shipmentID
        required: true
        format: uuid
        type: string
      - description: ID of the SIT extension
        in: path
        name: sitExtensionID
        required: true
        format: uuid
        type: string
    patch:
      consumes:
        - application/json
      produces:
        - application/json
      parameters:
        - in: body
          name: body
          required: true
          schema:
            $ref: "#/definitions/DenySITExtension"
        - in: header
          name: If-Match
          type: string
          required: true
      responses:
        "200":
          description: Successfully denied a SIT extension
          schema:
            $ref: "definitions/MTOShipment.yaml"
        "403":
          $ref: "#/responses/PermissionDenied"
        "404":
          $ref: "#/responses/NotFound"
        "409":
          $ref: "#/responses/Conflict"
        "412":
          $ref: "#/responses/PreconditionFailed"
        "422":
          $ref: "#/responses/UnprocessableEntity"
        "500":
          $ref: "#/responses/ServerError"
      tags:
        - shipment
        - sitExtension
      description: Denies a SIT extension
      operationId: denySITExtension
      summary: Denies a SIT extension
      x-permissions:
        - update.SITExtension
  "/shipments/{shipmentID}/sit-service-item/convert-to-customer-expense":
    parameters:
      - description: ID of the shipment
        in: path
        name: shipmentID
        required: true
        format: uuid
        type: string
    patch:
      consumes:
        - application/json
      produces:
        - application/json
      parameters:
        - in: body
          name: body
          required: true
          schema:
            $ref: "#/definitions/UpdateSITServiceItemCustomerExpense"
        - in: header
          name: If-Match
          type: string
          required: true
      responses:
        "200":
          description: Successfully converted to customer expense
          schema:
            $ref: "definitions/MTOShipment.yaml"
        "403":
          $ref: "#/responses/PermissionDenied"
        "404":
          $ref: "#/responses/NotFound"
        "409":
          $ref: "#/responses/Conflict"
        "412":
          $ref: "#/responses/PreconditionFailed"
        "422":
          $ref: "#/responses/UnprocessableEntity"
        "500":
          $ref: "#/responses/ServerError"
      tags:
        - shipment
        - mtoServiceItem
      description: Converts a SIT to customer expense
      operationId: updateSITServiceItemCustomerExpense
      summary: Converts a SIT to customer expense
      x-permissions:
        - update.MTOServiceItem
  /shipments/{shipmentID}/ppm-documents:
    parameters:
      - description: ID of the shipment
        in: path
        name: shipmentID
        required: true
        format: uuid
        type: string
    get:
      summary: Gets all the PPM documents for a PPM shipment
      description: |
        Retrieves all of the documents and associated uploads for each ppm document type connected to a PPM shipment. This
        excludes any deleted PPM documents.
      operationId: getPPMDocuments
      tags:
        - ppm
      consumes:
        - application/json
      produces:
        - application/json
      responses:
        "200":
          description: All PPM documents and associated uploads for the specified PPM shipment.
          schema:
            $ref: "definitions/PPMDocuments.yaml"
        "401":
          $ref: "#/responses/PermissionDenied"
        "403":
          $ref: "#/responses/PermissionDenied"
        "422":
          $ref: "#/responses/UnprocessableEntity"
        "500":
          $ref: "#/responses/ServerError"
  /ppm-shipments/{ppmShipmentId}/weight-ticket/{weightTicketId}:
    parameters:
      - $ref: "parameters/ppmShipmentId.yaml"
      - $ref: "parameters/weightTicketId.yaml"
    patch:
      summary: Updates a weight ticket document
      description: |
        Updates a PPM shipment's weight ticket document with new information. Only some of the weight ticket document's
        fields are editable because some have to be set by the customer, e.g. vehicle description.
      operationId: updateWeightTicket
      tags:
        - ppm
      consumes:
        - application/json
      produces:
        - application/json
      parameters:
        - $ref: "parameters/ifMatch.yaml"
        - in: body
          name: updateWeightTicketPayload
          required: true
          schema:
            $ref: "#/definitions/UpdateWeightTicket"
      responses:
        "200":
          description: returns an updated weight ticket object
          schema:
            $ref: "definitions/WeightTicket.yaml"
        "400":
          $ref: "#/responses/InvalidRequest"
        "401":
          $ref: "#/responses/PermissionDenied"
        "403":
          $ref: "#/responses/PermissionDenied"
        "404":
          $ref: "#/responses/NotFound"
        "412":
          $ref: "#/responses/PreconditionFailed"
        "422":
          $ref: "#/responses/UnprocessableEntity"
        "500":
          $ref: "#/responses/ServerError"
  /ppm-shipments/{ppmShipmentId}/moving-expenses/{movingExpenseId}:
    parameters:
      - $ref: "parameters/ppmShipmentId.yaml"
      - $ref: "parameters/movingExpenseId.yaml"
    patch:
      summary: Updates the moving expense
      description: |
        Updates a PPM shipment's moving expense with new information. Only some of the moving expense's fields are
        editable because some have to be set by the customer, e.g. the description and the moving expense type.
      operationId: updateMovingExpense
      tags:
        - ppm
      consumes:
        - application/json
      produces:
        - application/json
      parameters:
        - $ref: "parameters/ifMatch.yaml"
        - in: body
          name: updateMovingExpense
          required: true
          schema:
            $ref: "#/definitions/UpdateMovingExpense"
      responses:
        "200":
          description: returns an updated moving expense object
          schema:
            $ref: "definitions/MovingExpense.yaml"
        "400":
          $ref: "#/responses/InvalidRequest"
        "401":
          $ref: "#/responses/PermissionDenied"
        "403":
          $ref: "#/responses/PermissionDenied"
        "404":
          $ref: "#/responses/NotFound"
        "412":
          $ref: "#/responses/PreconditionFailed"
        "422":
          $ref: "#/responses/UnprocessableEntity"
        "500":
          $ref: "#/responses/ServerError"
  ? /ppm-shipments/{ppmShipmentId}/pro-gear-weight-tickets/{proGearWeightTicketId}
  : parameters:
      - $ref: "parameters/ppmShipmentId.yaml"
      - $ref: "parameters/proGearWeightTicketId.yaml"
    patch:
      summary: Updates a pro-gear weight ticket
      description: |
        Updates a PPM shipment's pro-gear weight ticket with new information. Only some of the fields are editable
        because some have to be set by the customer, e.g. the description.
      operationId: updateProGearWeightTicket
      tags:
        - ppm
      consumes:
        - application/json
      produces:
        - application/json
      parameters:
        - $ref: "parameters/ifMatch.yaml"
        - in: body
          name: updateProGearWeightTicket
          required: true
          schema:
            $ref: "#/definitions/UpdateProGearWeightTicket"
      responses:
        "200":
          description: returns an updated pro-gear weight ticket object
          schema:
            $ref: "definitions/ProGearWeightTicket.yaml"
        "400":
          $ref: "#/responses/InvalidRequest"
        "401":
          $ref: "#/responses/PermissionDenied"
        "403":
          $ref: "#/responses/PermissionDenied"
        "404":
          $ref: "#/responses/NotFound"
        "412":
          $ref: "#/responses/PreconditionFailed"
        "422":
          $ref: "#/responses/UnprocessableEntity"
        "500":
          $ref: "#/responses/ServerError"
  /ppm-shipments/{ppmShipmentId}/aoa-packet:
    parameters:
      - description: the id for the ppmshipment with aoa to be downloaded
        in: path
        name: ppmShipmentId
        required: true
        type: string
    get:
      summary: Downloads AOA Packet form PPMShipment as a PDF
      description: |
        ### Functionality
        This endpoint downloads all uploaded move order documentation combined with the Shipment Summary Worksheet into a single PDF.
        ### Errors
        * The PPMShipment must have requested an AOA.
        * The PPMShipment AOA Request must have been approved.
      operationId: showAOAPacket
      tags:
        - ppm
      produces:
        - application/pdf
      responses:
        "200":
          headers:
            Content-Disposition:
              type: string
              description: File name to download
          description: AOA PDF
          schema:
            format: binary
            type: file
        "400":
          $ref: "#/responses/InvalidRequest"
        "403":
          $ref: "#/responses/PermissionDenied"
        "404":
          $ref: "#/responses/NotFound"
        "422":
          $ref: "#/responses/UnprocessableEntity"
        "500":
          $ref: "#/responses/ServerError"
  /ppm-shipments/{ppmShipmentId}/finish-document-review:
    parameters:
      - $ref: "parameters/ppmShipmentId.yaml"
    patch:
      summary: Updates a PPM shipment's status after document review
      description: |
        Updates a PPM shipment's status once documents have been reviewed. Status is updated depending on whether any documents have been rejected.
      operationId: finishDocumentReview
      tags:
        - ppm
      consumes:
        - application/json
      produces:
        - application/json
      parameters:
        - in: header
          name: If-Match
          type: string
          required: true
      responses:
        "200":
          description: Successfully finished document review
          schema:
            $ref: "definitions/PPMShipment.yaml"
        "400":
          $ref: "#/responses/InvalidRequest"
        "401":
          $ref: "#/responses/PermissionDenied"
        "403":
          $ref: "#/responses/PermissionDenied"
        "404":
          $ref: "#/responses/NotFound"
        "409":
          $ref: "#/responses/Conflict"
        "412":
          $ref: "#/responses/PreconditionFailed"
        "422":
          $ref: "#/responses/UnprocessableEntity"
        "500":
          $ref: "#/responses/ServerError"
      x-permissions:
        - update.shipment
  /ppm-shipments/{ppmShipmentId}/ppm-sit:
    patch:
      summary: Updates a PPM shipment's SIT values
      description: |
        Updates a PPM shipment's SIT values
      operationId: updatePPMSIT
      tags:
        - ppm
      consumes:
        - application/json
      produces:
        - application/json
      parameters:
        - $ref: "parameters/ppmShipmentId.yaml"
        - in: header
          name: If-Match
          type: string
          required: true
        - in: body
          name: body
          schema:
            $ref: "definitions/PPMShipmentSIT.yaml"
      responses:
        "200":
          description: Successfully finished PPM SIT update
          schema:
            $ref: "definitions/PPMShipment.yaml"
        "400":
          $ref: "#/responses/InvalidRequest"
        "403":
          $ref: "#/responses/PermissionDenied"
        "404":
          $ref: "#/responses/NotFound"
        "412":
          $ref: "#/responses/PreconditionFailed"
        "422":
          $ref: "#/responses/UnprocessableEntity"
        "500":
          $ref: "#/responses/ServerError"
  /ppm-shipments/{ppmShipmentId}/closeout:
    parameters:
      - $ref: "parameters/ppmShipmentId.yaml"
    get:
      summary: Get the closeout calcuations for the specified PPM shipment
      description: |
        Retrieves the closeout calculations for the specified PPM shipment.
      operationId: getPPMCloseout
      tags:
        - ppm
      produces:
        - application/json
      responses:
        "200":
          description: Returns closeout for the specified PPM shipment.
          schema:
            $ref: "definitions/PPMCloseout.yaml"
        "400":
          $ref: "#/responses/InvalidRequest"
        "403":
          $ref: "#/responses/PermissionDenied"
        "404":
          $ref: "#/responses/NotFound"
        "422":
          $ref: "#/responses/UnprocessableEntity"
        "500":
          $ref: "#/responses/ServerError"
  /ppm-shipments/{ppmShipmentId}/actual-weight:
    parameters:
      - $ref: "parameters/ppmShipmentId.yaml"
    get:
      summary: Get the actual weight for a PPM shipment
      description: |
        Retrieves the actual weight for the specified PPM shipment.
      operationId: getPPMActualWeight
      tags:
        - ppm
      produces:
        - application/json
      responses:
        "200":
          description: Returns actual weight for the specified PPM shipment.
          schema:
            $ref: "definitions/PPMActualWeight.yaml"
        "400":
          $ref: "#/responses/InvalidRequest"
        "403":
          $ref: "#/responses/PermissionDenied"
        "404":
          $ref: "#/responses/NotFound"
        "422":
          $ref: "#/responses/UnprocessableEntity"
        "500":
          $ref: "#/responses/ServerError"
  /ppm-shipments/{ppmShipmentId}/sit_location/{sitLocation}/sit-estimated-cost:
    parameters:
      - $ref: "parameters/ppmShipmentId.yaml"
      - in: path
        format: string
        description: location of sit
        name: sitLocation
        required: true
        type: string
        enum:
          - ORIGIN
          - DESTINATION
      - in: query
        format: date-time
        description: Date entered into SIT
        name: sitEntryDate
        required: true
        type: string
      - in: query
        format: date-time
        description: Date departed SIT
        name: sitDepartureDate
        required: true
        type: string
      - in: query
        description: Weight stored in SIT
        name: weightStored
        required: true
        type: integer
        minimum: 0
    get:
      summary: Get the SIT estimated cost for a PPM shipment
      description: |
        Calculates and returns the SIT estimated cost for the specified PPM shipment.
      operationId: getPPMSITEstimatedCost
      tags:
        - ppm
      produces:
        - application/json
      responses:
        "200":
          description: Calculates and returns the SIT estimated cost for the specified PPM shipment.
          schema:
            $ref: "definitions/PPMSITEstimatedCost.yaml"
        "400":
          $ref: "#/responses/InvalidRequest"
        "403":
          $ref: "#/responses/PermissionDenied"
        "404":
          $ref: "#/responses/NotFound"
        "422":
          $ref: "#/responses/UnprocessableEntity"
        "500":
          $ref: "#/responses/ServerError"
  /ppm-shipments/{ppmShipmentId}/payment-packet:
    get:
      summary: Returns PPM payment packet
      description: Generates a PDF containing all user uploaded documentations for PPM. Contains SSW form, orders, weight and expense documentations.
      operationId: showPaymentPacket
      tags:
        - ppm
      parameters:
        - in: path
          name: ppmShipmentId
          type: string
          format: uuid
          required: true
          description: UUID of the ppmShipment
      produces:
        - application/pdf
      responses:
        "200":
          headers:
            Content-Disposition:
              type: string
              description: File name to download
          description: PPM Payment Packet PDF
          schema:
            format: binary
            type: file
        "400":
          description: invalid request
        "401":
          description: request requires user authentication
        "403":
          description: user is not authorized
        "404":
          description: ppm not found
        "500":
          description: internal server error
  "/move_task_orders/{moveTaskOrderID}/mto_shipments/{shipmentID}/mto-agents":
    parameters:
      - description: ID of move task order
        in: path
        name: moveTaskOrderID
        required: true
        format: uuid
        type: string
      - description: ID of the shipment
        in: path
        name: shipmentID
        required: true
        format: uuid
        type: string
    get:
      produces:
        - application/json
      parameters: []
      responses:
        "200":
          description: Successfully retrieved all agents for a move task order
          schema:
            $ref: "definitions/MTOAgents.yaml"
        "404":
          $ref: "#/responses/NotFound"
        "422":
          $ref: "#/responses/UnprocessableEntity"
        "500":
          $ref: "#/responses/ServerError"
      tags:
        - mtoAgent
      description: Fetches a list of agents associated with a move task order.
      operationId: fetchMTOAgentList
      summary: Fetch move task order agents.
  "/move-task-orders/{moveTaskOrderID}/service-items/{mtoServiceItemID}":
    parameters:
      - description: ID of move to use
        in: path
        name: moveTaskOrderID
        required: true
        type: string
      - description: ID of line item to use
        in: path
        name: mtoServiceItemID
        required: true
        type: string
    get:
      produces:
        - application/json
      parameters: []
      responses:
        "200":
          description: Successfully retrieved a line item for a move task order by ID
          schema:
            $ref: "definitions/MTOServiceItemSingle.yaml"
        "400":
          $ref: "#/responses/InvalidRequest"
        "401":
          $ref: "#/responses/PermissionDenied"
        "403":
          $ref: "#/responses/PermissionDenied"
        "404":
          $ref: "#/responses/NotFound"
        "500":
          $ref: "#/responses/ServerError"
      tags:
        - mtoServiceItem
      description: Gets a line item by ID for a move by ID
      operationId: getMTOServiceItem
      summary: Gets a line item by ID for a move by ID
  "/move-task-orders/{moveTaskOrderID}/service-items/{mtoServiceItemID}/status":
    parameters:
      - description: ID of move to use
        in: path
        name: moveTaskOrderID
        required: true
        type: string
      - description: ID of line item to use
        in: path
        name: mtoServiceItemID
        required: true
        type: string
    patch:
      consumes:
        - application/json
      produces:
        - application/json
      parameters:
        - in: body
          name: body
          required: true
          schema:
            $ref: "#/definitions/PatchMTOServiceItemStatusPayload"
        - in: header
          name: If-Match
          type: string
          required: true
      responses:
        "200":
          description: >-
            Successfully updated status for a line item for a move task order by
            ID
          schema:
            $ref: "definitions/MTOServiceItem.yaml"
        "400":
          $ref: "#/responses/InvalidRequest"
        "401":
          $ref: "#/responses/PermissionDenied"
        "403":
          $ref: "#/responses/PermissionDenied"
        "404":
          $ref: "#/responses/NotFound"
        "412":
          $ref: "#/responses/PreconditionFailed"
        "422":
          $ref: "#/responses/UnprocessableEntity"
        "500":
          $ref: "#/responses/ServerError"
      tags:
        - mtoServiceItem
      description: Changes the status of a line item for a move by ID
      operationId: updateMTOServiceItemStatus
      summary: Change the status of a line item for a move by ID
      x-permissions:
        - update.MTOServiceItem
  "/service-item/{mtoServiceItemID}/entry-date-update":
    parameters:
      - description: ID of the service item
        in: path
        name: mtoServiceItemID
        required: true
        type: string
    patch:
      consumes:
        - application/json
      produces:
        - application/json
      parameters:
        - in: body
          name: body
          required: true
          schema:
            $ref: "definitions/ServiceItemSitEntryDate.yaml"
      responses:
        "200":
          description: Successfully updated SIT entry date
          schema:
            $ref: "definitions/MTOServiceItemSingle.yaml"
        "400":
          $ref: "#/responses/InvalidRequest"
        "401":
          $ref: "#/responses/PermissionDenied"
        "403":
          $ref: "#/responses/PermissionDenied"
        "404":
          $ref: "#/responses/NotFound"
        "412":
          $ref: "#/responses/PreconditionFailed"
        "422":
          $ref: "#/responses/UnprocessableEntity"
        "500":
          $ref: "#/responses/ServerError"
      tags:
        - mtoServiceItem
      description: Locates the service item in the database and updates the SIT entry date for the selected service item and returns the service item
      operationId: updateServiceItemSitEntryDate
      summary: Updates a service item's SIT entry date by ID
  "/move-task-orders/{moveTaskOrderID}/status":
    patch:
      consumes:
        - application/json
      produces:
        - application/json
      parameters:
        - description: ID of move to use
          in: path
          name: moveTaskOrderID
          required: true
          type: string
        - in: header
          name: If-Match
          type: string
          required: true
        - in: body
          name: serviceItemCodes
          schema:
            $ref: "#/definitions/MTOApprovalServiceItemCodes"
          required: true
      responses:
        "200":
          description: Successfully updated move task order status
          schema:
            $ref: "#/definitions/Move"
        "400":
          $ref: "#/responses/InvalidRequest"
        "401":
          $ref: "#/responses/PermissionDenied"
        "403":
          $ref: "#/responses/PermissionDenied"
        "404":
          $ref: "#/responses/NotFound"
        "409":
          $ref: "#/responses/Conflict"
        "412":
          $ref: "#/responses/PreconditionFailed"
        "422":
          $ref: "#/responses/UnprocessableEntity"
        "500":
          $ref: "#/responses/ServerError"
      tags:
        - moveTaskOrder
      description: Changes move task order status to make it available to prime
      operationId: updateMoveTaskOrderStatus
      summary: Change the status of a move task order to make it available to prime
      x-permissions:
        - update.move
        - create.serviceItem
  "/move-task-orders/{moveTaskOrderID}/status/service-counseling-completed":
    patch:
      consumes:
        - application/json
      produces:
        - application/json
      parameters:
        - description: ID of move to use
          in: path
          name: moveTaskOrderID
          required: true
          type: string
        - in: header
          name: If-Match
          type: string
          required: true
      responses:
        "200":
          description: Successfully updated move task order status
          schema:
            $ref: "#/definitions/Move"
        "400":
          $ref: "#/responses/InvalidRequest"
        "401":
          $ref: "#/responses/PermissionDenied"
        "403":
          $ref: "#/responses/PermissionDenied"
        "404":
          $ref: "#/responses/NotFound"
        "409":
          $ref: "#/responses/Conflict"
        "412":
          $ref: "#/responses/PreconditionFailed"
        "422":
          $ref: "#/responses/UnprocessableEntity"
        "500":
          $ref: "#/responses/ServerError"
      tags:
        - moveTaskOrder
      description: Changes move (move task order) status to service counseling completed
      operationId: updateMTOStatusServiceCounselingCompleted
      summary: Changes move (move task order) status to service counseling completed
  ? "/move-task-orders/{moveTaskOrderID}/payment-service-items/{paymentServiceItemID}/status"
  : parameters:
      - description: ID of move to use
        in: path
        name: moveTaskOrderID
        required: true
        type: string
      - description: ID of payment service item to use
        in: path
        name: paymentServiceItemID
        required: true
        type: string
    patch:
      consumes:
        - application/json
      produces:
        - application/json
      parameters:
        - in: body
          name: body
          required: true
          schema:
            $ref: "#/definitions/PaymentServiceItem"
        - in: header
          name: If-Match
          type: string
          required: true
      responses:
        "200":
          description: >-
            Successfully updated status for a line item for a move task order by
            ID
          schema:
            $ref: "#/definitions/PaymentServiceItem"
        "400":
          $ref: "#/responses/InvalidRequest"
        "401":
          $ref: "#/responses/PermissionDenied"
        "403":
          $ref: "#/responses/PermissionDenied"
        "404":
          $ref: "#/responses/NotFound"
        "412":
          $ref: "#/responses/PreconditionFailed"
        "422":
          $ref: "#/responses/UnprocessableEntity"
        "500":
          $ref: "#/responses/ServerError"
      tags:
        - paymentServiceItem
      description: Changes the status of a line item for a move by ID
      operationId: updatePaymentServiceItemStatus
      summary: Change the status of a payment service item for a move by ID
      x-permissions:
        - update.paymentServiceItemStatus
  "/move-task-orders/{moveTaskOrderID}/billable-weights-reviewed-at":
    patch:
      consumes:
        - application/json
      produces:
        - application/json
      parameters:
        - description: ID of move to use
          in: path
          name: moveTaskOrderID
          required: true
          type: string
        - in: header
          name: If-Match
          type: string
          required: true
      responses:
        "200":
          description: Successfully updated move task order billableWeightsReviewedAt field
          schema:
            $ref: "#/definitions/Move"
        "400":
          $ref: "#/responses/InvalidRequest"
        "401":
          $ref: "#/responses/PermissionDenied"
        "403":
          $ref: "#/responses/PermissionDenied"
        "404":
          $ref: "#/responses/NotFound"
        "409":
          $ref: "#/responses/Conflict"
        "412":
          $ref: "#/responses/PreconditionFailed"
        "422":
          $ref: "#/responses/UnprocessableEntity"
        "500":
          $ref: "#/responses/ServerError"
      tags:
        - moveTaskOrder
      description: Changes move (move task order) billableWeightsReviewedAt field to a timestamp
      operationId: updateMTOReviewedBillableWeightsAt
  "/move-task-orders/{moveTaskOrderID}/tio-remarks":
    patch:
      consumes:
        - application/json
      produces:
        - application/json
      parameters:
        - description: ID of move to use
          in: path
          name: moveTaskOrderID
          required: true
          type: string
        - in: header
          name: If-Match
          type: string
          required: true
        - in: body
          name: body
          required: true
          schema:
            $ref: "#/definitions/Move"
      responses:
        "200":
          description: Successfully updated move task order tioRemarks field
          schema:
            $ref: "#/definitions/Move"
        "400":
          $ref: "#/responses/InvalidRequest"
        "401":
          $ref: "#/responses/PermissionDenied"
        "403":
          $ref: "#/responses/PermissionDenied"
        "404":
          $ref: "#/responses/NotFound"
        "409":
          $ref: "#/responses/Conflict"
        "412":
          $ref: "#/responses/PreconditionFailed"
        "422":
          $ref: "#/responses/UnprocessableEntity"
        "500":
          $ref: "#/responses/ServerError"
      tags:
        - moveTaskOrder
      description: Changes move (move task order) billableWeightsReviewedAt field to a timestamp
      operationId: updateMoveTIORemarks
  "/move-task-orders/{moveTaskOrderID}/entitlements":
    parameters:
      - description: ID of move to use
        in: path
        name: moveTaskOrderID
        required: true
        type: string
    get:
      produces:
        - application/json
      parameters: []
      tags:
        - moveTaskOrder
      responses:
        "200":
          description: Successfully retrieved entitlements
          schema:
            $ref: "#/definitions/Entitlements"
        "400":
          $ref: "#/responses/InvalidRequest"
        "401":
          $ref: "#/responses/PermissionDenied"
        "403":
          $ref: "#/responses/PermissionDenied"
        "404":
          $ref: "#/responses/NotFound"
        "500":
          $ref: "#/responses/ServerError"
      description: Gets entitlements
      operationId: getEntitlements
      summary: Gets entitlements for a move by ID
  "/payment-requests/{paymentRequestID}":
    parameters:
      - description: UUID of payment request
        format: uuid
        in: path
        name: paymentRequestID
        required: true
        type: string
    get:
      produces:
        - application/json
      parameters: []
      responses:
        "200":
          description: fetched instance of payment request
          schema:
            $ref: "#/definitions/PaymentRequest"
        "400":
          $ref: "#/responses/InvalidRequest"
        "401":
          $ref: "#/responses/PermissionDenied"
        "403":
          $ref: "#/responses/PermissionDenied"
        "404":
          $ref: "#/responses/NotFound"
        "500":
          $ref: "#/responses/ServerError"
      tags:
        - paymentRequests
      description: Fetches an instance of a payment request by id
      operationId: getPaymentRequest
      summary: Fetches a payment request by id
      x-permissions:
        - read.paymentRequest
  "/moves/{locator}/closeout-office":
    parameters:
      - description: move code to identify a move to update the PPM shipment's closeout office for Army and Air Force service members
        format: string
        in: path
        name: locator
        required: true
        type: string
    patch:
      description: Sets the transportation office closeout location for where the Move's PPM Shipment documentation will be reviewed by
      tags:
        - move
      operationId: updateCloseoutOffice
      x-permissions:
        - update.closeoutOffice
      summary: Updates a Move's PPM closeout office for Army and Air Force customers
      produces:
        - application/json
      consumes:
        - application/json
      parameters:
        - in: body
          name: body
          schema:
            properties:
              closeoutOfficeId:
                type: string
                format: uuid
            required:
              - closeoutOfficeId
        - in: header
          name: If-Match
          type: string
          required: true
      responses:
        "200":
          description: Successfully set the closeout office for the move
          schema:
            $ref: "#/definitions/Move"
        "400":
          $ref: "#/responses/InvalidRequest"
        "401":
          $ref: "#/responses/PermissionDenied"
        "403":
          $ref: "#/responses/PermissionDenied"
        "404":
          $ref: "#/responses/NotFound"
        "412":
          $ref: "#/responses/PreconditionFailed"
        "422":
          $ref: "#/responses/UnprocessableEntity"
        "500":
          $ref: "#/responses/ServerError"
  "/moves/{locator}/customer-support-remarks":
    parameters:
      - description: move code to identify a move for customer support remarks
        format: string
        in: path
        name: locator
        required: true
        type: string
    post:
      produces:
        - application/json
      consumes:
        - application/json
      parameters:
        - in: body
          name: body
          schema:
            $ref: "#/definitions/CreateCustomerSupportRemark"
      responses:
        "200":
          description: Successfully created customer support remark
          schema:
            $ref: "definitions/CustomerSupportRemark.yaml"
        "400":
          $ref: "#/responses/InvalidRequest"
        "404":
          $ref: "#/responses/NotFound"
        "422":
          $ref: "#/responses/UnprocessableEntity"
        "500":
          $ref: "#/responses/ServerError"
      tags:
        - customerSupportRemarks
      description: Creates a customer support remark for a move
      operationId: createCustomerSupportRemarkForMove
      summary: Creates a customer support remark for a move
    get:
      produces:
        - application/json
      parameters: []
      responses:
        "200":
          description: Successfully retrieved all line items for a move task order
          schema:
            $ref: "definitions/CustomerSupportRemarks.yaml"
        "403":
          $ref: "#/responses/PermissionDenied"
        "404":
          $ref: "#/responses/NotFound"
        "422":
          $ref: "#/responses/UnprocessableEntity"
        "500":
          $ref: "#/responses/ServerError"
      tags:
        - customerSupportRemarks
      description: Fetches customer support remarks for a move
      operationId: getCustomerSupportRemarksForMove
      summary: Fetches customer support remarks using the move code (locator).
  "/customer-support-remarks/{customerSupportRemarkID}":
    parameters:
      - in: path
        description: the customer support remark ID to be modified
        name: customerSupportRemarkID
        required: true
        type: string
        format: uuid
    patch:
      tags:
        - customerSupportRemarks
      description: Updates a customer support remark for a move
      operationId: updateCustomerSupportRemarkForMove
      summary: Updates a customer support remark for a move
      consumes:
        - application/json
      produces:
        - application/json
      parameters:
        - in: body
          name: body
          required: true
          schema:
            $ref: "#/definitions/UpdateCustomerSupportRemarkPayload"
      responses:
        "200":
          description: Successfully updated customer support remark
          schema:
            $ref: "definitions/CustomerSupportRemark.yaml"
        "400":
          $ref: "#/responses/InvalidRequest"
        "403":
          $ref: "#/responses/PermissionDenied"
        "404":
          $ref: "#/responses/NotFound"
        "422":
          $ref: "#/responses/UnprocessableEntity"
        "500":
          $ref: "#/responses/ServerError"
    delete:
      summary: Soft deletes a customer support remark by ID
      description: Soft deletes a customer support remark by ID
      operationId: deleteCustomerSupportRemark
      tags:
        - customerSupportRemarks
      produces:
        - application/json
      responses:
        "204":
          description: Successfully soft deleted the shipment
        "400":
          $ref: "#/responses/InvalidRequest"
        "403":
          $ref: "#/responses/PermissionDenied"
        "404":
          $ref: "#/responses/NotFound"
        "409":
          $ref: "#/responses/Conflict"
        "422":
          $ref: "#/responses/UnprocessableEntity"
        "500":
          $ref: "#/responses/ServerError"
  "/moves/{locator}/evaluation-reports":
    parameters:
      - in: path
        name: locator
        required: true
        type: string
    post:
      produces:
        - application/json
      consumes:
        - application/json
      parameters:
        - in: body
          name: body
          schema:
            $ref: "#/definitions/CreateEvaluationReport"
      responses:
        "200":
          description: Successfully created evaluation report
          schema:
            $ref: "#/definitions/EvaluationReport"
        "400":
          $ref: "#/responses/InvalidRequest"
        "404":
          $ref: "#/responses/NotFound"
        "422":
          $ref: "#/responses/UnprocessableEntity"
        "500":
          $ref: "#/responses/ServerError"
      x-permissions:
        - create.evaluationReport
      tags:
        - evaluationReports
      description: Creates an evaluation report
      operationId: createEvaluationReport
      summary: Creates an evaluation report
  "/evaluation-reports/{reportID}/download":
    parameters:
      - in: path
        description: the evaluation report ID to be downloaded
        name: reportID
        required: true
        type: string
        format: uuid
    get:
      summary: Downloads an evaluation report as a PDF
      description: Downloads an evaluation report as a PDF
      operationId: downloadEvaluationReport
      tags:
        - evaluationReports
      produces:
        - application/pdf
      responses:
        "200":
          headers:
            Content-Disposition:
              type: string
              description: File name to download
          description: Evaluation report PDF
          schema:
            format: binary
            type: file
        "403":
          $ref: "#/responses/PermissionDenied"
        "404":
          $ref: "#/responses/NotFound"
        "500":
          $ref: "#/responses/ServerError"
  "/evaluation-reports/{reportID}":
    parameters:
      - in: path
        description: the evaluation report ID to be modified
        name: reportID
        required: true
        type: string
        format: uuid
    get:
      summary: Gets an evaluation report by ID
      description: Gets an evaluation report by ID
      operationId: getEvaluationReport
      tags:
        - evaluationReports
      produces:
        - application/json
      responses:
        "200":
          description: Successfully got the report
          schema:
            $ref: "#/definitions/EvaluationReport"
        "400":
          $ref: "#/responses/InvalidRequest"
        "403":
          $ref: "#/responses/PermissionDenied"
        "404":
          $ref: "#/responses/NotFound"
        "500":
          $ref: "#/responses/ServerError"
    delete:
      summary: Deletes an evaluation report by ID
      description: Deletes an evaluation report by ID
      operationId: deleteEvaluationReport
      x-permissions:
        - delete.evaluationReport
      tags:
        - evaluationReports
      produces:
        - application/json
      responses:
        "204":
          description: Successfully deleted the report
        "400":
          $ref: "#/responses/InvalidRequest"
        "403":
          $ref: "#/responses/PermissionDenied"
        "404":
          $ref: "#/responses/NotFound"
        "409":
          $ref: "#/responses/Conflict"
        "422":
          $ref: "#/responses/UnprocessableEntity"
        "500":
          $ref: "#/responses/ServerError"
    put:
      summary: Saves an evaluation report as a draft
      description: Saves an evaluation report as a draft
      operationId: saveEvaluationReport
      x-permissions:
        - update.evaluationReport
      tags:
        - evaluationReports
      produces:
        - application/json
      consumes:
        - application/json
      parameters:
        - in: body
          name: body
          schema:
            $ref: "#/definitions/EvaluationReport"
        - in: header
          name: If-Match
          type: string
          required: true
          description: >
            Optimistic locking is implemented via the `If-Match` header. If the ETag header does not match
            the value of the resource on the server, the server rejects the change with a `412 Precondition Failed` error.
      responses:
        "204":
          description: Successfully saved the report
        "400":
          $ref: "#/responses/InvalidRequest"
        "403":
          $ref: "#/responses/PermissionDenied"
        "404":
          $ref: "#/responses/NotFound"
        "409":
          $ref: "#/responses/Conflict"
        "412":
          $ref: "#/responses/PreconditionFailed"
        "422":
          $ref: "#/responses/UnprocessableEntity"
        "500":
          $ref: "#/responses/ServerError"
  "/evaluation-reports/{reportID}/submit":
    parameters:
      - in: path
        description: the evaluation report ID to be modified
        name: reportID
        required: true
        type: string
        format: uuid
    post:
      summary: Submits an evaluation report
      description: Submits an evaluation report
      operationId: submitEvaluationReport
      tags:
        - evaluationReports
      produces:
        - application/json
      parameters:
        - in: header
          name: If-Match
          type: string
          required: true
          description: >
            Optimistic locking is implemented via the `If-Match` header. If the ETag header does not match
            the value of the resource on the server, the server rejects the change with a `412 Precondition Failed` error.
      responses:
        "204":
          description: Successfully submitted an evaluation report with the provided ID
        "403":
          $ref: "#/responses/PermissionDenied"
        "404":
          $ref: "#/responses/NotFound"
        "412":
          $ref: "#/responses/PreconditionFailed"
        "422":
          $ref: "#/responses/UnprocessableEntity"
        "500":
          $ref: "#/responses/ServerError"
      x-permissions:
        - update.evaluationReport
  "/evaluation-reports/{reportID}/appeal/add":
    parameters:
      - in: path
        description: the evaluation report ID
        name: reportID
        required: true
        type: string
        format: uuid
    post:
      summary: Adds an appeal to a serious incident on an evaluation report
      description: Adds an appeal to a serious incident on an evaluation report
      operationId: addAppealToSeriousIncident
      tags:
        - evaluationReports
      produces:
        - application/json
      consumes:
        - application/json
      parameters:
        - in: body
          name: body
          schema:
            $ref: "#/definitions/CreateAppeal"
      responses:
        "204":
          description: Successfully added an appeal to a serious incident
        "403":
          $ref: "#/responses/PermissionDenied"
        "404":
          $ref: "#/responses/NotFound"
        "412":
          $ref: "#/responses/PreconditionFailed"
        "422":
          $ref: "#/responses/UnprocessableEntity"
        "500":
          $ref: "#/responses/ServerError"
      x-permissions:
        - update.evaluationReport
  "/evaluation-reports/{reportID}/{reportViolationID}/appeal/add":
    parameters:
      - in: path
        description: the evaluation report ID
        name: reportID
        required: true
        type: string
        format: uuid
      - in: path
        description: the report violation ID
        name: reportViolationID
        required: true
        type: string
        format: uuid
    post:
      summary: Adds an appeal to a violation
      description: Adds an appeal to a violation
      operationId: addAppealToViolation
      tags:
        - evaluationReports
      produces:
        - application/json
      consumes:
        - application/json
      parameters:
        - in: body
          name: body
          schema:
            $ref: "#/definitions/CreateAppeal"
      responses:
        "204":
          description: Successfully added an appeal to a violation
        "403":
          $ref: "#/responses/PermissionDenied"
        "404":
          $ref: "#/responses/NotFound"
        "412":
          $ref: "#/responses/PreconditionFailed"
        "422":
          $ref: "#/responses/UnprocessableEntity"
        "500":
          $ref: "#/responses/ServerError"
      x-permissions:
        - update.evaluationReport
  "/pws-violations":
    get:
      summary: Fetch the possible PWS violations for an evaluation report
      description: Fetch the possible PWS violations for an evaluation report
      operationId: getPWSViolations
      tags:
        - pwsViolations
      produces:
        - application/json
      responses:
        "200":
          description: Successfully retrieved the PWS violations
          schema:
            $ref: "#/definitions/PWSViolations"
        "400":
          $ref: "#/responses/InvalidRequest"
        "403":
          $ref: "#/responses/PermissionDenied"
        "404":
          $ref: "#/responses/NotFound"
        "500":
          $ref: "#/responses/ServerError"
  "/report-violations/{reportID}":
    parameters:
      - in: path
        description: the evaluation report ID that has associated violations
        name: reportID
        required: true
        type: string
        format: uuid
    get:
      summary: Fetch the report violations for an evaluation report
      description: Fetch the report violations for an evaluation report
      operationId: getReportViolationsByReportID
      tags:
        - reportViolations
      produces:
        - application/json
      responses:
        "200":
          description: Successfully retrieved the report violations
          schema:
            $ref: "#/definitions/ReportViolations"
        "400":
          $ref: "#/responses/InvalidRequest"
        "403":
          $ref: "#/responses/PermissionDenied"
        "404":
          $ref: "#/responses/NotFound"
        "500":
          $ref: "#/responses/ServerError"
    post:
      summary: Associate violations with an evaluation report
      description: >-
        Associate violations with an evaluation report. This will overwrite any
        existing report-violations associations for the report and replace them
        with the newly provided ones.  An empty array will remove all violation
        associations for a given report.
      operationId: associateReportViolations
      tags:
        - reportViolations
      produces:
        - application/json
      consumes:
        - application/json
      parameters:
        - in: body
          name: body
          schema:
            $ref: "#/definitions/AssociateReportViolations"
      responses:
        "204":
          description: Successfully saved the report violations
        "400":
          $ref: "#/responses/InvalidRequest"
        "403":
          $ref: "#/responses/PermissionDenied"
        "404":
          $ref: "#/responses/NotFound"
        "409":
          $ref: "#/responses/Conflict"
        "422":
          $ref: "#/responses/UnprocessableEntity"
        "500":
          $ref: "#/responses/ServerError"
      x-permissions:
        - create.reportViolation
  "/moves/{locator}/payment-requests":
    parameters:
      - description: move code to identify a move for payment requests
        format: string
        in: path
        name: locator
        required: true
        type: string
    get:
      produces:
        - application/json
      parameters: []
      responses:
        "200":
          description: Successfully retrieved all line items for a move task order
          schema:
            $ref: "#/definitions/PaymentRequests"
        "403":
          $ref: "#/responses/PermissionDenied"
        "404":
          $ref: "#/responses/NotFound"
        "422":
          $ref: "#/responses/UnprocessableEntity"
        "500":
          $ref: "#/responses/ServerError"
      tags:
        - paymentRequests
      description: Fetches payment requests for a move
      operationId: getPaymentRequestsForMove
      summary: Fetches payment requests using the move code (locator).
      x-permissions:
        - read.paymentRequest
  "/moves/{moveID}/financial-review-flag":
    parameters:
      - description: ID of move to flag
        in: path
        name: moveID
        required: true
        type: string
        format: uuid
    post:
      summary: Flags a move for financial office review
      description: This sets a flag which indicates that the move should be reviewed by a fincancial office. For example, if the origin or delivery address of a shipment is far from the duty location and may incur excess costs to the customer.
      operationId: setFinancialReviewFlag
      tags:
        - move
      consumes:
        - application/json
      produces:
        - application/json
      parameters:
        - in: header
          name: If-Match
          type: string
        - in: body
          name: body
          schema:
            required:
              - flagForReview
            properties:
              remarks:
                description: explanation of why the move is being flagged for financial review
                example: this address is way too far away
                type: string
                x-nullable: true
              flagForReview:
                description: boolean value representing whether we should flag a move for financial review
                example: false
                type: boolean
      responses:
        "200":
          description: updated Move
          schema:
            $ref: "#/definitions/Move"
        "403":
          $ref: "#/responses/PermissionDenied"
        "404":
          $ref: "#/responses/NotFound"
        "412":
          $ref: "#/responses/PreconditionFailed"
        "422":
          $ref: "#/responses/UnprocessableEntity"
        "500":
          $ref: "#/responses/ServerError"
      x-permissions:
        - update.financialReviewFlag
  /moves/{moveID}/uploadAdditionalDocuments:
    patch:
      summary: Patch the additional documents for a given move
      description: Customers will on occaision need the ability to upload additional supporting documents, for a variety of reasons. This does not include amended order.
      operationId: uploadAdditionalDocuments
      tags:
        - move
      consumes:
        - multipart/form-data
      parameters:
        - in: path
          name: moveID
          type: string
          format: uuid
          required: true
          description: UUID of the order
        - in: formData
          name: file
          type: file
          description: The file to upload.
          required: true
      responses:
        "201":
          description: created upload
          schema:
            $ref: "definitions/Upload.yaml"
        "400":
          description: invalid request
          schema:
            $ref: "#/definitions/InvalidRequestResponsePayload"
        "403":
          description: not authorized
        "404":
          description: not found
        "413":
          description: payload is too large
        "500":
          description: server error
      x-permissions:
        - create.supportingDocuments
  "/payment-requests/{paymentRequestID}/shipments-payment-sit-balance":
    parameters:
      - description: payment request ID of the payment request with SIT service items being reviewed
        name: paymentRequestID
        type: string
        format: uuid
        in: path
        required: true
    get:
      produces:
        - application/json
      parameters: []
      responses:
        "200":
          description: Successfully retrieved shipments and their SIT days balance from all payment requests on the move
          schema:
            $ref: "#/definitions/ShipmentsPaymentSITBalance"
        "403":
          $ref: "#/responses/PermissionDenied"
        "404":
          $ref: "#/responses/NotFound"
        "422":
          $ref: "#/responses/UnprocessableEntity"
        "500":
          $ref: "#/responses/ServerError"
      tags:
        - paymentRequests
      description: Returns all shipment payment request SIT usage to support partial SIT invoicing
      operationId: getShipmentsPaymentSITBalance
      summary: Returns all shipment payment request SIT usage to support partial SIT invoicing
      x-permissions:
        - read.shipmentsPaymentSITBalance
  "/payment-requests/{paymentRequestID}/status":
    patch:
      consumes:
        - application/json
      produces:
        - application/json
      parameters:
        - description: UUID of payment request
          format: uuid
          in: path
          name: paymentRequestID
          required: true
          type: string
        - in: body
          name: body
          required: true
          schema:
            $ref: "#/definitions/UpdatePaymentRequestStatusPayload"
        - in: header
          name: If-Match
          type: string
          required: true
      responses:
        "200":
          description: updated payment request
          schema:
            $ref: "#/definitions/PaymentRequest"
        "400":
          $ref: "#/responses/InvalidRequest"
        "401":
          $ref: "#/responses/PermissionDenied"
        "403":
          $ref: "#/responses/PermissionDenied"
        "404":
          $ref: "#/responses/NotFound"
        "412":
          $ref: "#/responses/PreconditionFailed"
        "422":
          $ref: "#/responses/UnprocessableEntity"
        "500":
          $ref: "#/responses/ServerError"
      tags:
        - paymentRequests
      description: Updates status of a payment request by id
      operationId: updatePaymentRequestStatus
      summary: Updates status of a payment request by id
      x-permissions:
        - update.paymentRequest
  "/payment-requests/{paymentRequestID}/bulkDownload":
    parameters:
      - description: the id for the payment-request with files to be downloaded
        in: path
        name: paymentRequestID
        required: true
        type: string
    get:
      summary: Downloads all Payment Request documents as a PDF
      description: |
        This endpoint downloads all uploaded payment request documentation combined into a single PDF.
      operationId: bulkDownload
      tags:
        - paymentRequests
      produces:
        - application/pdf
      responses:
        "200":
          headers:
            Content-Disposition:
              type: string
              description: File name to download
          description: Payment Request Files PDF
          schema:
            format: binary
            type: file
        "400":
          $ref: "#/responses/InvalidRequest"
        "500":
          $ref: "#/responses/ServerError"
  /documents/{documentId}:
    get:
      summary: Returns a document
      description: Returns a document and its uploads
      operationId: getDocument
      tags:
        - ghcDocuments
      parameters:
        - in: path
          name: documentId
          type: string
          format: uuid
          required: true
          description: UUID of the document to return
      responses:
        "200":
          description: the requested document
          schema:
            $ref: "definitions/Document.yaml"
        "400":
          $ref: "#/responses/InvalidRequest"
        "401":
          $ref: "#/responses/PermissionDenied"
        "403":
          $ref: "#/responses/PermissionDenied"
        "404":
          $ref: "#/responses/NotFound"
        "412":
          $ref: "#/responses/PreconditionFailed"
        "422":
          $ref: "#/responses/UnprocessableEntity"
        "500":
          $ref: "#/responses/ServerError"
  /documents:
    post:
      summary: Create a new document
      description: Documents represent a physical artifact such as a scanned document or a PDF file
      operationId: createDocument
      tags:
        - ghcDocuments
      parameters:
        - in: body
          name: documentPayload
          required: true
          schema:
            $ref: "#/definitions/PostDocumentPayload"
      responses:
        "201":
          description: created document
          schema:
            $ref: "definitions/Document.yaml"
        "400":
          description: invalid request
        "403":
          $ref: "#/responses/PermissionDenied"
        "500":
          description: server error
  /queues/counseling:
    get:
      produces:
        - application/json
      summary: Gets queued list of all customer moves needing services counseling by GBLOC origin
      description: >
        An office services counselor user will be assigned a transportation office that will determine which moves are displayed in their queue based on the origin duty location.  GHC moves will show up here onced they have reached the NEEDS SERVICE COUNSELING status after submission from a customer or created on a customer's behalf.
      operationId: getServicesCounselingQueue
      tags:
        - queues
      parameters:
        - in: query
          name: page
          type: integer
          description: requested page number of paginated move results
        - in: query
          name: perPage
          type: integer
          description: maximum number of moves to show on each page of paginated results
        - in: query
          name: sort
          type: string
          enum:
            [
              customerName,
              edipi,
              emplid,
              branch,
              locator,
              status,
              requestedMoveDate,
              submittedAt,
              originGBLOC,
              originDutyLocation,
              destinationDutyLocation,
              ppmType,
              closeoutInitiated,
              closeoutLocation,
              ppmStatus,
              counselingOffice,
              assignedTo,
            ]
          description: field that results should be sorted by
        - in: query
          name: order
          type: string
          enum: [asc, desc]
          description: direction of sort order if applied
        - in: query
          name: branch
          type: string
          description: filters by the branch of the move's service member
        - in: query
          name: locator
          type: string
          description: filters to match the unique move code locator
        - in: query
          name: customerName
          type: string
          description: filters using a prefix match on the service member's last name
        - in: query
          name: counselingOffice
          type: string
          description: filters using a counselingOffice name of the move
        - in: query
          name: edipi
          type: string
          description: filters to match the unique service member's DoD ID
        - in: query
          name: emplid
          type: string
          description: filters to match the unique service member's EMPLID
        - in: query
          name: requestedMoveDate
          type: string
          description: filters the requested pickup date of a shipment on the move
        - in: query
          name: submittedAt
          type: string
          format: date-time
          description: Start of the submitted at date in the user's local time zone converted to UTC
        - in: query
          name: originGBLOC
          type: string
          description: filters the GBLOC of the service member's origin duty location
        - in: query
          name: originDutyLocation
          type: array
          uniqueItems: true
          collectionFormat: multi
          items:
            type: string
          description: filters the name of the origin duty location on the orders
        - in: query
          name: destinationDutyLocation
          type: string
          description: filters the name of the destination duty location on the orders
        - in: query
          name: status
          type: array
          description: filters the status of the move
          uniqueItems: true
          items:
            type: string
            enum:
              - NEEDS SERVICE COUNSELING
              - SERVICE COUNSELING COMPLETED
        - in: query
          name: needsPPMCloseout
          type: boolean
          description: Only used for Services Counseling queue. If true, show PPM moves that are ready for closeout. Otherwise, show all other moves.
        - in: query
          name: ppmType
          type: string
          enum:
            - FULL
            - PARTIAL
          description: filters PPM type
        - in: query
          name: closeoutInitiated
          type: string
          format: date-time
          description: Latest date that closeout was initiated on a PPM on the move
        - in: query
          name: closeoutLocation
          type: string
          description: closeout location
        - in: query
          name: orderType
          type: string
          description: order type
        - in: query
          name: ppmStatus
          type: string
          enum:
            - WAITING_ON_CUSTOMER
            - NEEDS_CLOSEOUT
          description: filters the status of the PPM shipment
        - in: query
          name: viewAsGBLOC
          type: string
          description: |
            Used to return a queue for a GBLOC other than the default of the current user. Requires the HQ role or a secondary transportation office assignment. The parameter is ignored if the requesting user does not have the necessary role or assignment.
        - in: query
          name: assignedTo
          type: string
          description: |
            Used to illustrate which user is assigned to this payment request.
      responses:
        "200":
          description: Successfully returned all moves matching the criteria
          schema:
            $ref: "#/definitions/QueueMovesResult"
        "403":
          $ref: "#/responses/PermissionDenied"
        "500":
          $ref: "#/responses/ServerError"
  /queues/bulk-assignment:
    get:
      produces:
        - application/json
      summary: Gets data for bulk assignment modal
      description: >
        Supervisor office users are able to bulk assign moves. This endpoint returns the relevant data to them; the current workload of the office users that work under them, and the moves that are available to be assigned
      operationId: getBulkAssignmentData
      tags:
        - queues
      parameters:
        - in: query
          name: queueType
          type: string
          description: A string corresponding to the queue type
          enum:
            - COUNSELING
            - CLOSEOUT
            - TASK_ORDER
            - PAYMENT_REQUEST
      responses:
        '200':
          description: Successfully returned bulk assignment data
          schema:
            $ref: '#/definitions/BulkAssignmentData'
        '401':
          $ref: '#/responses/PermissionDenied'
        '404':
          $ref: '#/responses/NotFound'
        '500':
          $ref: '#/responses/ServerError'
  /queues/counseling/origin-list:
    get:
      produces:
        - application/json
      summary: Gets queued list of all moves origin locations in the counselors queue
      description: >
        An office services counselor user will be assigned a transportation office that will determine which moves are displayed in their queue based on the origin duty location. This pulls the availalble origin duty locations.
      operationId: getServicesCounselingOriginList
      tags:
        - queues
      parameters:
        - in: query
          name: needsPPMCloseout
          type: boolean
          description: Only used for Services Counseling queue. If true, show PPM moves origin locations that are ready for closeout. Otherwise, show all other moves origin locations.
        - in: query
          name: viewAsGBLOC
          type: string
          description: Used to return an origins list for a GBLOC other than the default of the current user. Requires the HQ role or a secondary transportation office assignment. The parameter is ignored if the requesting user does not have the necessary role or assignment.
      responses:
        "200":
          description: Successfully returned all moves matching the criteria
          schema:
            $ref: "#/definitions/Locations"
        "403":
          $ref: "#/responses/PermissionDenied"
        "500":
          $ref: "#/responses/ServerError"
  /queues/prime-moves:
    get:
      summary: getPrimeMovesQueue
      description: |
        Gets all moves that have been reviewed and approved by the TOO. The `since` parameter can be used to filter this
        list down to only the moves that have been updated since the provided timestamp. A move will be considered
        updated if the `updatedAt` timestamp on the move or on its orders, shipments, service items, or payment
        requests, is later than the provided date and time.

        **WIP**: Include what causes moves to leave this list. Currently, once the `availableToPrimeAt` timestamp has
        been set, that move will always appear in this list.
      operationId: listPrimeMoves
      tags:
        - queues
      produces:
        - application/json
      parameters:
        - in: query
          name: since
          type: string
          format: date-time
          description: Only return moves updated since this time. Formatted like "2021-07-23T18:30:47.116Z"
        - in: query
          name: page
          type: integer
          description: requested page of results
        - in: query
          name: perPage
          type: integer
          description: results per page
        - in: query
          name: id
          type: string
        - in: query
          name: moveCode
          type: string
        - in: query
          name: orderType
          type: string
          description: order type
      responses:
        "200":
          description: Successfully retrieved moves. A successful fetch might still return zero moves.
          schema:
            $ref: "#/definitions/ListPrimeMovesResult"
        "403":
          $ref: "#/responses/PermissionDenied"
        "500":
          $ref: "#/responses/ServerError"
  /queues/moves:
    get:
      produces:
        - application/json
      summary: Gets queued list of all customer moves by GBLOC origin
      description: >
        An office TOO user will be assigned a transportation office that will determine which moves are displayed in their queue based on the origin duty location.  GHC moves will show up here onced they have reached the submitted status sent by the customer and have move task orders, shipments, and service items to approve.
      operationId: getMovesQueue
      tags:
        - queues
      parameters:
        - in: query
          name: page
          type: integer
          description: requested page of results
        - in: query
          name: perPage
          type: integer
          description: results per page
        - in: query
          name: sort
          type: string
          enum:
            [
              customerName,
              edipi,
              emplid,
              branch,
              locator,
              status,
              originDutyLocation,
              destinationDutyLocation,
              requestedMoveDate,
              appearedInTooAt,
              assignedTo,
              counselingOffice,
            ]
          description: field that results should be sorted by
        - in: query
          name: order
          type: string
          enum: [asc, desc]
          description: direction of sort order if applied
        - in: query
          name: branch
          type: string
        - in: query
          name: locator
          type: string
        - in: query
          name: customerName
          type: string
        - in: query
          name: edipi
          type: string
        - in: query
          name: emplid
          type: string
        - in: query
          name: originDutyLocation
          type: array
          uniqueItems: true
          collectionFormat: multi
          items:
            type: string
        - in: query
          name: destinationDutyLocation
          type: string
        - in: query
          name: appearedInTooAt
          type: string
          format: date-time
        - in: query
          name: requestedMoveDate
          type: string
          description: filters the requested pickup date of a shipment on the move
        - in: query
          name: status
          type: array
          description: Filtering for the status.
          uniqueItems: true
          items:
            type: string
            enum:
              - SUBMITTED
              - SERVICE COUNSELING COMPLETED
              - APPROVALS REQUESTED
        - in: query
          name: orderType
          type: string
          description: order type
        - in: query
          name: viewAsGBLOC
          type: string
          description: |
            Used to return a queue for a GBLOC other than the default of the current user. Requires the HQ role or a secondary transportation office assignment. The parameter is ignored if the requesting user does not have the necessary role or assignment.
        - in: query
          name: assignedTo
          type: string
          description: |
            Used to illustrate which user is assigned to this move.
        - in: query
          name: counselingOffice
          type: string
          description: filters using a counselingOffice name of the move
      responses:
        "200":
          description: Successfully returned all moves matching the criteria
          schema:
            $ref: "#/definitions/QueueMovesResult"
        "403":
          $ref: "#/responses/PermissionDenied"
        "500":
          $ref: "#/responses/ServerError"
  /queues/destination-requests:
    get:
      produces:
        - application/json
      summary: Gets queued list of all customer moves by a shipment's destination address GBLOC that have destination requests (destination SIT, shuttle, destination address requests)
      description: >
        A TOO will view this queue when they have destination requests tied to the destination address in their GBLOC within a shipment. This includes unapproved destination SIT service items (including shuttle) and destination address requests that are not approved.
      operationId: getDestinationRequestsQueue
      tags:
        - queues
      parameters:
        - in: query
          name: page
          type: integer
          description: requested page of results
        - in: query
          name: perPage
          type: integer
          description: results per page
        - in: query
          name: sort
          type: string
          enum:
            [
              customerName,
              edipi,
              emplid,
              branch,
              locator,
              status,
              originDutyLocation,
              destinationDutyLocation,
              requestedMoveDate,
              appearedInTooAt,
              assignedTo,
              counselingOffice,
            ]
          description: field that results should be sorted by
        - in: query
          name: order
          type: string
          enum: [asc, desc]
          description: direction of sort order if applied
        - in: query
          name: branch
          type: string
        - in: query
          name: locator
          type: string
        - in: query
          name: customerName
          type: string
        - in: query
          name: edipi
          type: string
        - in: query
          name: emplid
          type: string
        - in: query
          name: originDutyLocation
          type: array
          uniqueItems: true
          collectionFormat: multi
          items:
            type: string
        - in: query
          name: destinationDutyLocation
          type: string
        - in: query
          name: appearedInTooAt
          type: string
          format: date-time
        - in: query
          name: requestedMoveDate
          type: string
          description: filters the requested pickup date of a shipment on the move
        - in: query
          name: status
          type: array
          description: Filtering for the status.
          uniqueItems: true
          items:
            type: string
            enum:
              - APPROVALS REQUESTED
        - in: query
          name: orderType
          type: string
          description: order type
        - in: query
          name: viewAsGBLOC
          type: string
          description: |
            Used to return a queue for a GBLOC other than the default of the current user. Requires the HQ role. The parameter is ignored if the requesting user does not have the necessary role.
        - in: query
          name: assignedTo
          type: string
          description: |
            Used to illustrate which user is assigned to this move.
        - in: query
          name: counselingOffice
          type: string
          description: filters using a counselingOffice name of the move
      responses:
        '200':
          description: Successfully returned all moves matching the criteria
          schema:
            $ref: '#/definitions/QueueMovesResult'
        '403':
          $ref: '#/responses/PermissionDenied'
        '500':
          $ref: '#/responses/ServerError'
  /queues/payment-requests:
    get:
      produces:
        - application/json
      summary: Gets queued list of all payment requests by GBLOC origin
      description: >
        An office TIO user will be assigned a transportation office that will determine which payment requests are displayed in their queue based on the origin duty location.
      operationId: getPaymentRequestsQueue
      tags:
        - queues
      parameters:
        - in: query
          name: sort
          type: string
          enum:
            [
              customerName,
              locator,
              submittedAt,
              branch,
              status,
              edipi,
              emplid,
              age,
              originDutyLocation,
              assignedTo,
              counselingOffice,
            ]
          description: field that results should be sorted by
        - in: query
          name: order
          type: string
          enum: [asc, desc]
          description: direction of sort order if applied
        - in: query
          name: page
          type: integer
          description: requested page of results
        - in: query
          name: perPage
          type: integer
          description: number of records to include per page
        - in: query
          name: submittedAt
          type: string
          format: date-time
          description: Start of the submitted at date in the user's local time zone converted to UTC
        - in: query
          name: branch
          type: string
        - in: query
          name: locator
          type: string
        - in: query
          name: customerName
          type: string
        - in: query
          name: edipi
          type: string
        - in: query
          name: emplid
          type: string
        - in: query
          name: destinationDutyLocation
          type: string
        - in: query
          name: originDutyLocation
          type: string
        - in: query
          name: assignedTo
          type: string
          description: |
            Used to illustrate which user is assigned to this payment request.
        - in: query
          name: counselingOffice
          type: string
          description: filters using a counselingOffice name of the move
        - in: query
          name: status
          type: array
          description: Filtering for the status.
          uniqueItems: true
          items:
            type: string
            enum:
              - PENDING
              - REVIEWED
              - REVIEWED_AND_ALL_SERVICE_ITEMS_REJECTED
              - PAID
              - DEPRECATED
              - EDI_ERROR
        - in: query
          name: orderType
          type: string
          description: order type
        - in: query
          name: viewAsGBLOC
          type: string
          description: |
            Used to return a queue for a GBLOC other than the default of the current user. Requires the HQ role or a secondary transportation office assignment. The parameter is ignored if the requesting user does not have the necessary role or assignment.
      responses:
        "200":
          description: Successfully returned all moves matching the criteria
          schema:
            $ref: "#/definitions/QueuePaymentRequestsResult"
        "403":
          $ref: "#/responses/PermissionDenied"
        "500":
          $ref: "#/responses/ServerError"
  /moves/search:
    post:
      produces:
        - application/json
      consumes:
        - application/json
      summary: Search moves by locator, DOD ID, or customer name
      description: >
        Search moves by locator, DOD ID, or customer name. Used by QAE and CSR users.
      operationId: searchMoves
      tags:
        - move
      parameters:
        - in: body
          name: body
          schema:
            properties:
              page:
                type: integer
                description: requested page of results
              perPage:
                type: integer
              locator:
                description: Move locator
                type: string
                minLength: 6
                maxLength: 6
                x-nullable: true
              edipi:
                description: DOD ID
                type: string
                minLength: 10
                maxLength: 10
                x-nullable: true
              emplid:
                description: EMPLID
                type: string
                minLength: 7
                maxLength: 7
                x-nullable: true
              customerName:
                description: Customer Name
                type: string
                minLength: 1
                x-nullable: true
              paymentRequestCode:
                type: string
                example: 9551-6199-2
                x-nullable: true
              status:
                type: array
                description: Filtering for the status.
                uniqueItems: true
                items:
                  type: string
                  enum:
                    - DRAFT
                    - SUBMITTED
                    - APPROVALS REQUESTED
                    - APPROVED
                    - NEEDS SERVICE COUNSELING
                    - SERVICE COUNSELING COMPLETED
                    - CANCELED
              originPostalCode:
                type: string
                x-nullable: true
              destinationPostalCode:
                type: string
                x-nullable: true
              branch:
                type: string
                x-nullable: true
              shipmentsCount:
                type: integer
                x-nullable: true
              pickupDate:
                type: string
                format: date-time
                x-nullable: true
              deliveryDate:
                type: string
                format: date-time
                x-nullable: true
              sort:
                type: string
                x-nullable: true
                enum:
                  [
                    customerName,
                    edipi,
                    emplid,
                    branch,
                    locator,
                    status,
                    originPostalCode,
                    destinationPostalCode,
                    shipmentsCount,
                  ]
              order:
                type: string
                x-nullable: true
                enum: [asc, desc]
          description: field that results should be sorted by
      responses:
        "200":
          description: Successfully returned all moves matching the criteria
          schema:
            $ref: "#/definitions/SearchMovesResult"
        "403":
          $ref: "#/responses/PermissionDenied"
        "500":
          $ref: "#/responses/ServerError"
  "/tac/valid":
    get:
      summary: Validation of a TAC value
      description: Returns a boolean based on whether a tac value is valid or not
      operationId: tacValidation
      tags:
        - tac
        - order
      parameters:
        - in: query
          name: tac
          type: string
          required: true
          description: The tac value to validate
      responses:
        "200":
          description: Successfully retrieved validation status
          schema:
            $ref: "#/definitions/TacValid"
        "400":
          $ref: "#/responses/InvalidRequest"
        "401":
          $ref: "#/responses/PermissionDenied"
        "403":
          $ref: "#/responses/PermissionDenied"
        "404":
          $ref: "#/responses/NotFound"
        "500":
          $ref: "#/responses/ServerError"
  /lines-of-accounting:
    post:
      summary: "Fetch line of accounting"
      description: >
        Fetches a line of accounting based on provided service member affiliation, effective date, and Transportation Accounting Code (TAC).
        It uses these parameters to filter the correct Line of Accounting for the provided TAC. It does this by filtering
        through both TAC and LOAs based on the provided code and effective date. The 'Effective Date' is the date
        that can be either the orders issued date (For HHG shipments), MTO approval date (For NTS shipments),
        or even the current date for NTS shipments with no approval yet (Just providing a preview to the office users per customer request).
        Effective date is used to find "Active" TGET data by searching for the TACs and LOAs with begin and end dates containing this date.
      operationId: requestLineOfAccounting
      tags:
        - linesOfAccounting
      consumes:
        - "application/json"
      produces:
        - "application/json"
      parameters:
        - in: "body"
          name: "body"
          description: "Service member affiliation, effective date, and TAC code."
          required: true
          schema:
            $ref: "#/definitions/FetchLineOfAccountingPayload"
      responses:
        "200":
          description: "Successfully retrieved line of accounting"
          schema:
            $ref: "definitions/LineOfAccounting.yaml"
        "400":
          $ref: "#/responses/InvalidRequest"
        "401":
          $ref: "#/responses/PermissionDenied"
        "403":
          $ref: "#/responses/PermissionDenied"
        "404":
          $ref: "#/responses/NotFound"
        "422":
          $ref: "#/responses/UnprocessableEntity"
        "500":
          $ref: "#/responses/ServerError"
  /transportation-offices:
    get:
      produces:
        - application/json
      summary: Returns the transportation offices matching the search query that is enabled for PPM closeout
      description: Returns the transportation offices matching the search query that is enabled for PPM closeout
      operationId: getTransportationOffices
      tags:
        - transportationOffice
      parameters:
        - in: query
          name: search
          type: string
          required: true
          minLength: 2
          description: Search string for transportation offices
      responses:
        "200":
          description: Successfully retrieved transportation offices
          schema:
            $ref: "#/definitions/TransportationOffices"
        "400":
          $ref: "#/responses/InvalidRequest"
        "401":
          $ref: "#/responses/PermissionDenied"
        "403":
          $ref: "#/responses/PermissionDenied"
        "404":
          $ref: "#/responses/NotFound"
        "500":
          $ref: "#/responses/ServerError"
  /open/transportation-offices:
    get:
      produces:
        - application/json
      summary: Returns the transportation offices matching the search query
      description: This endpoint is publicly accessible as it is utilized to access transportation office information without having an office account.Returns the transportation offices matching the search query.
      operationId: getTransportationOfficesOpen
      tags:
        - transportationOffice
      parameters:
        - in: query
          name: search
          type: string
          required: true
          minLength: 2
          description: Search string for transportation offices
      responses:
        "200":
          description: Successfully retrieved transportation offices
          schema:
            $ref: "#/definitions/TransportationOffices"
        "400":
          $ref: "#/responses/InvalidRequest"
        "401":
          $ref: "#/responses/PermissionDenied"
        "403":
          $ref: "#/responses/PermissionDenied"
        "404":
          $ref: "#/responses/NotFound"
        "500":
          $ref: "#/responses/ServerError"
  /transportation-offices/gblocs:
    get:
      produces:
        - application/json
      summary: Returns a list of distinct GBLOCs that exist in the transportation offices table
      description: Returns a list of distinct GBLOCs that exist in the transportation offices table
      operationId: getTransportationOfficesGBLOCs
      tags:
        - transportationOffice
      responses:
        "200":
          description: Successfully retrieved transportation offices
          schema:
            $ref: "#/definitions/GBLOCs"
        "400":
          $ref: "#/responses/InvalidRequest"
        "401":
          $ref: "#/responses/PermissionDenied"
        "403":
          $ref: "#/responses/PermissionDenied"
        "404":
          $ref: "#/responses/NotFound"
        "500":
          $ref: "#/responses/ServerError"
  /addresses/zip-city-lookup/{search}:
    get:
      summary: Returns city, state, postal code, and county associated with the specified full/partial postal code or city and state string
      description: Find by API using full/partial postal code or city name that returns an us_post_region_cities json object containing city, state, county and postal code.
      operationId: getLocationByZipCityState
      tags:
        - addresses
      parameters:
        - in: path
          name: search
          type: string
          required: true
      responses:
        "200":
          description: the requested list of city, state, county, and postal code matches
          schema:
            $ref: "#/definitions/VLocations"
        "400":
          $ref: "#/responses/InvalidRequest"
        "403":
          $ref: "#/responses/PermissionDenied"
        "404":
          $ref: "#/responses/NotFound"
        "500":
          $ref: "#/responses/ServerError"
  /uploads:
    post:
      summary: Create a new upload
      description: Uploads represent a single digital file, such as a JPEG or PDF. Currently, office application uploads are only for Services Counselors to upload files for orders, but this may be expanded in the future.
      operationId: createUpload
      tags:
        - uploads
      consumes:
        - multipart/form-data
      produces:
        - application/json
      parameters:
        - in: query
          name: documentId
          type: string
          format: uuid
          required: false
          description: UUID of the document to add an upload to
        - in: formData
          name: file
          type: file
          description: The file to upload.
          required: true
      responses:
        "201":
          description: created upload
          schema:
            $ref: "definitions/Upload.yaml"
        "400":
          description: invalid request
        "403":
          description: not authorized
        "404":
          description: not found
        "413":
          description: payload is too large
        "500":
          description: server error
  /re-service-items:
    get:
      summary: Returns all ReServiceItems (Service Code, Service Name, Market, Shipment Type, Auto Approved)
      description: Get ReServiceItems
      produces:
        - application/json
      operationId: getAllReServiceItems
      tags:
        - reServiceItems
      responses:
        "200":
          description: Successfully retrieved all ReServiceItems.
          schema:
            $ref: "#/definitions/ReServiceItems"
        "400":
          $ref: "#/responses/InvalidRequest"
        "401":
          $ref: "#/responses/PermissionDenied"
        "404":
          $ref: "#/responses/NotFound"
        "500":
          $ref: "#/responses/ServerError"
  /uploads/{uploadID}:
    delete:
      summary: Deletes an upload
      description: Uploads represent a single digital file, such as a JPEG or PDF.
      operationId: deleteUpload
      tags:
        - uploads
      parameters:
        - in: path
          name: uploadID
          type: string
          format: uuid
          required: true
          description: UUID of the upload to be deleted
        - in: query
          name: orderID
          type: string
          format: uuid
          description: ID of the order that the upload belongs to
      responses:
        "204":
          description: deleted
        "400":
          description: invalid request
          schema:
            $ref: "#/definitions/InvalidRequestResponsePayload"
        "403":
          description: not authorized
        "404":
          description: not found
        "500":
          description: server error
  /uploads/get/:
    get:
      produces:
        - application/json
      parameters: []
      responses:
        "200":
          description: Successfully retrieved upload
          schema:
            $ref: "definitions/Upload.yaml"
        "400":
          $ref: "#/responses/InvalidRequest"
        "401":
          $ref: "#/responses/PermissionDenied"
        "403":
          $ref: "#/responses/PermissionDenied"
        "404":
          $ref: "#/responses/NotFound"
        "500":
          $ref: "#/responses/ServerError"
      tags:
        - uploads
      description: Gets an upload
      operationId: getUpload
      summary: Gets an upload by ID
  /uploads/{uploadID}/update:
    patch:
      summary: Update an existing upload. This is only needed currently for updating the image rotation.
      description: Uploads represent a single digital file, such as a JPEG or PDF. The rotation is relevant to how it is displayed on the page.
      operationId: updateUpload
      tags:
        - uploads
      consumes:
        - application/json
      produces:
        - application/json
      parameters:
        - in: path
          name: uploadID
          type: string
          format: uuid
          required: true
          description: UUID of the upload to be updated
        - in: body
          name: body
          required: true
          schema:
            properties:
              rotation:
                type: integer
                description: The rotation of the image
                minimum: 0
                maximum: 3
      responses:
        "201":
          description: updated upload
          schema:
            $ref: "definitions/Upload.yaml"
        "400":
          description: invalid request
        "403":
          description: not authorized
        "404":
          description: not found
        "413":
          description: payload is too large
        "500":
          description: server error
  /application_parameters/{parameterName}:
    get:
      summary: Searches for an application parameter by name, returns nil if not found
      description: Searches for an application parameter by name, returns nil if not found
      operationId: getParam
      tags:
        - application_parameters
      parameters:
        - in: path
          name: parameterName
          type: string
          format: string
          required: true
          description: Parameter Name
      responses:
        "200":
          description: Application Parameters
          schema:
            $ref: "#/definitions/ApplicationParameters"
        "400":
          description: invalid request
        "401":
          description: request requires user authentication
        "500":
          description: server error
  /calendar/{countryCode}/is-weekend-holiday/{date}:
    get:
      summary: Validate  move date selection
      description: |
        Utility API to determine if input date falls on weekend and/or holiday.
      produces:
        - application/json
      operationId: isDateWeekendHoliday
      tags:
        - calendar
      parameters:
        - description: country code for context of date
          in: path
          name: countryCode
          required: true
          type: string
          enum:
            - US
        - description: input date to determine if weekend/holiday for given country.
          in: path
          name: date
          required: true
          type: string
          format: date
      responses:
        "200":
          description: Successfully determine if given date is weekend and/or holiday for given country.
          schema:
            $ref: "#/definitions/IsDateWeekendHolidayInfo"
        "400":
          $ref: "#/responses/InvalidRequest"
        "401":
          $ref: "#/responses/PermissionDenied"
        "404":
          $ref: "#/responses/NotFound"
        "500":
          $ref: "#/responses/ServerError"
  /moves/{moveID}/assignOfficeUser:
    parameters:
      - description: ID of the move
        in: path
        name: moveID
        required: true
        format: uuid
        type: string
    patch:
      consumes:
        - application/json
      produces:
        - application/json
      parameters:
        - in: body
          name: body
          required: true
          schema:
            $ref: "#/definitions/AssignOfficeUserBody"
      responses:
        "200":
          description: Successfully assigned office user to the move
          schema:
            $ref: "#/definitions/Move"
        "404":
          $ref: "#/responses/NotFound"
        "500":
          $ref: "#/responses/ServerError"
      tags:
        - move
      description: assigns either a services counselor, task ordering officer, or task invoicing officer to the move
      operationId: updateAssignedOfficeUser
  /moves/{moveID}/unassignOfficeUser:
    parameters:
      - description: ID of the move
        in: path
        name: moveID
        required: true
        format: uuid
        type: string
      - in: body
        name: body
        schema:
          properties:
            roleType:
              type: string
          required:
            - roleType
    patch:
      consumes:
        - application/json
      produces:
        - application/json
      responses:
        "200":
          description: Successfully unassigned office user from the move
          schema:
            $ref: "#/definitions/Move"
        "500":
          $ref: "#/responses/ServerError"
      tags:
        - move
      description: unassigns either a services counselor, task ordering officer, or task invoicing officer from the move
      operationId: deleteAssignedOfficeUser
  /moves/{officeUserID}/CheckForLockedMovesAndUnlock:
    parameters:
      - description: ID of the move's officer
        in: path
        name: officeUserID
        required: true
        format: uuid
        type: string
    patch:
      consumes:
        - application/json
      produces:
        - application/json
      responses:
        "200":
          description: Successfully unlocked officer's move(s).
          schema:
            type: object
            properties:
              successMessage:
                type: string
                example: OK
        "500":
          $ref: "#/responses/ServerError"
      tags:
        - move
      description: >-
        Finds and unlocks any locked moves by an office user
      operationId: checkForLockedMovesAndUnlock
definitions:
  ApplicationParameters:
    type: object
    properties:
      validationCode:
        type: string
        format: string
        x-nullable: true
      parameterName:
        type: string
        format: string
        x-nullable: true
      parameterValue:
        type: string
        format: string
        x-nullable: true
  PostDocumentPayload:
    type: object
    properties:
      service_member_id:
        type: string
        format: uuid
        title: The service member this document belongs to
  InvalidRequestResponsePayload:
    type: object
    properties:
      errors:
        type: object
        additionalProperties:
          type: string
  ClientError:
    type: object
    properties:
      title:
        type: string
      detail:
        type: string
      instance:
        type: string
        format: uuid
    required:
      - title
      - detail
      - instance
  ValidationError:
    allOf:
      - $ref: "#/definitions/ClientError"
      - type: object
    properties:
      invalid_fields:
        type: object
        additionalProperties:
          type: string
    required:
      - invalid_fields
  BackupContact:
    type: object
    properties:
      name:
        type: string
      email:
        type: string
        format: x-email
        example: backupContact@mail.com
      phone:
        type: string
        format: telephone
        pattern: '^[2-9]\d{2}-\d{3}-\d{4}$'
    required:
      - name
      - email
      - phone
  Contractor:
    properties:
      contractNumber:
        type: string
      id:
        format: uuid
        type: string
      name:
        type: string
      type:
        type: string
  Role:
    type: object
    properties:
      id:
        type: string
        format: uuid
        example: c56a4180-65aa-42ec-a945-5fd21dec0538
      roleType:
        type: string
        example: customer
      roleName:
        type: string
        example: Task Ordering Officer
      createdAt:
        type: string
        format: date-time
        readOnly: true
      updatedAt:
        type: string
        format: date-time
        readOnly: true
    required:
      - id
      - roleType
      - roleName
      - createdAt
      - updatedAt
  OfficeUser:
    type: object
    properties:
      id:
        type: string
        format: uuid
        example: c56a4180-65aa-42ec-a945-5fd21dec0538
      userId:
        type: string
        format: uuid
      firstName:
        type: string
      middleInitials:
        type: string
      lastName:
        type: string
      email:
        type: string
        format: x-email
        pattern: '^[a-zA-Z0-9._%+-]+@[a-zA-Z0-9.-]+\.[a-zA-Z]{2,}$'
      telephone:
        type: string
        format: telephone
        pattern: '^[2-9]\d{2}-\d{3}-\d{4}$'
      transportationOfficeId:
        type: string
        format: uuid
      transportationOffice:
        $ref: "definitions/TransportationOffice.yaml"
      transportationOfficeAssignments:
        type: array
        items:
          $ref: "definitions/TransportationOfficeAssignment.yaml"
      active:
        type: boolean
      roles:
        type: array
        items:
          $ref: "#/definitions/Role"
      edipi:
        type: string
      otherUniqueId:
        type: string
      rejectionReason:
        type: string
      status:
        type: string
        enum:
          - APPROVED
          - REQUESTED
          - REJECTED
      createdAt:
        type: string
        format: date-time
        readOnly: true
      updatedAt:
        type: string
        format: date-time
        readOnly: true
    required:
      - id
      - firstName
      - middleInitials
      - lastName
      - email
      - telephone
      - transportationOfficeId
      - active
      - roles
      - edipi
      - otherUniqueId
      - rejectionReason
      - status
      - createdAt
      - updatedAt
  LockedOfficeUser:
    type: object
    properties:
      firstName:
        type: string
      lastName:
        type: string
      transportationOfficeId:
        type: string
        format: uuid
      transportationOffice:
        $ref: "definitions/TransportationOffice.yaml"
  OfficeUserCreate:
    type: object
    properties:
      email:
        type: string
        example: "user@userdomain.com"
        title: Email
        x-nullable: false
      edipi:
        type: string
        example: "1234567890"
        maxLength: 10
        title: EDIPI
        x-nullable: true
      otherUniqueId:
        type: string
        title: Office user identifier when EDIPI is not available
        x-nullable: true
      firstName:
        type: string
        title: First Name
        x-nullable: false
      middleInitials:
        type: string
        example: L.
        x-nullable: true
        title: Middle Initials
      lastName:
        type: string
        title: Last Name
        x-nullable: false
      telephone:
        type: string
        format: telephone
        pattern: '^[2-9]\d{2}-\d{3}-\d{4}$'
        example: 212-555-5555
        x-nullable: false
      transportationOfficeId:
        type: string
        format: uuid
        example: "c56a4180-65aa-42ec-a945-5fd21dec0538"
        x-nullable: false
      roles:
        type: array
        items:
          $ref: "#/definitions/OfficeUserRole"
        x-nullable: false
    required:
      - firstName
      - lastName
      - email
      - telephone
      - transportationOfficeId
      - roles
  OfficeUserRole:
    type: object
    properties:
      name:
        type: string
        example: "Task Ordering Officer"
        x-nullable: true
        title: name
      roleType:
        type: string
        example: "task_ordering_officer"
        x-nullable: true
        title: roleType
  Customer:
    type: object
    properties:
      agency:
        type: string
        title: Agency customer is affilated with
      first_name:
        type: string
        example: John
      last_name:
        type: string
        example: Doe
      phone:
        type: string
        format: telephone
        pattern: '^[2-9]\d{2}-\d{3}-\d{4}$'
        x-nullable: true
      email:
        type: string
        format: x-email
        pattern: '^[a-zA-Z0-9._%+-]+@[a-zA-Z0-9.-]+\.[a-zA-Z]{2,}$'
        x-nullable: true
      suffix:
        type: string
        example: Jr.
        x-nullable: true
      middle_name:
        type: string
        example: David
        x-nullable: true
      current_address:
        $ref: "definitions/Address.yaml"
      backup_contact:
        $ref: "#/definitions/BackupContact"
      id:
        type: string
        format: uuid
        example: c56a4180-65aa-42ec-a945-5fd21dec0538
      edipi:
        type: string
      userID:
        type: string
        format: uuid
        example: c56a4180-65aa-42ec-a945-5fd21dec0538
      eTag:
        type: string
      phoneIsPreferred:
        type: boolean
      emailIsPreferred:
        type: boolean
      secondaryTelephone:
        type: string
        format: telephone
        pattern: '^[2-9]\d{2}-\d{3}-\d{4}$|^$'
        x-nullable: true
      backupAddress:
        $ref: "definitions/Address.yaml"
      cacValidated:
        type: boolean
        x-nullable: true
      emplid:
        type: string
        x-nullable: true
  CreatedCustomer:
    type: object
    properties:
      affiliation:
        type: string
        title: Branch of service customer is affilated with
      firstName:
        type: string
        example: John
      lastName:
        type: string
        example: Doe
      telephone:
        type: string
        format: telephone
        pattern: '^[2-9]\d{2}-\d{3}-\d{4}$'
        x-nullable: true
      personalEmail:
        type: string
        format: x-email
        pattern: '^[a-zA-Z0-9._%+-]+@[a-zA-Z0-9.-]+\.[a-zA-Z]{2,}$'
      suffix:
        type: string
        example: Jr.
        x-nullable: true
      middleName:
        type: string
        example: David
        x-nullable: true
      residentialAddress:
        $ref: "definitions/Address.yaml"
      backupContact:
        $ref: "#/definitions/BackupContact"
      id:
        type: string
        format: uuid
        example: c56a4180-65aa-42ec-a945-5fd21dec0538
      edipi:
        type: string
        x-nullable: true
      userID:
        type: string
        format: uuid
        example: c56a4180-65aa-42ec-a945-5fd21dec0538
      oktaID:
        type: string
      oktaEmail:
        type: string
      phoneIsPreferred:
        type: boolean
      emailIsPreferred:
        type: boolean
      secondaryTelephone:
        type: string
        format: telephone
        pattern: '^[2-9]\d{2}-\d{3}-\d{4}$'
        x-nullable: true
      backupAddress:
        $ref: "definitions/Address.yaml"
      cacValidated:
        type: boolean
  UpdateCustomerPayload:
    type: object
    properties:
      first_name:
        type: string
        example: John
      last_name:
        type: string
        example: Doe
      phone:
        type: string
        format: telephone
        pattern: '^[2-9]\d{2}-\d{3}-\d{4}$'
        x-nullable: true
      email:
        type: string
        format: x-email
        pattern: '^[a-zA-Z0-9._%+-]+@[a-zA-Z0-9.-]+\.[a-zA-Z]{2,}$'
        x-nullable: true
      suffix:
        type: string
        example: Jr.
        x-nullable: true
      middle_name:
        type: string
        example: David
        x-nullable: true
      current_address:
        allOf:
          - $ref: "definitions/Address.yaml"
      backup_contact:
        $ref: "#/definitions/BackupContact"
      phoneIsPreferred:
        type: boolean
      emailIsPreferred:
        type: boolean
      secondaryTelephone:
        type: string
        format: telephone
        pattern: '^[2-9]\d{2}-\d{3}-\d{4}$|^$'
        x-nullable: true
      backupAddress:
        allOf:
          - $ref: "definitions/Address.yaml"
      cac_validated:
        type: boolean
  CreateCustomerPayload:
    type: object
    properties:
      affiliation:
        $ref: "definitions/Affiliation.yaml"
      edipi:
        type: string
        example: "1234567890"
        maxLength: 10
        x-nullable: false
      emplid:
        type: string
        example: "9485155"
        maxLength: 7
        x-nullable: true
      firstName:
        type: string
        example: John
      middleName:
        type: string
        example: David
        x-nullable: true
      lastName:
        type: string
        example: Doe
      suffix:
        type: string
        example: Jr.
        x-nullable: true
      telephone:
        type: string
        format: telephone
        pattern: '^[2-9]\d{2}-\d{3}-\d{4}$'
        x-nullable: true
      secondaryTelephone:
        type: string
        format: telephone
        pattern: '^[2-9]\d{2}-\d{3}-\d{4}$'
        x-nullable: true
      personalEmail:
        type: string
        format: x-email
        example: personalEmail@email.com
        pattern: '^[a-zA-Z0-9._%+-]+@[a-zA-Z0-9.-]+\.[a-zA-Z]{2,}$'
      phoneIsPreferred:
        type: boolean
      emailIsPreferred:
        type: boolean
      residentialAddress:
        allOf:
          - $ref: "definitions/Address.yaml"
      backupContact:
        $ref: "#/definitions/BackupContact"
      backupMailingAddress:
        allOf:
          - $ref: "definitions/Address.yaml"
      createOktaAccount:
        type: boolean
      cacUser:
        type: boolean
  FetchLineOfAccountingPayload:
    type: object
    properties:
      departmentIndicator:
        $ref: "definitions/DepartmentIndicator.yaml"
      effectiveDate:
        description: >
          The effective date for the Line Of Accounting (LOA) being fetched. Eg, the orders issue date or the Non-Temporary Storage (NTS) Move Task Order (MTO) approval date.
          Effective date is used to find "Active" TGET data by searching for the TACs and LOAs with begin and end dates containing this date.
          The 'Effective Date' is the date that can be either the orders issued date (For HHG shipments),
          MTO approval date (For NTS shipments), or even the current date for NTS
          shipments with no approval yet (Just providing a preview to the office
          users per customer request).
        type: string
        format: date
        example: "2023-01-01"
      tacCode:
        type: string
        minLength: 4
        maxLength: 4
        example: "F8J1"
  SearchCustomersResult:
    type: object
    properties:
      page:
        type: integer
      perPage:
        type: integer
      totalCount:
        type: integer
      searchCustomers:
        $ref: "#/definitions/SearchCustomers"
  SearchCustomers:
    type: array
    items:
      $ref: "#/definitions/SearchCustomer"
  SearchCustomer:
    type: object
    properties:
      id:
        type: string
        format: uuid
      firstName:
        type: string
        example: John
        x-nullable: true
      lastName:
        type: string
        example: Doe
        x-nullable: true
      edipi:
        type: string
        x-nullable: true
      emplid:
        type: string
        x-nullable: true
      branch:
        type: string
      telephone:
        type: string
        format: telephone
        pattern: '^[2-9]\d{2}-\d{3}-\d{4}$'
        x-nullable: true
      personalEmail:
        type: string
        format: x-email
        example: personalEmail@email.com
        pattern: '^[a-zA-Z0-9._%+-]+@[a-zA-Z0-9.-]+\.[a-zA-Z]{2,}$'
        x-nullable: true
  Entitlements:
    properties:
      id:
        example: 571008b1-b0de-454d-b843-d71be9f02c04
        format: uuid
        type: string
      authorizedWeight:
        example: 2000
        type: integer
        x-formatting: weight
        x-nullable: true
      dependentsAuthorized:
        example: true
        type: boolean
        x-nullable: true
      gunSafe:
        type: boolean
        example: false
      adminRestrictedWeightLocation:
        type: boolean
        example: false
      nonTemporaryStorage:
        example: false
        type: boolean
        x-nullable: true
      privatelyOwnedVehicle:
        example: false
        type: boolean
        x-nullable: true
      proGearWeight:
        example: 2000
        type: integer
        x-formatting: weight
      proGearWeightSpouse:
        example: 500
        type: integer
        x-formatting: weight
      storageInTransit:
        example: 90
        type: integer
        x-nullable: true
      totalWeight:
        example: 500
        type: integer
        x-formatting: weight
      totalDependents:
        example: 2
        type: integer
      requiredMedicalEquipmentWeight:
        example: 500
        type: integer
        x-formatting: weight
      organizationalClothingAndIndividualEquipment:
        example: true
        type: boolean
      accompaniedTour:
        type: boolean
        example: true
        x-nullable: true
        description: Indicates if the move entitlement allows dependents to travel to the new Permanent Duty Station (PDS). This is only present on OCONUS moves.
      unaccompaniedBaggageAllowance:
        type: integer
        example: 3
        x-nullable: true
        description: The amount of weight in pounds that the move is entitled for shipment types of Unaccompanied Baggage.
      dependentsUnderTwelve:
        type: integer
        example: 5
        x-nullable: true
        description: Indicates the number of dependents under the age of twelve for a move. This is only present on OCONUS moves.
      dependentsTwelveAndOver:
        type: integer
        example: 3
        x-nullable: true
        description: Indicates the number of dependents of the age twelve or older for a move. This is only present on OCONUS moves.
      weightRestriction:
        type: integer
        example: 1500
        description: The amount of weight in pounds that the move is restricted to for a particular location.
      eTag:
        type: string
    type: object
  Error:
    properties:
      message:
        type: string
    required:
      - message
    type: object
  Grade:
    type: string
    x-nullable: true
    title: grade
    enum:
      - E_1
      - E_2
      - E_3
      - E_4
      - E_5
      - E_6
      - E_7
      - E_8
      - E_9
      - E_9_SPECIAL_SENIOR_ENLISTED
      - O_1_ACADEMY_GRADUATE
      - O_2
      - O_3
      - O_4
      - O_5
      - O_6
      - O_7
      - O_8
      - O_9
      - O_10
      - W_1
      - W_2
      - W_3
      - W_4
      - W_5
      - AVIATION_CADET
      - CIVILIAN_EMPLOYEE
      - ACADEMY_CADET
      - MIDSHIPMAN
    x-display-value:
      E_1: E-1
      E_2: E-2
      E_3: E-3
      E_4: E-4
      E_5: E-5
      E_6: E-6
      E_7: E-7
      E_8: E-8
      E_9: E-9
      E_9_SPECIAL_SENIOR_ENLISTED: E-9 (Special Senior Enlisted)
      O_1_ACADEMY_GRADUATE: O-1 or Service Academy Graduate
      O_2: O-2
      O_3: O-3
      O_4: O-4
      O_5: O-5
      O_6: O-6
      O_7: O-7
      O_8: O-8
      O_9: O-9
      O_10: O-10
      W_1: W-1
      W_2: W-2
      W_3: W-3
      W_4: W-4
      W_5: W-5
      AVIATION_CADET: Aviation Cadet
      CIVILIAN_EMPLOYEE: Civilian Employee
      ACADEMY_CADET: Service Academy Cadet
      MIDSHIPMAN: Midshipman
  Move:
    properties:
      id:
        example: 1f2270c7-7166-40ae-981e-b200ebdf3054
        format: uuid
        type: string
      serviceCounselingCompletedAt:
        format: date-time
        type: string
        x-nullable: true
      availableToPrimeAt:
        format: date-time
        type: string
        x-nullable: true
      approvedAt:
        format: date-time
        type: string
        x-nullable: true
      billableWeightsReviewedAt:
        format: date-time
        type: string
        x-nullable: true
      contractorId:
        type: string
        format: uuid
        x-nullable: true
      contractor:
        $ref: "#/definitions/Contractor"
      locator:
        type: string
        example: "1K43AR"
      ordersId:
        type: string
        format: uuid
        example: c56a4180-65aa-42ec-a945-5fd21dec0538
      orders:
        $ref: "#/definitions/Order"
      referenceId:
        example: 1001-3456
        type: string
        x-nullable: true
      status:
        $ref: "#/definitions/MoveStatus"
      excessUnaccompaniedBaggageWeightQualifiedAt:
        type: string
        format: date-time
        description: Timestamp of when the sum of estimated or actual unaccompanied baggage shipment weights of the move reached 90% of the weight allowance
        x-nullable: true
      excessUnaccompaniedBaggageWeightAcknowledgedAt:
        type: string
        format: date-time
        description: Timestamp of when the TOO acknowledged the excess unaccompanied baggage weight risk by either dismissing the alert or updating the max billable weight
        x-nullable: true
      excess_weight_qualified_at:
        type: string
        format: date-time
        description: Timestamp of when the estimated shipment weights of the move reached 90% of the weight allowance
        x-nullable: true
      excess_weight_acknowledged_at:
        type: string
        format: date-time
        description: Timestamp of when the TOO acknowledged the excess weight risk by either dismissing the alert or updating the max billable weight
        x-nullable: true
      tioRemarks:
        type: string
        example: approved additional weight
        x-nullable: true
      financialReviewFlag:
        type: boolean
        example: false
        description: This flag is set by office users if a move should be reviewed by a Financial Office
        x-nullable: false
        readOnly: true
      financialReviewRemarks:
        type: string
        example: Delivery Address is too far from duty location
        x-nullable: true
        readOnly: true
      closeoutOffice:
        $ref: "definitions/TransportationOffice.yaml"
      closeoutOfficeId:
        type: string
        format: uuid
        description: The transportation office that will handle reviewing PPM Closeout documentation for Army and Air Force service members
        x-nullable: true
      approvalsRequestedAt:
        type: string
        format: date-time
        description: The time at which a move is sent back to the TOO becuase the prime added a new service item for approval
        x-nullable: true
      createdAt:
        type: string
        format: date-time
      submittedAt:
        type: string
        format: date-time
        x-nullable: true
      updatedAt:
        type: string
        format: date-time
      eTag:
        type: string
      shipmentGBLOC:
        $ref: "#/definitions/GBLOC"
      lockedByOfficeUserID:
        type: string
        format: uuid
        x-nullable: true
      lockedByOfficeUser:
        $ref: "#/definitions/LockedOfficeUser"
        x-nullable: true
      lockExpiresAt:
        type: string
        format: date-time
        x-nullable: true
      additionalDocuments:
        $ref: "definitions/Document.yaml"
      SCAssignedUser:
        $ref: "#/definitions/AssignedOfficeUser"
      TOOAssignedUser:
        $ref: "#/definitions/AssignedOfficeUser"
      TIOAssignedUser:
        $ref: "#/definitions/AssignedOfficeUser"
  MoveHistory:
    properties:
      id:
        description: move ID
        example: 1f2270c7-7166-40ae-981e-b200ebdf3054
        format: uuid
        type: string
      historyRecords:
        description: A list of MoveAuditHistory's connected to the move.
        $ref: "#/definitions/MoveAuditHistories"
      locator:
        description: move locator
        type: string
        example: "1K43AR"
      referenceId:
        description: move referenceID
        example: 1001-3456
        type: string
        x-nullable: true
  MoveHistoryResult:
    type: object
    properties:
      page:
        type: integer
      perPage:
        type: integer
      totalCount:
        type: integer
      id:
        description: move ID
        example: 1f2270c7-7166-40ae-981e-b200ebdf3054
        format: uuid
        type: string
      historyRecords:
        description: A list of MoveAuditHistory's connected to the move.
        $ref: "#/definitions/MoveAuditHistories"
      locator:
        description: move locator
        type: string
        example: "1K43AR"
      referenceId:
        description: move referenceID
        example: 1001-3456
        type: string
        x-nullable: true
  MoveAuditHistories:
    type: array
    items:
      $ref: "#/definitions/MoveAuditHistory"
  MoveAuditHistory:
    properties:
      id:
        description: id from audity_history table
        example: 1f2270c7-7166-40ae-981e-b200ebdf3054
        format: uuid
        type: string
      schemaName:
        description: Database schema audited table for this event is in
        type: string
      tableName:
        description: name of database table that was changed
        type: string
      relId:
        description: relation OID. Table OID (object identifier). Changes with drop/create.
        type: integer
      objectId:
        description: id column for the tableName where the data was changed
        example: 1f2270c7-7166-40ae-981e-b200ebdf3054
        format: uuid
        type: string
        x-nullable: true
      sessionUserId:
        example: 1f2270c7-7166-40ae-981e-b200ebdf3054
        format: uuid
        type: string
        x-nullable: true
      sessionUserFirstName:
        example: foo
        type: string
        x-nullable: true
      sessionUserLastName:
        example: bar
        type: string
        x-nullable: true
      sessionUserEmail:
        example: foobar@example.com
        type: string
        x-nullable: true
      sessionUserTelephone:
        format: telephone
        type: string
        pattern: '^[2-9]\d{2}-\d{3}-\d{4}$'
        x-nullable: true
      context:
        type: array
        items:
          type: object
          additionalProperties:
            type: string
        x-nullable: true
      contextId:
        description: id column for the context table the record belongs to
        example: 1f2270c7-7166-40ae-981e-b200ebdf3054
        type: string
        x-nullable: true
      eventName:
        description: API endpoint name that was called to make the change
        type: string
        x-nullable: true
      actionTstampTx:
        description: Transaction start timestamp for tx in which audited event occurred
        type: string
        format: date-time
      actionTstampStm:
        description: Statement start timestamp for tx in which audited event occurred
        type: string
        format: date-time
      actionTstampClk:
        description: Wall clock time at which audited event's trigger call occurred
        type: string
        format: date-time
      transactionId:
        description: Identifier of transaction that made the change. May wrap, but unique paired with action_tstamp_tx.
        type: integer
        x-nullable: true
      action:
        description: Action type; I = insert, D = delete, U = update, T = truncate
        type: string
      oldValues:
        description: A list of (old/previous) MoveAuditHistoryItem's for a record before the change.
        type: object
        additionalProperties: true
        x-nullable: true
      changedValues:
        description: A list of (changed/updated) MoveAuditHistoryItem's for a record after the change.
        type: object
        additionalProperties: true
        x-nullable: true
      statementOnly:
        description: true if audit event is from an FOR EACH STATEMENT trigger, false for FOR EACH ROW'
        type: boolean
        example: false
  MoveAuditHistoryItems:
    type: array
    items:
      $ref: "#/definitions/MoveAuditHistoryItem"
  MoveAuditHistoryItem:
    properties:
      columnName:
        type: string
      columnValue:
        type: string
  MoveStatus:
    type: string
    enum:
      - DRAFT
      - NEEDS SERVICE COUNSELING
      - SERVICE COUNSELING COMPLETED
      - SUBMITTED
      - APPROVALS REQUESTED
      - APPROVED
      - CANCELED
  PPMStatus:
    type: string
    enum:
      - CANCELED
      - DRAFT
      - SUBMITTED
      - WAITING_ON_CUSTOMER
      - NEEDS_ADVANCE_APPROVAL
      - NEEDS_CLOSEOUT
      - CLOSEOUT_COMPLETE
      - COMPLETED
  DeptIndicator:
    type: string
    title: Dept. indicator
    x-nullable: true
    enum:
      - NAVY_AND_MARINES
      - ARMY
      - ARMY_CORPS_OF_ENGINEERS
      - AIR_AND_SPACE_FORCE
      - COAST_GUARD
      - OFFICE_OF_SECRETARY_OF_DEFENSE
    x-display-value:
      NAVY_AND_MARINES: 17 Navy and Marine Corps
      ARMY: 21 Army
      ARMY_CORPS_OF_ENGINEERS: 96 Army Corps of Engineers
      AIR_AND_SPACE_FORCE: 57 Air Force and Space Force
      COAST_GUARD: 70 Coast Guard
      OFFICE_OF_SECRETARY_OF_DEFENSE: 97 Office of the Secretary of Defense
  OrdersTypeDetail:
    type: string
    title: Orders type detail
    x-nullable: true
    enum:
      - HHG_PERMITTED
      - PCS_TDY
      - HHG_RESTRICTED_PROHIBITED
      - HHG_RESTRICTED_AREA
      - INSTRUCTION_20_WEEKS
      - HHG_PROHIBITED_20_WEEKS
      - DELAYED_APPROVAL
    x-display-value:
      HHG_PERMITTED: Shipment of HHG Permitted
      PCS_TDY: PCS with TDY Enroute
      HHG_RESTRICTED_PROHIBITED: Shipment of HHG Restricted or Prohibited
      HHG_RESTRICTED_AREA: HHG Restricted Area-HHG Prohibited
      INSTRUCTION_20_WEEKS: Course of Instruction 20 Weeks or More
      HHG_PROHIBITED_20_WEEKS: Shipment of HHG Prohibited but Authorized within 20 weeks
      DELAYED_APPROVAL: Delayed Approval 20 Weeks or More
  Order:
    properties:
      id:
        example: 1f2270c7-7166-40ae-981e-b200ebdf3054
        format: uuid
        type: string
      customerID:
        example: c56a4180-65aa-42ec-a945-5fd21dec0538
        format: uuid
        type: string
      customer:
        $ref: "#/definitions/Customer"
      moveCode:
        type: string
        example: "H2XFJF"
      first_name:
        type: string
        example: John
        readOnly: true
      last_name:
        type: string
        example: Doe
        readOnly: true
      grade:
        $ref: "#/definitions/Grade"
      agency:
        $ref: "definitions/Affiliation.yaml"
      entitlement:
        $ref: "#/definitions/Entitlements"
      destinationDutyLocation:
        $ref: "definitions/DutyLocation.yaml"
      destinationDutyLocationGBLOC:
        $ref: "#/definitions/GBLOC"
      originDutyLocation:
        $ref: "definitions/DutyLocation.yaml"
      originDutyLocationGBLOC:
        $ref: "#/definitions/GBLOC"
      moveTaskOrderID:
        example: c56a4180-65aa-42ec-a945-5fd21dec0538
        format: uuid
        type: string
      uploaded_order_id:
        example: c56a4180-65aa-42ec-a945-5fd21dec0538
        format: uuid
        type: string
      uploadedAmendedOrderID:
        example: c56a4180-65aa-42ec-a945-5fd21dec0538
        format: uuid
        type: string
        x-nullable: true
      amendedOrdersAcknowledgedAt:
        type: string
        format: date-time
        x-nullable: true
      order_number:
        type: string
        x-nullable: true
        example: "030-00362"
      order_type:
        $ref: "definitions/OrdersType.yaml"
      order_type_detail:
        $ref: "#/definitions/OrdersTypeDetail"
        x-nullable: true
      date_issued:
        type: string
        format: date
        example: "2020-01-01"
      report_by_date:
        type: string
        format: date
        example: "2020-01-01"
      department_indicator:
        $ref: "#/definitions/DeptIndicator"
        x-nullable: true
      tac:
        type: string
        title: TAC
        example: "F8J1"
        x-nullable: true
      sac:
        type: string
        title: SAC
        example: "N002214CSW32Y9"
        x-nullable: true
      ntsTac:
        type: string
        title: NTS TAC
        example: "F8J1"
        x-nullable: true
      ntsSac:
        type: string
        title: NTS SAC
        example: "N002214CSW32Y9"
        x-nullable: true
      has_dependents:
        type: boolean
        example: false
        title: Are dependents included in your orders?
      spouse_has_pro_gear:
        type: boolean
        example: false
        title: Do you have a spouse who will need to move items related to their occupation (also known as spouse pro-gear)?
      supplyAndServicesCostEstimate:
        type: string
      packingAndShippingInstructions:
        type: string
      methodOfPayment:
        type: string
      naics:
        type: string
      orders_type:
        $ref: "definitions/OrdersType.yaml"
      eTag:
        type: string
    type: object
  Location:
    type: object
    properties:
      label:
        type: string
        example: Label for display
      value:
        type: string
        example: Value for location
    required:
      - label
      - value
  Locations:
    type: array
    items:
      $ref: "#/definitions/Location"
  OrderBody:
    type: object
    properties:
      id:
        type: string
        format: uuid
  CreateOrders:
    type: object
    properties:
      serviceMemberId:
        type: string
        format: uuid
        example: c56a4180-65aa-42ec-a945-5fd21dec0538
      issueDate:
        type: string
        description: The date and time that these orders were cut.
        format: date
        title: Orders date
      reportByDate:
        type: string
        description: Report By Date
        format: date
        title: Report-by date
      ordersType:
        $ref: "definitions/OrdersType.yaml"
      ordersTypeDetail:
        $ref: "#/definitions/OrdersTypeDetail"
      hasDependents:
        type: boolean
        title: Are dependents included in your orders?
      spouseHasProGear:
        type: boolean
        title: Do you have a spouse who will need to move items related to their occupation (also known as spouse pro-gear)?
      newDutyLocationId:
        type: string
        format: uuid
        example: c56a4180-65aa-42ec-a945-5fd21dec0538
      ordersNumber:
        type: string
        title: Orders Number
        x-nullable: true
        example: "030-00362"
      tac:
        type: string
        title: TAC
        example: "F8J1"
        x-nullable: true
      sac:
        type: string
        title: SAC
        example: "N002214CSW32Y9"
        x-nullable: true
      departmentIndicator:
        $ref: "#/definitions/DeptIndicator"
      grade:
        $ref: "#/definitions/Grade"
      originDutyLocationId:
        type: string
        format: uuid
        example: c56a4180-65aa-42ec-a945-5fd21dec0538
      accompaniedTour:
        type: boolean
        example: true
        x-nullable: true
        description: Indicates if the move entitlement allows dependents to travel to the new Permanent Duty Station (PDS). This is only present on OCONUS moves.
      dependentsUnderTwelve:
        type: integer
        example: 5
        x-nullable: true
        description: Indicates the number of dependents under the age of twelve for a move. This is only present on OCONUS moves.
      dependentsTwelveAndOver:
        type: integer
        example: 3
        x-nullable: true
        description: Indicates the number of dependents of the age twelve or older for a move. This is only present on OCONUS moves.
    required:
      - serviceMemberId
      - issueDate
      - reportByDate
      - ordersType
      - hasDependents
      - spouseHasProGear
      - newDutyLocationId
  CounselingUpdateOrderPayload:
    type: object
    properties:
      issueDate:
        type: string
        description: The date and time that these orders were cut.
        format: date
        example: "2018-04-26"
        title: Orders date
      reportByDate:
        type: string
        description: Report By Date
        format: date
        example: "2018-04-26"
        title: Report-by date
      ordersType:
        $ref: "definitions/OrdersType.yaml"
      ordersTypeDetail:
        $ref: "#/definitions/OrdersTypeDetail"
      ordersNumber:
        type: string
        title: Orders Number
        x-nullable: true
        example: "030-00362"
      departmentIndicator:
        $ref: "#/definitions/DeptIndicator"
        x-nullable: true
      originDutyLocationId:
        type: string
        format: uuid
        example: c56a4180-65aa-42ec-a945-5fd21dec0538
      newDutyLocationId:
        type: string
        format: uuid
        example: c56a4180-65aa-42ec-a945-5fd21dec0538
      tac:
        type: string
        title: HHG TAC
        minLength: 4
        maxLength: 4
        example: "F8J1"
        x-nullable: true
      sac:
        title: HHG SAC
        example: "N002214CSW32Y9"
        $ref: definitions/NullableString.yaml
      ntsTac:
        title: NTS TAC
        minLength: 4
        maxLength: 4
        example: "F8J1"
        $ref: definitions/NullableString.yaml
      ntsSac:
        title: NTS SAC
        example: "N002214CSW32Y9"
        $ref: definitions/NullableString.yaml
      grade:
<<<<<<< HEAD
        $ref: "#/definitions/Grade"
=======
        $ref: '#/definitions/Grade'
      hasDependents:
        type: boolean
        title: Are dependents included in your orders?
        x-nullable: true
>>>>>>> 88b2d48f
    required:
      - issueDate
      - reportByDate
      - ordersType
      - originDutyLocationId
      - newDutyLocationId
  UpdateOrderPayload:
    type: object
    properties:
      issueDate:
        type: string
        description: The date and time that these orders were cut.
        format: date
        example: "2018-04-26"
        title: Orders date
      reportByDate:
        type: string
        description: Report By Date
        format: date
        example: "2018-04-26"
        title: Report-by date
      ordersType:
        $ref: "definitions/OrdersType.yaml"
      ordersTypeDetail:
        $ref: "#/definitions/OrdersTypeDetail"
      originDutyLocationId:
        type: string
        format: uuid
        example: c56a4180-65aa-42ec-a945-5fd21dec0538
      newDutyLocationId:
        type: string
        format: uuid
        example: c56a4180-65aa-42ec-a945-5fd21dec0538
      ordersNumber:
        type: string
        title: Orders Number
        x-nullable: true
        example: "030-00362"
      tac:
        type: string
        title: HHG TAC
        minLength: 4
        maxLength: 4
        example: "F8J1"
        x-nullable: true
      sac:
        title: HHG SAC
        example: "N002214CSW32Y9"
        $ref: definitions/NullableString.yaml
      ntsTac:
        title: NTS TAC
        minLength: 4
        maxLength: 4
        example: "F8J1"
        $ref: definitions/NullableString.yaml
      ntsSac:
        title: NTS SAC
        example: "N002214CSW32Y9"
        $ref: definitions/NullableString.yaml
      departmentIndicator:
        $ref: "#/definitions/DeptIndicator"
        x-nullable: true
      ordersAcknowledgement:
        description: Confirmation that the new amended orders were reviewed after previously approving the original orders
        type: boolean
        x-nullable: true
      grade:
        $ref: "#/definitions/Grade"
    required:
      - issueDate
      - reportByDate
      - ordersType
      - newDutyLocationId
      - originDutyLocationId
  UpdateAllowancePayload:
    type: object
    properties:
      grade:
        $ref: "#/definitions/Grade"
      dependentsAuthorized:
        type: boolean
        x-nullable: true
      agency:
        $ref: "definitions/Affiliation.yaml"
      proGearWeight:
        description: unit is in lbs
        example: 2000
        type: integer
        minimum: 0
        maximum: 2000
        x-formatting: weight
        x-nullable: true
      proGearWeightSpouse:
        description: unit is in lbs
        example: 500
        type: integer
        minimum: 0
        maximum: 500
        x-formatting: weight
        x-nullable: true
      requiredMedicalEquipmentWeight:
        description: unit is in lbs
        example: 2000
        type: integer
        minimum: 0
        x-formatting: weight
      organizationalClothingAndIndividualEquipment:
        description: only for Army
        type: boolean
        x-nullable: true
      storageInTransit:
        description: the number of storage in transit days that the customer is entitled to for a given shipment on their move
        type: integer
        minimum: 0
      gunSafe:
        description: True if user is entitled to move a gun safe (up to 500 lbs) as part of their move without it being charged against their weight allowance.
        type: boolean
        x-nullable: true
      adminRestrictedWeightLocation:
        description: Indicates if the customer is restricted to a specific location for their admin restricted weight.
        type: boolean
        x-nullable: true
      accompaniedTour:
        type: boolean
        example: true
        x-nullable: true
        description: Indicates if the move entitlement allows dependents to travel to the new Permanent Duty Station (PDS). This is only present on OCONUS moves.
      dependentsUnderTwelve:
        type: integer
        example: 5
        x-nullable: true
        description: Indicates the number of dependents under the age of twelve for a move. This is only present on OCONUS moves.
      dependentsTwelveAndOver:
        type: integer
        example: 3
        x-nullable: true
        description: Indicates the number of dependents of the age twelve or older for a move. This is only present on OCONUS moves.
      ubAllowance:
        example: 500
        type: integer
        x-nullable: true
      weightRestriction:
        example: 1500
        type: integer
  UpdateBillableWeightPayload:
    type: object
    properties:
      authorizedWeight:
        description: unit is in lbs
        example: 2000
        minimum: 1
        type: integer
        x-formatting: weight
        x-nullable: true
  UpdateMaxBillableWeightAsTIOPayload:
    type: object
    properties:
      authorizedWeight:
        description: unit is in lbs
        example: 2000
        minimum: 1
        type: integer
        x-formatting: weight
        x-nullable: true
      tioRemarks:
        description: TIO remarks for updating the max billable weight
        example: Increasing max billable weight
        type: string
        minLength: 1
        x-nullable: true
    required:
      - authorizedWeight
      - tioRemarks
  CounselingUpdateAllowancePayload:
    type: object
    properties:
      grade:
        $ref: "#/definitions/Grade"
      dependentsAuthorized:
        type: boolean
        x-nullable: true
      agency:
        $ref: "definitions/Affiliation.yaml"
      proGearWeight:
        minimum: 0
        maximum: 2000
        description: unit is in lbs
        example: 2000
        type: integer
        x-formatting: weight
        x-nullable: true
      proGearWeightSpouse:
        minimum: 0
        maximum: 500
        description: unit is in lbs
        example: 2000
        type: integer
        x-formatting: weight
        x-nullable: true
      requiredMedicalEquipmentWeight:
        minimum: 0
        description: unit is in lbs
        example: 2000
        type: integer
        x-formatting: weight
      organizationalClothingAndIndividualEquipment:
        description: only for Army
        type: boolean
        x-nullable: true
      storageInTransit:
        description: the number of storage in transit days that the customer is entitled to for a given shipment on their move
        type: integer
        minimum: 0
      gunSafe:
        description: True if user is entitled to move a gun safe (up to 500 lbs) as part of their move without it being charged against their weight allowance.
        type: boolean
        x-nullable: true
      adminRestrictedWeightLocation:
        description: Indicates if the customer is restricted to a specific location for their admin restricted weight.
        type: boolean
        x-nullable: true
      accompaniedTour:
        type: boolean
        example: true
        x-nullable: true
        description: Indicates if the move entitlement allows dependents to travel to the new Permanent Duty Station (PDS). This is only present on OCONUS moves.
      dependentsUnderTwelve:
        type: integer
        example: 5
        x-nullable: true
        description: Indicates the number of dependents under the age of twelve for a move. This is only present on OCONUS moves.
      dependentsTwelveAndOver:
        type: integer
        example: 3
        x-nullable: true
        description: Indicates the number of dependents of the age twelve or older for a move. This is only present on OCONUS moves.
      ubAllowance:
        example: 500
        type: integer
        x-nullable: true
      weightRestriction:
        example: 1500
        type: integer
        description: unit is in lbs
        x-formatting: weight
        x-nullable: true
  MoveTaskOrder:
    description: The Move (MoveTaskOrder)
    properties:
      id:
        example: 1f2270c7-7166-40ae-981e-b200ebdf3054
        format: uuid
        type: string
      createdAt:
        format: date-time
        type: string
      orderID:
        example: c56a4180-65aa-42ec-a945-5fd21dec0538
        format: uuid
        type: string
      locator:
        type: string
        example: "1K43AR"
      referenceId:
        example: 1001-3456
        type: string
      serviceCounselingCompletedAt:
        format: date-time
        type: string
        x-nullable: true
      availableToPrimeAt:
        format: date-time
        type: string
        x-nullable: true
      approvedAt:
        format: date-time
        type: string
        x-nullable: true
      updatedAt:
        format: date-time
        type: string
      destinationAddress:
        $ref: "definitions/Address.yaml"
      pickupAddress:
        $ref: "definitions/Address.yaml"
      destinationDutyLocation:
        example: 1f2270c7-7166-40ae-981e-b200ebdf3054
        format: uuid
        type: string
      originDutyLocation:
        example: 1f2270c7-7166-40ae-981e-b200ebdf3054
        format: uuid
        type: string
      entitlements:
        $ref: "#/definitions/Entitlements"
      requestedPickupDate:
        format: date
        type: string
      tioRemarks:
        type: string
        example: approved additional weight
        x-nullable: true
      eTag:
        type: string
    type: object
  MoveTaskOrders:
    items:
      $ref: "#/definitions/MoveTaskOrder"
    type: array
  PaymentRequest:
    properties:
      proofOfServiceDocs:
        $ref: "#/definitions/ProofOfServiceDocs"
      id:
        example: c56a4180-65aa-42ec-a945-5fd21dec0538
        format: uuid
        readOnly: true
        type: string
      isFinal:
        default: false
        type: boolean
      moveTaskOrder:
        $ref: "#/definitions/Move"
      moveTaskOrderID:
        example: c56a4180-65aa-42ec-a945-5fd21dec0538
        format: uuid
        type: string
      rejectionReason:
        example: documentation was incomplete
        type: string
        x-nullable: true
      serviceItems:
        $ref: "#/definitions/PaymentServiceItems"
      status:
        $ref: "#/definitions/PaymentRequestStatus"
      paymentRequestNumber:
        example: 1234-5678-1
        readOnly: true
        type: string
      recalculationOfPaymentRequestID:
        example: c56a4180-65aa-42ec-a945-5fd21dec0538
        format: uuid
        type: string
        readOnly: true
        x-nullable: true
      eTag:
        type: string
      reviewedAt:
        format: date-time
        type: string
        x-nullable: true
      createdAt:
        format: date-time
        type: string
      sentToGexAt:
        format: date-time
        type: string
        x-nullable: true
      receivedByGexAt:
        format: date-time
        type: string
        x-nullable: true
      ediErrorType:
        description: Type of EDI reporting or causing the issue. Can be EDI 997, 824, and 858.
        type: string
        x-nullable: true
      ediErrorCode:
        description: Reported code from syncada for the EDI error encountered
        type: string
        x-nullable: true
      ediErrorDescription:
        description: The reason the services counselor has excluded or rejected the item.
        type: string
        x-nullable: true
      tppsInvoiceAmountPaidTotalMillicents:
        type: integer
        format: millients
        title: Total amount that TPPS paid for all service items on the payment request in millicents
        x-nullable: true
      tppsInvoiceSellerPaidDate:
        type: string
        format: date-time
        title: Date that TPPS paid HS for the payment request
        x-nullable: true
    type: object
  PaymentRequests:
    items:
      $ref: "#/definitions/PaymentRequest"
    type: array
  PaymentServiceItems:
    items:
      $ref: "#/definitions/PaymentServiceItem"
    type: array
  PaymentServiceItem:
    properties:
      id:
        example: c56a4180-65aa-42ec-a945-5fd21dec0538
        format: uuid
        readOnly: true
        type: string
      createdAt:
        format: date-time
        type: string
      paymentRequestID:
        example: c56a4180-65aa-42ec-a945-5fd21dec0538
        format: uuid
        type: string
      mtoServiceItemID:
        example: c56a4180-65aa-42ec-a945-5fd21dec0538
        format: uuid
        type: string
      mtoServiceItemCode:
        example: DLH
        type: string
      mtoServiceItemName:
        example: Move management
        type: string
      mtoShipmentType:
        $ref: "definitions/MTOShipmentType.yaml"
      mtoShipmentID:
        type: string
        format: uuid
        example: c56a4180-65aa-42ec-a945-5fd21dec0538
        x-nullable: true
      status:
        $ref: "definitions/PaymentServiceItemStatus.yaml"
      priceCents:
        type: integer
        format: cents
        title: Price of the service item in cents
        x-nullable: true
      rejectionReason:
        example: documentation was incomplete
        type: string
        x-nullable: true
      referenceID:
        example: 1234-5678-c56a4180
        readOnly: true
        format: string
      paymentServiceItemParams:
        $ref: "definitions/PaymentServiceItemParams.yaml"
      eTag:
        type: string
      tppsInvoiceAmountPaidPerServiceItemMillicents:
        type: integer
        format: millicents
        title: Amount that TPPS paid for the individual service item in millicents
        x-nullable: true
    type: object
  PaymentRequestStatus:
    $ref: "definitions/PaymentRequestStatus.yaml"
  ProofOfServiceDocs:
    items:
      $ref: "#/definitions/ProofOfServiceDoc"
    type: array
  ProofOfServiceDoc:
    properties:
      isWeightTicket:
        type: boolean
      uploads:
        items:
          $ref: "definitions/Upload.yaml"
        type: array
  ShipmentsPaymentSITBalance:
    items:
      $ref: "#/definitions/ShipmentPaymentSITBalance"
    type: array
  ShipmentPaymentSITBalance:
    properties:
      shipmentID:
        type: string
        format: uuid
      totalSITDaysAuthorized:
        type: integer
      totalSITDaysRemaining:
        type: integer
      totalSITEndDate:
        type: string
        format: date
        x-nullable: true
      pendingSITDaysInvoiced:
        type: integer
      pendingBilledStartDate:
        type: string
        format: date
        x-nullable: true
      pendingBilledEndDate:
        type: string
        format: date
        x-nullable: true
      previouslyBilledDays:
        type: integer
        x-nullable: true
      previouslyBilledStartDate:
        type: string
        format: date
        x-nullable: true
      previouslyBilledEndDate:
        type: string
        format: date
        x-nullable: true
  UpdateShipment:
    type: object
    properties:
      shipmentType:
        $ref: "definitions/MTOShipmentType.yaml"
      requestedPickupDate:
        format: date
        type: string
        x-nullable: true
      requestedDeliveryDate:
        format: date
        type: string
        x-nullable: true
      customerRemarks:
        type: string
        example: handle with care
        x-nullable: true
      counselorRemarks:
        type: string
        example: counselor approved
        x-nullable: true
      billableWeightCap:
        type: integer
        description: estimated weight of the shuttle service item provided by the prime
        example: 2500
        x-formatting: weight
        x-nullable: true
      billableWeightJustification:
        type: string
        example: more weight than expected
        x-nullable: true
      pickupAddress:
        allOf:
          - $ref: "definitions/Address.yaml"
      destinationAddress:
        allOf:
          - $ref: "definitions/Address.yaml"
      secondaryDeliveryAddress:
        allOf:
          - $ref: "definitions/Address.yaml"
      secondaryPickupAddress:
        allOf:
          - $ref: "definitions/Address.yaml"
      hasSecondaryPickupAddress:
        type: boolean
        x-nullable: true
        x-omitempty: false
      hasSecondaryDeliveryAddress:
        type: boolean
        x-nullable: true
        x-omitempty: false
      tertiaryDeliveryAddress:
        allOf:
          - $ref: "definitions/Address.yaml"
      tertiaryPickupAddress:
        allOf:
          - $ref: "definitions/Address.yaml"
      hasTertiaryPickupAddress:
        type: boolean
        x-nullable: true
        x-omitempty: false
      hasTertiaryDeliveryAddress:
        type: boolean
        x-nullable: true
        x-omitempty: false
      actualProGearWeight:
        type: integer
        x-nullable: true
        x-omitempty: false
      actualSpouseProGearWeight:
        type: integer
        x-nullable: true
        x-omitempty: false
      destinationType:
        $ref: "definitions/DestinationType.yaml"
      agents:
        $ref: "definitions/MTOAgents.yaml"
        x-nullable: true
      tacType:
        $ref: "definitions/LOATypeNullable.yaml"
      sacType:
        $ref: "definitions/LOATypeNullable.yaml"
      usesExternalVendor:
        type: boolean
        example: false
        x-nullable: true
      serviceOrderNumber:
        type: string
        x-nullable: true
      ntsRecordedWeight:
        description: The previously recorded weight for the NTS Shipment. Used for NTS Release to know what the previous primeActualWeight or billable weight was.
        example: 2000
        type: integer
        x-formatting: weight
        x-nullable: true
      storageFacility:
        x-nullable: true
        $ref: "definitions/StorageFacility.yaml"
      ppmShipment:
        $ref: "#/definitions/UpdatePPMShipment"
      boatShipment:
        $ref: "#/definitions/UpdateBoatShipment"
      mobileHomeShipment:
        $ref: "#/definitions/UpdateMobileHomeShipment"
  UpdatePPMShipment:
    type: object
    properties:
      expectedDepartureDate:
        description: >
          Date the customer expects to move.
        format: date
        type: string
        x-nullable: true
      actualMoveDate:
        format: date
        type: string
        x-nullable: true
      pickupAddress:
        allOf:
          - $ref: "definitions/Address.yaml"
      actualPickupPostalCode:
        description: >
          The actual postal code where the PPM shipment started. To be filled once the customer has moved the shipment.
        format: zip
        type: string
        title: ZIP
        example: "90210"
        pattern: ^(\d{5})$
        x-nullable: true
      secondaryPickupAddress:
        allOf:
          - $ref: "definitions/Address.yaml"
      destinationAddress:
        allOf:
          - $ref: "definitions/PPMDestinationAddress.yaml"
      actualDestinationPostalCode:
        description: >
          The actual postal code where the PPM shipment ended. To be filled once the customer has moved the shipment.
        format: zip
        type: string
        title: ZIP
        example: "90210"
        pattern: ^(\d{5})$
        x-nullable: true
      secondaryDestinationAddress:
        allOf:
          - $ref: "definitions/Address.yaml"
      hasSecondaryPickupAddress:
        type: boolean
        x-nullable: true
        x-omitempty: false
      hasSecondaryDestinationAddress:
        type: boolean
        x-nullable: true
        x-omitempty: false
      tertiaryPickupAddress:
        allOf:
          - $ref: "definitions/Address.yaml"
      tertiaryDestinationAddress:
        allOf:
          - $ref: "definitions/Address.yaml"
      hasTertiaryPickupAddress:
        type: boolean
        x-nullable: true
        x-omitempty: false
      hasTertiaryDestinationAddress:
        type: boolean
        x-nullable: true
        x-omitempty: false
      w2Address:
        x-nullable: true
        $ref: "definitions/Address.yaml"
      sitExpected:
        type: boolean
        x-nullable: true
      sitLocation:
        allOf:
          - $ref: "definitions/SITLocationType.yaml"
          - x-nullable: true
      sitEstimatedWeight:
        type: integer
        example: 2000
        x-nullable: true
      sitEstimatedEntryDate:
        format: date
        type: string
        x-nullable: true
      sitEstimatedDepartureDate:
        format: date
        type: string
        x-nullable: true
      estimatedWeight:
        type: integer
        example: 4200
        x-nullable: true
      allowableWeight:
        description: The allowable weight of the PPM shipment goods being moved.
        type: integer
        minimum: 0
        example: 4300
        x-nullable: true
      hasProGear:
        description: >
          Indicates whether PPM shipment has pro gear.
        type: boolean
        x-nullable: true
      proGearWeight:
        type: integer
        x-nullable: true
      spouseProGearWeight:
        type: integer
        x-nullable: true
      hasRequestedAdvance:
        description: >
          Indicates whether an advance has been requested for the PPM shipment.
        type: boolean
        x-nullable: true
      hasReceivedAdvance:
        description: >
          Indicates whether an advance was received for the PPM shipment.
        type: boolean
        x-nullable: true
      advanceAmountRequested:
        description: >
          The amount request for an advance, or null if no advance is requested
        type: integer
        format: cents
        x-nullable: true
      advanceAmountReceived:
        description: >
          The amount received for an advance, or null if no advance is received
        type: integer
        format: cents
        x-nullable: true
      advanceStatus:
        $ref: "definitions/PPMAdvanceStatus.yaml"
        x-nullable: true
      isActualExpenseReimbursement:
        description: Used for PPM shipments only. Denotes if this shipment uses the Actual Expense Reimbursement method.
        type: boolean
        example: false
        x-omitempty: false
        x-nullable: true
  UpdateBoatShipment:
    type: object
    properties:
      type:
        type: string
        enum:
          - HAUL_AWAY
          - TOW_AWAY
        x-nullable: true
      year:
        type: integer
        description: Year of the Boat
        x-nullable: true
      make:
        type: string
        description: Make of the Boat
        x-nullable: true
      model:
        type: string
        description: Model of the Boat
        x-nullable: true
      lengthInInches:
        type: integer
        description: Length of the Boat in inches
        x-nullable: true
      widthInInches:
        type: integer
        description: Width of the Boat in inches
        x-nullable: true
      heightInInches:
        type: integer
        description: Height of the Boat in inches
        x-nullable: true
      hasTrailer:
        type: boolean
        description: Does the boat have a trailer
        x-nullable: true
      isRoadworthy:
        type: boolean
        description: Is the trailer roadworthy
        x-nullable: true
  UpdateMobileHomeShipment:
    type: object
    properties:
      year:
        type: integer
        description: Year of the Boat
        x-nullable: true
      make:
        type: string
        description: Make of the Boat
        x-nullable: true
      model:
        type: string
        description: Model of the Boat
        x-nullable: true
      lengthInInches:
        type: integer
        description: Length of the Boat in inches
        x-nullable: true
      widthInInches:
        type: integer
        description: Width of the Boat in inches
        x-nullable: true
      heightInInches:
        type: integer
        description: Height of the Boat in inches
        x-nullable: true
  UpdateWeightTicket:
    type: object
    properties:
      emptyWeight:
        description: Weight of the vehicle when empty.
        type: integer
        minimum: 0
      fullWeight:
        description: The weight of the vehicle when full.
        type: integer
        minimum: 0
      ownsTrailer:
        description: Indicates if the customer used a trailer they own for the move.
        type: boolean
      trailerMeetsCriteria:
        description: Indicates if the trailer that the customer used meets all the criteria to be claimable.
        type: boolean
      status:
        $ref: "definitions/PPMDocumentStatus.yaml"
      reason:
        description: The reason the services counselor has excluded or rejected the item.
        type: string
      adjustedNetWeight:
        description: Indicates the adjusted net weight of the vehicle
        type: integer
        minimum: 0
      netWeightRemarks:
        description: Remarks explaining any edits made to the net weight
        type: string
  UpdateMovingExpense:
    type: object
    properties:
      movingExpenseType:
        $ref: "definitions/OmittableMovingExpenseType.yaml"
      description:
        description: A brief description of the expense.
        type: string
        x-nullable: true
        x-omitempty: false
      amount:
        description: The total amount of the expense as indicated on the receipt
        type: integer
      sitStartDate:
        description: The date the shipment entered storage, applicable for the `STORAGE` movingExpenseType only
        type: string
        format: date
      sitEndDate:
        description: The date the shipment exited storage, applicable for the `STORAGE` movingExpenseType only
        type: string
        format: date
      status:
        $ref: "definitions/PPMDocumentStatus.yaml"
      reason:
        description: The reason the services counselor has excluded or rejected the item.
        type: string
      weightStored:
        description: The total weight stored in PPM SIT
        type: integer
      sitLocation:
        allOf:
          - $ref: "definitions/SITLocationType.yaml"
          - x-nullable: true
      sitEstimatedCost:
        description: The estimated amount that the government will pay the service member to put their goods into storage. This estimated storage cost is separate from the estimated incentive.
        type: integer
        format: cents
        x-nullable: true
        x-omitempty: false
      sitReimburseableAmount:
        description: The amount of SIT that will be reimbursed
        type: integer
        format: cents
        x-nullable: true
        x-omitempty: false
  UpdateProGearWeightTicket:
    type: object
    properties:
      belongsToSelf:
        description: Indicates if this information is for the customer's own pro-gear, otherwise, it's the spouse's.
        type: boolean
      hasWeightTickets:
        description: Indicates if the user has a weight ticket for their pro-gear, otherwise they have a constructed weight.
        type: boolean
      weight:
        description: Weight of the pro-gear contained in the shipment.
        type: integer
        minimum: 0
      status:
        $ref: "definitions/PPMDocumentStatus.yaml"
      reason:
        description: The reason the services counselor has excluded or rejected the item.
        type: string
  MTOShipments:
    items:
      $ref: "definitions/MTOShipment.yaml"
    type: array
  CreateMTOShipment:
    type: object
    properties:
      moveTaskOrderID:
        description: The ID of the move this new shipment is for.
        example: 1f2270c7-7166-40ae-981e-b200ebdf3054
        format: uuid
        type: string
      requestedPickupDate:
        description: >
          The customer's preferred pickup date. Other dates, such as required delivery date and (outside MilMove) the
          pack date, are derived from this date.
        format: date
        type: string
        x-nullable: true
      requestedDeliveryDate:
        description: >
          The customer's preferred delivery date.
        format: date
        type: string
        x-nullable: true
      customerRemarks:
        description: |
          The customer can use the customer remarks field to inform the services counselor and the movers about any
          special circumstances for this shipment. Typical examples:
            * bulky or fragile items,
            * weapons,
            * access info for their address.
          Customer enters this information during onboarding. Optional field.
        type: string
        example: handle with care
        x-nullable: true
      counselorRemarks:
        description: |
          The counselor can use the counselor remarks field to inform the movers about any
          special circumstances for this shipment. Typical examples:
            * bulky or fragile items,
            * weapons,
            * access info for their address.
          Counselors enters this information when creating or editing an MTO Shipment. Optional field.
        type: string
        example: handle with care
        x-nullable: true
      agents:
        $ref: "definitions/MTOAgents.yaml"
      mtoServiceItems:
        $ref: "definitions/MTOServiceItems.yaml"
      pickupAddress:
        description: The address where the movers should pick up this shipment.
        allOf:
          - $ref: "definitions/Address.yaml"
      destinationAddress:
        description: Where the movers should deliver this shipment.
        allOf:
          - $ref: "definitions/Address.yaml"
      hasSecondaryPickupAddress:
        type: boolean
        x-nullable: true
        x-omitempty: false
      secondaryPickupAddress:
        description: The address where the movers should pick up this shipment.
        allOf:
          - $ref: "definitions/Address.yaml"
      hasSecondaryDeliveryAddress:
        type: boolean
        x-nullable: true
        x-omitempty: false
      secondaryDeliveryAddress:
        description: Where the movers should deliver this shipment.
        allOf:
          - $ref: "definitions/Address.yaml"
      hasTertiaryPickupAddress:
        type: boolean
        x-nullable: true
        x-omitempty: false
      tertiaryPickupAddress:
        description: The address where the movers should pick up this shipment.
        allOf:
          - $ref: "definitions/Address.yaml"
      hasTertiaryDeliveryAddress:
        type: boolean
        x-nullable: true
        x-omitempty: false
      tertiaryDeliveryAddress:
        description: Where the movers should deliver this shipment.
        allOf:
          - $ref: "definitions/Address.yaml"
      destinationType:
        $ref: "definitions/DestinationType.yaml"
      shipmentType:
        $ref: "definitions/MTOShipmentType.yaml"
      tacType:
        allOf:
          - $ref: "definitions/LOAType.yaml"
          - x-nullable: true
      sacType:
        allOf:
          - $ref: "definitions/LOAType.yaml"
          - x-nullable: true
      usesExternalVendor:
        type: boolean
        example: false
        x-nullable: true
      serviceOrderNumber:
        type: string
        x-nullable: true
      ntsRecordedWeight:
        description: The previously recorded weight for the NTS Shipment. Used for NTS Release to know what the previous primeActualWeight or billable weight was.
        example: 2000
        type: integer
        x-nullable: true
        x-formatting: weight
      storageFacility:
        x-nullable: true
        $ref: "definitions/StorageFacility.yaml"
      mobileHomeShipment:
        $ref: "#/definitions/CreateMobileHomeShipment"
      ppmShipment:
        $ref: "#/definitions/CreatePPMShipment"
      boatShipment:
        $ref: "#/definitions/CreateBoatShipment"
    required:
      - moveTaskOrderID
      - shipmentType
  CreatePPMShipment:
    description: A personally procured move is a type of shipment that a service members moves themselves.
    properties:
      expectedDepartureDate:
        description: >
          Date the customer expects to move.
        format: date
        type: string
      pickupAddress:
        allOf:
          - $ref: "definitions/Address.yaml"
      secondaryPickupAddress:
        allOf:
          - $ref: "definitions/Address.yaml"
      tertiaryPickupAddress:
        allOf:
          - $ref: "definitions/Address.yaml"
      destinationAddress:
        allOf:
          - $ref: "definitions/PPMDestinationAddress.yaml"
      secondaryDestinationAddress:
        allOf:
          - $ref: "definitions/Address.yaml"
      tertiaryDestinationAddress:
        allOf:
          - $ref: "definitions/Address.yaml"
      hasSecondaryPickupAddress:
        type: boolean
        x-nullable: true
        x-omitempty: false
      hasTertiaryPickupAddress:
        type: boolean
        x-nullable: true
        x-omitempty: false
      hasSecondaryDestinationAddress:
        type: boolean
        x-nullable: true
        x-omitempty: false
      hasTertiaryDestinationAddress:
        type: boolean
        x-nullable: true
        x-omitempty: false
      sitExpected:
        type: boolean
      sitLocation:
        allOf:
          - $ref: "definitions/SITLocationType.yaml"
          - x-nullable: true
      sitEstimatedWeight:
        type: integer
        example: 2000
        x-nullable: true
      sitEstimatedEntryDate:
        format: date
        type: string
        x-nullable: true
      sitEstimatedDepartureDate:
        format: date
        type: string
        x-nullable: true
      estimatedWeight:
        type: integer
        example: 4200
      hasProGear:
        description: >
          Indicates whether PPM shipment has pro gear.
        type: boolean
      proGearWeight:
        type: integer
        x-nullable: true
      spouseProGearWeight:
        type: integer
        x-nullable: true
      isActualExpenseReimbursement:
        description: Used for PPM shipments only. Denotes if this shipment uses the Actual Expense Reimbursement method.
        type: boolean
        example: false
        x-omitempty: false
        x-nullable: true
    required:
      - expectedDepartureDate
      - pickupAddress
      - destinationAddress
      - sitExpected
      - estimatedWeight
      - hasProGear
  CreateBoatShipment:
    description: Boat shipment information for the move.
    properties:
      type:
        type: string
        enum:
          - HAUL_AWAY
          - TOW_AWAY
      year:
        type: integer
        description: Year of the Boat
      make:
        type: string
        description: Make of the Boat
      model:
        type: string
        description: Model of the Boat
      lengthInInches:
        type: integer
        description: Length of the Boat in inches
      widthInInches:
        type: integer
        description: Width of the Boat in inches
      heightInInches:
        type: integer
        description: Height of the Boat in inches
      hasTrailer:
        type: boolean
        description: Does the boat have a trailer
      isRoadworthy:
        type: boolean
        description: Is the trailer roadworthy
        x-nullable: true
    required:
      - type
      - year
      - make
      - model
      - lengthInInches
      - widthInInches
      - heightInInches
      - hasTrailer
  CreateMobileHomeShipment:
    description: A mobile home shipment that the prime moves for a service member.
    properties:
      make:
        type: string
        description: Make of the Mobile Home
      model:
        type: string
        description: Model of the Mobile Home
      year:
        type: integer
        description: Year of the Mobile Home
      lengthInInches:
        type: integer
        description: Length of the Mobile Home in inches
      heightInInches:
        type: integer
        description: Height of the Mobile Home in inches
      widthInInches:
        type: integer
        description: Width of the Mobile Home in inches
    required:
      - make
      - model
      - year
      - lengthInInches
      - heightInInches
      - widthInInches
  RejectShipment:
    properties:
      rejectionReason:
        type: string
        example: MTO Shipment not good enough
    required:
      - rejectionReason
  RequestDiversion:
    properties:
      diversionReason:
        type: string
        example: Shipment route needs to change
    required:
      - diversionReason
  ApproveSITExtension:
    properties:
      approvedDays:
        description: Number of days approved for SIT extension
        type: integer
        example: 21
        minimum: 1
      requestReason:
        description: Reason from service counselor-provided picklist for SIT Duration Update
        example: "AWAITING_COMPLETION_OF_RESIDENCE"
        type: string
        enum:
          - SERIOUS_ILLNESS_MEMBER
          - SERIOUS_ILLNESS_DEPENDENT
          - IMPENDING_ASSIGNEMENT
          - DIRECTED_TEMPORARY_DUTY
          - NONAVAILABILITY_OF_CIVILIAN_HOUSING
          - AWAITING_COMPLETION_OF_RESIDENCE
          - OTHER
      officeRemarks:
        description: Remarks from TOO about SIT approval
        type: string
        example: Approved for three weeks rather than requested 45 days
        x-nullable: true
    required:
      - approvedDays
  DenySITExtension:
    properties:
      officeRemarks:
        description: Remarks from TOO about SIT denial
        type: string
        example: Denied this extension as it does not match the criteria
        x-nullable: true
      convertToCustomerExpense:
        description: Whether or not to convert to members expense once SIT extension is denied.
        type: boolean
        example: false
    required:
      - officeRemarks
      - convertToCustomerExpense
  UpdateSITServiceItemCustomerExpense:
    properties:
      convertToCustomerExpense:
        example: true
        type: boolean
      customerExpenseReason:
        description: Reason the service item was rejected
        type: string
        example: Insufficent details provided
    required:
      - convertToCustomerExpense
      - customerExpenseReason
  CreateApprovedSITDurationUpdate:
    properties:
      requestReason:
        description: Reason from service counselor-provided picklist for SIT Duration Update
        example: "AWAITING_COMPLETION_OF_RESIDENCE"
        type: string
        enum:
          - SERIOUS_ILLNESS_MEMBER
          - SERIOUS_ILLNESS_DEPENDENT
          - IMPENDING_ASSIGNEMENT
          - DIRECTED_TEMPORARY_DUTY
          - NONAVAILABILITY_OF_CIVILIAN_HOUSING
          - AWAITING_COMPLETION_OF_RESIDENCE
          - OTHER
      approvedDays:
        description: Number of days approved for SIT extension. This will match requested days saved to the SIT extension model.
        type: integer
        example: 21
      officeRemarks:
        description: Remarks from TOO about SIT Duration Update creation
        type: string
        example: Customer needs additional storage time as their new place of residence is not yet ready
        x-nullable: true
    required:
      - requestReason
      - approvedDays
  PatchMTOServiceItemStatusPayload:
    properties:
      status:
        description: Describes all statuses for a MTOServiceItem
        type: string
        enum:
          - SUBMITTED
          - APPROVED
          - REJECTED
      rejectionReason:
        description: Reason the service item was rejected
        type: string
        example: Insufficent details provided
        x-nullable: true
  MTOApprovalServiceItemCodes:
    description: MTO level service items to create when updating MTO status.
    properties:
      serviceCodeCS:
        example: true
        type: boolean
      serviceCodeMS:
        example: true
        type: boolean
    type: object
  TacValid:
    properties:
      isValid:
        example: true
        type: boolean
    required:
      - isValid
    type: object
  UpdatePaymentRequestStatusPayload:
    properties:
      rejectionReason:
        example: documentation was incomplete
        type: string
        x-nullable: true
      status:
        $ref: "#/definitions/PaymentRequestStatus"
      eTag:
        type: string
    type: object
  BulkAssignmentMoveIDs:
    type: array
    items:
      $ref: '#/definitions/BulkAssignmentMoveID'
  BulkAssignmentMoveID:
    type: string
    format: uuid
    example: c56a4180-65aa-42ec-a945-5fd21dec0538
  AvailableOfficeUsers:
    type: array
    items:
      $ref: "#/definitions/AvailableOfficeUser"
  AvailableOfficeUser:
    type: object
    properties:
      officeUserId:
        type: string
        format: uuid
        example: c56a4180-65aa-42ec-a945-5fd21dec0538
      lastName:
        type: string
      firstName:
        type: string
      hasSafetyPrivilege:
        type: boolean
      workload:
        type: integer
  BulkAssignmentData:
    type: object
    properties:
      availableOfficeUsers:
        $ref: '#/definitions/AvailableOfficeUsers'
      bulkAssignmentMoveIDs:
        $ref: '#/definitions/BulkAssignmentMoveIDs'
  QueueMoves:
    type: array
    items:
      $ref: "#/definitions/QueueMove"
  QueueMove:
    type: object
    properties:
      id:
        type: string
        format: uuid
      customer:
        $ref: "#/definitions/Customer"
      status:
        $ref: "#/definitions/MoveStatus"
      locator:
        type: string
      submittedAt:
        format: date-time
        type: string
        x-nullable: true
      appearedInTooAt:
        format: date-time
        type: string
        x-nullable: true
      requestedMoveDate:
        format: date
        type: string
        x-nullable: true
      departmentIndicator:
        $ref: "#/definitions/DeptIndicator"
      shipmentsCount:
        type: integer
      originDutyLocation:
        $ref: "definitions/DutyLocation.yaml"
      destinationDutyLocation:
        $ref: "definitions/DutyLocation.yaml"
      originGBLOC:
        $ref: "#/definitions/GBLOC"
      ppmType:
        type: string
        enum: [FULL, PARTIAL]
        x-nullable: true
      closeoutInitiated:
        format: date-time
        type: string
        x-nullable: true
      closeoutLocation:
        type: string
        x-nullable: true
      orderType:
        type: string
        x-nullable: true
      lockedByOfficeUserID:
        type: string
        format: uuid
        x-nullable: true
      lockedByOfficeUser:
        $ref: "#/definitions/LockedOfficeUser"
        x-nullable: true
      lockExpiresAt:
        type: string
        format: date-time
        x-nullable: true
      ppmStatus:
        $ref: "#/definitions/PPMStatus"
        x-nullable: true
      counselingOffice:
        type: string
        x-nullable: true
      counselingOfficeID:
        type: string
        format: uuid
        x-nullable: true
      assignedTo:
        $ref: "#/definitions/AssignedOfficeUser"
        x-nullable: true
      availableOfficeUsers:
        $ref: "#/definitions/AvailableOfficeUsers"
      assignable:
        type: boolean
  QueueMovesResult:
    type: object
    properties:
      page:
        type: integer
      perPage:
        type: integer
      totalCount:
        type: integer
      queueMoves:
        $ref: "#/definitions/QueueMoves"
  ListPrimeMove:
    description: >
      An abbreviated definition for a move, without all the nested information (shipments, service items, etc). Used to
      fetch a list of moves more efficiently.
    type: object
    properties:
      id:
        example: 1f2270c7-7166-40ae-981e-b200ebdf3054
        format: uuid
        type: string
      moveCode:
        type: string
        example: "HYXFJF"
        readOnly: true
      createdAt:
        format: date-time
        type: string
        readOnly: true
      orderID:
        example: c56a4180-65aa-42ec-a945-5fd21dec0538
        format: uuid
        type: string
      destinationGBLOC:
        example: 'AGFM'
        type: string
      destinationPostalCode:
        example: '90210'
        type: string
      referenceId:
        example: 1001-3456
        type: string
      availableToPrimeAt:
        format: date-time
        type: string
        x-nullable: true
        readOnly: true
      approvedAt:
        format: date-time
        type: string
        x-nullable: true
        readOnly: true
      updatedAt:
        format: date-time
        type: string
        readOnly: true
      ppmType:
        type: string
        enum:
          - FULL
          - PARTIAL
      eTag:
        type: string
        readOnly: true
      orderType:
        type: string
  ListPrimeMoves:
    type: array
    items:
      $ref: "#/definitions/ListPrimeMove"
  ListPrimeMovesResult:
    type: object
    properties:
      page:
        type: integer
      perPage:
        type: integer
      totalCount:
        type: integer
      queueMoves:
        $ref: "#/definitions/ListPrimeMoves"
  QueuePaymentRequest:
    type: object
    properties:
      id:
        type: string
        format: uuid
      moveID:
        type: string
        format: uuid
      customer:
        $ref: "#/definitions/Customer"
      status:
        $ref: "#/definitions/QueuePaymentRequestStatus"
      age:
        type: number
        format: double
        description: Days since the payment request has been requested.  Decimal representation will allow more accurate sorting.
      submittedAt:
        type: string
        format: date-time
      locator:
        type: string
      departmentIndicator:
        $ref: "#/definitions/DeptIndicator"
      originGBLOC:
        $ref: "#/definitions/GBLOC"
      originDutyLocation:
        $ref: "definitions/DutyLocation.yaml"
      orderType:
        type: string
        x-nullable: true
      lockedByOfficeUserID:
        type: string
        format: uuid
        x-nullable: true
      lockExpiresAt:
        type: string
        format: date-time
        x-nullable: true
      assignedTo:
        $ref: "#/definitions/AssignedOfficeUser"
        x-nullable: true
      availableOfficeUsers:
        $ref: "#/definitions/AvailableOfficeUsers"
      assignable:
        type: boolean
      counselingOffice:
        type: string
        x-nullable: true
  QueuePaymentRequests:
    type: array
    items:
      $ref: "#/definitions/QueuePaymentRequest"
  QueuePaymentRequestsResult:
    type: object
    properties:
      page:
        type: integer
      perPage:
        type: integer
      totalCount:
        type: integer
      queuePaymentRequests:
        $ref: "#/definitions/QueuePaymentRequests"
  QueuePaymentRequestStatus:
    enum:
      - Payment requested
      - Reviewed
      - Rejected
      - Paid
    title: Queue Payment Request Status
    type: string
  SearchMoves:
    type: array
    items:
      $ref: "#/definitions/SearchMove"
  SearchMove:
    type: object
    properties:
      id:
        type: string
        format: uuid
      firstName:
        type: string
        example: John
        x-nullable: true
      lastName:
        type: string
        example: Doe
        x-nullable: true
      edipi:
        type: string
        example: 1234567890
        x-nullable: true
      paymentRequestCode:
        type: string
        example: 9551-6199-2
        x-nullable: true
      status:
        $ref: "#/definitions/MoveStatus"
      locator:
        type: string
      branch:
        type: string
      shipmentsCount:
        type: integer
      originDutyLocationPostalCode:
        format: zip
        type: string
        title: ZIP
        example: "90210"
        pattern: ^(\d{5})$
      destinationPostalCode:
        format: zip
        type: string
        title: ZIP
        example: "90210"
        pattern: ^(\d{5})$
      requestedPickupDate:
        type: string
        format: date
        x-nullable: true
      orderType:
        type: string
      requestedDeliveryDate:
        type: string
        format: date
        x-nullable: true
      originGBLOC:
        $ref: "#/definitions/GBLOC"
      destinationGBLOC:
        $ref: "#/definitions/GBLOC"
      lockedByOfficeUserID:
        type: string
        format: uuid
        x-nullable: true
      lockExpiresAt:
        type: string
        format: date-time
        x-nullable: true
      emplid:
        type: string
        x-nullable: true
  SearchMovesResult:
    type: object
    properties:
      page:
        type: integer
      perPage:
        type: integer
      totalCount:
        type: integer
      searchMoves:
        $ref: "#/definitions/SearchMoves"
  GBLOC:
    type: string
    enum:
      - AGFM
      - APAT
      - BGAC
      - BGNC
      - BKAS
      - CFMQ
      - CLPK
      - CNNQ
      - DMAT
      - GSAT
      - HAFC
      - HBAT
      - JEAT
      - JENQ
      - KKFA
      - LHNQ
      - LKNQ
      - MAPK
      - MAPS
      - MBFL
      - MLNQ
      - XXXX
  CreateCustomerSupportRemark:
    type: object
    description: >-
      A text remark written by an customer support user that is associated with a specific
      move.
    required:
      - content
      - officeUserID
    properties:
      content:
        example: This is a remark about a move.
        type: string
      officeUserID:
        example: 1f2270c7-7166-40ae-981e-b200ebdf3054
        format: uuid
        type: string
  UpdateCustomerSupportRemarkPayload:
    type: object
    description: >-
      A text remark update to an existing remark created by the current active user (the CSR).
    required:
      - content
    properties:
      content:
        example: This is a remark about a move.
        type: string
  EvaluationReportType:
    type: string
    enum:
      - SHIPMENT
      - COUNSELING
  EvaluationReportInspectionType:
    type: string
    enum:
      - DATA_REVIEW
      - PHYSICAL
      - VIRTUAL
    x-nullable: true
  EvaluationReportLocation:
    type: string
    enum:
      - ORIGIN
      - DESTINATION
      - OTHER
    x-nullable: true
  EvaluationReportOfficeUser:
    type: object
    readOnly: true
    description: The authoring office user for an evaluation report
    properties:
      id:
        example: 1f2270c7-7166-40ae-981e-b200ebdf3054
        format: uuid
        type: string
      firstName:
        type: string
      lastName:
        type: string
      email:
        type: string
        format: x-email
        pattern: '^[a-zA-Z0-9._%+-]+@[a-zA-Z0-9.-]+\.[a-zA-Z]{2,}$'
      phone:
        type: string
        format: telephone
        pattern: '^[2-9]\d{2}-\d{3}-\d{4}$'
  EvaluationReportList:
    type: array
    items:
      $ref: "#/definitions/EvaluationReport"
  EvaluationReport:
    type: object
    description: An evaluation report
    properties:
      id:
        example: 1f2270c7-7166-40ae-981e-b200ebdf3054
        format: uuid
        type: string
        readOnly: true
      moveID:
        example: 1f2270c7-7166-40ae-981e-b200ebdf3054
        format: uuid
        type: string
        readOnly: true
      shipmentID:
        example: 1f2270c7-7166-40ae-981e-b200ebdf3054
        format: uuid
        type: string
        x-nullable: true
        readOnly: true
      type:
        $ref: "#/definitions/EvaluationReportType"
      inspectionType:
        $ref: "#/definitions/EvaluationReportInspectionType"
        x-nullable: true
      inspectionDate:
        type: string
        format: date
        x-nullable: true
      officeUser:
        $ref: "#/definitions/EvaluationReportOfficeUser"
      location:
        $ref: "#/definitions/EvaluationReportLocation"
        x-nullable: true
      reportViolations:
        $ref: "#/definitions/ReportViolations"
        x-nullable: true
      gsrAppeals:
        $ref: "#/definitions/GSRAppeals"
        x-nullable: true
      locationDescription:
        type: string
        example: "Route 66 at crash inspection site 3"
        x-nullable: true
      observedShipmentDeliveryDate:
        type: string
        format: date
        x-nullable: true
      observedShipmentPhysicalPickupDate:
        type: string
        format: date
        x-nullable: true
      timeDepart:
        type: string
        x-nullable: true
        pattern: "^(0[0-9]|1[0-9]|2[0-3]):[0-5][0-9]$"
        example: "14:30"
      evalStart:
        type: string
        x-nullable: true
        pattern: "^(0[0-9]|1[0-9]|2[0-3]):[0-5][0-9]$"
        example: "15:00"
      evalEnd:
        type: string
        x-nullable: true
        pattern: "^(0[0-9]|1[0-9]|2[0-3]):[0-5][0-9]$"
        example: "18:00"
      violationsObserved:
        type: boolean
        x-nullable: true
      remarks:
        type: string
        x-nullable: true
      seriousIncident:
        type: boolean
        x-nullable: true
      seriousIncidentDesc:
        type: string
        x-nullable: true
      observedClaimsResponseDate:
        type: string
        format: date
        x-nullable: true
      observedPickupDate:
        type: string
        format: date
        x-nullable: true
      observedPickupSpreadStartDate:
        type: string
        format: date
        x-nullable: true
      observedPickupSpreadEndDate:
        type: string
        format: date
        x-nullable: true
      observedDeliveryDate:
        type: string
        format: date
        x-nullable: true
      moveReferenceID:
        type: string
        x-nullable: true
        readOnly: true
      eTag:
        type: string
      submittedAt:
        type: string
        format: date-time
        x-nullable: true
      createdAt:
        type: string
        format: date-time
        readOnly: true
      updatedAt:
        type: string
        format: date-time
        readOnly: true
  CreateEvaluationReport:
    type: object
    description: Minimal set of info needed to create a shipment evaluation report, which is just a shipment ID.
    properties:
      shipmentID:
        description: The shipment ID of the shipment to be evaluated in the report
        example: 01b9671e-b268-4906-967b-ba661a1d3933
        format: uuid
        type: string
  CreateAppeal:
    type: object
    description: Appeal status and remarks left for a violation, created by a GSR user.
    properties:
      remarks:
        description: Remarks left by the GSR user
        example: These are my violation appeal remarks
        type: string
      appealStatus:
        description: The status of the appeal set by the GSR user
        example: These are my violation appeal remarks
        type: string
        enum: [sustained, rejected]
  PWSViolation:
    type: object
    description: A PWS violation for an evaluation report
    readOnly: true
    properties:
      id:
        example: 1f2270c7-7166-40ae-981e-b200ebdf3054
        format: uuid
        type: string
      displayOrder:
        example: 3
        type: integer
      paragraphNumber:
        example: 1.2.3.4.5
        type: string
      title:
        example: Customer Support
        type: string
      category:
        example: Pre-Move Services
        type: string
      subCategory:
        example: Weight Estimate
        type: string
      requirementSummary:
        example: Provide a single point of contact (POC)
        type: string
      requirementStatement:
        example: The contractor shall prepare and load property going into NTS in containers at residence for shipment to NTS.
        type: string
      isKpi:
        example: false
        type: boolean
      additionalDataElem:
        example: QAE Observed Delivery Date
        type: string
  PWSViolations:
    type: array
    items:
      $ref: "#/definitions/PWSViolation"
  AssociateReportViolations:
    type: object
    description: A list of PWS violation string ids to associate with an evaluation report
    properties:
      violations:
        type: array
        items:
          type: string
          format: uuid
  ReportViolation:
    type: object
    description: An object associating violations to evaluation reports
    properties:
      id:
        example: 1f2270c7-7166-40ae-981e-b200ebdf3054
        format: uuid
        type: string
      reportID:
        example: 1f2270c7-7166-40ae-981e-b200ebdf3054
        format: uuid
        type: string
      violationID:
        example: 1f2270c7-7166-40ae-981e-b200ebdf3054
        format: uuid
        type: string
      violation:
        $ref: "#/definitions/PWSViolation"
      gsrAppeals:
        $ref: "#/definitions/GSRAppeals"
        x-nullable: true
  ReportViolations:
    type: array
    items:
      $ref: "#/definitions/ReportViolation"
  GSRAppealStatusType:
    type: string
    enum:
      - SUSTAINED
      - REJECTED
  GSRAppeals:
    type: array
    items:
      $ref: "#/definitions/GSRAppeal"
  GSRAppeal:
    type: object
    description: An object associating appeals on violations and serious incidents
    properties:
      id:
        example: 1f2270c7-7166-40ae-981e-b200ebdf3054
        format: uuid
        type: string
      reportID:
        example: 1f2270c7-7166-40ae-981e-b200ebdf3054
        format: uuid
        type: string
      violationID:
        example: 1f2270c7-7166-40ae-981e-b200ebdf3054
        format: uuid
        type: string
      officeUserID:
        example: 1f2270c7-7166-40ae-981e-b200ebdf3054
        format: uuid
        type: string
      officeUser:
        $ref: "#/definitions/EvaluationReportOfficeUser"
      isSeriousIncident:
        type: boolean
        example: false
      appealStatus:
        $ref: "#/definitions/GSRAppealStatusType"
      remarks:
        type: string
        example: Office user remarks
      createdAt:
        type: string
        format: date-time
        readOnly: true
  TransportationOffices:
    type: array
    items:
      $ref: "definitions/TransportationOffice.yaml"
  ReServiceItems:
    type: array
    items:
      $ref: "definitions/ReServiceItem.yaml"
  VLocations:
    type: array
    items:
      $ref: "definitions/VLocation.yaml"
  GBLOCs:
    type: array
    items:
      type: string
  MovePayload:
    type: object
    properties:
      id:
        type: string
        format: uuid
        example: c56a4180-65aa-42ec-a945-5fd21dec0538
      orders_id:
        type: string
        format: uuid
        example: c56a4180-65aa-42ec-a945-5fd21dec0538
      service_member_id:
        type: string
        format: uuid
        example: c56a4180-65aa-42ec-a945-5fd21dec0538
        readOnly: true
      locator:
        type: string
        example: "12432"
      status:
        $ref: "#/definitions/MoveStatus"
      created_at:
        type: string
        format: date-time
      updated_at:
        type: string
        format: date-time
      submitted_at:
        type: string
        format: date-time
        x-nullable: true
      mto_shipments:
        $ref: "#/definitions/MTOShipments"
      closeout_office:
        $ref: "#/definitions/TransportationOffice"
      cancel_reason:
        type: string
        example: Change of orders
        x-nullable: true
      eTag:
        type: string
      primeCounselingCompletedAt:
        format: date-time
        type: string
        readOnly: true
      additionalDocuments:
        $ref: "definitions/Document.yaml"
    required:
      - id
      - orders_id
      - locator
      - created_at
      - updated_at
      - eTag
  IsDateWeekendHolidayInfo:
    type: object
    properties:
      country_code:
        type: string
      country_name:
        type: string
      date:
        type: string
        format: date
        example: "2018-09-25"
      is_weekend:
        type: boolean
      is_holiday:
        type: boolean
      details:
        type: string
    required:
      - country_code
      - country_name
      - date
      - is_weekend
      - is_holiday
  AssignOfficeUserBody:
    type: object
    properties:
      officeUserId:
        type: string
        format: uuid
      roleType:
        type: string
    required:
      - officeUserId
      - roleType
  AssignedOfficeUser:
    type: object
    properties:
      officeUserId:
        type: string
        format: uuid
        example: c56a4180-65aa-42ec-a945-5fd21dec0538
      firstName:
        type: string
      lastName:
        type: string
responses:
  InvalidRequest:
    description: The request payload is invalid
    schema:
      $ref: "#/definitions/Error"
  NotFound:
    description: The requested resource wasn't found
    schema:
      $ref: "#/definitions/Error"
  Conflict:
    description: Conflict error
    schema:
      $ref: "#/definitions/Error"
  PermissionDenied:
    description: The request was denied
    schema:
      $ref: "#/definitions/Error"
  ServerError:
    description: A server error occurred
    schema:
      $ref: "#/definitions/Error"
  PreconditionFailed:
    description: Precondition failed
    schema:
      $ref: "#/definitions/Error"
  UnprocessableEntity:
    description: The payload was unprocessable.
    schema:
      $ref: "#/definitions/ValidationError"<|MERGE_RESOLUTION|>--- conflicted
+++ resolved
@@ -1429,13 +1429,8 @@
           $ref: "#/responses/ServerError"
       tags:
         - shipment
-<<<<<<< HEAD
-      description:
-        This endpoint is used to approve a address update request. Office remarks are required.
-=======
         - shipment_address_updates
       description: This endpoint is used to approve a address update request. Office remarks are required.
->>>>>>> 88b2d48f
         Approving the address update will update the Destination Final Address of the associated service item
       operationId: reviewShipmentAddressUpdate
       summary: Allows TOO to review a shipment address update
@@ -5898,15 +5893,12 @@
         example: "N002214CSW32Y9"
         $ref: definitions/NullableString.yaml
       grade:
-<<<<<<< HEAD
         $ref: "#/definitions/Grade"
-=======
         $ref: '#/definitions/Grade'
       hasDependents:
         type: boolean
         title: Are dependents included in your orders?
         x-nullable: true
->>>>>>> 88b2d48f
     required:
       - issueDate
       - reportByDate
