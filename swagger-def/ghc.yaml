--- conflicted
+++ resolved
@@ -8822,13 +8822,10 @@
     type: array
     items:
       $ref: 'definitions/VLocation.yaml'
-<<<<<<< HEAD
-=======
   Countries:
     type: array
     items:
       $ref: 'definitions/Country.yaml'
->>>>>>> 1042953b
   GBLOCs:
     type: array
     items:
