swagger: '2.0'
info:
  contact:
    email: milmove-developers@caci.com
  description:
    $ref: info/ghc_description.md
  license:
    name: MIT
    url: 'https://opensource.org/licenses/MIT'
  title: MilMove GHC API
  version: 0.0.1
basePath: /ghc/v1
schemes:
  - http
tags:
  - name: queues
  - name: move
  - $ref: 'tags/order.yaml'
  - name: moveTaskOrder
  - name: customer
  - name: mtoServiceItem
  - name: mtoShipment
  - name: shipment
  - name: mtoAgent
  - name: paymentServiceItem
  - name: ppm
  - name: tac
  - name: transportationOffice
  - name: uploads
  - name: paymentRequests
paths:
  '/customer':
    post:
      summary: Creates a customer with Okta option
      description: Creates a customer with option to also create an Okta profile account based on the office user's input when completing the UI form and submitting.
      operationId: createCustomerWithOktaOption
      tags:
        - customer
      consumes:
        - application/json
      produces:
        - application/json
      parameters:
        - in: body
          name: body
          required: true
          schema:
            $ref: '#/definitions/CreateCustomerPayload'
      responses:
        '200':
          description: successfully created the customer
          schema:
            $ref: '#/definitions/CreatedCustomer'
        '400':
          $ref: '#/responses/InvalidRequest'
        '401':
          $ref: '#/responses/PermissionDenied'
        '403':
          $ref: '#/responses/PermissionDenied'
        '404':
          $ref: '#/responses/NotFound'
        '409':
          $ref: '#/responses/Conflict'
        '412':
          $ref: '#/responses/PreconditionFailed'
        '422':
          $ref: '#/responses/UnprocessableEntity'
        '500':
          $ref: '#/responses/ServerError'
  /open/requested-office-users:
    post:
      consumes:
        - application/json
      produces:
        - application/json
      summary: Create an Office User
      description: >
        This endpoint is publicly accessible as it is utilized for individuals who do not have an office account to request the creation of an office account.

        Request the creation of an office user. An administrator will need to approve them after creation. Note on requirements:
        An identification method must be present. The following 2 fields have an "OR" requirement.
        - edipi
        - other_unique_id
        One of these two fields MUST be present to serve as identification for the office user being created. This logic is handled at the application level.
      operationId: createRequestedOfficeUser
      tags:
        - officeUsers
      parameters:
        - in: body
          name: officeUser
          description: Office User information
          schema:
            $ref: '#/definitions/OfficeUserCreate'
      responses:
        '201':
          description: successfully requested the creation of provided office user
          schema:
            $ref: '#/definitions/OfficeUser'
        '422':
          description: validation error
          schema:
            $ref: '#/definitions/ValidationError'
        '500':
          description: internal server error
  '/customer/{customerID}':
    parameters:
      - description: ID of customer to use
        in: path
        name: customerID
        required: true
        type: string
        format: uuid
    get:
      produces:
        - application/json
      parameters: []
      responses:
        '200':
          description: Successfully retrieved information on an individual customer
          schema:
            $ref: '#/definitions/Customer'
        '400':
          $ref: '#/responses/InvalidRequest'
        '401':
          $ref: '#/responses/PermissionDenied'
        '403':
          $ref: '#/responses/PermissionDenied'
        '404':
          $ref: '#/responses/NotFound'
        '500':
          $ref: '#/responses/ServerError'
      tags:
        - customer
      description: Returns a given customer
      operationId: getCustomer
      summary: Returns a given customer
    patch:
      summary: Updates customer info
      description: Updates customer info by ID
      operationId: updateCustomer
      tags:
        - customer
      consumes:
        - application/json
      produces:
        - application/json
      parameters:
        - in: body
          name: body
          required: true
          schema:
            $ref: '#/definitions/UpdateCustomerPayload'
        - in: header
          name: If-Match
          type: string
          required: true
      responses:
        '200':
          description: updated instance of orders
          schema:
            $ref: '#/definitions/Customer'
        '400':
          $ref: '#/responses/InvalidRequest'
        '401':
          $ref: '#/responses/PermissionDenied'
        '403':
          $ref: '#/responses/PermissionDenied'
        '404':
          $ref: '#/responses/NotFound'
        '412':
          $ref: '#/responses/PreconditionFailed'
        '422':
          $ref: '#/responses/UnprocessableEntity'
        '500':
          $ref: '#/responses/ServerError'
      x-permissions:
        - update.customer
  /customer/search:
    post:
      produces:
        - application/json
      consumes:
        - application/json
      summary: Search customers by DOD ID or customer name
      description: >
        Search customers by DOD ID or customer name. Used by services counselors to locate profiles to update, find attached moves, and to create new moves.
      operationId: searchCustomers
      tags:
        - customer
      parameters:
        - in: body
          name: body
          schema:
            properties:
              page:
                type: integer
                description: requested page of results
              perPage:
                type: integer
              dodID:
                description: DOD ID
                type: string
                minLength: 10
                maxLength: 10
                x-nullable: true
              emplid:
                description: EMPLID
                type: string
                minLength: 7
                maxLength: 7
                x-nullable: true
              branch:
                description: Branch
                type: string
                minLength: 1
              customerName:
                description: Customer Name
                type: string
                minLength: 1
                x-nullable: true
              sort:
                type: string
                x-nullable: true
                enum: [customerName, dodID, emplid, branch, personalEmail, telephone]
              order:
                type: string
                x-nullable: true
                enum: [asc, desc]
          description: field that results should be sorted by
      responses:
        '200':
          description: Successfully returned all customers matching the criteria
          schema:
            $ref: '#/definitions/SearchCustomersResult'
        '403':
          $ref: '#/responses/PermissionDenied'
        '500':
          $ref: '#/responses/ServerError'
  '/move/{locator}':
    parameters:
      - description: Code used to identify a move in the system
        in: path
        name: locator
        required: true
        type: string
    get:
      produces:
        - application/json
      parameters: []
      responses:
        '200':
          description: Successfully retrieved the individual move
          schema:
            $ref: '#/definitions/Move'
        '400':
          $ref: '#/responses/InvalidRequest'
        '401':
          $ref: '#/responses/PermissionDenied'
        '403':
          $ref: '#/responses/PermissionDenied'
        '404':
          $ref: '#/responses/NotFound'
        '500':
          $ref: '#/responses/ServerError'
      tags:
        - move
      description: Returns a given move for a unique alphanumeric locator string
      summary: Returns a given move
      operationId: getMove
  '/move/{locator}/history':
    parameters:
      - description: Code used to identify a move in the system
        in: path
        name: locator
        required: true
        type: string
    get:
      produces:
        - application/json
      parameters:
        - in: query
          name: page
          type: integer
          description: requested page of results
        - in: query
          name: perPage
          type: integer
          description: results per page
      responses:
        '200':
          description: Successfully retrieved the individual move history
          schema:
            $ref: '#/definitions/MoveHistoryResult'
        '400':
          $ref: '#/responses/InvalidRequest'
        '401':
          $ref: '#/responses/PermissionDenied'
        '403':
          $ref: '#/responses/PermissionDenied'
        '404':
          $ref: '#/responses/NotFound'
        '500':
          $ref: '#/responses/ServerError'
      tags:
        - move
      description: Returns the history for a given move for a unique alphanumeric locator string
      summary: Returns the history of an identified move
      operationId: getMoveHistory
  '/moves/{moveID}/shipment-evaluation-reports-list':
    parameters:
      - description: Code used to identify a move in the system
        in: path
        name: moveID
        required: true
        type: string
        format: uuid
    get:
      produces:
        - application/json
      responses:
        '200':
          description: Successfully retrieved the move's evaluation reports
          schema:
            $ref: '#/definitions/EvaluationReportList'
        '400':
          $ref: '#/responses/InvalidRequest'
        '401':
          $ref: '#/responses/PermissionDenied'
        '403':
          $ref: '#/responses/PermissionDenied'
        '404':
          $ref: '#/responses/NotFound'
        '500':
          $ref: '#/responses/ServerError'
      tags:
        - move
      description: Returns shipment evaluation reports for the specified move that are visible to the current office user
      summary: Returns shipment evaluation reports for the specified move that are visible to the current office user
      operationId: getMoveShipmentEvaluationReportsList
  '/moves/{moveID}/counseling-evaluation-reports-list':
    parameters:
      - description: Code used to identify a move in the system
        in: path
        name: moveID
        required: true
        type: string
        format: uuid
    get:
      produces:
        - application/json
      responses:
        '200':
          description: Successfully retrieved the move's evaluation reports
          schema:
            $ref: '#/definitions/EvaluationReportList'
        '400':
          $ref: '#/responses/InvalidRequest'
        '401':
          $ref: '#/responses/PermissionDenied'
        '403':
          $ref: '#/responses/PermissionDenied'
        '404':
          $ref: '#/responses/NotFound'
        '500':
          $ref: '#/responses/ServerError'
      tags:
        - move
      description: Returns counseling evaluation reports for the specified move that are visible to the current office user
      summary: Returns counseling evaluation reports for the specified move that are visible to the current office user
      operationId: getMoveCounselingEvaluationReportsList
  '/moves/{moveID}/cancel':
    parameters:
      - description: ID of the move
        in: path
        name: moveID
        required: true
        format: uuid
        type: string
    post:
      consumes:
        - application/json
      produces:
        - application/json
      parameters: []
      responses:
        '200':
          description: Successfully cancelled move
          schema:
            $ref: '#/definitions/Move'
        '403':
          $ref: '#/responses/PermissionDenied'
        '404':
          $ref: '#/responses/NotFound'
        '409':
          $ref: '#/responses/Conflict'
        '412':
          $ref: '#/responses/PreconditionFailed'
        '422':
          $ref: '#/responses/UnprocessableEntity'
        '500':
          $ref: '#/responses/ServerError'
      tags:
        - move
      description: cancels a move
      operationId: moveCanceler
      summary: Cancels a move
  '/counseling/orders/{orderID}':
    parameters:
      - description: ID of order to update
        in: path
        name: orderID
        required: true
        type: string
        format: uuid
    patch:
      summary: Updates an order (performed by a services counselor)
      description: All fields sent in this request will be set on the order referenced
      operationId: counselingUpdateOrder
      tags:
        - order
      consumes:
        - application/json
      produces:
        - application/json
      parameters:
        - in: body
          name: body
          required: true
          schema:
            $ref: '#/definitions/CounselingUpdateOrderPayload'
        - in: header
          name: If-Match
          type: string
          required: true
      responses:
        '200':
          description: updated instance of orders
          schema:
            $ref: '#/definitions/Order'
        '403':
          $ref: '#/responses/PermissionDenied'
        '404':
          $ref: '#/responses/NotFound'
        '412':
          $ref: '#/responses/PreconditionFailed'
        '422':
          $ref: '#/responses/UnprocessableEntity'
        '500':
          $ref: '#/responses/ServerError'
  '/orders':
    post:
      summary: Creates an orders model for a logged-in user
      description: Creates an instance of orders tied to a service member, which allow for creation of a move and an entitlement. Orders are required before the creation of a move
      operationId: createOrder
      tags:
        - order
      consumes:
        - application/json
      produces:
        - application/json
      parameters:
        - in: body
          name: createOrders
          schema:
            $ref: '#/definitions/CreateOrders'
      responses:
        '200':
          description: created instance of orders
          schema:
            $ref: '#/definitions/Order'
        '400':
          description: invalid request
        '401':
          description: request requires user authentication
        '403':
          description: user is not authorized
        '422':
          $ref: '#/responses/UnprocessableEntity'
        '500':
          description: internal server error
  '/orders/{orderID}':
    parameters:
      - description: ID of order to use
        in: path
        name: orderID
        required: true
        type: string
        format: uuid
    patch:
      summary: Updates an order
      description: All fields sent in this request will be set on the order referenced
      operationId: updateOrder
      tags:
        - order
      consumes:
        - application/json
      produces:
        - application/json
      parameters:
        - in: body
          name: body
          required: true
          schema:
            $ref: '#/definitions/UpdateOrderPayload'
        - in: header
          name: If-Match
          type: string
          required: true
      responses:
        '200':
          description: updated instance of orders
          schema:
            $ref: '#/definitions/Order'
        '400':
          $ref: '#/responses/InvalidRequest'
        '403':
          $ref: '#/responses/PermissionDenied'
        '404':
          $ref: '#/responses/NotFound'
        '409':
          $ref: '#/responses/Conflict'
        '412':
          $ref: '#/responses/PreconditionFailed'
        '422':
          $ref: '#/responses/UnprocessableEntity'
        '500':
          $ref: '#/responses/ServerError'
      x-permissions:
        - update.orders
    get:
      produces:
        - application/json
      parameters: []
      responses:
        '200':
          description: Successfully retrieved order
          schema:
            $ref: '#/definitions/Order'
        '400':
          $ref: '#/responses/InvalidRequest'
        '401':
          $ref: '#/responses/PermissionDenied'
        '403':
          $ref: '#/responses/PermissionDenied'
        '404':
          $ref: '#/responses/NotFound'
        '500':
          $ref: '#/responses/ServerError'
      tags:
        - order
      description: Gets an order
      operationId: getOrder
      summary: Gets an order by ID
  '/orders/{orderID}/allowances':
    parameters:
      - description: ID of order to use
        in: path
        name: orderID
        required: true
        type: string
        format: uuid
    patch:
      summary: Updates an allowance (Orders with Entitlements)
      description: All fields sent in this request will be set on the order referenced
      operationId: updateAllowance
      tags:
        - order
      consumes:
        - application/json
      produces:
        - application/json
      parameters:
        - in: body
          name: body
          required: true
          schema:
            $ref: '#/definitions/UpdateAllowancePayload'
        - in: header
          name: If-Match
          type: string
          required: true
      responses:
        '200':
          description: updated instance of allowance
          schema:
            $ref: '#/definitions/Order'
        '403':
          $ref: '#/responses/PermissionDenied'
        '404':
          $ref: '#/responses/NotFound'
        '412':
          $ref: '#/responses/PreconditionFailed'
        '422':
          $ref: '#/responses/UnprocessableEntity'
        '500':
          $ref: '#/responses/ServerError'
      x-permissions:
        - update.allowances
  '/orders/{orderID}/acknowledge-excess-weight-risk':
    parameters:
      - description: ID of order to use
        in: path
        name: orderID
        required: true
        type: string
        format: uuid
    post:
      summary: Saves the date and time a TOO acknowledged the excess weight risk by dismissing the alert
      description: Saves the date and time a TOO acknowledged the excess weight risk by dismissing the alert
      operationId: acknowledgeExcessWeightRisk
      tags:
        - order
      consumes:
        - application/json
      produces:
        - application/json
      parameters:
        - in: header
          name: If-Match
          type: string
          required: true
      responses:
        '200':
          description: updated Move
          schema:
            $ref: '#/definitions/Move'
        '403':
          $ref: '#/responses/PermissionDenied'
        '404':
          $ref: '#/responses/NotFound'
        '412':
          $ref: '#/responses/PreconditionFailed'
        '422':
          $ref: '#/responses/UnprocessableEntity'
        '500':
          $ref: '#/responses/ServerError'
      x-permissions:
        - update.excessWeightRisk
  '/orders/{orderID}/update-billable-weight':
    parameters:
      - description: ID of order to use
        in: path
        name: orderID
        required: true
        type: string
        format: uuid
    patch:
      summary: Updates the max billable weight
      description: Updates the DBAuthorizedWeight attribute for the Order Entitlements=
      operationId: updateBillableWeight
      tags:
        - order
      consumes:
        - application/json
      produces:
        - application/json
      parameters:
        - in: body
          name: body
          required: true
          schema:
            $ref: '#/definitions/UpdateBillableWeightPayload'
        - in: header
          name: If-Match
          type: string
          required: true
      responses:
        '200':
          description: updated Order
          schema:
            $ref: '#/definitions/Order'
        '403':
          $ref: '#/responses/PermissionDenied'
        '404':
          $ref: '#/responses/NotFound'
        '412':
          $ref: '#/responses/PreconditionFailed'
        '422':
          $ref: '#/responses/UnprocessableEntity'
        '500':
          $ref: '#/responses/ServerError'
      x-permissions:
        - update.billableWeight
  '/orders/{orderID}/update-max-billable-weight/tio':
    parameters:
      - description: ID of order to use
        in: path
        name: orderID
        required: true
        type: string
        format: uuid
    patch:
      summary: Updates the max billable weight with TIO remarks
      description: Updates the DBAuthorizedWeight attribute for the Order Entitlements and move TIO remarks
      operationId: updateMaxBillableWeightAsTIO
      tags:
        - order
      consumes:
        - application/json
      produces:
        - application/json
      parameters:
        - in: body
          name: body
          required: true
          schema:
            $ref: '#/definitions/UpdateMaxBillableWeightAsTIOPayload'
        - $ref: 'parameters/ifMatch.yaml'
      responses:
        '200':
          description: updated Order
          schema:
            $ref: '#/definitions/Order'
        '403':
          $ref: '#/responses/PermissionDenied'
        '404':
          $ref: '#/responses/NotFound'
        '412':
          $ref: '#/responses/PreconditionFailed'
        '422':
          $ref: '#/responses/UnprocessableEntity'
        '500':
          $ref: '#/responses/ServerError'
      x-permissions:
        - update.maxBillableWeight
  /orders/{orderID}/upload_amended_orders:
    post:
      summary: Create an amended order for a given order
      description: Create an amended order for a given order
      operationId: uploadAmendedOrders
      tags:
        - order
      consumes:
        - multipart/form-data
      parameters:
        - in: path
          name: orderID
          type: string
          format: uuid
          required: true
          description: UUID of the order
        - in: formData
          name: file
          type: file
          description: The file to upload.
          required: true
      responses:
        '201':
          description: created upload
          schema:
            $ref: 'definitions/Upload.yaml'
        '400':
          description: invalid request
          schema:
            $ref: '#/definitions/InvalidRequestResponsePayload'
        '403':
          description: not authorized
        '404':
          description: not found
        '413':
          description: payload is too large
        '500':
          description: server error
  '/counseling/orders/{orderID}/allowances':
    parameters:
      - description: ID of order to use
        in: path
        name: orderID
        required: true
        type: string
        format: uuid
    patch:
      summary: Updates an allowance (Orders with Entitlements)
      description: All fields sent in this request will be set on the order referenced
      operationId: counselingUpdateAllowance
      tags:
        - order
      consumes:
        - application/json
      produces:
        - application/json
      parameters:
        - in: body
          name: body
          required: true
          schema:
            $ref: '#/definitions/CounselingUpdateAllowancePayload'
        - in: header
          name: If-Match
          type: string
          required: true
      responses:
        '200':
          description: updated instance of allowance
          schema:
            $ref: '#/definitions/Order'
        '403':
          $ref: '#/responses/PermissionDenied'
        '404':
          $ref: '#/responses/NotFound'
        '412':
          $ref: '#/responses/PreconditionFailed'
        '422':
          $ref: '#/responses/UnprocessableEntity'
        '500':
          $ref: '#/responses/ServerError'
  '/move-task-orders/{moveTaskOrderID}':
    parameters:
      - description: ID of move to use
        in: path
        name: moveTaskOrderID
        required: true
        type: string
    get:
      produces:
        - application/json
      parameters: []
      responses:
        '200':
          description: Successfully retrieved move task order
          schema:
            $ref: '#/definitions/MoveTaskOrder'
        '400':
          $ref: '#/responses/InvalidRequest'
        '401':
          $ref: '#/responses/PermissionDenied'
        '403':
          $ref: '#/responses/PermissionDenied'
        '404':
          $ref: '#/responses/NotFound'
        '500':
          $ref: '#/responses/ServerError'
      tags:
        - moveTaskOrder
      description: Gets a move
      operationId: getMoveTaskOrder
      summary: Gets a move by ID
  '/move_task_orders/{moveTaskOrderID}/mto_service_items':
    parameters:
      - description: ID of move for mto service item to use
        in: path
        name: moveTaskOrderID
        required: true
        format: uuid
        type: string
    get:
      produces:
        - application/json
      parameters: []
      responses:
        '200':
          description: Successfully retrieved all line items for a move task order
          schema:
            $ref: 'definitions/MTOServiceItems.yaml'
        '404':
          $ref: '#/responses/NotFound'
        '422':
          $ref: '#/responses/UnprocessableEntity'
        '500':
          $ref: '#/responses/ServerError'
      tags:
        - mtoServiceItem
      description: Gets all line items for a move
      operationId: listMTOServiceItems
      summary: Gets all line items for a move
  '/mto-shipments':
    post:
      summary: createMTOShipment
      description: |
        Creates a MTO shipment for the specified Move Task Order.
        Required fields include:
        * Shipment Type
        * Customer requested pick-up date
        * Pick-up Address
        * Delivery Address
        * Releasing / Receiving agents
        Optional fields include:
        * Delivery Address Type
        * Customer Remarks
        * Releasing / Receiving agents
        * An array of optional accessorial service item codes
      consumes:
        - application/json
      produces:
        - application/json
      operationId: createMTOShipment
      tags:
        - mtoShipment
      parameters:
        - in: body
          name: body
          schema:
            $ref: '#/definitions/CreateMTOShipment'
      responses:
        '200':
          description: Successfully created a MTO shipment.
          schema:
            $ref: 'definitions/MTOShipment.yaml'
        '400':
          $ref: '#/responses/InvalidRequest'
        '404':
          $ref: '#/responses/NotFound'
        '422':
          $ref: '#/responses/UnprocessableEntity'
        '500':
          $ref: '#/responses/ServerError'
  '/move_task_orders/{moveTaskOrderID}/mto_shipments':
    parameters:
      - description: ID of move task order for mto shipment to use
        in: path
        name: moveTaskOrderID
        required: true
        format: uuid
        type: string
    get:
      produces:
        - application/json
      parameters: []
      responses:
        '200':
          description: Successfully retrieved all mto shipments for a move task order
          schema:
            $ref: '#/definitions/MTOShipments'
        '403':
          $ref: '#/responses/PermissionDenied'
        '404':
          $ref: '#/responses/NotFound'
        '422':
          $ref: '#/responses/UnprocessableEntity'
        '500':
          $ref: '#/responses/ServerError'
      tags:
        - mtoShipment
      description: Gets all shipments for a move task order
      operationId: listMTOShipments
      summary: Gets all shipments for a move task order
  '/shipments/{shipmentID}':
    get:
      summary: fetches a shipment by ID
      description: fetches a shipment by ID
      operationId: getShipment
      tags:
        - mtoShipment
      produces:
        - application/json
      parameters:
        - description: ID of the shipment to be fetched
          in: path
          name: shipmentID
          required: true
          format: uuid
          type: string
      responses:
        '200':
          description: Successfully fetched the shipment
          schema:
            $ref: '#/definitions/MTOShipment'
        '400':
          $ref: '#/responses/InvalidRequest'
        '403':
          $ref: '#/responses/PermissionDenied'
        '404':
          $ref: '#/responses/NotFound'
        '422':
          $ref: '#/responses/UnprocessableEntity'
        '500':
          $ref: '#/responses/ServerError'
    delete:
      summary: Soft deletes a shipment by ID
      description: Soft deletes a shipment by ID
      operationId: deleteShipment
      tags:
        - shipment
      produces:
        - application/json
      parameters:
        - description: ID of the shipment to be deleted
          in: path
          name: shipmentID
          required: true
          format: uuid
          type: string
      responses:
        '204':
          description: Successfully soft deleted the shipment
        '400':
          $ref: '#/responses/InvalidRequest'
        '403':
          $ref: '#/responses/PermissionDenied'
        '404':
          $ref: '#/responses/NotFound'
        '409':
          $ref: '#/responses/Conflict'
        '422':
          $ref: '#/responses/UnprocessableEntity'
        '500':
          $ref: '#/responses/ServerError'
  '/move_task_orders/{moveTaskOrderID}/mto_shipments/{shipmentID}':
    patch:
      summary: updateMTOShipment
      description: |
        Updates a specified MTO shipment.
        Required fields include:
        * MTO Shipment ID required in path
        * If-Match required in headers
        * No fields required in body
        Optional fields include:
        * New shipment status type
        * Shipment Type
        * Customer requested pick-up date
        * Pick-up Address
        * Delivery Address
        * Secondary Pick-up Address
        * SecondaryDelivery Address
        * Delivery Address Type
        * Customer Remarks
        * Counselor Remarks
        * Releasing / Receiving agents
        * Actual Pro Gear Weight
        * Actual Spouse Pro Gear Weight
      consumes:
        - application/json
      produces:
        - application/json
      operationId: updateMTOShipment
      tags:
        - mtoShipment
      parameters:
        - in: path
          name: moveTaskOrderID
          required: true
          format: uuid
          type: string
          description: ID of move task order for mto shipment to use
        - in: path
          name: shipmentID
          type: string
          format: uuid
          required: true
          description: UUID of the MTO Shipment to update
        - in: header
          name: If-Match
          type: string
          required: true
          description: >
            Optimistic locking is implemented via the `If-Match` header. If the ETag header does not match
            the value of the resource on the server, the server rejects the change with a `412 Precondition Failed` error.
        - in: body
          name: body
          schema:
            $ref: '#/definitions/UpdateShipment'
      responses:
        '200':
          description: Successfully updated the specified MTO shipment.
          schema:
            $ref: 'definitions/MTOShipment.yaml'
        '400':
          $ref: '#/responses/InvalidRequest'
        '401':
          $ref: '#/responses/PermissionDenied'
        '403':
          $ref: '#/responses/PermissionDenied'
        '404':
          $ref: '#/responses/NotFound'
        '412':
          $ref: '#/responses/PreconditionFailed'
        '422':
          $ref: '#/responses/UnprocessableEntity'
        '500':
          $ref: '#/responses/ServerError'
  '/shipments/{shipmentID}/approve':
    parameters:
      - description: ID of the shipment
        in: path
        name: shipmentID
        required: true
        format: uuid
        type: string
    post:
      consumes:
        - application/json
      produces:
        - application/json
      parameters:
        - in: header
          name: If-Match
          type: string
          required: true
      responses:
        '200':
          description: Successfully approved the shipment
          schema:
            $ref: 'definitions/MTOShipment.yaml'
        '403':
          $ref: '#/responses/PermissionDenied'
        '404':
          $ref: '#/responses/NotFound'
        '409':
          $ref: '#/responses/Conflict'
        '412':
          $ref: '#/responses/PreconditionFailed'
        '422':
          $ref: '#/responses/UnprocessableEntity'
        '500':
          $ref: '#/responses/ServerError'
      tags:
        - shipment
      description: Approves a shipment
      operationId: approveShipment
      summary: Approves a shipment
      x-permissions:
        - update.shipment
  '/shipments/{shipmentID}/request-diversion':
    parameters:
      - description: ID of the shipment
        in: path
        name: shipmentID
        required: true
        format: uuid
        type: string
    post:
      consumes:
        - application/json
      produces:
        - application/json
      parameters:
        - in: header
          name: If-Match
          type: string
          required: true
        - in: body
          name: body
          required: true
          schema:
            $ref: '#/definitions/RequestDiversion'
      responses:
        '200':
          description: Successfully requested the shipment diversion
          schema:
            $ref: 'definitions/MTOShipment.yaml'
        '403':
          $ref: '#/responses/PermissionDenied'
        '404':
          $ref: '#/responses/NotFound'
        '409':
          $ref: '#/responses/Conflict'
        '412':
          $ref: '#/responses/PreconditionFailed'
        '422':
          $ref: '#/responses/UnprocessableEntity'
        '500':
          $ref: '#/responses/ServerError'
      tags:
        - shipment
      description: Requests a shipment diversion
      operationId: requestShipmentDiversion
      summary: Requests a shipment diversion
      x-permissions:
        - create.shipmentDiversionRequest
  '/shipments/{shipmentID}/approve-diversion':
    parameters:
      - description: ID of the shipment
        in: path
        name: shipmentID
        required: true
        format: uuid
        type: string
    post:
      consumes:
        - application/json
      produces:
        - application/json
      parameters:
        - in: header
          name: If-Match
          type: string
          required: true
      responses:
        '200':
          description: Successfully approved the shipment diversion
          schema:
            $ref: 'definitions/MTOShipment.yaml'
        '403':
          $ref: '#/responses/PermissionDenied'
        '404':
          $ref: '#/responses/NotFound'
        '409':
          $ref: '#/responses/Conflict'
        '412':
          $ref: '#/responses/PreconditionFailed'
        '422':
          $ref: '#/responses/UnprocessableEntity'
        '500':
          $ref: '#/responses/ServerError'
      x-permissions:
        - update.shipment
      tags:
        - shipment
      description: Approves a shipment diversion
      operationId: approveShipmentDiversion
      summary: Approves a shipment diversion
  '/shipments/{shipmentID}/reject':
    parameters:
      - description: ID of the shipment
        in: path
        name: shipmentID
        required: true
        format: uuid
        type: string
    post:
      consumes:
        - application/json
      produces:
        - application/json
      parameters:
        - in: header
          name: If-Match
          type: string
          required: true
        - in: body
          name: body
          required: true
          schema:
            $ref: '#/definitions/RejectShipment'
      responses:
        '200':
          description: Successfully rejected the shipment
          schema:
            $ref: 'definitions/MTOShipment.yaml'
        '403':
          $ref: '#/responses/PermissionDenied'
        '404':
          $ref: '#/responses/NotFound'
        '409':
          $ref: '#/responses/Conflict'
        '412':
          $ref: '#/responses/PreconditionFailed'
        '422':
          $ref: '#/responses/UnprocessableEntity'
        '500':
          $ref: '#/responses/ServerError'
      tags:
        - shipment
      description: rejects a shipment
      operationId: rejectShipment
      summary: rejects a shipment
  '/shipments/{shipmentID}/request-cancellation':
    parameters:
      - description: ID of the shipment
        in: path
        name: shipmentID
        required: true
        format: uuid
        type: string
    post:
      consumes:
        - application/json
      produces:
        - application/json
      parameters:
        - in: header
          name: If-Match
          type: string
          required: true
      responses:
        '200':
          description: Successfully requested the shipment cancellation
          schema:
            $ref: 'definitions/MTOShipment.yaml'
        '403':
          $ref: '#/responses/PermissionDenied'
        '404':
          $ref: '#/responses/NotFound'
        '409':
          $ref: '#/responses/Conflict'
        '412':
          $ref: '#/responses/PreconditionFailed'
        '422':
          $ref: '#/responses/UnprocessableEntity'
        '500':
          $ref: '#/responses/ServerError'
      tags:
        - shipment
      description: Requests a shipment cancellation
      operationId: requestShipmentCancellation
      summary: Requests a shipment cancellation
      x-permissions:
        - create.shipmentCancellation
  '/shipments/{shipmentID}/request-reweigh':
    parameters:
      - description: ID of the shipment
        in: path
        name: shipmentID
        required: true
        format: uuid
        type: string
    post:
      consumes:
        - application/json
      produces:
        - application/json
      responses:
        '200':
          description: Successfully requested a reweigh of the shipment
          schema:
            $ref: 'definitions/Reweigh.yaml'
        '403':
          $ref: '#/responses/PermissionDenied'
        '404':
          $ref: '#/responses/NotFound'
        '409':
          $ref: '#/responses/Conflict'
        '412':
          $ref: '#/responses/PreconditionFailed'
        '422':
          $ref: '#/responses/UnprocessableEntity'
        '500':
          $ref: '#/responses/ServerError'
      tags:
        - shipment
        - reweigh
      description: Requests a shipment reweigh
      operationId: requestShipmentReweigh
      summary: Requests a shipment reweigh
      x-permissions:
        - create.reweighRequest
  '/shipments/{shipmentID}/review-shipment-address-update':
    parameters:
      - description: ID of the shipment
        in: path
        name: shipmentID
        required: true
        format: uuid
        type: string
    patch:
      consumes:
        - application/json
      produces:
        - application/json
      parameters:
        - in: header
          name: If-Match
          type: string
          required: true
        - in: body
          name: body
          required: true
          schema:
            properties:
              status:
                type: string
                enum:
                  - REJECTED
                  - APPROVED
              officeRemarks:
                type: string
            required:
              - officeRemarks
              - status
      responses:
        '200':
          description: Successfully requested a shipment address update
          schema:
            $ref: 'definitions/ShipmentAddressUpdate.yaml'
        '403':
          $ref: '#/responses/PermissionDenied'
        '404':
          $ref: '#/responses/NotFound'
        '409':
          $ref: '#/responses/Conflict'
        '412':
          $ref: '#/responses/PreconditionFailed'
        '422':
          $ref: '#/responses/UnprocessableEntity'
        '500':
          $ref: '#/responses/ServerError'
      tags:
        - shipment
      description: This endpoint is used to approve a address update request. Office remarks are required.
        Approving the address update will update the Destination Final Address of the associated service item
      operationId: reviewShipmentAddressUpdate
      summary: Allows TOO to review a shipment address update
  '/shipments/{shipmentID}/sit-extensions':
    post:
      summary: Create an approved SIT Duration Update
      description: TOO can creates an already-approved SIT Duration Update on behalf of a customer
      consumes:
        - application/json
      produces:
        - application/json
      operationId: createApprovedSITDurationUpdate
      tags:
        - shipment
        - sitExtension
      parameters:
        - description: ID of the shipment
          in: path
          name: shipmentID
          required: true
          format: uuid
          type: string
        - in: body
          name: body
          schema:
            $ref: '#/definitions/CreateApprovedSITDurationUpdate'
          required: true
        - in: header
          description: We want the shipment's eTag rather than the SIT Duration Update eTag as the SIT Duration Update is always associated with a shipment
          name: If-Match
          type: string
          required: true
      responses:
        '200':
          description: Successfully created a SIT Extension.
          schema:
            $ref: 'definitions/MTOShipment.yaml'
        '400':
          $ref: '#/responses/InvalidRequest'
        '403':
          $ref: '#/responses/PermissionDenied'
        '404':
          $ref: '#/responses/NotFound'
        '422':
          $ref: '#/responses/UnprocessableEntity'
        '500':
          $ref: '#/responses/ServerError'
      x-permissions:
        - create.SITExtension
  '/shipments/{shipmentID}/sit-extensions/{sitExtensionID}/approve':
    parameters:
      - description: ID of the shipment
        in: path
        name: shipmentID
        required: true
        format: uuid
        type: string
      - description: ID of the SIT extension
        in: path
        name: sitExtensionID
        required: true
        format: uuid
        type: string
    patch:
      consumes:
        - application/json
      produces:
        - application/json
      parameters:
        - in: body
          name: body
          required: true
          schema:
            $ref: '#/definitions/ApproveSITExtension'
        - in: header
          description: We want the shipment's eTag rather than the SIT extension eTag as the SIT extension is always associated with a shipment
          name: If-Match
          type: string
          required: true
      responses:
        '200':
          description: Successfully approved a SIT extension
          schema:
            $ref: 'definitions/MTOShipment.yaml'
        '403':
          $ref: '#/responses/PermissionDenied'
        '404':
          $ref: '#/responses/NotFound'
        '409':
          $ref: '#/responses/Conflict'
        '412':
          $ref: '#/responses/PreconditionFailed'
        '422':
          $ref: '#/responses/UnprocessableEntity'
        '500':
          $ref: '#/responses/ServerError'
      tags:
        - shipment
        - sitExtension
      description: Approves a SIT extension
      operationId: approveSITExtension
      summary: Approves a SIT extension
      x-permissions:
        - update.SITExtension
  '/shipments/{shipmentID}/sit-extensions/{sitExtensionID}/deny':
    parameters:
      - description: ID of the shipment
        in: path
        name: shipmentID
        required: true
        format: uuid
        type: string
      - description: ID of the SIT extension
        in: path
        name: sitExtensionID
        required: true
        format: uuid
        type: string
    patch:
      consumes:
        - application/json
      produces:
        - application/json
      parameters:
        - in: body
          name: body
          required: true
          schema:
            $ref: '#/definitions/DenySITExtension'
        - in: header
          name: If-Match
          type: string
          required: true
      responses:
        '200':
          description: Successfully denied a SIT extension
          schema:
            $ref: 'definitions/MTOShipment.yaml'
        '403':
          $ref: '#/responses/PermissionDenied'
        '404':
          $ref: '#/responses/NotFound'
        '409':
          $ref: '#/responses/Conflict'
        '412':
          $ref: '#/responses/PreconditionFailed'
        '422':
          $ref: '#/responses/UnprocessableEntity'
        '500':
          $ref: '#/responses/ServerError'
      tags:
        - shipment
        - sitExtension
      description: Denies a SIT extension
      operationId: denySITExtension
      summary: Denies a SIT extension
      x-permissions:
        - update.SITExtension
  '/shipments/{shipmentID}/sit-service-item/convert-to-customer-expense':
    parameters:
      - description: ID of the shipment
        in: path
        name: shipmentID
        required: true
        format: uuid
        type: string
    patch:
      consumes:
        - application/json
      produces:
        - application/json
      parameters:
        - in: body
          name: body
          required: true
          schema:
            $ref: '#/definitions/UpdateSITServiceItemCustomerExpense'
        - in: header
          name: If-Match
          type: string
          required: true
      responses:
        '200':
          description: Successfully converted to customer expense
          schema:
            $ref: 'definitions/MTOShipment.yaml'
        '403':
          $ref: '#/responses/PermissionDenied'
        '404':
          $ref: '#/responses/NotFound'
        '409':
          $ref: '#/responses/Conflict'
        '412':
          $ref: '#/responses/PreconditionFailed'
        '422':
          $ref: '#/responses/UnprocessableEntity'
        '500':
          $ref: '#/responses/ServerError'
      tags:
        - shipment
        - mtoServiceItem
      description: Converts a SIT to customer expense
      operationId: updateSITServiceItemCustomerExpense
      summary: Converts a SIT to customer expense
      x-permissions:
        - update.MTOServiceItem
  /shipments/{shipmentID}/ppm-documents:
    parameters:
      - description: ID of the shipment
        in: path
        name: shipmentID
        required: true
        format: uuid
        type: string
    get:
      summary: Gets all the PPM documents for a PPM shipment
      description: |
        Retrieves all of the documents and associated uploads for each ppm document type connected to a PPM shipment. This
        excludes any deleted PPM documents.
      operationId: getPPMDocuments
      tags:
        - ppm
      consumes:
        - application/json
      produces:
        - application/json
      responses:
        '200':
          description: All PPM documents and associated uploads for the specified PPM shipment.
          schema:
            $ref: 'definitions/PPMDocuments.yaml'
        '401':
          $ref: '#/responses/PermissionDenied'
        '403':
          $ref: '#/responses/PermissionDenied'
        '422':
          $ref: '#/responses/UnprocessableEntity'
        '500':
          $ref: '#/responses/ServerError'
  /ppm-shipments/{ppmShipmentId}/weight-ticket/{weightTicketId}:
    parameters:
      - $ref: 'parameters/ppmShipmentId.yaml'
      - $ref: 'parameters/weightTicketId.yaml'
    patch:
      summary: Updates a weight ticket document
      description: |
        Updates a PPM shipment's weight ticket document with new information. Only some of the weight ticket document's
        fields are editable because some have to be set by the customer, e.g. vehicle description.
      operationId: updateWeightTicket
      tags:
        - ppm
      consumes:
        - application/json
      produces:
        - application/json
      parameters:
        - $ref: 'parameters/ifMatch.yaml'
        - in: body
          name: updateWeightTicketPayload
          required: true
          schema:
            $ref: '#/definitions/UpdateWeightTicket'
      responses:
        '200':
          description: returns an updated weight ticket object
          schema:
            $ref: 'definitions/WeightTicket.yaml'
        '400':
          $ref: '#/responses/InvalidRequest'
        '401':
          $ref: '#/responses/PermissionDenied'
        '403':
          $ref: '#/responses/PermissionDenied'
        '404':
          $ref: '#/responses/NotFound'
        '412':
          $ref: '#/responses/PreconditionFailed'
        '422':
          $ref: '#/responses/UnprocessableEntity'
        '500':
          $ref: '#/responses/ServerError'
  /ppm-shipments/{ppmShipmentId}/moving-expenses/{movingExpenseId}:
    parameters:
      - $ref: 'parameters/ppmShipmentId.yaml'
      - $ref: 'parameters/movingExpenseId.yaml'
    patch:
      summary: Updates the moving expense
      description: |
        Updates a PPM shipment's moving expense with new information. Only some of the moving expense's fields are
        editable because some have to be set by the customer, e.g. the description and the moving expense type.
      operationId: updateMovingExpense
      tags:
        - ppm
      consumes:
        - application/json
      produces:
        - application/json
      parameters:
        - $ref: 'parameters/ifMatch.yaml'
        - in: body
          name: updateMovingExpense
          required: true
          schema:
            $ref: '#/definitions/UpdateMovingExpense'
      responses:
        '200':
          description: returns an updated moving expense object
          schema:
            $ref: 'definitions/MovingExpense.yaml'
        '400':
          $ref: '#/responses/InvalidRequest'
        '401':
          $ref: '#/responses/PermissionDenied'
        '403':
          $ref: '#/responses/PermissionDenied'
        '404':
          $ref: '#/responses/NotFound'
        '412':
          $ref: '#/responses/PreconditionFailed'
        '422':
          $ref: '#/responses/UnprocessableEntity'
        '500':
          $ref: '#/responses/ServerError'
  /ppm-shipments/{ppmShipmentId}/pro-gear-weight-tickets/{proGearWeightTicketId}:
    parameters:
      - $ref: 'parameters/ppmShipmentId.yaml'
      - $ref: 'parameters/proGearWeightTicketId.yaml'
    patch:
      summary: Updates a pro-gear weight ticket
      description: |
        Updates a PPM shipment's pro-gear weight ticket with new information. Only some of the fields are editable
        because some have to be set by the customer, e.g. the description.
      operationId: updateProGearWeightTicket
      tags:
        - ppm
      consumes:
        - application/json
      produces:
        - application/json
      parameters:
        - $ref: 'parameters/ifMatch.yaml'
        - in: body
          name: updateProGearWeightTicket
          required: true
          schema:
            $ref: '#/definitions/UpdateProGearWeightTicket'
      responses:
        '200':
          description: returns an updated pro-gear weight ticket object
          schema:
            $ref: 'definitions/ProGearWeightTicket.yaml'
        '400':
          $ref: '#/responses/InvalidRequest'
        '401':
          $ref: '#/responses/PermissionDenied'
        '403':
          $ref: '#/responses/PermissionDenied'
        '404':
          $ref: '#/responses/NotFound'
        '412':
          $ref: '#/responses/PreconditionFailed'
        '422':
          $ref: '#/responses/UnprocessableEntity'
        '500':
          $ref: '#/responses/ServerError'
  /ppm-shipments/{ppmShipmentId}/aoa-packet:
    parameters:
      - description: the id for the ppmshipment with aoa to be downloaded
        in: path
        name: ppmShipmentId
        required: true
        type: string
    get:
      summary: Downloads AOA Packet form PPMShipment as a PDF
      description: |
        ### Functionality
        This endpoint downloads all uploaded move order documentation combined with the Shipment Summary Worksheet into a single PDF.
        ### Errors
        * The PPMShipment must have requested an AOA.
        * The PPMShipment AOA Request must have been approved.
      operationId: showAOAPacket
      tags:
        - ppm
      produces:
        - application/pdf
      responses:
        '200':
          headers:
            Content-Disposition:
              type: string
              description: File name to download
          description: AOA PDF
          schema:
            format: binary
            type: file
        '400':
          $ref: '#/responses/InvalidRequest'
        '403':
          $ref: '#/responses/PermissionDenied'
        '404':
          $ref: '#/responses/NotFound'
        '422':
          $ref: '#/responses/UnprocessableEntity'
        '500':
          $ref: '#/responses/ServerError'
  /ppm-shipments/{ppmShipmentId}/finish-document-review:
    parameters:
      - $ref: 'parameters/ppmShipmentId.yaml'
    patch:
      summary: Updates a PPM shipment's status after document review
      description: |
        Updates a PPM shipment's status once documents have been reviewed. Status is updated depending on whether any documents have been rejected.
      operationId: finishDocumentReview
      tags:
        - ppm
      consumes:
        - application/json
      produces:
        - application/json
      parameters:
        - in: header
          name: If-Match
          type: string
          required: true
      responses:
        '200':
          description: Successfully finished document review
          schema:
            $ref: 'definitions/PPMShipment.yaml'
        '400':
          $ref: '#/responses/InvalidRequest'
        '401':
          $ref: '#/responses/PermissionDenied'
        '403':
          $ref: '#/responses/PermissionDenied'
        '404':
          $ref: '#/responses/NotFound'
        '409':
          $ref: '#/responses/Conflict'
        '412':
          $ref: '#/responses/PreconditionFailed'
        '422':
          $ref: '#/responses/UnprocessableEntity'
        '500':
          $ref: '#/responses/ServerError'
      x-permissions:
        - update.shipment
  /ppm-shipments/{ppmShipmentId}/ppm-sit:
    patch:
      summary: Updates a PPM shipment's SIT values
      description: |
        Updates a PPM shipment's SIT values
      operationId: updatePPMSIT
      tags:
        - ppm
      consumes:
        - application/json
      produces:
        - application/json
      parameters:
        - $ref: 'parameters/ppmShipmentId.yaml'
        - in: header
          name: If-Match
          type: string
          required: true
        - in: body
          name: body
          schema:
            $ref: 'definitions/PPMShipmentSIT.yaml'
      responses:
        '200':
          description: Successfully finished PPM SIT update
          schema:
            $ref: 'definitions/PPMShipment.yaml'
        '400':
          $ref: '#/responses/InvalidRequest'
        '403':
          $ref: '#/responses/PermissionDenied'
        '404':
          $ref: '#/responses/NotFound'
        '412':
          $ref: '#/responses/PreconditionFailed'
        '422':
          $ref: '#/responses/UnprocessableEntity'
        '500':
          $ref: '#/responses/ServerError'
  /ppm-shipments/{ppmShipmentId}/closeout:
    parameters:
      - $ref: 'parameters/ppmShipmentId.yaml'
    get:
      summary: Get the closeout calcuations for the specified PPM shipment
      description: |
        Retrieves the closeout calculations for the specified PPM shipment.
      operationId: getPPMCloseout
      tags:
        - ppm
      produces:
        - application/json
      responses:
        '200':
          description: Returns closeout for the specified PPM shipment.
          schema:
            $ref: 'definitions/PPMCloseout.yaml'
        '400':
          $ref: '#/responses/InvalidRequest'
        '403':
          $ref: '#/responses/PermissionDenied'
        '404':
          $ref: '#/responses/NotFound'
        '422':
          $ref: '#/responses/UnprocessableEntity'
        '500':
          $ref: '#/responses/ServerError'
  /ppm-shipments/{ppmShipmentId}/actual-weight:
    parameters:
      - $ref: 'parameters/ppmShipmentId.yaml'
    get:
      summary: Get the actual weight for a PPM shipment
      description: |
        Retrieves the actual weight for the specified PPM shipment.
      operationId: getPPMActualWeight
      tags:
        - ppm
      produces:
        - application/json
      responses:
        '200':
          description: Returns actual weight for the specified PPM shipment.
          schema:
            $ref: 'definitions/PPMActualWeight.yaml'
        '400':
          $ref: '#/responses/InvalidRequest'
        '403':
          $ref: '#/responses/PermissionDenied'
        '404':
          $ref: '#/responses/NotFound'
        '422':
          $ref: '#/responses/UnprocessableEntity'
        '500':
          $ref: '#/responses/ServerError'
  /ppm-shipments/{ppmShipmentId}/sit_location/{sitLocation}/sit-estimated-cost:
    parameters:
      - $ref: 'parameters/ppmShipmentId.yaml'
      - in: path
        format: string
        description: location of sit
        name: sitLocation
        required: true
        type: string
        enum:
          - ORIGIN
          - DESTINATION
      - in: query
        format: date-time
        description: Date entered into SIT
        name: sitEntryDate
        required: true
        type: string
      - in: query
        format: date-time
        description: Date departed SIT
        name: sitDepartureDate
        required: true
        type: string
      - in: query
        description: Weight stored in SIT
        name: weightStored
        required: true
        type: integer
        minimum: 0
    get:
      summary: Get the SIT estimated cost for a PPM shipment
      description: |
        Calculates and returns the SIT estimated cost for the specified PPM shipment.
      operationId: getPPMSITEstimatedCost
      tags:
        - ppm
      produces:
        - application/json
      responses:
        '200':
          description: Calculates and returns the SIT estimated cost for the specified PPM shipment.
          schema:
            $ref: 'definitions/PPMSITEstimatedCost.yaml'
        '400':
          $ref: '#/responses/InvalidRequest'
        '403':
          $ref: '#/responses/PermissionDenied'
        '404':
          $ref: '#/responses/NotFound'
        '422':
          $ref: '#/responses/UnprocessableEntity'
        '500':
          $ref: '#/responses/ServerError'
  /ppm-shipments/{ppmShipmentId}/payment-packet:
    get:
      summary: Returns PPM payment packet
      description: Generates a PDF containing all user uploaded documentations for PPM. Contains SSW form, orders, weight and expense documentations.
      operationId: showPaymentPacket
      tags:
        - ppm
      parameters:
        - in: path
          name: ppmShipmentId
          type: string
          format: uuid
          required: true
          description: UUID of the ppmShipment
      produces:
        - application/pdf
      responses:
        '200':
          headers:
            Content-Disposition:
              type: string
              description: File name to download
          description: PPM Payment Packet PDF
          schema:
            format: binary
            type: file
        '400':
          description: invalid request
        '401':
          description: request requires user authentication
        '403':
          description: user is not authorized
        '404':
          description: ppm not found
        '500':
          description: internal server error
  '/move_task_orders/{moveTaskOrderID}/mto_shipments/{shipmentID}/mto-agents':
    parameters:
      - description: ID of move task order
        in: path
        name: moveTaskOrderID
        required: true
        format: uuid
        type: string
      - description: ID of the shipment
        in: path
        name: shipmentID
        required: true
        format: uuid
        type: string
    get:
      produces:
        - application/json
      parameters: []
      responses:
        '200':
          description: Successfully retrieved all agents for a move task order
          schema:
            $ref: 'definitions/MTOAgents.yaml'
        '404':
          $ref: '#/responses/NotFound'
        '422':
          $ref: '#/responses/UnprocessableEntity'
        '500':
          $ref: '#/responses/ServerError'
      tags:
        - mtoAgent
      description: Fetches a list of agents associated with a move task order.
      operationId: fetchMTOAgentList
      summary: Fetch move task order agents.
  '/move-task-orders/{moveTaskOrderID}/service-items/{mtoServiceItemID}':
    parameters:
      - description: ID of move to use
        in: path
        name: moveTaskOrderID
        required: true
        type: string
      - description: ID of line item to use
        in: path
        name: mtoServiceItemID
        required: true
        type: string
    get:
      produces:
        - application/json
      parameters: []
      responses:
        '200':
          description: Successfully retrieved a line item for a move task order by ID
          schema:
            $ref: 'definitions/MTOServiceItemSingle.yaml'
        '400':
          $ref: '#/responses/InvalidRequest'
        '401':
          $ref: '#/responses/PermissionDenied'
        '403':
          $ref: '#/responses/PermissionDenied'
        '404':
          $ref: '#/responses/NotFound'
        '500':
          $ref: '#/responses/ServerError'
      tags:
        - mtoServiceItem
      description: Gets a line item by ID for a move by ID
      operationId: getMTOServiceItem
      summary: Gets a line item by ID for a move by ID
  '/move-task-orders/{moveTaskOrderID}/service-items/{mtoServiceItemID}/status':
    parameters:
      - description: ID of move to use
        in: path
        name: moveTaskOrderID
        required: true
        type: string
      - description: ID of line item to use
        in: path
        name: mtoServiceItemID
        required: true
        type: string
    patch:
      consumes:
        - application/json
      produces:
        - application/json
      parameters:
        - in: body
          name: body
          required: true
          schema:
            $ref: '#/definitions/PatchMTOServiceItemStatusPayload'
        - in: header
          name: If-Match
          type: string
          required: true
      responses:
        '200':
          description: >-
            Successfully updated status for a line item for a move task order by
            ID
          schema:
            $ref: 'definitions/MTOServiceItem.yaml'
        '400':
          $ref: '#/responses/InvalidRequest'
        '401':
          $ref: '#/responses/PermissionDenied'
        '403':
          $ref: '#/responses/PermissionDenied'
        '404':
          $ref: '#/responses/NotFound'
        '412':
          $ref: '#/responses/PreconditionFailed'
        '422':
          $ref: '#/responses/UnprocessableEntity'
        '500':
          $ref: '#/responses/ServerError'
      tags:
        - mtoServiceItem
      description: Changes the status of a line item for a move by ID
      operationId: updateMTOServiceItemStatus
      summary: Change the status of a line item for a move by ID
      x-permissions:
        - update.MTOServiceItem
  '/service-item/{mtoServiceItemID}/entry-date-update':
    parameters:
      - description: ID of the service item
        in: path
        name: mtoServiceItemID
        required: true
        type: string
    patch:
      consumes:
        - application/json
      produces:
        - application/json
      parameters:
        - in: body
          name: body
          required: true
          schema:
            $ref: 'definitions/ServiceItemSitEntryDate.yaml'
      responses:
        '200':
          description: Successfully updated SIT entry date
          schema:
            $ref: 'definitions/MTOServiceItemSingle.yaml'
        '400':
          $ref: '#/responses/InvalidRequest'
        '401':
          $ref: '#/responses/PermissionDenied'
        '403':
          $ref: '#/responses/PermissionDenied'
        '404':
          $ref: '#/responses/NotFound'
        '412':
          $ref: '#/responses/PreconditionFailed'
        '422':
          $ref: '#/responses/UnprocessableEntity'
        '500':
          $ref: '#/responses/ServerError'
      tags:
        - mtoServiceItem
      description: Locates the service item in the database and updates the SIT entry date for the selected service item and returns the service item
      operationId: updateServiceItemSitEntryDate
      summary: Updates a service item's SIT entry date by ID
  '/move-task-orders/{moveTaskOrderID}/status':
    patch:
      consumes:
        - application/json
      produces:
        - application/json
      parameters:
        - description: ID of move to use
          in: path
          name: moveTaskOrderID
          required: true
          type: string
        - in: header
          name: If-Match
          type: string
          required: true
        - in: body
          name: serviceItemCodes
          schema:
            $ref: '#/definitions/MTOApprovalServiceItemCodes'
          required: true
      responses:
        '200':
          description: Successfully updated move task order status
          schema:
            $ref: '#/definitions/Move'
        '400':
          $ref: '#/responses/InvalidRequest'
        '401':
          $ref: '#/responses/PermissionDenied'
        '403':
          $ref: '#/responses/PermissionDenied'
        '404':
          $ref: '#/responses/NotFound'
        '409':
          $ref: '#/responses/Conflict'
        '412':
          $ref: '#/responses/PreconditionFailed'
        '422':
          $ref: '#/responses/UnprocessableEntity'
        '500':
          $ref: '#/responses/ServerError'
      tags:
        - moveTaskOrder
      description: Changes move task order status to make it available to prime
      operationId: updateMoveTaskOrderStatus
      summary: Change the status of a move task order to make it available to prime
      x-permissions:
        - update.move
        - create.serviceItem
  '/move-task-orders/{moveTaskOrderID}/status/service-counseling-completed':
    patch:
      consumes:
        - application/json
      produces:
        - application/json
      parameters:
        - description: ID of move to use
          in: path
          name: moveTaskOrderID
          required: true
          type: string
        - in: header
          name: If-Match
          type: string
          required: true
      responses:
        '200':
          description: Successfully updated move task order status
          schema:
            $ref: '#/definitions/Move'
        '400':
          $ref: '#/responses/InvalidRequest'
        '401':
          $ref: '#/responses/PermissionDenied'
        '403':
          $ref: '#/responses/PermissionDenied'
        '404':
          $ref: '#/responses/NotFound'
        '409':
          $ref: '#/responses/Conflict'
        '412':
          $ref: '#/responses/PreconditionFailed'
        '422':
          $ref: '#/responses/UnprocessableEntity'
        '500':
          $ref: '#/responses/ServerError'
      tags:
        - moveTaskOrder
      description: Changes move (move task order) status to service counseling completed
      operationId: updateMTOStatusServiceCounselingCompleted
      summary: Changes move (move task order) status to service counseling completed
  '/move-task-orders/{moveTaskOrderID}/payment-service-items/{paymentServiceItemID}/status':
    parameters:
      - description: ID of move to use
        in: path
        name: moveTaskOrderID
        required: true
        type: string
      - description: ID of payment service item to use
        in: path
        name: paymentServiceItemID
        required: true
        type: string
    patch:
      consumes:
        - application/json
      produces:
        - application/json
      parameters:
        - in: body
          name: body
          required: true
          schema:
            $ref: '#/definitions/PaymentServiceItem'
        - in: header
          name: If-Match
          type: string
          required: true
      responses:
        '200':
          description: >-
            Successfully updated status for a line item for a move task order by
            ID
          schema:
            $ref: '#/definitions/PaymentServiceItem'
        '400':
          $ref: '#/responses/InvalidRequest'
        '401':
          $ref: '#/responses/PermissionDenied'
        '403':
          $ref: '#/responses/PermissionDenied'
        '404':
          $ref: '#/responses/NotFound'
        '412':
          $ref: '#/responses/PreconditionFailed'
        '422':
          $ref: '#/responses/UnprocessableEntity'
        '500':
          $ref: '#/responses/ServerError'
      tags:
        - paymentServiceItem
      description: Changes the status of a line item for a move by ID
      operationId: updatePaymentServiceItemStatus
      summary: Change the status of a payment service item for a move by ID
      x-permissions:
        - update.paymentServiceItemStatus
  '/move-task-orders/{moveTaskOrderID}/billable-weights-reviewed-at':
    patch:
      consumes:
        - application/json
      produces:
        - application/json
      parameters:
        - description: ID of move to use
          in: path
          name: moveTaskOrderID
          required: true
          type: string
        - in: header
          name: If-Match
          type: string
          required: true
      responses:
        '200':
          description: Successfully updated move task order billableWeightsReviewedAt field
          schema:
            $ref: '#/definitions/Move'
        '400':
          $ref: '#/responses/InvalidRequest'
        '401':
          $ref: '#/responses/PermissionDenied'
        '403':
          $ref: '#/responses/PermissionDenied'
        '404':
          $ref: '#/responses/NotFound'
        '409':
          $ref: '#/responses/Conflict'
        '412':
          $ref: '#/responses/PreconditionFailed'
        '422':
          $ref: '#/responses/UnprocessableEntity'
        '500':
          $ref: '#/responses/ServerError'
      tags:
        - moveTaskOrder
      description: Changes move (move task order) billableWeightsReviewedAt field to a timestamp
      operationId: updateMTOReviewedBillableWeightsAt
  '/move-task-orders/{moveTaskOrderID}/tio-remarks':
    patch:
      consumes:
        - application/json
      produces:
        - application/json
      parameters:
        - description: ID of move to use
          in: path
          name: moveTaskOrderID
          required: true
          type: string
        - in: header
          name: If-Match
          type: string
          required: true
        - in: body
          name: body
          required: true
          schema:
            $ref: '#/definitions/Move'
      responses:
        '200':
          description: Successfully updated move task order tioRemarks field
          schema:
            $ref: '#/definitions/Move'
        '400':
          $ref: '#/responses/InvalidRequest'
        '401':
          $ref: '#/responses/PermissionDenied'
        '403':
          $ref: '#/responses/PermissionDenied'
        '404':
          $ref: '#/responses/NotFound'
        '409':
          $ref: '#/responses/Conflict'
        '412':
          $ref: '#/responses/PreconditionFailed'
        '422':
          $ref: '#/responses/UnprocessableEntity'
        '500':
          $ref: '#/responses/ServerError'
      tags:
        - moveTaskOrder
      description: Changes move (move task order) billableWeightsReviewedAt field to a timestamp
      operationId: updateMoveTIORemarks
  '/move-task-orders/{moveTaskOrderID}/entitlements':
    parameters:
      - description: ID of move to use
        in: path
        name: moveTaskOrderID
        required: true
        type: string
    get:
      produces:
        - application/json
      parameters: []
      tags:
        - moveTaskOrder
      responses:
        '200':
          description: Successfully retrieved entitlements
          schema:
            $ref: '#/definitions/Entitlements'
        '400':
          $ref: '#/responses/InvalidRequest'
        '401':
          $ref: '#/responses/PermissionDenied'
        '403':
          $ref: '#/responses/PermissionDenied'
        '404':
          $ref: '#/responses/NotFound'
        '500':
          $ref: '#/responses/ServerError'
      description: Gets entitlements
      operationId: getEntitlements
      summary: Gets entitlements for a move by ID
  '/payment-requests/{paymentRequestID}':
    parameters:
      - description: UUID of payment request
        format: uuid
        in: path
        name: paymentRequestID
        required: true
        type: string
    get:
      produces:
        - application/json
      parameters: []
      responses:
        '200':
          description: fetched instance of payment request
          schema:
            $ref: '#/definitions/PaymentRequest'
        '400':
          $ref: '#/responses/InvalidRequest'
        '401':
          $ref: '#/responses/PermissionDenied'
        '403':
          $ref: '#/responses/PermissionDenied'
        '404':
          $ref: '#/responses/NotFound'
        '500':
          $ref: '#/responses/ServerError'
      tags:
        - paymentRequests
      description: Fetches an instance of a payment request by id
      operationId: getPaymentRequest
      summary: Fetches a payment request by id
      x-permissions:
        - read.paymentRequest
  '/moves/{locator}/closeout-office':
    parameters:
      - description: move code to identify a move to update the PPM shipment's closeout office for Army and Air Force service members
        format: string
        in: path
        name: locator
        required: true
        type: string
    patch:
      description: Sets the transportation office closeout location for where the Move's PPM Shipment documentation will be reviewed by
      tags:
        - move
      operationId: updateCloseoutOffice
      x-permissions:
        - update.closeoutOffice
      summary: Updates a Move's PPM closeout office for Army and Air Force customers
      produces:
        - application/json
      consumes:
        - application/json
      parameters:
        - in: body
          name: body
          schema:
            properties:
              closeoutOfficeId:
                type: string
                format: uuid
            required:
              - closeoutOfficeId
        - in: header
          name: If-Match
          type: string
          required: true
      responses:
        '200':
          description: Successfully set the closeout office for the move
          schema:
            $ref: '#/definitions/Move'
        '400':
          $ref: '#/responses/InvalidRequest'
        '401':
          $ref: '#/responses/PermissionDenied'
        '403':
          $ref: '#/responses/PermissionDenied'
        '404':
          $ref: '#/responses/NotFound'
        '412':
          $ref: '#/responses/PreconditionFailed'
        '422':
          $ref: '#/responses/UnprocessableEntity'
        '500':
          $ref: '#/responses/ServerError'
  '/moves/{locator}/customer-support-remarks':
    parameters:
      - description: move code to identify a move for customer support remarks
        format: string
        in: path
        name: locator
        required: true
        type: string
    post:
      produces:
        - application/json
      consumes:
        - application/json
      parameters:
        - in: body
          name: body
          schema:
            $ref: '#/definitions/CreateCustomerSupportRemark'
      responses:
        '200':
          description: Successfully created customer support remark
          schema:
            $ref: 'definitions/CustomerSupportRemark.yaml'
        '400':
          $ref: '#/responses/InvalidRequest'
        '404':
          $ref: '#/responses/NotFound'
        '422':
          $ref: '#/responses/UnprocessableEntity'
        '500':
          $ref: '#/responses/ServerError'
      tags:
        - customerSupportRemarks
      description: Creates a customer support remark for a move
      operationId: createCustomerSupportRemarkForMove
      summary: Creates a customer support remark for a move
    get:
      produces:
        - application/json
      parameters: []
      responses:
        '200':
          description: Successfully retrieved all line items for a move task order
          schema:
            $ref: 'definitions/CustomerSupportRemarks.yaml'
        '403':
          $ref: '#/responses/PermissionDenied'
        '404':
          $ref: '#/responses/NotFound'
        '422':
          $ref: '#/responses/UnprocessableEntity'
        '500':
          $ref: '#/responses/ServerError'
      tags:
        - customerSupportRemarks
      description: Fetches customer support remarks for a move
      operationId: getCustomerSupportRemarksForMove
      summary: Fetches customer support remarks using the move code (locator).
  '/customer-support-remarks/{customerSupportRemarkID}':
    parameters:
      - in: path
        description: the customer support remark ID to be modified
        name: customerSupportRemarkID
        required: true
        type: string
        format: uuid
    patch:
      tags:
        - customerSupportRemarks
      description: Updates a customer support remark for a move
      operationId: updateCustomerSupportRemarkForMove
      summary: Updates a customer support remark for a move
      consumes:
        - application/json
      produces:
        - application/json
      parameters:
        - in: body
          name: body
          required: true
          schema:
            $ref: '#/definitions/UpdateCustomerSupportRemarkPayload'
      responses:
        '200':
          description: Successfully updated customer support remark
          schema:
            $ref: 'definitions/CustomerSupportRemark.yaml'
        '400':
          $ref: '#/responses/InvalidRequest'
        '403':
          $ref: '#/responses/PermissionDenied'
        '404':
          $ref: '#/responses/NotFound'
        '422':
          $ref: '#/responses/UnprocessableEntity'
        '500':
          $ref: '#/responses/ServerError'
    delete:
      summary: Soft deletes a customer support remark by ID
      description: Soft deletes a customer support remark by ID
      operationId: deleteCustomerSupportRemark
      tags:
        - customerSupportRemarks
      produces:
        - application/json
      responses:
        '204':
          description: Successfully soft deleted the shipment
        '400':
          $ref: '#/responses/InvalidRequest'
        '403':
          $ref: '#/responses/PermissionDenied'
        '404':
          $ref: '#/responses/NotFound'
        '409':
          $ref: '#/responses/Conflict'
        '422':
          $ref: '#/responses/UnprocessableEntity'
        '500':
          $ref: '#/responses/ServerError'
  '/moves/{locator}/evaluation-reports':
    parameters:
      - in: path
        name: locator
        required: true
        type: string
    post:
      produces:
        - application/json
      consumes:
        - application/json
      parameters:
        - in: body
          name: body
          schema:
            $ref: '#/definitions/CreateEvaluationReport'
      responses:
        '200':
          description: Successfully created evaluation report
          schema:
            $ref: '#/definitions/EvaluationReport'
        '400':
          $ref: '#/responses/InvalidRequest'
        '404':
          $ref: '#/responses/NotFound'
        '422':
          $ref: '#/responses/UnprocessableEntity'
        '500':
          $ref: '#/responses/ServerError'
      x-permissions:
        - create.evaluationReport
      tags:
        - evaluationReports
      description: Creates an evaluation report
      operationId: createEvaluationReport
      summary: Creates an evaluation report
  '/evaluation-reports/{reportID}/download':
    parameters:
      - in: path
        description: the evaluation report ID to be downloaded
        name: reportID
        required: true
        type: string
        format: uuid
    get:
      summary: Downloads an evaluation report as a PDF
      description: Downloads an evaluation report as a PDF
      operationId: downloadEvaluationReport
      tags:
        - evaluationReports
      produces:
        - application/pdf
      responses:
        '200':
          headers:
            Content-Disposition:
              type: string
              description: File name to download
          description: Evaluation report PDF
          schema:
            format: binary
            type: file
        '403':
          $ref: '#/responses/PermissionDenied'
        '404':
          $ref: '#/responses/NotFound'
        '500':
          $ref: '#/responses/ServerError'
  '/evaluation-reports/{reportID}':
    parameters:
      - in: path
        description: the evaluation report ID to be modified
        name: reportID
        required: true
        type: string
        format: uuid
    get:
      summary: Gets an evaluation report by ID
      description: Gets an evaluation report by ID
      operationId: getEvaluationReport
      tags:
        - evaluationReports
      produces:
        - application/json
      responses:
        '200':
          description: Successfully got the report
          schema:
            $ref: '#/definitions/EvaluationReport'
        '400':
          $ref: '#/responses/InvalidRequest'
        '403':
          $ref: '#/responses/PermissionDenied'
        '404':
          $ref: '#/responses/NotFound'
        '500':
          $ref: '#/responses/ServerError'
    delete:
      summary: Deletes an evaluation report by ID
      description: Deletes an evaluation report by ID
      operationId: deleteEvaluationReport
      x-permissions:
        - delete.evaluationReport
      tags:
        - evaluationReports
      produces:
        - application/json
      responses:
        '204':
          description: Successfully deleted the report
        '400':
          $ref: '#/responses/InvalidRequest'
        '403':
          $ref: '#/responses/PermissionDenied'
        '404':
          $ref: '#/responses/NotFound'
        '409':
          $ref: '#/responses/Conflict'
        '422':
          $ref: '#/responses/UnprocessableEntity'
        '500':
          $ref: '#/responses/ServerError'
    put:
      summary: Saves an evaluation report as a draft
      description: Saves an evaluation report as a draft
      operationId: saveEvaluationReport
      x-permissions:
        - update.evaluationReport
      tags:
        - evaluationReports
      produces:
        - application/json
      consumes:
        - application/json
      parameters:
        - in: body
          name: body
          schema:
            $ref: '#/definitions/EvaluationReport'
        - in: header
          name: If-Match
          type: string
          required: true
          description: >
            Optimistic locking is implemented via the `If-Match` header. If the ETag header does not match
            the value of the resource on the server, the server rejects the change with a `412 Precondition Failed` error.
      responses:
        '204':
          description: Successfully saved the report
        '400':
          $ref: '#/responses/InvalidRequest'
        '403':
          $ref: '#/responses/PermissionDenied'
        '404':
          $ref: '#/responses/NotFound'
        '409':
          $ref: '#/responses/Conflict'
        '412':
          $ref: '#/responses/PreconditionFailed'
        '422':
          $ref: '#/responses/UnprocessableEntity'
        '500':
          $ref: '#/responses/ServerError'
  '/evaluation-reports/{reportID}/submit':
    parameters:
      - in: path
        description: the evaluation report ID to be modified
        name: reportID
        required: true
        type: string
        format: uuid
    post:
      summary: Submits an evaluation report
      description: Submits an evaluation report
      operationId: submitEvaluationReport
      tags:
        - evaluationReports
      produces:
        - application/json
      parameters:
        - in: header
          name: If-Match
          type: string
          required: true
          description: >
            Optimistic locking is implemented via the `If-Match` header. If the ETag header does not match
            the value of the resource on the server, the server rejects the change with a `412 Precondition Failed` error.
      responses:
        '204':
          description: Successfully submitted an evaluation report with the provided ID
        '403':
          $ref: '#/responses/PermissionDenied'
        '404':
          $ref: '#/responses/NotFound'
        '412':
          $ref: '#/responses/PreconditionFailed'
        '422':
          $ref: '#/responses/UnprocessableEntity'
        '500':
          $ref: '#/responses/ServerError'
      x-permissions:
        - update.evaluationReport
  '/pws-violations':
    get:
      summary: Fetch the possible PWS violations for an evaluation report
      description: Fetch the possible PWS violations for an evaluation report
      operationId: getPWSViolations
      tags:
        - pwsViolations
      produces:
        - application/json
      responses:
        '200':
          description: Successfully retrieved the PWS violations
          schema:
            $ref: '#/definitions/PWSViolations'
        '400':
          $ref: '#/responses/InvalidRequest'
        '403':
          $ref: '#/responses/PermissionDenied'
        '404':
          $ref: '#/responses/NotFound'
        '500':
          $ref: '#/responses/ServerError'
  '/report-violations/{reportID}':
    parameters:
      - in: path
        description: the evaluation report ID that has associated violations
        name: reportID
        required: true
        type: string
        format: uuid
    get:
      summary: Fetch the report violations for an evaluation report
      description: Fetch the report violations for an evaluation report
      operationId: getReportViolationsByReportID
      tags:
        - reportViolations
      produces:
        - application/json
      responses:
        '200':
          description: Successfully retrieved the report violations
          schema:
            $ref: '#/definitions/ReportViolations'
        '400':
          $ref: '#/responses/InvalidRequest'
        '403':
          $ref: '#/responses/PermissionDenied'
        '404':
          $ref: '#/responses/NotFound'
        '500':
          $ref: '#/responses/ServerError'
    post:
      summary: Associate violations with an evaluation report
      description: >-
        Associate violations with an evaluation report. This will overwrite any
        existing report-violations associations for the report and replace them
        with the newly provided ones.  An empty array will remove all violation
        associations for a given report.
      operationId: associateReportViolations
      tags:
        - reportViolations
      produces:
        - application/json
      consumes:
        - application/json
      parameters:
        - in: body
          name: body
          schema:
            $ref: '#/definitions/AssociateReportViolations'
      responses:
        '204':
          description: Successfully saved the report violations
        '400':
          $ref: '#/responses/InvalidRequest'
        '403':
          $ref: '#/responses/PermissionDenied'
        '404':
          $ref: '#/responses/NotFound'
        '409':
          $ref: '#/responses/Conflict'
        '422':
          $ref: '#/responses/UnprocessableEntity'
        '500':
          $ref: '#/responses/ServerError'
      x-permissions:
        - create.reportViolation
  '/moves/{locator}/payment-requests':
    parameters:
      - description: move code to identify a move for payment requests
        format: string
        in: path
        name: locator
        required: true
        type: string
    get:
      produces:
        - application/json
      parameters: []
      responses:
        '200':
          description: Successfully retrieved all line items for a move task order
          schema:
            $ref: '#/definitions/PaymentRequests'
        '403':
          $ref: '#/responses/PermissionDenied'
        '404':
          $ref: '#/responses/NotFound'
        '422':
          $ref: '#/responses/UnprocessableEntity'
        '500':
          $ref: '#/responses/ServerError'
      tags:
        - paymentRequests
      description: Fetches payment requests for a move
      operationId: getPaymentRequestsForMove
      summary: Fetches payment requests using the move code (locator).
      x-permissions:
        - read.paymentRequest
  '/moves/{moveID}/financial-review-flag':
    parameters:
      - description: ID of move to flag
        in: path
        name: moveID
        required: true
        type: string
        format: uuid
    post:
      summary: Flags a move for financial office review
      description: This sets a flag which indicates that the move should be reviewed by a fincancial office. For example, if the origin or destination address of a shipment is far from the duty location and may incur excess costs to the customer.
      operationId: setFinancialReviewFlag
      tags:
        - move
      consumes:
        - application/json
      produces:
        - application/json
      parameters:
        - in: header
          name: If-Match
          type: string
        - in: body
          name: body
          schema:
            required:
              - flagForReview
            properties:
              remarks:
                description: explanation of why the move is being flagged for financial review
                example: this address is way too far away
                type: string
                x-nullable: true
              flagForReview:
                description: boolean value representing whether we should flag a move for financial review
                example: false
                type: boolean
      responses:
        '200':
          description: updated Move
          schema:
            $ref: '#/definitions/Move'
        '403':
          $ref: '#/responses/PermissionDenied'
        '404':
          $ref: '#/responses/NotFound'
        '412':
          $ref: '#/responses/PreconditionFailed'
        '422':
          $ref: '#/responses/UnprocessableEntity'
        '500':
          $ref: '#/responses/ServerError'
      x-permissions:
        - update.financialReviewFlag
  /moves/{moveID}/uploadAdditionalDocuments:
    patch:
      summary: Patch the additional documents for a given move
      description: Customers will on occaision need the ability to upload additional supporting documents, for a variety of reasons. This does not include amended order.
      operationId: uploadAdditionalDocuments
      tags:
        - move
      consumes:
        - multipart/form-data
      parameters:
        - in: path
          name: moveID
          type: string
          format: uuid
          required: true
          description: UUID of the order
        - in: formData
          name: file
          type: file
          description: The file to upload.
          required: true
      responses:
        '201':
          description: created upload
          schema:
            $ref: 'definitions/Upload.yaml'
        '400':
          description: invalid request
          schema:
            $ref: '#/definitions/InvalidRequestResponsePayload'
        '403':
          description: not authorized
        '404':
          description: not found
        '413':
          description: payload is too large
        '500':
          description: server error
      x-permissions:
        - create.supportingDocuments
  '/payment-requests/{paymentRequestID}/shipments-payment-sit-balance':
    parameters:
      - description: payment request ID of the payment request with SIT service items being reviewed
        name: paymentRequestID
        type: string
        format: uuid
        in: path
        required: true
    get:
      produces:
        - application/json
      parameters: []
      responses:
        '200':
          description: Successfully retrieved shipments and their SIT days balance from all payment requests on the move
          schema:
            $ref: '#/definitions/ShipmentsPaymentSITBalance'
        '403':
          $ref: '#/responses/PermissionDenied'
        '404':
          $ref: '#/responses/NotFound'
        '422':
          $ref: '#/responses/UnprocessableEntity'
        '500':
          $ref: '#/responses/ServerError'
      tags:
        - paymentRequests
      description: Returns all shipment payment request SIT usage to support partial SIT invoicing
      operationId: getShipmentsPaymentSITBalance
      summary: Returns all shipment payment request SIT usage to support partial SIT invoicing
      x-permissions:
        - read.shipmentsPaymentSITBalance
  '/payment-requests/{paymentRequestID}/status':
    patch:
      consumes:
        - application/json
      produces:
        - application/json
      parameters:
        - description: UUID of payment request
          format: uuid
          in: path
          name: paymentRequestID
          required: true
          type: string
        - in: body
          name: body
          required: true
          schema:
            $ref: '#/definitions/UpdatePaymentRequestStatusPayload'
        - in: header
          name: If-Match
          type: string
          required: true
      responses:
        '200':
          description: updated payment request
          schema:
            $ref: '#/definitions/PaymentRequest'
        '400':
          $ref: '#/responses/InvalidRequest'
        '401':
          $ref: '#/responses/PermissionDenied'
        '403':
          $ref: '#/responses/PermissionDenied'
        '404':
          $ref: '#/responses/NotFound'
        '412':
          $ref: '#/responses/PreconditionFailed'
        '422':
          $ref: '#/responses/UnprocessableEntity'
        '500':
          $ref: '#/responses/ServerError'
      tags:
        - paymentRequests
      description: Updates status of a payment request by id
      operationId: updatePaymentRequestStatus
      summary: Updates status of a payment request by id
      x-permissions:
        - update.paymentRequest
  '/payment-requests/{paymentRequestID}/bulkDownload':
    parameters:
      - description: the id for the payment-request with files to be downloaded
        in: path
        name: paymentRequestID
        required: true
        type: string
    get:
      summary: Downloads all Payment Request documents as a PDF
      description: |
        This endpoint downloads all uploaded payment request documentation combined into a single PDF.
      operationId: bulkDownload
      tags:
        - paymentRequests
      produces:
        - application/pdf
      responses:
        '200':
          headers:
            Content-Disposition:
              type: string
              description: File name to download
          description: Payment Request Files PDF
          schema:
            format: binary
            type: file
        '400':
          $ref: '#/responses/InvalidRequest'
        '500':
          $ref: '#/responses/ServerError'
  /documents/{documentId}:
    get:
      summary: Returns a document
      description: Returns a document and its uploads
      operationId: getDocument
      tags:
        - ghcDocuments
      parameters:
        - in: path
          name: documentId
          type: string
          format: uuid
          required: true
          description: UUID of the document to return
      responses:
        '200':
          description: the requested document
          schema:
            $ref: 'definitions/Document.yaml'
        '400':
          $ref: '#/responses/InvalidRequest'
        '401':
          $ref: '#/responses/PermissionDenied'
        '403':
          $ref: '#/responses/PermissionDenied'
        '404':
          $ref: '#/responses/NotFound'
        '412':
          $ref: '#/responses/PreconditionFailed'
        '422':
          $ref: '#/responses/UnprocessableEntity'
        '500':
          $ref: '#/responses/ServerError'
  /documents:
    post:
      summary: Create a new document
      description: Documents represent a physical artifact such as a scanned document or a PDF file
      operationId: createDocument
      tags:
        - ghcDocuments
      parameters:
        - in: body
          name: documentPayload
          required: true
          schema:
            $ref: '#/definitions/PostDocumentPayload'
      responses:
        '201':
          description: created document
          schema:
            $ref: 'definitions/Document.yaml'
        '400':
          description: invalid request
        '403':
          $ref: '#/responses/PermissionDenied'
        '500':
          description: server error
  /queues/counseling:
    get:
      produces:
        - application/json
      summary: Gets queued list of all customer moves needing services counseling by GBLOC origin
      description: >
        An office services counselor user will be assigned a transportation office that will determine which moves are displayed in their queue based on the origin duty location.  GHC moves will show up here onced they have reached the NEEDS SERVICE COUNSELING status after submission from a customer or created on a customer's behalf.
      operationId: getServicesCounselingQueue
      tags:
        - queues
      parameters:
        - in: query
          name: page
          type: integer
          description: requested page number of paginated move results
        - in: query
          name: perPage
          type: integer
          description: maximum number of moves to show on each page of paginated results
        - in: query
          name: sort
          type: string
          enum:
            [
              lastName,
              dodID,
              emplid,
              branch,
              locator,
              status,
              requestedMoveDate,
              submittedAt,
              originGBLOC,
              originDutyLocation,
              destinationDutyLocation,
              ppmType,
              closeoutInitiated,
              closeoutLocation,
              ppmStatus,
              counselingOffice,
            ]
          description: field that results should be sorted by
        - in: query
          name: order
          type: string
          enum: [asc, desc]
          description: direction of sort order if applied
        - in: query
          name: branch
          type: string
          description: filters by the branch of the move's service member
        - in: query
          name: locator
          type: string
          description: filters to match the unique move code locator
        - in: query
          name: lastName
          type: string
          description: filters using a prefix match on the service member's last name
        - in: query
          name: counselingOffice
          type: string
          description: filters using a counselingOffice name of the move
        - in: query
          name: dodID
          type: string
          description: filters to match the unique service member's DoD ID
        - in: query
          name: emplid
          type: string
          description: filters to match the unique service member's EMPLID
        - in: query
          name: requestedMoveDate
          type: string
          description: filters the requested pickup date of a shipment on the move
        - in: query
          name: submittedAt
          type: string
          format: date-time
          description: Start of the submitted at date in the user's local time zone converted to UTC
        - in: query
          name: originGBLOC
          type: string
          description: filters the GBLOC of the service member's origin duty location
        - in: query
          name: originDutyLocation
          type: array
          uniqueItems: true
          collectionFormat: multi
          items:
            type: string
          description: filters the name of the origin duty location on the orders
        - in: query
          name: destinationDutyLocation
          type: string
          description: filters the name of the destination duty location on the orders
        - in: query
          name: status
          type: array
          description: filters the status of the move
          uniqueItems: true
          items:
            type: string
            enum:
              - NEEDS SERVICE COUNSELING
              - SERVICE COUNSELING COMPLETED
        - in: query
          name: needsPPMCloseout
          type: boolean
          description: Only used for Services Counseling queue. If true, show PPM moves that are ready for closeout. Otherwise, show all other moves.
        - in: query
          name: ppmType
          type: string
          enum:
            - FULL
            - PARTIAL
          description: filters PPM type
        - in: query
          name: closeoutInitiated
          type: string
          format: date-time
          description: Latest date that closeout was initiated on a PPM on the move
        - in: query
          name: closeoutLocation
          type: string
          description: closeout location
        - in: query
          name: orderType
          type: string
          description: order type
        - in: query
          name: ppmStatus
          type: string
          enum:
            - WAITING_ON_CUSTOMER
            - NEEDS_CLOSEOUT
          description: filters the status of the PPM shipment
        - in: query
          name: viewAsGBLOC
          type: string
          description: |
            Used to return a queue for a GBLOC other than the default of the current user. Requires the HQ role. The parameter is ignored if the requesting user does not have the necessary role.
      responses:
        '200':
          description: Successfully returned all moves matching the criteria
          schema:
            $ref: '#/definitions/QueueMovesResult'
        '403':
          $ref: '#/responses/PermissionDenied'
        '500':
          $ref: '#/responses/ServerError'
  /queues/counseling/origin-list:
    get:
      produces:
        - application/json
      summary: Gets queued list of all moves origin locations in the counselors queue
      description: >
        An office services counselor user will be assigned a transportation office that will determine which moves are displayed in their queue based on the origin duty location. This pulls the availalble origin duty locations.
      operationId: getServicesCounselingOriginList
      tags:
        - queues
      parameters:
        - in: query
          name: needsPPMCloseout
          type: boolean
          description: Only used for Services Counseling queue. If true, show PPM moves origin locations that are ready for closeout. Otherwise, show all other moves origin locations.
      responses:
        '200':
          description: Successfully returned all moves matching the criteria
          schema:
            $ref: '#/definitions/Locations'
        '403':
          $ref: '#/responses/PermissionDenied'
        '500':
          $ref: '#/responses/ServerError'
  /queues/prime-moves:
    get:
      summary: getPrimeMovesQueue
      description: |
        Gets all moves that have been reviewed and approved by the TOO. The `since` parameter can be used to filter this
        list down to only the moves that have been updated since the provided timestamp. A move will be considered
        updated if the `updatedAt` timestamp on the move or on its orders, shipments, service items, or payment
        requests, is later than the provided date and time.

        **WIP**: Include what causes moves to leave this list. Currently, once the `availableToPrimeAt` timestamp has
        been set, that move will always appear in this list.
      operationId: listPrimeMoves
      tags:
        - queues
      produces:
        - application/json
      parameters:
        - in: query
          name: since
          type: string
          format: date-time
          description: Only return moves updated since this time. Formatted like "2021-07-23T18:30:47.116Z"
        - in: query
          name: page
          type: integer
          description: requested page of results
        - in: query
          name: perPage
          type: integer
          description: results per page
        - in: query
          name: id
          type: string
        - in: query
          name: moveCode
          type: string
        - in: query
          name: orderType
          type: string
          description: order type
      responses:
        '200':
          description: Successfully retrieved moves. A successful fetch might still return zero moves.
          schema:
            $ref: '#/definitions/ListPrimeMovesResult'
        '403':
          $ref: '#/responses/PermissionDenied'
        '500':
          $ref: '#/responses/ServerError'
  /queues/moves:
    get:
      produces:
        - application/json
      summary: Gets queued list of all customer moves by GBLOC origin
      description: >
        An office TOO user will be assigned a transportation office that will determine which moves are displayed in their queue based on the origin duty location.  GHC moves will show up here onced they have reached the submitted status sent by the customer and have move task orders, shipments, and service items to approve.
      operationId: getMovesQueue
      tags:
        - queues
      parameters:
        - in: query
          name: page
          type: integer
          description: requested page of results
        - in: query
          name: perPage
          type: integer
          description: results per page
        - in: query
          name: sort
          type: string
          enum:
            [
              lastName,
              dodID,
              emplid,
              branch,
              locator,
              status,
              originDutyLocation,
              destinationDutyLocation,
              requestedMoveDate,
              appearedInTooAt,
            ]
          description: field that results should be sorted by
        - in: query
          name: order
          type: string
          enum: [asc, desc]
          description: direction of sort order if applied
        - in: query
          name: branch
          type: string
        - in: query
          name: locator
          type: string
        - in: query
          name: lastName
          type: string
        - in: query
          name: dodID
          type: string
        - in: query
          name: emplid
          type: string
        - in: query
          name: originDutyLocation
          type: array
          uniqueItems: true
          collectionFormat: multi
          items:
            type: string
        - in: query
          name: destinationDutyLocation
          type: string
        - in: query
          name: appearedInTooAt
          type: string
          format: date-time
        - in: query
          name: requestedMoveDate
          type: string
          description: filters the requested pickup date of a shipment on the move
        - in: query
          name: status
          type: array
          description: Filtering for the status.
          uniqueItems: true
          items:
            type: string
            enum:
              - SUBMITTED
              - SERVICE COUNSELING COMPLETED
              - APPROVALS REQUESTED
        - in: query
          name: orderType
          type: string
          description: order type
        - in: query
          name: viewAsGBLOC
          type: string
          description: |
            Used to return a queue for a GBLOC other than the default of the current user. Requires the HQ role. The parameter is ignored if the requesting user does not have the necessary role.
      responses:
        '200':
          description: Successfully returned all moves matching the criteria
          schema:
            $ref: '#/definitions/QueueMovesResult'
        '403':
          $ref: '#/responses/PermissionDenied'
        '500':
          $ref: '#/responses/ServerError'
  /queues/payment-requests:
    get:
      produces:
        - application/json
      summary: Gets queued list of all payment requests by GBLOC origin
      description: >
        An office TIO user will be assigned a transportation office that will determine which payment requests are displayed in their queue based on the origin duty location.
      operationId: getPaymentRequestsQueue
      tags:
        - queues
      parameters:
        - in: query
          name: sort
          type: string
          enum: [lastName, locator, submittedAt, branch, status, dodID, emplid, age, originDutyLocation]
          description: field that results should be sorted by
        - in: query
          name: order
          type: string
          enum: [asc, desc]
          description: direction of sort order if applied
        - in: query
          name: page
          type: integer
          description: requested page of results
        - in: query
          name: perPage
          type: integer
          description: number of records to include per page
        - in: query
          name: submittedAt
          type: string
          format: date-time
          description: Start of the submitted at date in the user's local time zone converted to UTC
        - in: query
          name: branch
          type: string
        - in: query
          name: locator
          type: string
        - in: query
          name: lastName
          type: string
        - in: query
          name: dodID
          type: string
        - in: query
          name: emplid
          type: string
        - in: query
          name: destinationDutyLocation
          type: string
        - in: query
          name: originDutyLocation
          type: string
        - in: query
          name: status
          type: array
          description: Filtering for the status.
          uniqueItems: true
          items:
            type: string
            enum:
              - PENDING
              - REVIEWED
              - REVIEWED_AND_ALL_SERVICE_ITEMS_REJECTED
              - PAID
              - DEPRECATED
              - EDI_ERROR
        - in: query
          name: orderType
          type: string
          description: order type
        - in: query
          name: viewAsGBLOC
          type: string
          description: |
            Used to return a queue for a GBLOC other than the default of the current user. Requires the HQ role. The parameter is ignored if the requesting user does not have the necessary role.
      responses:
        '200':
          description: Successfully returned all moves matching the criteria
          schema:
            $ref: '#/definitions/QueuePaymentRequestsResult'
        '403':
          $ref: '#/responses/PermissionDenied'
        '500':
          $ref: '#/responses/ServerError'
  /moves/search:
    post:
      produces:
        - application/json
      consumes:
        - application/json
      summary: Search moves by locator, DOD ID, or customer name
      description: >
        Search moves by locator, DOD ID, or customer name. Used by QAE and CSR users.
      operationId: searchMoves
      tags:
        - move
      parameters:
        - in: body
          name: body
          schema:
            properties:
              page:
                type: integer
                description: requested page of results
              perPage:
                type: integer
              locator:
                description: Move locator
                type: string
                minLength: 6
                maxLength: 6
                x-nullable: true
              dodID:
                description: DOD ID
                type: string
                minLength: 10
                maxLength: 10
                x-nullable: true
              emplid:
                description: EMPLID
                type: string
                minLength: 7
                maxLength: 7
                x-nullable: true
              customerName:
                description: Customer Name
                type: string
                minLength: 1
                x-nullable: true
              paymentRequestCode:
                type: string
                example: 9551-6199-2
                x-nullable: true
              status:
                type: array
                description: Filtering for the status.
                uniqueItems: true
                items:
                  type: string
                  enum:
                    - DRAFT
                    - SUBMITTED
                    - APPROVALS REQUESTED
                    - APPROVED
                    - NEEDS SERVICE COUNSELING
                    - SERVICE COUNSELING COMPLETED
              originPostalCode:
                type: string
                x-nullable: true
              destinationPostalCode:
                type: string
                x-nullable: true
              branch:
                type: string
                x-nullable: true
              shipmentsCount:
                type: integer
                x-nullable: true
              pickupDate:
                type: string
                format: date-time
                x-nullable: true
              deliveryDate:
                type: string
                format: date-time
                x-nullable: true
              sort:
                type: string
                x-nullable: true
                enum:
                  [
                    customerName,
                    dodID,
                    emplid,
                    branch,
                    locator,
                    status,
                    originPostalCode,
                    destinationPostalCode,
                    shipmentsCount,
                  ]
              order:
                type: string
                x-nullable: true
                enum: [asc, desc]
          description: field that results should be sorted by
      responses:
        '200':
          description: Successfully returned all moves matching the criteria
          schema:
            $ref: '#/definitions/SearchMovesResult'
        '403':
          $ref: '#/responses/PermissionDenied'
        '500':
          $ref: '#/responses/ServerError'
  '/tac/valid':
    get:
      summary: Validation of a TAC value
      description: Returns a boolean based on whether a tac value is valid or not
      operationId: tacValidation
      tags:
        - tac
        - order
      parameters:
        - in: query
          name: tac
          type: string
          required: true
          description: The tac value to validate
      responses:
        '200':
          description: Successfully retrieved validation status
          schema:
            $ref: '#/definitions/TacValid'
        '400':
          $ref: '#/responses/InvalidRequest'
        '401':
          $ref: '#/responses/PermissionDenied'
        '403':
          $ref: '#/responses/PermissionDenied'
        '404':
          $ref: '#/responses/NotFound'
        '500':
          $ref: '#/responses/ServerError'
  /lines-of-accounting:
    post:
      summary: 'Fetch line of accounting'
      description: >
        Fetches a line of accounting based on provided service member affiliation, effective date, and Transportation Accounting Code (TAC).
        It uses these parameters to filter the correct Line of Accounting for the provided TAC. It does this by filtering
        through both TAC and LOAs based on the provided code and effective date. The 'Effective Date' is the date
        that can be either the orders issued date (For HHG shipments), MTO approval date (For NTS shipments),
        or even the current date for NTS shipments with no approval yet (Just providing a preview to the office users per customer request).
        Effective date is used to find "Active" TGET data by searching for the TACs and LOAs with begin and end dates containing this date.
      operationId: requestLineOfAccounting
      tags:
        - linesOfAccounting
      consumes:
        - 'application/json'
      produces:
        - 'application/json'
      parameters:
        - in: 'body'
          name: 'body'
          description: 'Service member affiliation, effective date, and TAC code.'
          required: true
          schema:
            $ref: '#/definitions/FetchLineOfAccountingPayload'
      responses:
        '200':
          description: 'Successfully retrieved line of accounting'
          schema:
            $ref: 'definitions/LineOfAccounting.yaml'
        '400':
          $ref: '#/responses/InvalidRequest'
        '401':
          $ref: '#/responses/PermissionDenied'
        '403':
          $ref: '#/responses/PermissionDenied'
        '404':
          $ref: '#/responses/NotFound'
        '422':
          $ref: '#/responses/UnprocessableEntity'
        '500':
          $ref: '#/responses/ServerError'
  /transportation-offices:
    get:
      produces:
        - application/json
      summary: Returns the transportation offices matching the search query that is enabled for PPM closeout
      description: Returns the transportation offices matching the search query that is enabled for PPM closeout
      operationId: getTransportationOffices
      tags:
        - transportationOffice
      parameters:
        - in: query
          name: search
          type: string
          required: true
          minLength: 2
          description: Search string for transportation offices
      responses:
        '200':
          description: Successfully retrieved transportation offices
          schema:
            $ref: '#/definitions/TransportationOffices'
        '400':
          $ref: '#/responses/InvalidRequest'
        '401':
          $ref: '#/responses/PermissionDenied'
        '403':
          $ref: '#/responses/PermissionDenied'
        '404':
          $ref: '#/responses/NotFound'
        '500':
          $ref: '#/responses/ServerError'
  /open/transportation-offices:
    get:
      produces:
        - application/json
      summary: Returns the transportation offices matching the search query
      description: This endpoint is publicly accessible as it is utilized to access transportation office information without having an office account.Returns the transportation offices matching the search query.
      operationId: getTransportationOfficesOpen
      tags:
        - transportationOffice
      parameters:
        - in: query
          name: search
          type: string
          required: true
          minLength: 2
          description: Search string for transportation offices
      responses:
        '200':
          description: Successfully retrieved transportation offices
          schema:
            $ref: '#/definitions/TransportationOffices'
        '400':
          $ref: '#/responses/InvalidRequest'
        '401':
          $ref: '#/responses/PermissionDenied'
        '403':
          $ref: '#/responses/PermissionDenied'
        '404':
          $ref: '#/responses/NotFound'
        '500':
          $ref: '#/responses/ServerError'
  /transportation-offices/gblocs:
    get:
      produces:
        - application/json
      summary: Returns a list of distinct GBLOCs that exist in the transportation offices table
      description: Returns a list of distinct GBLOCs that exist in the transportation offices table
      operationId: getTransportationOfficesGBLOCs
      tags:
        - transportationOffice
      responses:
        '200':
          description: Successfully retrieved transportation offices
          schema:
            $ref: '#/definitions/GBLOCs'
        '400':
          $ref: '#/responses/InvalidRequest'
        '401':
          $ref: '#/responses/PermissionDenied'
        '403':
          $ref: '#/responses/PermissionDenied'
        '404':
          $ref: '#/responses/NotFound'
        '500':
          $ref: '#/responses/ServerError'
  /uploads:
    post:
      summary: Create a new upload
      description: Uploads represent a single digital file, such as a JPEG or PDF. Currently, office application uploads are only for Services Counselors to upload files for orders, but this may be expanded in the future.
      operationId: createUpload
      tags:
        - uploads
      consumes:
        - multipart/form-data
      produces:
        - application/json
      parameters:
        - in: query
          name: documentId
          type: string
          format: uuid
          required: false
          description: UUID of the document to add an upload to
        - in: formData
          name: file
          type: file
          description: The file to upload.
          required: true
      responses:
        '201':
          description: created upload
          schema:
            $ref: 'definitions/Upload.yaml'
        '400':
          description: invalid request
        '403':
          description: not authorized
        '404':
          description: not found
        '413':
          description: payload is too large
        '500':
          description: server error
  /uploads/{uploadID}:
    delete:
      summary: Deletes an upload
      description: Uploads represent a single digital file, such as a JPEG or PDF.
      operationId: deleteUpload
      tags:
        - uploads
      parameters:
        - in: path
          name: uploadID
          type: string
          format: uuid
          required: true
          description: UUID of the upload to be deleted
        - in: query
          name: orderID
          type: string
          format: uuid
          description: ID of the order that the upload belongs to
      responses:
        '204':
          description: deleted
        '400':
          description: invalid request
          schema:
            $ref: '#/definitions/InvalidRequestResponsePayload'
        '403':
          description: not authorized
        '404':
          description: not found
        '500':
          description: server error
  /uploads/get/:
    get:
      produces:
        - application/json
      parameters: []
      responses:
        '200':
          description: Successfully retrieved upload
          schema:
            $ref: 'definitions/Upload.yaml'
        '400':
          $ref: '#/responses/InvalidRequest'
        '401':
          $ref: '#/responses/PermissionDenied'
        '403':
          $ref: '#/responses/PermissionDenied'
        '404':
          $ref: '#/responses/NotFound'
        '500':
          $ref: '#/responses/ServerError'
      tags:
        - uploads
      description: Gets an upload
      operationId: getUpload
      summary: Gets an upload by ID
  /uploads/{uploadID}/update:
    patch:
      summary: Update an existing upload. This is only needed currently for updating the image rotation.
      description: Uploads represent a single digital file, such as a JPEG or PDF. The rotation is relevant to how it is displayed on the page.
      operationId: updateUpload
      tags:
        - uploads
      consumes:
        - application/json
      produces:
        - application/json
      parameters:
        - in: path
          name: uploadID
          type: string
          format: uuid
          required: true
          description: UUID of the upload to be updated
        - in: body
          name: body
          required: true
          schema:
            properties:
              rotation:
                type: integer
                description: The rotation of the image
                minimum: 0
                maximum: 3
      responses:
        '201':
          description: updated upload
          schema:
            $ref: 'definitions/Upload.yaml'
        '400':
          description: invalid request
        '403':
          description: not authorized
        '404':
          description: not found
        '413':
          description: payload is too large
        '500':
          description: server error
  /application_parameters/{parameterName}:
    get:
      summary: Searches for an application parameter by name, returns nil if not found
      description: Searches for an application parameter by name, returns nil if not found
      operationId: getParam
      tags:
        - application_parameters
      parameters:
        - in: path
          name: parameterName
          type: string
          format: string
          required: true
          description: Parameter Name
      responses:
        '200':
          description: Application Parameters
          schema:
            $ref: '#/definitions/ApplicationParameters'
        '400':
          description: invalid request
        '401':
          description: request requires user authentication
        '500':
          description: server error
<<<<<<< HEAD
  /moves/{moveID}/assignOfficeUser:
    parameters:
      - description: ID of the move
        in: path
        name: moveID
        required: true
        format: uuid
        type: string
    patch:
      consumes:
        - application/json
      produces:
        - application/json
      parameters:
        - in: body
          name: body
          required: true
          schema:
            $ref: '#/definitions/AssignOfficeUserBody'
      responses:
        '200':
          description: Successfully assigned office user to the move
          schema:
            $ref: '#/definitions/Move'
        '404':
          $ref: '#/responses/NotFound'
        '500':
          $ref: '#/responses/ServerError'
      tags:
        - move
      description: assigns either a services counselor, task ordering officer, or task invoicing officer to the move
      operationId: updateAssignedOfficeUser
  /moves/{moveID}/unassignOfficeUser:
    parameters:
      - description: ID of the move
        in: path
        name: moveID
        required: true
        format: uuid
        type: string
      - in: body
        name: body
        schema:
          properties:
            roleType:
              type: string
          required:
            - roleType
    patch:
      consumes:
        - application/json
      produces:
        - application/json
      responses:
        '200':
          description: Successfully unassigned office user from the move
          schema:
            $ref: '#/definitions/Move'
        '500':
          $ref: '#/responses/ServerError'
      tags:
        - move
      description: unassigns either a services counselor, task ordering officer, or task invoicing officer from the move
      operationId: deleteAssignedOfficeUser
=======
  /calendar/{countryCode}/is-weekend-holiday/{date}:
    get:
      summary: Validate  move date selection
      description: |
        Utility API to determine if input date falls on weekend and/or holiday.
      produces:
        - application/json
      operationId: isDateWeekendHoliday
      tags:
        - calendar
      parameters:
        - description: country code for context of date
          in: path
          name: countryCode
          required: true
          type: string
          enum:
            - US
        - description: input date to determine if weekend/holiday for given country.
          in: path
          name: date
          required: true
          type: string
          format: date
      responses:
        "200":
          description: Successfully determine if given date is weekend and/or holiday for given country.
          schema:
            $ref: "#/definitions/IsDateWeekendHolidayInfo"
        "400":
          $ref: "#/responses/InvalidRequest"
        "401":
          $ref: "#/responses/PermissionDenied"
        "404":
          $ref: "#/responses/NotFound"
        "500":
          $ref: "#/responses/ServerError"
>>>>>>> aa948767
definitions:
  ApplicationParameters:
    type: object
    properties:
      validationCode:
        type: string
        format: string
        x-nullable: true
      parameterName:
        type: string
        format: string
        x-nullable: true
      parameterValue:
        type: string
        format: string
        x-nullable: true
  PostDocumentPayload:
    type: object
    properties:
      service_member_id:
        type: string
        format: uuid
        title: The service member this document belongs to
  InvalidRequestResponsePayload:
    type: object
    properties:
      errors:
        type: object
        additionalProperties:
          type: string
  ClientError:
    type: object
    properties:
      title:
        type: string
      detail:
        type: string
      instance:
        type: string
        format: uuid
    required:
      - title
      - detail
      - instance
  ValidationError:
    allOf:
      - $ref: '#/definitions/ClientError'
      - type: object
    properties:
      invalid_fields:
        type: object
        additionalProperties:
          type: string
    required:
      - invalid_fields
  BackupContact:
    type: object
    properties:
      name:
        type: string
      email:
        type: string
        format: x-email
        example: backupContact@mail.com
      phone:
        type: string
        format: telephone
        pattern: '^[2-9]\d{2}-\d{3}-\d{4}$'
    required:
      - name
      - email
      - phone
  Contractor:
    properties:
      contractNumber:
        type: string
      id:
        format: uuid
        type: string
      name:
        type: string
      type:
        type: string
  Role:
    type: object
    properties:
      id:
        type: string
        format: uuid
        example: c56a4180-65aa-42ec-a945-5fd21dec0538
      roleType:
        type: string
        example: customer
      roleName:
        type: string
        example: Task Ordering Officer
      createdAt:
        type: string
        format: date-time
        readOnly: true
      updatedAt:
        type: string
        format: date-time
        readOnly: true
    required:
      - id
      - roleType
      - roleName
      - createdAt
      - updatedAt
  OfficeUser:
    type: object
    properties:
      id:
        type: string
        format: uuid
        example: c56a4180-65aa-42ec-a945-5fd21dec0538
      userId:
        type: string
        format: uuid
      firstName:
        type: string
      middleInitials:
        type: string
      lastName:
        type: string
      email:
        type: string
        format: x-email
        pattern: '^[a-zA-Z0-9._%+-]+@[a-zA-Z0-9.-]+\.[a-zA-Z]{2,}$'
      telephone:
        type: string
        format: telephone
        pattern: '^[2-9]\d{2}-\d{3}-\d{4}$'
      transportationOfficeId:
        type: string
        format: uuid
      transportationOffice:
        $ref: 'definitions/TransportationOffice.yaml'
      active:
        type: boolean
      roles:
        type: array
        items:
          $ref: '#/definitions/Role'
      edipi:
        type: string
      otherUniqueId:
        type: string
      rejectionReason:
        type: string
      status:
        type: string
        enum:
          - APPROVED
          - REQUESTED
          - REJECTED
      createdAt:
        type: string
        format: date-time
        readOnly: true
      updatedAt:
        type: string
        format: date-time
        readOnly: true
    required:
      - id
      - firstName
      - middleInitials
      - lastName
      - email
      - telephone
      - transportationOfficeId
      - active
      - roles
      - edipi
      - otherUniqueId
      - rejectionReason
      - status
      - createdAt
      - updatedAt
  LockedOfficeUser:
    type: object
    properties:
      firstName:
        type: string
      lastName:
        type: string
      transportationOfficeId:
        type: string
        format: uuid
      transportationOffice:
        $ref: 'definitions/TransportationOffice.yaml'
  OfficeUserCreate:
    type: object
    properties:
      email:
        type: string
        example: 'user@userdomain.com'
        title: Email
        x-nullable: false
      edipi:
        type: string
        example: '1234567890'
        maxLength: 10
        title: EDIPI
        x-nullable: true
      otherUniqueId:
        type: string
        title: Office user identifier when EDIPI is not available
        x-nullable: true
      firstName:
        type: string
        title: First Name
        x-nullable: false
      middleInitials:
        type: string
        example: L.
        x-nullable: true
        title: Middle Initials
      lastName:
        type: string
        title: Last Name
        x-nullable: false
      telephone:
        type: string
        format: telephone
        pattern: '^[2-9]\d{2}-\d{3}-\d{4}$'
        example: 212-555-5555
        x-nullable: false
      transportationOfficeId:
        type: string
        format: uuid
        example: 'c56a4180-65aa-42ec-a945-5fd21dec0538'
        x-nullable: false
      roles:
        type: array
        items:
          $ref: '#/definitions/OfficeUserRole'
        x-nullable: false
    required:
      - firstName
      - lastName
      - email
      - telephone
      - transportationOfficeId
      - roles
  OfficeUserRole:
    type: object
    properties:
      name:
        type: string
        example: 'Task Ordering Officer'
        x-nullable: true
        title: name
      roleType:
        type: string
        example: 'task_ordering_officer'
        x-nullable: true
        title: roleType
  Customer:
    type: object
    properties:
      agency:
        type: string
        title: Agency customer is affilated with
      first_name:
        type: string
        example: John
      last_name:
        type: string
        example: Doe
      phone:
        type: string
        format: telephone
        pattern: '^[2-9]\d{2}-\d{3}-\d{4}$'
        x-nullable: true
      email:
        type: string
        format: x-email
        pattern: '^[a-zA-Z0-9._%+-]+@[a-zA-Z0-9.-]+\.[a-zA-Z]{2,}$'
        x-nullable: true
      suffix:
        type: string
        example: Jr.
        x-nullable: true
      middle_name:
        type: string
        example: David
        x-nullable: true
      current_address:
        $ref: 'definitions/Address.yaml'
      backup_contact:
        $ref: '#/definitions/BackupContact'
      id:
        type: string
        format: uuid
        example: c56a4180-65aa-42ec-a945-5fd21dec0538
      edipi:
        type: string
      userID:
        type: string
        format: uuid
        example: c56a4180-65aa-42ec-a945-5fd21dec0538
      eTag:
        type: string
      phoneIsPreferred:
        type: boolean
      emailIsPreferred:
        type: boolean
      secondaryTelephone:
        type: string
        format: telephone
        pattern: '^[2-9]\d{2}-\d{3}-\d{4}$|^$'
        x-nullable: true
      backupAddress:
        $ref: 'definitions/Address.yaml'
      cacValidated:
        type: boolean
        x-nullable: true
      emplid:
        type: string
        x-nullable: true
  CreatedCustomer:
    type: object
    properties:
      affiliation:
        type: string
        title: Branch of service customer is affilated with
      firstName:
        type: string
        example: John
      lastName:
        type: string
        example: Doe
      telephone:
        type: string
        format: telephone
        pattern: '^[2-9]\d{2}-\d{3}-\d{4}$'
        x-nullable: true
      personalEmail:
        type: string
        format: x-email
        pattern: '^[a-zA-Z0-9._%+-]+@[a-zA-Z0-9.-]+\.[a-zA-Z]{2,}$'
      suffix:
        type: string
        example: Jr.
        x-nullable: true
      middleName:
        type: string
        example: David
        x-nullable: true
      residentialAddress:
        $ref: 'definitions/Address.yaml'
      backupContact:
        $ref: '#/definitions/BackupContact'
      id:
        type: string
        format: uuid
        example: c56a4180-65aa-42ec-a945-5fd21dec0538
      edipi:
        type: string
        x-nullable: true
      userID:
        type: string
        format: uuid
        example: c56a4180-65aa-42ec-a945-5fd21dec0538
      oktaID:
        type: string
      oktaEmail:
        type: string
      phoneIsPreferred:
        type: boolean
      emailIsPreferred:
        type: boolean
      secondaryTelephone:
        type: string
        format: telephone
        pattern: '^[2-9]\d{2}-\d{3}-\d{4}$'
        x-nullable: true
      backupAddress:
        $ref: 'definitions/Address.yaml'
      cacValidated:
        type: boolean
  UpdateCustomerPayload:
    type: object
    properties:
      first_name:
        type: string
        example: John
      last_name:
        type: string
        example: Doe
      phone:
        type: string
        format: telephone
        pattern: '^[2-9]\d{2}-\d{3}-\d{4}$'
        x-nullable: true
      email:
        type: string
        format: x-email
        pattern: '^[a-zA-Z0-9._%+-]+@[a-zA-Z0-9.-]+\.[a-zA-Z]{2,}$'
        x-nullable: true
      suffix:
        type: string
        example: Jr.
        x-nullable: true
      middle_name:
        type: string
        example: David
        x-nullable: true
      current_address:
        allOf:
          - $ref: 'definitions/Address.yaml'
      backup_contact:
        $ref: '#/definitions/BackupContact'
      phoneIsPreferred:
        type: boolean
      emailIsPreferred:
        type: boolean
      secondaryTelephone:
        type: string
        format: telephone
        pattern: '^[2-9]\d{2}-\d{3}-\d{4}$|^$'
        x-nullable: true
      backupAddress:
        allOf:
          - $ref: 'definitions/Address.yaml'
      cac_validated:
        type: boolean
  CreateCustomerPayload:
    type: object
    properties:
      affiliation:
        $ref: 'definitions/Affiliation.yaml'
      edipi:
        type: string
        example: '1234567890'
        maxLength: 10
        x-nullable: false
      emplid:
        type: string
        example: '9485155'
        maxLength: 7
        x-nullable: true
      firstName:
        type: string
        example: John
      middleName:
        type: string
        example: David
        x-nullable: true
      lastName:
        type: string
        example: Doe
      suffix:
        type: string
        example: Jr.
        x-nullable: true
      telephone:
        type: string
        format: telephone
        pattern: '^[2-9]\d{2}-\d{3}-\d{4}$'
        x-nullable: true
      secondaryTelephone:
        type: string
        format: telephone
        pattern: '^[2-9]\d{2}-\d{3}-\d{4}$'
        x-nullable: true
      personalEmail:
        type: string
        format: x-email
        example: personalEmail@email.com
        pattern: '^[a-zA-Z0-9._%+-]+@[a-zA-Z0-9.-]+\.[a-zA-Z]{2,}$'
      phoneIsPreferred:
        type: boolean
      emailIsPreferred:
        type: boolean
      residentialAddress:
        allOf:
          - $ref: 'definitions/Address.yaml'
      backupContact:
        $ref: '#/definitions/BackupContact'
      backupMailingAddress:
        allOf:
          - $ref: 'definitions/Address.yaml'
      createOktaAccount:
        type: boolean
      cacUser:
        type: boolean
  FetchLineOfAccountingPayload:
    type: object
    properties:
      serviceMemberAffiliation:
        $ref: 'definitions/Affiliation.yaml'
      effectiveDate:
        description: >
          The effective date for the Line Of Accounting (LOA) being fetched. Eg, the orders issue date or the Non-Temporary Storage (NTS) Move Task Order (MTO) approval date.
          Effective date is used to find "Active" TGET data by searching for the TACs and LOAs with begin and end dates containing this date.
          The 'Effective Date' is the date that can be either the orders issued date (For HHG shipments),
          MTO approval date (For NTS shipments), or even the current date for NTS
          shipments with no approval yet (Just providing a preview to the office
          users per customer request).
        type: string
        format: date
        example: '2023-01-01'
      tacCode:
        type: string
        minLength: 4
        maxLength: 4
        example: 'F8J1'
  SearchCustomersResult:
    type: object
    properties:
      page:
        type: integer
      perPage:
        type: integer
      totalCount:
        type: integer
      searchCustomers:
        $ref: '#/definitions/SearchCustomers'
  SearchCustomers:
    type: array
    items:
      $ref: '#/definitions/SearchCustomer'
  SearchCustomer:
    type: object
    properties:
      id:
        type: string
        format: uuid
      firstName:
        type: string
        example: John
        x-nullable: true
      lastName:
        type: string
        example: Doe
        x-nullable: true
      dodID:
        type: string
        x-nullable: true
      emplid:
        type: string
        x-nullable: true
      branch:
        type: string
      telephone:
        type: string
        format: telephone
        pattern: '^[2-9]\d{2}-\d{3}-\d{4}$'
        x-nullable: true
      personalEmail:
        type: string
        format: x-email
        example: personalEmail@email.com
        pattern: '^[a-zA-Z0-9._%+-]+@[a-zA-Z0-9.-]+\.[a-zA-Z]{2,}$'
        x-nullable: true
  Entitlements:
    properties:
      id:
        example: 571008b1-b0de-454d-b843-d71be9f02c04
        format: uuid
        type: string
      authorizedWeight:
        example: 2000
        type: integer
        x-formatting: weight
        x-nullable: true
      dependentsAuthorized:
        example: true
        type: boolean
        x-nullable: true
      gunSafe:
        type: boolean
        example: false
      nonTemporaryStorage:
        example: false
        type: boolean
        x-nullable: true
      privatelyOwnedVehicle:
        example: false
        type: boolean
        x-nullable: true
      proGearWeight:
        example: 2000
        type: integer
        x-formatting: weight
      proGearWeightSpouse:
        example: 500
        type: integer
        x-formatting: weight
      storageInTransit:
        example: 90
        type: integer
        x-nullable: true
      totalWeight:
        example: 500
        type: integer
        x-formatting: weight
      totalDependents:
        example: 2
        type: integer
      requiredMedicalEquipmentWeight:
        example: 500
        type: integer
        x-formatting: weight
      organizationalClothingAndIndividualEquipment:
        example: true
        type: boolean
      eTag:
        type: string
    type: object
  Error:
    properties:
      message:
        type: string
    required:
      - message
    type: object
  Grade:
    type: string
    x-nullable: true
    title: grade
    enum:
      - E_1
      - E_2
      - E_3
      - E_4
      - E_5
      - E_6
      - E_7
      - E_8
      - E_9
      - E_9_SPECIAL_SENIOR_ENLISTED
      - O_1_ACADEMY_GRADUATE
      - O_2
      - O_3
      - O_4
      - O_5
      - O_6
      - O_7
      - O_8
      - O_9
      - O_10
      - W_1
      - W_2
      - W_3
      - W_4
      - W_5
      - AVIATION_CADET
      - CIVILIAN_EMPLOYEE
      - ACADEMY_CADET
      - MIDSHIPMAN
    x-display-value:
      E_1: E-1
      E_2: E-2
      E_3: E-3
      E_4: E-4
      E_5: E-5
      E_6: E-6
      E_7: E-7
      E_8: E-8
      E_9: E-9
      E_9_SPECIAL_SENIOR_ENLISTED: E-9 (Special Senior Enlisted)
      O_1_ACADEMY_GRADUATE: O-1 or Service Academy Graduate
      O_2: O-2
      O_3: O-3
      O_4: O-4
      O_5: O-5
      O_6: O-6
      O_7: O-7
      O_8: O-8
      O_9: O-9
      O_10: O-10
      W_1: W-1
      W_2: W-2
      W_3: W-3
      W_4: W-4
      W_5: W-5
      AVIATION_CADET: Aviation Cadet
      CIVILIAN_EMPLOYEE: Civilian Employee
      ACADEMY_CADET: Service Academy Cadet
      MIDSHIPMAN: Midshipman
  Move:
    properties:
      id:
        example: 1f2270c7-7166-40ae-981e-b200ebdf3054
        format: uuid
        type: string
      serviceCounselingCompletedAt:
        format: date-time
        type: string
        x-nullable: true
      availableToPrimeAt:
        format: date-time
        type: string
        x-nullable: true
      approvedAt:
        format: date-time
        type: string
        x-nullable: true
      billableWeightsReviewedAt:
        format: date-time
        type: string
        x-nullable: true
      contractorId:
        type: string
        format: uuid
        x-nullable: true
      contractor:
        $ref: '#/definitions/Contractor'
      locator:
        type: string
        example: '1K43AR'
      ordersId:
        type: string
        format: uuid
        example: c56a4180-65aa-42ec-a945-5fd21dec0538
      orders:
        $ref: '#/definitions/Order'
      referenceId:
        example: 1001-3456
        type: string
        x-nullable: true
      status:
        $ref: '#/definitions/MoveStatus'
      excess_weight_qualified_at:
        type: string
        format: date-time
        description: Timestamp of when the estimated shipment weights of the move reached 90% of the weight allowance
        x-nullable: true
      excess_weight_acknowledged_at:
        type: string
        format: date-time
        description: Timestamp of when the TOO acknowledged the excess weight risk by either dismissing the alert or updating the max billable weight
        x-nullable: true
      tioRemarks:
        type: string
        example: approved additional weight
        x-nullable: true
      financialReviewFlag:
        type: boolean
        example: false
        description: This flag is set by office users if a move should be reviewed by a Financial Office
        x-nullable: false
        readOnly: true
      financialReviewRemarks:
        type: string
        example: Destination address is too far from duty location
        x-nullable: true
        readOnly: true
      closeoutOffice:
        $ref: 'definitions/TransportationOffice.yaml'
      closeoutOfficeId:
        type: string
        format: uuid
        description: The transportation office that will handle reviewing PPM Closeout documentation for Army and Air Force service members
        x-nullable: true
      approvalsRequestedAt:
        type: string
        format: date-time
        description: The time at which a move is sent back to the TOO becuase the prime added a new service item for approval
        x-nullable: true
      createdAt:
        type: string
        format: date-time
      submittedAt:
        type: string
        format: date-time
        x-nullable: true
      updatedAt:
        type: string
        format: date-time
      eTag:
        type: string
      shipmentGBLOC:
        $ref: '#/definitions/GBLOC'
      lockedByOfficeUserID:
        type: string
        format: uuid
        x-nullable: true
      lockedByOfficeUser:
        $ref: '#/definitions/LockedOfficeUser'
        x-nullable: true
      lockExpiresAt:
        type: string
        format: date-time
        x-nullable: true
      additionalDocuments:
        $ref: 'definitions/Document.yaml'
      SCAssignedUser:
        $ref: '#/definitions/AssignedOfficeUser'
      TOOAssignedUser:
        $ref: '#/definitions/AssignedOfficeUser'
      TIOAssignedUser:
        $ref: '#/definitions/AssignedOfficeUser'
  MoveHistory:
    properties:
      id:
        description: move ID
        example: 1f2270c7-7166-40ae-981e-b200ebdf3054
        format: uuid
        type: string
      historyRecords:
        description: A list of MoveAuditHistory's connected to the move.
        $ref: '#/definitions/MoveAuditHistories'
      locator:
        description: move locator
        type: string
        example: '1K43AR'
      referenceId:
        description: move referenceID
        example: 1001-3456
        type: string
        x-nullable: true
  MoveHistoryResult:
    type: object
    properties:
      page:
        type: integer
      perPage:
        type: integer
      totalCount:
        type: integer
      id:
        description: move ID
        example: 1f2270c7-7166-40ae-981e-b200ebdf3054
        format: uuid
        type: string
      historyRecords:
        description: A list of MoveAuditHistory's connected to the move.
        $ref: '#/definitions/MoveAuditHistories'
      locator:
        description: move locator
        type: string
        example: '1K43AR'
      referenceId:
        description: move referenceID
        example: 1001-3456
        type: string
        x-nullable: true
  MoveAuditHistories:
    type: array
    items:
      $ref: '#/definitions/MoveAuditHistory'
  MoveAuditHistory:
    properties:
      id:
        description: id from audity_history table
        example: 1f2270c7-7166-40ae-981e-b200ebdf3054
        format: uuid
        type: string
      schemaName:
        description: Database schema audited table for this event is in
        type: string
      tableName:
        description: name of database table that was changed
        type: string
      relId:
        description: relation OID. Table OID (object identifier). Changes with drop/create.
        type: integer
      objectId:
        description: id column for the tableName where the data was changed
        example: 1f2270c7-7166-40ae-981e-b200ebdf3054
        format: uuid
        type: string
        x-nullable: true
      sessionUserId:
        example: 1f2270c7-7166-40ae-981e-b200ebdf3054
        format: uuid
        type: string
        x-nullable: true
      sessionUserFirstName:
        example: foo
        type: string
        x-nullable: true
      sessionUserLastName:
        example: bar
        type: string
        x-nullable: true
      sessionUserEmail:
        example: foobar@example.com
        type: string
        x-nullable: true
      sessionUserTelephone:
        format: telephone
        type: string
        pattern: '^[2-9]\d{2}-\d{3}-\d{4}$'
        x-nullable: true
      context:
        type: array
        items:
          type: object
          additionalProperties:
            type: string
        x-nullable: true
      contextId:
        description: id column for the context table the record belongs to
        example: 1f2270c7-7166-40ae-981e-b200ebdf3054
        type: string
        x-nullable: true
      eventName:
        description: API endpoint name that was called to make the change
        type: string
        x-nullable: true
      actionTstampTx:
        description: Transaction start timestamp for tx in which audited event occurred
        type: string
        format: date-time
      actionTstampStm:
        description: Statement start timestamp for tx in which audited event occurred
        type: string
        format: date-time
      actionTstampClk:
        description: Wall clock time at which audited event's trigger call occurred
        type: string
        format: date-time
      transactionId:
        description: Identifier of transaction that made the change. May wrap, but unique paired with action_tstamp_tx.
        type: integer
        x-nullable: true
      action:
        description: Action type; I = insert, D = delete, U = update, T = truncate
        type: string
      oldValues:
        description: A list of (old/previous) MoveAuditHistoryItem's for a record before the change.
        type: object
        additionalProperties: true
        x-nullable: true
      changedValues:
        description: A list of (changed/updated) MoveAuditHistoryItem's for a record after the change.
        type: object
        additionalProperties: true
        x-nullable: true
      statementOnly:
        description: true if audit event is from an FOR EACH STATEMENT trigger, false for FOR EACH ROW'
        type: boolean
        example: false
  MoveAuditHistoryItems:
    type: array
    items:
      $ref: '#/definitions/MoveAuditHistoryItem'
  MoveAuditHistoryItem:
    properties:
      columnName:
        type: string
      columnValue:
        type: string
  MoveStatus:
    type: string
    enum:
      - DRAFT
      - NEEDS SERVICE COUNSELING
      - SERVICE COUNSELING COMPLETED
      - SUBMITTED
      - APPROVALS REQUESTED
      - APPROVED
      - CANCELED
  PPMStatus:
    type: string
    enum:
      - CANCELLED
      - DRAFT
      - SUBMITTED
      - WAITING_ON_CUSTOMER
      - NEEDS_ADVANCE_APPROVAL
      - NEEDS_CLOSEOUT
      - CLOSEOUT_COMPLETE
      - COMPLETED
  DeptIndicator:
    type: string
    title: Dept. indicator
    x-nullable: true
    enum:
      - NAVY_AND_MARINES
      - ARMY
      - ARMY_CORPS_OF_ENGINEERS
      - AIR_AND_SPACE_FORCE
      - COAST_GUARD
      - OFFICE_OF_SECRETARY_OF_DEFENSE
    x-display-value:
      NAVY_AND_MARINES: 17 Navy and Marine Corps
      ARMY: 21 Army
      ARMY_CORPS_OF_ENGINEERS: 96 Army Corps of Engineers
      AIR_AND_SPACE_FORCE: 57 Air Force and Space Force
      COAST_GUARD: 70 Coast Guard
      OFFICE_OF_SECRETARY_OF_DEFENSE: 97 Office of the Secretary of Defense
  OrdersTypeDetail:
    type: string
    title: Orders type detail
    x-nullable: true
    enum:
      - HHG_PERMITTED
      - PCS_TDY
      - HHG_RESTRICTED_PROHIBITED
      - HHG_RESTRICTED_AREA
      - INSTRUCTION_20_WEEKS
      - HHG_PROHIBITED_20_WEEKS
      - DELAYED_APPROVAL
    x-display-value:
      HHG_PERMITTED: Shipment of HHG Permitted
      PCS_TDY: PCS with TDY Enroute
      HHG_RESTRICTED_PROHIBITED: Shipment of HHG Restricted or Prohibited
      HHG_RESTRICTED_AREA: HHG Restricted Area-HHG Prohibited
      INSTRUCTION_20_WEEKS: Course of Instruction 20 Weeks or More
      HHG_PROHIBITED_20_WEEKS: Shipment of HHG Prohibited but Authorized within 20 weeks
      DELAYED_APPROVAL: Delayed Approval 20 Weeks or More
  Order:
    properties:
      id:
        example: 1f2270c7-7166-40ae-981e-b200ebdf3054
        format: uuid
        type: string
      customerID:
        example: c56a4180-65aa-42ec-a945-5fd21dec0538
        format: uuid
        type: string
      customer:
        $ref: '#/definitions/Customer'
      moveCode:
        type: string
        example: 'H2XFJF'
      first_name:
        type: string
        example: John
        readOnly: true
      last_name:
        type: string
        example: Doe
        readOnly: true
      grade:
        $ref: '#/definitions/Grade'
      agency:
        $ref: 'definitions/Affiliation.yaml'
      entitlement:
        $ref: '#/definitions/Entitlements'
      destinationDutyLocation:
        $ref: 'definitions/DutyLocation.yaml'
      destinationDutyLocationGBLOC:
        $ref: '#/definitions/GBLOC'
      originDutyLocation:
        $ref: 'definitions/DutyLocation.yaml'
      originDutyLocationGBLOC:
        $ref: '#/definitions/GBLOC'
      moveTaskOrderID:
        example: c56a4180-65aa-42ec-a945-5fd21dec0538
        format: uuid
        type: string
      uploaded_order_id:
        example: c56a4180-65aa-42ec-a945-5fd21dec0538
        format: uuid
        type: string
      uploadedAmendedOrderID:
        example: c56a4180-65aa-42ec-a945-5fd21dec0538
        format: uuid
        type: string
        x-nullable: true
      amendedOrdersAcknowledgedAt:
        type: string
        format: date-time
        x-nullable: true
      order_number:
        type: string
        x-nullable: true
        example: '030-00362'
      order_type:
        $ref: 'definitions/OrdersType.yaml'
      order_type_detail:
        $ref: '#/definitions/OrdersTypeDetail'
        x-nullable: true
      date_issued:
        type: string
        format: date
        example: '2020-01-01'
      report_by_date:
        type: string
        format: date
        example: '2020-01-01'
      department_indicator:
        $ref: '#/definitions/DeptIndicator'
        x-nullable: true
      tac:
        type: string
        title: TAC
        example: 'F8J1'
        x-nullable: true
      sac:
        type: string
        title: SAC
        example: 'N002214CSW32Y9'
        x-nullable: true
      ntsTac:
        type: string
        title: NTS TAC
        example: 'F8J1'
        x-nullable: true
      ntsSac:
        type: string
        title: NTS SAC
        example: 'N002214CSW32Y9'
        x-nullable: true
      has_dependents:
        type: boolean
        example: false
        title: Are dependents included in your orders?
      spouse_has_pro_gear:
        type: boolean
        example: false
        title: Do you have a spouse who will need to move items related to their occupation (also known as spouse pro-gear)?
      supplyAndServicesCostEstimate:
        type: string
      packingAndShippingInstructions:
        type: string
      methodOfPayment:
        type: string
      naics:
        type: string
      orders_type:
        $ref: 'definitions/OrdersType.yaml'
      eTag:
        type: string
    type: object
  Location:
    type: object
    properties:
      label:
        type: string
        example: Label for display
      value:
        type: string
        example: Value for location
    required:
      - label
      - value
  Locations:
    type: array
    items:
      $ref: '#/definitions/Location'
  OrderBody:
    type: object
    properties:
      id:
        type: string
        format: uuid
  CreateOrders:
    type: object
    properties:
      serviceMemberId:
        type: string
        format: uuid
        example: c56a4180-65aa-42ec-a945-5fd21dec0538
      issueDate:
        type: string
        description: The date and time that these orders were cut.
        format: date
        title: Orders date
      reportByDate:
        type: string
        description: Report By Date
        format: date
        title: Report-by date
      ordersType:
        $ref: 'definitions/OrdersType.yaml'
      ordersTypeDetail:
        $ref: '#/definitions/OrdersTypeDetail'
      hasDependents:
        type: boolean
        title: Are dependents included in your orders?
      spouseHasProGear:
        type: boolean
        title: Do you have a spouse who will need to move items related to their occupation (also known as spouse pro-gear)?
      newDutyLocationId:
        type: string
        format: uuid
        example: c56a4180-65aa-42ec-a945-5fd21dec0538
      ordersNumber:
        type: string
        title: Orders Number
        x-nullable: true
        example: '030-00362'
      tac:
        type: string
        title: TAC
        example: 'F8J1'
        x-nullable: true
      sac:
        type: string
        title: SAC
        example: 'N002214CSW32Y9'
        x-nullable: true
      departmentIndicator:
        $ref: '#/definitions/DeptIndicator'
      grade:
        $ref: '#/definitions/Grade'
      originDutyLocationId:
        type: string
        format: uuid
        example: c56a4180-65aa-42ec-a945-5fd21dec0538
    required:
      - serviceMemberId
      - issueDate
      - reportByDate
      - ordersType
      - hasDependents
      - spouseHasProGear
      - newDutyLocationId
  CounselingUpdateOrderPayload:
    type: object
    properties:
      issueDate:
        type: string
        description: The date and time that these orders were cut.
        format: date
        example: '2018-04-26'
        title: Orders date
      reportByDate:
        type: string
        description: Report By Date
        format: date
        example: '2018-04-26'
        title: Report-by date
      ordersType:
        $ref: 'definitions/OrdersType.yaml'
      ordersTypeDetail:
        $ref: '#/definitions/OrdersTypeDetail'
      ordersNumber:
        type: string
        title: Orders Number
        x-nullable: true
        example: '030-00362'
      departmentIndicator:
        $ref: '#/definitions/DeptIndicator'
        x-nullable: true
      originDutyLocationId:
        type: string
        format: uuid
        example: c56a4180-65aa-42ec-a945-5fd21dec0538
      newDutyLocationId:
        type: string
        format: uuid
        example: c56a4180-65aa-42ec-a945-5fd21dec0538
      tac:
        type: string
        title: HHG TAC
        minLength: 4
        maxLength: 4
        example: 'F8J1'
        x-nullable: true
      sac:
        title: HHG SAC
        example: 'N002214CSW32Y9'
        $ref: definitions/NullableString.yaml
      ntsTac:
        title: NTS TAC
        minLength: 4
        maxLength: 4
        example: 'F8J1'
        $ref: definitions/NullableString.yaml
      ntsSac:
        title: NTS SAC
        example: 'N002214CSW32Y9'
        $ref: definitions/NullableString.yaml
      grade:
        $ref: '#/definitions/Grade'
    required:
      - issueDate
      - reportByDate
      - ordersType
      - originDutyLocationId
      - newDutyLocationId
  UpdateOrderPayload:
    type: object
    properties:
      issueDate:
        type: string
        description: The date and time that these orders were cut.
        format: date
        example: '2018-04-26'
        title: Orders date
      reportByDate:
        type: string
        description: Report By Date
        format: date
        example: '2018-04-26'
        title: Report-by date
      ordersType:
        $ref: 'definitions/OrdersType.yaml'
      ordersTypeDetail:
        $ref: '#/definitions/OrdersTypeDetail'
      originDutyLocationId:
        type: string
        format: uuid
        example: c56a4180-65aa-42ec-a945-5fd21dec0538
      newDutyLocationId:
        type: string
        format: uuid
        example: c56a4180-65aa-42ec-a945-5fd21dec0538
      ordersNumber:
        type: string
        title: Orders Number
        x-nullable: true
        example: '030-00362'
      tac:
        type: string
        title: HHG TAC
        minLength: 4
        maxLength: 4
        example: 'F8J1'
        x-nullable: true
      sac:
        title: HHG SAC
        example: 'N002214CSW32Y9'
        $ref: definitions/NullableString.yaml
      ntsTac:
        title: NTS TAC
        minLength: 4
        maxLength: 4
        example: 'F8J1'
        $ref: definitions/NullableString.yaml
      ntsSac:
        title: NTS SAC
        example: 'N002214CSW32Y9'
        $ref: definitions/NullableString.yaml
      departmentIndicator:
        $ref: '#/definitions/DeptIndicator'
        x-nullable: true
      ordersAcknowledgement:
        description: Confirmation that the new amended orders were reviewed after previously approving the original orders
        type: boolean
        x-nullable: true
      grade:
        $ref: '#/definitions/Grade'
    required:
      - issueDate
      - reportByDate
      - ordersType
      - newDutyLocationId
      - originDutyLocationId
  UpdateAllowancePayload:
    type: object
    properties:
      grade:
        $ref: '#/definitions/Grade'
      dependentsAuthorized:
        type: boolean
        x-nullable: true
      agency:
        $ref: 'definitions/Affiliation.yaml'
      proGearWeight:
        description: unit is in lbs
        example: 2000
        type: integer
        minimum: 0
        maximum: 2000
        x-formatting: weight
        x-nullable: true
      proGearWeightSpouse:
        description: unit is in lbs
        example: 500
        type: integer
        minimum: 0
        maximum: 500
        x-formatting: weight
        x-nullable: true
      requiredMedicalEquipmentWeight:
        description: unit is in lbs
        example: 2000
        type: integer
        minimum: 0
        x-formatting: weight
      organizationalClothingAndIndividualEquipment:
        description: only for Army
        type: boolean
        x-nullable: true
      storageInTransit:
        description: the number of storage in transit days that the customer is entitled to for a given shipment on their move
        type: integer
        minimum: 0
      gunSafe:
        description: True if user is entitled to move a gun safe (up to 500 lbs) as part of their move without it being charged against their weight allowance.
        type: boolean
        x-nullable: true
  UpdateBillableWeightPayload:
    type: object
    properties:
      authorizedWeight:
        description: unit is in lbs
        example: 2000
        minimum: 1
        type: integer
        x-formatting: weight
        x-nullable: true
  UpdateMaxBillableWeightAsTIOPayload:
    type: object
    properties:
      authorizedWeight:
        description: unit is in lbs
        example: 2000
        minimum: 1
        type: integer
        x-formatting: weight
        x-nullable: true
      tioRemarks:
        description: TIO remarks for updating the max billable weight
        example: Increasing max billable weight
        type: string
        minLength: 1
        x-nullable: true
    required:
      - authorizedWeight
      - tioRemarks
  CounselingUpdateAllowancePayload:
    type: object
    properties:
      grade:
        $ref: '#/definitions/Grade'
      dependentsAuthorized:
        type: boolean
        x-nullable: true
      agency:
        $ref: 'definitions/Affiliation.yaml'
      proGearWeight:
        minimum: 0
        maximum: 2000
        description: unit is in lbs
        example: 2000
        type: integer
        x-formatting: weight
        x-nullable: true
      proGearWeightSpouse:
        minimum: 0
        maximum: 500
        description: unit is in lbs
        example: 2000
        type: integer
        x-formatting: weight
        x-nullable: true
      requiredMedicalEquipmentWeight:
        minimum: 0
        description: unit is in lbs
        example: 2000
        type: integer
        x-formatting: weight
      organizationalClothingAndIndividualEquipment:
        description: only for Army
        type: boolean
        x-nullable: true
      storageInTransit:
        description: the number of storage in transit days that the customer is entitled to for a given shipment on their move
        type: integer
        minimum: 0
      gunSafe:
        description: True if user is entitled to move a gun safe (up to 500 lbs) as part of their move without it being charged against their weight allowance.
        type: boolean
        x-nullable: true
  MoveTaskOrder:
    description: The Move (MoveTaskOrder)
    properties:
      id:
        example: 1f2270c7-7166-40ae-981e-b200ebdf3054
        format: uuid
        type: string
      createdAt:
        format: date-time
        type: string
      orderID:
        example: c56a4180-65aa-42ec-a945-5fd21dec0538
        format: uuid
        type: string
      locator:
        type: string
        example: '1K43AR'
      referenceId:
        example: 1001-3456
        type: string
      serviceCounselingCompletedAt:
        format: date-time
        type: string
        x-nullable: true
      availableToPrimeAt:
        format: date-time
        type: string
        x-nullable: true
      approvedAt:
        format: date-time
        type: string
        x-nullable: true
      updatedAt:
        format: date-time
        type: string
      destinationAddress:
        $ref: 'definitions/Address.yaml'
      pickupAddress:
        $ref: 'definitions/Address.yaml'
      destinationDutyLocation:
        example: 1f2270c7-7166-40ae-981e-b200ebdf3054
        format: uuid
        type: string
      originDutyLocation:
        example: 1f2270c7-7166-40ae-981e-b200ebdf3054
        format: uuid
        type: string
      entitlements:
        $ref: '#/definitions/Entitlements'
      requestedPickupDate:
        format: date
        type: string
      tioRemarks:
        type: string
        example: approved additional weight
        x-nullable: true
      eTag:
        type: string
    type: object
  MoveTaskOrders:
    items:
      $ref: '#/definitions/MoveTaskOrder'
    type: array
  PaymentRequest:
    properties:
      proofOfServiceDocs:
        $ref: '#/definitions/ProofOfServiceDocs'
      id:
        example: c56a4180-65aa-42ec-a945-5fd21dec0538
        format: uuid
        readOnly: true
        type: string
      isFinal:
        default: false
        type: boolean
      moveTaskOrder:
        $ref: '#/definitions/Move'
      moveTaskOrderID:
        example: c56a4180-65aa-42ec-a945-5fd21dec0538
        format: uuid
        type: string
      rejectionReason:
        example: documentation was incomplete
        type: string
        x-nullable: true
      serviceItems:
        $ref: '#/definitions/PaymentServiceItems'
      status:
        $ref: '#/definitions/PaymentRequestStatus'
      paymentRequestNumber:
        example: 1234-5678-1
        readOnly: true
        type: string
      recalculationOfPaymentRequestID:
        example: c56a4180-65aa-42ec-a945-5fd21dec0538
        format: uuid
        type: string
        readOnly: true
        x-nullable: true
      eTag:
        type: string
      reviewedAt:
        format: date-time
        type: string
        x-nullable: true
      createdAt:
        format: date-time
        type: string
      sentToGexAt:
        format: date-time
        type: string
        x-nullable: true
      receivedByGexAt:
        format: date-time
        type: string
        x-nullable: true
      ediErrorType:
        description: Type of EDI reporting or causing the issue. Can be EDI 997, 824, and 858.
        type: string
        x-nullable: true
      ediErrorCode:
        description: Reported code from syncada for the EDI error encountered
        type: string
        x-nullable: true
      ediErrorDescription:
        description: The reason the services counselor has excluded or rejected the item.
        type: string
        x-nullable: true
      tppsInvoiceAmountPaidTotalMillicents:
        type: integer
        format: millients
        title: Total amount that TPPS paid for all service items on the payment request in millicents
        x-nullable: true
      tppsInvoiceSellerPaidDate:
        type: string
        format: date-time
        title: Date that TPPS paid HS for the payment request
        x-nullable: true
    type: object
  PaymentRequests:
    items:
      $ref: '#/definitions/PaymentRequest'
    type: array
  PaymentServiceItems:
    items:
      $ref: '#/definitions/PaymentServiceItem'
    type: array
  PaymentServiceItem:
    properties:
      id:
        example: c56a4180-65aa-42ec-a945-5fd21dec0538
        format: uuid
        readOnly: true
        type: string
      createdAt:
        format: date-time
        type: string
      paymentRequestID:
        example: c56a4180-65aa-42ec-a945-5fd21dec0538
        format: uuid
        type: string
      mtoServiceItemID:
        example: c56a4180-65aa-42ec-a945-5fd21dec0538
        format: uuid
        type: string
      mtoServiceItemCode:
        example: DLH
        type: string
      mtoServiceItemName:
        example: Move management
        type: string
      mtoShipmentType:
        $ref: 'definitions/MTOShipmentType.yaml'
      mtoShipmentID:
        type: string
        format: uuid
        example: c56a4180-65aa-42ec-a945-5fd21dec0538
        x-nullable: true
      status:
        $ref: 'definitions/PaymentServiceItemStatus.yaml'
      priceCents:
        type: integer
        format: cents
        title: Price of the service item in cents
        x-nullable: true
      rejectionReason:
        example: documentation was incomplete
        type: string
        x-nullable: true
      referenceID:
        example: 1234-5678-c56a4180
        readOnly: true
        format: string
      paymentServiceItemParams:
        $ref: 'definitions/PaymentServiceItemParams.yaml'
      eTag:
        type: string
      tppsInvoiceAmountPaidPerServiceItemMillicents:
        type: integer
        format: millicents
        title: Amount that TPPS paid for the individual service item in millicents
        x-nullable: true
    type: object
  PaymentRequestStatus:
    $ref: 'definitions/PaymentRequestStatus.yaml'
  ProofOfServiceDocs:
    items:
      $ref: '#/definitions/ProofOfServiceDoc'
    type: array
  ProofOfServiceDoc:
    properties:
      isWeightTicket:
        type: boolean
      uploads:
        items:
          $ref: 'definitions/Upload.yaml'
        type: array
  ShipmentsPaymentSITBalance:
    items:
      $ref: '#/definitions/ShipmentPaymentSITBalance'
    type: array
  ShipmentPaymentSITBalance:
    properties:
      shipmentID:
        type: string
        format: uuid
      totalSITDaysAuthorized:
        type: integer
      totalSITDaysRemaining:
        type: integer
      totalSITEndDate:
        type: string
        format: date
        x-nullable: true
      pendingSITDaysInvoiced:
        type: integer
      pendingBilledStartDate:
        type: string
        format: date
        x-nullable: true
      pendingBilledEndDate:
        type: string
        format: date
        x-nullable: true
      previouslyBilledDays:
        type: integer
        x-nullable: true
      previouslyBilledStartDate:
        type: string
        format: date
        x-nullable: true
      previouslyBilledEndDate:
        type: string
        format: date
        x-nullable: true
  UpdateShipment:
    type: object
    properties:
      shipmentType:
        $ref: 'definitions/MTOShipmentType.yaml'
      requestedPickupDate:
        format: date
        type: string
        x-nullable: true
      requestedDeliveryDate:
        format: date
        type: string
        x-nullable: true
      customerRemarks:
        type: string
        example: handle with care
        x-nullable: true
      counselorRemarks:
        type: string
        example: counselor approved
        x-nullable: true
      billableWeightCap:
        type: integer
        description: estimated weight of the shuttle service item provided by the prime
        example: 2500
        x-formatting: weight
        x-nullable: true
      billableWeightJustification:
        type: string
        example: more weight than expected
        x-nullable: true
      pickupAddress:
        allOf:
          - $ref: 'definitions/Address.yaml'
      destinationAddress:
        allOf:
          - $ref: 'definitions/Address.yaml'
      secondaryDeliveryAddress:
        allOf:
          - $ref: 'definitions/Address.yaml'
      secondaryPickupAddress:
        allOf:
          - $ref: 'definitions/Address.yaml'
      hasSecondaryPickupAddress:
        type: boolean
        x-nullable: true
        x-omitempty: false
      hasSecondaryDeliveryAddress:
        type: boolean
        x-nullable: true
        x-omitempty: false
      tertiaryDeliveryAddress:
        allOf:
          - $ref: 'definitions/Address.yaml'
      tertiaryPickupAddress:
        allOf:
          - $ref: 'definitions/Address.yaml'
      hasTertiaryPickupAddress:
        type: boolean
        x-nullable: true
        x-omitempty: false
      hasTertiaryDeliveryAddress:
        type: boolean
        x-nullable: true
        x-omitempty: false
      actualProGearWeight:
        type: integer
        x-nullable: true
        x-omitempty: false
      actualSpouseProGearWeight:
        type: integer
        x-nullable: true
        x-omitempty: false
      destinationType:
        $ref: 'definitions/DestinationType.yaml'
      agents:
        $ref: 'definitions/MTOAgents.yaml'
        x-nullable: true
      tacType:
        $ref: 'definitions/LOATypeNullable.yaml'
      sacType:
        $ref: 'definitions/LOATypeNullable.yaml'
      usesExternalVendor:
        type: boolean
        example: false
        x-nullable: true
      serviceOrderNumber:
        type: string
        x-nullable: true
      ntsRecordedWeight:
        description: The previously recorded weight for the NTS Shipment. Used for NTS Release to know what the previous primeActualWeight or billable weight was.
        example: 2000
        type: integer
        x-formatting: weight
        x-nullable: true
      storageFacility:
        x-nullable: true
        $ref: 'definitions/StorageFacility.yaml'
      ppmShipment:
        $ref: '#/definitions/UpdatePPMShipment'
      boatShipment:
        $ref: '#/definitions/UpdateBoatShipment'
      mobileHomeShipment:
        $ref: '#/definitions/UpdateMobileHomeShipment'
  UpdatePPMShipment:
    type: object
    properties:
      expectedDepartureDate:
        description: >
          Date the customer expects to move.
        format: date
        type: string
        x-nullable: true
      actualMoveDate:
        format: date
        type: string
        x-nullable: true
      pickupAddress:
        allOf:
          - $ref: 'definitions/Address.yaml'
      actualPickupPostalCode:
        description: >
          The actual postal code where the PPM shipment started. To be filled once the customer has moved the shipment.
        format: zip
        type: string
        title: ZIP
        example: '90210'
        pattern: ^(\d{5})$
        x-nullable: true
      secondaryPickupAddress:
        allOf:
          - $ref: 'definitions/Address.yaml'
      destinationAddress:
        allOf:
          - $ref: 'definitions/Address.yaml'
      actualDestinationPostalCode:
        description: >
          The actual postal code where the PPM shipment ended. To be filled once the customer has moved the shipment.
        format: zip
        type: string
        title: ZIP
        example: '90210'
        pattern: ^(\d{5})$
        x-nullable: true
      secondaryDestinationAddress:
        allOf:
          - $ref: 'definitions/Address.yaml'
      hasSecondaryPickupAddress:
        type: boolean
        x-nullable: true
        x-omitempty: false
      hasSecondaryDestinationAddress:
        type: boolean
        x-nullable: true
        x-omitempty: false
      tertiaryPickupAddress:
        allOf:
          - $ref: 'definitions/Address.yaml'
      tertiaryDestinationAddress:
        allOf:
          - $ref: 'definitions/Address.yaml'
      hasTertiaryPickupAddress:
        type: boolean
        x-nullable: true
        x-omitempty: false
      hasTertiaryDestinationAddress:
        type: boolean
        x-nullable: true
        x-omitempty: false
      w2Address:
        x-nullable: true
        $ref: 'definitions/Address.yaml'
      sitExpected:
        type: boolean
        x-nullable: true
      sitLocation:
        allOf:
          - $ref: 'definitions/SITLocationType.yaml'
          - x-nullable: true
      sitEstimatedWeight:
        type: integer
        example: 2000
        x-nullable: true
      sitEstimatedEntryDate:
        format: date
        type: string
        x-nullable: true
      sitEstimatedDepartureDate:
        format: date
        type: string
        x-nullable: true
      estimatedWeight:
        type: integer
        example: 4200
        x-nullable: true
      hasProGear:
        description: >
          Indicates whether PPM shipment has pro gear.
        type: boolean
        x-nullable: true
      proGearWeight:
        type: integer
        x-nullable: true
      spouseProGearWeight:
        type: integer
        x-nullable: true
      hasRequestedAdvance:
        description: >
          Indicates whether an advance has been requested for the PPM shipment.
        type: boolean
        x-nullable: true
      hasReceivedAdvance:
        description: >
          Indicates whether an advance was received for the PPM shipment.
        type: boolean
        x-nullable: true
      advanceAmountRequested:
        description: >
          The amount request for an advance, or null if no advance is requested
        type: integer
        format: cents
        x-nullable: true
      advanceAmountReceived:
        description: >
          The amount received for an advance, or null if no advance is received
        type: integer
        format: cents
        x-nullable: true
      advanceStatus:
        $ref: 'definitions/PPMAdvanceStatus.yaml'
        x-nullable: true
  UpdateBoatShipment:
    type: object
    properties:
      type:
        type: string
        enum:
          - HAUL_AWAY
          - TOW_AWAY
        x-nullable: true
      year:
        type: integer
        description: Year of the Boat
        x-nullable: true
      make:
        type: string
        description: Make of the Boat
        x-nullable: true
      model:
        type: string
        description: Model of the Boat
        x-nullable: true
      lengthInInches:
        type: integer
        description: Length of the Boat in inches
        x-nullable: true
      widthInInches:
        type: integer
        description: Width of the Boat in inches
        x-nullable: true
      heightInInches:
        type: integer
        description: Height of the Boat in inches
        x-nullable: true
      hasTrailer:
        type: boolean
        description: Does the boat have a trailer
        x-nullable: true
      isRoadworthy:
        type: boolean
        description: Is the trailer roadworthy
        x-nullable: true
  UpdateMobileHomeShipment:
    type: object
    properties:
      year:
        type: integer
        description: Year of the Boat
        x-nullable: true
      make:
        type: string
        description: Make of the Boat
        x-nullable: true
      model:
        type: string
        description: Model of the Boat
        x-nullable: true
      lengthInInches:
        type: integer
        description: Length of the Boat in inches
        x-nullable: true
      widthInInches:
        type: integer
        description: Width of the Boat in inches
        x-nullable: true
      heightInInches:
        type: integer
        description: Height of the Boat in inches
        x-nullable: true
  UpdateWeightTicket:
    type: object
    properties:
      emptyWeight:
        description: Weight of the vehicle when empty.
        type: integer
        minimum: 0
      fullWeight:
        description: The weight of the vehicle when full.
        type: integer
        minimum: 0
      ownsTrailer:
        description: Indicates if the customer used a trailer they own for the move.
        type: boolean
      trailerMeetsCriteria:
        description: Indicates if the trailer that the customer used meets all the criteria to be claimable.
        type: boolean
      status:
        $ref: 'definitions/PPMDocumentStatus.yaml'
      reason:
        description: The reason the services counselor has excluded or rejected the item.
        type: string
      adjustedNetWeight:
        description: Indicates the adjusted net weight of the vehicle
        type: integer
        minimum: 0
      netWeightRemarks:
        description: Remarks explaining any edits made to the net weight
        type: string
      allowableWeight:
        description: Indicates the maximum reimbursable weight of the shipment
        type: integer
        minimum: 0
  UpdateMovingExpense:
    type: object
    properties:
      movingExpenseType:
        $ref: 'definitions/OmittableMovingExpenseType.yaml'
      description:
        description: A brief description of the expense.
        type: string
        x-nullable: true
        x-omitempty: false
      amount:
        description: The total amount of the expense as indicated on the receipt
        type: integer
      sitStartDate:
        description: The date the shipment entered storage, applicable for the `STORAGE` movingExpenseType only
        type: string
        format: date
      sitEndDate:
        description: The date the shipment exited storage, applicable for the `STORAGE` movingExpenseType only
        type: string
        format: date
      status:
        $ref: 'definitions/PPMDocumentStatus.yaml'
      reason:
        description: The reason the services counselor has excluded or rejected the item.
        type: string
      weightStored:
        description: The total weight stored in PPM SIT
        type: integer
      sitLocation:
        allOf:
          - $ref: 'definitions/SITLocationType.yaml'
          - x-nullable: true
      sitEstimatedCost:
        description: The estimated amount that the government will pay the service member to put their goods into storage. This estimated storage cost is separate from the estimated incentive.
        type: integer
        format: cents
        x-nullable: true
        x-omitempty: false
      sitReimburseableAmount:
        description: The amount of SIT that will be reimbursed
        type: integer
        format: cents
        x-nullable: true
        x-omitempty: false
  UpdateProGearWeightTicket:
    type: object
    properties:
      belongsToSelf:
        description: Indicates if this information is for the customer's own pro-gear, otherwise, it's the spouse's.
        type: boolean
      hasWeightTickets:
        description: Indicates if the user has a weight ticket for their pro-gear, otherwise they have a constructed weight.
        type: boolean
      weight:
        description: Weight of the pro-gear contained in the shipment.
        type: integer
        minimum: 0
      status:
        $ref: 'definitions/PPMDocumentStatus.yaml'
      reason:
        description: The reason the services counselor has excluded or rejected the item.
        type: string
  MTOShipments:
    items:
      $ref: 'definitions/MTOShipment.yaml'
    type: array
  CreateMTOShipment:
    type: object
    properties:
      moveTaskOrderID:
        description: The ID of the move this new shipment is for.
        example: 1f2270c7-7166-40ae-981e-b200ebdf3054
        format: uuid
        type: string
      requestedPickupDate:
        description: >
          The customer's preferred pickup date. Other dates, such as required delivery date and (outside MilMove) the
          pack date, are derived from this date.
        format: date
        type: string
        x-nullable: true
      requestedDeliveryDate:
        description: >
          The customer's preferred delivery date.
        format: date
        type: string
        x-nullable: true
      customerRemarks:
        description: |
          The customer can use the customer remarks field to inform the services counselor and the movers about any
          special circumstances for this shipment. Typical examples:
            * bulky or fragile items,
            * weapons,
            * access info for their address.
          Customer enters this information during onboarding. Optional field.
        type: string
        example: handle with care
        x-nullable: true
      counselorRemarks:
        description: |
          The counselor can use the counselor remarks field to inform the movers about any
          special circumstances for this shipment. Typical examples:
            * bulky or fragile items,
            * weapons,
            * access info for their address.
          Counselors enters this information when creating or editing an MTO Shipment. Optional field.
        type: string
        example: handle with care
        x-nullable: true
      agents:
        $ref: 'definitions/MTOAgents.yaml'
      mtoServiceItems:
        $ref: 'definitions/MTOServiceItems.yaml'
      pickupAddress:
        description: The address where the movers should pick up this shipment.
        allOf:
          - $ref: 'definitions/Address.yaml'
      destinationAddress:
        description: Where the movers should deliver this shipment.
        allOf:
          - $ref: 'definitions/Address.yaml'
      hasSecondaryPickupAddress:
        type: boolean
        x-nullable: true
        x-omitempty: false
      secondaryPickupAddress:
        description: The address where the movers should pick up this shipment.
        allOf:
          - $ref: 'definitions/Address.yaml'
      hasSecondaryDeliveryAddress:
        type: boolean
        x-nullable: true
        x-omitempty: false
      secondaryDeliveryAddress:
        description: Where the movers should deliver this shipment.
        allOf:
          - $ref: 'definitions/Address.yaml'
      hasTertiaryPickupAddress:
        type: boolean
        x-nullable: true
        x-omitempty: false
      tertiaryPickupAddress:
        description: The address where the movers should pick up this shipment.
        allOf:
          - $ref: 'definitions/Address.yaml'
      hasTertiaryDeliveryAddress:
        type: boolean
        x-nullable: true
        x-omitempty: false
      tertiaryDeliveryAddress:
        description: Where the movers should deliver this shipment.
        allOf:
          - $ref: 'definitions/Address.yaml'
      destinationType:
        $ref: 'definitions/DestinationType.yaml'
      shipmentType:
        $ref: 'definitions/MTOShipmentType.yaml'
      tacType:
        allOf:
          - $ref: 'definitions/LOAType.yaml'
          - x-nullable: true
      sacType:
        allOf:
          - $ref: 'definitions/LOAType.yaml'
          - x-nullable: true
      usesExternalVendor:
        type: boolean
        example: false
        x-nullable: true
      serviceOrderNumber:
        type: string
        x-nullable: true
      ntsRecordedWeight:
        description: The previously recorded weight for the NTS Shipment. Used for NTS Release to know what the previous primeActualWeight or billable weight was.
        example: 2000
        type: integer
        x-nullable: true
        x-formatting: weight
      storageFacility:
        x-nullable: true
        $ref: 'definitions/StorageFacility.yaml'
      mobileHomeShipment:
        $ref: '#/definitions/CreateMobileHomeShipment'
      ppmShipment:
        $ref: '#/definitions/CreatePPMShipment'
      boatShipment:
        $ref: "#/definitions/CreateBoatShipment"
    required:
      - moveTaskOrderID
      - shipmentType
  CreatePPMShipment:
    description: A personally procured move is a type of shipment that a service members moves themselves.
    properties:
      expectedDepartureDate:
        description: >
          Date the customer expects to move.
        format: date
        type: string
      pickupAddress:
        allOf:
          - $ref: 'definitions/Address.yaml'
      secondaryPickupAddress:
        allOf:
          - $ref: 'definitions/Address.yaml'
      tertiaryPickupAddress:
        allOf:
          - $ref: 'definitions/Address.yaml'
      destinationAddress:
        allOf:
          - $ref: 'definitions/Address.yaml'
      secondaryDestinationAddress:
        allOf:
          - $ref: 'definitions/Address.yaml'
      tertiaryDestinationAddress:
        allOf:
          - $ref: 'definitions/Address.yaml'
      hasSecondaryPickupAddress:
        type: boolean
        x-nullable: true
        x-omitempty: false
      hasTertiaryPickupAddress:
        type: boolean
        x-nullable: true
        x-omitempty: false
      hasSecondaryDestinationAddress:
        type: boolean
        x-nullable: true
        x-omitempty: false
      hasTertiaryDestinationAddress:
        type: boolean
        x-nullable: true
        x-omitempty: false
      sitExpected:
        type: boolean
      sitLocation:
        allOf:
          - $ref: 'definitions/SITLocationType.yaml'
          - x-nullable: true
      sitEstimatedWeight:
        type: integer
        example: 2000
        x-nullable: true
      sitEstimatedEntryDate:
        format: date
        type: string
        x-nullable: true
      sitEstimatedDepartureDate:
        format: date
        type: string
        x-nullable: true
      estimatedWeight:
        type: integer
        example: 4200
      hasProGear:
        description: >
          Indicates whether PPM shipment has pro gear.
        type: boolean
      proGearWeight:
        type: integer
        x-nullable: true
      spouseProGearWeight:
        type: integer
        x-nullable: true
    required:
      - expectedDepartureDate
      - pickupAddress
      - destinationAddress
      - sitExpected
      - estimatedWeight
      - hasProGear
  CreateBoatShipment:
    description: Boat shipment information for the move.
    properties:
      type:
        type: string
        enum:
          - HAUL_AWAY
          - TOW_AWAY
      year:
        type: integer
        description: Year of the Boat
      make:
        type: string
        description: Make of the Boat
      model:
        type: string
        description: Model of the Boat
      lengthInInches:
        type: integer
        description: Length of the Boat in inches
      widthInInches:
        type: integer
        description: Width of the Boat in inches
      heightInInches:
        type: integer
        description: Height of the Boat in inches
      hasTrailer:
        type: boolean
        description: Does the boat have a trailer
      isRoadworthy:
        type: boolean
        description: Is the trailer roadworthy
        x-nullable: true
    required:
      - type
      - year
      - make
      - model
      - lengthInInches
      - widthInInches
      - heightInInches
      - hasTrailer
  CreateMobileHomeShipment:
    description: A mobile home shipment that the prime moves for a service member.
    properties:
      make:
        type: string
        description: Make of the Mobile Home
      model:
        type: string
        description: Model of the Mobile Home
      year:
        type: integer
        description: Year of the Mobile Home
      lengthInInches:
        type: integer
        description: Length of the Mobile Home in inches
      heightInInches:
        type: integer
        description: Height of the Mobile Home in inches
      widthInInches:
        type: integer
        description: Width of the Mobile Home in inches
    required:
      - make
      - model
      - year
      - lengthInInches
      - heightInInches
      - widthInInches
  RejectShipment:
    properties:
      rejectionReason:
        type: string
        example: MTO Shipment not good enough
    required:
      - rejectionReason
  RequestDiversion:
    properties:
      diversionReason:
        type: string
        example: Shipment route needs to change
    required:
      - diversionReason
  ApproveSITExtension:
    properties:
      approvedDays:
        description: Number of days approved for SIT extension
        type: integer
        example: 21
        minimum: 1
      requestReason:
        description: Reason from service counselor-provided picklist for SIT Duration Update
        example: 'AWAITING_COMPLETION_OF_RESIDENCE'
        type: string
        enum:
          - SERIOUS_ILLNESS_MEMBER
          - SERIOUS_ILLNESS_DEPENDENT
          - IMPENDING_ASSIGNEMENT
          - DIRECTED_TEMPORARY_DUTY
          - NONAVAILABILITY_OF_CIVILIAN_HOUSING
          - AWAITING_COMPLETION_OF_RESIDENCE
          - OTHER
      officeRemarks:
        description: Remarks from TOO about SIT approval
        type: string
        example: Approved for three weeks rather than requested 45 days
        x-nullable: true
    required:
      - approvedDays
  DenySITExtension:
    properties:
      officeRemarks:
        description: Remarks from TOO about SIT denial
        type: string
        example: Denied this extension as it does not match the criteria
        x-nullable: true
      convertToCustomerExpense:
        description: Whether or not to convert to members expense once SIT extension is denied.
        type: boolean
        example: false
    required:
      - officeRemarks
      - convertToCustomerExpense
  UpdateSITServiceItemCustomerExpense:
    properties:
      convertToCustomerExpense:
        example: true
        type: boolean
      customerExpenseReason:
        description: Reason the service item was rejected
        type: string
        example: Insufficent details provided
    required:
      - convertToCustomerExpense
      - customerExpenseReason
  CreateApprovedSITDurationUpdate:
    properties:
      requestReason:
        description: Reason from service counselor-provided picklist for SIT Duration Update
        example: 'AWAITING_COMPLETION_OF_RESIDENCE'
        type: string
        enum:
          - SERIOUS_ILLNESS_MEMBER
          - SERIOUS_ILLNESS_DEPENDENT
          - IMPENDING_ASSIGNEMENT
          - DIRECTED_TEMPORARY_DUTY
          - NONAVAILABILITY_OF_CIVILIAN_HOUSING
          - AWAITING_COMPLETION_OF_RESIDENCE
          - OTHER
      approvedDays:
        description: Number of days approved for SIT extension. This will match requested days saved to the SIT extension model.
        type: integer
        example: 21
      officeRemarks:
        description: Remarks from TOO about SIT Duration Update creation
        type: string
        example: Customer needs additional storage time as their new place of residence is not yet ready
        x-nullable: true
    required:
      - requestReason
      - approvedDays
  PatchMTOServiceItemStatusPayload:
    properties:
      status:
        description: Describes all statuses for a MTOServiceItem
        type: string
        enum:
          - SUBMITTED
          - APPROVED
          - REJECTED
      rejectionReason:
        description: Reason the service item was rejected
        type: string
        example: Insufficent details provided
        x-nullable: true
  MTOApprovalServiceItemCodes:
    description: MTO level service items to create when updating MTO status.
    properties:
      serviceCodeCS:
        example: true
        type: boolean
      serviceCodeMS:
        example: true
        type: boolean
    type: object
  TacValid:
    properties:
      isValid:
        example: true
        type: boolean
    required:
      - isValid
    type: object
  UpdatePaymentRequestStatusPayload:
    properties:
      rejectionReason:
        example: documentation was incomplete
        type: string
        x-nullable: true
      status:
        $ref: '#/definitions/PaymentRequestStatus'
      eTag:
        type: string
    type: object
  AvailableOfficeUsers:
    type: array
    items:
      $ref: '#/definitions/AvailableOfficeUser'
  AvailableOfficeUser:
    type: object
    properties:
      officeUserId:
        type: string
        format: uuid
        example: c56a4180-65aa-42ec-a945-5fd21dec0538
      lastName:
        type: string
      firstName:
        type: string
      hasSafetyPrivilege:
        type: boolean
  QueueMoves:
    type: array
    items:
      $ref: '#/definitions/QueueMove'
  QueueMove:
    type: object
    properties:
      id:
        type: string
        format: uuid
      customer:
        $ref: '#/definitions/Customer'
      status:
        $ref: '#/definitions/MoveStatus'
      locator:
        type: string
      submittedAt:
        format: date-time
        type: string
        x-nullable: true
      appearedInTooAt:
        format: date-time
        type: string
        x-nullable: true
      requestedMoveDate:
        format: date
        type: string
        x-nullable: true
      departmentIndicator:
        $ref: '#/definitions/DeptIndicator'
      shipmentsCount:
        type: integer
      originDutyLocation:
        $ref: 'definitions/DutyLocation.yaml'
      destinationDutyLocation:
        $ref: 'definitions/DutyLocation.yaml'
      originGBLOC:
        $ref: '#/definitions/GBLOC'
      ppmType:
        type: string
        enum: [FULL, PARTIAL]
        x-nullable: true
      closeoutInitiated:
        format: date-time
        type: string
        x-nullable: true
      closeoutLocation:
        type: string
        x-nullable: true
      orderType:
        type: string
        x-nullable: true
      lockedByOfficeUserID:
        type: string
        format: uuid
        x-nullable: true
      lockedByOfficeUser:
        $ref: '#/definitions/LockedOfficeUser'
        x-nullable: true
      lockExpiresAt:
        type: string
        format: date-time
        x-nullable: true
      ppmStatus:
        $ref: '#/definitions/PPMStatus'
        x-nullable: true
<<<<<<< HEAD
      assignedTo:
        $ref: '#/definitions/AssignedOfficeUser'
=======
      counselingOffice:
        type: string
>>>>>>> aa948767
        x-nullable: true
  QueueMovesResult:
    type: object
    properties:
      page:
        type: integer
      perPage:
        type: integer
      totalCount:
        type: integer
      queueMoves:
        $ref: '#/definitions/QueueMoves'
      availableOfficeUsers:
        $ref: '#/definitions/AvailableOfficeUsers'
  ListPrimeMove:
    description: >
      An abbreviated definition for a move, without all the nested information (shipments, service items, etc). Used to
      fetch a list of moves more efficiently.
    type: object
    properties:
      id:
        example: 1f2270c7-7166-40ae-981e-b200ebdf3054
        format: uuid
        type: string
      moveCode:
        type: string
        example: 'HYXFJF'
        readOnly: true
      createdAt:
        format: date-time
        type: string
        readOnly: true
      orderID:
        example: c56a4180-65aa-42ec-a945-5fd21dec0538
        format: uuid
        type: string
      referenceId:
        example: 1001-3456
        type: string
      availableToPrimeAt:
        format: date-time
        type: string
        x-nullable: true
        readOnly: true
      approvedAt:
        format: date-time
        type: string
        x-nullable: true
        readOnly: true
      updatedAt:
        format: date-time
        type: string
        readOnly: true
      ppmType:
        type: string
        enum:
          - FULL
          - PARTIAL
      eTag:
        type: string
        readOnly: true
      orderType:
        type: string
  ListPrimeMoves:
    type: array
    items:
      $ref: '#/definitions/ListPrimeMove'
  ListPrimeMovesResult:
    type: object
    properties:
      page:
        type: integer
      perPage:
        type: integer
      totalCount:
        type: integer
      queueMoves:
        $ref: '#/definitions/ListPrimeMoves'
  QueuePaymentRequest:
    type: object
    properties:
      id:
        type: string
        format: uuid
      moveID:
        type: string
        format: uuid
      customer:
        $ref: '#/definitions/Customer'
      status:
        $ref: '#/definitions/QueuePaymentRequestStatus'
      age:
        type: number
        format: double
        description: Days since the payment request has been requested.  Decimal representation will allow more accurate sorting.
      submittedAt:
        type: string
        format: date-time
      locator:
        type: string
      departmentIndicator:
        $ref: '#/definitions/DeptIndicator'
      originGBLOC:
        $ref: '#/definitions/GBLOC'
      originDutyLocation:
        $ref: 'definitions/DutyLocation.yaml'
      orderType:
        type: string
        x-nullable: true
      lockedByOfficeUserID:
        type: string
        format: uuid
        x-nullable: true
      lockExpiresAt:
        type: string
        format: date-time
        x-nullable: true
  QueuePaymentRequests:
    type: array
    items:
      $ref: '#/definitions/QueuePaymentRequest'
  QueuePaymentRequestsResult:
    type: object
    properties:
      page:
        type: integer
      perPage:
        type: integer
      totalCount:
        type: integer
      queuePaymentRequests:
        $ref: '#/definitions/QueuePaymentRequests'
      availableOfficeUsers:
        $ref: '#/definitions/AvailableOfficeUsers'
  QueuePaymentRequestStatus:
    enum:
      - Payment requested
      - Reviewed
      - Rejected
      - Paid
    title: Queue Payment Request Status
    type: string
  SearchMoves:
    type: array
    items:
      $ref: '#/definitions/SearchMove'
  SearchMove:
    type: object
    properties:
      id:
        type: string
        format: uuid
      firstName:
        type: string
        example: John
        x-nullable: true
      lastName:
        type: string
        example: Doe
        x-nullable: true
      dodID:
        type: string
        example: 1234567890
        x-nullable: true
      paymentRequestCode:
        type: string
        example: 9551-6199-2
        x-nullable: true
      status:
        $ref: '#/definitions/MoveStatus'
      locator:
        type: string
      branch:
        type: string
      shipmentsCount:
        type: integer
      originDutyLocationPostalCode:
        format: zip
        type: string
        title: ZIP
        example: '90210'
        pattern: ^(\d{5})$
      destinationDutyLocationPostalCode:
        format: zip
        type: string
        title: ZIP
        example: '90210'
        pattern: ^(\d{5})$
      requestedPickupDate:
        type: string
        format: date
        x-nullable: true
      orderType:
        type: string
      requestedDeliveryDate:
        type: string
        format: date
        x-nullable: true
      originGBLOC:
        $ref: '#/definitions/GBLOC'
      destinationGBLOC:
        $ref: '#/definitions/GBLOC'
      lockedByOfficeUserID:
        type: string
        format: uuid
        x-nullable: true
      lockExpiresAt:
        type: string
        format: date-time
        x-nullable: true
      emplid:
        type: string
        x-nullable: true
  SearchMovesResult:
    type: object
    properties:
      page:
        type: integer
      perPage:
        type: integer
      totalCount:
        type: integer
      searchMoves:
        $ref: '#/definitions/SearchMoves'
  GBLOC:
    type: string
    enum:
      - AGFM
      - APAT
      - BGAC
      - BGNC
      - BKAS
      - CFMQ
      - CLPK
      - CNNQ
      - DMAT
      - GSAT
      - HAFC
      - HBAT
      - JEAT
      - JENQ
      - KKFA
      - LHNQ
      - LKNQ
      - MAPK
      - MAPS
      - MBFL
      - MLNQ
      - XXXX
  CreateCustomerSupportRemark:
    type: object
    description: >-
      A text remark written by an customer support user that is associated with a specific
      move.
    required:
      - content
      - officeUserID
    properties:
      content:
        example: This is a remark about a move.
        type: string
      officeUserID:
        example: 1f2270c7-7166-40ae-981e-b200ebdf3054
        format: uuid
        type: string
  UpdateCustomerSupportRemarkPayload:
    type: object
    description: >-
      A text remark update to an existing remark created by the current active user (the CSR).
    required:
      - content
    properties:
      content:
        example: This is a remark about a move.
        type: string
  EvaluationReportType:
    type: string
    enum:
      - SHIPMENT
      - COUNSELING
  EvaluationReportInspectionType:
    type: string
    enum:
      - DATA_REVIEW
      - PHYSICAL
      - VIRTUAL
    x-nullable: true
  EvaluationReportLocation:
    type: string
    enum:
      - ORIGIN
      - DESTINATION
      - OTHER
    x-nullable: true
  EvaluationReportOfficeUser:
    type: object
    readOnly: true
    description: The authoring office user for an evaluation report
    properties:
      id:
        example: 1f2270c7-7166-40ae-981e-b200ebdf3054
        format: uuid
        type: string
      firstName:
        type: string
      lastName:
        type: string
      email:
        type: string
        format: x-email
        pattern: '^[a-zA-Z0-9._%+-]+@[a-zA-Z0-9.-]+\.[a-zA-Z]{2,}$'
      phone:
        type: string
        format: telephone
        pattern: '^[2-9]\d{2}-\d{3}-\d{4}$'
  EvaluationReportList:
    type: array
    items:
      $ref: '#/definitions/EvaluationReport'
  EvaluationReport:
    type: object
    description: An evaluation report
    properties:
      id:
        example: 1f2270c7-7166-40ae-981e-b200ebdf3054
        format: uuid
        type: string
        readOnly: true
      moveID:
        example: 1f2270c7-7166-40ae-981e-b200ebdf3054
        format: uuid
        type: string
        readOnly: true
      shipmentID:
        example: 1f2270c7-7166-40ae-981e-b200ebdf3054
        format: uuid
        type: string
        x-nullable: true
        readOnly: true
      type:
        $ref: '#/definitions/EvaluationReportType'
      inspectionType:
        $ref: '#/definitions/EvaluationReportInspectionType'
        x-nullable: true
      inspectionDate:
        type: string
        format: date
        x-nullable: true
      officeUser:
        $ref: '#/definitions/EvaluationReportOfficeUser'
      location:
        $ref: '#/definitions/EvaluationReportLocation'
        x-nullable: true
      ReportViolations:
        $ref: '#/definitions/ReportViolations'
        x-nullable: true
      locationDescription:
        type: string
        example: 'Route 66 at crash inspection site 3'
        x-nullable: true
      observedShipmentDeliveryDate:
        type: string
        format: date
        x-nullable: true
      observedShipmentPhysicalPickupDate:
        type: string
        format: date
        x-nullable: true
      timeDepart:
        type: string
        x-nullable: true
        pattern: '^(0[0-9]|1[0-9]|2[0-3]):[0-5][0-9]$'
        example: '14:30'
      evalStart:
        type: string
        x-nullable: true
        pattern: '^(0[0-9]|1[0-9]|2[0-3]):[0-5][0-9]$'
        example: '15:00'
      evalEnd:
        type: string
        x-nullable: true
        pattern: '^(0[0-9]|1[0-9]|2[0-3]):[0-5][0-9]$'
        example: '18:00'
      violationsObserved:
        type: boolean
        x-nullable: true
      remarks:
        type: string
        x-nullable: true
      seriousIncident:
        type: boolean
        x-nullable: true
      seriousIncidentDesc:
        type: string
        x-nullable: true
      observedClaimsResponseDate:
        type: string
        format: date
        x-nullable: true
      observedPickupDate:
        type: string
        format: date
        x-nullable: true
      observedPickupSpreadStartDate:
        type: string
        format: date
        x-nullable: true
      observedPickupSpreadEndDate:
        type: string
        format: date
        x-nullable: true
      observedDeliveryDate:
        type: string
        format: date
        x-nullable: true
      moveReferenceID:
        type: string
        x-nullable: true
        readOnly: true
      eTag:
        type: string
      submittedAt:
        type: string
        format: date-time
        x-nullable: true
      createdAt:
        type: string
        format: date-time
        readOnly: true
      updatedAt:
        type: string
        format: date-time
        readOnly: true
  CreateEvaluationReport:
    type: object
    description: Minimal set of info needed to create a shipment evaluation report, which is just a shipment ID.
    properties:
      shipmentID:
        description: The shipment ID of the shipment to be evaluated in the report
        example: 01b9671e-b268-4906-967b-ba661a1d3933
        format: uuid
        type: string
  PWSViolation:
    type: object
    description: A PWS violation for an evaluation report
    readOnly: true
    properties:
      id:
        example: 1f2270c7-7166-40ae-981e-b200ebdf3054
        format: uuid
        type: string
      displayOrder:
        example: 3
        type: integer
      paragraphNumber:
        example: 1.2.3.4.5
        type: string
      title:
        example: Customer Support
        type: string
      category:
        example: Pre-Move Services
        type: string
      subCategory:
        example: Weight Estimate
        type: string
      requirementSummary:
        example: Provide a single point of contact (POC)
        type: string
      requirementStatement:
        example: The contractor shall prepare and load property going into NTS in containers at residence for shipment to NTS.
        type: string
      isKpi:
        example: false
        type: boolean
      additionalDataElem:
        example: QAE Observed Delivery Date
        type: string
  PWSViolations:
    type: array
    items:
      $ref: '#/definitions/PWSViolation'
  AssociateReportViolations:
    type: object
    description: A list of PWS violation string ids to associate with an evaluation report
    properties:
      violations:
        type: array
        items:
          type: string
          format: uuid
  ReportViolation:
    type: object
    description: An object associating violations to evaluation reports
    properties:
      id:
        example: 1f2270c7-7166-40ae-981e-b200ebdf3054
        format: uuid
        type: string
      reportID:
        example: 1f2270c7-7166-40ae-981e-b200ebdf3054
        format: uuid
        type: string
      # report:
      #   $ref: '#/definitions/EvaluationReport'
      violationID:
        example: 1f2270c7-7166-40ae-981e-b200ebdf3054
        format: uuid
        type: string
      violation:
        $ref: '#/definitions/PWSViolation'
  ReportViolations:
    type: array
    items:
      $ref: '#/definitions/ReportViolation'
  TransportationOffices:
    type: array
    items:
      $ref: 'definitions/TransportationOffice.yaml'
  GBLOCs:
    type: array
    items:
      type: string
  MovePayload:
    type: object
    properties:
      id:
        type: string
        format: uuid
        example: c56a4180-65aa-42ec-a945-5fd21dec0538
      orders_id:
        type: string
        format: uuid
        example: c56a4180-65aa-42ec-a945-5fd21dec0538
      service_member_id:
        type: string
        format: uuid
        example: c56a4180-65aa-42ec-a945-5fd21dec0538
        readOnly: true
      locator:
        type: string
        example: '12432'
      status:
        $ref: '#/definitions/MoveStatus'
      created_at:
        type: string
        format: date-time
      updated_at:
        type: string
        format: date-time
      submitted_at:
        type: string
        format: date-time
        x-nullable: true
      mto_shipments:
        $ref: '#/definitions/MTOShipments'
      closeout_office:
        $ref: '#/definitions/TransportationOffice'
      cancel_reason:
        type: string
        example: Change of orders
        x-nullable: true
      eTag:
        type: string
      primeCounselingCompletedAt:
        format: date-time
        type: string
        readOnly: true
      additionalDocuments:
        $ref: 'definitions/Document.yaml'
    required:
      - id
      - orders_id
      - locator
      - created_at
      - updated_at
      - eTag
<<<<<<< HEAD
  AssignOfficeUserBody:
    type: object
    properties:
      officeUserId:
        type: string
        format: uuid
      roleType:
        type: string
    required:
      - officeUserId
      - roleType
  AssignedOfficeUser:
    type: object
    properties:
      id:
        type: string
        format: uuid
        example: c56a4180-65aa-42ec-a945-5fd21dec0538
      firstName:
        type: string
      lastName:
        type: string
=======
  IsDateWeekendHolidayInfo:
    type: object
    properties:
      country_code:
        type: string
      country_name:
        type: string
      date:
        type: string
        format: date
        example: "2018-09-25"
      is_weekend:
        type: boolean
      is_holiday:
        type: boolean
      details:
        type: string
    required:
      - country_code
      - country_name
      - date
      - is_weekend
      - is_holiday
>>>>>>> aa948767
responses:
  InvalidRequest:
    description: The request payload is invalid
    schema:
      $ref: '#/definitions/Error'
  NotFound:
    description: The requested resource wasn't found
    schema:
      $ref: '#/definitions/Error'
  Conflict:
    description: Conflict error
    schema:
      $ref: '#/definitions/Error'
  PermissionDenied:
    description: The request was denied
    schema:
      $ref: '#/definitions/Error'
  ServerError:
    description: A server error occurred
    schema:
      $ref: '#/definitions/Error'
  PreconditionFailed:
    description: Precondition failed
    schema:
      $ref: '#/definitions/Error'
  UnprocessableEntity:
    description: The payload was unprocessable.
    schema:
      $ref: '#/definitions/ValidationError'<|MERGE_RESOLUTION|>--- conflicted
+++ resolved
@@ -4072,7 +4072,43 @@
           description: request requires user authentication
         '500':
           description: server error
-<<<<<<< HEAD
+  /calendar/{countryCode}/is-weekend-holiday/{date}:
+    get:
+      summary: Validate  move date selection
+      description: |
+        Utility API to determine if input date falls on weekend and/or holiday.
+      produces:
+        - application/json
+      operationId: isDateWeekendHoliday
+      tags:
+        - calendar
+      parameters:
+        - description: country code for context of date
+          in: path
+          name: countryCode
+          required: true
+          type: string
+          enum:
+            - US
+        - description: input date to determine if weekend/holiday for given country.
+          in: path
+          name: date
+          required: true
+          type: string
+          format: date
+      responses:
+        "200":
+          description: Successfully determine if given date is weekend and/or holiday for given country.
+          schema:
+            $ref: "#/definitions/IsDateWeekendHolidayInfo"
+        "400":
+          $ref: "#/responses/InvalidRequest"
+        "401":
+          $ref: "#/responses/PermissionDenied"
+        "404":
+          $ref: "#/responses/NotFound"
+        "500":
+          $ref: "#/responses/ServerError"
   /moves/{moveID}/assignOfficeUser:
     parameters:
       - description: ID of the move
@@ -4137,45 +4173,6 @@
         - move
       description: unassigns either a services counselor, task ordering officer, or task invoicing officer from the move
       operationId: deleteAssignedOfficeUser
-=======
-  /calendar/{countryCode}/is-weekend-holiday/{date}:
-    get:
-      summary: Validate  move date selection
-      description: |
-        Utility API to determine if input date falls on weekend and/or holiday.
-      produces:
-        - application/json
-      operationId: isDateWeekendHoliday
-      tags:
-        - calendar
-      parameters:
-        - description: country code for context of date
-          in: path
-          name: countryCode
-          required: true
-          type: string
-          enum:
-            - US
-        - description: input date to determine if weekend/holiday for given country.
-          in: path
-          name: date
-          required: true
-          type: string
-          format: date
-      responses:
-        "200":
-          description: Successfully determine if given date is weekend and/or holiday for given country.
-          schema:
-            $ref: "#/definitions/IsDateWeekendHolidayInfo"
-        "400":
-          $ref: "#/responses/InvalidRequest"
-        "401":
-          $ref: "#/responses/PermissionDenied"
-        "404":
-          $ref: "#/responses/NotFound"
-        "500":
-          $ref: "#/responses/ServerError"
->>>>>>> aa948767
 definitions:
   ApplicationParameters:
     type: object
@@ -6779,13 +6776,11 @@
       ppmStatus:
         $ref: '#/definitions/PPMStatus'
         x-nullable: true
-<<<<<<< HEAD
+      counselingOffice:
+        type: string
+        x-nullable: true
       assignedTo:
         $ref: '#/definitions/AssignedOfficeUser'
-=======
-      counselingOffice:
-        type: string
->>>>>>> aa948767
         x-nullable: true
   QueueMovesResult:
     type: object
@@ -7363,30 +7358,6 @@
       - created_at
       - updated_at
       - eTag
-<<<<<<< HEAD
-  AssignOfficeUserBody:
-    type: object
-    properties:
-      officeUserId:
-        type: string
-        format: uuid
-      roleType:
-        type: string
-    required:
-      - officeUserId
-      - roleType
-  AssignedOfficeUser:
-    type: object
-    properties:
-      id:
-        type: string
-        format: uuid
-        example: c56a4180-65aa-42ec-a945-5fd21dec0538
-      firstName:
-        type: string
-      lastName:
-        type: string
-=======
   IsDateWeekendHolidayInfo:
     type: object
     properties:
@@ -7410,7 +7381,28 @@
       - date
       - is_weekend
       - is_holiday
->>>>>>> aa948767
+  AssignOfficeUserBody:
+    type: object
+    properties:
+      officeUserId:
+        type: string
+        format: uuid
+      roleType:
+        type: string
+    required:
+      - officeUserId
+      - roleType
+  AssignedOfficeUser:
+    type: object
+    properties:
+      id:
+        type: string
+        format: uuid
+        example: c56a4180-65aa-42ec-a945-5fd21dec0538
+      firstName:
+        type: string
+      lastName:
+        type: string
 responses:
   InvalidRequest:
     description: The request payload is invalid
