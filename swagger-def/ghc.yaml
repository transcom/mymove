swagger: '2.0'
info:
  contact:
    email: milmove-developers@caci.com
  description:
    $ref: info/ghc_description.md
  license:
    name: MIT
    url: 'https://opensource.org/licenses/MIT'
  title: MilMove GHC API
  version: 0.0.1
basePath: /ghc/v1
schemes:
  - http
tags:
  - name: queues
  - name: move
  - $ref: 'tags/order.yaml'
  - name: moveTaskOrder
  - name: customer
  - name: mtoServiceItem
  - name: mtoShipment
  - name: shipment
  - name: mtoAgent
  - name: paymentServiceItem
  - name: ppm
  - name: tac
  - name: transportationOffice
paths:
<<<<<<< HEAD
  /open/requested-office-users:
      post:
        consumes:
          - application/json
        produces:
          - application/json
        summary: Create an Office User
        description: >
          This endpoint is publicly accessible as it is utilized for individuals who do not have an office account to request the creation of an office account.

          Request the creation of an office user. An administrator will need to approve them after creation. Note on requirements:
          An identification method must be present. The following 2 fields have an "OR" requirement.
          - edipi
          - other_unique_id
          One of these two fields MUST be present to serve as identification for the office user being created. This logic is handled at the application level.
        operationId: createRequestedOfficeUser
        tags:
          - Office users
        parameters:
          - in: body
            name: officeUser
            description: Office User information
            schema:
              $ref: '#/definitions/OfficeUserCreate'
        responses:
          '201':
            description: successfully requested the creation of provided office user
            schema:
              $ref: '#/definitions/OfficeUser'
          '422':
            description: validation error
            schema:
              $ref: '#/definitions/ValidationError'
          '500':
            description: internal server error
  "/customer":
    post:
      summary: Creates a customer with Okta option
      description: Creates a customer with option to create an Okta profile account
=======
  '/customer':
    post:
      summary: Creates a customer with Okta option
      description: Creates a customer with option to also create an Okta profile account based on the office user's input when completing the UI form and submitting.
>>>>>>> aa92b772
      operationId: createCustomerWithOktaOption
      tags:
        - customer
      consumes:
        - application/json
      produces:
        - application/json
      parameters:
        - in: body
          name: body
          required: true
          schema:
<<<<<<< HEAD
            $ref: "#/definitions/CreateCustomerPayload"
      responses:
        "200":
          description: successfully created the customer
          schema:
            $ref: "#/definitions/CreatedCustomer"
        "400":
          $ref: "#/responses/InvalidRequest"
        "401":
          $ref: "#/responses/PermissionDenied"
        "403":
          $ref: "#/responses/PermissionDenied"
        "404":
          $ref: "#/responses/NotFound"
        "412":
          $ref: "#/responses/PreconditionFailed"
        "422":
          $ref: "#/responses/UnprocessableEntity"
        "500":
          $ref: "#/responses/ServerError"
  "/customer/{customerID}":
=======
            $ref: '#/definitions/CreateCustomerPayload'
      responses:
        '200':
          description: successfully created the customer
          schema:
            $ref: '#/definitions/CreatedCustomer'
        '400':
          $ref: '#/responses/InvalidRequest'
        '401':
          $ref: '#/responses/PermissionDenied'
        '403':
          $ref: '#/responses/PermissionDenied'
        '404':
          $ref: '#/responses/NotFound'
        '412':
          $ref: '#/responses/PreconditionFailed'
        '422':
          $ref: '#/responses/UnprocessableEntity'
        '500':
          $ref: '#/responses/ServerError'
  '/customer/{customerID}':
>>>>>>> aa92b772
    parameters:
      - description: ID of customer to use
        in: path
        name: customerID
        required: true
        type: string
        format: uuid
    get:
      produces:
        - application/json
      parameters: []
      responses:
        '200':
          description: Successfully retrieved information on an individual customer
          schema:
            $ref: '#/definitions/Customer'
        '400':
          $ref: '#/responses/InvalidRequest'
        '401':
          $ref: '#/responses/PermissionDenied'
        '403':
          $ref: '#/responses/PermissionDenied'
        '404':
          $ref: '#/responses/NotFound'
        '500':
          $ref: '#/responses/ServerError'
      tags:
        - customer
      description: Returns a given customer
      operationId: getCustomer
      summary: Returns a given customer
    patch:
      summary: Updates customer info
      description: Updates customer info by ID
      operationId: updateCustomer
      tags:
        - customer
      consumes:
        - application/json
      produces:
        - application/json
      parameters:
        - in: body
          name: body
          required: true
          schema:
            $ref: '#/definitions/UpdateCustomerPayload'
        - in: header
          name: If-Match
          type: string
          required: true
      responses:
        '200':
          description: updated instance of orders
          schema:
            $ref: '#/definitions/Customer'
        '400':
          $ref: '#/responses/InvalidRequest'
        '401':
          $ref: '#/responses/PermissionDenied'
        '403':
          $ref: '#/responses/PermissionDenied'
        '404':
          $ref: '#/responses/NotFound'
        '412':
          $ref: '#/responses/PreconditionFailed'
        '422':
          $ref: '#/responses/UnprocessableEntity'
        '500':
          $ref: '#/responses/ServerError'
      x-permissions:
        - update.customer
  '/move/{locator}':
    parameters:
      - description: Code used to identify a move in the system
        in: path
        name: locator
        required: true
        type: string
    get:
      produces:
        - application/json
      parameters: []
      responses:
        '200':
          description: Successfully retrieved the individual move
          schema:
            $ref: '#/definitions/Move'
        '400':
          $ref: '#/responses/InvalidRequest'
        '401':
          $ref: '#/responses/PermissionDenied'
        '403':
          $ref: '#/responses/PermissionDenied'
        '404':
          $ref: '#/responses/NotFound'
        '500':
          $ref: '#/responses/ServerError'
      tags:
        - move
      description: Returns a given move for a unique alphanumeric locator string
      summary: Returns a given move
      operationId: getMove
  '/move/{locator}/history':
    parameters:
      - description: Code used to identify a move in the system
        in: path
        name: locator
        required: true
        type: string
    get:
      produces:
        - application/json
      parameters:
        - in: query
          name: page
          type: integer
          description: requested page of results
        - in: query
          name: perPage
          type: integer
          description: results per page
      responses:
        '200':
          description: Successfully retrieved the individual move history
          schema:
            $ref: '#/definitions/MoveHistoryResult'
        '400':
          $ref: '#/responses/InvalidRequest'
        '401':
          $ref: '#/responses/PermissionDenied'
        '403':
          $ref: '#/responses/PermissionDenied'
        '404':
          $ref: '#/responses/NotFound'
        '500':
          $ref: '#/responses/ServerError'
      tags:
        - move
      description: Returns the history for a given move for a unique alphanumeric locator string
      summary: Returns the history of an identified move
      operationId: getMoveHistory
  '/moves/{moveID}/shipment-evaluation-reports-list':
    parameters:
      - description: Code used to identify a move in the system
        in: path
        name: moveID
        required: true
        type: string
        format: uuid
    get:
      produces:
        - application/json
      responses:
        '200':
          description: Successfully retrieved the move's evaluation reports
          schema:
            $ref: '#/definitions/EvaluationReportList'
        '400':
          $ref: '#/responses/InvalidRequest'
        '401':
          $ref: '#/responses/PermissionDenied'
        '403':
          $ref: '#/responses/PermissionDenied'
        '404':
          $ref: '#/responses/NotFound'
        '500':
          $ref: '#/responses/ServerError'
      tags:
        - move
      description: Returns shipment evaluation reports for the specified move that are visible to the current office user
      summary: Returns shipment evaluation reports for the specified move that are visible to the current office user
      operationId: getMoveShipmentEvaluationReportsList
  '/moves/{moveID}/counseling-evaluation-reports-list':
    parameters:
      - description: Code used to identify a move in the system
        in: path
        name: moveID
        required: true
        type: string
        format: uuid
    get:
      produces:
        - application/json
      responses:
        '200':
          description: Successfully retrieved the move's evaluation reports
          schema:
            $ref: '#/definitions/EvaluationReportList'
        '400':
          $ref: '#/responses/InvalidRequest'
        '401':
          $ref: '#/responses/PermissionDenied'
        '403':
          $ref: '#/responses/PermissionDenied'
        '404':
          $ref: '#/responses/NotFound'
        '500':
          $ref: '#/responses/ServerError'
      tags:
        - move
      description: Returns counseling evaluation reports for the specified move that are visible to the current office user
      summary: Returns counseling evaluation reports for the specified move that are visible to the current office user
      operationId: getMoveCounselingEvaluationReportsList
  '/counseling/orders/{orderID}':
    parameters:
      - description: ID of order to update
        in: path
        name: orderID
        required: true
        type: string
        format: uuid
    patch:
      summary: Updates an order (performed by a services counselor)
      description: All fields sent in this request will be set on the order referenced
      operationId: counselingUpdateOrder
      tags:
        - order
      consumes:
        - application/json
      produces:
        - application/json
      parameters:
        - in: body
          name: body
          required: true
          schema:
            $ref: '#/definitions/CounselingUpdateOrderPayload'
        - in: header
          name: If-Match
          type: string
          required: true
      responses:
        '200':
          description: updated instance of orders
          schema:
            $ref: '#/definitions/Order'
        '403':
          $ref: '#/responses/PermissionDenied'
        '404':
          $ref: '#/responses/NotFound'
        '412':
          $ref: '#/responses/PreconditionFailed'
        '422':
          $ref: '#/responses/UnprocessableEntity'
        '500':
          $ref: '#/responses/ServerError'
  '/orders':
    post:
      summary: Creates an orders model for a logged-in user
      description: Creates an instance of orders tied to a service member, which allow for creation of a move and an entitlement. Orders are required before the creation of a move
      operationId: createOrder
      tags:
        - order
      consumes:
        - application/json
      produces:
        - application/json
      parameters:
        - in: body
          name: createOrders
          schema:
            $ref: '#/definitions/CreateOrders'
      responses:
        '200':
          description: created instance of orders
          schema:
            $ref: '#/definitions/Order'
        '400':
          description: invalid request
        '401':
          description: request requires user authentication
        '403':
          description: user is not authorized
        '422':
          $ref: '#/responses/UnprocessableEntity'
        '500':
          description: internal server error
  '/orders/{orderID}':
    parameters:
      - description: ID of order to use
        in: path
        name: orderID
        required: true
        type: string
        format: uuid
    patch:
      summary: Updates an order
      description: All fields sent in this request will be set on the order referenced
      operationId: updateOrder
      tags:
        - order
      consumes:
        - application/json
      produces:
        - application/json
      parameters:
        - in: body
          name: body
          required: true
          schema:
            $ref: '#/definitions/UpdateOrderPayload'
        - in: header
          name: If-Match
          type: string
          required: true
      responses:
        '200':
          description: updated instance of orders
          schema:
            $ref: '#/definitions/Order'
        '400':
          $ref: '#/responses/InvalidRequest'
        '403':
          $ref: '#/responses/PermissionDenied'
        '404':
          $ref: '#/responses/NotFound'
        '409':
          $ref: '#/responses/Conflict'
        '412':
          $ref: '#/responses/PreconditionFailed'
        '422':
          $ref: '#/responses/UnprocessableEntity'
        '500':
          $ref: '#/responses/ServerError'
      x-permissions:
        - update.orders
    get:
      produces:
        - application/json
      parameters: []
      responses:
        '200':
          description: Successfully retrieved order
          schema:
            $ref: '#/definitions/Order'
        '400':
          $ref: '#/responses/InvalidRequest'
        '401':
          $ref: '#/responses/PermissionDenied'
        '403':
          $ref: '#/responses/PermissionDenied'
        '404':
          $ref: '#/responses/NotFound'
        '500':
          $ref: '#/responses/ServerError'
      tags:
        - order
      description: Gets an order
      operationId: getOrder
      summary: Gets an order by ID
  '/orders/{orderID}/allowances':
    parameters:
      - description: ID of order to use
        in: path
        name: orderID
        required: true
        type: string
        format: uuid
    patch:
      summary: Updates an allowance (Orders with Entitlements)
      description: All fields sent in this request will be set on the order referenced
      operationId: updateAllowance
      tags:
        - order
      consumes:
        - application/json
      produces:
        - application/json
      parameters:
        - in: body
          name: body
          required: true
          schema:
            $ref: '#/definitions/UpdateAllowancePayload'
        - in: header
          name: If-Match
          type: string
          required: true
      responses:
        '200':
          description: updated instance of allowance
          schema:
            $ref: '#/definitions/Order'
        '403':
          $ref: '#/responses/PermissionDenied'
        '404':
          $ref: '#/responses/NotFound'
        '412':
          $ref: '#/responses/PreconditionFailed'
        '422':
          $ref: '#/responses/UnprocessableEntity'
        '500':
          $ref: '#/responses/ServerError'
      x-permissions:
        - update.allowances
  '/orders/{orderID}/acknowledge-excess-weight-risk':
    parameters:
      - description: ID of order to use
        in: path
        name: orderID
        required: true
        type: string
        format: uuid
    post:
      summary: Saves the date and time a TOO acknowledged the excess weight risk by dismissing the alert
      description: Saves the date and time a TOO acknowledged the excess weight risk by dismissing the alert
      operationId: acknowledgeExcessWeightRisk
      tags:
        - order
      consumes:
        - application/json
      produces:
        - application/json
      parameters:
        - in: header
          name: If-Match
          type: string
          required: true
      responses:
        '200':
          description: updated Move
          schema:
            $ref: '#/definitions/Move'
        '403':
          $ref: '#/responses/PermissionDenied'
        '404':
          $ref: '#/responses/NotFound'
        '412':
          $ref: '#/responses/PreconditionFailed'
        '422':
          $ref: '#/responses/UnprocessableEntity'
        '500':
          $ref: '#/responses/ServerError'
      x-permissions:
        - update.excessWeightRisk
  '/orders/{orderID}/update-billable-weight':
    parameters:
      - description: ID of order to use
        in: path
        name: orderID
        required: true
        type: string
        format: uuid
    patch:
      summary: Updates the max billable weight
      description: Updates the DBAuthorizedWeight attribute for the Order Entitlements=
      operationId: updateBillableWeight
      tags:
        - order
      consumes:
        - application/json
      produces:
        - application/json
      parameters:
        - in: body
          name: body
          required: true
          schema:
            $ref: '#/definitions/UpdateBillableWeightPayload'
        - in: header
          name: If-Match
          type: string
          required: true
      responses:
        '200':
          description: updated Order
          schema:
            $ref: '#/definitions/Order'
        '403':
          $ref: '#/responses/PermissionDenied'
        '404':
          $ref: '#/responses/NotFound'
        '412':
          $ref: '#/responses/PreconditionFailed'
        '422':
          $ref: '#/responses/UnprocessableEntity'
        '500':
          $ref: '#/responses/ServerError'
      x-permissions:
        - update.billableWeight
  '/orders/{orderID}/update-max-billable-weight/tio':
    parameters:
      - description: ID of order to use
        in: path
        name: orderID
        required: true
        type: string
        format: uuid
    patch:
      summary: Updates the max billable weight with TIO remarks
      description: Updates the DBAuthorizedWeight attribute for the Order Entitlements and move TIO remarks
      operationId: updateMaxBillableWeightAsTIO
      tags:
        - order
      consumes:
        - application/json
      produces:
        - application/json
      parameters:
        - in: body
          name: body
          required: true
          schema:
            $ref: '#/definitions/UpdateMaxBillableWeightAsTIOPayload'
        - $ref: 'parameters/ifMatch.yaml'
      responses:
        '200':
          description: updated Order
          schema:
            $ref: '#/definitions/Order'
        '403':
          $ref: '#/responses/PermissionDenied'
        '404':
          $ref: '#/responses/NotFound'
        '412':
          $ref: '#/responses/PreconditionFailed'
        '422':
          $ref: '#/responses/UnprocessableEntity'
        '500':
          $ref: '#/responses/ServerError'
      x-permissions:
        - update.maxBillableWeight
  '/counseling/orders/{orderID}/allowances':
    parameters:
      - description: ID of order to use
        in: path
        name: orderID
        required: true
        type: string
        format: uuid
    patch:
      summary: Updates an allowance (Orders with Entitlements)
      description: All fields sent in this request will be set on the order referenced
      operationId: counselingUpdateAllowance
      tags:
        - order
      consumes:
        - application/json
      produces:
        - application/json
      parameters:
        - in: body
          name: body
          required: true
          schema:
            $ref: '#/definitions/CounselingUpdateAllowancePayload'
        - in: header
          name: If-Match
          type: string
          required: true
      responses:
        '200':
          description: updated instance of allowance
          schema:
            $ref: '#/definitions/Order'
        '403':
          $ref: '#/responses/PermissionDenied'
        '404':
          $ref: '#/responses/NotFound'
        '412':
          $ref: '#/responses/PreconditionFailed'
        '422':
          $ref: '#/responses/UnprocessableEntity'
        '500':
          $ref: '#/responses/ServerError'
  '/move-task-orders/{moveTaskOrderID}':
    parameters:
      - description: ID of move to use
        in: path
        name: moveTaskOrderID
        required: true
        type: string
    get:
      produces:
        - application/json
      parameters: []
      responses:
        '200':
          description: Successfully retrieved move task order
          schema:
            $ref: '#/definitions/MoveTaskOrder'
        '400':
          $ref: '#/responses/InvalidRequest'
        '401':
          $ref: '#/responses/PermissionDenied'
        '403':
          $ref: '#/responses/PermissionDenied'
        '404':
          $ref: '#/responses/NotFound'
        '500':
          $ref: '#/responses/ServerError'
      tags:
        - moveTaskOrder
      description: Gets a move
      operationId: getMoveTaskOrder
      summary: Gets a move by ID
  '/move_task_orders/{moveTaskOrderID}/mto_service_items':
    parameters:
      - description: ID of move for mto service item to use
        in: path
        name: moveTaskOrderID
        required: true
        format: uuid
        type: string
    get:
      produces:
        - application/json
      parameters: []
      responses:
        '200':
          description: Successfully retrieved all line items for a move task order
          schema:
            $ref: 'definitions/MTOServiceItems.yaml'
        '404':
          $ref: '#/responses/NotFound'
        '422':
          $ref: '#/responses/UnprocessableEntity'
        '500':
          $ref: '#/responses/ServerError'
      tags:
        - mtoServiceItem
      description: Gets all line items for a move
      operationId: listMTOServiceItems
      summary: Gets all line items for a move
  '/mto-shipments':
    post:
      summary: createMTOShipment
      description: |
        Creates a MTO shipment for the specified Move Task Order.
        Required fields include:
        * Shipment Type
        * Customer requested pick-up date
        * Pick-up Address
        * Delivery Address
        * Releasing / Receiving agents
        Optional fields include:
        * Delivery Address Type
        * Customer Remarks
        * Releasing / Receiving agents
        * An array of optional accessorial service item codes
      consumes:
        - application/json
      produces:
        - application/json
      operationId: createMTOShipment
      tags:
        - mtoShipment
      parameters:
        - in: body
          name: body
          schema:
            $ref: '#/definitions/CreateMTOShipment'
      responses:
        '200':
          description: Successfully created a MTO shipment.
          schema:
            $ref: 'definitions/MTOShipment.yaml'
        '400':
          $ref: '#/responses/InvalidRequest'
        '404':
          $ref: '#/responses/NotFound'
        '422':
          $ref: '#/responses/UnprocessableEntity'
        '500':
          $ref: '#/responses/ServerError'
  '/move_task_orders/{moveTaskOrderID}/mto_shipments':
    parameters:
      - description: ID of move task order for mto shipment to use
        in: path
        name: moveTaskOrderID
        required: true
        format: uuid
        type: string
    get:
      produces:
        - application/json
      parameters: []
      responses:
        '200':
          description: Successfully retrieved all mto shipments for a move task order
          schema:
            $ref: '#/definitions/MTOShipments'
        '403':
          $ref: '#/responses/PermissionDenied'
        '404':
          $ref: '#/responses/NotFound'
        '422':
          $ref: '#/responses/UnprocessableEntity'
        '500':
          $ref: '#/responses/ServerError'
      tags:
        - mtoShipment
      description: Gets all shipments for a move task order
      operationId: listMTOShipments
      summary: Gets all shipments for a move task order
  '/shipments/{shipmentID}':
    get:
      summary: fetches a shipment by ID
      description: fetches a shipment by ID
      operationId: getShipment
      tags:
        - mtoShipment
      produces:
        - application/json
      parameters:
        - description: ID of the shipment to be fetched
          in: path
          name: shipmentID
          required: true
          format: uuid
          type: string
      responses:
        '200':
          description: Successfully fetched the shipment
          schema:
            $ref: '#/definitions/MTOShipment'
        '400':
          $ref: '#/responses/InvalidRequest'
        '403':
          $ref: '#/responses/PermissionDenied'
        '404':
          $ref: '#/responses/NotFound'
        '422':
          $ref: '#/responses/UnprocessableEntity'
        '500':
          $ref: '#/responses/ServerError'
    delete:
      summary: Soft deletes a shipment by ID
      description: Soft deletes a shipment by ID
      operationId: deleteShipment
      tags:
        - shipment
      produces:
        - application/json
      parameters:
        - description: ID of the shipment to be deleted
          in: path
          name: shipmentID
          required: true
          format: uuid
          type: string
      responses:
        '204':
          description: Successfully soft deleted the shipment
        '400':
          $ref: '#/responses/InvalidRequest'
        '403':
          $ref: '#/responses/PermissionDenied'
        '404':
          $ref: '#/responses/NotFound'
        '409':
          $ref: '#/responses/Conflict'
        '422':
          $ref: '#/responses/UnprocessableEntity'
        '500':
          $ref: '#/responses/ServerError'
  '/move_task_orders/{moveTaskOrderID}/mto_shipments/{shipmentID}':
    patch:
      summary: updateMTOShipment
      description: |
        Updates a specified MTO shipment.
        Required fields include:
        * MTO Shipment ID required in path
        * If-Match required in headers
        * No fields required in body
        Optional fields include:
        * New shipment status type
        * Shipment Type
        * Customer requested pick-up date
        * Pick-up Address
        * Delivery Address
        * Secondary Pick-up Address
        * SecondaryDelivery Address
        * Delivery Address Type
        * Customer Remarks
        * Counselor Remarks
        * Releasing / Receiving agents
        * Actual Pro Gear Weight
        * Actual Spouse Pro Gear Weight
      consumes:
        - application/json
      produces:
        - application/json
      operationId: updateMTOShipment
      tags:
        - mtoShipment
      parameters:
        - in: path
          name: moveTaskOrderID
          required: true
          format: uuid
          type: string
          description: ID of move task order for mto shipment to use
        - in: path
          name: shipmentID
          type: string
          format: uuid
          required: true
          description: UUID of the MTO Shipment to update
        - in: header
          name: If-Match
          type: string
          required: true
          description: >
            Optimistic locking is implemented via the `If-Match` header. If the ETag header does not match
            the value of the resource on the server, the server rejects the change with a `412 Precondition Failed` error.
        - in: body
          name: body
          schema:
            $ref: '#/definitions/UpdateShipment'
      responses:
        '200':
          description: Successfully updated the specified MTO shipment.
          schema:
            $ref: 'definitions/MTOShipment.yaml'
        '400':
          $ref: '#/responses/InvalidRequest'
        '401':
          $ref: '#/responses/PermissionDenied'
        '403':
          $ref: '#/responses/PermissionDenied'
        '404':
          $ref: '#/responses/NotFound'
        '412':
          $ref: '#/responses/PreconditionFailed'
        '422':
          $ref: '#/responses/UnprocessableEntity'
        '500':
          $ref: '#/responses/ServerError'
  '/shipments/{shipmentID}/approve':
    parameters:
      - description: ID of the shipment
        in: path
        name: shipmentID
        required: true
        format: uuid
        type: string
    post:
      consumes:
        - application/json
      produces:
        - application/json
      parameters:
        - in: header
          name: If-Match
          type: string
          required: true
      responses:
        '200':
          description: Successfully approved the shipment
          schema:
            $ref: 'definitions/MTOShipment.yaml'
        '403':
          $ref: '#/responses/PermissionDenied'
        '404':
          $ref: '#/responses/NotFound'
        '409':
          $ref: '#/responses/Conflict'
        '412':
          $ref: '#/responses/PreconditionFailed'
        '422':
          $ref: '#/responses/UnprocessableEntity'
        '500':
          $ref: '#/responses/ServerError'
      tags:
        - shipment
      description: Approves a shipment
      operationId: approveShipment
      summary: Approves a shipment
      x-permissions:
        - update.shipment
  '/shipments/{shipmentID}/request-diversion':
    parameters:
      - description: ID of the shipment
        in: path
        name: shipmentID
        required: true
        format: uuid
        type: string
    post:
      consumes:
        - application/json
      produces:
        - application/json
      parameters:
        - in: header
          name: If-Match
          type: string
          required: true
      responses:
        '200':
          description: Successfully requested the shipment diversion
          schema:
            $ref: 'definitions/MTOShipment.yaml'
        '403':
          $ref: '#/responses/PermissionDenied'
        '404':
          $ref: '#/responses/NotFound'
        '409':
          $ref: '#/responses/Conflict'
        '412':
          $ref: '#/responses/PreconditionFailed'
        '422':
          $ref: '#/responses/UnprocessableEntity'
        '500':
          $ref: '#/responses/ServerError'
      tags:
        - shipment
      description: Requests a shipment diversion
      operationId: requestShipmentDiversion
      summary: Requests a shipment diversion
      x-permissions:
        - create.shipmentDiversionRequest
  '/shipments/{shipmentID}/approve-diversion':
    parameters:
      - description: ID of the shipment
        in: path
        name: shipmentID
        required: true
        format: uuid
        type: string
    post:
      consumes:
        - application/json
      produces:
        - application/json
      parameters:
        - in: header
          name: If-Match
          type: string
          required: true
      responses:
        '200':
          description: Successfully approved the shipment diversion
          schema:
            $ref: 'definitions/MTOShipment.yaml'
        '403':
          $ref: '#/responses/PermissionDenied'
        '404':
          $ref: '#/responses/NotFound'
        '409':
          $ref: '#/responses/Conflict'
        '412':
          $ref: '#/responses/PreconditionFailed'
        '422':
          $ref: '#/responses/UnprocessableEntity'
        '500':
          $ref: '#/responses/ServerError'
      x-permissions:
        - update.shipment
      tags:
        - shipment
      description: Approves a shipment diversion
      operationId: approveShipmentDiversion
      summary: Approves a shipment diversion
  '/shipments/{shipmentID}/reject':
    parameters:
      - description: ID of the shipment
        in: path
        name: shipmentID
        required: true
        format: uuid
        type: string
    post:
      consumes:
        - application/json
      produces:
        - application/json
      parameters:
        - in: header
          name: If-Match
          type: string
          required: true
        - in: body
          name: body
          required: true
          schema:
            $ref: '#/definitions/RejectShipment'
      responses:
        '200':
          description: Successfully rejected the shipment
          schema:
            $ref: 'definitions/MTOShipment.yaml'
        '403':
          $ref: '#/responses/PermissionDenied'
        '404':
          $ref: '#/responses/NotFound'
        '409':
          $ref: '#/responses/Conflict'
        '412':
          $ref: '#/responses/PreconditionFailed'
        '422':
          $ref: '#/responses/UnprocessableEntity'
        '500':
          $ref: '#/responses/ServerError'
      tags:
        - shipment
      description: rejects a shipment
      operationId: rejectShipment
      summary: rejects a shipment
  '/shipments/{shipmentID}/request-cancellation':
    parameters:
      - description: ID of the shipment
        in: path
        name: shipmentID
        required: true
        format: uuid
        type: string
    post:
      consumes:
        - application/json
      produces:
        - application/json
      parameters:
        - in: header
          name: If-Match
          type: string
          required: true
      responses:
        '200':
          description: Successfully requested the shipment cancellation
          schema:
            $ref: 'definitions/MTOShipment.yaml'
        '403':
          $ref: '#/responses/PermissionDenied'
        '404':
          $ref: '#/responses/NotFound'
        '409':
          $ref: '#/responses/Conflict'
        '412':
          $ref: '#/responses/PreconditionFailed'
        '422':
          $ref: '#/responses/UnprocessableEntity'
        '500':
          $ref: '#/responses/ServerError'
      tags:
        - shipment
      description: Requests a shipment cancellation
      operationId: requestShipmentCancellation
      summary: Requests a shipment cancellation
      x-permissions:
        - create.shipmentCancellation
  '/shipments/{shipmentID}/request-reweigh':
    parameters:
      - description: ID of the shipment
        in: path
        name: shipmentID
        required: true
        format: uuid
        type: string
    post:
      consumes:
        - application/json
      produces:
        - application/json
      responses:
        '200':
          description: Successfully requested a reweigh of the shipment
          schema:
            $ref: 'definitions/Reweigh.yaml'
        '403':
          $ref: '#/responses/PermissionDenied'
        '404':
          $ref: '#/responses/NotFound'
        '409':
          $ref: '#/responses/Conflict'
        '412':
          $ref: '#/responses/PreconditionFailed'
        '422':
          $ref: '#/responses/UnprocessableEntity'
        '500':
          $ref: '#/responses/ServerError'
      tags:
        - shipment
        - reweigh
      description: Requests a shipment reweigh
      operationId: requestShipmentReweigh
      summary: Requests a shipment reweigh
      x-permissions:
        - create.reweighRequest
  '/shipments/{shipmentID}/review-shipment-address-update':
    parameters:
      - description: ID of the shipment
        in: path
        name: shipmentID
        required: true
        format: uuid
        type: string
    patch:
      consumes:
        - application/json
      produces:
        - application/json
      parameters:
        - in: header
          name: If-Match
          type: string
          required: true
        - in: body
          name: body
          required: true
          schema:
            properties:
              status:
                type: string
                enum:
                  - REJECTED
                  - APPROVED
              officeRemarks:
                type: string
            required:
              - officeRemarks
              - status
      responses:
        '200':
          description: Successfully requested a shipment address update
          schema:
            $ref: 'definitions/ShipmentAddressUpdate.yaml'
        '403':
          $ref: '#/responses/PermissionDenied'
        '404':
          $ref: '#/responses/NotFound'
        '409':
          $ref: '#/responses/Conflict'
        '412':
          $ref: '#/responses/PreconditionFailed'
        '422':
          $ref: '#/responses/UnprocessableEntity'
        '500':
          $ref: '#/responses/ServerError'
      tags:
        - shipment
      description: This endpoint is used to approve a address update request. Office remarks are required.
        Approving the address update will update the Destination Final Address of the associated service item
      operationId: reviewShipmentAddressUpdate
      summary: Allows TOO to review a shipment address update
  '/shipments/{shipmentID}/sit-extensions':
    post:
      summary: Create an approved SIT Duration Update
      description: TOO can creates an already-approved SIT Duration Update on behalf of a customer
      consumes:
        - application/json
      produces:
        - application/json
      operationId: createApprovedSITDurationUpdate
      tags:
        - shipment
        - sitExtension
      parameters:
        - description: ID of the shipment
          in: path
          name: shipmentID
          required: true
          format: uuid
          type: string
        - in: body
          name: body
          schema:
            $ref: '#/definitions/CreateApprovedSITDurationUpdate'
          required: true
        - in: header
          description: We want the shipment's eTag rather than the SIT Duration Update eTag as the SIT Duration Update is always associated with a shipment
          name: If-Match
          type: string
          required: true
      responses:
        '200':
          description: Successfully created a SIT Extension.
          schema:
            $ref: 'definitions/MTOShipment.yaml'
        '400':
          $ref: '#/responses/InvalidRequest'
        '403':
          $ref: '#/responses/PermissionDenied'
        '404':
          $ref: '#/responses/NotFound'
        '422':
          $ref: '#/responses/UnprocessableEntity'
        '500':
          $ref: '#/responses/ServerError'
      x-permissions:
        - create.SITExtension
  '/shipments/{shipmentID}/sit-extensions/{sitExtensionID}/approve':
    parameters:
      - description: ID of the shipment
        in: path
        name: shipmentID
        required: true
        format: uuid
        type: string
      - description: ID of the SIT extension
        in: path
        name: sitExtensionID
        required: true
        format: uuid
        type: string
    patch:
      consumes:
        - application/json
      produces:
        - application/json
      parameters:
        - in: body
          name: body
          required: true
          schema:
            $ref: '#/definitions/ApproveSITExtension'
        - in: header
          description: We want the shipment's eTag rather than the SIT extension eTag as the SIT extension is always associated with a shipment
          name: If-Match
          type: string
          required: true
      responses:
        '200':
          description: Successfully approved a SIT extension
          schema:
            $ref: 'definitions/MTOShipment.yaml'
        '403':
          $ref: '#/responses/PermissionDenied'
        '404':
          $ref: '#/responses/NotFound'
        '409':
          $ref: '#/responses/Conflict'
        '412':
          $ref: '#/responses/PreconditionFailed'
        '422':
          $ref: '#/responses/UnprocessableEntity'
        '500':
          $ref: '#/responses/ServerError'
      tags:
        - shipment
        - sitExtension
      description: Approves a SIT extension
      operationId: approveSITExtension
      summary: Approves a SIT extension
      x-permissions:
        - update.SITExtension
  '/shipments/{shipmentID}/sit-extensions/{sitExtensionID}/deny':
    parameters:
      - description: ID of the shipment
        in: path
        name: shipmentID
        required: true
        format: uuid
        type: string
      - description: ID of the SIT extension
        in: path
        name: sitExtensionID
        required: true
        format: uuid
        type: string
    patch:
      consumes:
        - application/json
      produces:
        - application/json
      parameters:
        - in: body
          name: body
          required: true
          schema:
            $ref: '#/definitions/DenySITExtension'
        - in: header
          name: If-Match
          type: string
          required: true
      responses:
        '200':
          description: Successfully denied a SIT extension
          schema:
            $ref: 'definitions/MTOShipment.yaml'
        '403':
          $ref: '#/responses/PermissionDenied'
        '404':
          $ref: '#/responses/NotFound'
        '409':
          $ref: '#/responses/Conflict'
        '412':
          $ref: '#/responses/PreconditionFailed'
        '422':
          $ref: '#/responses/UnprocessableEntity'
        '500':
          $ref: '#/responses/ServerError'
      tags:
        - shipment
        - sitExtension
      description: Denies a SIT extension
      operationId: denySITExtension
      summary: Denies a SIT extension
      x-permissions:
        - update.SITExtension
  '/shipments/{shipmentID}/sit-service-item/convert-to-customer-expense':
    parameters:
      - description: ID of the shipment
        in: path
        name: shipmentID
        required: true
        format: uuid
        type: string
    patch:
      consumes:
        - application/json
      produces:
        - application/json
      parameters:
        - in: body
          name: body
          required: true
          schema:
            $ref: '#/definitions/UpdateSITServiceItemCustomerExpense'
        - in: header
          name: If-Match
          type: string
          required: true
      responses:
        '200':
          description: Successfully converted to customer expense
          schema:
            $ref: 'definitions/MTOShipment.yaml'
        '403':
          $ref: '#/responses/PermissionDenied'
        '404':
          $ref: '#/responses/NotFound'
        '409':
          $ref: '#/responses/Conflict'
        '412':
          $ref: '#/responses/PreconditionFailed'
        '422':
          $ref: '#/responses/UnprocessableEntity'
        '500':
          $ref: '#/responses/ServerError'
      tags:
        - shipment
        - mtoServiceItem
      description: Converts a SIT to customer expense
      operationId: updateSITServiceItemCustomerExpense
      summary: Converts a SIT to customer expense
      x-permissions:
        - update.MTOServiceItem
  /shipments/{shipmentID}/ppm-documents:
    parameters:
      - description: ID of the shipment
        in: path
        name: shipmentID
        required: true
        format: uuid
        type: string
    get:
      summary: Gets all the PPM documents for a PPM shipment
      description: |
        Retrieves all of the documents and associated uploads for each ppm document type connected to a PPM shipment. This
        excludes any deleted PPM documents.
      operationId: getPPMDocuments
      tags:
        - ppm
      consumes:
        - application/json
      produces:
        - application/json
      responses:
        '200':
          description: All PPM documents and associated uploads for the specified PPM shipment.
          schema:
            $ref: 'definitions/PPMDocuments.yaml'
        '401':
          $ref: '#/responses/PermissionDenied'
        '403':
          $ref: '#/responses/PermissionDenied'
        '422':
          $ref: '#/responses/UnprocessableEntity'
        '500':
          $ref: '#/responses/ServerError'
  /ppm-shipments/{ppmShipmentId}/weight-ticket/{weightTicketId}:
    parameters:
      - $ref: 'parameters/ppmShipmentId.yaml'
      - $ref: 'parameters/weightTicketId.yaml'
    patch:
      summary: Updates a weight ticket document
      description: |
        Updates a PPM shipment's weight ticket document with new information. Only some of the weight ticket document's
        fields are editable because some have to be set by the customer, e.g. vehicle description.
      operationId: updateWeightTicket
      tags:
        - ppm
      consumes:
        - application/json
      produces:
        - application/json
      parameters:
        - $ref: 'parameters/ifMatch.yaml'
        - in: body
          name: updateWeightTicketPayload
          required: true
          schema:
            $ref: '#/definitions/UpdateWeightTicket'
      responses:
        '200':
          description: returns an updated weight ticket object
          schema:
            $ref: 'definitions/WeightTicket.yaml'
        '400':
          $ref: '#/responses/InvalidRequest'
        '401':
          $ref: '#/responses/PermissionDenied'
        '403':
          $ref: '#/responses/PermissionDenied'
        '404':
          $ref: '#/responses/NotFound'
        '412':
          $ref: '#/responses/PreconditionFailed'
        '422':
          $ref: '#/responses/UnprocessableEntity'
        '500':
          $ref: '#/responses/ServerError'
  /ppm-shipments/{ppmShipmentId}/moving-expenses/{movingExpenseId}:
    parameters:
      - $ref: 'parameters/ppmShipmentId.yaml'
      - $ref: 'parameters/movingExpenseId.yaml'
    patch:
      summary: Updates the moving expense
      description: |
        Updates a PPM shipment's moving expense with new information. Only some of the moving expense's fields are
        editable because some have to be set by the customer, e.g. the description and the moving expense type.
      operationId: updateMovingExpense
      tags:
        - ppm
      consumes:
        - application/json
      produces:
        - application/json
      parameters:
        - $ref: 'parameters/ifMatch.yaml'
        - in: body
          name: updateMovingExpense
          required: true
          schema:
            $ref: '#/definitions/UpdateMovingExpense'
      responses:
        '200':
          description: returns an updated moving expense object
          schema:
            $ref: 'definitions/MovingExpense.yaml'
        '400':
          $ref: '#/responses/InvalidRequest'
        '401':
          $ref: '#/responses/PermissionDenied'
        '403':
          $ref: '#/responses/PermissionDenied'
        '404':
          $ref: '#/responses/NotFound'
        '412':
          $ref: '#/responses/PreconditionFailed'
        '422':
          $ref: '#/responses/UnprocessableEntity'
        '500':
          $ref: '#/responses/ServerError'
  /ppm-shipments/{ppmShipmentId}/pro-gear-weight-tickets/{proGearWeightTicketId}:
    parameters:
      - $ref: 'parameters/ppmShipmentId.yaml'
      - $ref: 'parameters/proGearWeightTicketId.yaml'
    patch:
      summary: Updates a pro-gear weight ticket
      description: |
        Updates a PPM shipment's pro-gear weight ticket with new information. Only some of the fields are editable
        because some have to be set by the customer, e.g. the description.
      operationId: updateProGearWeightTicket
      tags:
        - ppm
      consumes:
        - application/json
      produces:
        - application/json
      parameters:
        - $ref: 'parameters/ifMatch.yaml'
        - in: body
          name: updateProGearWeightTicket
          required: true
          schema:
            $ref: '#/definitions/UpdateProGearWeightTicket'
      responses:
        '200':
          description: returns an updated pro-gear weight ticket object
          schema:
            $ref: 'definitions/ProGearWeightTicket.yaml'
        '400':
          $ref: '#/responses/InvalidRequest'
        '401':
          $ref: '#/responses/PermissionDenied'
        '403':
          $ref: '#/responses/PermissionDenied'
        '404':
          $ref: '#/responses/NotFound'
        '412':
          $ref: '#/responses/PreconditionFailed'
        '422':
          $ref: '#/responses/UnprocessableEntity'
        '500':
          $ref: '#/responses/ServerError'
  /ppm-shipments/{ppmShipmentId}/aoa-packet:
    parameters:
      - description: the id for the ppmshipment with aoa to be downloaded
        in: path
        name: ppmShipmentId
        required: true
        type: string
    get:
      summary: Downloads AOA Packet form PPMShipment as a PDF
      description: |
        ### Functionality
        This endpoint downloads all uploaded move order documentation combined with the Shipment Summary Worksheet into a single PDF.
        ### Errors
        * The PPMShipment must have requested an AOA.
        * The PPMShipment AOA Request must have been approved.
      operationId: showAOAPacket
      tags:
        - ppm
      produces:
        - application/pdf
      responses:
        '200':
          headers:
            Content-Disposition:
              type: string
              description: File name to download
          description: AOA PDF
          schema:
            format: binary
            type: file
        '400':
          $ref: '#/responses/InvalidRequest'
        '403':
          $ref: '#/responses/PermissionDenied'
        '404':
          $ref: '#/responses/NotFound'
        '422':
          $ref: '#/responses/UnprocessableEntity'
        '500':
          $ref: '#/responses/ServerError'
  /ppm-shipments/{ppmShipmentId}/finish-document-review:
    parameters:
      - $ref: 'parameters/ppmShipmentId.yaml'
    patch:
      summary: Updates a PPM shipment's status after document review
      description: |
        Updates a PPM shipment's status once documents have been reviewed. Status is updated depending on whether any documents have been rejected.
      operationId: finishDocumentReview
      tags:
        - ppm
      consumes:
        - application/json
      produces:
        - application/json
      parameters:
        - in: header
          name: If-Match
          type: string
          required: true
      responses:
        '200':
          description: Successfully finished document review
          schema:
            $ref: 'definitions/PPMShipment.yaml'
        '400':
          $ref: '#/responses/InvalidRequest'
        '401':
          $ref: '#/responses/PermissionDenied'
        '403':
          $ref: '#/responses/PermissionDenied'
        '404':
          $ref: '#/responses/NotFound'
        '409':
          $ref: '#/responses/Conflict'
        '412':
          $ref: '#/responses/PreconditionFailed'
        '422':
          $ref: '#/responses/UnprocessableEntity'
        '500':
          $ref: '#/responses/ServerError'
      x-permissions:
        - update.shipment
  /ppm-shipments/{ppmShipmentId}/closeout:
    parameters:
      - $ref: 'parameters/ppmShipmentId.yaml'
    get:
      summary: Get the closeout calcuations for the specified PPM shipment
      description: |
        Retrieves the closeout calculations for the specified PPM shipment.
      operationId: getPPMCloseout
      tags:
        - ppm
      produces:
        - application/json
      responses:
        '200':
          description: Returns closeout for the specified PPM shipment.
          schema:
            $ref: 'definitions/PPMCloseout.yaml'
        '400':
          $ref: '#/responses/InvalidRequest'
        '403':
          $ref: '#/responses/PermissionDenied'
        '404':
          $ref: '#/responses/NotFound'
        '422':
          $ref: '#/responses/UnprocessableEntity'
        '500':
          $ref: '#/responses/ServerError'
  /ppm-shipments/{ppmShipmentId}/actual-weight:
    parameters:
      - $ref: "parameters/ppmShipmentId.yaml"
    get:
      summary: Get the actual weight for a PPM shipment
      description: |
        Retrieves the actual weight for the specified PPM shipment.
      operationId: getPPMActualWeight
      tags:
        - ppm
      produces:
        - application/json
      responses:
        "200":
          description: Returns actual weight for the specified PPM shipment.
          schema:
            $ref: "definitions/PPMActualWeight.yaml"
        "400":
          $ref: "#/responses/InvalidRequest"
        "403":
          $ref: "#/responses/PermissionDenied"
        "404":
          $ref: "#/responses/NotFound"
        "422":
          $ref: "#/responses/UnprocessableEntity"
        "500":
          $ref: "#/responses/ServerError"
  /ppm-shipments/{ppmShipmentId}/payment-packet:
    get:
      summary: Returns PPM payment packet
      description: Generates a PDF containing all user uploaded documentations for PPM. Contains SSW form, orders, weight and expense documentations.
      operationId: showPaymentPacket
      tags:
        - ppm
      parameters:
        - in: path
          name: ppmShipmentId
          type: string
          format: uuid
          required: true
          description: UUID of the ppmShipment
      produces:
        - application/pdf
      responses:
<<<<<<< HEAD
        "200":
=======
        '200':
>>>>>>> aa92b772
          headers:
            Content-Disposition:
              type: string
              description: File name to download
          description: PPM Payment Packet PDF
          schema:
            format: binary
            type: file
<<<<<<< HEAD
        "400":
          description: invalid request
        "401":
          description: request requires user authentication
        "403":
          description: user is not authorized
        "404":
          description: ppm not found
        "500":
          description: internal server error
  "/move_task_orders/{moveTaskOrderID}/mto_shipments/{shipmentID}/mto-agents":
=======
        '400':
          description: invalid request
        '401':
          description: request requires user authentication
        '403':
          description: user is not authorized
        '404':
          description: ppm not found
        '500':
          description: internal server error
  '/move_task_orders/{moveTaskOrderID}/mto_shipments/{shipmentID}/mto-agents':
>>>>>>> aa92b772
    parameters:
      - description: ID of move task order
        in: path
        name: moveTaskOrderID
        required: true
        format: uuid
        type: string
      - description: ID of the shipment
        in: path
        name: shipmentID
        required: true
        format: uuid
        type: string
    get:
      produces:
        - application/json
      parameters: []
      responses:
        '200':
          description: Successfully retrieved all agents for a move task order
          schema:
            $ref: 'definitions/MTOAgents.yaml'
        '404':
          $ref: '#/responses/NotFound'
        '422':
          $ref: '#/responses/UnprocessableEntity'
        '500':
          $ref: '#/responses/ServerError'
      tags:
        - mtoAgent
      description: Fetches a list of agents associated with a move task order.
      operationId: fetchMTOAgentList
      summary: Fetch move task order agents.
  '/move-task-orders/{moveTaskOrderID}/service-items/{mtoServiceItemID}':
    parameters:
      - description: ID of move to use
        in: path
        name: moveTaskOrderID
        required: true
        type: string
      - description: ID of line item to use
        in: path
        name: mtoServiceItemID
        required: true
        type: string
    get:
      produces:
        - application/json
      parameters: []
      responses:
        '200':
          description: Successfully retrieved a line item for a move task order by ID
          schema:
            $ref: 'definitions/MTOServiceItemSingle.yaml'
        '400':
          $ref: '#/responses/InvalidRequest'
        '401':
          $ref: '#/responses/PermissionDenied'
        '403':
          $ref: '#/responses/PermissionDenied'
        '404':
          $ref: '#/responses/NotFound'
        '500':
          $ref: '#/responses/ServerError'
      tags:
        - mtoServiceItem
      description: Gets a line item by ID for a move by ID
      operationId: getMTOServiceItem
      summary: Gets a line item by ID for a move by ID
  '/move-task-orders/{moveTaskOrderID}/service-items/{mtoServiceItemID}/status':
    parameters:
      - description: ID of move to use
        in: path
        name: moveTaskOrderID
        required: true
        type: string
      - description: ID of line item to use
        in: path
        name: mtoServiceItemID
        required: true
        type: string
    patch:
      consumes:
        - application/json
      produces:
        - application/json
      parameters:
        - in: body
          name: body
          required: true
          schema:
            $ref: '#/definitions/PatchMTOServiceItemStatusPayload'
        - in: header
          name: If-Match
          type: string
          required: true
      responses:
        '200':
          description: >-
            Successfully updated status for a line item for a move task order by
            ID
          schema:
            $ref: 'definitions/MTOServiceItem.yaml'
        '400':
          $ref: '#/responses/InvalidRequest'
        '401':
          $ref: '#/responses/PermissionDenied'
        '403':
          $ref: '#/responses/PermissionDenied'
        '404':
          $ref: '#/responses/NotFound'
        '412':
          $ref: '#/responses/PreconditionFailed'
        '422':
          $ref: '#/responses/UnprocessableEntity'
        '500':
          $ref: '#/responses/ServerError'
      tags:
        - mtoServiceItem
      description: Changes the status of a line item for a move by ID
      operationId: updateMTOServiceItemStatus
      summary: Change the status of a line item for a move by ID
      x-permissions:
        - update.MTOServiceItem
  '/service-item/{mtoServiceItemID}/entry-date-update':
    parameters:
      - description: ID of the service item
        in: path
        name: mtoServiceItemID
        required: true
        type: string
    patch:
      consumes:
        - application/json
      produces:
        - application/json
      parameters:
        - in: body
          name: body
          required: true
          schema:
            $ref: 'definitions/ServiceItemSitEntryDate.yaml'
      responses:
        '200':
          description: Successfully updated SIT entry date
          schema:
            $ref: 'definitions/MTOServiceItemSingle.yaml'
        '400':
          $ref: '#/responses/InvalidRequest'
        '401':
          $ref: '#/responses/PermissionDenied'
        '403':
          $ref: '#/responses/PermissionDenied'
        '404':
          $ref: '#/responses/NotFound'
        '412':
          $ref: '#/responses/PreconditionFailed'
        '422':
          $ref: '#/responses/UnprocessableEntity'
        '500':
          $ref: '#/responses/ServerError'
      tags:
        - mtoServiceItem
      description: Locates the service item in the database and updates the SIT entry date for the selected service item and returns the service item
      operationId: updateServiceItemSitEntryDate
      summary: Updates a service item's SIT entry date by ID
  '/move-task-orders/{moveTaskOrderID}/status':
    patch:
      consumes:
        - application/json
      produces:
        - application/json
      parameters:
        - description: ID of move to use
          in: path
          name: moveTaskOrderID
          required: true
          type: string
        - in: header
          name: If-Match
          type: string
          required: true
        - in: body
          name: serviceItemCodes
          schema:
            $ref: '#/definitions/MTOApprovalServiceItemCodes'
          required: true
      responses:
        '200':
          description: Successfully updated move task order status
          schema:
            $ref: '#/definitions/Move'
        '400':
          $ref: '#/responses/InvalidRequest'
        '401':
          $ref: '#/responses/PermissionDenied'
        '403':
          $ref: '#/responses/PermissionDenied'
        '404':
          $ref: '#/responses/NotFound'
        '409':
          $ref: '#/responses/Conflict'
        '412':
          $ref: '#/responses/PreconditionFailed'
        '422':
          $ref: '#/responses/UnprocessableEntity'
        '500':
          $ref: '#/responses/ServerError'
      tags:
        - moveTaskOrder
      description: Changes move task order status to make it available to prime
      operationId: updateMoveTaskOrderStatus
      summary: Change the status of a move task order to make it available to prime
      x-permissions:
        - update.move
        - create.serviceItem
  '/move-task-orders/{moveTaskOrderID}/status/service-counseling-completed':
    patch:
      consumes:
        - application/json
      produces:
        - application/json
      parameters:
        - description: ID of move to use
          in: path
          name: moveTaskOrderID
          required: true
          type: string
        - in: header
          name: If-Match
          type: string
          required: true
      responses:
        '200':
          description: Successfully updated move task order status
          schema:
            $ref: '#/definitions/Move'
        '400':
          $ref: '#/responses/InvalidRequest'
        '401':
          $ref: '#/responses/PermissionDenied'
        '403':
          $ref: '#/responses/PermissionDenied'
        '404':
          $ref: '#/responses/NotFound'
        '409':
          $ref: '#/responses/Conflict'
        '412':
          $ref: '#/responses/PreconditionFailed'
        '422':
          $ref: '#/responses/UnprocessableEntity'
        '500':
          $ref: '#/responses/ServerError'
      tags:
        - moveTaskOrder
      description: Changes move (move task order) status to service counseling completed
      operationId: updateMTOStatusServiceCounselingCompleted
      summary: Changes move (move task order) status to service counseling completed
  '/move-task-orders/{moveTaskOrderID}/payment-service-items/{paymentServiceItemID}/status':
    parameters:
      - description: ID of move to use
        in: path
        name: moveTaskOrderID
        required: true
        type: string
      - description: ID of payment service item to use
        in: path
        name: paymentServiceItemID
        required: true
        type: string
    patch:
      consumes:
        - application/json
      produces:
        - application/json
      parameters:
        - in: body
          name: body
          required: true
          schema:
            $ref: '#/definitions/PaymentServiceItem'
        - in: header
          name: If-Match
          type: string
          required: true
      responses:
        '200':
          description: >-
            Successfully updated status for a line item for a move task order by
            ID
          schema:
            $ref: '#/definitions/PaymentServiceItem'
        '400':
          $ref: '#/responses/InvalidRequest'
        '401':
          $ref: '#/responses/PermissionDenied'
        '403':
          $ref: '#/responses/PermissionDenied'
        '404':
          $ref: '#/responses/NotFound'
        '412':
          $ref: '#/responses/PreconditionFailed'
        '422':
          $ref: '#/responses/UnprocessableEntity'
        '500':
          $ref: '#/responses/ServerError'
      tags:
        - paymentServiceItem
      description: Changes the status of a line item for a move by ID
      operationId: updatePaymentServiceItemStatus
      summary: Change the status of a payment service item for a move by ID
      x-permissions:
        - update.paymentServiceItemStatus
  '/move-task-orders/{moveTaskOrderID}/billable-weights-reviewed-at':
    patch:
      consumes:
        - application/json
      produces:
        - application/json
      parameters:
        - description: ID of move to use
          in: path
          name: moveTaskOrderID
          required: true
          type: string
        - in: header
          name: If-Match
          type: string
          required: true
      responses:
        '200':
          description: Successfully updated move task order billableWeightsReviewedAt field
          schema:
            $ref: '#/definitions/Move'
        '400':
          $ref: '#/responses/InvalidRequest'
        '401':
          $ref: '#/responses/PermissionDenied'
        '403':
          $ref: '#/responses/PermissionDenied'
        '404':
          $ref: '#/responses/NotFound'
        '409':
          $ref: '#/responses/Conflict'
        '412':
          $ref: '#/responses/PreconditionFailed'
        '422':
          $ref: '#/responses/UnprocessableEntity'
        '500':
          $ref: '#/responses/ServerError'
      tags:
        - moveTaskOrder
      description: Changes move (move task order) billableWeightsReviewedAt field to a timestamp
      operationId: updateMTOReviewedBillableWeightsAt
  '/move-task-orders/{moveTaskOrderID}/tio-remarks':
    patch:
      consumes:
        - application/json
      produces:
        - application/json
      parameters:
        - description: ID of move to use
          in: path
          name: moveTaskOrderID
          required: true
          type: string
        - in: header
          name: If-Match
          type: string
          required: true
        - in: body
          name: body
          required: true
          schema:
            $ref: '#/definitions/Move'
      responses:
        '200':
          description: Successfully updated move task order tioRemarks field
          schema:
            $ref: '#/definitions/Move'
        '400':
          $ref: '#/responses/InvalidRequest'
        '401':
          $ref: '#/responses/PermissionDenied'
        '403':
          $ref: '#/responses/PermissionDenied'
        '404':
          $ref: '#/responses/NotFound'
        '409':
          $ref: '#/responses/Conflict'
        '412':
          $ref: '#/responses/PreconditionFailed'
        '422':
          $ref: '#/responses/UnprocessableEntity'
        '500':
          $ref: '#/responses/ServerError'
      tags:
        - moveTaskOrder
      description: Changes move (move task order) billableWeightsReviewedAt field to a timestamp
      operationId: updateMoveTIORemarks
  '/move-task-orders/{moveTaskOrderID}/entitlements':
    parameters:
      - description: ID of move to use
        in: path
        name: moveTaskOrderID
        required: true
        type: string
    get:
      produces:
        - application/json
      parameters: []
      tags:
        - moveTaskOrder
      responses:
        '200':
          description: Successfully retrieved entitlements
          schema:
            $ref: '#/definitions/Entitlements'
        '400':
          $ref: '#/responses/InvalidRequest'
        '401':
          $ref: '#/responses/PermissionDenied'
        '403':
          $ref: '#/responses/PermissionDenied'
        '404':
          $ref: '#/responses/NotFound'
        '500':
          $ref: '#/responses/ServerError'
      description: Gets entitlements
      operationId: getEntitlements
      summary: Gets entitlements for a move by ID
  '/payment-requests/{paymentRequestID}':
    parameters:
      - description: UUID of payment request
        format: uuid
        in: path
        name: paymentRequestID
        required: true
        type: string
    get:
      produces:
        - application/json
      parameters: []
      responses:
        '200':
          description: fetched instance of payment request
          schema:
            $ref: '#/definitions/PaymentRequest'
        '400':
          $ref: '#/responses/InvalidRequest'
        '401':
          $ref: '#/responses/PermissionDenied'
        '403':
          $ref: '#/responses/PermissionDenied'
        '404':
          $ref: '#/responses/NotFound'
        '500':
          $ref: '#/responses/ServerError'
      tags:
        - paymentRequests
      description: Fetches an instance of a payment request by id
      operationId: getPaymentRequest
      summary: Fetches a payment request by id
      x-permissions:
        - read.paymentRequest
  '/moves/{locator}/closeout-office':
    parameters:
      - description: move code to identify a move to update the PPM shipment's closeout office for Army and Air Force service members
        format: string
        in: path
        name: locator
        required: true
        type: string
    patch:
      description: Sets the transportation office closeout location for where the Move's PPM Shipment documentation will be reviewed by
      tags:
        - move
      operationId: updateCloseoutOffice
      x-permissions:
        - update.closeoutOffice
      summary: Updates a Move's PPM closeout office for Army and Air Force customers
      produces:
        - application/json
      consumes:
        - application/json
      parameters:
        - in: body
          name: body
          schema:
            properties:
              closeoutOfficeId:
                type: string
                format: uuid
            required:
              - closeoutOfficeId
        - in: header
          name: If-Match
          type: string
          required: true
      responses:
        '200':
          description: Successfully set the closeout office for the move
          schema:
            $ref: '#/definitions/Move'
        '400':
          $ref: '#/responses/InvalidRequest'
        '401':
          $ref: '#/responses/PermissionDenied'
        '403':
          $ref: '#/responses/PermissionDenied'
        '404':
          $ref: '#/responses/NotFound'
        '412':
          $ref: '#/responses/PreconditionFailed'
        '422':
          $ref: '#/responses/UnprocessableEntity'
        '500':
          $ref: '#/responses/ServerError'
  '/moves/{locator}/customer-support-remarks':
    parameters:
      - description: move code to identify a move for customer support remarks
        format: string
        in: path
        name: locator
        required: true
        type: string
    post:
      produces:
        - application/json
      consumes:
        - application/json
      parameters:
        - in: body
          name: body
          schema:
            $ref: '#/definitions/CreateCustomerSupportRemark'
      responses:
        '200':
          description: Successfully created customer support remark
          schema:
            $ref: 'definitions/CustomerSupportRemark.yaml'
        '400':
          $ref: '#/responses/InvalidRequest'
        '404':
          $ref: '#/responses/NotFound'
        '422':
          $ref: '#/responses/UnprocessableEntity'
        '500':
          $ref: '#/responses/ServerError'
      tags:
        - customerSupportRemarks
      description: Creates a customer support remark for a move
      operationId: createCustomerSupportRemarkForMove
      summary: Creates a customer support remark for a move
    get:
      produces:
        - application/json
      parameters: []
      responses:
        '200':
          description: Successfully retrieved all line items for a move task order
          schema:
            $ref: 'definitions/CustomerSupportRemarks.yaml'
        '403':
          $ref: '#/responses/PermissionDenied'
        '404':
          $ref: '#/responses/NotFound'
        '422':
          $ref: '#/responses/UnprocessableEntity'
        '500':
          $ref: '#/responses/ServerError'
      tags:
        - customerSupportRemarks
      description: Fetches customer support remarks for a move
      operationId: getCustomerSupportRemarksForMove
      summary: Fetches customer support remarks using the move code (locator).
  '/customer-support-remarks/{customerSupportRemarkID}':
    parameters:
      - in: path
        description: the customer support remark ID to be modified
        name: customerSupportRemarkID
        required: true
        type: string
        format: uuid
    patch:
      tags:
        - customerSupportRemarks
      description: Updates a customer support remark for a move
      operationId: updateCustomerSupportRemarkForMove
      summary: Updates a customer support remark for a move
      consumes:
        - application/json
      produces:
        - application/json
      parameters:
        - in: body
          name: body
          required: true
          schema:
            $ref: '#/definitions/UpdateCustomerSupportRemarkPayload'
      responses:
        '200':
          description: Successfully updated customer support remark
          schema:
            $ref: 'definitions/CustomerSupportRemark.yaml'
        '400':
          $ref: '#/responses/InvalidRequest'
        '403':
          $ref: '#/responses/PermissionDenied'
        '404':
          $ref: '#/responses/NotFound'
        '422':
          $ref: '#/responses/UnprocessableEntity'
        '500':
          $ref: '#/responses/ServerError'
    delete:
      summary: Soft deletes a customer support remark by ID
      description: Soft deletes a customer support remark by ID
      operationId: deleteCustomerSupportRemark
      tags:
        - customerSupportRemarks
      produces:
        - application/json
      responses:
        '204':
          description: Successfully soft deleted the shipment
        '400':
          $ref: '#/responses/InvalidRequest'
        '403':
          $ref: '#/responses/PermissionDenied'
        '404':
          $ref: '#/responses/NotFound'
        '409':
          $ref: '#/responses/Conflict'
        '422':
          $ref: '#/responses/UnprocessableEntity'
        '500':
          $ref: '#/responses/ServerError'
  '/moves/{locator}/evaluation-reports':
    parameters:
      - in: path
        name: locator
        required: true
        type: string
    post:
      produces:
        - application/json
      consumes:
        - application/json
      parameters:
        - in: body
          name: body
          schema:
            $ref: '#/definitions/CreateEvaluationReport'
      responses:
        '200':
          description: Successfully created evaluation report
          schema:
            $ref: '#/definitions/EvaluationReport'
        '400':
          $ref: '#/responses/InvalidRequest'
        '404':
          $ref: '#/responses/NotFound'
        '422':
          $ref: '#/responses/UnprocessableEntity'
        '500':
          $ref: '#/responses/ServerError'
      x-permissions:
        - create.evaluationReport
      tags:
        - evaluationReports
      description: Creates an evaluation report
      operationId: createEvaluationReport
      summary: Creates an evaluation report
  '/evaluation-reports/{reportID}/download':
    parameters:
      - in: path
        description: the evaluation report ID to be downloaded
        name: reportID
        required: true
        type: string
        format: uuid
    get:
      summary: Downloads an evaluation report as a PDF
      description: Downloads an evaluation report as a PDF
      operationId: downloadEvaluationReport
      tags:
        - evaluationReports
      produces:
        - application/pdf
      responses:
        '200':
          headers:
            Content-Disposition:
              type: string
              description: File name to download
          description: Evaluation report PDF
          schema:
            format: binary
            type: file
        '403':
          $ref: '#/responses/PermissionDenied'
        '404':
          $ref: '#/responses/NotFound'
        '500':
          $ref: '#/responses/ServerError'
  '/evaluation-reports/{reportID}':
    parameters:
      - in: path
        description: the evaluation report ID to be modified
        name: reportID
        required: true
        type: string
        format: uuid
    get:
      summary: Gets an evaluation report by ID
      description: Gets an evaluation report by ID
      operationId: getEvaluationReport
      tags:
        - evaluationReports
      produces:
        - application/json
      responses:
        '200':
          description: Successfully got the report
          schema:
            $ref: '#/definitions/EvaluationReport'
        '400':
          $ref: '#/responses/InvalidRequest'
        '403':
          $ref: '#/responses/PermissionDenied'
        '404':
          $ref: '#/responses/NotFound'
        '500':
          $ref: '#/responses/ServerError'
    delete:
      summary: Deletes an evaluation report by ID
      description: Deletes an evaluation report by ID
      operationId: deleteEvaluationReport
      x-permissions:
        - delete.evaluationReport
      tags:
        - evaluationReports
      produces:
        - application/json
      responses:
        '204':
          description: Successfully deleted the report
        '400':
          $ref: '#/responses/InvalidRequest'
        '403':
          $ref: '#/responses/PermissionDenied'
        '404':
          $ref: '#/responses/NotFound'
        '409':
          $ref: '#/responses/Conflict'
        '422':
          $ref: '#/responses/UnprocessableEntity'
        '500':
          $ref: '#/responses/ServerError'
    put:
      summary: Saves an evaluation report as a draft
      description: Saves an evaluation report as a draft
      operationId: saveEvaluationReport
      x-permissions:
        - update.evaluationReport
      tags:
        - evaluationReports
      produces:
        - application/json
      consumes:
        - application/json
      parameters:
        - in: body
          name: body
          schema:
            $ref: '#/definitions/EvaluationReport'
        - in: header
          name: If-Match
          type: string
          required: true
          description: >
            Optimistic locking is implemented via the `If-Match` header. If the ETag header does not match
            the value of the resource on the server, the server rejects the change with a `412 Precondition Failed` error.
      responses:
        '204':
          description: Successfully saved the report
        '400':
          $ref: '#/responses/InvalidRequest'
        '403':
          $ref: '#/responses/PermissionDenied'
        '404':
          $ref: '#/responses/NotFound'
        '409':
          $ref: '#/responses/Conflict'
        '412':
          $ref: '#/responses/PreconditionFailed'
        '422':
          $ref: '#/responses/UnprocessableEntity'
        '500':
          $ref: '#/responses/ServerError'
  '/evaluation-reports/{reportID}/submit':
    parameters:
      - in: path
        description: the evaluation report ID to be modified
        name: reportID
        required: true
        type: string
        format: uuid
    post:
      summary: Submits an evaluation report
      description: Submits an evaluation report
      operationId: submitEvaluationReport
      tags:
        - evaluationReports
      produces:
        - application/json
      parameters:
        - in: header
          name: If-Match
          type: string
          required: true
          description: >
            Optimistic locking is implemented via the `If-Match` header. If the ETag header does not match
            the value of the resource on the server, the server rejects the change with a `412 Precondition Failed` error.
      responses:
        '204':
          description: Successfully submitted an evaluation report with the provided ID
        '403':
          $ref: '#/responses/PermissionDenied'
        '404':
          $ref: '#/responses/NotFound'
        '412':
          $ref: '#/responses/PreconditionFailed'
        '422':
          $ref: '#/responses/UnprocessableEntity'
        '500':
          $ref: '#/responses/ServerError'
      x-permissions:
        - update.evaluationReport
  '/pws-violations':
    get:
      summary: Fetch the possible PWS violations for an evaluation report
      description: Fetch the possible PWS violations for an evaluation report
      operationId: getPWSViolations
      tags:
        - pwsViolations
      produces:
        - application/json
      responses:
        '200':
          description: Successfully retrieved the PWS violations
          schema:
            $ref: '#/definitions/PWSViolations'
        '400':
          $ref: '#/responses/InvalidRequest'
        '403':
          $ref: '#/responses/PermissionDenied'
        '404':
          $ref: '#/responses/NotFound'
        '500':
          $ref: '#/responses/ServerError'
  '/report-violations/{reportID}':
    parameters:
      - in: path
        description: the evaluation report ID that has associated violations
        name: reportID
        required: true
        type: string
        format: uuid
    get:
      summary: Fetch the report violations for an evaluation report
      description: Fetch the report violations for an evaluation report
      operationId: getReportViolationsByReportID
      tags:
        - reportViolations
      produces:
        - application/json
      responses:
        '200':
          description: Successfully retrieved the report violations
          schema:
            $ref: '#/definitions/ReportViolations'
        '400':
          $ref: '#/responses/InvalidRequest'
        '403':
          $ref: '#/responses/PermissionDenied'
        '404':
          $ref: '#/responses/NotFound'
        '500':
          $ref: '#/responses/ServerError'
    post:
      summary: Associate violations with an evaluation report
      description: >-
        Associate violations with an evaluation report. This will overwrite any
        existing report-violations associations for the report and replace them
        with the newly provided ones.  An empty array will remove all violation
        associations for a given report.
      operationId: associateReportViolations
      tags:
        - reportViolations
      produces:
        - application/json
      consumes:
        - application/json
      parameters:
        - in: body
          name: body
          schema:
            $ref: '#/definitions/AssociateReportViolations'
      responses:
        '204':
          description: Successfully saved the report violations
        '400':
          $ref: '#/responses/InvalidRequest'
        '403':
          $ref: '#/responses/PermissionDenied'
        '404':
          $ref: '#/responses/NotFound'
        '409':
          $ref: '#/responses/Conflict'
        '422':
          $ref: '#/responses/UnprocessableEntity'
        '500':
          $ref: '#/responses/ServerError'
      x-permissions:
        - create.reportViolation
  '/moves/{locator}/payment-requests':
    parameters:
      - description: move code to identify a move for payment requests
        format: string
        in: path
        name: locator
        required: true
        type: string
    get:
      produces:
        - application/json
      parameters: []
      responses:
        '200':
          description: Successfully retrieved all line items for a move task order
          schema:
            $ref: '#/definitions/PaymentRequests'
        '403':
          $ref: '#/responses/PermissionDenied'
        '404':
          $ref: '#/responses/NotFound'
        '422':
          $ref: '#/responses/UnprocessableEntity'
        '500':
          $ref: '#/responses/ServerError'
      tags:
        - paymentRequests
      description: Fetches payment requests for a move
      operationId: getPaymentRequestsForMove
      summary: Fetches payment requests using the move code (locator).
      x-permissions:
        - read.paymentRequest
  '/moves/{moveID}/financial-review-flag':
    parameters:
      - description: ID of move to flag
        in: path
        name: moveID
        required: true
        type: string
        format: uuid
    post:
      summary: Flags a move for financial office review
      description: This sets a flag which indicates that the move should be reviewed by a fincancial office. For example, if the origin or destination address of a shipment is far from the duty location and may incur excess costs to the customer.
      operationId: setFinancialReviewFlag
      tags:
        - move
      consumes:
        - application/json
      produces:
        - application/json
      parameters:
        - in: header
          name: If-Match
          type: string
        - in: body
          name: body
          schema:
            required:
              - flagForReview
            properties:
              remarks:
                description: explanation of why the move is being flagged for financial review
                example: this address is way too far away
                type: string
                x-nullable: true
              flagForReview:
                description: boolean value representing whether we should flag a move for financial review
                example: false
                type: boolean
      responses:
        '200':
          description: updated Move
          schema:
            $ref: '#/definitions/Move'
        '403':
          $ref: '#/responses/PermissionDenied'
        '404':
          $ref: '#/responses/NotFound'
        '412':
          $ref: '#/responses/PreconditionFailed'
        '422':
          $ref: '#/responses/UnprocessableEntity'
        '500':
          $ref: '#/responses/ServerError'
      x-permissions:
        - update.financialReviewFlag
  '/payment-requests/{paymentRequestID}/shipments-payment-sit-balance':
    parameters:
      - description: payment request ID of the payment request with SIT service items being reviewed
        name: paymentRequestID
        type: string
        format: uuid
        in: path
        required: true
    get:
      produces:
        - application/json
      parameters: []
      responses:
        '200':
          description: Successfully retrieved shipments and their SIT days balance from all payment requests on the move
          schema:
            $ref: '#/definitions/ShipmentsPaymentSITBalance'
        '403':
          $ref: '#/responses/PermissionDenied'
        '404':
          $ref: '#/responses/NotFound'
        '422':
          $ref: '#/responses/UnprocessableEntity'
        '500':
          $ref: '#/responses/ServerError'
      tags:
        - paymentRequests
      description: Returns all shipment payment request SIT usage to support partial SIT invoicing
      operationId: getShipmentsPaymentSITBalance
      summary: Returns all shipment payment request SIT usage to support partial SIT invoicing
      x-permissions:
        - read.shipmentsPaymentSITBalance
  '/payment-requests/{paymentRequestID}/status':
    patch:
      consumes:
        - application/json
      produces:
        - application/json
      parameters:
        - description: UUID of payment request
          format: uuid
          in: path
          name: paymentRequestID
          required: true
          type: string
        - in: body
          name: body
          required: true
          schema:
            $ref: '#/definitions/UpdatePaymentRequestStatusPayload'
        - in: header
          name: If-Match
          type: string
          required: true
      responses:
        '200':
          description: updated payment request
          schema:
            $ref: '#/definitions/PaymentRequest'
        '400':
          $ref: '#/responses/InvalidRequest'
        '401':
          $ref: '#/responses/PermissionDenied'
        '403':
          $ref: '#/responses/PermissionDenied'
        '404':
          $ref: '#/responses/NotFound'
        '412':
          $ref: '#/responses/PreconditionFailed'
        '422':
          $ref: '#/responses/UnprocessableEntity'
        '500':
          $ref: '#/responses/ServerError'
      tags:
        - paymentRequests
      description: Updates status of a payment request by id
      operationId: updatePaymentRequestStatus
      summary: Updates status of a payment request by id
      x-permissions:
        - update.paymentRequest
  /documents/{documentId}:
    get:
      summary: Returns a document
      description: Returns a document and its uploads
      operationId: getDocument
      tags:
        - ghcDocuments
      parameters:
        - in: path
          name: documentId
          type: string
          format: uuid
          required: true
          description: UUID of the document to return
      responses:
        '200':
          description: the requested document
          schema:
            $ref: 'definitions/Document.yaml'
        '400':
          $ref: '#/responses/InvalidRequest'
        '401':
          $ref: '#/responses/PermissionDenied'
        '403':
          $ref: '#/responses/PermissionDenied'
        '404':
          $ref: '#/responses/NotFound'
        '412':
          $ref: '#/responses/PreconditionFailed'
        '422':
          $ref: '#/responses/UnprocessableEntity'
        '500':
          $ref: '#/responses/ServerError'
  /queues/counseling:
    get:
      produces:
        - application/json
      summary: Gets queued list of all customer moves needing services counseling by GBLOC origin
      description: >
        An office services counselor user will be assigned a transportation office that will determine which moves are displayed in their queue based on the origin duty location.  GHC moves will show up here onced they have reached the NEEDS SERVICE COUNSELING status after submission from a customer or created on a customer's behalf.
      operationId: getServicesCounselingQueue
      tags:
        - queues
      parameters:
        - in: query
          name: page
          type: integer
          description: requested page number of paginated move results
        - in: query
          name: perPage
          type: integer
          description: maximum number of moves to show on each page of paginated results
        - in: query
          name: sort
          type: string
          enum:
            [
              lastName,
              dodID,
              branch,
              locator,
              status,
              requestedMoveDate,
              submittedAt,
              originGBLOC,
              originDutyLocation,
              destinationDutyLocation,
              ppmType,
              closeoutInitiated,
              closeoutLocation,
            ]
          description: field that results should be sorted by
        - in: query
          name: order
          type: string
          enum: [asc, desc]
          description: direction of sort order if applied
        - in: query
          name: branch
          type: string
          description: filters by the branch of the move's service member
        - in: query
          name: locator
          type: string
          description: filters to match the unique move code locator
        - in: query
          name: lastName
          type: string
          description: filters using a prefix match on the service member's last name
        - in: query
          name: dodID
          type: string
          description: filters to match the unique service member's DoD ID
        - in: query
          name: requestedMoveDate
          type: string
          description: filters the requested pickup date of a shipment on the move
        - in: query
          name: submittedAt
          type: string
          format: date-time
          description: Start of the submitted at date in the user's local time zone converted to UTC
        - in: query
          name: originGBLOC
          type: string
          description: filters the GBLOC of the service member's origin duty location
        - in: query
          name: originDutyLocation
          type: string
          description: filters the name of the origin duty location on the orders
        - in: query
          name: destinationDutyLocation
          type: string
          description: filters the name of the destination duty location on the orders
        - in: query
          name: status
          type: array
          description: filters the status of the move
          uniqueItems: true
          items:
            type: string
            enum:
              - NEEDS SERVICE COUNSELING
              - SERVICE COUNSELING COMPLETED
        - in: query
          name: needsPPMCloseout
          type: boolean
          description: Only used for Services Counseling queue. If true, show PPM moves that are ready for closeout. Otherwise, show all other moves.
        - in: query
          name: ppmType
          type: string
          enum:
            - FULL
            - PARTIAL
          description: filters PPM type
        - in: query
          name: closeoutInitiated
          type: string
          format: date-time
          description: Latest date that closeout was initiated on a PPM on the move
        - in: query
          name: closeoutLocation
          type: string
          description: closeout location
        - in: query
          name: orderType
          type: string
          description: order type
      responses:
        '200':
          description: Successfully returned all moves matching the criteria
          schema:
            $ref: '#/definitions/QueueMovesResult'
        '403':
          $ref: '#/responses/PermissionDenied'
        '500':
          $ref: '#/responses/ServerError'
  /queues/prime-moves:
    get:
      summary: getPrimeMovesQueue
      description: |
        Gets all moves that have been reviewed and approved by the TOO. The `since` parameter can be used to filter this
        list down to only the moves that have been updated since the provided timestamp. A move will be considered
        updated if the `updatedAt` timestamp on the move or on its orders, shipments, service items, or payment
        requests, is later than the provided date and time.

        **WIP**: Include what causes moves to leave this list. Currently, once the `availableToPrimeAt` timestamp has
        been set, that move will always appear in this list.
      operationId: listPrimeMoves
      tags:
        - queues
      produces:
        - application/json
      parameters:
        - in: query
          name: since
          type: string
          format: date-time
          description: Only return moves updated since this time. Formatted like "2021-07-23T18:30:47.116Z"
        - in: query
          name: page
          type: integer
          description: requested page of results
        - in: query
          name: perPage
          type: integer
          description: results per page
        - in: query
          name: id
          type: string
        - in: query
          name: moveCode
          type: string
        - in: query
          name: orderType
          type: string
          description: order type
      responses:
        '200':
          description: Successfully retrieved moves. A successful fetch might still return zero moves.
          schema:
            $ref: '#/definitions/ListPrimeMovesResult'
        '403':
          $ref: '#/responses/PermissionDenied'
        '500':
          $ref: '#/responses/ServerError'
  /queues/moves:
    get:
      produces:
        - application/json
      summary: Gets queued list of all customer moves by GBLOC origin
      description: >
        An office TOO user will be assigned a transportation office that will determine which moves are displayed in their queue based on the origin duty location.  GHC moves will show up here onced they have reached the submitted status sent by the customer and have move task orders, shipments, and service items to approve.
      operationId: getMovesQueue
      tags:
        - queues
      parameters:
        - in: query
          name: page
          type: integer
          description: requested page of results
        - in: query
          name: perPage
          type: integer
          description: results per page
        - in: query
          name: sort
          type: string
          enum:
            [
              lastName,
              dodID,
              branch,
              locator,
              status,
              originDutyLocation,
              destinationDutyLocation,
              requestedMoveDate,
              appearedInTooAt,
            ]
          description: field that results should be sorted by
        - in: query
          name: order
          type: string
          enum: [asc, desc]
          description: direction of sort order if applied
        - in: query
          name: branch
          type: string
        - in: query
          name: locator
          type: string
        - in: query
          name: lastName
          type: string
        - in: query
          name: dodID
          type: string
        - in: query
          name: originDutyLocation
          type: string
        - in: query
          name: destinationDutyLocation
          type: string
        - in: query
          name: appearedInTooAt
          type: string
          format: date-time
        - in: query
          name: requestedMoveDate
          type: string
          description: filters the requested pickup date of a shipment on the move
        - in: query
          name: status
          type: array
          description: Filtering for the status.
          uniqueItems: true
          items:
            type: string
            enum:
              - SUBMITTED
              - APPROVALS REQUESTED
              - APPROVED
        - in: query
          name: orderType
          type: string
          description: order type
      responses:
        '200':
          description: Successfully returned all moves matching the criteria
          schema:
            $ref: '#/definitions/QueueMovesResult'
        '403':
          $ref: '#/responses/PermissionDenied'
        '500':
          $ref: '#/responses/ServerError'
      x-permissions:
        - update.move
        - create.serviceItem
  /queues/payment-requests:
    get:
      produces:
        - application/json
      summary: Gets queued list of all payment requests by GBLOC origin
      description: >
        An office TIO user will be assigned a transportation office that will determine which payment requests are displayed in their queue based on the origin duty location.
      operationId: getPaymentRequestsQueue
      tags:
        - queues
      parameters:
        - in: query
          name: sort
          type: string
          enum: [lastName, locator, submittedAt, branch, status, dodID, age, originDutyLocation]
          description: field that results should be sorted by
        - in: query
          name: order
          type: string
          enum: [asc, desc]
          description: direction of sort order if applied
        - in: query
          name: page
          type: integer
          description: requested page of results
        - in: query
          name: perPage
          type: integer
          description: number of records to include per page
        - in: query
          name: submittedAt
          type: string
          format: date-time
          description: Start of the submitted at date in the user's local time zone converted to UTC
        - in: query
          name: branch
          type: string
        - in: query
          name: locator
          type: string
        - in: query
          name: lastName
          type: string
        - in: query
          name: dodID
          type: string
        - in: query
          name: destinationDutyLocation
          type: string
        - in: query
          name: originDutyLocation
          type: string
        - in: query
          name: status
          type: array
          description: Filtering for the status.
          uniqueItems: true
          items:
            type: string
            enum:
              - PENDING
              - REVIEWED
              - REVIEWED_AND_ALL_SERVICE_ITEMS_REJECTED
              - PAID
              - DEPRECATED
              - EDI_ERROR
        - in: query
          name: orderType
          type: string
          description: order type
      responses:
        '200':
          description: Successfully returned all moves matching the criteria
          schema:
            $ref: '#/definitions/QueuePaymentRequestsResult'
        '403':
          $ref: '#/responses/PermissionDenied'
        '500':
          $ref: '#/responses/ServerError'
  /moves/search:
    post:
      produces:
        - application/json
      consumes:
        - application/json
      summary: Search moves by locator, DOD ID, or customer name
      description: >
        Search moves by locator, DOD ID, or customer name. Used by QAE and CSR users.
      operationId: searchMoves
      tags:
        - move
      parameters:
        - in: body
          name: body
          schema:
            properties:
              page:
                type: integer
                description: requested page of results
              perPage:
                type: integer
              locator:
                description: Move locator
                type: string
                minLength: 6
                maxLength: 6
                x-nullable: true
              dodID:
                description: DOD ID
                type: string
                minLength: 10
                maxLength: 10
                x-nullable: true
              customerName:
                description: Customer Name
                type: string
                minLength: 1
                x-nullable: true
              status:
                type: array
                description: Filtering for the status.
                uniqueItems: true
                items:
                  type: string
                  enum:
                    - DRAFT
                    - SUBMITTED
                    - APPROVALS REQUESTED
                    - APPROVED
                    - NEEDS SERVICE COUNSELING
                    - SERVICE COUNSELING COMPLETED
                    - PENDING
                    - REVIEWED
                    - REVIEWED_AND_ALL_SERVICE_ITEMS_REJECTED
                    - PAID
                    - DEPRECATED
                    - EDI_ERROR
              originPostalCode:
                type: string
                x-nullable: true
              destinationPostalCode:
                type: string
                x-nullable: true
              branch:
                type: string
                x-nullable: true
              shipmentsCount:
                type: integer
                x-nullable: true
              pickupDate:
                type: string
                format: date-time
                x-nullable: true
              deliveryDate:
                type: string
                format: date-time
                x-nullable: true
              sort:
                type: string
                x-nullable: true
                enum:
                  [
                    customerName,
                    dodID,
                    branch,
                    locator,
                    status,
                    originPostalCode,
                    destinationPostalCode,
                    shipmentsCount,
                  ]
              order:
                type: string
                x-nullable: true
                enum: [asc, desc]
          description: field that results should be sorted by
      responses:
        '200':
          description: Successfully returned all moves matching the criteria
          schema:
            $ref: '#/definitions/SearchMovesResult'
        '403':
          $ref: '#/responses/PermissionDenied'
        '500':
          $ref: '#/responses/ServerError'
  '/tac/valid':
    get:
      summary: Validation of a TAC value
      description: Returns a boolean based on whether a tac value is valid or not
      operationId: tacValidation
      tags:
        - tac
        - order
      parameters:
        - in: query
          name: tac
          type: string
          required: true
          description: The tac value to validate
      responses:
        '200':
          description: Successfully retrieved validation status
          schema:
            $ref: '#/definitions/TacValid'
        '400':
          $ref: '#/responses/InvalidRequest'
        '401':
          $ref: '#/responses/PermissionDenied'
        '403':
          $ref: '#/responses/PermissionDenied'
        '404':
          $ref: '#/responses/NotFound'
        '500':
          $ref: '#/responses/ServerError'
  /transportation-offices:
    get:
      produces:
        - application/json
      summary: Returns the transportation offices matching the search query
      description: Returns the transportation offices matching the search query
      operationId: getTransportationOffices
      tags:
        - transportationOffice
      parameters:
        - in: query
          name: search
          type: string
          required: true
          minLength: 2
          description: Search string for transportation offices
      responses:
        '200':
          description: Successfully retrieved transportation offices
          schema:
            $ref: '#/definitions/TransportationOffices'
        '400':
          $ref: '#/responses/InvalidRequest'
        '401':
          $ref: '#/responses/PermissionDenied'
        '403':
          $ref: '#/responses/PermissionDenied'
        '404':
          $ref: '#/responses/NotFound'
        '500':
          $ref: '#/responses/ServerError'
  /open/transportation-offices:
    get:
      produces:
        - application/json
      summary: Returns the transportation offices matching the search query
      description: This endpoint is publicly accessible as it is utilized to access transportation office information without having an office account.Returns the transportation offices matching the search query.
      operationId: getTransportationOfficesOpen
      tags:
        - transportationOffice
      parameters:
        - in: query
          name: search
          type: string
          required: true
          minLength: 2
          description: Search string for transportation offices
      responses:
        '200':
          description: Successfully retrieved transportation offices
          schema:
            $ref: '#/definitions/TransportationOffices'
        '400':
          $ref: '#/responses/InvalidRequest'
        '401':
          $ref: '#/responses/PermissionDenied'
        '403':
          $ref: '#/responses/PermissionDenied'
        '404':
          $ref: '#/responses/NotFound'
        '500':
          $ref: '#/responses/ServerError'
definitions:
  ClientError:
    type: object
    properties:
      title:
        type: string
      detail:
        type: string
      instance:
        type: string
        format: uuid
    required:
      - title
      - detail
      - instance
  ValidationError:
    allOf:
      - $ref: '#/definitions/ClientError'
      - type: object
    properties:
      invalid_fields:
        type: object
        additionalProperties:
          type: string
    required:
      - invalid_fields
  BackupContact:
    type: object
    properties:
      name:
        type: string
      email:
        type: string
        format: x-email
        example: backupContact@mail.com
      phone:
        type: string
        format: telephone
        pattern: '^[2-9]\d{2}-\d{3}-\d{4}$'
    required:
      - name
      - email
      - phone
  Contractor:
    properties:
      contractNumber:
        type: string
      id:
        format: uuid
        type: string
      name:
        type: string
      type:
        type: string
  Role:
    type: object
    properties:
      id:
        type: string
        format: uuid
        example: c56a4180-65aa-42ec-a945-5fd21dec0538
      roleType:
        type: string
        example: customer
      roleName:
        type: string
        example: Transportation Ordering Officer
      createdAt:
        type: string
        format: date-time
        readOnly: true
      updatedAt:
        type: string
        format: date-time
        readOnly: true
    required:
      - id
      - roleType
      - roleName
      - createdAt
      - updatedAt
  OfficeUser:
    type: object
    properties:
      id:
        type: string
        format: uuid
        example: c56a4180-65aa-42ec-a945-5fd21dec0538
      userId:
        type: string
        format: uuid
      firstName:
        type: string
      middleInitials:
        type: string
      lastName:
        type: string
      email:
        type: string
        format: x-email
        pattern: '^[a-zA-Z0-9._%+-]+@[a-zA-Z0-9.-]+\.[a-zA-Z]{2,}$'
      telephone:
        type: string
        format: telephone
        pattern: '^[2-9]\d{2}-\d{3}-\d{4}$'
      transportationOfficeId:
        type: string
        format: uuid
      active:
        type: boolean
      roles:
        type: array
        items:
          $ref: '#/definitions/Role'
      edipi:
        type: string
      otherUniqueId:
        type: string
      rejectionReason:
        type: string
      status:
        type: string
        enum:
          - APPROVED
          - REQUESTED
          - REJECTED
      createdAt:
        type: string
        format: date-time
        readOnly: true
      updatedAt:
        type: string
        format: date-time
        readOnly: true
    required:
      - id
      - firstName
      - middleInitials
      - lastName
      - email
      - telephone
      - transportationOfficeId
      - active
      - roles
      - edipi
      - otherUniqueId
      - rejectionReason
      - status
      - createdAt
      - updatedAt
  OfficeUserCreate:
    type: object
    properties:
      email:
        type: string
        example: 'user@userdomain.com'
        title: Email
        x-nullable: false
      edipi:
        type: string
        example: '1234567890'
        maxLength: 10
        title: EDIPI
        x-nullable: true
      otherUniqueId:
        type: string
        title: Office user identifier when EDIPI is not available
        x-nullable: true
      firstName:
        type: string
        title: First Name
        x-nullable: false
      middleInitials:
        type: string
        example: L.
        x-nullable: true
        title: Middle Initials
      lastName:
        type: string
        title: Last Name
        x-nullable: false
      telephone:
        type: string
        format: telephone
        pattern: '^[2-9]\d{2}-\d{3}-\d{4}$'
        example: 212-555-5555
        x-nullable: false
      transportationOfficeId:
        type: string
        format: uuid
        example: 'c56a4180-65aa-42ec-a945-5fd21dec0538'
        x-nullable: false
      roles:
        type: array
        items:
          $ref: '#/definitions/OfficeUserRole'
        x-nullable: false
    required:
      - firstName
      - lastName
      - email
      - telephone
      - transportationOfficeId
      - roles
  OfficeUserRole:
    type: object
    properties:
      name:
        type: string
        example: 'Transportation Ordering Officer'
        x-nullable: true
        title: name
      roleType:
        type: string
        example: 'transportation_ordering_officer'
        x-nullable: true
        title: roleType
  Customer:
    type: object
    properties:
      agency:
        type: string
        title: Agency customer is affilated with
      first_name:
        type: string
        example: John
      last_name:
        type: string
        example: Doe
      phone:
        type: string
        format: telephone
        pattern: '^[2-9]\d{2}-\d{3}-\d{4}$'
        x-nullable: true
      email:
        type: string
        format: x-email
        pattern: '^[a-zA-Z0-9._%+-]+@[a-zA-Z0-9.-]+\.[a-zA-Z]{2,}$'
        x-nullable: true
      suffix:
        type: string
        example: Jr.
        x-nullable: true
      middle_name:
        type: string
        example: David
        x-nullable: true
      current_address:
        $ref: 'definitions/Address.yaml'
      backup_contact:
        $ref: '#/definitions/BackupContact'
      id:
        type: string
        format: uuid
        example: c56a4180-65aa-42ec-a945-5fd21dec0538
      dodID:
        type: string
      userID:
        type: string
        format: uuid
        example: c56a4180-65aa-42ec-a945-5fd21dec0538
      eTag:
        type: string
      phoneIsPreferred:
        type: boolean
      emailIsPreferred:
        type: boolean
      secondaryTelephone:
        type: string
        format: telephone
        pattern: '^[2-9]\d{2}-\d{3}-\d{4}$'
        x-nullable: true
      backupAddress:
<<<<<<< HEAD
        $ref: "definitions/Address.yaml"
=======
        $ref: 'definitions/Address.yaml'
>>>>>>> aa92b772
  CreatedCustomer:
    type: object
    properties:
      affiliation:
        type: string
        title: Branch of service customer is affilated with
      firstName:
        type: string
        example: John
      lastName:
        type: string
        example: Doe
      telephone:
        type: string
        format: telephone
        pattern: '^[2-9]\d{2}-\d{3}-\d{4}$'
        x-nullable: true
      personalEmail:
        type: string
        format: x-email
        pattern: '^[a-zA-Z0-9._%+-]+@[a-zA-Z0-9.-]+\.[a-zA-Z]{2,}$'
      suffix:
        type: string
        example: Jr.
        x-nullable: true
      middleName:
        type: string
        example: David
        x-nullable: true
      residentialAddress:
<<<<<<< HEAD
        $ref: "definitions/Address.yaml"
      backupContact:
        $ref: "#/definitions/BackupContact"
=======
        $ref: 'definitions/Address.yaml'
      backupContact:
        $ref: '#/definitions/BackupContact'
>>>>>>> aa92b772
      id:
        type: string
        format: uuid
        example: c56a4180-65aa-42ec-a945-5fd21dec0538
      edipi:
        type: string
        x-nullable: true
      userID:
        type: string
        format: uuid
        example: c56a4180-65aa-42ec-a945-5fd21dec0538
      oktaID:
        type: string
      oktaEmail:
        type: string
      phoneIsPreferred:
        type: boolean
      emailIsPreferred:
        type: boolean
      secondaryTelephone:
        type: string
        format: telephone
        pattern: '^[2-9]\d{2}-\d{3}-\d{4}$'
        x-nullable: true
      backupAddress:
<<<<<<< HEAD
        $ref: "definitions/Address.yaml"
=======
        $ref: 'definitions/Address.yaml'
>>>>>>> aa92b772
  UpdateCustomerPayload:
    type: object
    properties:
      first_name:
        type: string
        example: John
      last_name:
        type: string
        example: Doe
      phone:
        type: string
        format: telephone
        pattern: '^[2-9]\d{2}-\d{3}-\d{4}$'
        x-nullable: true
      email:
        type: string
        format: x-email
        pattern: '^[a-zA-Z0-9._%+-]+@[a-zA-Z0-9.-]+\.[a-zA-Z]{2,}$'
        x-nullable: true
      suffix:
        type: string
        example: Jr.
        x-nullable: true
      middle_name:
        type: string
        example: David
        x-nullable: true
      current_address:
        allOf:
          - $ref: 'definitions/Address.yaml'
      backup_contact:
        $ref: '#/definitions/BackupContact'
      phoneIsPreferred:
        type: boolean
      emailIsPreferred:
        type: boolean
      secondaryTelephone:
        type: string
        format: telephone
        pattern: '^[2-9]\d{2}-\d{3}-\d{4}$'
        x-nullable: true
      backupAddress:
        allOf:
<<<<<<< HEAD
          - $ref: "definitions/Address.yaml"
=======
          - $ref: 'definitions/Address.yaml'
>>>>>>> aa92b772
  CreateCustomerPayload:
    type: object
    properties:
      affiliation:
<<<<<<< HEAD
        $ref: "definitions/Affiliation.yaml"
=======
        $ref: 'definitions/Affiliation.yaml'
>>>>>>> aa92b772
      edipi:
        type: string
        example: John
        x-nullable: true
      firstName:
        type: string
        example: John
      middleName:
        type: string
        example: David
        x-nullable: true
      lastName:
        type: string
        example: Doe
      suffix:
        type: string
        example: Jr.
        x-nullable: true
      telephone:
        type: string
        format: telephone
        pattern: '^[2-9]\d{2}-\d{3}-\d{4}$'
        x-nullable: true
      secondaryTelephone:
        type: string
        format: telephone
        pattern: '^[2-9]\d{2}-\d{3}-\d{4}$'
        x-nullable: true
      personalEmail:
        type: string
        format: x-email
        example: personalEmail@email.com
        pattern: '^[a-zA-Z0-9._%+-]+@[a-zA-Z0-9.-]+\.[a-zA-Z]{2,}$'
      phoneIsPreferred:
        type: boolean
      emailIsPreferred:
        type: boolean
      residentialAddress:
        allOf:
<<<<<<< HEAD
          - $ref: "definitions/Address.yaml"
      backupContact:
        $ref: "#/definitions/BackupContact"
      backupMailingAddress:
        allOf:
          - $ref: "definitions/Address.yaml"
=======
          - $ref: 'definitions/Address.yaml'
      backupContact:
        $ref: '#/definitions/BackupContact'
      backupMailingAddress:
        allOf:
          - $ref: 'definitions/Address.yaml'
>>>>>>> aa92b772
      createOktaAccount:
        type: boolean
  Entitlements:
    properties:
      id:
        example: 571008b1-b0de-454d-b843-d71be9f02c04
        format: uuid
        type: string
      authorizedWeight:
        example: 2000
        type: integer
        x-formatting: weight
        x-nullable: true
      dependentsAuthorized:
        example: true
        type: boolean
        x-nullable: true
      nonTemporaryStorage:
        example: false
        type: boolean
        x-nullable: true
      privatelyOwnedVehicle:
        example: false
        type: boolean
        x-nullable: true
      proGearWeight:
        example: 2000
        type: integer
        x-formatting: weight
      proGearWeightSpouse:
        example: 500
        type: integer
        x-formatting: weight
      storageInTransit:
        example: 90
        type: integer
        x-nullable: true
      totalWeight:
        example: 500
        type: integer
        x-formatting: weight
      totalDependents:
        example: 2
        type: integer
      requiredMedicalEquipmentWeight:
        example: 500
        type: integer
        x-formatting: weight
      organizationalClothingAndIndividualEquipment:
        example: true
        type: boolean
      gunSafe:
        example: true
        type: boolean
      eTag:
        type: string
    type: object
  Error:
    properties:
      message:
        type: string
    required:
      - message
    type: object
  Grade:
    type: string
    x-nullable: true
    title: grade
    enum:
      - E_1
      - E_2
      - E_3
      - E_4
      - E_5
      - E_6
      - E_7
      - E_8
      - E_9
      - E_9_SPECIAL_SENIOR_ENLISTED
      - O_1_ACADEMY_GRADUATE
      - O_2
      - O_3
      - O_4
      - O_5
      - O_6
      - O_7
      - O_8
      - O_9
      - O_10
      - W_1
      - W_2
      - W_3
      - W_4
      - W_5
      - AVIATION_CADET
      - CIVILIAN_EMPLOYEE
      - ACADEMY_CADET
      - MIDSHIPMAN
    x-display-value:
      E_1: E-1
      E_2: E-2
      E_3: E-3
      E_4: E-4
      E_5: E-5
      E_6: E-6
      E_7: E-7
      E_8: E-8
      E_9: E-9
      E_9_SPECIAL_SENIOR_ENLISTED: E-9 (Special Senior Enlisted)
      O_1_ACADEMY_GRADUATE: O-1 or Service Academy Graduate
      O_2: O-2
      O_3: O-3
      O_4: O-4
      O_5: O-5
      O_6: O-6
      O_7: O-7
      O_8: O-8
      O_9: O-9
      O_10: O-10
      W_1: W-1
      W_2: W-2
      W_3: W-3
      W_4: W-4
      W_5: W-5
      AVIATION_CADET: Aviation Cadet
      CIVILIAN_EMPLOYEE: Civilian Employee
      ACADEMY_CADET: Service Academy Cadet
      MIDSHIPMAN: Midshipman
  Move:
    properties:
      id:
        example: 1f2270c7-7166-40ae-981e-b200ebdf3054
        format: uuid
        type: string
      serviceCounselingCompletedAt:
        format: date-time
        type: string
        x-nullable: true
      availableToPrimeAt:
        format: date-time
        type: string
        x-nullable: true
      billableWeightsReviewedAt:
        format: date-time
        type: string
        x-nullable: true
      contractorId:
        type: string
        format: uuid
        x-nullable: true
      contractor:
        $ref: '#/definitions/Contractor'
      locator:
        type: string
        example: '1K43AR'
      ordersId:
        type: string
        format: uuid
        example: c56a4180-65aa-42ec-a945-5fd21dec0538
      orders:
        $ref: '#/definitions/Order'
      referenceId:
        example: 1001-3456
        type: string
        x-nullable: true
      status:
        $ref: '#/definitions/MoveStatus'
      excess_weight_qualified_at:
        type: string
        format: date-time
        description: Timestamp of when the estimated shipment weights of the move reached 90% of the weight allowance
        x-nullable: true
      excess_weight_acknowledged_at:
        type: string
        format: date-time
        description: Timestamp of when the TOO acknowledged the excess weight risk by either dismissing the alert or updating the max billable weight
        x-nullable: true
      tioRemarks:
        type: string
        example: approved additional weight
        x-nullable: true
      financialReviewFlag:
        type: boolean
        example: false
        description: This flag is set by office users if a move should be reviewed by a Financial Office
        x-nullable: false
        readOnly: true
      financialReviewRemarks:
        type: string
        example: Destination address is too far from duty location
        x-nullable: true
        readOnly: true
      closeoutOffice:
        $ref: 'definitions/TransportationOffice.yaml'
      closeoutOfficeId:
        type: string
        format: uuid
        description: The transportation office that will handle reviewing PPM Closeout documentation for Army and Air Force service members
        x-nullable: true
      approvalsRequestedAt:
        type: string
        format: date-time
        description: The time at which a move is sent back to the TOO becuase the prime added a new service item for approval
        x-nullable: true
      createdAt:
        type: string
        format: date-time
      submittedAt:
        type: string
        format: date-time
        x-nullable: true
      updatedAt:
        type: string
        format: date-time
      eTag:
        type: string
      shipmentGBLOC:
        $ref: '#/definitions/GBLOC'
        x-nullable: true
  MoveHistory:
    properties:
      id:
        description: move ID
        example: 1f2270c7-7166-40ae-981e-b200ebdf3054
        format: uuid
        type: string
      historyRecords:
        description: A list of MoveAuditHistory's connected to the move.
        $ref: '#/definitions/MoveAuditHistories'
      locator:
        description: move locator
        type: string
        example: '1K43AR'
      referenceId:
        description: move referenceID
        example: 1001-3456
        type: string
        x-nullable: true
  MoveHistoryResult:
    type: object
    properties:
      page:
        type: integer
      perPage:
        type: integer
      totalCount:
        type: integer
      id:
        description: move ID
        example: 1f2270c7-7166-40ae-981e-b200ebdf3054
        format: uuid
        type: string
      historyRecords:
        description: A list of MoveAuditHistory's connected to the move.
        $ref: '#/definitions/MoveAuditHistories'
      locator:
        description: move locator
        type: string
        example: '1K43AR'
      referenceId:
        description: move referenceID
        example: 1001-3456
        type: string
        x-nullable: true
  MoveAuditHistories:
    type: array
    items:
      $ref: '#/definitions/MoveAuditHistory'
  MoveAuditHistory:
    properties:
      id:
        description: id from audity_history table
        example: 1f2270c7-7166-40ae-981e-b200ebdf3054
        format: uuid
        type: string
      schemaName:
        description: Database schema audited table for this event is in
        type: string
      tableName:
        description: name of database table that was changed
        type: string
      relId:
        description: relation OID. Table OID (object identifier). Changes with drop/create.
        type: integer
      objectId:
        description: id column for the tableName where the data was changed
        example: 1f2270c7-7166-40ae-981e-b200ebdf3054
        format: uuid
        type: string
        x-nullable: true
      sessionUserId:
        example: 1f2270c7-7166-40ae-981e-b200ebdf3054
        format: uuid
        type: string
        x-nullable: true
      sessionUserFirstName:
        example: foo
        type: string
        x-nullable: true
      sessionUserLastName:
        example: bar
        type: string
        x-nullable: true
      sessionUserEmail:
        example: foobar@example.com
        type: string
        x-nullable: true
      sessionUserTelephone:
        format: telephone
        type: string
        pattern: '^[2-9]\d{2}-\d{3}-\d{4}$'
        x-nullable: true
      context:
        type: array
        items:
          type: object
          additionalProperties:
            type: string
        x-nullable: true
      contextId:
        description: id column for the context table the record belongs to
        example: 1f2270c7-7166-40ae-981e-b200ebdf3054
        type: string
        x-nullable: true
      eventName:
        description: API endpoint name that was called to make the change
        type: string
        x-nullable: true
      actionTstampTx:
        description: Transaction start timestamp for tx in which audited event occurred
        type: string
        format: date-time
      actionTstampStm:
        description: Statement start timestamp for tx in which audited event occurred
        type: string
        format: date-time
      actionTstampClk:
        description: Wall clock time at which audited event's trigger call occurred
        type: string
        format: date-time
      transactionId:
        description: Identifier of transaction that made the change. May wrap, but unique paired with action_tstamp_tx.
        type: integer
        x-nullable: true
      action:
        description: Action type; I = insert, D = delete, U = update, T = truncate
        type: string
      oldValues:
        description: A list of (old/previous) MoveAuditHistoryItem's for a record before the change.
        type: object
        additionalProperties: true
        x-nullable: true
      changedValues:
        description: A list of (changed/updated) MoveAuditHistoryItem's for a record after the change.
        type: object
        additionalProperties: true
        x-nullable: true
      statementOnly:
        description: true if audit event is from an FOR EACH STATEMENT trigger, false for FOR EACH ROW'
        type: boolean
        example: false
  MoveAuditHistoryItems:
    type: array
    items:
      $ref: '#/definitions/MoveAuditHistoryItem'
  MoveAuditHistoryItem:
    properties:
      columnName:
        type: string
      columnValue:
        type: string
  MoveStatus:
    type: string
    enum:
      - DRAFT
      - NEEDS SERVICE COUNSELING
      - SERVICE COUNSELING COMPLETED
      - SUBMITTED
      - APPROVALS REQUESTED
      - APPROVED
      - CANCELED
      - PENDING
      - REVIEWED
      - SENT_TO_GEX
      - RECEIVED_BY_GEX
      - PAID
      - REVIEWED_AND_ALL_SERVICE_ITEMS_REJECTED
      - EDI_ERROR
      - DEPRECATED
      - ERROR
      - REJECTED
      - PAYMENT REQUESTED
  DeptIndicator:
    type: string
    title: Dept. indicator
    x-nullable: true
    enum:
      - NAVY_AND_MARINES
      - ARMY
      - ARMY_CORPS_OF_ENGINEERS
      - AIR_AND_SPACE_FORCE
      - COAST_GUARD
      - OFFICE_OF_SECRETARY_OF_DEFENSE
    x-display-value:
      NAVY_AND_MARINES: 17 Navy and Marine Corps
      ARMY: 21 Army
      ARMY_CORPS_OF_ENGINEERS: 96 Army Corps of Engineers
      AIR_AND_SPACE_FORCE: 57 Air Force and Space Force
      COAST_GUARD: 70 Coast Guard
      OFFICE_OF_SECRETARY_OF_DEFENSE: 97 Office of the Secretary of Defense
  OrdersTypeDetail:
    type: string
    title: Orders type detail
    x-nullable: true
    enum:
      - HHG_PERMITTED
      - PCS_TDY
      - HHG_RESTRICTED_PROHIBITED
      - HHG_RESTRICTED_AREA
      - INSTRUCTION_20_WEEKS
      - HHG_PROHIBITED_20_WEEKS
      - DELAYED_APPROVAL
    x-display-value:
      HHG_PERMITTED: Shipment of HHG Permitted
      PCS_TDY: PCS with TDY Enroute
      HHG_RESTRICTED_PROHIBITED: Shipment of HHG Restricted or Prohibited
      HHG_RESTRICTED_AREA: HHG Restricted Area-HHG Prohibited
      INSTRUCTION_20_WEEKS: Course of Instruction 20 Weeks or More
      HHG_PROHIBITED_20_WEEKS: Shipment of HHG Prohibited but Authorized within 20 weeks
      DELAYED_APPROVAL: Delayed Approval 20 Weeks or More
  Order:
    properties:
      id:
        example: 1f2270c7-7166-40ae-981e-b200ebdf3054
        format: uuid
        type: string
      customerID:
        example: c56a4180-65aa-42ec-a945-5fd21dec0538
        format: uuid
        type: string
      customer:
        $ref: '#/definitions/Customer'
      moveCode:
        type: string
        example: 'H2XFJF'
      first_name:
        type: string
        example: John
        readOnly: true
      last_name:
        type: string
        example: Doe
        readOnly: true
      grade:
        $ref: '#/definitions/Grade'
      agency:
        $ref: 'definitions/Affiliation.yaml'
      entitlement:
        $ref: '#/definitions/Entitlements'
      destinationDutyLocation:
        $ref: 'definitions/DutyLocation.yaml'
      originDutyLocation:
        $ref: 'definitions/DutyLocation.yaml'
      originDutyLocationGBLOC:
        $ref: '#/definitions/GBLOC'
      moveTaskOrderID:
        example: c56a4180-65aa-42ec-a945-5fd21dec0538
        format: uuid
        type: string
      uploaded_order_id:
        example: c56a4180-65aa-42ec-a945-5fd21dec0538
        format: uuid
        type: string
      uploadedAmendedOrderID:
        example: c56a4180-65aa-42ec-a945-5fd21dec0538
        format: uuid
        type: string
        x-nullable: true
      amendedOrdersAcknowledgedAt:
        type: string
        format: date-time
        x-nullable: true
      order_number:
        type: string
        x-nullable: true
        example: '030-00362'
      order_type:
        $ref: 'definitions/OrdersType.yaml'
      order_type_detail:
        $ref: '#/definitions/OrdersTypeDetail'
        x-nullable: true
      date_issued:
        type: string
        format: date
        example: '2020-01-01'
      report_by_date:
        type: string
        format: date
        example: '2020-01-01'
      department_indicator:
        $ref: '#/definitions/DeptIndicator'
        x-nullable: true
      tac:
        type: string
        title: TAC
        example: 'F8J1'
        x-nullable: true
      sac:
        type: string
        title: SAC
        example: 'N002214CSW32Y9'
        x-nullable: true
      ntsTac:
        type: string
        title: NTS TAC
        example: 'F8J1'
        x-nullable: true
      ntsSac:
        type: string
        title: NTS SAC
        example: 'N002214CSW32Y9'
        x-nullable: true
      has_dependents:
        type: boolean
        example: false
        title: Are dependents included in your orders?
      spouse_has_pro_gear:
        type: boolean
        example: false
        title: Do you have a spouse who will need to move items related to their occupation (also known as spouse pro-gear)?
      supplyAndServicesCostEstimate:
        type: string
      packingAndShippingInstructions:
        type: string
      methodOfPayment:
        type: string
      naics:
        type: string
      eTag:
        type: string
    type: object
  OrderBody:
    type: object
    properties:
      id:
        type: string
        format: uuid
  CreateOrders:
    type: object
    properties:
      serviceMemberId:
        type: string
        format: uuid
        example: c56a4180-65aa-42ec-a945-5fd21dec0538
      issueDate:
        type: string
        description: The date and time that these orders were cut.
        format: date
        title: Orders date
      reportByDate:
        type: string
        description: Report By Date
        format: date
        title: Report-by date
      ordersType:
        $ref: 'definitions/OrdersType.yaml'
      ordersTypeDetail:
        $ref: '#/definitions/OrdersTypeDetail'
      hasDependents:
        type: boolean
        title: Are dependents included in your orders?
      spouseHasProGear:
        type: boolean
        title: Do you have a spouse who will need to move items related to their occupation (also known as spouse pro-gear)?
      newDutyLocationId:
        type: string
        format: uuid
        example: c56a4180-65aa-42ec-a945-5fd21dec0538
      ordersNumber:
        type: string
        title: Orders Number
        x-nullable: true
        example: '030-00362'
      tac:
        type: string
        title: TAC
        example: 'F8J1'
        x-nullable: true
      sac:
        type: string
        title: SAC
        example: 'N002214CSW32Y9'
        x-nullable: true
      departmentIndicator:
        $ref: '#/definitions/DeptIndicator'
      grade:
        $ref: '#/definitions/Grade'
      originDutyLocationId:
        type: string
        format: uuid
        example: c56a4180-65aa-42ec-a945-5fd21dec0538
    required:
      - serviceMemberId
      - issueDate
      - reportByDate
      - ordersType
      - hasDependents
      - spouseHasProGear
      - newDutyLocationId
  CounselingUpdateOrderPayload:
    type: object
    properties:
      issueDate:
        type: string
        description: The date and time that these orders were cut.
        format: date
        example: '2018-04-26'
        title: Orders date
      reportByDate:
        type: string
        description: Report By Date
        format: date
        example: '2018-04-26'
        title: Report-by date
      ordersType:
        $ref: 'definitions/OrdersType.yaml'
      ordersTypeDetail:
        $ref: '#/definitions/OrdersTypeDetail'
      ordersNumber:
        type: string
        title: Orders Number
        x-nullable: true
        example: '030-00362'
      departmentIndicator:
        $ref: '#/definitions/DeptIndicator'
        x-nullable: true
      originDutyLocationId:
        type: string
        format: uuid
        example: c56a4180-65aa-42ec-a945-5fd21dec0538
      newDutyLocationId:
        type: string
        format: uuid
        example: c56a4180-65aa-42ec-a945-5fd21dec0538
      tac:
        type: string
        title: HHG TAC
        minLength: 4
        maxLength: 4
        example: 'F8J1'
        x-nullable: true
      sac:
        title: HHG SAC
        example: 'N002214CSW32Y9'
        $ref: definitions/NullableString.yaml
      ntsTac:
        title: NTS TAC
        minLength: 4
        maxLength: 4
        example: 'F8J1'
        $ref: definitions/NullableString.yaml
      ntsSac:
        title: NTS SAC
        example: 'N002214CSW32Y9'
        $ref: definitions/NullableString.yaml
      grade:
        $ref: '#/definitions/Grade'
    required:
      - issueDate
      - reportByDate
      - ordersType
      - originDutyLocationId
      - newDutyLocationId
  UpdateOrderPayload:
    type: object
    properties:
      issueDate:
        type: string
        description: The date and time that these orders were cut.
        format: date
        example: '2018-04-26'
        title: Orders date
      reportByDate:
        type: string
        description: Report By Date
        format: date
        example: '2018-04-26'
        title: Report-by date
      ordersType:
        $ref: 'definitions/OrdersType.yaml'
      ordersTypeDetail:
        $ref: '#/definitions/OrdersTypeDetail'
      originDutyLocationId:
        type: string
        format: uuid
        example: c56a4180-65aa-42ec-a945-5fd21dec0538
      newDutyLocationId:
        type: string
        format: uuid
        example: c56a4180-65aa-42ec-a945-5fd21dec0538
      ordersNumber:
        type: string
        title: Orders Number
        x-nullable: true
        example: '030-00362'
      tac:
        type: string
        title: HHG TAC
        minLength: 4
        maxLength: 4
        example: 'F8J1'
        x-nullable: true
      sac:
        title: HHG SAC
        example: 'N002214CSW32Y9'
        $ref: definitions/NullableString.yaml
      ntsTac:
        title: NTS TAC
        minLength: 4
        maxLength: 4
        example: 'F8J1'
        $ref: definitions/NullableString.yaml
      ntsSac:
        title: NTS SAC
        example: 'N002214CSW32Y9'
        $ref: definitions/NullableString.yaml
      departmentIndicator:
        $ref: '#/definitions/DeptIndicator'
        x-nullable: true
      ordersAcknowledgement:
        description: Confirmation that the new amended orders were reviewed after previously approving the original orders
        type: boolean
        x-nullable: true
      grade:
        $ref: '#/definitions/Grade'
    required:
      - issueDate
      - reportByDate
      - ordersType
      - newDutyLocationId
      - originDutyLocationId
  UpdateAllowancePayload:
    type: object
    properties:
      grade:
        $ref: '#/definitions/Grade'
      dependentsAuthorized:
        type: boolean
        x-nullable: true
      agency:
        $ref: 'definitions/Affiliation.yaml'
      proGearWeight:
        description: unit is in lbs
        example: 2000
        type: integer
        minimum: 0
        maximum: 2000
        x-formatting: weight
        x-nullable: true
      proGearWeightSpouse:
        description: unit is in lbs
        example: 500
        type: integer
        minimum: 0
        maximum: 500
        x-formatting: weight
        x-nullable: true
      requiredMedicalEquipmentWeight:
        description: unit is in lbs
        example: 2000
        type: integer
        minimum: 0
        x-formatting: weight
      organizationalClothingAndIndividualEquipment:
        description: only for Army
        type: boolean
        x-nullable: true
      storageInTransit:
        description: the number of storage in transit days that the customer is entitled to for a given shipment on their move
        type: integer
        minimum: 0
      gunSafe:
        description: True if user is entitled to move a gun safe (up to 500 lbs) as part of their move without it being charged against their weight allowance.
        type: boolean
        x-nullable: true
  UpdateBillableWeightPayload:
    type: object
    properties:
      authorizedWeight:
        description: unit is in lbs
        example: 2000
        minimum: 1
        type: integer
        x-formatting: weight
        x-nullable: true
  UpdateMaxBillableWeightAsTIOPayload:
    type: object
    properties:
      authorizedWeight:
        description: unit is in lbs
        example: 2000
        minimum: 1
        type: integer
        x-formatting: weight
        x-nullable: true
      tioRemarks:
        description: TIO remarks for updating the max billable weight
        example: Increasing max billable weight
        type: string
        minLength: 1
        x-nullable: true
    required:
      - authorizedWeight
      - tioRemarks
  CounselingUpdateAllowancePayload:
    type: object
    properties:
      grade:
        $ref: '#/definitions/Grade'
      dependentsAuthorized:
        type: boolean
        x-nullable: true
      agency:
        $ref: 'definitions/Affiliation.yaml'
      proGearWeight:
        minimum: 0
        maximum: 2000
        description: unit is in lbs
        example: 2000
        type: integer
        x-formatting: weight
        x-nullable: true
      proGearWeightSpouse:
        minimum: 0
        maximum: 500
        description: unit is in lbs
        example: 2000
        type: integer
        x-formatting: weight
        x-nullable: true
      requiredMedicalEquipmentWeight:
        minimum: 0
        description: unit is in lbs
        example: 2000
        type: integer
        x-formatting: weight
      organizationalClothingAndIndividualEquipment:
        description: only for Army
        type: boolean
        x-nullable: true
      storageInTransit:
        description: the number of storage in transit days that the customer is entitled to for a given shipment on their move
        type: integer
        minimum: 0
      gunSafe:
        description: True if user is entitled to move a gun safe (up to 500 lbs) as part of their move without it being charged against their weight allowance.
        type: boolean
        x-nullable: true
  MoveTaskOrder:
    description: The Move (MoveTaskOrder)
    properties:
      id:
        example: 1f2270c7-7166-40ae-981e-b200ebdf3054
        format: uuid
        type: string
      createdAt:
        format: date-time
        type: string
      orderID:
        example: c56a4180-65aa-42ec-a945-5fd21dec0538
        format: uuid
        type: string
      locator:
        type: string
        example: '1K43AR'
      referenceId:
        example: 1001-3456
        type: string
      serviceCounselingCompletedAt:
        format: date-time
        type: string
        x-nullable: true
      availableToPrimeAt:
        format: date-time
        type: string
        x-nullable: true
      updatedAt:
        format: date-time
        type: string
      destinationAddress:
        $ref: 'definitions/Address.yaml'
      pickupAddress:
        $ref: 'definitions/Address.yaml'
      destinationDutyLocation:
        example: 1f2270c7-7166-40ae-981e-b200ebdf3054
        format: uuid
        type: string
      originDutyLocation:
        example: 1f2270c7-7166-40ae-981e-b200ebdf3054
        format: uuid
        type: string
      entitlements:
        $ref: '#/definitions/Entitlements'
      requestedPickupDate:
        format: date
        type: string
      tioRemarks:
        type: string
        example: approved additional weight
        x-nullable: true
      eTag:
        type: string
    type: object
  MoveTaskOrders:
    items:
      $ref: '#/definitions/MoveTaskOrder'
    type: array
  PaymentRequest:
    properties:
      proofOfServiceDocs:
        $ref: '#/definitions/ProofOfServiceDocs'
      id:
        example: c56a4180-65aa-42ec-a945-5fd21dec0538
        format: uuid
        readOnly: true
        type: string
      isFinal:
        default: false
        type: boolean
      moveTaskOrder:
        $ref: '#/definitions/Move'
      moveTaskOrderID:
        example: c56a4180-65aa-42ec-a945-5fd21dec0538
        format: uuid
        type: string
      rejectionReason:
        example: documentation was incomplete
        type: string
        x-nullable: true
      serviceItems:
        $ref: '#/definitions/PaymentServiceItems'
      status:
        $ref: '#/definitions/PaymentRequestStatus'
      paymentRequestNumber:
        example: 1234-5678-1
        readOnly: true
        type: string
      recalculationOfPaymentRequestID:
        example: c56a4180-65aa-42ec-a945-5fd21dec0538
        format: uuid
        type: string
        readOnly: true
        x-nullable: true
      eTag:
        type: string
      reviewedAt:
        format: date-time
        type: string
        x-nullable: true
      createdAt:
        format: date-time
        type: string
    type: object
  PaymentRequests:
    items:
      $ref: '#/definitions/PaymentRequest'
    type: array
  PaymentServiceItems:
    items:
      $ref: '#/definitions/PaymentServiceItem'
    type: array
  PaymentServiceItem:
    properties:
      id:
        example: c56a4180-65aa-42ec-a945-5fd21dec0538
        format: uuid
        readOnly: true
        type: string
      createdAt:
        format: date-time
        type: string
      paymentRequestID:
        example: c56a4180-65aa-42ec-a945-5fd21dec0538
        format: uuid
        type: string
      mtoServiceItemID:
        example: c56a4180-65aa-42ec-a945-5fd21dec0538
        format: uuid
        type: string
      mtoServiceItemCode:
        example: DLH
        type: string
      mtoServiceItemName:
        example: Move management
        type: string
      mtoShipmentType:
        $ref: 'definitions/MTOShipmentType.yaml'
      mtoShipmentID:
        type: string
        format: uuid
        example: c56a4180-65aa-42ec-a945-5fd21dec0538
        x-nullable: true
      status:
        $ref: 'definitions/PaymentServiceItemStatus.yaml'
      priceCents:
        type: integer
        format: cents
        title: Price of the service item in cents
        x-nullable: true
      rejectionReason:
        example: documentation was incomplete
        type: string
        x-nullable: true
      referenceID:
        example: 1234-5678-c56a4180
        readOnly: true
        format: string
      paymentServiceItemParams:
        $ref: 'definitions/PaymentServiceItemParams.yaml'
      eTag:
        type: string
    type: object
  PaymentRequestStatus:
    $ref: 'definitions/PaymentRequestStatus.yaml'
  ProofOfServiceDocs:
    items:
      $ref: '#/definitions/ProofOfServiceDoc'
    type: array
  ProofOfServiceDoc:
    properties:
      isWeightTicket:
        type: boolean
      uploads:
        items:
          $ref: 'definitions/Upload.yaml'
        type: array
  ShipmentsPaymentSITBalance:
    items:
      $ref: '#/definitions/ShipmentPaymentSITBalance'
    type: array
  ShipmentPaymentSITBalance:
    properties:
      shipmentID:
        type: string
        format: uuid
      totalSITDaysAuthorized:
        type: integer
      totalSITDaysRemaining:
        type: integer
      totalSITEndDate:
        type: string
        format: date
        x-nullable: true
      pendingSITDaysInvoiced:
        type: integer
      pendingBilledStartDate:
        type: string
        format: date
        x-nullable: true
      pendingBilledEndDate:
        type: string
        format: date
        x-nullable: true
      previouslyBilledDays:
        type: integer
        x-nullable: true
      previouslyBilledStartDate:
        type: string
        format: date
        x-nullable: true
      previouslyBilledEndDate:
        type: string
        format: date
        x-nullable: true
  UpdateShipment:
    type: object
    properties:
      shipmentType:
        $ref: 'definitions/MTOShipmentType.yaml'
      requestedPickupDate:
        format: date
        type: string
        x-nullable: true
      requestedDeliveryDate:
        format: date
        type: string
        x-nullable: true
      customerRemarks:
        type: string
        example: handle with care
        x-nullable: true
      counselorRemarks:
        type: string
        example: counselor approved
        x-nullable: true
      billableWeightCap:
        type: integer
        description: estimated weight of the shuttle service item provided by the prime
        example: 2500
        x-formatting: weight
        x-nullable: true
      billableWeightJustification:
        type: string
        example: more weight than expected
        x-nullable: true
      pickupAddress:
        allOf:
          - $ref: 'definitions/Address.yaml'
      destinationAddress:
        allOf:
          - $ref: 'definitions/Address.yaml'
      secondaryDeliveryAddress:
        allOf:
          - $ref: 'definitions/Address.yaml'
      secondaryPickupAddress:
        allOf:
          - $ref: 'definitions/Address.yaml'
      hasSecondaryPickupAddress:
        type: boolean
        x-nullable: true
        x-omitempty: false
      hasSecondaryDeliveryAddress:
        type: boolean
        x-nullable: true
        x-omitempty: false
      actualProGearWeight:
        type: integer
        x-nullable: true
        x-omitempty: false
      actualSpouseProGearWeight:
        type: integer
        x-nullable: true
        x-omitempty: false
      destinationType:
        $ref: 'definitions/DestinationType.yaml'
      agents:
        $ref: 'definitions/MTOAgents.yaml'
        x-nullable: true
      tacType:
        $ref: 'definitions/LOATypeNullable.yaml'
      sacType:
        $ref: 'definitions/LOATypeNullable.yaml'
      usesExternalVendor:
        type: boolean
        example: false
        x-nullable: true
      serviceOrderNumber:
        type: string
        x-nullable: true
      ntsRecordedWeight:
        description: The previously recorded weight for the NTS Shipment. Used for NTS Release to know what the previous primeActualWeight or billable weight was.
        example: 2000
        type: integer
        x-formatting: weight
        x-nullable: true
      storageFacility:
        x-nullable: true
        $ref: 'definitions/StorageFacility.yaml'
      ppmShipment:
        $ref: '#/definitions/UpdatePPMShipment'
  UpdatePPMShipment:
    type: object
    properties:
      expectedDepartureDate:
        description: >
          Date the customer expects to move.
        format: date
        type: string
        x-nullable: true
      actualMoveDate:
        format: date
        type: string
        x-nullable: true
      pickupPostalCode:
        description: zip code
        format: zip
        type: string
        title: ZIP
        example: '90210'
        pattern: ^(\d{5})$
        x-nullable: true
      secondaryPickupPostalCode:
        format: zip
        type: string
        title: ZIP
        example: '90210'
        pattern: ^(\d{5})$
        x-nullable: true
      destinationPostalCode:
        format: zip
        type: string
        title: ZIP
        example: '90210'
        pattern: ^(\d{5})$
        x-nullable: true
      secondaryDestinationPostalCode:
        format: zip
        type: string
        title: ZIP
        example: '90210'
        pattern: ^(\d{5})$
        x-nullable: true
      w2Address:
        x-nullable: true
        $ref: 'definitions/Address.yaml'
      sitExpected:
        type: boolean
        x-nullable: true
      sitLocation:
        allOf:
          - $ref: 'definitions/SITLocationType.yaml'
          - x-nullable: true
      sitEstimatedWeight:
        type: integer
        example: 2000
        x-nullable: true
      sitEstimatedEntryDate:
        format: date
        type: string
        x-nullable: true
      sitEstimatedDepartureDate:
        format: date
        type: string
        x-nullable: true
      estimatedWeight:
        type: integer
        example: 4200
        x-nullable: true
      hasProGear:
        description: >
          Indicates whether PPM shipment has pro gear.
        type: boolean
        x-nullable: true
      proGearWeight:
        type: integer
        x-nullable: true
      spouseProGearWeight:
        type: integer
        x-nullable: true
      hasRequestedAdvance:
        description: >
          Indicates whether an advance has been requested for the PPM shipment.
        type: boolean
        x-nullable: true
      advanceAmountRequested:
        description: >
          The amount request for an advance, or null if no advance is requested
        type: integer
        format: cents
        x-nullable: true
      advanceStatus:
        $ref: 'definitions/PPMAdvanceStatus.yaml'
        x-nullable: true
  UpdateWeightTicket:
    type: object
    properties:
      emptyWeight:
        description: Weight of the vehicle when empty.
        type: integer
        minimum: 0
      fullWeight:
        description: The weight of the vehicle when full.
        type: integer
        minimum: 0
      ownsTrailer:
        description: Indicates if the customer used a trailer they own for the move.
        type: boolean
      trailerMeetsCriteria:
        description: Indicates if the trailer that the customer used meets all the criteria to be claimable.
        type: boolean
      status:
        $ref: 'definitions/PPMDocumentStatus.yaml'
      reason:
        description: The reason the services counselor has excluded or rejected the item.
        type: string
      adjustedNetWeight:
        description: Indicates the adjusted net weight of the vehicle
        type: integer
        minimum: 0
      netWeightRemarks:
        description: Remarks explaining any edits made to the net weight
        type: string
      allowableWeight:
        description: Indicates the maximum reimbursable weight of the shipment
        type: integer
        minimum: 0
  UpdateMovingExpense:
    type: object
    properties:
      amount:
        description: The total amount of the expense as indicated on the receipt
        type: integer
      sitStartDate:
        description: The date the shipment entered storage, applicable for the `STORAGE` movingExpenseType only
        type: string
        format: date
      sitEndDate:
        description: The date the shipment exited storage, applicable for the `STORAGE` movingExpenseType only
        type: string
        format: date
      status:
        $ref: 'definitions/PPMDocumentStatus.yaml'
      reason:
        description: The reason the services counselor has excluded or rejected the item.
        type: string
  UpdateProGearWeightTicket:
    type: object
    properties:
      belongsToSelf:
        description: Indicates if this information is for the customer's own pro-gear, otherwise, it's the spouse's.
        type: boolean
      hasWeightTickets:
        description: Indicates if the user has a weight ticket for their pro-gear, otherwise they have a constructed weight.
        type: boolean
      weight:
        description: Weight of the pro-gear contained in the shipment.
        type: integer
        minimum: 0
      status:
        $ref: 'definitions/PPMDocumentStatus.yaml'
      reason:
        description: The reason the services counselor has excluded or rejected the item.
        type: string
  MTOShipments:
    items:
      $ref: 'definitions/MTOShipment.yaml'
    type: array
  CreateMTOShipment:
    type: object
    properties:
      moveTaskOrderID:
        description: The ID of the move this new shipment is for.
        example: 1f2270c7-7166-40ae-981e-b200ebdf3054
        format: uuid
        type: string
      requestedPickupDate:
        description: >
          The customer's preferred pickup date. Other dates, such as required delivery date and (outside MilMove) the
          pack date, are derived from this date.
        format: date
        type: string
        x-nullable: true
      requestedDeliveryDate:
        description: >
          The customer's preferred delivery date.
        format: date
        type: string
        x-nullable: true
      customerRemarks:
        description: |
          The customer can use the customer remarks field to inform the services counselor and the movers about any
          special circumstances for this shipment. Typical examples:
            * bulky or fragile items,
            * weapons,
            * access info for their address.
          Customer enters this information during onboarding. Optional field.
        type: string
        example: handle with care
        x-nullable: true
      counselorRemarks:
        description: |
          The counselor can use the counselor remarks field to inform the movers about any
          special circumstances for this shipment. Typical examples:
            * bulky or fragile items,
            * weapons,
            * access info for their address.
          Counselors enters this information when creating or editing an MTO Shipment. Optional field.
        type: string
        example: handle with care
        x-nullable: true
      agents:
        $ref: 'definitions/MTOAgents.yaml'
      mtoServiceItems:
        $ref: 'definitions/MTOServiceItems.yaml'
      pickupAddress:
        description: The address where the movers should pick up this shipment.
        allOf:
          - $ref: 'definitions/Address.yaml'
      destinationAddress:
        description: Where the movers should deliver this shipment.
        allOf:
          - $ref: 'definitions/Address.yaml'
      destinationType:
        $ref: 'definitions/DestinationType.yaml'
      shipmentType:
        $ref: 'definitions/MTOShipmentType.yaml'
      tacType:
        allOf:
          - $ref: 'definitions/LOAType.yaml'
          - x-nullable: true
      sacType:
        allOf:
          - $ref: 'definitions/LOAType.yaml'
          - x-nullable: true
      usesExternalVendor:
        type: boolean
        example: false
        x-nullable: true
      serviceOrderNumber:
        type: string
        x-nullable: true
      ntsRecordedWeight:
        description: The previously recorded weight for the NTS Shipment. Used for NTS Release to know what the previous primeActualWeight or billable weight was.
        example: 2000
        type: integer
        x-nullable: true
        x-formatting: weight
      storageFacility:
        x-nullable: true
        $ref: 'definitions/StorageFacility.yaml'
      ppmShipment:
        $ref: '#/definitions/CreatePPMShipment'
    required:
      - moveTaskOrderID
      - shipmentType
  CreatePPMShipment:
    description: A personally procured move is a type of shipment that a service members moves themselves.
    properties:
      expectedDepartureDate:
        description: >
          Date the customer expects to move.
        format: date
        type: string
      pickupPostalCode:
        description: zip code
        format: zip
        type: string
        title: ZIP
        example: '90210'
        pattern: ^(\d{5})$
      secondaryPickupPostalCode:
        format: zip
        type: string
        title: ZIP
        example: '90210'
        pattern: ^(\d{5})$
        x-nullable: true
      destinationPostalCode:
        format: zip
        type: string
        title: ZIP
        example: '90210'
        pattern: ^(\d{5})$
      secondaryDestinationPostalCode:
        format: zip
        type: string
        title: ZIP
        example: '90210'
        pattern: ^(\d{5})$
        x-nullable: true
      sitExpected:
        type: boolean
      sitLocation:
        allOf:
          - $ref: 'definitions/SITLocationType.yaml'
          - x-nullable: true
      sitEstimatedWeight:
        type: integer
        example: 2000
        x-nullable: true
      sitEstimatedEntryDate:
        format: date
        type: string
        x-nullable: true
      sitEstimatedDepartureDate:
        format: date
        type: string
        x-nullable: true
      estimatedWeight:
        type: integer
        example: 4200
      hasProGear:
        description: >
          Indicates whether PPM shipment has pro gear.
        type: boolean
      proGearWeight:
        type: integer
        x-nullable: true
      spouseProGearWeight:
        type: integer
        x-nullable: true
    required:
      - expectedDepartureDate
      - pickupPostalCode
      - destinationPostalCode
      - sitExpected
      - estimatedWeight
      - hasProGear
  RejectShipment:
    properties:
      rejectionReason:
        type: string
        example: MTO Shipment not good enough
    required:
      - rejectionReason
  ApproveSITExtension:
    properties:
      approvedDays:
        description: Number of days approved for SIT extension
        type: integer
        example: 21
        minimum: 1
      requestReason:
        description: Reason from service counselor-provided picklist for SIT Duration Update
        example: 'AWAITING_COMPLETION_OF_RESIDENCE'
        type: string
        enum:
          - SERIOUS_ILLNESS_MEMBER
          - SERIOUS_ILLNESS_DEPENDENT
          - IMPENDING_ASSIGNEMENT
          - DIRECTED_TEMPORARY_DUTY
          - NONAVAILABILITY_OF_CIVILIAN_HOUSING
          - AWAITING_COMPLETION_OF_RESIDENCE
          - OTHER
      officeRemarks:
        description: Remarks from TOO about SIT approval
        type: string
        example: Approved for three weeks rather than requested 45 days
        x-nullable: true
    required:
      - approvedDays
  DenySITExtension:
    properties:
      officeRemarks:
        description: Remarks from TOO about SIT denial
        type: string
        example: Denied this extension as it does not match the criteria
        x-nullable: true
      convertToCustomerExpense:
        description: Whether or not to convert to members expense once SIT extension is denied.
        type: boolean
        example: false
    required:
      - officeRemarks
      - convertToCustomerExpense
  UpdateSITServiceItemCustomerExpense:
    properties:
      convertToCustomerExpense:
        example: true
        type: boolean
      customerExpenseReason:
        description: Reason the service item was rejected
        type: string
        example: Insufficent details provided
    required:
      - convertToCustomerExpense
      - customerExpenseReason
  CreateApprovedSITDurationUpdate:
    properties:
      requestReason:
        description: Reason from service counselor-provided picklist for SIT Duration Update
        example: 'AWAITING_COMPLETION_OF_RESIDENCE'
        type: string
        enum:
          - SERIOUS_ILLNESS_MEMBER
          - SERIOUS_ILLNESS_DEPENDENT
          - IMPENDING_ASSIGNEMENT
          - DIRECTED_TEMPORARY_DUTY
          - NONAVAILABILITY_OF_CIVILIAN_HOUSING
          - AWAITING_COMPLETION_OF_RESIDENCE
          - OTHER
      approvedDays:
        description: Number of days approved for SIT extension. This will match requested days saved to the SIT extension model.
        type: integer
        example: 21
      officeRemarks:
        description: Remarks from TOO about SIT Duration Update creation
        type: string
        example: Customer needs additional storage time as their new place of residence is not yet ready
        x-nullable: true
    required:
      - requestReason
      - approvedDays
  PatchMTOServiceItemStatusPayload:
    properties:
      status:
        description: Describes all statuses for a MTOServiceItem
        type: string
        enum:
          - SUBMITTED
          - APPROVED
          - REJECTED
      rejectionReason:
        description: Reason the service item was rejected
        type: string
        example: Insufficent details provided
        x-nullable: true
  MTOApprovalServiceItemCodes:
    description: MTO level service items to create when updating MTO status.
    properties:
      serviceCodeCS:
        example: true
        type: boolean
      serviceCodeMS:
        example: true
        type: boolean
    type: object
  TacValid:
    properties:
      isValid:
        example: true
        type: boolean
    required:
      - isValid
    type: object
  UpdatePaymentRequestStatusPayload:
    properties:
      rejectionReason:
        example: documentation was incomplete
        type: string
        x-nullable: true
      status:
        $ref: '#/definitions/PaymentRequestStatus'
      eTag:
        type: string
    type: object
  QueueMoves:
    type: array
    items:
      $ref: '#/definitions/QueueMove'
  QueueMove:
    type: object
    properties:
      id:
        type: string
        format: uuid
      customer:
        $ref: '#/definitions/Customer'
      status:
        $ref: '#/definitions/MoveStatus'
      locator:
        type: string
      submittedAt:
        format: date-time
        type: string
        x-nullable: true
      appearedInTooAt:
        format: date-time
        type: string
        x-nullable: true
      requestedMoveDate:
        format: date
        type: string
        x-nullable: true
      departmentIndicator:
        $ref: '#/definitions/DeptIndicator'
      shipmentsCount:
        type: integer
      originDutyLocation:
        $ref: 'definitions/DutyLocation.yaml'
      destinationDutyLocation:
        $ref: 'definitions/DutyLocation.yaml'
      originGBLOC:
        $ref: '#/definitions/GBLOC'
      ppmType:
        type: string
        enum: [FULL, PARTIAL]
        x-nullable: true
      closeoutInitiated:
        format: date-time
        type: string
        x-nullable: true
      closeoutLocation:
        type: string
        x-nullable: true
      orderType:
        type: string
        x-nullable: true
  QueueMovesResult:
    type: object
    properties:
      page:
        type: integer
      perPage:
        type: integer
      totalCount:
        type: integer
      queueMoves:
        $ref: '#/definitions/QueueMoves'
  ListPrimeMove:
    description: >
      An abbreviated definition for a move, without all the nested information (shipments, service items, etc). Used to
      fetch a list of moves more efficiently.
    type: object
    properties:
      id:
        example: 1f2270c7-7166-40ae-981e-b200ebdf3054
        format: uuid
        type: string
      moveCode:
        type: string
        example: 'HYXFJF'
        readOnly: true
      createdAt:
        format: date-time
        type: string
        readOnly: true
      orderID:
        example: c56a4180-65aa-42ec-a945-5fd21dec0538
        format: uuid
        type: string
      referenceId:
        example: 1001-3456
        type: string
      availableToPrimeAt:
        format: date-time
        type: string
        x-nullable: true
        readOnly: true
      updatedAt:
        format: date-time
        type: string
        readOnly: true
      ppmType:
        type: string
        enum:
          - FULL
          - PARTIAL
      eTag:
        type: string
        readOnly: true
      orderType:
        type: string
  ListPrimeMoves:
    type: array
    items:
      $ref: '#/definitions/ListPrimeMove'
  ListPrimeMovesResult:
    type: object
    properties:
      page:
        type: integer
      perPage:
        type: integer
      totalCount:
        type: integer
      queueMoves:
        $ref: '#/definitions/ListPrimeMoves'
  QueuePaymentRequest:
    type: object
    properties:
      id:
        type: string
        format: uuid
      moveID:
        type: string
        format: uuid
      customer:
        $ref: '#/definitions/Customer'
      status:
        $ref: '#/definitions/QueuePaymentRequestStatus'
      age:
        type: number
        format: double
        description: Days since the payment request has been requested.  Decimal representation will allow more accurate sorting.
      submittedAt:
        type: string
        format: date-time
      locator:
        type: string
      departmentIndicator:
        $ref: '#/definitions/DeptIndicator'
      originGBLOC:
        $ref: '#/definitions/GBLOC'
      originDutyLocation:
        $ref: 'definitions/DutyLocation.yaml'
      orderType:
        type: string
        x-nullable: true
  QueuePaymentRequests:
    type: array
    items:
      $ref: '#/definitions/QueuePaymentRequest'
  QueuePaymentRequestsResult:
    type: object
    properties:
      page:
        type: integer
      perPage:
        type: integer
      totalCount:
        type: integer
      queuePaymentRequests:
        $ref: '#/definitions/QueuePaymentRequests'
  QueuePaymentRequestStatus:
    enum:
      - Payment requested
      - Reviewed
      - Rejected
      - Paid
    title: Queue Payment Request Status
    type: string
  SearchMoves:
    type: array
    items:
      $ref: '#/definitions/SearchMove'
  SearchMove:
    type: object
    properties:
      id:
        type: string
        format: uuid
      firstName:
        type: string
        example: John
        x-nullable: true
      lastName:
        type: string
        example: Doe
        x-nullable: true
      dodID:
        type: string
        example: 1234567890
        x-nullable: true
      status:
        $ref: '#/definitions/MoveStatus'
      locator:
        type: string
      branch:
        type: string
      shipmentsCount:
        type: integer
      originDutyLocationPostalCode:
        format: zip
        type: string
        title: ZIP
        example: '90210'
        pattern: ^(\d{5})$
      destinationDutyLocationPostalCode:
        format: zip
        type: string
        title: ZIP
        example: '90210'
        pattern: ^(\d{5})$
      orderType:
        type: string
      requestedPickupDate:
        type: string
        format: date
        x-nullable: true
      requestedDeliveryDate:
        type: string
        format: date
        x-nullable: true
      originGBLOC:
        $ref: '#/definitions/GBLOC'
      destinationGBLOC:
        $ref: "#/definitions/GBLOC"
  SearchMovesResult:
    type: object
    properties:
      page:
        type: integer
      perPage:
        type: integer
      totalCount:
        type: integer
      searchMoves:
        $ref: '#/definitions/SearchMoves'
  GBLOC:
    type: string
    enum:
      - AGFM
      - APAT
      - BGAC
      - BGNC
      - BKAS
      - CFMQ
      - CLPK
      - CNNQ
      - DMAT
      - GSAT
      - HAFC
      - HBAT
      - JEAT
      - JENQ
      - KKFA
      - LHNQ
      - LKNQ
      - MAPK
      - MAPS
      - MBFL
      - MLNQ
      - XXXX
  CreateCustomerSupportRemark:
    type: object
    description: >-
      A text remark written by an customer support user that is associated with a specific
      move.
    required:
      - content
      - officeUserID
    properties:
      content:
        example: This is a remark about a move.
        type: string
      officeUserID:
        example: 1f2270c7-7166-40ae-981e-b200ebdf3054
        format: uuid
        type: string
  UpdateCustomerSupportRemarkPayload:
    type: object
    description: >-
      A text remark update to an existing remark created by the current active user (the CSR).
    required:
      - content
    properties:
      content:
        example: This is a remark about a move.
        type: string
  EvaluationReportType:
    type: string
    enum:
      - SHIPMENT
      - COUNSELING
  EvaluationReportInspectionType:
    type: string
    enum:
      - DATA_REVIEW
      - PHYSICAL
      - VIRTUAL
    x-nullable: true
  EvaluationReportLocation:
    type: string
    enum:
      - ORIGIN
      - DESTINATION
      - OTHER
    x-nullable: true
  EvaluationReportOfficeUser:
    type: object
    readOnly: true
    description: The authoring office user for an evaluation report
    properties:
      id:
        example: 1f2270c7-7166-40ae-981e-b200ebdf3054
        format: uuid
        type: string
      firstName:
        type: string
      lastName:
        type: string
      email:
        type: string
        format: x-email
        pattern: '^[a-zA-Z0-9._%+-]+@[a-zA-Z0-9.-]+\.[a-zA-Z]{2,}$'
      phone:
        type: string
        format: telephone
        pattern: '^[2-9]\d{2}-\d{3}-\d{4}$'
  EvaluationReportList:
    type: array
    items:
      $ref: '#/definitions/EvaluationReport'
  EvaluationReport:
    type: object
    description: An evaluation report
    properties:
      id:
        example: 1f2270c7-7166-40ae-981e-b200ebdf3054
        format: uuid
        type: string
        readOnly: true
      moveID:
        example: 1f2270c7-7166-40ae-981e-b200ebdf3054
        format: uuid
        type: string
        readOnly: true
      shipmentID:
        example: 1f2270c7-7166-40ae-981e-b200ebdf3054
        format: uuid
        type: string
        x-nullable: true
        readOnly: true
      type:
        $ref: '#/definitions/EvaluationReportType'
      inspectionType:
        $ref: '#/definitions/EvaluationReportInspectionType'
        x-nullable: true
      inspectionDate:
        type: string
        format: date
        x-nullable: true
      officeUser:
        $ref: '#/definitions/EvaluationReportOfficeUser'
      location:
        $ref: '#/definitions/EvaluationReportLocation'
        x-nullable: true
      ReportViolations:
        $ref: '#/definitions/ReportViolations'
        x-nullable: true
      locationDescription:
        type: string
        example: 'Route 66 at crash inspection site 3'
        x-nullable: true
      observedShipmentDeliveryDate:
        type: string
        format: date
        x-nullable: true
      observedShipmentPhysicalPickupDate:
        type: string
        format: date
        x-nullable: true
      timeDepart:
        type: string
        x-nullable: true
        pattern: '^(0[0-9]|1[0-9]|2[0-3]):[0-5][0-9]$'
        example: '14:30'
      evalStart:
        type: string
        x-nullable: true
        pattern: '^(0[0-9]|1[0-9]|2[0-3]):[0-5][0-9]$'
        example: '15:00'
      evalEnd:
        type: string
        x-nullable: true
        pattern: '^(0[0-9]|1[0-9]|2[0-3]):[0-5][0-9]$'
        example: '18:00'
      violationsObserved:
        type: boolean
        x-nullable: true
      remarks:
        type: string
        x-nullable: true
      seriousIncident:
        type: boolean
        x-nullable: true
      seriousIncidentDesc:
        type: string
        x-nullable: true
      observedClaimsResponseDate:
        type: string
        format: date
        x-nullable: true
      observedPickupDate:
        type: string
        format: date
        x-nullable: true
      observedPickupSpreadStartDate:
        type: string
        format: date
        x-nullable: true
      observedPickupSpreadEndDate:
        type: string
        format: date
        x-nullable: true
      observedDeliveryDate:
        type: string
        format: date
        x-nullable: true
      moveReferenceID:
        type: string
        x-nullable: true
        readOnly: true
      eTag:
        type: string
      submittedAt:
        type: string
        format: date-time
        x-nullable: true
      createdAt:
        type: string
        format: date-time
        readOnly: true
      updatedAt:
        type: string
        format: date-time
        readOnly: true
  CreateEvaluationReport:
    type: object
    description: Minimal set of info needed to create a shipment evaluation report, which is just a shipment ID.
    properties:
      shipmentID:
        description: The shipment ID of the shipment to be evaluated in the report
        example: 01b9671e-b268-4906-967b-ba661a1d3933
        format: uuid
        type: string
  PWSViolation:
    type: object
    description: A PWS violation for an evaluation report
    readOnly: true
    properties:
      id:
        example: 1f2270c7-7166-40ae-981e-b200ebdf3054
        format: uuid
        type: string
      displayOrder:
        example: 3
        type: integer
      paragraphNumber:
        example: 1.2.3.4.5
        type: string
      title:
        example: Customer Support
        type: string
      category:
        example: Pre-Move Services
        type: string
      subCategory:
        example: Weight Estimate
        type: string
      requirementSummary:
        example: Provide a single point of contact (POC)
        type: string
      requirementStatement:
        example: The contractor shall prepare and load property going into NTS in containers at residence for shipment to NTS.
        type: string
      isKpi:
        example: false
        type: boolean
      additionalDataElem:
        example: QAE Observed Delivery Date
        type: string
  PWSViolations:
    type: array
    items:
      $ref: '#/definitions/PWSViolation'
  AssociateReportViolations:
    type: object
    description: A list of PWS violation string ids to associate with an evaluation report
    properties:
      violations:
        type: array
        items:
          type: string
          format: uuid
  ReportViolation:
    type: object
    description: An object associating violations to evaluation reports
    properties:
      id:
        example: 1f2270c7-7166-40ae-981e-b200ebdf3054
        format: uuid
        type: string
      reportID:
        example: 1f2270c7-7166-40ae-981e-b200ebdf3054
        format: uuid
        type: string
      # report:
      #   $ref: '#/definitions/EvaluationReport'
      violationID:
        example: 1f2270c7-7166-40ae-981e-b200ebdf3054
        format: uuid
        type: string
      violation:
        $ref: '#/definitions/PWSViolation'
  ReportViolations:
    type: array
    items:
      $ref: '#/definitions/ReportViolation'
  TransportationOffices:
    type: array
    items:
      $ref: 'definitions/TransportationOffice.yaml'
responses:
  InvalidRequest:
    description: The request payload is invalid
    schema:
      $ref: '#/definitions/Error'
  NotFound:
    description: The requested resource wasn't found
    schema:
      $ref: '#/definitions/Error'
  Conflict:
    description: Conflict error
    schema:
      $ref: '#/definitions/Error'
  PermissionDenied:
    description: The request was denied
    schema:
      $ref: '#/definitions/Error'
  ServerError:
    description: A server error occurred
    schema:
      $ref: '#/definitions/Error'
  PreconditionFailed:
    description: Precondition failed
    schema:
      $ref: '#/definitions/Error'
  UnprocessableEntity:
    description: The payload was unprocessable.
    schema:
      $ref: '#/definitions/ValidationError'<|MERGE_RESOLUTION|>--- conflicted
+++ resolved
@@ -27,7 +27,6 @@
   - name: tac
   - name: transportationOffice
 paths:
-<<<<<<< HEAD
   /open/requested-office-users:
       post:
         consumes:
@@ -67,12 +66,6 @@
     post:
       summary: Creates a customer with Okta option
       description: Creates a customer with option to create an Okta profile account
-=======
-  '/customer':
-    post:
-      summary: Creates a customer with Okta option
-      description: Creates a customer with option to also create an Okta profile account based on the office user's input when completing the UI form and submitting.
->>>>>>> aa92b772
       operationId: createCustomerWithOktaOption
       tags:
         - customer
@@ -85,7 +78,6 @@
           name: body
           required: true
           schema:
-<<<<<<< HEAD
             $ref: "#/definitions/CreateCustomerPayload"
       responses:
         "200":
@@ -107,29 +99,6 @@
         "500":
           $ref: "#/responses/ServerError"
   "/customer/{customerID}":
-=======
-            $ref: '#/definitions/CreateCustomerPayload'
-      responses:
-        '200':
-          description: successfully created the customer
-          schema:
-            $ref: '#/definitions/CreatedCustomer'
-        '400':
-          $ref: '#/responses/InvalidRequest'
-        '401':
-          $ref: '#/responses/PermissionDenied'
-        '403':
-          $ref: '#/responses/PermissionDenied'
-        '404':
-          $ref: '#/responses/NotFound'
-        '412':
-          $ref: '#/responses/PreconditionFailed'
-        '422':
-          $ref: '#/responses/UnprocessableEntity'
-        '500':
-          $ref: '#/responses/ServerError'
-  '/customer/{customerID}':
->>>>>>> aa92b772
     parameters:
       - description: ID of customer to use
         in: path
@@ -1782,11 +1751,7 @@
       produces:
         - application/pdf
       responses:
-<<<<<<< HEAD
         "200":
-=======
-        '200':
->>>>>>> aa92b772
           headers:
             Content-Disposition:
               type: string
@@ -1795,7 +1760,6 @@
           schema:
             format: binary
             type: file
-<<<<<<< HEAD
         "400":
           description: invalid request
         "401":
@@ -1807,19 +1771,6 @@
         "500":
           description: internal server error
   "/move_task_orders/{moveTaskOrderID}/mto_shipments/{shipmentID}/mto-agents":
-=======
-        '400':
-          description: invalid request
-        '401':
-          description: request requires user authentication
-        '403':
-          description: user is not authorized
-        '404':
-          description: ppm not found
-        '500':
-          description: internal server error
-  '/move_task_orders/{moveTaskOrderID}/mto_shipments/{shipmentID}/mto-agents':
->>>>>>> aa92b772
     parameters:
       - description: ID of move task order
         in: path
@@ -3761,11 +3712,7 @@
         pattern: '^[2-9]\d{2}-\d{3}-\d{4}$'
         x-nullable: true
       backupAddress:
-<<<<<<< HEAD
         $ref: "definitions/Address.yaml"
-=======
-        $ref: 'definitions/Address.yaml'
->>>>>>> aa92b772
   CreatedCustomer:
     type: object
     properties:
@@ -3796,15 +3743,9 @@
         example: David
         x-nullable: true
       residentialAddress:
-<<<<<<< HEAD
         $ref: "definitions/Address.yaml"
       backupContact:
         $ref: "#/definitions/BackupContact"
-=======
-        $ref: 'definitions/Address.yaml'
-      backupContact:
-        $ref: '#/definitions/BackupContact'
->>>>>>> aa92b772
       id:
         type: string
         format: uuid
@@ -3830,11 +3771,7 @@
         pattern: '^[2-9]\d{2}-\d{3}-\d{4}$'
         x-nullable: true
       backupAddress:
-<<<<<<< HEAD
         $ref: "definitions/Address.yaml"
-=======
-        $ref: 'definitions/Address.yaml'
->>>>>>> aa92b772
   UpdateCustomerPayload:
     type: object
     properties:
@@ -3878,20 +3815,12 @@
         x-nullable: true
       backupAddress:
         allOf:
-<<<<<<< HEAD
           - $ref: "definitions/Address.yaml"
-=======
-          - $ref: 'definitions/Address.yaml'
->>>>>>> aa92b772
   CreateCustomerPayload:
     type: object
     properties:
       affiliation:
-<<<<<<< HEAD
         $ref: "definitions/Affiliation.yaml"
-=======
-        $ref: 'definitions/Affiliation.yaml'
->>>>>>> aa92b772
       edipi:
         type: string
         example: John
@@ -3931,21 +3860,12 @@
         type: boolean
       residentialAddress:
         allOf:
-<<<<<<< HEAD
           - $ref: "definitions/Address.yaml"
       backupContact:
         $ref: "#/definitions/BackupContact"
       backupMailingAddress:
         allOf:
           - $ref: "definitions/Address.yaml"
-=======
-          - $ref: 'definitions/Address.yaml'
-      backupContact:
-        $ref: '#/definitions/BackupContact'
-      backupMailingAddress:
-        allOf:
-          - $ref: 'definitions/Address.yaml'
->>>>>>> aa92b772
       createOktaAccount:
         type: boolean
   Entitlements:
