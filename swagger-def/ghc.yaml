--- conflicted
+++ resolved
@@ -7430,7 +7430,6 @@
         $ref: '#/definitions/AvailableOfficeUsers'
       bulkAssignmentMoveIDs:
         $ref: '#/definitions/BulkAssignmentMoveIDs'
-<<<<<<< HEAD
   BulkAssignmentSavePayload:
     type: object
     properties:
@@ -7462,8 +7461,6 @@
   BulkAssignmentMoveData:
     format: uuid
     type: string
-=======
->>>>>>> dddcfd9a
   QueueMoves:
     type: array
     items:
@@ -8133,7 +8130,6 @@
   ReServiceItems:
     type: array
     items:
-<<<<<<< HEAD
       $ref: 'definitions/ReServiceItem.yaml'
   TransportationOffices:
     type: array
@@ -8143,17 +8139,6 @@
     type: array
     items:
       $ref: 'definitions/VLocation.yaml'
-=======
-      $ref: 'definitions/TransportationOffice.yaml'
-  VLocations:
-    type: array
-    items:
-      $ref: 'definitions/VLocation.yaml'
-  ReServiceItems:
-    type: array
-    items:
-      $ref: 'definitions/ReServiceItem.yaml'
->>>>>>> dddcfd9a
   GBLOCs:
     type: array
     items:
