--- conflicted
+++ resolved
@@ -2018,15 +2018,6 @@
         - application/json
       parameters:
         - $ref: 'parameters/ppmShipmentId.yaml'
-<<<<<<< HEAD
-        - description: ID of the moving expense to be deleted
-          in: path
-          name: movingExpenseId
-          required: true
-          format: uuid
-          type: string
-=======
->>>>>>> 98697c38
       responses:
         '204':
           description: Successfully soft deleted the moving expense
