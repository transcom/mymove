swagger: '2.0'
info:
  contact:
    email: milmove-developers@caci.com
  description:
    $ref: info/ghc_description.md
  license:
    name: MIT
    url: 'https://opensource.org/licenses/MIT'
  title: MilMove GHC API
  version: 0.0.1
basePath: /ghc/v1
schemes:
  - http
tags:
  - name: queues
  - name: move
  - $ref: 'tags/order.yaml'
  - name: moveTaskOrder
  - name: customer
  - name: mtoServiceItem
  - name: mtoShipment
  - name: shipment
  - name: mtoAgent
  - name: paymentServiceItem
  - name: ppm
  - name: tac
  - name: transportationOffice
  - name: addresses
  - name: uploads
  - name: paymentRequests
  - name: reServiceItems
paths:
  '/customer':
    post:
      summary: Creates a customer with Okta option
      description: Creates a customer with option to also create an Okta profile account based on the office user's input when completing the UI form and submitting.
      operationId: createCustomerWithOktaOption
      tags:
        - customer
      consumes:
        - application/json
      produces:
        - application/json
      parameters:
        - in: body
          name: body
          required: true
          schema:
            $ref: '#/definitions/CreateCustomerPayload'
      responses:
        '200':
          description: successfully created the customer
          schema:
            $ref: '#/definitions/CreatedCustomer'
        '400':
          $ref: '#/responses/InvalidRequest'
        '401':
          $ref: '#/responses/PermissionDenied'
        '403':
          $ref: '#/responses/PermissionDenied'
        '404':
          $ref: '#/responses/NotFound'
        '409':
          $ref: '#/responses/Conflict'
        '412':
          $ref: '#/responses/PreconditionFailed'
        '422':
          $ref: '#/responses/UnprocessableEntity'
        '500':
          $ref: '#/responses/ServerError'
  /open/requested-office-users:
    post:
      consumes:
        - application/json
      produces:
        - application/json
      summary: Create an Office User
      description: >
        This endpoint is publicly accessible as it is utilized for individuals who do not have an office account to request the creation of an office account.

        Request the creation of an office user. An administrator will need to approve them after creation. Note on requirements:
        An identification method must be present. The following 2 fields have an "OR" requirement.
        - edipi
        - other_unique_id
        One of these two fields MUST be present to serve as identification for the office user being created. This logic is handled at the application level.
      operationId: createRequestedOfficeUser
      tags:
        - officeUsers
      parameters:
        - in: body
          name: officeUser
          description: Office User information
          schema:
            $ref: '#/definitions/OfficeUserCreate'
      responses:
        '201':
          description: successfully requested the creation of provided office user
          schema:
            $ref: '#/definitions/OfficeUser'
        '422':
          description: validation error
          schema:
            $ref: '#/definitions/ValidationError'
        '500':
          description: internal server error
  '/customer/{customerID}':
    parameters:
      - description: ID of customer to use
        in: path
        name: customerID
        required: true
        type: string
        format: uuid
    get:
      produces:
        - application/json
      parameters: []
      responses:
        '200':
          description: Successfully retrieved information on an individual customer
          schema:
            $ref: '#/definitions/Customer'
        '400':
          $ref: '#/responses/InvalidRequest'
        '401':
          $ref: '#/responses/PermissionDenied'
        '403':
          $ref: '#/responses/PermissionDenied'
        '404':
          $ref: '#/responses/NotFound'
        '500':
          $ref: '#/responses/ServerError'
      tags:
        - customer
      description: Returns a given customer
      operationId: getCustomer
      summary: Returns a given customer
    patch:
      summary: Updates customer info
      description: Updates customer info by ID
      operationId: updateCustomer
      tags:
        - customer
      consumes:
        - application/json
      produces:
        - application/json
      parameters:
        - in: body
          name: body
          required: true
          schema:
            $ref: '#/definitions/UpdateCustomerPayload'
        - in: header
          name: If-Match
          type: string
          required: true
      responses:
        '200':
          description: updated instance of orders
          schema:
            $ref: '#/definitions/Customer'
        '400':
          $ref: '#/responses/InvalidRequest'
        '401':
          $ref: '#/responses/PermissionDenied'
        '403':
          $ref: '#/responses/PermissionDenied'
        '404':
          $ref: '#/responses/NotFound'
        '412':
          $ref: '#/responses/PreconditionFailed'
        '422':
          $ref: '#/responses/UnprocessableEntity'
        '500':
          $ref: '#/responses/ServerError'
      x-permissions:
        - update.customer
  /customer/search:
    post:
      produces:
        - application/json
      consumes:
        - application/json
      summary: Search customers by DOD ID or customer name
      description: >
        Search customers by DOD ID or customer name. Used by services counselors to locate profiles to update, find attached moves, and to create new moves.
      operationId: searchCustomers
      tags:
        - customer
      parameters:
        - in: body
          name: body
          schema:
            properties:
              page:
                type: integer
                description: requested page of results
              perPage:
                type: integer
              edipi:
                description: DOD ID
                type: string
                minLength: 10
                maxLength: 10
                x-nullable: true
              emplid:
                description: EMPLID
                type: string
                minLength: 7
                maxLength: 7
                x-nullable: true
              branch:
                description: Branch
                type: string
                minLength: 1
              customerName:
                description: Customer Name
                type: string
                minLength: 1
                x-nullable: true
              sort:
                type: string
                x-nullable: true
                enum: [customerName, edipi, emplid, branch, personalEmail, telephone]
              order:
                type: string
                x-nullable: true
                enum: [asc, desc]
          description: field that results should be sorted by
      responses:
        '200':
          description: Successfully returned all customers matching the criteria
          schema:
            $ref: '#/definitions/SearchCustomersResult'
        '403':
          $ref: '#/responses/PermissionDenied'
        '500':
          $ref: '#/responses/ServerError'
  '/move/{locator}':
    parameters:
      - description: Code used to identify a move in the system
        in: path
        name: locator
        required: true
        type: string
    get:
      produces:
        - application/json
      parameters: []
      responses:
        '200':
          description: Successfully retrieved the individual move
          schema:
            $ref: '#/definitions/Move'
        '400':
          $ref: '#/responses/InvalidRequest'
        '401':
          $ref: '#/responses/PermissionDenied'
        '403':
          $ref: '#/responses/PermissionDenied'
        '404':
          $ref: '#/responses/NotFound'
        '500':
          $ref: '#/responses/ServerError'
      tags:
        - move
      description: Returns a given move for a unique alphanumeric locator string
      summary: Returns a given move
      operationId: getMove
  '/move/{locator}/history':
    parameters:
      - description: Code used to identify a move in the system
        in: path
        name: locator
        required: true
        type: string
    get:
      produces:
        - application/json
      parameters:
        - in: query
          name: page
          type: integer
          description: requested page of results
        - in: query
          name: perPage
          type: integer
          description: results per page
      responses:
        '200':
          description: Successfully retrieved the individual move history
          schema:
            $ref: '#/definitions/MoveHistoryResult'
        '400':
          $ref: '#/responses/InvalidRequest'
        '401':
          $ref: '#/responses/PermissionDenied'
        '403':
          $ref: '#/responses/PermissionDenied'
        '404':
          $ref: '#/responses/NotFound'
        '500':
          $ref: '#/responses/ServerError'
      tags:
        - move
      description: Returns the history for a given move for a unique alphanumeric locator string
      summary: Returns the history of an identified move
      operationId: getMoveHistory
  '/moves/{moveID}/shipment-evaluation-reports-list':
    parameters:
      - description: Code used to identify a move in the system
        in: path
        name: moveID
        required: true
        type: string
        format: uuid
    get:
      produces:
        - application/json
      responses:
        '200':
          description: Successfully retrieved the move's evaluation reports
          schema:
            $ref: '#/definitions/EvaluationReportList'
        '400':
          $ref: '#/responses/InvalidRequest'
        '401':
          $ref: '#/responses/PermissionDenied'
        '403':
          $ref: '#/responses/PermissionDenied'
        '404':
          $ref: '#/responses/NotFound'
        '500':
          $ref: '#/responses/ServerError'
      tags:
        - move
      description: Returns shipment evaluation reports for the specified move that are visible to the current office user
      summary: Returns shipment evaluation reports for the specified move that are visible to the current office user
      operationId: getMoveShipmentEvaluationReportsList
  '/moves/{moveID}/counseling-evaluation-reports-list':
    parameters:
      - description: Code used to identify a move in the system
        in: path
        name: moveID
        required: true
        type: string
        format: uuid
    get:
      produces:
        - application/json
      responses:
        '200':
          description: Successfully retrieved the move's evaluation reports
          schema:
            $ref: '#/definitions/EvaluationReportList'
        '400':
          $ref: '#/responses/InvalidRequest'
        '401':
          $ref: '#/responses/PermissionDenied'
        '403':
          $ref: '#/responses/PermissionDenied'
        '404':
          $ref: '#/responses/NotFound'
        '500':
          $ref: '#/responses/ServerError'
      tags:
        - move
      description: Returns counseling evaluation reports for the specified move that are visible to the current office user
      summary: Returns counseling evaluation reports for the specified move that are visible to the current office user
      operationId: getMoveCounselingEvaluationReportsList
  '/moves/{moveID}/cancel':
    parameters:
      - description: ID of the move
        in: path
        name: moveID
        required: true
        format: uuid
        type: string
    post:
      consumes:
        - application/json
      produces:
        - application/json
      parameters: []
      responses:
        '200':
          description: Successfully canceled move
          schema:
            $ref: '#/definitions/Move'
        '403':
          $ref: '#/responses/PermissionDenied'
        '404':
          $ref: '#/responses/NotFound'
        '409':
          $ref: '#/responses/Conflict'
        '412':
          $ref: '#/responses/PreconditionFailed'
        '422':
          $ref: '#/responses/UnprocessableEntity'
        '500':
          $ref: '#/responses/ServerError'
      tags:
        - move
      description: cancels a move
      operationId: moveCanceler
      summary: Cancels a move
      x-permissions:
        - update.cancelMoveFlag
  '/counseling/orders/{orderID}':
    parameters:
      - description: ID of order to update
        in: path
        name: orderID
        required: true
        type: string
        format: uuid
    patch:
      summary: Updates an order (performed by a services counselor)
      description: All fields sent in this request will be set on the order referenced
      operationId: counselingUpdateOrder
      tags:
        - order
      consumes:
        - application/json
      produces:
        - application/json
      parameters:
        - in: body
          name: body
          required: true
          schema:
            $ref: '#/definitions/CounselingUpdateOrderPayload'
        - in: header
          name: If-Match
          type: string
          required: true
      responses:
        '200':
          description: updated instance of orders
          schema:
            $ref: '#/definitions/Order'
        '403':
          $ref: '#/responses/PermissionDenied'
        '404':
          $ref: '#/responses/NotFound'
        '412':
          $ref: '#/responses/PreconditionFailed'
        '422':
          $ref: '#/responses/UnprocessableEntity'
        '500':
          $ref: '#/responses/ServerError'
  '/orders':
    post:
      summary: Creates an orders model for a logged-in user
      description: Creates an instance of orders tied to a service member, which allow for creation of a move and an entitlement. Orders are required before the creation of a move
      operationId: createOrder
      tags:
        - order
      consumes:
        - application/json
      produces:
        - application/json
      parameters:
        - in: body
          name: createOrders
          schema:
            $ref: '#/definitions/CreateOrders'
      responses:
        '200':
          description: created instance of orders
          schema:
            $ref: '#/definitions/Order'
        '400':
          description: invalid request
        '401':
          description: request requires user authentication
        '403':
          description: user is not authorized
        '422':
          $ref: '#/responses/UnprocessableEntity'
        '500':
          description: internal server error
  '/orders/{orderID}':
    parameters:
      - description: ID of order to use
        in: path
        name: orderID
        required: true
        type: string
        format: uuid
    patch:
      summary: Updates an order
      description: All fields sent in this request will be set on the order referenced
      operationId: updateOrder
      tags:
        - order
      consumes:
        - application/json
      produces:
        - application/json
      parameters:
        - in: body
          name: body
          required: true
          schema:
            $ref: '#/definitions/UpdateOrderPayload'
        - in: header
          name: If-Match
          type: string
          required: true
      responses:
        '200':
          description: updated instance of orders
          schema:
            $ref: '#/definitions/Order'
        '400':
          $ref: '#/responses/InvalidRequest'
        '403':
          $ref: '#/responses/PermissionDenied'
        '404':
          $ref: '#/responses/NotFound'
        '409':
          $ref: '#/responses/Conflict'
        '412':
          $ref: '#/responses/PreconditionFailed'
        '422':
          $ref: '#/responses/UnprocessableEntity'
        '500':
          $ref: '#/responses/ServerError'
      x-permissions:
        - update.orders
    get:
      produces:
        - application/json
      parameters: []
      responses:
        '200':
          description: Successfully retrieved order
          schema:
            $ref: '#/definitions/Order'
        '400':
          $ref: '#/responses/InvalidRequest'
        '401':
          $ref: '#/responses/PermissionDenied'
        '403':
          $ref: '#/responses/PermissionDenied'
        '404':
          $ref: '#/responses/NotFound'
        '500':
          $ref: '#/responses/ServerError'
      tags:
        - order
      description: Gets an order
      operationId: getOrder
      summary: Gets an order by ID
  '/orders/{orderID}/allowances':
    parameters:
      - description: ID of order to use
        in: path
        name: orderID
        required: true
        type: string
        format: uuid
    patch:
      summary: Updates an allowance (Orders with Entitlements)
      description: All fields sent in this request will be set on the order referenced
      operationId: updateAllowance
      tags:
        - order
      consumes:
        - application/json
      produces:
        - application/json
      parameters:
        - in: body
          name: body
          required: true
          schema:
            $ref: '#/definitions/UpdateAllowancePayload'
        - in: header
          name: If-Match
          type: string
          required: true
      responses:
        '200':
          description: updated instance of allowance
          schema:
            $ref: '#/definitions/Order'
        '403':
          $ref: '#/responses/PermissionDenied'
        '404':
          $ref: '#/responses/NotFound'
        '412':
          $ref: '#/responses/PreconditionFailed'
        '422':
          $ref: '#/responses/UnprocessableEntity'
        '500':
          $ref: '#/responses/ServerError'
      x-permissions:
        - update.allowances
  '/orders/{orderID}/acknowledge-excess-weight-risk':
    parameters:
      - description: ID of order to use
        in: path
        name: orderID
        required: true
        type: string
        format: uuid
    post:
      summary: Saves the date and time a TOO acknowledged the excess weight risk by dismissing the alert
      description: Saves the date and time a TOO acknowledged the excess weight risk by dismissing the alert
      operationId: acknowledgeExcessWeightRisk
      tags:
        - order
      consumes:
        - application/json
      produces:
        - application/json
      parameters:
        - in: header
          name: If-Match
          type: string
          required: true
      responses:
        '200':
          description: updated Move
          schema:
            $ref: '#/definitions/Move'
        '403':
          $ref: '#/responses/PermissionDenied'
        '404':
          $ref: '#/responses/NotFound'
        '412':
          $ref: '#/responses/PreconditionFailed'
        '422':
          $ref: '#/responses/UnprocessableEntity'
        '500':
          $ref: '#/responses/ServerError'
      x-permissions:
        - update.excessWeightRisk
  '/orders/{orderID}/update-billable-weight':
    parameters:
      - description: ID of order to use
        in: path
        name: orderID
        required: true
        type: string
        format: uuid
    patch:
      summary: Updates the max billable weight
      description: Updates the DBAuthorizedWeight attribute for the Order Entitlements=
      operationId: updateBillableWeight
      tags:
        - order
      consumes:
        - application/json
      produces:
        - application/json
      parameters:
        - in: body
          name: body
          required: true
          schema:
            $ref: '#/definitions/UpdateBillableWeightPayload'
        - in: header
          name: If-Match
          type: string
          required: true
      responses:
        '200':
          description: updated Order
          schema:
            $ref: '#/definitions/Order'
        '403':
          $ref: '#/responses/PermissionDenied'
        '404':
          $ref: '#/responses/NotFound'
        '412':
          $ref: '#/responses/PreconditionFailed'
        '422':
          $ref: '#/responses/UnprocessableEntity'
        '500':
          $ref: '#/responses/ServerError'
      x-permissions:
        - update.billableWeight
  '/orders/{orderID}/update-max-billable-weight/tio':
    parameters:
      - description: ID of order to use
        in: path
        name: orderID
        required: true
        type: string
        format: uuid
    patch:
      summary: Updates the max billable weight with TIO remarks
      description: Updates the DBAuthorizedWeight attribute for the Order Entitlements and move TIO remarks
      operationId: updateMaxBillableWeightAsTIO
      tags:
        - order
      consumes:
        - application/json
      produces:
        - application/json
      parameters:
        - in: body
          name: body
          required: true
          schema:
            $ref: '#/definitions/UpdateMaxBillableWeightAsTIOPayload'
        - $ref: 'parameters/ifMatch.yaml'
      responses:
        '200':
          description: updated Order
          schema:
            $ref: '#/definitions/Order'
        '403':
          $ref: '#/responses/PermissionDenied'
        '404':
          $ref: '#/responses/NotFound'
        '412':
          $ref: '#/responses/PreconditionFailed'
        '422':
          $ref: '#/responses/UnprocessableEntity'
        '500':
          $ref: '#/responses/ServerError'
      x-permissions:
        - update.maxBillableWeight
  /orders/{orderID}/upload_amended_orders:
    post:
      summary: Create an amended order for a given order
      description: Create an amended order for a given order
      operationId: uploadAmendedOrders
      tags:
        - order
      consumes:
        - multipart/form-data
      parameters:
        - in: path
          name: orderID
          type: string
          format: uuid
          required: true
          description: UUID of the order
        - in: formData
          name: file
          type: file
          description: The file to upload.
          required: true
      responses:
        '201':
          description: created upload
          schema:
            $ref: 'definitions/Upload.yaml'
        '400':
          description: invalid request
          schema:
            $ref: '#/definitions/InvalidRequestResponsePayload'
        '403':
          description: not authorized
        '404':
          description: not found
        '413':
          description: payload is too large
        '500':
          description: server error
  '/counseling/orders/{orderID}/allowances':
    parameters:
      - description: ID of order to use
        in: path
        name: orderID
        required: true
        type: string
        format: uuid
    patch:
      summary: Updates an allowance (Orders with Entitlements)
      description: All fields sent in this request will be set on the order referenced
      operationId: counselingUpdateAllowance
      tags:
        - order
      consumes:
        - application/json
      produces:
        - application/json
      parameters:
        - in: body
          name: body
          required: true
          schema:
            $ref: '#/definitions/CounselingUpdateAllowancePayload'
        - in: header
          name: If-Match
          type: string
          required: true
      responses:
        '200':
          description: updated instance of allowance
          schema:
            $ref: '#/definitions/Order'
        '403':
          $ref: '#/responses/PermissionDenied'
        '404':
          $ref: '#/responses/NotFound'
        '412':
          $ref: '#/responses/PreconditionFailed'
        '422':
          $ref: '#/responses/UnprocessableEntity'
        '500':
          $ref: '#/responses/ServerError'
  '/move-task-orders/{moveTaskOrderID}':
    parameters:
      - description: ID of move to use
        in: path
        name: moveTaskOrderID
        required: true
        type: string
    get:
      produces:
        - application/json
      parameters: []
      responses:
        '200':
          description: Successfully retrieved move task order
          schema:
            $ref: '#/definitions/MoveTaskOrder'
        '400':
          $ref: '#/responses/InvalidRequest'
        '401':
          $ref: '#/responses/PermissionDenied'
        '403':
          $ref: '#/responses/PermissionDenied'
        '404':
          $ref: '#/responses/NotFound'
        '500':
          $ref: '#/responses/ServerError'
      tags:
        - moveTaskOrder
      description: Gets a move
      operationId: getMoveTaskOrder
      summary: Gets a move by ID
  '/move_task_orders/{moveTaskOrderID}/mto_service_items':
    parameters:
      - description: ID of move for mto service item to use
        in: path
        name: moveTaskOrderID
        required: true
        format: uuid
        type: string
    get:
      produces:
        - application/json
      parameters: []
      responses:
        '200':
          description: Successfully retrieved all line items for a move task order
          schema:
            $ref: 'definitions/MTOServiceItems.yaml'
        '404':
          $ref: '#/responses/NotFound'
        '422':
          $ref: '#/responses/UnprocessableEntity'
        '500':
          $ref: '#/responses/ServerError'
      tags:
        - mtoServiceItem
      description: Gets all line items for a move
      operationId: listMTOServiceItems
      summary: Gets all line items for a move
  '/mto-shipments':
    post:
      summary: createMTOShipment
      description: |
        Creates a MTO shipment for the specified Move Task Order.
        Required fields include:
        * Shipment Type
        * Customer requested pick-up date
        * Pick-up Address
        * Delivery Address
        * Releasing / Receiving agents
        Optional fields include:
        * Delivery Address Type
        * Customer Remarks
        * Releasing / Receiving agents
        * An array of optional accessorial service item codes
      consumes:
        - application/json
      produces:
        - application/json
      operationId: createMTOShipment
      tags:
        - mtoShipment
      parameters:
        - in: body
          name: body
          schema:
            $ref: '#/definitions/CreateMTOShipment'
      responses:
        '200':
          description: Successfully created a MTO shipment.
          schema:
            $ref: 'definitions/MTOShipment.yaml'
        '400':
          $ref: '#/responses/InvalidRequest'
        '404':
          $ref: '#/responses/NotFound'
        '422':
          $ref: '#/responses/UnprocessableEntity'
        '500':
          $ref: '#/responses/ServerError'
  '/move_task_orders/{moveTaskOrderID}/mto_shipments':
    parameters:
      - description: ID of move task order for mto shipment to use
        in: path
        name: moveTaskOrderID
        required: true
        format: uuid
        type: string
    get:
      produces:
        - application/json
      parameters: []
      responses:
        '200':
          description: Successfully retrieved all mto shipments for a move task order
          schema:
            $ref: '#/definitions/MTOShipments'
        '403':
          $ref: '#/responses/PermissionDenied'
        '404':
          $ref: '#/responses/NotFound'
        '422':
          $ref: '#/responses/UnprocessableEntity'
        '500':
          $ref: '#/responses/ServerError'
      tags:
        - mtoShipment
      description: Gets all shipments for a move task order
      operationId: listMTOShipments
      summary: Gets all shipments for a move task order
  '/shipments/{shipmentID}':
    get:
      summary: fetches a shipment by ID
      description: fetches a shipment by ID
      operationId: getShipment
      tags:
        - mtoShipment
      produces:
        - application/json
      parameters:
        - description: ID of the shipment to be fetched
          in: path
          name: shipmentID
          required: true
          format: uuid
          type: string
      responses:
        '200':
          description: Successfully fetched the shipment
          schema:
            $ref: '#/definitions/MTOShipment'
        '400':
          $ref: '#/responses/InvalidRequest'
        '403':
          $ref: '#/responses/PermissionDenied'
        '404':
          $ref: '#/responses/NotFound'
        '422':
          $ref: '#/responses/UnprocessableEntity'
        '500':
          $ref: '#/responses/ServerError'
    delete:
      summary: Soft deletes a shipment by ID
      description: Soft deletes a shipment by ID
      operationId: deleteShipment
      tags:
        - shipment
      produces:
        - application/json
      parameters:
        - description: ID of the shipment to be deleted
          in: path
          name: shipmentID
          required: true
          format: uuid
          type: string
      responses:
        '204':
          description: Successfully soft deleted the shipment
        '400':
          $ref: '#/responses/InvalidRequest'
        '403':
          $ref: '#/responses/PermissionDenied'
        '404':
          $ref: '#/responses/NotFound'
        '409':
          $ref: '#/responses/Conflict'
        '422':
          $ref: '#/responses/UnprocessableEntity'
        '500':
          $ref: '#/responses/ServerError'
  '/move_task_orders/{moveTaskOrderID}/mto_shipments/{shipmentID}':
    patch:
      summary: updateMTOShipment
      description: |
        Updates a specified MTO shipment.
        Required fields include:
        * MTO Shipment ID required in path
        * If-Match required in headers
        * No fields required in body
        Optional fields include:
        * New shipment status type
        * Shipment Type
        * Customer requested pick-up date
        * Pick-up Address
        * Delivery Address
        * Secondary Pick-up Address
        * SecondaryDelivery Address
        * Delivery Address Type
        * Customer Remarks
        * Counselor Remarks
        * Releasing / Receiving agents
        * Actual Pro Gear Weight
        * Actual Spouse Pro Gear Weight
      consumes:
        - application/json
      produces:
        - application/json
      operationId: updateMTOShipment
      tags:
        - mtoShipment
      parameters:
        - in: path
          name: moveTaskOrderID
          required: true
          format: uuid
          type: string
          description: ID of move task order for mto shipment to use
        - in: path
          name: shipmentID
          type: string
          format: uuid
          required: true
          description: UUID of the MTO Shipment to update
        - in: header
          name: If-Match
          type: string
          required: true
          description: >
            Optimistic locking is implemented via the `If-Match` header. If the ETag header does not match
            the value of the resource on the server, the server rejects the change with a `412 Precondition Failed` error.
        - in: body
          name: body
          schema:
            $ref: '#/definitions/UpdateShipment'
      responses:
        '200':
          description: Successfully updated the specified MTO shipment.
          schema:
            $ref: 'definitions/MTOShipment.yaml'
        '400':
          $ref: '#/responses/InvalidRequest'
        '401':
          $ref: '#/responses/PermissionDenied'
        '403':
          $ref: '#/responses/PermissionDenied'
        '404':
          $ref: '#/responses/NotFound'
        '412':
          $ref: '#/responses/PreconditionFailed'
        '422':
          $ref: '#/responses/UnprocessableEntity'
        '500':
          $ref: '#/responses/ServerError'
  '/shipments/{shipmentID}/approve':
    parameters:
      - description: ID of the shipment
        in: path
        name: shipmentID
        required: true
        format: uuid
        type: string
    post:
      consumes:
        - application/json
      produces:
        - application/json
      parameters:
        - in: header
          name: If-Match
          type: string
          required: true
      responses:
        '200':
          description: Successfully approved the shipment
          schema:
            $ref: 'definitions/MTOShipment.yaml'
        '403':
          $ref: '#/responses/PermissionDenied'
        '404':
          $ref: '#/responses/NotFound'
        '409':
          $ref: '#/responses/Conflict'
        '412':
          $ref: '#/responses/PreconditionFailed'
        '422':
          $ref: '#/responses/UnprocessableEntity'
        '500':
          $ref: '#/responses/ServerError'
      tags:
        - shipment
      description: Approves a shipment
      operationId: approveShipment
      summary: Approves a shipment
      x-permissions:
        - update.shipment
  '/shipments/{shipmentID}/request-diversion':
    parameters:
      - description: ID of the shipment
        in: path
        name: shipmentID
        required: true
        format: uuid
        type: string
    post:
      consumes:
        - application/json
      produces:
        - application/json
      parameters:
        - in: header
          name: If-Match
          type: string
          required: true
        - in: body
          name: body
          required: true
          schema:
            $ref: '#/definitions/RequestDiversion'
      responses:
        '200':
          description: Successfully requested the shipment diversion
          schema:
            $ref: 'definitions/MTOShipment.yaml'
        '403':
          $ref: '#/responses/PermissionDenied'
        '404':
          $ref: '#/responses/NotFound'
        '409':
          $ref: '#/responses/Conflict'
        '412':
          $ref: '#/responses/PreconditionFailed'
        '422':
          $ref: '#/responses/UnprocessableEntity'
        '500':
          $ref: '#/responses/ServerError'
      tags:
        - shipment
      description: Requests a shipment diversion
      operationId: requestShipmentDiversion
      summary: Requests a shipment diversion
      x-permissions:
        - create.shipmentDiversionRequest
  '/shipments/{shipmentID}/approve-diversion':
    parameters:
      - description: ID of the shipment
        in: path
        name: shipmentID
        required: true
        format: uuid
        type: string
    post:
      consumes:
        - application/json
      produces:
        - application/json
      parameters:
        - in: header
          name: If-Match
          type: string
          required: true
      responses:
        '200':
          description: Successfully approved the shipment diversion
          schema:
            $ref: 'definitions/MTOShipment.yaml'
        '403':
          $ref: '#/responses/PermissionDenied'
        '404':
          $ref: '#/responses/NotFound'
        '409':
          $ref: '#/responses/Conflict'
        '412':
          $ref: '#/responses/PreconditionFailed'
        '422':
          $ref: '#/responses/UnprocessableEntity'
        '500':
          $ref: '#/responses/ServerError'
      x-permissions:
        - update.shipment
      tags:
        - shipment
      description: Approves a shipment diversion
      operationId: approveShipmentDiversion
      summary: Approves a shipment diversion
  '/shipments/{shipmentID}/reject':
    parameters:
      - description: ID of the shipment
        in: path
        name: shipmentID
        required: true
        format: uuid
        type: string
    post:
      consumes:
        - application/json
      produces:
        - application/json
      parameters:
        - in: header
          name: If-Match
          type: string
          required: true
        - in: body
          name: body
          required: true
          schema:
            $ref: '#/definitions/RejectShipment'
      responses:
        '200':
          description: Successfully rejected the shipment
          schema:
            $ref: 'definitions/MTOShipment.yaml'
        '403':
          $ref: '#/responses/PermissionDenied'
        '404':
          $ref: '#/responses/NotFound'
        '409':
          $ref: '#/responses/Conflict'
        '412':
          $ref: '#/responses/PreconditionFailed'
        '422':
          $ref: '#/responses/UnprocessableEntity'
        '500':
          $ref: '#/responses/ServerError'
      tags:
        - shipment
      description: rejects a shipment
      operationId: rejectShipment
      summary: rejects a shipment
  '/shipments/{shipmentID}/request-cancellation':
    parameters:
      - description: ID of the shipment
        in: path
        name: shipmentID
        required: true
        format: uuid
        type: string
    post:
      consumes:
        - application/json
      produces:
        - application/json
      parameters:
        - in: header
          name: If-Match
          type: string
          required: true
      responses:
        '200':
          description: Successfully requested the shipment cancellation
          schema:
            $ref: 'definitions/MTOShipment.yaml'
        '403':
          $ref: '#/responses/PermissionDenied'
        '404':
          $ref: '#/responses/NotFound'
        '409':
          $ref: '#/responses/Conflict'
        '412':
          $ref: '#/responses/PreconditionFailed'
        '422':
          $ref: '#/responses/UnprocessableEntity'
        '500':
          $ref: '#/responses/ServerError'
      tags:
        - shipment
      description: Requests a shipment cancellation
      operationId: requestShipmentCancellation
      summary: Requests a shipment cancellation
      x-permissions:
        - create.shipmentCancellation
  '/shipments/{shipmentID}/request-reweigh':
    parameters:
      - description: ID of the shipment
        in: path
        name: shipmentID
        required: true
        format: uuid
        type: string
    post:
      consumes:
        - application/json
      produces:
        - application/json
      responses:
        '200':
          description: Successfully requested a reweigh of the shipment
          schema:
            $ref: 'definitions/Reweigh.yaml'
        '403':
          $ref: '#/responses/PermissionDenied'
        '404':
          $ref: '#/responses/NotFound'
        '409':
          $ref: '#/responses/Conflict'
        '412':
          $ref: '#/responses/PreconditionFailed'
        '422':
          $ref: '#/responses/UnprocessableEntity'
        '500':
          $ref: '#/responses/ServerError'
      tags:
        - shipment
        - reweigh
      description: Requests a shipment reweigh
      operationId: requestShipmentReweigh
      summary: Requests a shipment reweigh
      x-permissions:
        - create.reweighRequest
  '/shipments/{shipmentID}/review-shipment-address-update':
    parameters:
      - description: ID of the shipment
        in: path
        name: shipmentID
        required: true
        format: uuid
        type: string
    patch:
      consumes:
        - application/json
      produces:
        - application/json
      parameters:
        - in: header
          name: If-Match
          type: string
          required: true
        - in: body
          name: body
          required: true
          schema:
            properties:
              status:
                type: string
                enum:
                  - REJECTED
                  - APPROVED
              officeRemarks:
                type: string
            required:
              - officeRemarks
              - status
      responses:
        '200':
          description: Successfully requested a shipment address update
          schema:
            $ref: 'definitions/ShipmentAddressUpdate.yaml'
        '403':
          $ref: '#/responses/PermissionDenied'
        '404':
          $ref: '#/responses/NotFound'
        '409':
          $ref: '#/responses/Conflict'
        '412':
          $ref: '#/responses/PreconditionFailed'
        '422':
          $ref: '#/responses/UnprocessableEntity'
        '500':
          $ref: '#/responses/ServerError'
      tags:
        - shipment
      description: This endpoint is used to approve a address update request. Office remarks are required.
        Approving the address update will update the Destination Final Address of the associated service item
      operationId: reviewShipmentAddressUpdate
      summary: Allows TOO to review a shipment address update
  '/shipments/{shipmentID}/sit-extensions':
    post:
      summary: Create an approved SIT Duration Update
      description: TOO can creates an already-approved SIT Duration Update on behalf of a customer
      consumes:
        - application/json
      produces:
        - application/json
      operationId: createApprovedSITDurationUpdate
      tags:
        - shipment
        - sitExtension
      parameters:
        - description: ID of the shipment
          in: path
          name: shipmentID
          required: true
          format: uuid
          type: string
        - in: body
          name: body
          schema:
            $ref: '#/definitions/CreateApprovedSITDurationUpdate'
          required: true
        - in: header
          description: We want the shipment's eTag rather than the SIT Duration Update eTag as the SIT Duration Update is always associated with a shipment
          name: If-Match
          type: string
          required: true
      responses:
        '200':
          description: Successfully created a SIT Extension.
          schema:
            $ref: 'definitions/MTOShipment.yaml'
        '400':
          $ref: '#/responses/InvalidRequest'
        '403':
          $ref: '#/responses/PermissionDenied'
        '404':
          $ref: '#/responses/NotFound'
        '422':
          $ref: '#/responses/UnprocessableEntity'
        '500':
          $ref: '#/responses/ServerError'
      x-permissions:
        - create.SITExtension
  '/shipments/{shipmentID}/sit-extensions/{sitExtensionID}/approve':
    parameters:
      - description: ID of the shipment
        in: path
        name: shipmentID
        required: true
        format: uuid
        type: string
      - description: ID of the SIT extension
        in: path
        name: sitExtensionID
        required: true
        format: uuid
        type: string
    patch:
      consumes:
        - application/json
      produces:
        - application/json
      parameters:
        - in: body
          name: body
          required: true
          schema:
            $ref: '#/definitions/ApproveSITExtension'
        - in: header
          description: We want the shipment's eTag rather than the SIT extension eTag as the SIT extension is always associated with a shipment
          name: If-Match
          type: string
          required: true
      responses:
        '200':
          description: Successfully approved a SIT extension
          schema:
            $ref: 'definitions/MTOShipment.yaml'
        '403':
          $ref: '#/responses/PermissionDenied'
        '404':
          $ref: '#/responses/NotFound'
        '409':
          $ref: '#/responses/Conflict'
        '412':
          $ref: '#/responses/PreconditionFailed'
        '422':
          $ref: '#/responses/UnprocessableEntity'
        '500':
          $ref: '#/responses/ServerError'
      tags:
        - shipment
        - sitExtension
      description: Approves a SIT extension
      operationId: approveSITExtension
      summary: Approves a SIT extension
      x-permissions:
        - update.SITExtension
  '/shipments/{shipmentID}/sit-extensions/{sitExtensionID}/deny':
    parameters:
      - description: ID of the shipment
        in: path
        name: shipmentID
        required: true
        format: uuid
        type: string
      - description: ID of the SIT extension
        in: path
        name: sitExtensionID
        required: true
        format: uuid
        type: string
    patch:
      consumes:
        - application/json
      produces:
        - application/json
      parameters:
        - in: body
          name: body
          required: true
          schema:
            $ref: '#/definitions/DenySITExtension'
        - in: header
          name: If-Match
          type: string
          required: true
      responses:
        '200':
          description: Successfully denied a SIT extension
          schema:
            $ref: 'definitions/MTOShipment.yaml'
        '403':
          $ref: '#/responses/PermissionDenied'
        '404':
          $ref: '#/responses/NotFound'
        '409':
          $ref: '#/responses/Conflict'
        '412':
          $ref: '#/responses/PreconditionFailed'
        '422':
          $ref: '#/responses/UnprocessableEntity'
        '500':
          $ref: '#/responses/ServerError'
      tags:
        - shipment
        - sitExtension
      description: Denies a SIT extension
      operationId: denySITExtension
      summary: Denies a SIT extension
      x-permissions:
        - update.SITExtension
  '/shipments/{shipmentID}/sit-service-item/convert-to-customer-expense':
    parameters:
      - description: ID of the shipment
        in: path
        name: shipmentID
        required: true
        format: uuid
        type: string
    patch:
      consumes:
        - application/json
      produces:
        - application/json
      parameters:
        - in: body
          name: body
          required: true
          schema:
            $ref: '#/definitions/UpdateSITServiceItemCustomerExpense'
        - in: header
          name: If-Match
          type: string
          required: true
      responses:
        '200':
          description: Successfully converted to customer expense
          schema:
            $ref: 'definitions/MTOShipment.yaml'
        '403':
          $ref: '#/responses/PermissionDenied'
        '404':
          $ref: '#/responses/NotFound'
        '409':
          $ref: '#/responses/Conflict'
        '412':
          $ref: '#/responses/PreconditionFailed'
        '422':
          $ref: '#/responses/UnprocessableEntity'
        '500':
          $ref: '#/responses/ServerError'
      tags:
        - shipment
        - mtoServiceItem
      description: Converts a SIT to customer expense
      operationId: updateSITServiceItemCustomerExpense
      summary: Converts a SIT to customer expense
      x-permissions:
        - update.MTOServiceItem
  /shipments/{shipmentID}/ppm-documents:
    parameters:
      - description: ID of the shipment
        in: path
        name: shipmentID
        required: true
        format: uuid
        type: string
    get:
      summary: Gets all the PPM documents for a PPM shipment
      description: |
        Retrieves all of the documents and associated uploads for each ppm document type connected to a PPM shipment. This
        excludes any deleted PPM documents.
      operationId: getPPMDocuments
      tags:
        - ppm
      consumes:
        - application/json
      produces:
        - application/json
      responses:
        '200':
          description: All PPM documents and associated uploads for the specified PPM shipment.
          schema:
            $ref: 'definitions/PPMDocuments.yaml'
        '401':
          $ref: '#/responses/PermissionDenied'
        '403':
          $ref: '#/responses/PermissionDenied'
        '422':
          $ref: '#/responses/UnprocessableEntity'
        '500':
          $ref: '#/responses/ServerError'
  /ppm-shipments/{ppmShipmentId}/weight-ticket/{weightTicketId}:
    parameters:
      - $ref: 'parameters/ppmShipmentId.yaml'
      - $ref: 'parameters/weightTicketId.yaml'
    patch:
      summary: Updates a weight ticket document
      description: |
        Updates a PPM shipment's weight ticket document with new information. Only some of the weight ticket document's
        fields are editable because some have to be set by the customer, e.g. vehicle description.
      operationId: updateWeightTicket
      tags:
        - ppm
      consumes:
        - application/json
      produces:
        - application/json
      parameters:
        - $ref: 'parameters/ifMatch.yaml'
        - in: body
          name: updateWeightTicketPayload
          required: true
          schema:
            $ref: '#/definitions/UpdateWeightTicket'
      responses:
        '200':
          description: returns an updated weight ticket object
          schema:
            $ref: 'definitions/WeightTicket.yaml'
        '400':
          $ref: '#/responses/InvalidRequest'
        '401':
          $ref: '#/responses/PermissionDenied'
        '403':
          $ref: '#/responses/PermissionDenied'
        '404':
          $ref: '#/responses/NotFound'
        '412':
          $ref: '#/responses/PreconditionFailed'
        '422':
          $ref: '#/responses/UnprocessableEntity'
        '500':
          $ref: '#/responses/ServerError'
  /ppm-shipments/{ppmShipmentId}/moving-expenses/{movingExpenseId}:
    parameters:
      - $ref: 'parameters/ppmShipmentId.yaml'
      - $ref: 'parameters/movingExpenseId.yaml'
    patch:
      summary: Updates the moving expense
      description: |
        Updates a PPM shipment's moving expense with new information. Only some of the moving expense's fields are
        editable because some have to be set by the customer, e.g. the description and the moving expense type.
      operationId: updateMovingExpense
      tags:
        - ppm
      consumes:
        - application/json
      produces:
        - application/json
      parameters:
        - $ref: 'parameters/ifMatch.yaml'
        - in: body
          name: updateMovingExpense
          required: true
          schema:
            $ref: '#/definitions/UpdateMovingExpense'
      responses:
        '200':
          description: returns an updated moving expense object
          schema:
            $ref: 'definitions/MovingExpense.yaml'
        '400':
          $ref: '#/responses/InvalidRequest'
        '401':
          $ref: '#/responses/PermissionDenied'
        '403':
          $ref: '#/responses/PermissionDenied'
        '404':
          $ref: '#/responses/NotFound'
        '412':
          $ref: '#/responses/PreconditionFailed'
        '422':
          $ref: '#/responses/UnprocessableEntity'
        '500':
          $ref: '#/responses/ServerError'
  /ppm-shipments/{ppmShipmentId}/pro-gear-weight-tickets/{proGearWeightTicketId}:
    parameters:
      - $ref: 'parameters/ppmShipmentId.yaml'
      - $ref: 'parameters/proGearWeightTicketId.yaml'
    patch:
      summary: Updates a pro-gear weight ticket
      description: |
        Updates a PPM shipment's pro-gear weight ticket with new information. Only some of the fields are editable
        because some have to be set by the customer, e.g. the description.
      operationId: updateProGearWeightTicket
      tags:
        - ppm
      consumes:
        - application/json
      produces:
        - application/json
      parameters:
        - $ref: 'parameters/ifMatch.yaml'
        - in: body
          name: updateProGearWeightTicket
          required: true
          schema:
            $ref: '#/definitions/UpdateProGearWeightTicket'
      responses:
        '200':
          description: returns an updated pro-gear weight ticket object
          schema:
            $ref: 'definitions/ProGearWeightTicket.yaml'
        '400':
          $ref: '#/responses/InvalidRequest'
        '401':
          $ref: '#/responses/PermissionDenied'
        '403':
          $ref: '#/responses/PermissionDenied'
        '404':
          $ref: '#/responses/NotFound'
        '412':
          $ref: '#/responses/PreconditionFailed'
        '422':
          $ref: '#/responses/UnprocessableEntity'
        '500':
          $ref: '#/responses/ServerError'
  /ppm-shipments/{ppmShipmentId}/aoa-packet:
    parameters:
      - description: the id for the ppmshipment with aoa to be downloaded
        in: path
        name: ppmShipmentId
        required: true
        type: string
    get:
      summary: Downloads AOA Packet form PPMShipment as a PDF
      description: |
        ### Functionality
        This endpoint downloads all uploaded move order documentation combined with the Shipment Summary Worksheet into a single PDF.
        ### Errors
        * The PPMShipment must have requested an AOA.
        * The PPMShipment AOA Request must have been approved.
      operationId: showAOAPacket
      tags:
        - ppm
      produces:
        - application/pdf
      responses:
        '200':
          headers:
            Content-Disposition:
              type: string
              description: File name to download
          description: AOA PDF
          schema:
            format: binary
            type: file
        '400':
          $ref: '#/responses/InvalidRequest'
        '403':
          $ref: '#/responses/PermissionDenied'
        '404':
          $ref: '#/responses/NotFound'
        '422':
          $ref: '#/responses/UnprocessableEntity'
        '500':
          $ref: '#/responses/ServerError'
  /ppm-shipments/{ppmShipmentId}/finish-document-review:
    parameters:
      - $ref: 'parameters/ppmShipmentId.yaml'
    patch:
      summary: Updates a PPM shipment's status after document review
      description: |
        Updates a PPM shipment's status once documents have been reviewed. Status is updated depending on whether any documents have been rejected.
      operationId: finishDocumentReview
      tags:
        - ppm
      consumes:
        - application/json
      produces:
        - application/json
      parameters:
        - in: header
          name: If-Match
          type: string
          required: true
      responses:
        '200':
          description: Successfully finished document review
          schema:
            $ref: 'definitions/PPMShipment.yaml'
        '400':
          $ref: '#/responses/InvalidRequest'
        '401':
          $ref: '#/responses/PermissionDenied'
        '403':
          $ref: '#/responses/PermissionDenied'
        '404':
          $ref: '#/responses/NotFound'
        '409':
          $ref: '#/responses/Conflict'
        '412':
          $ref: '#/responses/PreconditionFailed'
        '422':
          $ref: '#/responses/UnprocessableEntity'
        '500':
          $ref: '#/responses/ServerError'
      x-permissions:
        - update.shipment
  /ppm-shipments/{ppmShipmentId}/ppm-sit:
    patch:
      summary: Updates a PPM shipment's SIT values
      description: |
        Updates a PPM shipment's SIT values
      operationId: updatePPMSIT
      tags:
        - ppm
      consumes:
        - application/json
      produces:
        - application/json
      parameters:
        - $ref: 'parameters/ppmShipmentId.yaml'
        - in: header
          name: If-Match
          type: string
          required: true
        - in: body
          name: body
          schema:
            $ref: 'definitions/PPMShipmentSIT.yaml'
      responses:
        '200':
          description: Successfully finished PPM SIT update
          schema:
            $ref: 'definitions/PPMShipment.yaml'
        '400':
          $ref: '#/responses/InvalidRequest'
        '403':
          $ref: '#/responses/PermissionDenied'
        '404':
          $ref: '#/responses/NotFound'
        '412':
          $ref: '#/responses/PreconditionFailed'
        '422':
          $ref: '#/responses/UnprocessableEntity'
        '500':
          $ref: '#/responses/ServerError'
  /ppm-shipments/{ppmShipmentId}/closeout:
    parameters:
      - $ref: 'parameters/ppmShipmentId.yaml'
    get:
      summary: Get the closeout calcuations for the specified PPM shipment
      description: |
        Retrieves the closeout calculations for the specified PPM shipment.
      operationId: getPPMCloseout
      tags:
        - ppm
      produces:
        - application/json
      responses:
        '200':
          description: Returns closeout for the specified PPM shipment.
          schema:
            $ref: 'definitions/PPMCloseout.yaml'
        '400':
          $ref: '#/responses/InvalidRequest'
        '403':
          $ref: '#/responses/PermissionDenied'
        '404':
          $ref: '#/responses/NotFound'
        '422':
          $ref: '#/responses/UnprocessableEntity'
        '500':
          $ref: '#/responses/ServerError'
  /ppm-shipments/{ppmShipmentId}/actual-weight:
    parameters:
      - $ref: 'parameters/ppmShipmentId.yaml'
    get:
      summary: Get the actual weight for a PPM shipment
      description: |
        Retrieves the actual weight for the specified PPM shipment.
      operationId: getPPMActualWeight
      tags:
        - ppm
      produces:
        - application/json
      responses:
        '200':
          description: Returns actual weight for the specified PPM shipment.
          schema:
            $ref: 'definitions/PPMActualWeight.yaml'
        '400':
          $ref: '#/responses/InvalidRequest'
        '403':
          $ref: '#/responses/PermissionDenied'
        '404':
          $ref: '#/responses/NotFound'
        '422':
          $ref: '#/responses/UnprocessableEntity'
        '500':
          $ref: '#/responses/ServerError'
  /ppm-shipments/{ppmShipmentId}/sit_location/{sitLocation}/sit-estimated-cost:
    parameters:
      - $ref: 'parameters/ppmShipmentId.yaml'
      - in: path
        format: string
        description: location of sit
        name: sitLocation
        required: true
        type: string
        enum:
          - ORIGIN
          - DESTINATION
      - in: query
        format: date-time
        description: Date entered into SIT
        name: sitEntryDate
        required: true
        type: string
      - in: query
        format: date-time
        description: Date departed SIT
        name: sitDepartureDate
        required: true
        type: string
      - in: query
        description: Weight stored in SIT
        name: weightStored
        required: true
        type: integer
        minimum: 0
    get:
      summary: Get the SIT estimated cost for a PPM shipment
      description: |
        Calculates and returns the SIT estimated cost for the specified PPM shipment.
      operationId: getPPMSITEstimatedCost
      tags:
        - ppm
      produces:
        - application/json
      responses:
        '200':
          description: Calculates and returns the SIT estimated cost for the specified PPM shipment.
          schema:
            $ref: 'definitions/PPMSITEstimatedCost.yaml'
        '400':
          $ref: '#/responses/InvalidRequest'
        '403':
          $ref: '#/responses/PermissionDenied'
        '404':
          $ref: '#/responses/NotFound'
        '422':
          $ref: '#/responses/UnprocessableEntity'
        '500':
          $ref: '#/responses/ServerError'
  /ppm-shipments/{ppmShipmentId}/payment-packet:
    get:
      summary: Returns PPM payment packet
      description: Generates a PDF containing all user uploaded documentations for PPM. Contains SSW form, orders, weight and expense documentations.
      operationId: showPaymentPacket
      tags:
        - ppm
      parameters:
        - in: path
          name: ppmShipmentId
          type: string
          format: uuid
          required: true
          description: UUID of the ppmShipment
      produces:
        - application/pdf
      responses:
        '200':
          headers:
            Content-Disposition:
              type: string
              description: File name to download
          description: PPM Payment Packet PDF
          schema:
            format: binary
            type: file
        '400':
          description: invalid request
        '401':
          description: request requires user authentication
        '403':
          description: user is not authorized
        '404':
          description: ppm not found
        '500':
          description: internal server error
  '/move_task_orders/{moveTaskOrderID}/mto_shipments/{shipmentID}/mto-agents':
    parameters:
      - description: ID of move task order
        in: path
        name: moveTaskOrderID
        required: true
        format: uuid
        type: string
      - description: ID of the shipment
        in: path
        name: shipmentID
        required: true
        format: uuid
        type: string
    get:
      produces:
        - application/json
      parameters: []
      responses:
        '200':
          description: Successfully retrieved all agents for a move task order
          schema:
            $ref: 'definitions/MTOAgents.yaml'
        '404':
          $ref: '#/responses/NotFound'
        '422':
          $ref: '#/responses/UnprocessableEntity'
        '500':
          $ref: '#/responses/ServerError'
      tags:
        - mtoAgent
      description: Fetches a list of agents associated with a move task order.
      operationId: fetchMTOAgentList
      summary: Fetch move task order agents.
  '/move-task-orders/{moveTaskOrderID}/service-items/{mtoServiceItemID}':
    parameters:
      - description: ID of move to use
        in: path
        name: moveTaskOrderID
        required: true
        type: string
      - description: ID of line item to use
        in: path
        name: mtoServiceItemID
        required: true
        type: string
    get:
      produces:
        - application/json
      parameters: []
      responses:
        '200':
          description: Successfully retrieved a line item for a move task order by ID
          schema:
            $ref: 'definitions/MTOServiceItemSingle.yaml'
        '400':
          $ref: '#/responses/InvalidRequest'
        '401':
          $ref: '#/responses/PermissionDenied'
        '403':
          $ref: '#/responses/PermissionDenied'
        '404':
          $ref: '#/responses/NotFound'
        '500':
          $ref: '#/responses/ServerError'
      tags:
        - mtoServiceItem
      description: Gets a line item by ID for a move by ID
      operationId: getMTOServiceItem
      summary: Gets a line item by ID for a move by ID
  '/move-task-orders/{moveTaskOrderID}/service-items/{mtoServiceItemID}/status':
    parameters:
      - description: ID of move to use
        in: path
        name: moveTaskOrderID
        required: true
        type: string
      - description: ID of line item to use
        in: path
        name: mtoServiceItemID
        required: true
        type: string
    patch:
      consumes:
        - application/json
      produces:
        - application/json
      parameters:
        - in: body
          name: body
          required: true
          schema:
            $ref: '#/definitions/PatchMTOServiceItemStatusPayload'
        - in: header
          name: If-Match
          type: string
          required: true
      responses:
        '200':
          description: >-
            Successfully updated status for a line item for a move task order by
            ID
          schema:
            $ref: 'definitions/MTOServiceItem.yaml'
        '400':
          $ref: '#/responses/InvalidRequest'
        '401':
          $ref: '#/responses/PermissionDenied'
        '403':
          $ref: '#/responses/PermissionDenied'
        '404':
          $ref: '#/responses/NotFound'
        '412':
          $ref: '#/responses/PreconditionFailed'
        '422':
          $ref: '#/responses/UnprocessableEntity'
        '500':
          $ref: '#/responses/ServerError'
      tags:
        - mtoServiceItem
      description: Changes the status of a line item for a move by ID
      operationId: updateMTOServiceItemStatus
      summary: Change the status of a line item for a move by ID
      x-permissions:
        - update.MTOServiceItem
  '/service-item/{mtoServiceItemID}/entry-date-update':
    parameters:
      - description: ID of the service item
        in: path
        name: mtoServiceItemID
        required: true
        type: string
    patch:
      consumes:
        - application/json
      produces:
        - application/json
      parameters:
        - in: body
          name: body
          required: true
          schema:
            $ref: 'definitions/ServiceItemSitEntryDate.yaml'
      responses:
        '200':
          description: Successfully updated SIT entry date
          schema:
            $ref: 'definitions/MTOServiceItemSingle.yaml'
        '400':
          $ref: '#/responses/InvalidRequest'
        '401':
          $ref: '#/responses/PermissionDenied'
        '403':
          $ref: '#/responses/PermissionDenied'
        '404':
          $ref: '#/responses/NotFound'
        '412':
          $ref: '#/responses/PreconditionFailed'
        '422':
          $ref: '#/responses/UnprocessableEntity'
        '500':
          $ref: '#/responses/ServerError'
      tags:
        - mtoServiceItem
      description: Locates the service item in the database and updates the SIT entry date for the selected service item and returns the service item
      operationId: updateServiceItemSitEntryDate
      summary: Updates a service item's SIT entry date by ID
  '/move-task-orders/{moveTaskOrderID}/status':
    patch:
      consumes:
        - application/json
      produces:
        - application/json
      parameters:
        - description: ID of move to use
          in: path
          name: moveTaskOrderID
          required: true
          type: string
        - in: header
          name: If-Match
          type: string
          required: true
        - in: body
          name: serviceItemCodes
          schema:
            $ref: '#/definitions/MTOApprovalServiceItemCodes'
          required: true
      responses:
        '200':
          description: Successfully updated move task order status
          schema:
            $ref: '#/definitions/Move'
        '400':
          $ref: '#/responses/InvalidRequest'
        '401':
          $ref: '#/responses/PermissionDenied'
        '403':
          $ref: '#/responses/PermissionDenied'
        '404':
          $ref: '#/responses/NotFound'
        '409':
          $ref: '#/responses/Conflict'
        '412':
          $ref: '#/responses/PreconditionFailed'
        '422':
          $ref: '#/responses/UnprocessableEntity'
        '500':
          $ref: '#/responses/ServerError'
      tags:
        - moveTaskOrder
      description: Changes move task order status to make it available to prime
      operationId: updateMoveTaskOrderStatus
      summary: Change the status of a move task order to make it available to prime
      x-permissions:
        - update.move
        - create.serviceItem
  '/move-task-orders/{moveTaskOrderID}/status/service-counseling-completed':
    patch:
      consumes:
        - application/json
      produces:
        - application/json
      parameters:
        - description: ID of move to use
          in: path
          name: moveTaskOrderID
          required: true
          type: string
        - in: header
          name: If-Match
          type: string
          required: true
      responses:
        '200':
          description: Successfully updated move task order status
          schema:
            $ref: '#/definitions/Move'
        '400':
          $ref: '#/responses/InvalidRequest'
        '401':
          $ref: '#/responses/PermissionDenied'
        '403':
          $ref: '#/responses/PermissionDenied'
        '404':
          $ref: '#/responses/NotFound'
        '409':
          $ref: '#/responses/Conflict'
        '412':
          $ref: '#/responses/PreconditionFailed'
        '422':
          $ref: '#/responses/UnprocessableEntity'
        '500':
          $ref: '#/responses/ServerError'
      tags:
        - moveTaskOrder
      description: Changes move (move task order) status to service counseling completed
      operationId: updateMTOStatusServiceCounselingCompleted
      summary: Changes move (move task order) status to service counseling completed
  '/move-task-orders/{moveTaskOrderID}/payment-service-items/{paymentServiceItemID}/status':
    parameters:
      - description: ID of move to use
        in: path
        name: moveTaskOrderID
        required: true
        type: string
      - description: ID of payment service item to use
        in: path
        name: paymentServiceItemID
        required: true
        type: string
    patch:
      consumes:
        - application/json
      produces:
        - application/json
      parameters:
        - in: body
          name: body
          required: true
          schema:
            $ref: '#/definitions/PaymentServiceItem'
        - in: header
          name: If-Match
          type: string
          required: true
      responses:
        '200':
          description: >-
            Successfully updated status for a line item for a move task order by
            ID
          schema:
            $ref: '#/definitions/PaymentServiceItem'
        '400':
          $ref: '#/responses/InvalidRequest'
        '401':
          $ref: '#/responses/PermissionDenied'
        '403':
          $ref: '#/responses/PermissionDenied'
        '404':
          $ref: '#/responses/NotFound'
        '412':
          $ref: '#/responses/PreconditionFailed'
        '422':
          $ref: '#/responses/UnprocessableEntity'
        '500':
          $ref: '#/responses/ServerError'
      tags:
        - paymentServiceItem
      description: Changes the status of a line item for a move by ID
      operationId: updatePaymentServiceItemStatus
      summary: Change the status of a payment service item for a move by ID
      x-permissions:
        - update.paymentServiceItemStatus
  '/move-task-orders/{moveTaskOrderID}/billable-weights-reviewed-at':
    patch:
      consumes:
        - application/json
      produces:
        - application/json
      parameters:
        - description: ID of move to use
          in: path
          name: moveTaskOrderID
          required: true
          type: string
        - in: header
          name: If-Match
          type: string
          required: true
      responses:
        '200':
          description: Successfully updated move task order billableWeightsReviewedAt field
          schema:
            $ref: '#/definitions/Move'
        '400':
          $ref: '#/responses/InvalidRequest'
        '401':
          $ref: '#/responses/PermissionDenied'
        '403':
          $ref: '#/responses/PermissionDenied'
        '404':
          $ref: '#/responses/NotFound'
        '409':
          $ref: '#/responses/Conflict'
        '412':
          $ref: '#/responses/PreconditionFailed'
        '422':
          $ref: '#/responses/UnprocessableEntity'
        '500':
          $ref: '#/responses/ServerError'
      tags:
        - moveTaskOrder
      description: Changes move (move task order) billableWeightsReviewedAt field to a timestamp
      operationId: updateMTOReviewedBillableWeightsAt
  '/move-task-orders/{moveTaskOrderID}/tio-remarks':
    patch:
      consumes:
        - application/json
      produces:
        - application/json
      parameters:
        - description: ID of move to use
          in: path
          name: moveTaskOrderID
          required: true
          type: string
        - in: header
          name: If-Match
          type: string
          required: true
        - in: body
          name: body
          required: true
          schema:
            $ref: '#/definitions/Move'
      responses:
        '200':
          description: Successfully updated move task order tioRemarks field
          schema:
            $ref: '#/definitions/Move'
        '400':
          $ref: '#/responses/InvalidRequest'
        '401':
          $ref: '#/responses/PermissionDenied'
        '403':
          $ref: '#/responses/PermissionDenied'
        '404':
          $ref: '#/responses/NotFound'
        '409':
          $ref: '#/responses/Conflict'
        '412':
          $ref: '#/responses/PreconditionFailed'
        '422':
          $ref: '#/responses/UnprocessableEntity'
        '500':
          $ref: '#/responses/ServerError'
      tags:
        - moveTaskOrder
      description: Changes move (move task order) billableWeightsReviewedAt field to a timestamp
      operationId: updateMoveTIORemarks
  '/move-task-orders/{moveTaskOrderID}/entitlements':
    parameters:
      - description: ID of move to use
        in: path
        name: moveTaskOrderID
        required: true
        type: string
    get:
      produces:
        - application/json
      parameters: []
      tags:
        - moveTaskOrder
      responses:
        '200':
          description: Successfully retrieved entitlements
          schema:
            $ref: '#/definitions/Entitlements'
        '400':
          $ref: '#/responses/InvalidRequest'
        '401':
          $ref: '#/responses/PermissionDenied'
        '403':
          $ref: '#/responses/PermissionDenied'
        '404':
          $ref: '#/responses/NotFound'
        '500':
          $ref: '#/responses/ServerError'
      description: Gets entitlements
      operationId: getEntitlements
      summary: Gets entitlements for a move by ID
  '/payment-requests/{paymentRequestID}':
    parameters:
      - description: UUID of payment request
        format: uuid
        in: path
        name: paymentRequestID
        required: true
        type: string
    get:
      produces:
        - application/json
      parameters: []
      responses:
        '200':
          description: fetched instance of payment request
          schema:
            $ref: '#/definitions/PaymentRequest'
        '400':
          $ref: '#/responses/InvalidRequest'
        '401':
          $ref: '#/responses/PermissionDenied'
        '403':
          $ref: '#/responses/PermissionDenied'
        '404':
          $ref: '#/responses/NotFound'
        '500':
          $ref: '#/responses/ServerError'
      tags:
        - paymentRequests
      description: Fetches an instance of a payment request by id
      operationId: getPaymentRequest
      summary: Fetches a payment request by id
      x-permissions:
        - read.paymentRequest
  '/moves/{locator}/closeout-office':
    parameters:
      - description: move code to identify a move to update the PPM shipment's closeout office for Army and Air Force service members
        format: string
        in: path
        name: locator
        required: true
        type: string
    patch:
      description: Sets the transportation office closeout location for where the Move's PPM Shipment documentation will be reviewed by
      tags:
        - move
      operationId: updateCloseoutOffice
      x-permissions:
        - update.closeoutOffice
      summary: Updates a Move's PPM closeout office for Army and Air Force customers
      produces:
        - application/json
      consumes:
        - application/json
      parameters:
        - in: body
          name: body
          schema:
            properties:
              closeoutOfficeId:
                type: string
                format: uuid
            required:
              - closeoutOfficeId
        - in: header
          name: If-Match
          type: string
          required: true
      responses:
        '200':
          description: Successfully set the closeout office for the move
          schema:
            $ref: '#/definitions/Move'
        '400':
          $ref: '#/responses/InvalidRequest'
        '401':
          $ref: '#/responses/PermissionDenied'
        '403':
          $ref: '#/responses/PermissionDenied'
        '404':
          $ref: '#/responses/NotFound'
        '412':
          $ref: '#/responses/PreconditionFailed'
        '422':
          $ref: '#/responses/UnprocessableEntity'
        '500':
          $ref: '#/responses/ServerError'
  '/moves/{locator}/customer-support-remarks':
    parameters:
      - description: move code to identify a move for customer support remarks
        format: string
        in: path
        name: locator
        required: true
        type: string
    post:
      produces:
        - application/json
      consumes:
        - application/json
      parameters:
        - in: body
          name: body
          schema:
            $ref: '#/definitions/CreateCustomerSupportRemark'
      responses:
        '200':
          description: Successfully created customer support remark
          schema:
            $ref: 'definitions/CustomerSupportRemark.yaml'
        '400':
          $ref: '#/responses/InvalidRequest'
        '404':
          $ref: '#/responses/NotFound'
        '422':
          $ref: '#/responses/UnprocessableEntity'
        '500':
          $ref: '#/responses/ServerError'
      tags:
        - customerSupportRemarks
      description: Creates a customer support remark for a move
      operationId: createCustomerSupportRemarkForMove
      summary: Creates a customer support remark for a move
    get:
      produces:
        - application/json
      parameters: []
      responses:
        '200':
          description: Successfully retrieved all line items for a move task order
          schema:
            $ref: 'definitions/CustomerSupportRemarks.yaml'
        '403':
          $ref: '#/responses/PermissionDenied'
        '404':
          $ref: '#/responses/NotFound'
        '422':
          $ref: '#/responses/UnprocessableEntity'
        '500':
          $ref: '#/responses/ServerError'
      tags:
        - customerSupportRemarks
      description: Fetches customer support remarks for a move
      operationId: getCustomerSupportRemarksForMove
      summary: Fetches customer support remarks using the move code (locator).
  '/customer-support-remarks/{customerSupportRemarkID}':
    parameters:
      - in: path
        description: the customer support remark ID to be modified
        name: customerSupportRemarkID
        required: true
        type: string
        format: uuid
    patch:
      tags:
        - customerSupportRemarks
      description: Updates a customer support remark for a move
      operationId: updateCustomerSupportRemarkForMove
      summary: Updates a customer support remark for a move
      consumes:
        - application/json
      produces:
        - application/json
      parameters:
        - in: body
          name: body
          required: true
          schema:
            $ref: '#/definitions/UpdateCustomerSupportRemarkPayload'
      responses:
        '200':
          description: Successfully updated customer support remark
          schema:
            $ref: 'definitions/CustomerSupportRemark.yaml'
        '400':
          $ref: '#/responses/InvalidRequest'
        '403':
          $ref: '#/responses/PermissionDenied'
        '404':
          $ref: '#/responses/NotFound'
        '422':
          $ref: '#/responses/UnprocessableEntity'
        '500':
          $ref: '#/responses/ServerError'
    delete:
      summary: Soft deletes a customer support remark by ID
      description: Soft deletes a customer support remark by ID
      operationId: deleteCustomerSupportRemark
      tags:
        - customerSupportRemarks
      produces:
        - application/json
      responses:
        '204':
          description: Successfully soft deleted the shipment
        '400':
          $ref: '#/responses/InvalidRequest'
        '403':
          $ref: '#/responses/PermissionDenied'
        '404':
          $ref: '#/responses/NotFound'
        '409':
          $ref: '#/responses/Conflict'
        '422':
          $ref: '#/responses/UnprocessableEntity'
        '500':
          $ref: '#/responses/ServerError'
  '/moves/{locator}/evaluation-reports':
    parameters:
      - in: path
        name: locator
        required: true
        type: string
    post:
      produces:
        - application/json
      consumes:
        - application/json
      parameters:
        - in: body
          name: body
          schema:
            $ref: '#/definitions/CreateEvaluationReport'
      responses:
        '200':
          description: Successfully created evaluation report
          schema:
            $ref: '#/definitions/EvaluationReport'
        '400':
          $ref: '#/responses/InvalidRequest'
        '404':
          $ref: '#/responses/NotFound'
        '422':
          $ref: '#/responses/UnprocessableEntity'
        '500':
          $ref: '#/responses/ServerError'
      x-permissions:
        - create.evaluationReport
      tags:
        - evaluationReports
      description: Creates an evaluation report
      operationId: createEvaluationReport
      summary: Creates an evaluation report
  '/evaluation-reports/{reportID}/download':
    parameters:
      - in: path
        description: the evaluation report ID to be downloaded
        name: reportID
        required: true
        type: string
        format: uuid
    get:
      summary: Downloads an evaluation report as a PDF
      description: Downloads an evaluation report as a PDF
      operationId: downloadEvaluationReport
      tags:
        - evaluationReports
      produces:
        - application/pdf
      responses:
        '200':
          headers:
            Content-Disposition:
              type: string
              description: File name to download
          description: Evaluation report PDF
          schema:
            format: binary
            type: file
        '403':
          $ref: '#/responses/PermissionDenied'
        '404':
          $ref: '#/responses/NotFound'
        '500':
          $ref: '#/responses/ServerError'
  '/evaluation-reports/{reportID}':
    parameters:
      - in: path
        description: the evaluation report ID to be modified
        name: reportID
        required: true
        type: string
        format: uuid
    get:
      summary: Gets an evaluation report by ID
      description: Gets an evaluation report by ID
      operationId: getEvaluationReport
      tags:
        - evaluationReports
      produces:
        - application/json
      responses:
        '200':
          description: Successfully got the report
          schema:
            $ref: '#/definitions/EvaluationReport'
        '400':
          $ref: '#/responses/InvalidRequest'
        '403':
          $ref: '#/responses/PermissionDenied'
        '404':
          $ref: '#/responses/NotFound'
        '500':
          $ref: '#/responses/ServerError'
    delete:
      summary: Deletes an evaluation report by ID
      description: Deletes an evaluation report by ID
      operationId: deleteEvaluationReport
      x-permissions:
        - delete.evaluationReport
      tags:
        - evaluationReports
      produces:
        - application/json
      responses:
        '204':
          description: Successfully deleted the report
        '400':
          $ref: '#/responses/InvalidRequest'
        '403':
          $ref: '#/responses/PermissionDenied'
        '404':
          $ref: '#/responses/NotFound'
        '409':
          $ref: '#/responses/Conflict'
        '422':
          $ref: '#/responses/UnprocessableEntity'
        '500':
          $ref: '#/responses/ServerError'
    put:
      summary: Saves an evaluation report as a draft
      description: Saves an evaluation report as a draft
      operationId: saveEvaluationReport
      x-permissions:
        - update.evaluationReport
      tags:
        - evaluationReports
      produces:
        - application/json
      consumes:
        - application/json
      parameters:
        - in: body
          name: body
          schema:
            $ref: '#/definitions/EvaluationReport'
        - in: header
          name: If-Match
          type: string
          required: true
          description: >
            Optimistic locking is implemented via the `If-Match` header. If the ETag header does not match
            the value of the resource on the server, the server rejects the change with a `412 Precondition Failed` error.
      responses:
        '204':
          description: Successfully saved the report
        '400':
          $ref: '#/responses/InvalidRequest'
        '403':
          $ref: '#/responses/PermissionDenied'
        '404':
          $ref: '#/responses/NotFound'
        '409':
          $ref: '#/responses/Conflict'
        '412':
          $ref: '#/responses/PreconditionFailed'
        '422':
          $ref: '#/responses/UnprocessableEntity'
        '500':
          $ref: '#/responses/ServerError'
  '/evaluation-reports/{reportID}/submit':
    parameters:
      - in: path
        description: the evaluation report ID to be modified
        name: reportID
        required: true
        type: string
        format: uuid
    post:
      summary: Submits an evaluation report
      description: Submits an evaluation report
      operationId: submitEvaluationReport
      tags:
        - evaluationReports
      produces:
        - application/json
      parameters:
        - in: header
          name: If-Match
          type: string
          required: true
          description: >
            Optimistic locking is implemented via the `If-Match` header. If the ETag header does not match
            the value of the resource on the server, the server rejects the change with a `412 Precondition Failed` error.
      responses:
        '204':
          description: Successfully submitted an evaluation report with the provided ID
        '403':
          $ref: '#/responses/PermissionDenied'
        '404':
          $ref: '#/responses/NotFound'
        '412':
          $ref: '#/responses/PreconditionFailed'
        '422':
          $ref: '#/responses/UnprocessableEntity'
        '500':
          $ref: '#/responses/ServerError'
      x-permissions:
        - update.evaluationReport
  '/evaluation-reports/{reportID}/appeal/add':
    parameters:
      - in: path
        description: the evaluation report ID
        name: reportID
        required: true
        type: string
        format: uuid
    post:
      summary: Adds an appeal to a serious incident on an evaluation report
      description: Adds an appeal to a serious incident on an evaluation report
      operationId: addAppealToSeriousIncident
      tags:
        - evaluationReports
      produces:
        - application/json
      consumes:
        - application/json
      parameters:
        - in: body
          name: body
          schema:
            $ref: '#/definitions/CreateAppeal'
      responses:
        '204':
          description: Successfully added an appeal to a serious incident
        '403':
          $ref: '#/responses/PermissionDenied'
        '404':
          $ref: '#/responses/NotFound'
        '412':
          $ref: '#/responses/PreconditionFailed'
        '422':
          $ref: '#/responses/UnprocessableEntity'
        '500':
          $ref: '#/responses/ServerError'
      x-permissions:
        - update.evaluationReport
  '/evaluation-reports/{reportID}/{reportViolationID}/appeal/add':
    parameters:
      - in: path
        description: the evaluation report ID
        name: reportID
        required: true
        type: string
        format: uuid
      - in: path
        description: the report violation ID
        name: reportViolationID
        required: true
        type: string
        format: uuid
    post:
      summary: Adds an appeal to a violation
      description: Adds an appeal to a violation
      operationId: addAppealToViolation
      tags:
        - evaluationReports
      produces:
        - application/json
      consumes:
        - application/json
      parameters:
        - in: body
          name: body
          schema:
            $ref: '#/definitions/CreateAppeal'
      responses:
        '204':
          description: Successfully added an appeal to a violation
        '403':
          $ref: '#/responses/PermissionDenied'
        '404':
          $ref: '#/responses/NotFound'
        '412':
          $ref: '#/responses/PreconditionFailed'
        '422':
          $ref: '#/responses/UnprocessableEntity'
        '500':
          $ref: '#/responses/ServerError'
      x-permissions:
        - update.evaluationReport
  '/pws-violations':
    get:
      summary: Fetch the possible PWS violations for an evaluation report
      description: Fetch the possible PWS violations for an evaluation report
      operationId: getPWSViolations
      tags:
        - pwsViolations
      produces:
        - application/json
      responses:
        '200':
          description: Successfully retrieved the PWS violations
          schema:
            $ref: '#/definitions/PWSViolations'
        '400':
          $ref: '#/responses/InvalidRequest'
        '403':
          $ref: '#/responses/PermissionDenied'
        '404':
          $ref: '#/responses/NotFound'
        '500':
          $ref: '#/responses/ServerError'
  '/report-violations/{reportID}':
    parameters:
      - in: path
        description: the evaluation report ID that has associated violations
        name: reportID
        required: true
        type: string
        format: uuid
    get:
      summary: Fetch the report violations for an evaluation report
      description: Fetch the report violations for an evaluation report
      operationId: getReportViolationsByReportID
      tags:
        - reportViolations
      produces:
        - application/json
      responses:
        '200':
          description: Successfully retrieved the report violations
          schema:
            $ref: '#/definitions/ReportViolations'
        '400':
          $ref: '#/responses/InvalidRequest'
        '403':
          $ref: '#/responses/PermissionDenied'
        '404':
          $ref: '#/responses/NotFound'
        '500':
          $ref: '#/responses/ServerError'
    post:
      summary: Associate violations with an evaluation report
      description: >-
        Associate violations with an evaluation report. This will overwrite any
        existing report-violations associations for the report and replace them
        with the newly provided ones.  An empty array will remove all violation
        associations for a given report.
      operationId: associateReportViolations
      tags:
        - reportViolations
      produces:
        - application/json
      consumes:
        - application/json
      parameters:
        - in: body
          name: body
          schema:
            $ref: '#/definitions/AssociateReportViolations'
      responses:
        '204':
          description: Successfully saved the report violations
        '400':
          $ref: '#/responses/InvalidRequest'
        '403':
          $ref: '#/responses/PermissionDenied'
        '404':
          $ref: '#/responses/NotFound'
        '409':
          $ref: '#/responses/Conflict'
        '422':
          $ref: '#/responses/UnprocessableEntity'
        '500':
          $ref: '#/responses/ServerError'
      x-permissions:
        - create.reportViolation
  '/moves/{locator}/payment-requests':
    parameters:
      - description: move code to identify a move for payment requests
        format: string
        in: path
        name: locator
        required: true
        type: string
    get:
      produces:
        - application/json
      parameters: []
      responses:
        '200':
          description: Successfully retrieved all line items for a move task order
          schema:
            $ref: '#/definitions/PaymentRequests'
        '403':
          $ref: '#/responses/PermissionDenied'
        '404':
          $ref: '#/responses/NotFound'
        '422':
          $ref: '#/responses/UnprocessableEntity'
        '500':
          $ref: '#/responses/ServerError'
      tags:
        - paymentRequests
      description: Fetches payment requests for a move
      operationId: getPaymentRequestsForMove
      summary: Fetches payment requests using the move code (locator).
      x-permissions:
        - read.paymentRequest
  '/moves/{moveID}/financial-review-flag':
    parameters:
      - description: ID of move to flag
        in: path
        name: moveID
        required: true
        type: string
        format: uuid
    post:
      summary: Flags a move for financial office review
      description: This sets a flag which indicates that the move should be reviewed by a fincancial office. For example, if the origin or delivery address of a shipment is far from the duty location and may incur excess costs to the customer.
      operationId: setFinancialReviewFlag
      tags:
        - move
      consumes:
        - application/json
      produces:
        - application/json
      parameters:
        - in: header
          name: If-Match
          type: string
        - in: body
          name: body
          schema:
            required:
              - flagForReview
            properties:
              remarks:
                description: explanation of why the move is being flagged for financial review
                example: this address is way too far away
                type: string
                x-nullable: true
              flagForReview:
                description: boolean value representing whether we should flag a move for financial review
                example: false
                type: boolean
      responses:
        '200':
          description: updated Move
          schema:
            $ref: '#/definitions/Move'
        '403':
          $ref: '#/responses/PermissionDenied'
        '404':
          $ref: '#/responses/NotFound'
        '412':
          $ref: '#/responses/PreconditionFailed'
        '422':
          $ref: '#/responses/UnprocessableEntity'
        '500':
          $ref: '#/responses/ServerError'
      x-permissions:
        - update.financialReviewFlag
  /moves/{moveID}/uploadAdditionalDocuments:
    patch:
      summary: Patch the additional documents for a given move
      description: Customers will on occaision need the ability to upload additional supporting documents, for a variety of reasons. This does not include amended order.
      operationId: uploadAdditionalDocuments
      tags:
        - move
      consumes:
        - multipart/form-data
      parameters:
        - in: path
          name: moveID
          type: string
          format: uuid
          required: true
          description: UUID of the order
        - in: formData
          name: file
          type: file
          description: The file to upload.
          required: true
      responses:
        '201':
          description: created upload
          schema:
            $ref: 'definitions/Upload.yaml'
        '400':
          description: invalid request
          schema:
            $ref: '#/definitions/InvalidRequestResponsePayload'
        '403':
          description: not authorized
        '404':
          description: not found
        '413':
          description: payload is too large
        '500':
          description: server error
      x-permissions:
        - create.supportingDocuments
  '/payment-requests/{paymentRequestID}/shipments-payment-sit-balance':
    parameters:
      - description: payment request ID of the payment request with SIT service items being reviewed
        name: paymentRequestID
        type: string
        format: uuid
        in: path
        required: true
    get:
      produces:
        - application/json
      parameters: []
      responses:
        '200':
          description: Successfully retrieved shipments and their SIT days balance from all payment requests on the move
          schema:
            $ref: '#/definitions/ShipmentsPaymentSITBalance'
        '403':
          $ref: '#/responses/PermissionDenied'
        '404':
          $ref: '#/responses/NotFound'
        '422':
          $ref: '#/responses/UnprocessableEntity'
        '500':
          $ref: '#/responses/ServerError'
      tags:
        - paymentRequests
      description: Returns all shipment payment request SIT usage to support partial SIT invoicing
      operationId: getShipmentsPaymentSITBalance
      summary: Returns all shipment payment request SIT usage to support partial SIT invoicing
      x-permissions:
        - read.shipmentsPaymentSITBalance
  '/payment-requests/{paymentRequestID}/status':
    patch:
      consumes:
        - application/json
      produces:
        - application/json
      parameters:
        - description: UUID of payment request
          format: uuid
          in: path
          name: paymentRequestID
          required: true
          type: string
        - in: body
          name: body
          required: true
          schema:
            $ref: '#/definitions/UpdatePaymentRequestStatusPayload'
        - in: header
          name: If-Match
          type: string
          required: true
      responses:
        '200':
          description: updated payment request
          schema:
            $ref: '#/definitions/PaymentRequest'
        '400':
          $ref: '#/responses/InvalidRequest'
        '401':
          $ref: '#/responses/PermissionDenied'
        '403':
          $ref: '#/responses/PermissionDenied'
        '404':
          $ref: '#/responses/NotFound'
        '412':
          $ref: '#/responses/PreconditionFailed'
        '422':
          $ref: '#/responses/UnprocessableEntity'
        '500':
          $ref: '#/responses/ServerError'
      tags:
        - paymentRequests
      description: Updates status of a payment request by id
      operationId: updatePaymentRequestStatus
      summary: Updates status of a payment request by id
      x-permissions:
        - update.paymentRequest
  '/payment-requests/{paymentRequestID}/bulkDownload':
    parameters:
      - description: the id for the payment-request with files to be downloaded
        in: path
        name: paymentRequestID
        required: true
        type: string
    get:
      summary: Downloads all Payment Request documents as a PDF
      description: |
        This endpoint downloads all uploaded payment request documentation combined into a single PDF.
      operationId: bulkDownload
      tags:
        - paymentRequests
      produces:
        - application/pdf
      responses:
        '200':
          headers:
            Content-Disposition:
              type: string
              description: File name to download
          description: Payment Request Files PDF
          schema:
            format: binary
            type: file
        '400':
          $ref: '#/responses/InvalidRequest'
        '500':
          $ref: '#/responses/ServerError'
  /documents/{documentId}:
    get:
      summary: Returns a document
      description: Returns a document and its uploads
      operationId: getDocument
      tags:
        - ghcDocuments
      parameters:
        - in: path
          name: documentId
          type: string
          format: uuid
          required: true
          description: UUID of the document to return
      responses:
        '200':
          description: the requested document
          schema:
            $ref: 'definitions/Document.yaml'
        '400':
          $ref: '#/responses/InvalidRequest'
        '401':
          $ref: '#/responses/PermissionDenied'
        '403':
          $ref: '#/responses/PermissionDenied'
        '404':
          $ref: '#/responses/NotFound'
        '412':
          $ref: '#/responses/PreconditionFailed'
        '422':
          $ref: '#/responses/UnprocessableEntity'
        '500':
          $ref: '#/responses/ServerError'
  /documents:
    post:
      summary: Create a new document
      description: Documents represent a physical artifact such as a scanned document or a PDF file
      operationId: createDocument
      tags:
        - ghcDocuments
      parameters:
        - in: body
          name: documentPayload
          required: true
          schema:
            $ref: '#/definitions/PostDocumentPayload'
      responses:
        '201':
          description: created document
          schema:
            $ref: 'definitions/Document.yaml'
        '400':
          description: invalid request
        '403':
          $ref: '#/responses/PermissionDenied'
        '500':
          description: server error
  /queues/counseling:
    get:
      produces:
        - application/json
      summary: Gets queued list of all customer moves needing services counseling by GBLOC origin
      description: >
        An office services counselor user will be assigned a transportation office that will determine which moves are displayed in their queue based on the origin duty location.  GHC moves will show up here onced they have reached the NEEDS SERVICE COUNSELING status after submission from a customer or created on a customer's behalf.
      operationId: getServicesCounselingQueue
      tags:
        - queues
      parameters:
        - in: query
          name: page
          type: integer
          description: requested page number of paginated move results
        - in: query
          name: perPage
          type: integer
          description: maximum number of moves to show on each page of paginated results
        - in: query
          name: sort
          type: string
          enum:
            [
              customerName,
              edipi,
              emplid,
              branch,
              locator,
              status,
              requestedMoveDate,
              submittedAt,
              originGBLOC,
              originDutyLocation,
              destinationDutyLocation,
              ppmType,
              closeoutInitiated,
              closeoutLocation,
              ppmStatus,
              counselingOffice,
              assignedTo,
            ]
          description: field that results should be sorted by
        - in: query
          name: order
          type: string
          enum: [asc, desc]
          description: direction of sort order if applied
        - in: query
          name: branch
          type: string
          description: filters by the branch of the move's service member
        - in: query
          name: locator
          type: string
          description: filters to match the unique move code locator
        - in: query
          name: customerName
          type: string
          description: filters using a prefix match on the service member's last name
        - in: query
          name: counselingOffice
          type: string
          description: filters using a counselingOffice name of the move
        - in: query
          name: edipi
          type: string
          description: filters to match the unique service member's DoD ID
        - in: query
          name: emplid
          type: string
          description: filters to match the unique service member's EMPLID
        - in: query
          name: requestedMoveDate
          type: string
          description: filters the requested pickup date of a shipment on the move
        - in: query
          name: submittedAt
          type: string
          format: date-time
          description: Start of the submitted at date in the user's local time zone converted to UTC
        - in: query
          name: originGBLOC
          type: string
          description: filters the GBLOC of the service member's origin duty location
        - in: query
          name: originDutyLocation
          type: array
          uniqueItems: true
          collectionFormat: multi
          items:
            type: string
          description: filters the name of the origin duty location on the orders
        - in: query
          name: destinationDutyLocation
          type: string
          description: filters the name of the destination duty location on the orders
        - in: query
          name: status
          type: array
          description: filters the status of the move
          uniqueItems: true
          items:
            type: string
            enum:
              - NEEDS SERVICE COUNSELING
              - SERVICE COUNSELING COMPLETED
        - in: query
          name: needsPPMCloseout
          type: boolean
          description: Only used for Services Counseling queue. If true, show PPM moves that are ready for closeout. Otherwise, show all other moves.
        - in: query
          name: ppmType
          type: string
          enum:
            - FULL
            - PARTIAL
          description: filters PPM type
        - in: query
          name: closeoutInitiated
          type: string
          format: date-time
          description: Latest date that closeout was initiated on a PPM on the move
        - in: query
          name: closeoutLocation
          type: string
          description: closeout location
        - in: query
          name: orderType
          type: string
          description: order type
        - in: query
          name: ppmStatus
          type: string
          enum:
            - WAITING_ON_CUSTOMER
            - NEEDS_CLOSEOUT
          description: filters the status of the PPM shipment
        - in: query
          name: viewAsGBLOC
          type: string
          description: |
            Used to return a queue for a GBLOC other than the default of the current user. Requires the HQ role or a secondary transportation office assignment. The parameter is ignored if the requesting user does not have the necessary role or assignment.
        - in: query
          name: assignedTo
          type: string
          description: |
            Used to illustrate which user is assigned to this payment request.
      responses:
        '200':
          description: Successfully returned all moves matching the criteria
          schema:
            $ref: '#/definitions/QueueMovesResult'
        '403':
          $ref: '#/responses/PermissionDenied'
        '500':
          $ref: '#/responses/ServerError'
  /queues/counseling/origin-list:
    get:
      produces:
        - application/json
      summary: Gets queued list of all moves origin locations in the counselors queue
      description: >
        An office services counselor user will be assigned a transportation office that will determine which moves are displayed in their queue based on the origin duty location. This pulls the availalble origin duty locations.
      operationId: getServicesCounselingOriginList
      tags:
        - queues
      parameters:
        - in: query
          name: needsPPMCloseout
          type: boolean
          description: Only used for Services Counseling queue. If true, show PPM moves origin locations that are ready for closeout. Otherwise, show all other moves origin locations.
        - in: query
          name: viewAsGBLOC
          type: string
          description: Used to return an origins list for a GBLOC other than the default of the current user. Requires the HQ role or a secondary transportation office assignment. The parameter is ignored if the requesting user does not have the necessary role or assignment.
      responses:
        '200':
          description: Successfully returned all moves matching the criteria
          schema:
            $ref: '#/definitions/Locations'
        '403':
          $ref: '#/responses/PermissionDenied'
        '500':
          $ref: '#/responses/ServerError'
  /queues/prime-moves:
    get:
      summary: getPrimeMovesQueue
      description: |
        Gets all moves that have been reviewed and approved by the TOO. The `since` parameter can be used to filter this
        list down to only the moves that have been updated since the provided timestamp. A move will be considered
        updated if the `updatedAt` timestamp on the move or on its orders, shipments, service items, or payment
        requests, is later than the provided date and time.

        **WIP**: Include what causes moves to leave this list. Currently, once the `availableToPrimeAt` timestamp has
        been set, that move will always appear in this list.
      operationId: listPrimeMoves
      tags:
        - queues
      produces:
        - application/json
      parameters:
        - in: query
          name: since
          type: string
          format: date-time
          description: Only return moves updated since this time. Formatted like "2021-07-23T18:30:47.116Z"
        - in: query
          name: page
          type: integer
          description: requested page of results
        - in: query
          name: perPage
          type: integer
          description: results per page
        - in: query
          name: id
          type: string
        - in: query
          name: moveCode
          type: string
        - in: query
          name: orderType
          type: string
          description: order type
      responses:
        '200':
          description: Successfully retrieved moves. A successful fetch might still return zero moves.
          schema:
            $ref: '#/definitions/ListPrimeMovesResult'
        '403':
          $ref: '#/responses/PermissionDenied'
        '500':
          $ref: '#/responses/ServerError'
  /queues/moves:
    get:
      produces:
        - application/json
      summary: Gets queued list of all customer moves by GBLOC origin
      description: >
        An office TOO user will be assigned a transportation office that will determine which moves are displayed in their queue based on the origin duty location.  GHC moves will show up here onced they have reached the submitted status sent by the customer and have move task orders, shipments, and service items to approve.
      operationId: getMovesQueue
      tags:
        - queues
      parameters:
        - in: query
          name: page
          type: integer
          description: requested page of results
        - in: query
          name: perPage
          type: integer
          description: results per page
        - in: query
          name: sort
          type: string
          enum:
            [
              customerName,
              edipi,
              emplid,
              branch,
              locator,
              status,
              originDutyLocation,
              destinationDutyLocation,
              requestedMoveDate,
              appearedInTooAt,
              assignedTo,
              counselingOffice,
            ]
          description: field that results should be sorted by
        - in: query
          name: order
          type: string
          enum: [asc, desc]
          description: direction of sort order if applied
        - in: query
          name: branch
          type: string
        - in: query
          name: locator
          type: string
        - in: query
          name: customerName
          type: string
        - in: query
          name: edipi
          type: string
        - in: query
          name: emplid
          type: string
        - in: query
          name: originDutyLocation
          type: array
          uniqueItems: true
          collectionFormat: multi
          items:
            type: string
        - in: query
          name: destinationDutyLocation
          type: string
        - in: query
          name: appearedInTooAt
          type: string
          format: date-time
        - in: query
          name: requestedMoveDate
          type: string
          description: filters the requested pickup date of a shipment on the move
        - in: query
          name: status
          type: array
          description: Filtering for the status.
          uniqueItems: true
          items:
            type: string
            enum:
              - SUBMITTED
              - SERVICE COUNSELING COMPLETED
              - APPROVALS REQUESTED
        - in: query
          name: orderType
          type: string
          description: order type
        - in: query
          name: viewAsGBLOC
          type: string
          description: |
            Used to return a queue for a GBLOC other than the default of the current user. Requires the HQ role or a secondary transportation office assignment. The parameter is ignored if the requesting user does not have the necessary role or assignment.
        - in: query
          name: assignedTo
          type: string
          description: |
            Used to illustrate which user is assigned to this move.
        - in: query
          name: counselingOffice
          type: string
          description: filters using a counselingOffice name of the move
      responses:
        '200':
          description: Successfully returned all moves matching the criteria
          schema:
            $ref: '#/definitions/QueueMovesResult'
        '403':
          $ref: '#/responses/PermissionDenied'
        '500':
          $ref: '#/responses/ServerError'
  /queues/payment-requests:
    get:
      produces:
        - application/json
      summary: Gets queued list of all payment requests by GBLOC origin
      description: >
        An office TIO user will be assigned a transportation office that will determine which payment requests are displayed in their queue based on the origin duty location.
      operationId: getPaymentRequestsQueue
      tags:
        - queues
      parameters:
        - in: query
          name: sort
          type: string
          enum: [customerName, locator, submittedAt, branch, status, edipi, emplid, age, originDutyLocation, assignedTo, counselingOffice]
          description: field that results should be sorted by
        - in: query
          name: order
          type: string
          enum: [asc, desc]
          description: direction of sort order if applied
        - in: query
          name: page
          type: integer
          description: requested page of results
        - in: query
          name: perPage
          type: integer
          description: number of records to include per page
        - in: query
          name: submittedAt
          type: string
          format: date-time
          description: Start of the submitted at date in the user's local time zone converted to UTC
        - in: query
          name: branch
          type: string
        - in: query
          name: locator
          type: string
        - in: query
          name: customerName
          type: string
        - in: query
          name: edipi
          type: string
        - in: query
          name: emplid
          type: string
        - in: query
          name: destinationDutyLocation
          type: string
        - in: query
          name: originDutyLocation
          type: string
        - in: query
          name: assignedTo
          type: string
          description: |
            Used to illustrate which user is assigned to this payment request.
        - in: query
          name: counselingOffice
          type: string
          description: filters using a counselingOffice name of the move
        - in: query
          name: status
          type: array
          description: Filtering for the status.
          uniqueItems: true
          items:
            type: string
            enum:
              - PENDING
              - REVIEWED
              - REVIEWED_AND_ALL_SERVICE_ITEMS_REJECTED
              - PAID
              - DEPRECATED
              - EDI_ERROR
        - in: query
          name: orderType
          type: string
          description: order type
        - in: query
          name: viewAsGBLOC
          type: string
          description: |
            Used to return a queue for a GBLOC other than the default of the current user. Requires the HQ role or a secondary transportation office assignment. The parameter is ignored if the requesting user does not have the necessary role or assignment.
      responses:
        '200':
          description: Successfully returned all moves matching the criteria
          schema:
            $ref: '#/definitions/QueuePaymentRequestsResult'
        '403':
          $ref: '#/responses/PermissionDenied'
        '500':
          $ref: '#/responses/ServerError'
  /moves/search:
    post:
      produces:
        - application/json
      consumes:
        - application/json
      summary: Search moves by locator, DOD ID, or customer name
      description: >
        Search moves by locator, DOD ID, or customer name. Used by QAE and CSR users.
      operationId: searchMoves
      tags:
        - move
      parameters:
        - in: body
          name: body
          schema:
            properties:
              page:
                type: integer
                description: requested page of results
              perPage:
                type: integer
              locator:
                description: Move locator
                type: string
                minLength: 6
                maxLength: 6
                x-nullable: true
              edipi:
                description: DOD ID
                type: string
                minLength: 10
                maxLength: 10
                x-nullable: true
              emplid:
                description: EMPLID
                type: string
                minLength: 7
                maxLength: 7
                x-nullable: true
              customerName:
                description: Customer Name
                type: string
                minLength: 1
                x-nullable: true
              paymentRequestCode:
                type: string
                example: 9551-6199-2
                x-nullable: true
              status:
                type: array
                description: Filtering for the status.
                uniqueItems: true
                items:
                  type: string
                  enum:
                    - DRAFT
                    - SUBMITTED
                    - APPROVALS REQUESTED
                    - APPROVED
                    - NEEDS SERVICE COUNSELING
                    - SERVICE COUNSELING COMPLETED
                    - CANCELED
              originPostalCode:
                type: string
                x-nullable: true
              destinationPostalCode:
                type: string
                x-nullable: true
              branch:
                type: string
                x-nullable: true
              shipmentsCount:
                type: integer
                x-nullable: true
              pickupDate:
                type: string
                format: date-time
                x-nullable: true
              deliveryDate:
                type: string
                format: date-time
                x-nullable: true
              sort:
                type: string
                x-nullable: true
                enum:
                  [
                    customerName,
                    edipi,
                    emplid,
                    branch,
                    locator,
                    status,
                    originPostalCode,
                    destinationPostalCode,
                    shipmentsCount,
                  ]
              order:
                type: string
                x-nullable: true
                enum: [asc, desc]
          description: field that results should be sorted by
      responses:
        '200':
          description: Successfully returned all moves matching the criteria
          schema:
            $ref: '#/definitions/SearchMovesResult'
        '403':
          $ref: '#/responses/PermissionDenied'
        '500':
          $ref: '#/responses/ServerError'
  '/tac/valid':
    get:
      summary: Validation of a TAC value
      description: Returns a boolean based on whether a tac value is valid or not
      operationId: tacValidation
      tags:
        - tac
        - order
      parameters:
        - in: query
          name: tac
          type: string
          required: true
          description: The tac value to validate
      responses:
        '200':
          description: Successfully retrieved validation status
          schema:
            $ref: '#/definitions/TacValid'
        '400':
          $ref: '#/responses/InvalidRequest'
        '401':
          $ref: '#/responses/PermissionDenied'
        '403':
          $ref: '#/responses/PermissionDenied'
        '404':
          $ref: '#/responses/NotFound'
        '500':
          $ref: '#/responses/ServerError'
  /lines-of-accounting:
    post:
      summary: 'Fetch line of accounting'
      description: >
        Fetches a line of accounting based on provided service member affiliation, effective date, and Transportation Accounting Code (TAC).
        It uses these parameters to filter the correct Line of Accounting for the provided TAC. It does this by filtering
        through both TAC and LOAs based on the provided code and effective date. The 'Effective Date' is the date
        that can be either the orders issued date (For HHG shipments), MTO approval date (For NTS shipments),
        or even the current date for NTS shipments with no approval yet (Just providing a preview to the office users per customer request).
        Effective date is used to find "Active" TGET data by searching for the TACs and LOAs with begin and end dates containing this date.
      operationId: requestLineOfAccounting
      tags:
        - linesOfAccounting
      consumes:
        - 'application/json'
      produces:
        - 'application/json'
      parameters:
        - in: 'body'
          name: 'body'
          description: 'Service member affiliation, effective date, and TAC code.'
          required: true
          schema:
            $ref: '#/definitions/FetchLineOfAccountingPayload'
      responses:
        '200':
          description: 'Successfully retrieved line of accounting'
          schema:
            $ref: 'definitions/LineOfAccounting.yaml'
        '400':
          $ref: '#/responses/InvalidRequest'
        '401':
          $ref: '#/responses/PermissionDenied'
        '403':
          $ref: '#/responses/PermissionDenied'
        '404':
          $ref: '#/responses/NotFound'
        '422':
          $ref: '#/responses/UnprocessableEntity'
        '500':
          $ref: '#/responses/ServerError'
  /transportation-offices:
    get:
      produces:
        - application/json
      summary: Returns the transportation offices matching the search query that is enabled for PPM closeout
      description: Returns the transportation offices matching the search query that is enabled for PPM closeout
      operationId: getTransportationOffices
      tags:
        - transportationOffice
      parameters:
        - in: query
          name: search
          type: string
          required: true
          minLength: 2
          description: Search string for transportation offices
      responses:
        '200':
          description: Successfully retrieved transportation offices
          schema:
            $ref: '#/definitions/TransportationOffices'
        '400':
          $ref: '#/responses/InvalidRequest'
        '401':
          $ref: '#/responses/PermissionDenied'
        '403':
          $ref: '#/responses/PermissionDenied'
        '404':
          $ref: '#/responses/NotFound'
        '500':
          $ref: '#/responses/ServerError'
  /open/transportation-offices:
    get:
      produces:
        - application/json
      summary: Returns the transportation offices matching the search query
      description: This endpoint is publicly accessible as it is utilized to access transportation office information without having an office account.Returns the transportation offices matching the search query.
      operationId: getTransportationOfficesOpen
      tags:
        - transportationOffice
      parameters:
        - in: query
          name: search
          type: string
          required: true
          minLength: 2
          description: Search string for transportation offices
      responses:
        '200':
          description: Successfully retrieved transportation offices
          schema:
            $ref: '#/definitions/TransportationOffices'
        '400':
          $ref: '#/responses/InvalidRequest'
        '401':
          $ref: '#/responses/PermissionDenied'
        '403':
          $ref: '#/responses/PermissionDenied'
        '404':
          $ref: '#/responses/NotFound'
        '500':
          $ref: '#/responses/ServerError'
  /transportation-offices/gblocs:
    get:
      produces:
        - application/json
      summary: Returns a list of distinct GBLOCs that exist in the transportation offices table
      description: Returns a list of distinct GBLOCs that exist in the transportation offices table
      operationId: getTransportationOfficesGBLOCs
      tags:
        - transportationOffice
      responses:
        '200':
          description: Successfully retrieved GBLOCs
          schema:
            $ref: '#/definitions/GBLOCs'
        '400':
          $ref: '#/responses/InvalidRequest'
        '401':
          $ref: '#/responses/PermissionDenied'
        '403':
          $ref: '#/responses/PermissionDenied'
        '404':
          $ref: '#/responses/NotFound'
        '500':
          $ref: '#/responses/ServerError'
<<<<<<< HEAD
  /transportation_offices/{dutyLocationId}/counseling_offices:
    get:
      summary: Returns the counseling locations in the GBLOC matching the duty location
      description: Returns the counseling locations matching the GBLOC from the selected duty location
      operationId: showCounselingOffices
      tags:
        - transportationOffice
      parameters:
        - in: path
          name: dutyLocationId
          format: uuid
          type: string
          required: true
          description: UUID of the duty location
      produces:
        - application/json
      responses:
        '200':
          description: Successfully retrieved counseling offices
          schema:
            $ref: '#/definitions/CounselingOffices'
        '500':
          description: internal server error
=======
  /addresses/zip-city-lookup/{search}:
    get:
      summary: Returns city, state, postal code, and county associated with the specified full/partial postal code or city and state string
      description: Find by API using full/partial postal code or city name that returns an us_post_region_cities json object containing city, state, county and postal code.
      operationId: getLocationByZipCityState
      tags:
        - addresses
      parameters:
      - in: path
        name: search
        type: string
        required: true
      responses:
        '200':
          description: the requested list of city, state, county, and postal code matches
          schema:
            $ref: "#/definitions/VLocations"
        '400':
          $ref: '#/responses/InvalidRequest'
        '403':
          $ref: '#/responses/PermissionDenied'
        '404':
          $ref: '#/responses/NotFound'
        '500':
          $ref: '#/responses/ServerError'
>>>>>>> 4c18b943
  /uploads:
    post:
      summary: Create a new upload
      description: Uploads represent a single digital file, such as a JPEG or PDF. Currently, office application uploads are only for Services Counselors to upload files for orders, but this may be expanded in the future.
      operationId: createUpload
      tags:
        - uploads
      consumes:
        - multipart/form-data
      produces:
        - application/json
      parameters:
        - in: query
          name: documentId
          type: string
          format: uuid
          required: false
          description: UUID of the document to add an upload to
        - in: formData
          name: file
          type: file
          description: The file to upload.
          required: true
      responses:
        '201':
          description: created upload
          schema:
            $ref: 'definitions/Upload.yaml'
        '400':
          description: invalid request
        '403':
          description: not authorized
        '404':
          description: not found
        '413':
          description: payload is too large
        '500':
          description: server error
  /re-service-items:
    get:
      summary: Returns all ReServiceItems (Service Code, Service Name, Market, Shipment Type, Auto Approved)
      description: Get ReServiceItems
      produces:
        - application/json
      operationId: getAllReServiceItems
      tags:
        - reServiceItems
      responses:
        '200':
          description: Successfully retrieved all ReServiceItems.
          schema:
            $ref: '#/definitions/ReServiceItems'
        '400':
          $ref: '#/responses/InvalidRequest'
        '401':
          $ref: '#/responses/PermissionDenied'
        '404':
          $ref: '#/responses/NotFound'
        '500':
          $ref: '#/responses/ServerError'
  /uploads/{uploadID}:
    delete:
      summary: Deletes an upload
      description: Uploads represent a single digital file, such as a JPEG or PDF.
      operationId: deleteUpload
      tags:
        - uploads
      parameters:
        - in: path
          name: uploadID
          type: string
          format: uuid
          required: true
          description: UUID of the upload to be deleted
        - in: query
          name: orderID
          type: string
          format: uuid
          description: ID of the order that the upload belongs to
      responses:
        '204':
          description: deleted
        '400':
          description: invalid request
          schema:
            $ref: '#/definitions/InvalidRequestResponsePayload'
        '403':
          description: not authorized
        '404':
          description: not found
        '500':
          description: server error
  /uploads/get/:
    get:
      produces:
        - application/json
      parameters: []
      responses:
        '200':
          description: Successfully retrieved upload
          schema:
            $ref: 'definitions/Upload.yaml'
        '400':
          $ref: '#/responses/InvalidRequest'
        '401':
          $ref: '#/responses/PermissionDenied'
        '403':
          $ref: '#/responses/PermissionDenied'
        '404':
          $ref: '#/responses/NotFound'
        '500':
          $ref: '#/responses/ServerError'
      tags:
        - uploads
      description: Gets an upload
      operationId: getUpload
      summary: Gets an upload by ID
  /uploads/{uploadID}/update:
    patch:
      summary: Update an existing upload. This is only needed currently for updating the image rotation.
      description: Uploads represent a single digital file, such as a JPEG or PDF. The rotation is relevant to how it is displayed on the page.
      operationId: updateUpload
      tags:
        - uploads
      consumes:
        - application/json
      produces:
        - application/json
      parameters:
        - in: path
          name: uploadID
          type: string
          format: uuid
          required: true
          description: UUID of the upload to be updated
        - in: body
          name: body
          required: true
          schema:
            properties:
              rotation:
                type: integer
                description: The rotation of the image
                minimum: 0
                maximum: 3
      responses:
        '201':
          description: updated upload
          schema:
            $ref: 'definitions/Upload.yaml'
        '400':
          description: invalid request
        '403':
          description: not authorized
        '404':
          description: not found
        '413':
          description: payload is too large
        '500':
          description: server error
  /application_parameters/{parameterName}:
    get:
      summary: Searches for an application parameter by name, returns nil if not found
      description: Searches for an application parameter by name, returns nil if not found
      operationId: getParam
      tags:
        - application_parameters
      parameters:
        - in: path
          name: parameterName
          type: string
          format: string
          required: true
          description: Parameter Name
      responses:
        '200':
          description: Application Parameters
          schema:
            $ref: '#/definitions/ApplicationParameters'
        '400':
          description: invalid request
        '401':
          description: request requires user authentication
        '500':
          description: server error
  /calendar/{countryCode}/is-weekend-holiday/{date}:
    get:
      summary: Validate  move date selection
      description: |
        Utility API to determine if input date falls on weekend and/or holiday.
      produces:
        - application/json
      operationId: isDateWeekendHoliday
      tags:
        - calendar
      parameters:
        - description: country code for context of date
          in: path
          name: countryCode
          required: true
          type: string
          enum:
            - US
        - description: input date to determine if weekend/holiday for given country.
          in: path
          name: date
          required: true
          type: string
          format: date
      responses:
        '200':
          description: Successfully determine if given date is weekend and/or holiday for given country.
          schema:
            $ref: '#/definitions/IsDateWeekendHolidayInfo'
        '400':
          $ref: '#/responses/InvalidRequest'
        '401':
          $ref: '#/responses/PermissionDenied'
        '404':
          $ref: '#/responses/NotFound'
        '500':
          $ref: '#/responses/ServerError'
  /moves/{moveID}/assignOfficeUser:
    parameters:
      - description: ID of the move
        in: path
        name: moveID
        required: true
        format: uuid
        type: string
    patch:
      consumes:
        - application/json
      produces:
        - application/json
      parameters:
        - in: body
          name: body
          required: true
          schema:
            $ref: '#/definitions/AssignOfficeUserBody'
      responses:
        '200':
          description: Successfully assigned office user to the move
          schema:
            $ref: '#/definitions/Move'
        '404':
          $ref: '#/responses/NotFound'
        '500':
          $ref: '#/responses/ServerError'
      tags:
        - move
      description: assigns either a services counselor, task ordering officer, or task invoicing officer to the move
      operationId: updateAssignedOfficeUser
  /moves/{moveID}/unassignOfficeUser:
    parameters:
      - description: ID of the move
        in: path
        name: moveID
        required: true
        format: uuid
        type: string
      - in: body
        name: body
        schema:
          properties:
            roleType:
              type: string
          required:
            - roleType
    patch:
      consumes:
        - application/json
      produces:
        - application/json
      responses:
        '200':
          description: Successfully unassigned office user from the move
          schema:
            $ref: '#/definitions/Move'
        '500':
          $ref: '#/responses/ServerError'
      tags:
        - move
      description: unassigns either a services counselor, task ordering officer, or task invoicing officer from the move
      operationId: deleteAssignedOfficeUser
  /moves/{officeUserID}/CheckForLockedMovesAndUnlock:
    parameters:
      - description: ID of the move's officer
        in: path
        name: officeUserID
        required: true
        format: uuid
        type: string
    patch:
      consumes:
        - application/json
      produces:
        - application/json
      responses:
        '200':
          description: Successfully unlocked officer's move(s).
          schema:
            type: object
            properties:
              successMessage:
                type: string
                example: OK
        '500':
          $ref: '#/responses/ServerError'
      tags:
        - move
      description: >-
        Finds and unlocks any locked moves by an office user
      operationId: checkForLockedMovesAndUnlock
definitions:
  ApplicationParameters:
    type: object
    properties:
      validationCode:
        type: string
        format: string
        x-nullable: true
      parameterName:
        type: string
        format: string
        x-nullable: true
      parameterValue:
        type: string
        format: string
        x-nullable: true
  PostDocumentPayload:
    type: object
    properties:
      service_member_id:
        type: string
        format: uuid
        title: The service member this document belongs to
  InvalidRequestResponsePayload:
    type: object
    properties:
      errors:
        type: object
        additionalProperties:
          type: string
  ClientError:
    type: object
    properties:
      title:
        type: string
      detail:
        type: string
      instance:
        type: string
        format: uuid
    required:
      - title
      - detail
      - instance
  ValidationError:
    allOf:
      - $ref: '#/definitions/ClientError'
      - type: object
    properties:
      invalid_fields:
        type: object
        additionalProperties:
          type: string
    required:
      - invalid_fields
  BackupContact:
    type: object
    properties:
      name:
        type: string
      email:
        type: string
        format: x-email
        example: backupContact@mail.com
      phone:
        type: string
        format: telephone
        pattern: '^[2-9]\d{2}-\d{3}-\d{4}$'
    required:
      - name
      - email
      - phone
  Contractor:
    properties:
      contractNumber:
        type: string
      id:
        format: uuid
        type: string
      name:
        type: string
      type:
        type: string
  Role:
    type: object
    properties:
      id:
        type: string
        format: uuid
        example: c56a4180-65aa-42ec-a945-5fd21dec0538
      roleType:
        type: string
        example: customer
      roleName:
        type: string
        example: Task Ordering Officer
      createdAt:
        type: string
        format: date-time
        readOnly: true
      updatedAt:
        type: string
        format: date-time
        readOnly: true
    required:
      - id
      - roleType
      - roleName
      - createdAt
      - updatedAt
  OfficeUser:
    type: object
    properties:
      id:
        type: string
        format: uuid
        example: c56a4180-65aa-42ec-a945-5fd21dec0538
      userId:
        type: string
        format: uuid
      firstName:
        type: string
      middleInitials:
        type: string
      lastName:
        type: string
      email:
        type: string
        format: x-email
        pattern: '^[a-zA-Z0-9._%+-]+@[a-zA-Z0-9.-]+\.[a-zA-Z]{2,}$'
      telephone:
        type: string
        format: telephone
        pattern: '^[2-9]\d{2}-\d{3}-\d{4}$'
      transportationOfficeId:
        type: string
        format: uuid
      transportationOffice:
        $ref: 'definitions/TransportationOffice.yaml'
      transportationOfficeAssignments:
        type: array
        items:
          $ref: 'definitions/TransportationOfficeAssignment.yaml'
      active:
        type: boolean
      roles:
        type: array
        items:
          $ref: '#/definitions/Role'
      edipi:
        type: string
      otherUniqueId:
        type: string
      rejectionReason:
        type: string
      status:
        type: string
        enum:
          - APPROVED
          - REQUESTED
          - REJECTED
      createdAt:
        type: string
        format: date-time
        readOnly: true
      updatedAt:
        type: string
        format: date-time
        readOnly: true
    required:
      - id
      - firstName
      - middleInitials
      - lastName
      - email
      - telephone
      - transportationOfficeId
      - active
      - roles
      - edipi
      - otherUniqueId
      - rejectionReason
      - status
      - createdAt
      - updatedAt
  LockedOfficeUser:
    type: object
    properties:
      firstName:
        type: string
      lastName:
        type: string
      transportationOfficeId:
        type: string
        format: uuid
      transportationOffice:
        $ref: 'definitions/TransportationOffice.yaml'
  OfficeUserCreate:
    type: object
    properties:
      email:
        type: string
        example: 'user@userdomain.com'
        title: Email
        x-nullable: false
      edipi:
        type: string
        example: '1234567890'
        maxLength: 10
        title: EDIPI
        x-nullable: true
      otherUniqueId:
        type: string
        title: Office user identifier when EDIPI is not available
        x-nullable: true
      firstName:
        type: string
        title: First Name
        x-nullable: false
      middleInitials:
        type: string
        example: L.
        x-nullable: true
        title: Middle Initials
      lastName:
        type: string
        title: Last Name
        x-nullable: false
      telephone:
        type: string
        format: telephone
        pattern: '^[2-9]\d{2}-\d{3}-\d{4}$'
        example: 212-555-5555
        x-nullable: false
      transportationOfficeId:
        type: string
        format: uuid
        example: 'c56a4180-65aa-42ec-a945-5fd21dec0538'
        x-nullable: false
      roles:
        type: array
        items:
          $ref: '#/definitions/OfficeUserRole'
        x-nullable: false
    required:
      - firstName
      - lastName
      - email
      - telephone
      - transportationOfficeId
      - roles
  OfficeUserRole:
    type: object
    properties:
      name:
        type: string
        example: 'Task Ordering Officer'
        x-nullable: true
        title: name
      roleType:
        type: string
        example: 'task_ordering_officer'
        x-nullable: true
        title: roleType
  Customer:
    type: object
    properties:
      agency:
        type: string
        title: Agency customer is affilated with
      first_name:
        type: string
        example: John
      last_name:
        type: string
        example: Doe
      phone:
        type: string
        format: telephone
        pattern: '^[2-9]\d{2}-\d{3}-\d{4}$'
        x-nullable: true
      email:
        type: string
        format: x-email
        pattern: '^[a-zA-Z0-9._%+-]+@[a-zA-Z0-9.-]+\.[a-zA-Z]{2,}$'
        x-nullable: true
      suffix:
        type: string
        example: Jr.
        x-nullable: true
      middle_name:
        type: string
        example: David
        x-nullable: true
      current_address:
        $ref: 'definitions/Address.yaml'
      backup_contact:
        $ref: '#/definitions/BackupContact'
      id:
        type: string
        format: uuid
        example: c56a4180-65aa-42ec-a945-5fd21dec0538
      edipi:
        type: string
      userID:
        type: string
        format: uuid
        example: c56a4180-65aa-42ec-a945-5fd21dec0538
      eTag:
        type: string
      phoneIsPreferred:
        type: boolean
      emailIsPreferred:
        type: boolean
      secondaryTelephone:
        type: string
        format: telephone
        pattern: '^[2-9]\d{2}-\d{3}-\d{4}$|^$'
        x-nullable: true
      backupAddress:
        $ref: 'definitions/Address.yaml'
      cacValidated:
        type: boolean
        x-nullable: true
      emplid:
        type: string
        x-nullable: true
  CreatedCustomer:
    type: object
    properties:
      affiliation:
        type: string
        title: Branch of service customer is affilated with
      firstName:
        type: string
        example: John
      lastName:
        type: string
        example: Doe
      telephone:
        type: string
        format: telephone
        pattern: '^[2-9]\d{2}-\d{3}-\d{4}$'
        x-nullable: true
      personalEmail:
        type: string
        format: x-email
        pattern: '^[a-zA-Z0-9._%+-]+@[a-zA-Z0-9.-]+\.[a-zA-Z]{2,}$'
      suffix:
        type: string
        example: Jr.
        x-nullable: true
      middleName:
        type: string
        example: David
        x-nullable: true
      residentialAddress:
        $ref: 'definitions/Address.yaml'
      backupContact:
        $ref: '#/definitions/BackupContact'
      id:
        type: string
        format: uuid
        example: c56a4180-65aa-42ec-a945-5fd21dec0538
      edipi:
        type: string
        x-nullable: true
      userID:
        type: string
        format: uuid
        example: c56a4180-65aa-42ec-a945-5fd21dec0538
      oktaID:
        type: string
      oktaEmail:
        type: string
      phoneIsPreferred:
        type: boolean
      emailIsPreferred:
        type: boolean
      secondaryTelephone:
        type: string
        format: telephone
        pattern: '^[2-9]\d{2}-\d{3}-\d{4}$'
        x-nullable: true
      backupAddress:
        $ref: 'definitions/Address.yaml'
      cacValidated:
        type: boolean
  UpdateCustomerPayload:
    type: object
    properties:
      first_name:
        type: string
        example: John
      last_name:
        type: string
        example: Doe
      phone:
        type: string
        format: telephone
        pattern: '^[2-9]\d{2}-\d{3}-\d{4}$'
        x-nullable: true
      email:
        type: string
        format: x-email
        pattern: '^[a-zA-Z0-9._%+-]+@[a-zA-Z0-9.-]+\.[a-zA-Z]{2,}$'
        x-nullable: true
      suffix:
        type: string
        example: Jr.
        x-nullable: true
      middle_name:
        type: string
        example: David
        x-nullable: true
      current_address:
        allOf:
          - $ref: 'definitions/Address.yaml'
      backup_contact:
        $ref: '#/definitions/BackupContact'
      phoneIsPreferred:
        type: boolean
      emailIsPreferred:
        type: boolean
      secondaryTelephone:
        type: string
        format: telephone
        pattern: '^[2-9]\d{2}-\d{3}-\d{4}$|^$'
        x-nullable: true
      backupAddress:
        allOf:
          - $ref: 'definitions/Address.yaml'
      cac_validated:
        type: boolean
  CreateCustomerPayload:
    type: object
    properties:
      affiliation:
        $ref: 'definitions/Affiliation.yaml'
      edipi:
        type: string
        example: '1234567890'
        maxLength: 10
        x-nullable: false
      emplid:
        type: string
        example: '9485155'
        maxLength: 7
        x-nullable: true
      firstName:
        type: string
        example: John
      middleName:
        type: string
        example: David
        x-nullable: true
      lastName:
        type: string
        example: Doe
      suffix:
        type: string
        example: Jr.
        x-nullable: true
      telephone:
        type: string
        format: telephone
        pattern: '^[2-9]\d{2}-\d{3}-\d{4}$'
        x-nullable: true
      secondaryTelephone:
        type: string
        format: telephone
        pattern: '^[2-9]\d{2}-\d{3}-\d{4}$'
        x-nullable: true
      personalEmail:
        type: string
        format: x-email
        example: personalEmail@email.com
        pattern: '^[a-zA-Z0-9._%+-]+@[a-zA-Z0-9.-]+\.[a-zA-Z]{2,}$'
      phoneIsPreferred:
        type: boolean
      emailIsPreferred:
        type: boolean
      residentialAddress:
        allOf:
          - $ref: 'definitions/Address.yaml'
      backupContact:
        $ref: '#/definitions/BackupContact'
      backupMailingAddress:
        allOf:
          - $ref: 'definitions/Address.yaml'
      createOktaAccount:
        type: boolean
      cacUser:
        type: boolean
  FetchLineOfAccountingPayload:
    type: object
    properties:
      departmentIndicator:
        $ref: 'definitions/DepartmentIndicator.yaml'
      effectiveDate:
        description: >
          The effective date for the Line Of Accounting (LOA) being fetched. Eg, the orders issue date or the Non-Temporary Storage (NTS) Move Task Order (MTO) approval date.
          Effective date is used to find "Active" TGET data by searching for the TACs and LOAs with begin and end dates containing this date.
          The 'Effective Date' is the date that can be either the orders issued date (For HHG shipments),
          MTO approval date (For NTS shipments), or even the current date for NTS
          shipments with no approval yet (Just providing a preview to the office
          users per customer request).
        type: string
        format: date
        example: '2023-01-01'
      tacCode:
        type: string
        minLength: 4
        maxLength: 4
        example: 'F8J1'
  SearchCustomersResult:
    type: object
    properties:
      page:
        type: integer
      perPage:
        type: integer
      totalCount:
        type: integer
      searchCustomers:
        $ref: '#/definitions/SearchCustomers'
  SearchCustomers:
    type: array
    items:
      $ref: '#/definitions/SearchCustomer'
  SearchCustomer:
    type: object
    properties:
      id:
        type: string
        format: uuid
      firstName:
        type: string
        example: John
        x-nullable: true
      lastName:
        type: string
        example: Doe
        x-nullable: true
      edipi:
        type: string
        x-nullable: true
      emplid:
        type: string
        x-nullable: true
      branch:
        type: string
      telephone:
        type: string
        format: telephone
        pattern: '^[2-9]\d{2}-\d{3}-\d{4}$'
        x-nullable: true
      personalEmail:
        type: string
        format: x-email
        example: personalEmail@email.com
        pattern: '^[a-zA-Z0-9._%+-]+@[a-zA-Z0-9.-]+\.[a-zA-Z]{2,}$'
        x-nullable: true
  Entitlements:
    properties:
      id:
        example: 571008b1-b0de-454d-b843-d71be9f02c04
        format: uuid
        type: string
      authorizedWeight:
        example: 2000
        type: integer
        x-formatting: weight
        x-nullable: true
      dependentsAuthorized:
        example: true
        type: boolean
        x-nullable: true
      gunSafe:
        type: boolean
        example: false
      nonTemporaryStorage:
        example: false
        type: boolean
        x-nullable: true
      privatelyOwnedVehicle:
        example: false
        type: boolean
        x-nullable: true
      proGearWeight:
        example: 2000
        type: integer
        x-formatting: weight
      proGearWeightSpouse:
        example: 500
        type: integer
        x-formatting: weight
      storageInTransit:
        example: 90
        type: integer
        x-nullable: true
      totalWeight:
        example: 500
        type: integer
        x-formatting: weight
      totalDependents:
        example: 2
        type: integer
      requiredMedicalEquipmentWeight:
        example: 500
        type: integer
        x-formatting: weight
      organizationalClothingAndIndividualEquipment:
        example: true
        type: boolean
      accompaniedTour:
        type: boolean
        example: true
        x-nullable: true
        description: Indicates if the move entitlement allows dependents to travel to the new Permanent Duty Station (PDS). This is only present on OCONUS moves.
      unaccompaniedBaggageAllowance:
        type: integer
        example: 3
        x-nullable: true
        description: The amount of weight in pounds that the move is entitled for shipment types of Unaccompanied Baggage.
      dependentsUnderTwelve:
        type: integer
        example: 5
        x-nullable: true
        description: Indicates the number of dependents under the age of twelve for a move. This is only present on OCONUS moves.
      dependentsTwelveAndOver:
        type: integer
        example: 3
        x-nullable: true
        description: Indicates the number of dependents of the age twelve or older for a move. This is only present on OCONUS moves.
      eTag:
        type: string
    type: object
  Error:
    properties:
      message:
        type: string
    required:
      - message
    type: object
  Grade:
    type: string
    x-nullable: true
    title: grade
    enum:
      - E_1
      - E_2
      - E_3
      - E_4
      - E_5
      - E_6
      - E_7
      - E_8
      - E_9
      - E_9_SPECIAL_SENIOR_ENLISTED
      - O_1_ACADEMY_GRADUATE
      - O_2
      - O_3
      - O_4
      - O_5
      - O_6
      - O_7
      - O_8
      - O_9
      - O_10
      - W_1
      - W_2
      - W_3
      - W_4
      - W_5
      - AVIATION_CADET
      - CIVILIAN_EMPLOYEE
      - ACADEMY_CADET
      - MIDSHIPMAN
    x-display-value:
      E_1: E-1
      E_2: E-2
      E_3: E-3
      E_4: E-4
      E_5: E-5
      E_6: E-6
      E_7: E-7
      E_8: E-8
      E_9: E-9
      E_9_SPECIAL_SENIOR_ENLISTED: E-9 (Special Senior Enlisted)
      O_1_ACADEMY_GRADUATE: O-1 or Service Academy Graduate
      O_2: O-2
      O_3: O-3
      O_4: O-4
      O_5: O-5
      O_6: O-6
      O_7: O-7
      O_8: O-8
      O_9: O-9
      O_10: O-10
      W_1: W-1
      W_2: W-2
      W_3: W-3
      W_4: W-4
      W_5: W-5
      AVIATION_CADET: Aviation Cadet
      CIVILIAN_EMPLOYEE: Civilian Employee
      ACADEMY_CADET: Service Academy Cadet
      MIDSHIPMAN: Midshipman
  Move:
    properties:
      id:
        example: 1f2270c7-7166-40ae-981e-b200ebdf3054
        format: uuid
        type: string
      serviceCounselingCompletedAt:
        format: date-time
        type: string
        x-nullable: true
      availableToPrimeAt:
        format: date-time
        type: string
        x-nullable: true
      approvedAt:
        format: date-time
        type: string
        x-nullable: true
      billableWeightsReviewedAt:
        format: date-time
        type: string
        x-nullable: true
      contractorId:
        type: string
        format: uuid
        x-nullable: true
      contractor:
        $ref: '#/definitions/Contractor'
      locator:
        type: string
        example: '1K43AR'
      ordersId:
        type: string
        format: uuid
        example: c56a4180-65aa-42ec-a945-5fd21dec0538
      orders:
        $ref: '#/definitions/Order'
      referenceId:
        example: 1001-3456
        type: string
        x-nullable: true
      status:
        $ref: '#/definitions/MoveStatus'
      excess_weight_qualified_at:
        type: string
        format: date-time
        description: Timestamp of when the estimated shipment weights of the move reached 90% of the weight allowance
        x-nullable: true
      excess_weight_acknowledged_at:
        type: string
        format: date-time
        description: Timestamp of when the TOO acknowledged the excess weight risk by either dismissing the alert or updating the max billable weight
        x-nullable: true
      tioRemarks:
        type: string
        example: approved additional weight
        x-nullable: true
      financialReviewFlag:
        type: boolean
        example: false
        description: This flag is set by office users if a move should be reviewed by a Financial Office
        x-nullable: false
        readOnly: true
      financialReviewRemarks:
        type: string
        example: Delivery Address is too far from duty location
        x-nullable: true
        readOnly: true
      closeoutOffice:
        $ref: 'definitions/TransportationOffice.yaml'
      closeoutOfficeId:
        type: string
        format: uuid
        description: The transportation office that will handle reviewing PPM Closeout documentation for Army and Air Force service members
        x-nullable: true
      approvalsRequestedAt:
        type: string
        format: date-time
        description: The time at which a move is sent back to the TOO becuase the prime added a new service item for approval
        x-nullable: true
      createdAt:
        type: string
        format: date-time
      submittedAt:
        type: string
        format: date-time
        x-nullable: true
      updatedAt:
        type: string
        format: date-time
      eTag:
        type: string
      shipmentGBLOC:
        $ref: '#/definitions/GBLOC'
      lockedByOfficeUserID:
        type: string
        format: uuid
        x-nullable: true
      lockedByOfficeUser:
        $ref: '#/definitions/LockedOfficeUser'
        x-nullable: true
      lockExpiresAt:
        type: string
        format: date-time
        x-nullable: true
      additionalDocuments:
        $ref: 'definitions/Document.yaml'
      SCAssignedUser:
        $ref: '#/definitions/AssignedOfficeUser'
      TOOAssignedUser:
        $ref: '#/definitions/AssignedOfficeUser'
      TIOAssignedUser:
        $ref: '#/definitions/AssignedOfficeUser'
  MoveHistory:
    properties:
      id:
        description: move ID
        example: 1f2270c7-7166-40ae-981e-b200ebdf3054
        format: uuid
        type: string
      historyRecords:
        description: A list of MoveAuditHistory's connected to the move.
        $ref: '#/definitions/MoveAuditHistories'
      locator:
        description: move locator
        type: string
        example: '1K43AR'
      referenceId:
        description: move referenceID
        example: 1001-3456
        type: string
        x-nullable: true
  MoveHistoryResult:
    type: object
    properties:
      page:
        type: integer
      perPage:
        type: integer
      totalCount:
        type: integer
      id:
        description: move ID
        example: 1f2270c7-7166-40ae-981e-b200ebdf3054
        format: uuid
        type: string
      historyRecords:
        description: A list of MoveAuditHistory's connected to the move.
        $ref: '#/definitions/MoveAuditHistories'
      locator:
        description: move locator
        type: string
        example: '1K43AR'
      referenceId:
        description: move referenceID
        example: 1001-3456
        type: string
        x-nullable: true
  MoveAuditHistories:
    type: array
    items:
      $ref: '#/definitions/MoveAuditHistory'
  MoveAuditHistory:
    properties:
      id:
        description: id from audity_history table
        example: 1f2270c7-7166-40ae-981e-b200ebdf3054
        format: uuid
        type: string
      schemaName:
        description: Database schema audited table for this event is in
        type: string
      tableName:
        description: name of database table that was changed
        type: string
      relId:
        description: relation OID. Table OID (object identifier). Changes with drop/create.
        type: integer
      objectId:
        description: id column for the tableName where the data was changed
        example: 1f2270c7-7166-40ae-981e-b200ebdf3054
        format: uuid
        type: string
        x-nullable: true
      sessionUserId:
        example: 1f2270c7-7166-40ae-981e-b200ebdf3054
        format: uuid
        type: string
        x-nullable: true
      sessionUserFirstName:
        example: foo
        type: string
        x-nullable: true
      sessionUserLastName:
        example: bar
        type: string
        x-nullable: true
      sessionUserEmail:
        example: foobar@example.com
        type: string
        x-nullable: true
      sessionUserTelephone:
        format: telephone
        type: string
        pattern: '^[2-9]\d{2}-\d{3}-\d{4}$'
        x-nullable: true
      context:
        type: array
        items:
          type: object
          additionalProperties:
            type: string
        x-nullable: true
      contextId:
        description: id column for the context table the record belongs to
        example: 1f2270c7-7166-40ae-981e-b200ebdf3054
        type: string
        x-nullable: true
      eventName:
        description: API endpoint name that was called to make the change
        type: string
        x-nullable: true
      actionTstampTx:
        description: Transaction start timestamp for tx in which audited event occurred
        type: string
        format: date-time
      actionTstampStm:
        description: Statement start timestamp for tx in which audited event occurred
        type: string
        format: date-time
      actionTstampClk:
        description: Wall clock time at which audited event's trigger call occurred
        type: string
        format: date-time
      transactionId:
        description: Identifier of transaction that made the change. May wrap, but unique paired with action_tstamp_tx.
        type: integer
        x-nullable: true
      action:
        description: Action type; I = insert, D = delete, U = update, T = truncate
        type: string
      oldValues:
        description: A list of (old/previous) MoveAuditHistoryItem's for a record before the change.
        type: object
        additionalProperties: true
        x-nullable: true
      changedValues:
        description: A list of (changed/updated) MoveAuditHistoryItem's for a record after the change.
        type: object
        additionalProperties: true
        x-nullable: true
      statementOnly:
        description: true if audit event is from an FOR EACH STATEMENT trigger, false for FOR EACH ROW'
        type: boolean
        example: false
  MoveAuditHistoryItems:
    type: array
    items:
      $ref: '#/definitions/MoveAuditHistoryItem'
  MoveAuditHistoryItem:
    properties:
      columnName:
        type: string
      columnValue:
        type: string
  MoveStatus:
    type: string
    enum:
      - DRAFT
      - NEEDS SERVICE COUNSELING
      - SERVICE COUNSELING COMPLETED
      - SUBMITTED
      - APPROVALS REQUESTED
      - APPROVED
      - CANCELED
  PPMStatus:
    type: string
    enum:
      - CANCELED
      - DRAFT
      - SUBMITTED
      - WAITING_ON_CUSTOMER
      - NEEDS_ADVANCE_APPROVAL
      - NEEDS_CLOSEOUT
      - CLOSEOUT_COMPLETE
      - COMPLETED
  DeptIndicator:
    type: string
    title: Dept. indicator
    x-nullable: true
    enum:
      - NAVY_AND_MARINES
      - ARMY
      - ARMY_CORPS_OF_ENGINEERS
      - AIR_AND_SPACE_FORCE
      - COAST_GUARD
      - OFFICE_OF_SECRETARY_OF_DEFENSE
    x-display-value:
      NAVY_AND_MARINES: 17 Navy and Marine Corps
      ARMY: 21 Army
      ARMY_CORPS_OF_ENGINEERS: 96 Army Corps of Engineers
      AIR_AND_SPACE_FORCE: 57 Air Force and Space Force
      COAST_GUARD: 70 Coast Guard
      OFFICE_OF_SECRETARY_OF_DEFENSE: 97 Office of the Secretary of Defense
  OrdersTypeDetail:
    type: string
    title: Orders type detail
    x-nullable: true
    enum:
      - HHG_PERMITTED
      - PCS_TDY
      - HHG_RESTRICTED_PROHIBITED
      - HHG_RESTRICTED_AREA
      - INSTRUCTION_20_WEEKS
      - HHG_PROHIBITED_20_WEEKS
      - DELAYED_APPROVAL
    x-display-value:
      HHG_PERMITTED: Shipment of HHG Permitted
      PCS_TDY: PCS with TDY Enroute
      HHG_RESTRICTED_PROHIBITED: Shipment of HHG Restricted or Prohibited
      HHG_RESTRICTED_AREA: HHG Restricted Area-HHG Prohibited
      INSTRUCTION_20_WEEKS: Course of Instruction 20 Weeks or More
      HHG_PROHIBITED_20_WEEKS: Shipment of HHG Prohibited but Authorized within 20 weeks
      DELAYED_APPROVAL: Delayed Approval 20 Weeks or More
  Order:
    properties:
      id:
        example: 1f2270c7-7166-40ae-981e-b200ebdf3054
        format: uuid
        type: string
      customerID:
        example: c56a4180-65aa-42ec-a945-5fd21dec0538
        format: uuid
        type: string
      customer:
        $ref: '#/definitions/Customer'
      moveCode:
        type: string
        example: 'H2XFJF'
      first_name:
        type: string
        example: John
        readOnly: true
      last_name:
        type: string
        example: Doe
        readOnly: true
      grade:
        $ref: '#/definitions/Grade'
      agency:
        $ref: 'definitions/Affiliation.yaml'
      entitlement:
        $ref: '#/definitions/Entitlements'
      destinationDutyLocation:
        $ref: 'definitions/DutyLocation.yaml'
      destinationDutyLocationGBLOC:
        $ref: '#/definitions/GBLOC'
      originDutyLocation:
        $ref: 'definitions/DutyLocation.yaml'
      originDutyLocationGBLOC:
        $ref: '#/definitions/GBLOC'
      moveTaskOrderID:
        example: c56a4180-65aa-42ec-a945-5fd21dec0538
        format: uuid
        type: string
      uploaded_order_id:
        example: c56a4180-65aa-42ec-a945-5fd21dec0538
        format: uuid
        type: string
      uploadedAmendedOrderID:
        example: c56a4180-65aa-42ec-a945-5fd21dec0538
        format: uuid
        type: string
        x-nullable: true
      amendedOrdersAcknowledgedAt:
        type: string
        format: date-time
        x-nullable: true
      order_number:
        type: string
        x-nullable: true
        example: '030-00362'
      order_type:
        $ref: 'definitions/OrdersType.yaml'
      order_type_detail:
        $ref: '#/definitions/OrdersTypeDetail'
        x-nullable: true
      date_issued:
        type: string
        format: date
        example: '2020-01-01'
      report_by_date:
        type: string
        format: date
        example: '2020-01-01'
      department_indicator:
        $ref: '#/definitions/DeptIndicator'
        x-nullable: true
      tac:
        type: string
        title: TAC
        example: 'F8J1'
        x-nullable: true
      sac:
        type: string
        title: SAC
        example: 'N002214CSW32Y9'
        x-nullable: true
      ntsTac:
        type: string
        title: NTS TAC
        example: 'F8J1'
        x-nullable: true
      ntsSac:
        type: string
        title: NTS SAC
        example: 'N002214CSW32Y9'
        x-nullable: true
      has_dependents:
        type: boolean
        example: false
        title: Are dependents included in your orders?
      spouse_has_pro_gear:
        type: boolean
        example: false
        title: Do you have a spouse who will need to move items related to their occupation (also known as spouse pro-gear)?
      supplyAndServicesCostEstimate:
        type: string
      packingAndShippingInstructions:
        type: string
      methodOfPayment:
        type: string
      naics:
        type: string
      orders_type:
        $ref: 'definitions/OrdersType.yaml'
      eTag:
        type: string
    type: object
  Location:
    type: object
    properties:
      label:
        type: string
        example: Label for display
      value:
        type: string
        example: Value for location
    required:
      - label
      - value
  Locations:
    type: array
    items:
      $ref: '#/definitions/Location'
  OrderBody:
    type: object
    properties:
      id:
        type: string
        format: uuid
  CreateOrders:
    type: object
    properties:
      serviceMemberId:
        type: string
        format: uuid
        example: c56a4180-65aa-42ec-a945-5fd21dec0538
      issueDate:
        type: string
        description: The date and time that these orders were cut.
        format: date
        title: Orders date
      reportByDate:
        type: string
        description: Report By Date
        format: date
        title: Report-by date
      ordersType:
        $ref: 'definitions/OrdersType.yaml'
      ordersTypeDetail:
        $ref: '#/definitions/OrdersTypeDetail'
      hasDependents:
        type: boolean
        title: Are dependents included in your orders?
      spouseHasProGear:
        type: boolean
        title: Do you have a spouse who will need to move items related to their occupation (also known as spouse pro-gear)?
      newDutyLocationId:
        type: string
        format: uuid
        example: c56a4180-65aa-42ec-a945-5fd21dec0538
      counselingOfficeId:
        type: string
        format: uuid
        example: cf1addea-a4f9-4173-8506-2bb82a064cb7
        x-nullable: true
      ordersNumber:
        type: string
        title: Orders Number
        x-nullable: true
        example: '030-00362'
      tac:
        type: string
        title: TAC
        example: 'F8J1'
        x-nullable: true
      sac:
        type: string
        title: SAC
        example: 'N002214CSW32Y9'
        x-nullable: true
      departmentIndicator:
        $ref: '#/definitions/DeptIndicator'
      grade:
        $ref: '#/definitions/Grade'
      originDutyLocationId:
        type: string
        format: uuid
        example: c56a4180-65aa-42ec-a945-5fd21dec0538
      accompaniedTour:
        type: boolean
        example: true
        x-nullable: true
        description: Indicates if the move entitlement allows dependents to travel to the new Permanent Duty Station (PDS). This is only present on OCONUS moves.
      dependentsUnderTwelve:
        type: integer
        example: 5
        x-nullable: true
        description: Indicates the number of dependents under the age of twelve for a move. This is only present on OCONUS moves.
      dependentsTwelveAndOver:
        type: integer
        example: 3
        x-nullable: true
        description: Indicates the number of dependents of the age twelve or older for a move. This is only present on OCONUS moves.
    required:
      - serviceMemberId
      - issueDate
      - reportByDate
      - ordersType
      - hasDependents
      - spouseHasProGear
      - newDutyLocationId
  CounselingUpdateOrderPayload:
    type: object
    properties:
      issueDate:
        type: string
        description: The date and time that these orders were cut.
        format: date
        example: '2018-04-26'
        title: Orders date
      reportByDate:
        type: string
        description: Report By Date
        format: date
        example: '2018-04-26'
        title: Report-by date
      ordersType:
        $ref: 'definitions/OrdersType.yaml'
      ordersTypeDetail:
        $ref: '#/definitions/OrdersTypeDetail'
      ordersNumber:
        type: string
        title: Orders Number
        x-nullable: true
        example: '030-00362'
      departmentIndicator:
        $ref: '#/definitions/DeptIndicator'
        x-nullable: true
      originDutyLocationId:
        type: string
        format: uuid
        example: c56a4180-65aa-42ec-a945-5fd21dec0538
      newDutyLocationId:
        type: string
        format: uuid
        example: c56a4180-65aa-42ec-a945-5fd21dec0538
      tac:
        type: string
        title: HHG TAC
        minLength: 4
        maxLength: 4
        example: 'F8J1'
        x-nullable: true
      sac:
        title: HHG SAC
        example: 'N002214CSW32Y9'
        $ref: definitions/NullableString.yaml
      ntsTac:
        title: NTS TAC
        minLength: 4
        maxLength: 4
        example: 'F8J1'
        $ref: definitions/NullableString.yaml
      ntsSac:
        title: NTS SAC
        example: 'N002214CSW32Y9'
        $ref: definitions/NullableString.yaml
      grade:
        $ref: '#/definitions/Grade'
    required:
      - issueDate
      - reportByDate
      - ordersType
      - originDutyLocationId
      - newDutyLocationId
  UpdateOrderPayload:
    type: object
    properties:
      issueDate:
        type: string
        description: The date and time that these orders were cut.
        format: date
        example: '2018-04-26'
        title: Orders date
      reportByDate:
        type: string
        description: Report By Date
        format: date
        example: '2018-04-26'
        title: Report-by date
      ordersType:
        $ref: 'definitions/OrdersType.yaml'
      ordersTypeDetail:
        $ref: '#/definitions/OrdersTypeDetail'
      originDutyLocationId:
        type: string
        format: uuid
        example: c56a4180-65aa-42ec-a945-5fd21dec0538
      newDutyLocationId:
        type: string
        format: uuid
        example: c56a4180-65aa-42ec-a945-5fd21dec0538
      ordersNumber:
        type: string
        title: Orders Number
        x-nullable: true
        example: '030-00362'
      tac:
        type: string
        title: HHG TAC
        minLength: 4
        maxLength: 4
        example: 'F8J1'
        x-nullable: true
      sac:
        title: HHG SAC
        example: 'N002214CSW32Y9'
        $ref: definitions/NullableString.yaml
      ntsTac:
        title: NTS TAC
        minLength: 4
        maxLength: 4
        example: 'F8J1'
        $ref: definitions/NullableString.yaml
      ntsSac:
        title: NTS SAC
        example: 'N002214CSW32Y9'
        $ref: definitions/NullableString.yaml
      departmentIndicator:
        $ref: '#/definitions/DeptIndicator'
        x-nullable: true
      ordersAcknowledgement:
        description: Confirmation that the new amended orders were reviewed after previously approving the original orders
        type: boolean
        x-nullable: true
      grade:
        $ref: '#/definitions/Grade'
    required:
      - issueDate
      - reportByDate
      - ordersType
      - newDutyLocationId
      - originDutyLocationId
  UpdateAllowancePayload:
    type: object
    properties:
      grade:
        $ref: '#/definitions/Grade'
      dependentsAuthorized:
        type: boolean
        x-nullable: true
      agency:
        $ref: 'definitions/Affiliation.yaml'
      proGearWeight:
        description: unit is in lbs
        example: 2000
        type: integer
        minimum: 0
        maximum: 2000
        x-formatting: weight
        x-nullable: true
      proGearWeightSpouse:
        description: unit is in lbs
        example: 500
        type: integer
        minimum: 0
        maximum: 500
        x-formatting: weight
        x-nullable: true
      requiredMedicalEquipmentWeight:
        description: unit is in lbs
        example: 2000
        type: integer
        minimum: 0
        x-formatting: weight
      organizationalClothingAndIndividualEquipment:
        description: only for Army
        type: boolean
        x-nullable: true
      storageInTransit:
        description: the number of storage in transit days that the customer is entitled to for a given shipment on their move
        type: integer
        minimum: 0
      gunSafe:
        description: True if user is entitled to move a gun safe (up to 500 lbs) as part of their move without it being charged against their weight allowance.
        type: boolean
        x-nullable: true
      accompaniedTour:
        type: boolean
        example: true
        x-nullable: true
        description: Indicates if the move entitlement allows dependents to travel to the new Permanent Duty Station (PDS). This is only present on OCONUS moves.
      dependentsUnderTwelve:
        type: integer
        example: 5
        x-nullable: true
        description: Indicates the number of dependents under the age of twelve for a move. This is only present on OCONUS moves.
      dependentsTwelveAndOver:
        type: integer
        example: 3
        x-nullable: true
        description: Indicates the number of dependents of the age twelve or older for a move. This is only present on OCONUS moves.
      ubAllowance:
        example: 500
        type: integer
        x-nullable: true
  UpdateBillableWeightPayload:
    type: object
    properties:
      authorizedWeight:
        description: unit is in lbs
        example: 2000
        minimum: 1
        type: integer
        x-formatting: weight
        x-nullable: true
  UpdateMaxBillableWeightAsTIOPayload:
    type: object
    properties:
      authorizedWeight:
        description: unit is in lbs
        example: 2000
        minimum: 1
        type: integer
        x-formatting: weight
        x-nullable: true
      tioRemarks:
        description: TIO remarks for updating the max billable weight
        example: Increasing max billable weight
        type: string
        minLength: 1
        x-nullable: true
    required:
      - authorizedWeight
      - tioRemarks
  CounselingUpdateAllowancePayload:
    type: object
    properties:
      grade:
        $ref: '#/definitions/Grade'
      dependentsAuthorized:
        type: boolean
        x-nullable: true
      agency:
        $ref: 'definitions/Affiliation.yaml'
      proGearWeight:
        minimum: 0
        maximum: 2000
        description: unit is in lbs
        example: 2000
        type: integer
        x-formatting: weight
        x-nullable: true
      proGearWeightSpouse:
        minimum: 0
        maximum: 500
        description: unit is in lbs
        example: 2000
        type: integer
        x-formatting: weight
        x-nullable: true
      requiredMedicalEquipmentWeight:
        minimum: 0
        description: unit is in lbs
        example: 2000
        type: integer
        x-formatting: weight
      organizationalClothingAndIndividualEquipment:
        description: only for Army
        type: boolean
        x-nullable: true
      storageInTransit:
        description: the number of storage in transit days that the customer is entitled to for a given shipment on their move
        type: integer
        minimum: 0
      gunSafe:
        description: True if user is entitled to move a gun safe (up to 500 lbs) as part of their move without it being charged against their weight allowance.
        type: boolean
        x-nullable: true
      accompaniedTour:
        type: boolean
        example: true
        x-nullable: true
        description: Indicates if the move entitlement allows dependents to travel to the new Permanent Duty Station (PDS). This is only present on OCONUS moves.
      dependentsUnderTwelve:
        type: integer
        example: 5
        x-nullable: true
        description: Indicates the number of dependents under the age of twelve for a move. This is only present on OCONUS moves.
      dependentsTwelveAndOver:
        type: integer
        example: 3
        x-nullable: true
        description: Indicates the number of dependents of the age twelve or older for a move. This is only present on OCONUS moves.
      ubAllowance:
        example: 500
        type: integer
        x-nullable: true
  MoveTaskOrder:
    description: The Move (MoveTaskOrder)
    properties:
      id:
        example: 1f2270c7-7166-40ae-981e-b200ebdf3054
        format: uuid
        type: string
      createdAt:
        format: date-time
        type: string
      orderID:
        example: c56a4180-65aa-42ec-a945-5fd21dec0538
        format: uuid
        type: string
      locator:
        type: string
        example: '1K43AR'
      referenceId:
        example: 1001-3456
        type: string
      serviceCounselingCompletedAt:
        format: date-time
        type: string
        x-nullable: true
      availableToPrimeAt:
        format: date-time
        type: string
        x-nullable: true
      approvedAt:
        format: date-time
        type: string
        x-nullable: true
      updatedAt:
        format: date-time
        type: string
      destinationAddress:
        $ref: 'definitions/Address.yaml'
      pickupAddress:
        $ref: 'definitions/Address.yaml'
      destinationDutyLocation:
        example: 1f2270c7-7166-40ae-981e-b200ebdf3054
        format: uuid
        type: string
      originDutyLocation:
        example: 1f2270c7-7166-40ae-981e-b200ebdf3054
        format: uuid
        type: string
      entitlements:
        $ref: '#/definitions/Entitlements'
      requestedPickupDate:
        format: date
        type: string
      tioRemarks:
        type: string
        example: approved additional weight
        x-nullable: true
      eTag:
        type: string
    type: object
  MoveTaskOrders:
    items:
      $ref: '#/definitions/MoveTaskOrder'
    type: array
  PaymentRequest:
    properties:
      proofOfServiceDocs:
        $ref: '#/definitions/ProofOfServiceDocs'
      id:
        example: c56a4180-65aa-42ec-a945-5fd21dec0538
        format: uuid
        readOnly: true
        type: string
      isFinal:
        default: false
        type: boolean
      moveTaskOrder:
        $ref: '#/definitions/Move'
      moveTaskOrderID:
        example: c56a4180-65aa-42ec-a945-5fd21dec0538
        format: uuid
        type: string
      rejectionReason:
        example: documentation was incomplete
        type: string
        x-nullable: true
      serviceItems:
        $ref: '#/definitions/PaymentServiceItems'
      status:
        $ref: '#/definitions/PaymentRequestStatus'
      paymentRequestNumber:
        example: 1234-5678-1
        readOnly: true
        type: string
      recalculationOfPaymentRequestID:
        example: c56a4180-65aa-42ec-a945-5fd21dec0538
        format: uuid
        type: string
        readOnly: true
        x-nullable: true
      eTag:
        type: string
      reviewedAt:
        format: date-time
        type: string
        x-nullable: true
      createdAt:
        format: date-time
        type: string
      sentToGexAt:
        format: date-time
        type: string
        x-nullable: true
      receivedByGexAt:
        format: date-time
        type: string
        x-nullable: true
      ediErrorType:
        description: Type of EDI reporting or causing the issue. Can be EDI 997, 824, and 858.
        type: string
        x-nullable: true
      ediErrorCode:
        description: Reported code from syncada for the EDI error encountered
        type: string
        x-nullable: true
      ediErrorDescription:
        description: The reason the services counselor has excluded or rejected the item.
        type: string
        x-nullable: true
      tppsInvoiceAmountPaidTotalMillicents:
        type: integer
        format: millients
        title: Total amount that TPPS paid for all service items on the payment request in millicents
        x-nullable: true
      tppsInvoiceSellerPaidDate:
        type: string
        format: date-time
        title: Date that TPPS paid HS for the payment request
        x-nullable: true
    type: object
  PaymentRequests:
    items:
      $ref: '#/definitions/PaymentRequest'
    type: array
  PaymentServiceItems:
    items:
      $ref: '#/definitions/PaymentServiceItem'
    type: array
  PaymentServiceItem:
    properties:
      id:
        example: c56a4180-65aa-42ec-a945-5fd21dec0538
        format: uuid
        readOnly: true
        type: string
      createdAt:
        format: date-time
        type: string
      paymentRequestID:
        example: c56a4180-65aa-42ec-a945-5fd21dec0538
        format: uuid
        type: string
      mtoServiceItemID:
        example: c56a4180-65aa-42ec-a945-5fd21dec0538
        format: uuid
        type: string
      mtoServiceItemCode:
        example: DLH
        type: string
      mtoServiceItemName:
        example: Move management
        type: string
      mtoShipmentType:
        $ref: 'definitions/MTOShipmentType.yaml'
      mtoShipmentID:
        type: string
        format: uuid
        example: c56a4180-65aa-42ec-a945-5fd21dec0538
        x-nullable: true
      status:
        $ref: 'definitions/PaymentServiceItemStatus.yaml'
      priceCents:
        type: integer
        format: cents
        title: Price of the service item in cents
        x-nullable: true
      rejectionReason:
        example: documentation was incomplete
        type: string
        x-nullable: true
      referenceID:
        example: 1234-5678-c56a4180
        readOnly: true
        format: string
      paymentServiceItemParams:
        $ref: 'definitions/PaymentServiceItemParams.yaml'
      eTag:
        type: string
      tppsInvoiceAmountPaidPerServiceItemMillicents:
        type: integer
        format: millicents
        title: Amount that TPPS paid for the individual service item in millicents
        x-nullable: true
    type: object
  PaymentRequestStatus:
    $ref: 'definitions/PaymentRequestStatus.yaml'
  ProofOfServiceDocs:
    items:
      $ref: '#/definitions/ProofOfServiceDoc'
    type: array
  ProofOfServiceDoc:
    properties:
      isWeightTicket:
        type: boolean
      uploads:
        items:
          $ref: 'definitions/Upload.yaml'
        type: array
  ShipmentsPaymentSITBalance:
    items:
      $ref: '#/definitions/ShipmentPaymentSITBalance'
    type: array
  ShipmentPaymentSITBalance:
    properties:
      shipmentID:
        type: string
        format: uuid
      totalSITDaysAuthorized:
        type: integer
      totalSITDaysRemaining:
        type: integer
      totalSITEndDate:
        type: string
        format: date
        x-nullable: true
      pendingSITDaysInvoiced:
        type: integer
      pendingBilledStartDate:
        type: string
        format: date
        x-nullable: true
      pendingBilledEndDate:
        type: string
        format: date
        x-nullable: true
      previouslyBilledDays:
        type: integer
        x-nullable: true
      previouslyBilledStartDate:
        type: string
        format: date
        x-nullable: true
      previouslyBilledEndDate:
        type: string
        format: date
        x-nullable: true
  UpdateShipment:
    type: object
    properties:
      shipmentType:
        $ref: 'definitions/MTOShipmentType.yaml'
      requestedPickupDate:
        format: date
        type: string
        x-nullable: true
      requestedDeliveryDate:
        format: date
        type: string
        x-nullable: true
      customerRemarks:
        type: string
        example: handle with care
        x-nullable: true
      counselorRemarks:
        type: string
        example: counselor approved
        x-nullable: true
      billableWeightCap:
        type: integer
        description: estimated weight of the shuttle service item provided by the prime
        example: 2500
        x-formatting: weight
        x-nullable: true
      billableWeightJustification:
        type: string
        example: more weight than expected
        x-nullable: true
      pickupAddress:
        allOf:
          - $ref: 'definitions/Address.yaml'
      destinationAddress:
        allOf:
          - $ref: 'definitions/Address.yaml'
      secondaryDeliveryAddress:
        allOf:
          - $ref: 'definitions/Address.yaml'
      secondaryPickupAddress:
        allOf:
          - $ref: 'definitions/Address.yaml'
      hasSecondaryPickupAddress:
        type: boolean
        x-nullable: true
        x-omitempty: false
      hasSecondaryDeliveryAddress:
        type: boolean
        x-nullable: true
        x-omitempty: false
      tertiaryDeliveryAddress:
        allOf:
          - $ref: 'definitions/Address.yaml'
      tertiaryPickupAddress:
        allOf:
          - $ref: 'definitions/Address.yaml'
      hasTertiaryPickupAddress:
        type: boolean
        x-nullable: true
        x-omitempty: false
      hasTertiaryDeliveryAddress:
        type: boolean
        x-nullable: true
        x-omitempty: false
      actualProGearWeight:
        type: integer
        x-nullable: true
        x-omitempty: false
      actualSpouseProGearWeight:
        type: integer
        x-nullable: true
        x-omitempty: false
      destinationType:
        $ref: 'definitions/DestinationType.yaml'
      agents:
        $ref: 'definitions/MTOAgents.yaml'
        x-nullable: true
      tacType:
        $ref: 'definitions/LOATypeNullable.yaml'
      sacType:
        $ref: 'definitions/LOATypeNullable.yaml'
      usesExternalVendor:
        type: boolean
        example: false
        x-nullable: true
      serviceOrderNumber:
        type: string
        x-nullable: true
      ntsRecordedWeight:
        description: The previously recorded weight for the NTS Shipment. Used for NTS Release to know what the previous primeActualWeight or billable weight was.
        example: 2000
        type: integer
        x-formatting: weight
        x-nullable: true
      storageFacility:
        x-nullable: true
        $ref: 'definitions/StorageFacility.yaml'
      ppmShipment:
        $ref: '#/definitions/UpdatePPMShipment'
      boatShipment:
        $ref: '#/definitions/UpdateBoatShipment'
      mobileHomeShipment:
        $ref: '#/definitions/UpdateMobileHomeShipment'
  UpdatePPMShipment:
    type: object
    properties:
      expectedDepartureDate:
        description: >
          Date the customer expects to move.
        format: date
        type: string
        x-nullable: true
      actualMoveDate:
        format: date
        type: string
        x-nullable: true
      pickupAddress:
        allOf:
          - $ref: 'definitions/Address.yaml'
      actualPickupPostalCode:
        description: >
          The actual postal code where the PPM shipment started. To be filled once the customer has moved the shipment.
        format: zip
        type: string
        title: ZIP
        example: '90210'
        pattern: ^(\d{5})$
        x-nullable: true
      secondaryPickupAddress:
        allOf:
          - $ref: 'definitions/Address.yaml'
      destinationAddress:
        allOf:
          - $ref: 'definitions/PPMDestinationAddress.yaml'
      actualDestinationPostalCode:
        description: >
          The actual postal code where the PPM shipment ended. To be filled once the customer has moved the shipment.
        format: zip
        type: string
        title: ZIP
        example: '90210'
        pattern: ^(\d{5})$
        x-nullable: true
      secondaryDestinationAddress:
        allOf:
          - $ref: 'definitions/Address.yaml'
      hasSecondaryPickupAddress:
        type: boolean
        x-nullable: true
        x-omitempty: false
      hasSecondaryDestinationAddress:
        type: boolean
        x-nullable: true
        x-omitempty: false
      tertiaryPickupAddress:
        allOf:
          - $ref: 'definitions/Address.yaml'
      tertiaryDestinationAddress:
        allOf:
          - $ref: 'definitions/Address.yaml'
      hasTertiaryPickupAddress:
        type: boolean
        x-nullable: true
        x-omitempty: false
      hasTertiaryDestinationAddress:
        type: boolean
        x-nullable: true
        x-omitempty: false
      w2Address:
        x-nullable: true
        $ref: 'definitions/Address.yaml'
      sitExpected:
        type: boolean
        x-nullable: true
      sitLocation:
        allOf:
          - $ref: 'definitions/SITLocationType.yaml'
          - x-nullable: true
      sitEstimatedWeight:
        type: integer
        example: 2000
        x-nullable: true
      sitEstimatedEntryDate:
        format: date
        type: string
        x-nullable: true
      sitEstimatedDepartureDate:
        format: date
        type: string
        x-nullable: true
      estimatedWeight:
        type: integer
        example: 4200
        x-nullable: true
      allowableWeight:
        description: The allowable weight of the PPM shipment goods being moved.
        type: integer
        minimum: 0
        example: 4300
        x-nullable: true
      hasProGear:
        description: >
          Indicates whether PPM shipment has pro gear.
        type: boolean
        x-nullable: true
      proGearWeight:
        type: integer
        x-nullable: true
      spouseProGearWeight:
        type: integer
        x-nullable: true
      hasRequestedAdvance:
        description: >
          Indicates whether an advance has been requested for the PPM shipment.
        type: boolean
        x-nullable: true
      hasReceivedAdvance:
        description: >
          Indicates whether an advance was received for the PPM shipment.
        type: boolean
        x-nullable: true
      advanceAmountRequested:
        description: >
          The amount request for an advance, or null if no advance is requested
        type: integer
        format: cents
        x-nullable: true
      advanceAmountReceived:
        description: >
          The amount received for an advance, or null if no advance is received
        type: integer
        format: cents
        x-nullable: true
      advanceStatus:
        $ref: 'definitions/PPMAdvanceStatus.yaml'
        x-nullable: true
      isActualExpenseReimbursement:
        description: Used for PPM shipments only. Denotes if this shipment uses the Actual Expense Reimbursement method.
        type: boolean
        example: false
        x-omitempty: false
        x-nullable: true
  UpdateBoatShipment:
    type: object
    properties:
      type:
        type: string
        enum:
          - HAUL_AWAY
          - TOW_AWAY
        x-nullable: true
      year:
        type: integer
        description: Year of the Boat
        x-nullable: true
      make:
        type: string
        description: Make of the Boat
        x-nullable: true
      model:
        type: string
        description: Model of the Boat
        x-nullable: true
      lengthInInches:
        type: integer
        description: Length of the Boat in inches
        x-nullable: true
      widthInInches:
        type: integer
        description: Width of the Boat in inches
        x-nullable: true
      heightInInches:
        type: integer
        description: Height of the Boat in inches
        x-nullable: true
      hasTrailer:
        type: boolean
        description: Does the boat have a trailer
        x-nullable: true
      isRoadworthy:
        type: boolean
        description: Is the trailer roadworthy
        x-nullable: true
  UpdateMobileHomeShipment:
    type: object
    properties:
      year:
        type: integer
        description: Year of the Boat
        x-nullable: true
      make:
        type: string
        description: Make of the Boat
        x-nullable: true
      model:
        type: string
        description: Model of the Boat
        x-nullable: true
      lengthInInches:
        type: integer
        description: Length of the Boat in inches
        x-nullable: true
      widthInInches:
        type: integer
        description: Width of the Boat in inches
        x-nullable: true
      heightInInches:
        type: integer
        description: Height of the Boat in inches
        x-nullable: true
  UpdateWeightTicket:
    type: object
    properties:
      emptyWeight:
        description: Weight of the vehicle when empty.
        type: integer
        minimum: 0
      fullWeight:
        description: The weight of the vehicle when full.
        type: integer
        minimum: 0
      ownsTrailer:
        description: Indicates if the customer used a trailer they own for the move.
        type: boolean
      trailerMeetsCriteria:
        description: Indicates if the trailer that the customer used meets all the criteria to be claimable.
        type: boolean
      status:
        $ref: 'definitions/PPMDocumentStatus.yaml'
      reason:
        description: The reason the services counselor has excluded or rejected the item.
        type: string
      adjustedNetWeight:
        description: Indicates the adjusted net weight of the vehicle
        type: integer
        minimum: 0
      netWeightRemarks:
        description: Remarks explaining any edits made to the net weight
        type: string
  UpdateMovingExpense:
    type: object
    properties:
      movingExpenseType:
        $ref: 'definitions/OmittableMovingExpenseType.yaml'
      description:
        description: A brief description of the expense.
        type: string
        x-nullable: true
        x-omitempty: false
      amount:
        description: The total amount of the expense as indicated on the receipt
        type: integer
      sitStartDate:
        description: The date the shipment entered storage, applicable for the `STORAGE` movingExpenseType only
        type: string
        format: date
      sitEndDate:
        description: The date the shipment exited storage, applicable for the `STORAGE` movingExpenseType only
        type: string
        format: date
      status:
        $ref: 'definitions/PPMDocumentStatus.yaml'
      reason:
        description: The reason the services counselor has excluded or rejected the item.
        type: string
      weightStored:
        description: The total weight stored in PPM SIT
        type: integer
      sitLocation:
        allOf:
          - $ref: 'definitions/SITLocationType.yaml'
          - x-nullable: true
      sitEstimatedCost:
        description: The estimated amount that the government will pay the service member to put their goods into storage. This estimated storage cost is separate from the estimated incentive.
        type: integer
        format: cents
        x-nullable: true
        x-omitempty: false
      sitReimburseableAmount:
        description: The amount of SIT that will be reimbursed
        type: integer
        format: cents
        x-nullable: true
        x-omitempty: false
  UpdateProGearWeightTicket:
    type: object
    properties:
      belongsToSelf:
        description: Indicates if this information is for the customer's own pro-gear, otherwise, it's the spouse's.
        type: boolean
      hasWeightTickets:
        description: Indicates if the user has a weight ticket for their pro-gear, otherwise they have a constructed weight.
        type: boolean
      weight:
        description: Weight of the pro-gear contained in the shipment.
        type: integer
        minimum: 0
      status:
        $ref: 'definitions/PPMDocumentStatus.yaml'
      reason:
        description: The reason the services counselor has excluded or rejected the item.
        type: string
  MTOShipments:
    items:
      $ref: 'definitions/MTOShipment.yaml'
    type: array
  CreateMTOShipment:
    type: object
    properties:
      moveTaskOrderID:
        description: The ID of the move this new shipment is for.
        example: 1f2270c7-7166-40ae-981e-b200ebdf3054
        format: uuid
        type: string
      requestedPickupDate:
        description: >
          The customer's preferred pickup date. Other dates, such as required delivery date and (outside MilMove) the
          pack date, are derived from this date.
        format: date
        type: string
        x-nullable: true
      requestedDeliveryDate:
        description: >
          The customer's preferred delivery date.
        format: date
        type: string
        x-nullable: true
      customerRemarks:
        description: |
          The customer can use the customer remarks field to inform the services counselor and the movers about any
          special circumstances for this shipment. Typical examples:
            * bulky or fragile items,
            * weapons,
            * access info for their address.
          Customer enters this information during onboarding. Optional field.
        type: string
        example: handle with care
        x-nullable: true
      counselorRemarks:
        description: |
          The counselor can use the counselor remarks field to inform the movers about any
          special circumstances for this shipment. Typical examples:
            * bulky or fragile items,
            * weapons,
            * access info for their address.
          Counselors enters this information when creating or editing an MTO Shipment. Optional field.
        type: string
        example: handle with care
        x-nullable: true
      agents:
        $ref: 'definitions/MTOAgents.yaml'
      mtoServiceItems:
        $ref: 'definitions/MTOServiceItems.yaml'
      pickupAddress:
        description: The address where the movers should pick up this shipment.
        allOf:
          - $ref: 'definitions/Address.yaml'
      destinationAddress:
        description: Where the movers should deliver this shipment.
        allOf:
          - $ref: 'definitions/Address.yaml'
      hasSecondaryPickupAddress:
        type: boolean
        x-nullable: true
        x-omitempty: false
      secondaryPickupAddress:
        description: The address where the movers should pick up this shipment.
        allOf:
          - $ref: 'definitions/Address.yaml'
      hasSecondaryDeliveryAddress:
        type: boolean
        x-nullable: true
        x-omitempty: false
      secondaryDeliveryAddress:
        description: Where the movers should deliver this shipment.
        allOf:
          - $ref: 'definitions/Address.yaml'
      hasTertiaryPickupAddress:
        type: boolean
        x-nullable: true
        x-omitempty: false
      tertiaryPickupAddress:
        description: The address where the movers should pick up this shipment.
        allOf:
          - $ref: 'definitions/Address.yaml'
      hasTertiaryDeliveryAddress:
        type: boolean
        x-nullable: true
        x-omitempty: false
      tertiaryDeliveryAddress:
        description: Where the movers should deliver this shipment.
        allOf:
          - $ref: 'definitions/Address.yaml'
      destinationType:
        $ref: 'definitions/DestinationType.yaml'
      shipmentType:
        $ref: 'definitions/MTOShipmentType.yaml'
      tacType:
        allOf:
          - $ref: 'definitions/LOAType.yaml'
          - x-nullable: true
      sacType:
        allOf:
          - $ref: 'definitions/LOAType.yaml'
          - x-nullable: true
      usesExternalVendor:
        type: boolean
        example: false
        x-nullable: true
      serviceOrderNumber:
        type: string
        x-nullable: true
      ntsRecordedWeight:
        description: The previously recorded weight for the NTS Shipment. Used for NTS Release to know what the previous primeActualWeight or billable weight was.
        example: 2000
        type: integer
        x-nullable: true
        x-formatting: weight
      storageFacility:
        x-nullable: true
        $ref: 'definitions/StorageFacility.yaml'
      mobileHomeShipment:
        $ref: '#/definitions/CreateMobileHomeShipment'
      ppmShipment:
        $ref: '#/definitions/CreatePPMShipment'
      boatShipment:
        $ref: '#/definitions/CreateBoatShipment'
    required:
      - moveTaskOrderID
      - shipmentType
  CreatePPMShipment:
    description: A personally procured move is a type of shipment that a service members moves themselves.
    properties:
      expectedDepartureDate:
        description: >
          Date the customer expects to move.
        format: date
        type: string
      pickupAddress:
        allOf:
          - $ref: 'definitions/Address.yaml'
      secondaryPickupAddress:
        allOf:
          - $ref: 'definitions/Address.yaml'
      tertiaryPickupAddress:
        allOf:
          - $ref: 'definitions/Address.yaml'
      destinationAddress:
        allOf:
          - $ref: 'definitions/PPMDestinationAddress.yaml'
      secondaryDestinationAddress:
        allOf:
          - $ref: 'definitions/Address.yaml'
      tertiaryDestinationAddress:
        allOf:
          - $ref: 'definitions/Address.yaml'
      hasSecondaryPickupAddress:
        type: boolean
        x-nullable: true
        x-omitempty: false
      hasTertiaryPickupAddress:
        type: boolean
        x-nullable: true
        x-omitempty: false
      hasSecondaryDestinationAddress:
        type: boolean
        x-nullable: true
        x-omitempty: false
      hasTertiaryDestinationAddress:
        type: boolean
        x-nullable: true
        x-omitempty: false
      sitExpected:
        type: boolean
      sitLocation:
        allOf:
          - $ref: 'definitions/SITLocationType.yaml'
          - x-nullable: true
      sitEstimatedWeight:
        type: integer
        example: 2000
        x-nullable: true
      sitEstimatedEntryDate:
        format: date
        type: string
        x-nullable: true
      sitEstimatedDepartureDate:
        format: date
        type: string
        x-nullable: true
      estimatedWeight:
        type: integer
        example: 4200
      hasProGear:
        description: >
          Indicates whether PPM shipment has pro gear.
        type: boolean
      proGearWeight:
        type: integer
        x-nullable: true
      spouseProGearWeight:
        type: integer
        x-nullable: true
      isActualExpenseReimbursement:
        description: Used for PPM shipments only. Denotes if this shipment uses the Actual Expense Reimbursement method.
        type: boolean
        example: false
        x-omitempty: false
        x-nullable: true
    required:
      - expectedDepartureDate
      - pickupAddress
      - destinationAddress
      - sitExpected
      - estimatedWeight
      - hasProGear
  CreateBoatShipment:
    description: Boat shipment information for the move.
    properties:
      type:
        type: string
        enum:
          - HAUL_AWAY
          - TOW_AWAY
      year:
        type: integer
        description: Year of the Boat
      make:
        type: string
        description: Make of the Boat
      model:
        type: string
        description: Model of the Boat
      lengthInInches:
        type: integer
        description: Length of the Boat in inches
      widthInInches:
        type: integer
        description: Width of the Boat in inches
      heightInInches:
        type: integer
        description: Height of the Boat in inches
      hasTrailer:
        type: boolean
        description: Does the boat have a trailer
      isRoadworthy:
        type: boolean
        description: Is the trailer roadworthy
        x-nullable: true
    required:
      - type
      - year
      - make
      - model
      - lengthInInches
      - widthInInches
      - heightInInches
      - hasTrailer
  CreateMobileHomeShipment:
    description: A mobile home shipment that the prime moves for a service member.
    properties:
      make:
        type: string
        description: Make of the Mobile Home
      model:
        type: string
        description: Model of the Mobile Home
      year:
        type: integer
        description: Year of the Mobile Home
      lengthInInches:
        type: integer
        description: Length of the Mobile Home in inches
      heightInInches:
        type: integer
        description: Height of the Mobile Home in inches
      widthInInches:
        type: integer
        description: Width of the Mobile Home in inches
    required:
      - make
      - model
      - year
      - lengthInInches
      - heightInInches
      - widthInInches
  RejectShipment:
    properties:
      rejectionReason:
        type: string
        example: MTO Shipment not good enough
    required:
      - rejectionReason
  RequestDiversion:
    properties:
      diversionReason:
        type: string
        example: Shipment route needs to change
    required:
      - diversionReason
  ApproveSITExtension:
    properties:
      approvedDays:
        description: Number of days approved for SIT extension
        type: integer
        example: 21
        minimum: 1
      requestReason:
        description: Reason from service counselor-provided picklist for SIT Duration Update
        example: 'AWAITING_COMPLETION_OF_RESIDENCE'
        type: string
        enum:
          - SERIOUS_ILLNESS_MEMBER
          - SERIOUS_ILLNESS_DEPENDENT
          - IMPENDING_ASSIGNEMENT
          - DIRECTED_TEMPORARY_DUTY
          - NONAVAILABILITY_OF_CIVILIAN_HOUSING
          - AWAITING_COMPLETION_OF_RESIDENCE
          - OTHER
      officeRemarks:
        description: Remarks from TOO about SIT approval
        type: string
        example: Approved for three weeks rather than requested 45 days
        x-nullable: true
    required:
      - approvedDays
  DenySITExtension:
    properties:
      officeRemarks:
        description: Remarks from TOO about SIT denial
        type: string
        example: Denied this extension as it does not match the criteria
        x-nullable: true
      convertToCustomerExpense:
        description: Whether or not to convert to members expense once SIT extension is denied.
        type: boolean
        example: false
    required:
      - officeRemarks
      - convertToCustomerExpense
  UpdateSITServiceItemCustomerExpense:
    properties:
      convertToCustomerExpense:
        example: true
        type: boolean
      customerExpenseReason:
        description: Reason the service item was rejected
        type: string
        example: Insufficent details provided
    required:
      - convertToCustomerExpense
      - customerExpenseReason
  CreateApprovedSITDurationUpdate:
    properties:
      requestReason:
        description: Reason from service counselor-provided picklist for SIT Duration Update
        example: 'AWAITING_COMPLETION_OF_RESIDENCE'
        type: string
        enum:
          - SERIOUS_ILLNESS_MEMBER
          - SERIOUS_ILLNESS_DEPENDENT
          - IMPENDING_ASSIGNEMENT
          - DIRECTED_TEMPORARY_DUTY
          - NONAVAILABILITY_OF_CIVILIAN_HOUSING
          - AWAITING_COMPLETION_OF_RESIDENCE
          - OTHER
      approvedDays:
        description: Number of days approved for SIT extension. This will match requested days saved to the SIT extension model.
        type: integer
        example: 21
      officeRemarks:
        description: Remarks from TOO about SIT Duration Update creation
        type: string
        example: Customer needs additional storage time as their new place of residence is not yet ready
        x-nullable: true
    required:
      - requestReason
      - approvedDays
  PatchMTOServiceItemStatusPayload:
    properties:
      status:
        description: Describes all statuses for a MTOServiceItem
        type: string
        enum:
          - SUBMITTED
          - APPROVED
          - REJECTED
      rejectionReason:
        description: Reason the service item was rejected
        type: string
        example: Insufficent details provided
        x-nullable: true
  MTOApprovalServiceItemCodes:
    description: MTO level service items to create when updating MTO status.
    properties:
      serviceCodeCS:
        example: true
        type: boolean
      serviceCodeMS:
        example: true
        type: boolean
    type: object
  TacValid:
    properties:
      isValid:
        example: true
        type: boolean
    required:
      - isValid
    type: object
  UpdatePaymentRequestStatusPayload:
    properties:
      rejectionReason:
        example: documentation was incomplete
        type: string
        x-nullable: true
      status:
        $ref: '#/definitions/PaymentRequestStatus'
      eTag:
        type: string
    type: object
  AvailableOfficeUsers:
    type: array
    items:
      $ref: '#/definitions/AvailableOfficeUser'
  AvailableOfficeUser:
    type: object
    properties:
      officeUserId:
        type: string
        format: uuid
        example: c56a4180-65aa-42ec-a945-5fd21dec0538
      lastName:
        type: string
      firstName:
        type: string
  QueueMoves:
    type: array
    items:
      $ref: '#/definitions/QueueMove'
  QueueMove:
    type: object
    properties:
      id:
        type: string
        format: uuid
      customer:
        $ref: '#/definitions/Customer'
      status:
        $ref: '#/definitions/MoveStatus'
      locator:
        type: string
      submittedAt:
        format: date-time
        type: string
        x-nullable: true
      appearedInTooAt:
        format: date-time
        type: string
        x-nullable: true
      requestedMoveDate:
        format: date
        type: string
        x-nullable: true
      departmentIndicator:
        $ref: '#/definitions/DeptIndicator'
      shipmentsCount:
        type: integer
      originDutyLocation:
        $ref: 'definitions/DutyLocation.yaml'
      destinationDutyLocation:
        $ref: 'definitions/DutyLocation.yaml'
      originGBLOC:
        $ref: '#/definitions/GBLOC'
      ppmType:
        type: string
        enum: [FULL, PARTIAL]
        x-nullable: true
      closeoutInitiated:
        format: date-time
        type: string
        x-nullable: true
      closeoutLocation:
        type: string
        x-nullable: true
      orderType:
        type: string
        x-nullable: true
      lockedByOfficeUserID:
        type: string
        format: uuid
        x-nullable: true
      lockedByOfficeUser:
        $ref: '#/definitions/LockedOfficeUser'
        x-nullable: true
      lockExpiresAt:
        type: string
        format: date-time
        x-nullable: true
      ppmStatus:
        $ref: '#/definitions/PPMStatus'
        x-nullable: true
      counselingOffice:
        type: string
        x-nullable: true
      counselingOfficeID:
        type: string
        format: uuid
        x-nullable: true
      assignedTo:
        $ref: '#/definitions/AssignedOfficeUser'
        x-nullable: true
      availableOfficeUsers:
        $ref: '#/definitions/AvailableOfficeUsers'
      assignable:
        type: boolean
  QueueMovesResult:
    type: object
    properties:
      page:
        type: integer
      perPage:
        type: integer
      totalCount:
        type: integer
      queueMoves:
        $ref: '#/definitions/QueueMoves'
  ListPrimeMove:
    description: >
      An abbreviated definition for a move, without all the nested information (shipments, service items, etc). Used to
      fetch a list of moves more efficiently.
    type: object
    properties:
      id:
        example: 1f2270c7-7166-40ae-981e-b200ebdf3054
        format: uuid
        type: string
      moveCode:
        type: string
        example: 'HYXFJF'
        readOnly: true
      createdAt:
        format: date-time
        type: string
        readOnly: true
      orderID:
        example: c56a4180-65aa-42ec-a945-5fd21dec0538
        format: uuid
        type: string
      referenceId:
        example: 1001-3456
        type: string
      availableToPrimeAt:
        format: date-time
        type: string
        x-nullable: true
        readOnly: true
      approvedAt:
        format: date-time
        type: string
        x-nullable: true
        readOnly: true
      updatedAt:
        format: date-time
        type: string
        readOnly: true
      ppmType:
        type: string
        enum:
          - FULL
          - PARTIAL
      eTag:
        type: string
        readOnly: true
      orderType:
        type: string
  ListPrimeMoves:
    type: array
    items:
      $ref: '#/definitions/ListPrimeMove'
  ListPrimeMovesResult:
    type: object
    properties:
      page:
        type: integer
      perPage:
        type: integer
      totalCount:
        type: integer
      queueMoves:
        $ref: '#/definitions/ListPrimeMoves'
  QueuePaymentRequest:
    type: object
    properties:
      id:
        type: string
        format: uuid
      moveID:
        type: string
        format: uuid
      customer:
        $ref: '#/definitions/Customer'
      status:
        $ref: '#/definitions/QueuePaymentRequestStatus'
      age:
        type: number
        format: double
        description: Days since the payment request has been requested.  Decimal representation will allow more accurate sorting.
      submittedAt:
        type: string
        format: date-time
      locator:
        type: string
      departmentIndicator:
        $ref: '#/definitions/DeptIndicator'
      originGBLOC:
        $ref: '#/definitions/GBLOC'
      originDutyLocation:
        $ref: 'definitions/DutyLocation.yaml'
      orderType:
        type: string
        x-nullable: true
      lockedByOfficeUserID:
        type: string
        format: uuid
        x-nullable: true
      lockExpiresAt:
        type: string
        format: date-time
        x-nullable: true
      assignedTo:
        $ref: '#/definitions/AssignedOfficeUser'
        x-nullable: true
      availableOfficeUsers:
        $ref: '#/definitions/AvailableOfficeUsers'
      assignable:
        type: boolean
      counselingOffice:
        type: string
        x-nullable: true
  QueuePaymentRequests:
    type: array
    items:
      $ref: '#/definitions/QueuePaymentRequest'
  QueuePaymentRequestsResult:
    type: object
    properties:
      page:
        type: integer
      perPage:
        type: integer
      totalCount:
        type: integer
      queuePaymentRequests:
        $ref: '#/definitions/QueuePaymentRequests'
  QueuePaymentRequestStatus:
    enum:
      - Payment requested
      - Reviewed
      - Rejected
      - Paid
    title: Queue Payment Request Status
    type: string
  SearchMoves:
    type: array
    items:
      $ref: '#/definitions/SearchMove'
  SearchMove:
    type: object
    properties:
      id:
        type: string
        format: uuid
      firstName:
        type: string
        example: John
        x-nullable: true
      lastName:
        type: string
        example: Doe
        x-nullable: true
      edipi:
        type: string
        example: 1234567890
        x-nullable: true
      paymentRequestCode:
        type: string
        example: 9551-6199-2
        x-nullable: true
      status:
        $ref: '#/definitions/MoveStatus'
      locator:
        type: string
      branch:
        type: string
      shipmentsCount:
        type: integer
      originDutyLocationPostalCode:
        format: zip
        type: string
        title: ZIP
        example: '90210'
        pattern: ^(\d{5})$
      destinationDutyLocationPostalCode:
        format: zip
        type: string
        title: ZIP
        example: '90210'
        pattern: ^(\d{5})$
      requestedPickupDate:
        type: string
        format: date
        x-nullable: true
      orderType:
        type: string
      requestedDeliveryDate:
        type: string
        format: date
        x-nullable: true
      originGBLOC:
        $ref: '#/definitions/GBLOC'
      destinationGBLOC:
        $ref: '#/definitions/GBLOC'
      lockedByOfficeUserID:
        type: string
        format: uuid
        x-nullable: true
      lockExpiresAt:
        type: string
        format: date-time
        x-nullable: true
      emplid:
        type: string
        x-nullable: true
  SearchMovesResult:
    type: object
    properties:
      page:
        type: integer
      perPage:
        type: integer
      totalCount:
        type: integer
      searchMoves:
        $ref: '#/definitions/SearchMoves'
  GBLOC:
    type: string
    enum:
      - AGFM
      - APAT
      - BGAC
      - BGNC
      - BKAS
      - CFMQ
      - CLPK
      - CNNQ
      - DMAT
      - GSAT
      - HAFC
      - HBAT
      - JEAT
      - JENQ
      - KKFA
      - LHNQ
      - LKNQ
      - MAPK
      - MAPS
      - MBFL
      - MLNQ
      - XXXX
  CreateCustomerSupportRemark:
    type: object
    description: >-
      A text remark written by an customer support user that is associated with a specific
      move.
    required:
      - content
      - officeUserID
    properties:
      content:
        example: This is a remark about a move.
        type: string
      officeUserID:
        example: 1f2270c7-7166-40ae-981e-b200ebdf3054
        format: uuid
        type: string
  UpdateCustomerSupportRemarkPayload:
    type: object
    description: >-
      A text remark update to an existing remark created by the current active user (the CSR).
    required:
      - content
    properties:
      content:
        example: This is a remark about a move.
        type: string
  EvaluationReportType:
    type: string
    enum:
      - SHIPMENT
      - COUNSELING
  EvaluationReportInspectionType:
    type: string
    enum:
      - DATA_REVIEW
      - PHYSICAL
      - VIRTUAL
    x-nullable: true
  EvaluationReportLocation:
    type: string
    enum:
      - ORIGIN
      - DESTINATION
      - OTHER
    x-nullable: true
  EvaluationReportOfficeUser:
    type: object
    readOnly: true
    description: The authoring office user for an evaluation report
    properties:
      id:
        example: 1f2270c7-7166-40ae-981e-b200ebdf3054
        format: uuid
        type: string
      firstName:
        type: string
      lastName:
        type: string
      email:
        type: string
        format: x-email
        pattern: '^[a-zA-Z0-9._%+-]+@[a-zA-Z0-9.-]+\.[a-zA-Z]{2,}$'
      phone:
        type: string
        format: telephone
        pattern: '^[2-9]\d{2}-\d{3}-\d{4}$'
  EvaluationReportList:
    type: array
    items:
      $ref: '#/definitions/EvaluationReport'
  EvaluationReport:
    type: object
    description: An evaluation report
    properties:
      id:
        example: 1f2270c7-7166-40ae-981e-b200ebdf3054
        format: uuid
        type: string
        readOnly: true
      moveID:
        example: 1f2270c7-7166-40ae-981e-b200ebdf3054
        format: uuid
        type: string
        readOnly: true
      shipmentID:
        example: 1f2270c7-7166-40ae-981e-b200ebdf3054
        format: uuid
        type: string
        x-nullable: true
        readOnly: true
      type:
        $ref: '#/definitions/EvaluationReportType'
      inspectionType:
        $ref: '#/definitions/EvaluationReportInspectionType'
        x-nullable: true
      inspectionDate:
        type: string
        format: date
        x-nullable: true
      officeUser:
        $ref: '#/definitions/EvaluationReportOfficeUser'
      location:
        $ref: '#/definitions/EvaluationReportLocation'
        x-nullable: true
      reportViolations:
        $ref: '#/definitions/ReportViolations'
        x-nullable: true
      gsrAppeals:
        $ref: '#/definitions/GSRAppeals'
        x-nullable: true
      locationDescription:
        type: string
        example: 'Route 66 at crash inspection site 3'
        x-nullable: true
      observedShipmentDeliveryDate:
        type: string
        format: date
        x-nullable: true
      observedShipmentPhysicalPickupDate:
        type: string
        format: date
        x-nullable: true
      timeDepart:
        type: string
        x-nullable: true
        pattern: '^(0[0-9]|1[0-9]|2[0-3]):[0-5][0-9]$'
        example: '14:30'
      evalStart:
        type: string
        x-nullable: true
        pattern: '^(0[0-9]|1[0-9]|2[0-3]):[0-5][0-9]$'
        example: '15:00'
      evalEnd:
        type: string
        x-nullable: true
        pattern: '^(0[0-9]|1[0-9]|2[0-3]):[0-5][0-9]$'
        example: '18:00'
      violationsObserved:
        type: boolean
        x-nullable: true
      remarks:
        type: string
        x-nullable: true
      seriousIncident:
        type: boolean
        x-nullable: true
      seriousIncidentDesc:
        type: string
        x-nullable: true
      observedClaimsResponseDate:
        type: string
        format: date
        x-nullable: true
      observedPickupDate:
        type: string
        format: date
        x-nullable: true
      observedPickupSpreadStartDate:
        type: string
        format: date
        x-nullable: true
      observedPickupSpreadEndDate:
        type: string
        format: date
        x-nullable: true
      observedDeliveryDate:
        type: string
        format: date
        x-nullable: true
      moveReferenceID:
        type: string
        x-nullable: true
        readOnly: true
      eTag:
        type: string
      submittedAt:
        type: string
        format: date-time
        x-nullable: true
      createdAt:
        type: string
        format: date-time
        readOnly: true
      updatedAt:
        type: string
        format: date-time
        readOnly: true
  CreateEvaluationReport:
    type: object
    description: Minimal set of info needed to create a shipment evaluation report, which is just a shipment ID.
    properties:
      shipmentID:
        description: The shipment ID of the shipment to be evaluated in the report
        example: 01b9671e-b268-4906-967b-ba661a1d3933
        format: uuid
        type: string
  CreateAppeal:
    type: object
    description: Appeal status and remarks left for a violation, created by a GSR user.
    properties:
      remarks:
        description: Remarks left by the GSR user
        example: These are my violation appeal remarks
        type: string
      appealStatus:
        description: The status of the appeal set by the GSR user
        example: These are my violation appeal remarks
        type: string
        enum: [sustained, rejected]
  PWSViolation:
    type: object
    description: A PWS violation for an evaluation report
    readOnly: true
    properties:
      id:
        example: 1f2270c7-7166-40ae-981e-b200ebdf3054
        format: uuid
        type: string
      displayOrder:
        example: 3
        type: integer
      paragraphNumber:
        example: 1.2.3.4.5
        type: string
      title:
        example: Customer Support
        type: string
      category:
        example: Pre-Move Services
        type: string
      subCategory:
        example: Weight Estimate
        type: string
      requirementSummary:
        example: Provide a single point of contact (POC)
        type: string
      requirementStatement:
        example: The contractor shall prepare and load property going into NTS in containers at residence for shipment to NTS.
        type: string
      isKpi:
        example: false
        type: boolean
      additionalDataElem:
        example: QAE Observed Delivery Date
        type: string
  PWSViolations:
    type: array
    items:
      $ref: '#/definitions/PWSViolation'
  AssociateReportViolations:
    type: object
    description: A list of PWS violation string ids to associate with an evaluation report
    properties:
      violations:
        type: array
        items:
          type: string
          format: uuid
  ReportViolation:
    type: object
    description: An object associating violations to evaluation reports
    properties:
      id:
        example: 1f2270c7-7166-40ae-981e-b200ebdf3054
        format: uuid
        type: string
      reportID:
        example: 1f2270c7-7166-40ae-981e-b200ebdf3054
        format: uuid
        type: string
      violationID:
        example: 1f2270c7-7166-40ae-981e-b200ebdf3054
        format: uuid
        type: string
      violation:
        $ref: '#/definitions/PWSViolation'
      gsrAppeals:
        $ref: '#/definitions/GSRAppeals'
        x-nullable: true
  ReportViolations:
    type: array
    items:
      $ref: '#/definitions/ReportViolation'
  GSRAppealStatusType:
    type: string
    enum:
      - SUSTAINED
      - REJECTED
  GSRAppeals:
    type: array
    items:
      $ref: '#/definitions/GSRAppeal'
  GSRAppeal:
    type: object
    description: An object associating appeals on violations and serious incidents
    properties:
      id:
        example: 1f2270c7-7166-40ae-981e-b200ebdf3054
        format: uuid
        type: string
      reportID:
        example: 1f2270c7-7166-40ae-981e-b200ebdf3054
        format: uuid
        type: string
      violationID:
        example: 1f2270c7-7166-40ae-981e-b200ebdf3054
        format: uuid
        type: string
      officeUserID:
        example: 1f2270c7-7166-40ae-981e-b200ebdf3054
        format: uuid
        type: string
      officeUser:
        $ref: '#/definitions/EvaluationReportOfficeUser'
      isSeriousIncident:
        type: boolean
        example: false
      appealStatus:
        $ref: '#/definitions/GSRAppealStatusType'
      remarks:
        type: string
        example: Office user remarks
      createdAt:
        type: string
        format: date-time
        readOnly: true
  TransportationOffices:
    type: array
    items:
      $ref: 'definitions/TransportationOffice.yaml'
  VLocations:
    type: array
    items:
      $ref: "definitions/VLocation.yaml"
  ReServiceItems:
    type: array
    items:
      $ref: "definitions/ReServiceItem.yaml"
  GBLOCs:
    type: array
    items:
      type: string
  CounselingOffices:
    type: array
    items:
      $ref: '#/definitions/CounselingOffice'
  CounselingOffice:
    type: object
    properties:
      id:
        type: string
        format: uuid
        example: c56a4180-65aa-42ec-a945-5fd21dec0538
      name:
        type: string
        example: Fort Bragg North Station
    required:
      - id
      - name
  MovePayload:
    type: object
    properties:
      id:
        type: string
        format: uuid
        example: c56a4180-65aa-42ec-a945-5fd21dec0538
      orders_id:
        type: string
        format: uuid
        example: c56a4180-65aa-42ec-a945-5fd21dec0538
      service_member_id:
        type: string
        format: uuid
        example: c56a4180-65aa-42ec-a945-5fd21dec0538
        readOnly: true
      locator:
        type: string
        example: '12432'
      status:
        $ref: '#/definitions/MoveStatus'
      created_at:
        type: string
        format: date-time
      updated_at:
        type: string
        format: date-time
      submitted_at:
        type: string
        format: date-time
        x-nullable: true
      mto_shipments:
        $ref: '#/definitions/MTOShipments'
      closeout_office:
        $ref: '#/definitions/TransportationOffice'
      cancel_reason:
        type: string
        example: Change of orders
        x-nullable: true
      eTag:
        type: string
      primeCounselingCompletedAt:
        format: date-time
        type: string
        readOnly: true
      additionalDocuments:
        $ref: 'definitions/Document.yaml'
    required:
      - id
      - orders_id
      - locator
      - created_at
      - updated_at
      - eTag
  IsDateWeekendHolidayInfo:
    type: object
    properties:
      country_code:
        type: string
      country_name:
        type: string
      date:
        type: string
        format: date
        example: '2018-09-25'
      is_weekend:
        type: boolean
      is_holiday:
        type: boolean
      details:
        type: string
    required:
      - country_code
      - country_name
      - date
      - is_weekend
      - is_holiday
  AssignOfficeUserBody:
    type: object
    properties:
      officeUserId:
        type: string
        format: uuid
      roleType:
        type: string
    required:
      - officeUserId
      - roleType
  AssignedOfficeUser:
    type: object
    properties:
      officeUserId:
        type: string
        format: uuid
        example: c56a4180-65aa-42ec-a945-5fd21dec0538
      firstName:
        type: string
      lastName:
        type: string
responses:
  InvalidRequest:
    description: The request payload is invalid
    schema:
      $ref: '#/definitions/Error'
  NotFound:
    description: The requested resource wasn't found
    schema:
      $ref: '#/definitions/Error'
  Conflict:
    description: Conflict error
    schema:
      $ref: '#/definitions/Error'
  PermissionDenied:
    description: The request was denied
    schema:
      $ref: '#/definitions/Error'
  ServerError:
    description: A server error occurred
    schema:
      $ref: '#/definitions/Error'
  PreconditionFailed:
    description: Precondition failed
    schema:
      $ref: '#/definitions/Error'
  UnprocessableEntity:
    description: The payload was unprocessable.
    schema:
      $ref: '#/definitions/ValidationError'<|MERGE_RESOLUTION|>--- conflicted
+++ resolved
@@ -4026,7 +4026,31 @@
           $ref: '#/responses/NotFound'
         '500':
           $ref: '#/responses/ServerError'
-<<<<<<< HEAD
+  /addresses/zip-city-lookup/{search}:
+    get:
+      summary: Returns city, state, postal code, and county associated with the specified full/partial postal code or city and state string
+      description: Find by API using full/partial postal code or city name that returns an us_post_region_cities json object containing city, state, county and postal code.
+      operationId: getLocationByZipCityState
+      tags:
+        - addresses
+      parameters:
+      - in: path
+        name: search
+        type: string
+        required: true
+      responses:
+        '200':
+          description: the requested list of city, state, county, and postal code matches
+          schema:
+            $ref: "#/definitions/VLocations"
+        '400':
+          $ref: '#/responses/InvalidRequest'
+        '403':
+          $ref: '#/responses/PermissionDenied'
+        '404':
+          $ref: '#/responses/NotFound'
+        '500':
+          $ref: '#/responses/ServerError'
   /transportation_offices/{dutyLocationId}/counseling_offices:
     get:
       summary: Returns the counseling locations in the GBLOC matching the duty location
@@ -4050,33 +4074,6 @@
             $ref: '#/definitions/CounselingOffices'
         '500':
           description: internal server error
-=======
-  /addresses/zip-city-lookup/{search}:
-    get:
-      summary: Returns city, state, postal code, and county associated with the specified full/partial postal code or city and state string
-      description: Find by API using full/partial postal code or city name that returns an us_post_region_cities json object containing city, state, county and postal code.
-      operationId: getLocationByZipCityState
-      tags:
-        - addresses
-      parameters:
-      - in: path
-        name: search
-        type: string
-        required: true
-      responses:
-        '200':
-          description: the requested list of city, state, county, and postal code matches
-          schema:
-            $ref: "#/definitions/VLocations"
-        '400':
-          $ref: '#/responses/InvalidRequest'
-        '403':
-          $ref: '#/responses/PermissionDenied'
-        '404':
-          $ref: '#/responses/NotFound'
-        '500':
-          $ref: '#/responses/ServerError'
->>>>>>> 4c18b943
   /uploads:
     post:
       summary: Create a new upload
