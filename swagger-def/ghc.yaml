swagger: '2.0'
info:
  contact:
    email: milmove-developers@caci.com
  description:
    $ref: info/ghc_description.md
  license:
    name: MIT
    url: 'https://opensource.org/licenses/MIT'
  title: MilMove GHC API
  version: 0.0.1
basePath: /ghc/v1
schemes:
  - http
tags:
  - name: queues
  - name: move
  - $ref: 'tags/order.yaml'
  - name: moveTaskOrder
  - name: customer
  - name: mtoServiceItem
  - name: mtoShipment
  - name: shipment
  - name: mtoAgent
  - name: paymentServiceItem
  - name: ppm
  - name: tac
  - name: transportationOffice
  - name: uploads
  - name: paymentRequests
paths:
  /open/requested-office-users:
    post:
      consumes:
        - application/json
      produces:
        - application/json
      summary: Create an Office User
      description: >
        This endpoint is publicly accessible as it is utilized for individuals who do not have an office account to request the creation of an office account.

        Request the creation of an office user. An administrator will need to approve them after creation. Note on requirements:
        An identification method must be present. The following 2 fields have an "OR" requirement.
        - edipi
        - other_unique_id
        One of these two fields MUST be present to serve as identification for the office user being created. This logic is handled at the application level.
      operationId: createRequestedOfficeUser
      tags:
        - officeUsers
      parameters:
        - in: body
          name: officeUser
          description: Office User information
          schema:
            $ref: '#/definitions/OfficeUserCreate'
      responses:
        '201':
          description: successfully requested the creation of provided office user
          schema:
            $ref: '#/definitions/OfficeUser'
        '422':
          description: validation error
          schema:
            $ref: '#/definitions/ValidationError'
        '500':
          description: internal server error
  '/customer':
    post:
      summary: Creates a customer with Okta option
      description: Creates a customer with option to also create an Okta profile account based on the office user's input when completing the UI form and submitting.
      operationId: createCustomerWithOktaOption
      tags:
        - customer
      consumes:
        - application/json
      produces:
        - application/json
      parameters:
        - in: body
          name: body
          required: true
          schema:
            $ref: '#/definitions/CreateCustomerPayload'
      responses:
        '200':
          description: successfully created the customer
          schema:
            $ref: '#/definitions/CreatedCustomer'
        '400':
          $ref: '#/responses/InvalidRequest'
        '401':
          $ref: '#/responses/PermissionDenied'
        '403':
          $ref: '#/responses/PermissionDenied'
        '404':
          $ref: '#/responses/NotFound'
        '409':
          $ref: '#/responses/Conflict'
        '412':
          $ref: '#/responses/PreconditionFailed'
        '422':
          $ref: '#/responses/UnprocessableEntity'
        '500':
          $ref: '#/responses/ServerError'
  '/customer/{customerID}':
    parameters:
      - description: ID of customer to use
        in: path
        name: customerID
        required: true
        type: string
        format: uuid
    get:
      produces:
        - application/json
      parameters: []
      responses:
        '200':
          description: Successfully retrieved information on an individual customer
          schema:
            $ref: '#/definitions/Customer'
        '400':
          $ref: '#/responses/InvalidRequest'
        '401':
          $ref: '#/responses/PermissionDenied'
        '403':
          $ref: '#/responses/PermissionDenied'
        '404':
          $ref: '#/responses/NotFound'
        '500':
          $ref: '#/responses/ServerError'
      tags:
        - customer
      description: Returns a given customer
      operationId: getCustomer
      summary: Returns a given customer
    patch:
      summary: Updates customer info
      description: Updates customer info by ID
      operationId: updateCustomer
      tags:
        - customer
      consumes:
        - application/json
      produces:
        - application/json
      parameters:
        - in: body
          name: body
          required: true
          schema:
            $ref: '#/definitions/UpdateCustomerPayload'
        - in: header
          name: If-Match
          type: string
          required: true
      responses:
        '200':
          description: updated instance of orders
          schema:
            $ref: '#/definitions/Customer'
        '400':
          $ref: '#/responses/InvalidRequest'
        '401':
          $ref: '#/responses/PermissionDenied'
        '403':
          $ref: '#/responses/PermissionDenied'
        '404':
          $ref: '#/responses/NotFound'
        '412':
          $ref: '#/responses/PreconditionFailed'
        '422':
          $ref: '#/responses/UnprocessableEntity'
        '500':
          $ref: '#/responses/ServerError'
      x-permissions:
        - update.customer
  /customer/search:
    post:
      produces:
        - application/json
      consumes:
        - application/json
      summary: Search customers by DOD ID or customer name
      description: >
        Search customers by DOD ID or customer name. Used by services counselors to locate profiles to update, find attached moves, and to create new moves.
      operationId: searchCustomers
      tags:
        - customer
      parameters:
        - in: body
          name: body
          schema:
            properties:
              page:
                type: integer
                description: requested page of results
              perPage:
                type: integer
              dodID:
                description: DOD ID
                type: string
                minLength: 10
                maxLength: 10
                x-nullable: true
              emplid:
                description: EMPLID
                type: string
                minLength: 7
                maxLength: 7
                x-nullable: true
              branch:
                description: Branch
                type: string
                minLength: 1
              customerName:
                description: Customer Name
                type: string
                minLength: 1
                x-nullable: true
              sort:
                type: string
                x-nullable: true
                enum: [customerName, dodID, emplid, branch, personalEmail, telephone]
              order:
                type: string
                x-nullable: true
                enum: [asc, desc]
          description: field that results should be sorted by
      responses:
        '200':
          description: Successfully returned all customers matching the criteria
          schema:
            $ref: '#/definitions/SearchCustomersResult'
        '403':
          $ref: '#/responses/PermissionDenied'
        '500':
          $ref: '#/responses/ServerError'
  '/move/{locator}':
    parameters:
      - description: Code used to identify a move in the system
        in: path
        name: locator
        required: true
        type: string
    get:
      produces:
        - application/json
      parameters: []
      responses:
        '200':
          description: Successfully retrieved the individual move
          schema:
            $ref: '#/definitions/Move'
        '400':
          $ref: '#/responses/InvalidRequest'
        '401':
          $ref: '#/responses/PermissionDenied'
        '403':
          $ref: '#/responses/PermissionDenied'
        '404':
          $ref: '#/responses/NotFound'
        '500':
          $ref: '#/responses/ServerError'
      tags:
        - move
      description: Returns a given move for a unique alphanumeric locator string
      summary: Returns a given move
      operationId: getMove
  '/move/{locator}/history':
    parameters:
      - description: Code used to identify a move in the system
        in: path
        name: locator
        required: true
        type: string
    get:
      produces:
        - application/json
      parameters:
        - in: query
          name: page
          type: integer
          description: requested page of results
        - in: query
          name: perPage
          type: integer
          description: results per page
      responses:
        '200':
          description: Successfully retrieved the individual move history
          schema:
            $ref: '#/definitions/MoveHistoryResult'
        '400':
          $ref: '#/responses/InvalidRequest'
        '401':
          $ref: '#/responses/PermissionDenied'
        '403':
          $ref: '#/responses/PermissionDenied'
        '404':
          $ref: '#/responses/NotFound'
        '500':
          $ref: '#/responses/ServerError'
      tags:
        - move
      description: Returns the history for a given move for a unique alphanumeric locator string
      summary: Returns the history of an identified move
      operationId: getMoveHistory
  '/moves/{moveID}/shipment-evaluation-reports-list':
    parameters:
      - description: Code used to identify a move in the system
        in: path
        name: moveID
        required: true
        type: string
        format: uuid
    get:
      produces:
        - application/json
      responses:
        '200':
          description: Successfully retrieved the move's evaluation reports
          schema:
            $ref: '#/definitions/EvaluationReportList'
        '400':
          $ref: '#/responses/InvalidRequest'
        '401':
          $ref: '#/responses/PermissionDenied'
        '403':
          $ref: '#/responses/PermissionDenied'
        '404':
          $ref: '#/responses/NotFound'
        '500':
          $ref: '#/responses/ServerError'
      tags:
        - move
      description: Returns shipment evaluation reports for the specified move that are visible to the current office user
      summary: Returns shipment evaluation reports for the specified move that are visible to the current office user
      operationId: getMoveShipmentEvaluationReportsList
  '/moves/{moveID}/counseling-evaluation-reports-list':
    parameters:
      - description: Code used to identify a move in the system
        in: path
        name: moveID
        required: true
        type: string
        format: uuid
    get:
      produces:
        - application/json
      responses:
        '200':
          description: Successfully retrieved the move's evaluation reports
          schema:
            $ref: '#/definitions/EvaluationReportList'
        '400':
          $ref: '#/responses/InvalidRequest'
        '401':
          $ref: '#/responses/PermissionDenied'
        '403':
          $ref: '#/responses/PermissionDenied'
        '404':
          $ref: '#/responses/NotFound'
        '500':
          $ref: '#/responses/ServerError'
      tags:
        - move
      description: Returns counseling evaluation reports for the specified move that are visible to the current office user
      summary: Returns counseling evaluation reports for the specified move that are visible to the current office user
      operationId: getMoveCounselingEvaluationReportsList
  '/moves/{moveID}/cancel':
    parameters:
      - description: ID of the move
        in: path
        name: moveID
        required: true
        format: uuid
        type: string
    post:
      consumes:
        - application/json
      produces:
        - application/json
      parameters: []
      responses:
        '200':
          description: Successfully cancelled move
          schema:
            $ref: '#/definitions/Move'
        '403':
          $ref: '#/responses/PermissionDenied'
        '404':
          $ref: '#/responses/NotFound'
        '409':
          $ref: '#/responses/Conflict'
        '412':
          $ref: '#/responses/PreconditionFailed'
        '422':
          $ref: '#/responses/UnprocessableEntity'
        '500':
          $ref: '#/responses/ServerError'
      tags:
        - move
      description: cancels a move
      operationId: moveCanceler
      summary: Cancels a move
  '/counseling/orders/{orderID}':
    parameters:
      - description: ID of order to update
        in: path
        name: orderID
        required: true
        type: string
        format: uuid
    patch:
      summary: Updates an order (performed by a services counselor)
      description: All fields sent in this request will be set on the order referenced
      operationId: counselingUpdateOrder
      tags:
        - order
      consumes:
        - application/json
      produces:
        - application/json
      parameters:
        - in: body
          name: body
          required: true
          schema:
            $ref: '#/definitions/CounselingUpdateOrderPayload'
        - in: header
          name: If-Match
          type: string
          required: true
      responses:
        '200':
          description: updated instance of orders
          schema:
            $ref: '#/definitions/Order'
        '403':
          $ref: '#/responses/PermissionDenied'
        '404':
          $ref: '#/responses/NotFound'
        '412':
          $ref: '#/responses/PreconditionFailed'
        '422':
          $ref: '#/responses/UnprocessableEntity'
        '500':
          $ref: '#/responses/ServerError'
  '/orders':
    post:
      summary: Creates an orders model for a logged-in user
      description: Creates an instance of orders tied to a service member, which allow for creation of a move and an entitlement. Orders are required before the creation of a move
      operationId: createOrder
      tags:
        - order
      consumes:
        - application/json
      produces:
        - application/json
      parameters:
        - in: body
          name: createOrders
          schema:
            $ref: '#/definitions/CreateOrders'
      responses:
        '200':
          description: created instance of orders
          schema:
            $ref: '#/definitions/Order'
        '400':
          description: invalid request
        '401':
          description: request requires user authentication
        '403':
          description: user is not authorized
        '422':
          $ref: '#/responses/UnprocessableEntity'
        '500':
          description: internal server error
  '/orders/{orderID}':
    parameters:
      - description: ID of order to use
        in: path
        name: orderID
        required: true
        type: string
        format: uuid
    patch:
      summary: Updates an order
      description: All fields sent in this request will be set on the order referenced
      operationId: updateOrder
      tags:
        - order
      consumes:
        - application/json
      produces:
        - application/json
      parameters:
        - in: body
          name: body
          required: true
          schema:
            $ref: '#/definitions/UpdateOrderPayload'
        - in: header
          name: If-Match
          type: string
          required: true
      responses:
        '200':
          description: updated instance of orders
          schema:
            $ref: '#/definitions/Order'
        '400':
          $ref: '#/responses/InvalidRequest'
        '403':
          $ref: '#/responses/PermissionDenied'
        '404':
          $ref: '#/responses/NotFound'
        '409':
          $ref: '#/responses/Conflict'
        '412':
          $ref: '#/responses/PreconditionFailed'
        '422':
          $ref: '#/responses/UnprocessableEntity'
        '500':
          $ref: '#/responses/ServerError'
      x-permissions:
        - update.orders
    get:
      produces:
        - application/json
      parameters: []
      responses:
        '200':
          description: Successfully retrieved order
          schema:
            $ref: '#/definitions/Order'
        '400':
          $ref: '#/responses/InvalidRequest'
        '401':
          $ref: '#/responses/PermissionDenied'
        '403':
          $ref: '#/responses/PermissionDenied'
        '404':
          $ref: '#/responses/NotFound'
        '500':
          $ref: '#/responses/ServerError'
      tags:
        - order
      description: Gets an order
      operationId: getOrder
      summary: Gets an order by ID
  '/orders/{orderID}/allowances':
    parameters:
      - description: ID of order to use
        in: path
        name: orderID
        required: true
        type: string
        format: uuid
    patch:
      summary: Updates an allowance (Orders with Entitlements)
      description: All fields sent in this request will be set on the order referenced
      operationId: updateAllowance
      tags:
        - order
      consumes:
        - application/json
      produces:
        - application/json
      parameters:
        - in: body
          name: body
          required: true
          schema:
            $ref: '#/definitions/UpdateAllowancePayload'
        - in: header
          name: If-Match
          type: string
          required: true
      responses:
        '200':
          description: updated instance of allowance
          schema:
            $ref: '#/definitions/Order'
        '403':
          $ref: '#/responses/PermissionDenied'
        '404':
          $ref: '#/responses/NotFound'
        '412':
          $ref: '#/responses/PreconditionFailed'
        '422':
          $ref: '#/responses/UnprocessableEntity'
        '500':
          $ref: '#/responses/ServerError'
      x-permissions:
        - update.allowances
  '/orders/{orderID}/acknowledge-excess-weight-risk':
    parameters:
      - description: ID of order to use
        in: path
        name: orderID
        required: true
        type: string
        format: uuid
    post:
      summary: Saves the date and time a TOO acknowledged the excess weight risk by dismissing the alert
      description: Saves the date and time a TOO acknowledged the excess weight risk by dismissing the alert
      operationId: acknowledgeExcessWeightRisk
      tags:
        - order
      consumes:
        - application/json
      produces:
        - application/json
      parameters:
        - in: header
          name: If-Match
          type: string
          required: true
      responses:
        '200':
          description: updated Move
          schema:
            $ref: '#/definitions/Move'
        '403':
          $ref: '#/responses/PermissionDenied'
        '404':
          $ref: '#/responses/NotFound'
        '412':
          $ref: '#/responses/PreconditionFailed'
        '422':
          $ref: '#/responses/UnprocessableEntity'
        '500':
          $ref: '#/responses/ServerError'
      x-permissions:
        - update.excessWeightRisk
  '/orders/{orderID}/update-billable-weight':
    parameters:
      - description: ID of order to use
        in: path
        name: orderID
        required: true
        type: string
        format: uuid
    patch:
      summary: Updates the max billable weight
      description: Updates the DBAuthorizedWeight attribute for the Order Entitlements=
      operationId: updateBillableWeight
      tags:
        - order
      consumes:
        - application/json
      produces:
        - application/json
      parameters:
        - in: body
          name: body
          required: true
          schema:
            $ref: '#/definitions/UpdateBillableWeightPayload'
        - in: header
          name: If-Match
          type: string
          required: true
      responses:
        '200':
          description: updated Order
          schema:
            $ref: '#/definitions/Order'
        '403':
          $ref: '#/responses/PermissionDenied'
        '404':
          $ref: '#/responses/NotFound'
        '412':
          $ref: '#/responses/PreconditionFailed'
        '422':
          $ref: '#/responses/UnprocessableEntity'
        '500':
          $ref: '#/responses/ServerError'
      x-permissions:
        - update.billableWeight
  '/orders/{orderID}/update-max-billable-weight/tio':
    parameters:
      - description: ID of order to use
        in: path
        name: orderID
        required: true
        type: string
        format: uuid
    patch:
      summary: Updates the max billable weight with TIO remarks
      description: Updates the DBAuthorizedWeight attribute for the Order Entitlements and move TIO remarks
      operationId: updateMaxBillableWeightAsTIO
      tags:
        - order
      consumes:
        - application/json
      produces:
        - application/json
      parameters:
        - in: body
          name: body
          required: true
          schema:
            $ref: '#/definitions/UpdateMaxBillableWeightAsTIOPayload'
        - $ref: 'parameters/ifMatch.yaml'
      responses:
        '200':
          description: updated Order
          schema:
            $ref: '#/definitions/Order'
        '403':
          $ref: '#/responses/PermissionDenied'
        '404':
          $ref: '#/responses/NotFound'
        '412':
          $ref: '#/responses/PreconditionFailed'
        '422':
          $ref: '#/responses/UnprocessableEntity'
        '500':
          $ref: '#/responses/ServerError'
      x-permissions:
        - update.maxBillableWeight
  /orders/{orderID}/upload_amended_orders:
    post:
      summary: Create an amended order for a given order
      description: Create an amended order for a given order
      operationId: uploadAmendedOrders
      tags:
        - order
      consumes:
        - multipart/form-data
      parameters:
        - in: path
          name: orderID
          type: string
          format: uuid
          required: true
          description: UUID of the order
        - in: formData
          name: file
          type: file
          description: The file to upload.
          required: true
      responses:
        '201':
          description: created upload
          schema:
            $ref: 'definitions/Upload.yaml'
        '400':
          description: invalid request
          schema:
            $ref: '#/definitions/InvalidRequestResponsePayload'
        '403':
          description: not authorized
        '404':
          description: not found
        '413':
          description: payload is too large
        '500':
          description: server error
  '/counseling/orders/{orderID}/allowances':
    parameters:
      - description: ID of order to use
        in: path
        name: orderID
        required: true
        type: string
        format: uuid
    patch:
      summary: Updates an allowance (Orders with Entitlements)
      description: All fields sent in this request will be set on the order referenced
      operationId: counselingUpdateAllowance
      tags:
        - order
      consumes:
        - application/json
      produces:
        - application/json
      parameters:
        - in: body
          name: body
          required: true
          schema:
            $ref: '#/definitions/CounselingUpdateAllowancePayload'
        - in: header
          name: If-Match
          type: string
          required: true
      responses:
        '200':
          description: updated instance of allowance
          schema:
            $ref: '#/definitions/Order'
        '403':
          $ref: '#/responses/PermissionDenied'
        '404':
          $ref: '#/responses/NotFound'
        '412':
          $ref: '#/responses/PreconditionFailed'
        '422':
          $ref: '#/responses/UnprocessableEntity'
        '500':
          $ref: '#/responses/ServerError'
  '/move-task-orders/{moveTaskOrderID}':
    parameters:
      - description: ID of move to use
        in: path
        name: moveTaskOrderID
        required: true
        type: string
    get:
      produces:
        - application/json
      parameters: []
      responses:
        '200':
          description: Successfully retrieved move task order
          schema:
            $ref: '#/definitions/MoveTaskOrder'
        '400':
          $ref: '#/responses/InvalidRequest'
        '401':
          $ref: '#/responses/PermissionDenied'
        '403':
          $ref: '#/responses/PermissionDenied'
        '404':
          $ref: '#/responses/NotFound'
        '500':
          $ref: '#/responses/ServerError'
      tags:
        - moveTaskOrder
      description: Gets a move
      operationId: getMoveTaskOrder
      summary: Gets a move by ID
  '/move_task_orders/{moveTaskOrderID}/mto_service_items':
    parameters:
      - description: ID of move for mto service item to use
        in: path
        name: moveTaskOrderID
        required: true
        format: uuid
        type: string
    get:
      produces:
        - application/json
      parameters: []
      responses:
        '200':
          description: Successfully retrieved all line items for a move task order
          schema:
            $ref: 'definitions/MTOServiceItems.yaml'
        '404':
          $ref: '#/responses/NotFound'
        '422':
          $ref: '#/responses/UnprocessableEntity'
        '500':
          $ref: '#/responses/ServerError'
      tags:
        - mtoServiceItem
      description: Gets all line items for a move
      operationId: listMTOServiceItems
      summary: Gets all line items for a move
  '/mto-shipments':
    post:
      summary: createMTOShipment
      description: |
        Creates a MTO shipment for the specified Move Task Order.
        Required fields include:
        * Shipment Type
        * Customer requested pick-up date
        * Pick-up Address
        * Delivery Address
        * Releasing / Receiving agents
        Optional fields include:
        * Delivery Address Type
        * Customer Remarks
        * Releasing / Receiving agents
        * An array of optional accessorial service item codes
      consumes:
        - application/json
      produces:
        - application/json
      operationId: createMTOShipment
      tags:
        - mtoShipment
      parameters:
        - in: body
          name: body
          schema:
            $ref: '#/definitions/CreateMTOShipment'
      responses:
        '200':
          description: Successfully created a MTO shipment.
          schema:
            $ref: 'definitions/MTOShipment.yaml'
        '400':
          $ref: '#/responses/InvalidRequest'
        '404':
          $ref: '#/responses/NotFound'
        '422':
          $ref: '#/responses/UnprocessableEntity'
        '500':
          $ref: '#/responses/ServerError'
  '/move_task_orders/{moveTaskOrderID}/mto_shipments':
    parameters:
      - description: ID of move task order for mto shipment to use
        in: path
        name: moveTaskOrderID
        required: true
        format: uuid
        type: string
    get:
      produces:
        - application/json
      parameters: []
      responses:
        '200':
          description: Successfully retrieved all mto shipments for a move task order
          schema:
            $ref: '#/definitions/MTOShipments'
        '403':
          $ref: '#/responses/PermissionDenied'
        '404':
          $ref: '#/responses/NotFound'
        '422':
          $ref: '#/responses/UnprocessableEntity'
        '500':
          $ref: '#/responses/ServerError'
      tags:
        - mtoShipment
      description: Gets all shipments for a move task order
      operationId: listMTOShipments
      summary: Gets all shipments for a move task order
  '/shipments/{shipmentID}':
    get:
      summary: fetches a shipment by ID
      description: fetches a shipment by ID
      operationId: getShipment
      tags:
        - mtoShipment
      produces:
        - application/json
      parameters:
        - description: ID of the shipment to be fetched
          in: path
          name: shipmentID
          required: true
          format: uuid
          type: string
      responses:
        '200':
          description: Successfully fetched the shipment
          schema:
            $ref: '#/definitions/MTOShipment'
        '400':
          $ref: '#/responses/InvalidRequest'
        '403':
          $ref: '#/responses/PermissionDenied'
        '404':
          $ref: '#/responses/NotFound'
        '422':
          $ref: '#/responses/UnprocessableEntity'
        '500':
          $ref: '#/responses/ServerError'
    delete:
      summary: Soft deletes a shipment by ID
      description: Soft deletes a shipment by ID
      operationId: deleteShipment
      tags:
        - shipment
      produces:
        - application/json
      parameters:
        - description: ID of the shipment to be deleted
          in: path
          name: shipmentID
          required: true
          format: uuid
          type: string
      responses:
        '204':
          description: Successfully soft deleted the shipment
        '400':
          $ref: '#/responses/InvalidRequest'
        '403':
          $ref: '#/responses/PermissionDenied'
        '404':
          $ref: '#/responses/NotFound'
        '409':
          $ref: '#/responses/Conflict'
        '422':
          $ref: '#/responses/UnprocessableEntity'
        '500':
          $ref: '#/responses/ServerError'
  '/move_task_orders/{moveTaskOrderID}/mto_shipments/{shipmentID}':
    patch:
      summary: updateMTOShipment
      description: |
        Updates a specified MTO shipment.
        Required fields include:
        * MTO Shipment ID required in path
        * If-Match required in headers
        * No fields required in body
        Optional fields include:
        * New shipment status type
        * Shipment Type
        * Customer requested pick-up date
        * Pick-up Address
        * Delivery Address
        * Secondary Pick-up Address
        * SecondaryDelivery Address
        * Delivery Address Type
        * Customer Remarks
        * Counselor Remarks
        * Releasing / Receiving agents
        * Actual Pro Gear Weight
        * Actual Spouse Pro Gear Weight
      consumes:
        - application/json
      produces:
        - application/json
      operationId: updateMTOShipment
      tags:
        - mtoShipment
      parameters:
        - in: path
          name: moveTaskOrderID
          required: true
          format: uuid
          type: string
          description: ID of move task order for mto shipment to use
        - in: path
          name: shipmentID
          type: string
          format: uuid
          required: true
          description: UUID of the MTO Shipment to update
        - in: header
          name: If-Match
          type: string
          required: true
          description: >
            Optimistic locking is implemented via the `If-Match` header. If the ETag header does not match
            the value of the resource on the server, the server rejects the change with a `412 Precondition Failed` error.
        - in: body
          name: body
          schema:
            $ref: '#/definitions/UpdateShipment'
      responses:
        '200':
          description: Successfully updated the specified MTO shipment.
          schema:
            $ref: 'definitions/MTOShipment.yaml'
        '400':
          $ref: '#/responses/InvalidRequest'
        '401':
          $ref: '#/responses/PermissionDenied'
        '403':
          $ref: '#/responses/PermissionDenied'
        '404':
          $ref: '#/responses/NotFound'
        '412':
          $ref: '#/responses/PreconditionFailed'
        '422':
          $ref: '#/responses/UnprocessableEntity'
        '500':
          $ref: '#/responses/ServerError'
  '/shipments/{shipmentID}/approve':
    parameters:
      - description: ID of the shipment
        in: path
        name: shipmentID
        required: true
        format: uuid
        type: string
    post:
      consumes:
        - application/json
      produces:
        - application/json
      parameters:
        - in: header
          name: If-Match
          type: string
          required: true
      responses:
        '200':
          description: Successfully approved the shipment
          schema:
            $ref: 'definitions/MTOShipment.yaml'
        '403':
          $ref: '#/responses/PermissionDenied'
        '404':
          $ref: '#/responses/NotFound'
        '409':
          $ref: '#/responses/Conflict'
        '412':
          $ref: '#/responses/PreconditionFailed'
        '422':
          $ref: '#/responses/UnprocessableEntity'
        '500':
          $ref: '#/responses/ServerError'
      tags:
        - shipment
      description: Approves a shipment
      operationId: approveShipment
      summary: Approves a shipment
      x-permissions:
        - update.shipment
  '/shipments/{shipmentID}/request-diversion':
    parameters:
      - description: ID of the shipment
        in: path
        name: shipmentID
        required: true
        format: uuid
        type: string
    post:
      consumes:
        - application/json
      produces:
        - application/json
      parameters:
        - in: header
          name: If-Match
          type: string
          required: true
        - in: body
          name: body
          required: true
          schema:
            $ref: '#/definitions/RequestDiversion'
      responses:
        '200':
          description: Successfully requested the shipment diversion
          schema:
            $ref: 'definitions/MTOShipment.yaml'
        '403':
          $ref: '#/responses/PermissionDenied'
        '404':
          $ref: '#/responses/NotFound'
        '409':
          $ref: '#/responses/Conflict'
        '412':
          $ref: '#/responses/PreconditionFailed'
        '422':
          $ref: '#/responses/UnprocessableEntity'
        '500':
          $ref: '#/responses/ServerError'
      tags:
        - shipment
      description: Requests a shipment diversion
      operationId: requestShipmentDiversion
      summary: Requests a shipment diversion
      x-permissions:
        - create.shipmentDiversionRequest
  '/shipments/{shipmentID}/approve-diversion':
    parameters:
      - description: ID of the shipment
        in: path
        name: shipmentID
        required: true
        format: uuid
        type: string
    post:
      consumes:
        - application/json
      produces:
        - application/json
      parameters:
        - in: header
          name: If-Match
          type: string
          required: true
      responses:
        '200':
          description: Successfully approved the shipment diversion
          schema:
            $ref: 'definitions/MTOShipment.yaml'
        '403':
          $ref: '#/responses/PermissionDenied'
        '404':
          $ref: '#/responses/NotFound'
        '409':
          $ref: '#/responses/Conflict'
        '412':
          $ref: '#/responses/PreconditionFailed'
        '422':
          $ref: '#/responses/UnprocessableEntity'
        '500':
          $ref: '#/responses/ServerError'
      x-permissions:
        - update.shipment
      tags:
        - shipment
      description: Approves a shipment diversion
      operationId: approveShipmentDiversion
      summary: Approves a shipment diversion
  '/shipments/{shipmentID}/reject':
    parameters:
      - description: ID of the shipment
        in: path
        name: shipmentID
        required: true
        format: uuid
        type: string
    post:
      consumes:
        - application/json
      produces:
        - application/json
      parameters:
        - in: header
          name: If-Match
          type: string
          required: true
        - in: body
          name: body
          required: true
          schema:
            $ref: '#/definitions/RejectShipment'
      responses:
        '200':
          description: Successfully rejected the shipment
          schema:
            $ref: 'definitions/MTOShipment.yaml'
        '403':
          $ref: '#/responses/PermissionDenied'
        '404':
          $ref: '#/responses/NotFound'
        '409':
          $ref: '#/responses/Conflict'
        '412':
          $ref: '#/responses/PreconditionFailed'
        '422':
          $ref: '#/responses/UnprocessableEntity'
        '500':
          $ref: '#/responses/ServerError'
      tags:
        - shipment
      description: rejects a shipment
      operationId: rejectShipment
      summary: rejects a shipment
  '/shipments/{shipmentID}/request-cancellation':
    parameters:
      - description: ID of the shipment
        in: path
        name: shipmentID
        required: true
        format: uuid
        type: string
    post:
      consumes:
        - application/json
      produces:
        - application/json
      parameters:
        - in: header
          name: If-Match
          type: string
          required: true
      responses:
        '200':
          description: Successfully requested the shipment cancellation
          schema:
            $ref: 'definitions/MTOShipment.yaml'
        '403':
          $ref: '#/responses/PermissionDenied'
        '404':
          $ref: '#/responses/NotFound'
        '409':
          $ref: '#/responses/Conflict'
        '412':
          $ref: '#/responses/PreconditionFailed'
        '422':
          $ref: '#/responses/UnprocessableEntity'
        '500':
          $ref: '#/responses/ServerError'
      tags:
        - shipment
      description: Requests a shipment cancellation
      operationId: requestShipmentCancellation
      summary: Requests a shipment cancellation
      x-permissions:
        - create.shipmentCancellation
  '/shipments/{shipmentID}/request-reweigh':
    parameters:
      - description: ID of the shipment
        in: path
        name: shipmentID
        required: true
        format: uuid
        type: string
    post:
      consumes:
        - application/json
      produces:
        - application/json
      responses:
        '200':
          description: Successfully requested a reweigh of the shipment
          schema:
            $ref: 'definitions/Reweigh.yaml'
        '403':
          $ref: '#/responses/PermissionDenied'
        '404':
          $ref: '#/responses/NotFound'
        '409':
          $ref: '#/responses/Conflict'
        '412':
          $ref: '#/responses/PreconditionFailed'
        '422':
          $ref: '#/responses/UnprocessableEntity'
        '500':
          $ref: '#/responses/ServerError'
      tags:
        - shipment
        - reweigh
      description: Requests a shipment reweigh
      operationId: requestShipmentReweigh
      summary: Requests a shipment reweigh
      x-permissions:
        - create.reweighRequest
  '/shipments/{shipmentID}/review-shipment-address-update':
    parameters:
      - description: ID of the shipment
        in: path
        name: shipmentID
        required: true
        format: uuid
        type: string
    patch:
      consumes:
        - application/json
      produces:
        - application/json
      parameters:
        - in: header
          name: If-Match
          type: string
          required: true
        - in: body
          name: body
          required: true
          schema:
            properties:
              status:
                type: string
                enum:
                  - REJECTED
                  - APPROVED
              officeRemarks:
                type: string
            required:
              - officeRemarks
              - status
      responses:
        '200':
          description: Successfully requested a shipment address update
          schema:
            $ref: 'definitions/ShipmentAddressUpdate.yaml'
        '403':
          $ref: '#/responses/PermissionDenied'
        '404':
          $ref: '#/responses/NotFound'
        '409':
          $ref: '#/responses/Conflict'
        '412':
          $ref: '#/responses/PreconditionFailed'
        '422':
          $ref: '#/responses/UnprocessableEntity'
        '500':
          $ref: '#/responses/ServerError'
      tags:
        - shipment
      description: This endpoint is used to approve a address update request. Office remarks are required.
        Approving the address update will update the Destination Final Address of the associated service item
      operationId: reviewShipmentAddressUpdate
      summary: Allows TOO to review a shipment address update
  '/shipments/{shipmentID}/sit-extensions':
    post:
      summary: Create an approved SIT Duration Update
      description: TOO can creates an already-approved SIT Duration Update on behalf of a customer
      consumes:
        - application/json
      produces:
        - application/json
      operationId: createApprovedSITDurationUpdate
      tags:
        - shipment
        - sitExtension
      parameters:
        - description: ID of the shipment
          in: path
          name: shipmentID
          required: true
          format: uuid
          type: string
        - in: body
          name: body
          schema:
            $ref: '#/definitions/CreateApprovedSITDurationUpdate'
          required: true
        - in: header
          description: We want the shipment's eTag rather than the SIT Duration Update eTag as the SIT Duration Update is always associated with a shipment
          name: If-Match
          type: string
          required: true
      responses:
        '200':
          description: Successfully created a SIT Extension.
          schema:
            $ref: 'definitions/MTOShipment.yaml'
        '400':
          $ref: '#/responses/InvalidRequest'
        '403':
          $ref: '#/responses/PermissionDenied'
        '404':
          $ref: '#/responses/NotFound'
        '422':
          $ref: '#/responses/UnprocessableEntity'
        '500':
          $ref: '#/responses/ServerError'
      x-permissions:
        - create.SITExtension
  '/shipments/{shipmentID}/sit-extensions/{sitExtensionID}/approve':
    parameters:
      - description: ID of the shipment
        in: path
        name: shipmentID
        required: true
        format: uuid
        type: string
      - description: ID of the SIT extension
        in: path
        name: sitExtensionID
        required: true
        format: uuid
        type: string
    patch:
      consumes:
        - application/json
      produces:
        - application/json
      parameters:
        - in: body
          name: body
          required: true
          schema:
            $ref: '#/definitions/ApproveSITExtension'
        - in: header
          description: We want the shipment's eTag rather than the SIT extension eTag as the SIT extension is always associated with a shipment
          name: If-Match
          type: string
          required: true
      responses:
        '200':
          description: Successfully approved a SIT extension
          schema:
            $ref: 'definitions/MTOShipment.yaml'
        '403':
          $ref: '#/responses/PermissionDenied'
        '404':
          $ref: '#/responses/NotFound'
        '409':
          $ref: '#/responses/Conflict'
        '412':
          $ref: '#/responses/PreconditionFailed'
        '422':
          $ref: '#/responses/UnprocessableEntity'
        '500':
          $ref: '#/responses/ServerError'
      tags:
        - shipment
        - sitExtension
      description: Approves a SIT extension
      operationId: approveSITExtension
      summary: Approves a SIT extension
      x-permissions:
        - update.SITExtension
  '/shipments/{shipmentID}/sit-extensions/{sitExtensionID}/deny':
    parameters:
      - description: ID of the shipment
        in: path
        name: shipmentID
        required: true
        format: uuid
        type: string
      - description: ID of the SIT extension
        in: path
        name: sitExtensionID
        required: true
        format: uuid
        type: string
    patch:
      consumes:
        - application/json
      produces:
        - application/json
      parameters:
        - in: body
          name: body
          required: true
          schema:
            $ref: '#/definitions/DenySITExtension'
        - in: header
          name: If-Match
          type: string
          required: true
      responses:
        '200':
          description: Successfully denied a SIT extension
          schema:
            $ref: 'definitions/MTOShipment.yaml'
        '403':
          $ref: '#/responses/PermissionDenied'
        '404':
          $ref: '#/responses/NotFound'
        '409':
          $ref: '#/responses/Conflict'
        '412':
          $ref: '#/responses/PreconditionFailed'
        '422':
          $ref: '#/responses/UnprocessableEntity'
        '500':
          $ref: '#/responses/ServerError'
      tags:
        - shipment
        - sitExtension
      description: Denies a SIT extension
      operationId: denySITExtension
      summary: Denies a SIT extension
      x-permissions:
        - update.SITExtension
  '/shipments/{shipmentID}/sit-service-item/convert-to-customer-expense':
    parameters:
      - description: ID of the shipment
        in: path
        name: shipmentID
        required: true
        format: uuid
        type: string
    patch:
      consumes:
        - application/json
      produces:
        - application/json
      parameters:
        - in: body
          name: body
          required: true
          schema:
            $ref: '#/definitions/UpdateSITServiceItemCustomerExpense'
        - in: header
          name: If-Match
          type: string
          required: true
      responses:
        '200':
          description: Successfully converted to customer expense
          schema:
            $ref: 'definitions/MTOShipment.yaml'
        '403':
          $ref: '#/responses/PermissionDenied'
        '404':
          $ref: '#/responses/NotFound'
        '409':
          $ref: '#/responses/Conflict'
        '412':
          $ref: '#/responses/PreconditionFailed'
        '422':
          $ref: '#/responses/UnprocessableEntity'
        '500':
          $ref: '#/responses/ServerError'
      tags:
        - shipment
        - mtoServiceItem
      description: Converts a SIT to customer expense
      operationId: updateSITServiceItemCustomerExpense
      summary: Converts a SIT to customer expense
      x-permissions:
        - update.MTOServiceItem
  /shipments/{shipmentID}/ppm-documents:
    parameters:
      - description: ID of the shipment
        in: path
        name: shipmentID
        required: true
        format: uuid
        type: string
    get:
      summary: Gets all the PPM documents for a PPM shipment
      description: |
        Retrieves all of the documents and associated uploads for each ppm document type connected to a PPM shipment. This
        excludes any deleted PPM documents.
      operationId: getPPMDocuments
      tags:
        - ppm
      consumes:
        - application/json
      produces:
        - application/json
      responses:
        '200':
          description: All PPM documents and associated uploads for the specified PPM shipment.
          schema:
            $ref: 'definitions/PPMDocuments.yaml'
        '401':
          $ref: '#/responses/PermissionDenied'
        '403':
          $ref: '#/responses/PermissionDenied'
        '422':
          $ref: '#/responses/UnprocessableEntity'
        '500':
          $ref: '#/responses/ServerError'
  /ppm-shipments/{ppmShipmentId}/weight-ticket/{weightTicketId}:
    parameters:
      - $ref: 'parameters/ppmShipmentId.yaml'
      - $ref: 'parameters/weightTicketId.yaml'
    patch:
      summary: Updates a weight ticket document
      description: |
        Updates a PPM shipment's weight ticket document with new information. Only some of the weight ticket document's
        fields are editable because some have to be set by the customer, e.g. vehicle description.
      operationId: updateWeightTicket
      tags:
        - ppm
      consumes:
        - application/json
      produces:
        - application/json
      parameters:
        - $ref: 'parameters/ifMatch.yaml'
        - in: body
          name: updateWeightTicketPayload
          required: true
          schema:
            $ref: '#/definitions/UpdateWeightTicket'
      responses:
        '200':
          description: returns an updated weight ticket object
          schema:
            $ref: 'definitions/WeightTicket.yaml'
        '400':
          $ref: '#/responses/InvalidRequest'
        '401':
          $ref: '#/responses/PermissionDenied'
        '403':
          $ref: '#/responses/PermissionDenied'
        '404':
          $ref: '#/responses/NotFound'
        '412':
          $ref: '#/responses/PreconditionFailed'
        '422':
          $ref: '#/responses/UnprocessableEntity'
        '500':
          $ref: '#/responses/ServerError'
  /ppm-shipments/{ppmShipmentId}/moving-expenses/{movingExpenseId}:
    parameters:
      - $ref: 'parameters/ppmShipmentId.yaml'
      - $ref: 'parameters/movingExpenseId.yaml'
    patch:
      summary: Updates the moving expense
      description: |
        Updates a PPM shipment's moving expense with new information. Only some of the moving expense's fields are
        editable because some have to be set by the customer, e.g. the description and the moving expense type.
      operationId: updateMovingExpense
      tags:
        - ppm
      consumes:
        - application/json
      produces:
        - application/json
      parameters:
        - $ref: 'parameters/ifMatch.yaml'
        - in: body
          name: updateMovingExpense
          required: true
          schema:
            $ref: '#/definitions/UpdateMovingExpense'
      responses:
        '200':
          description: returns an updated moving expense object
          schema:
            $ref: 'definitions/MovingExpense.yaml'
        '400':
          $ref: '#/responses/InvalidRequest'
        '401':
          $ref: '#/responses/PermissionDenied'
        '403':
          $ref: '#/responses/PermissionDenied'
        '404':
          $ref: '#/responses/NotFound'
        '412':
          $ref: '#/responses/PreconditionFailed'
        '422':
          $ref: '#/responses/UnprocessableEntity'
        '500':
          $ref: '#/responses/ServerError'
  /ppm-shipments/{ppmShipmentId}/pro-gear-weight-tickets/{proGearWeightTicketId}:
    parameters:
      - $ref: 'parameters/ppmShipmentId.yaml'
      - $ref: 'parameters/proGearWeightTicketId.yaml'
    patch:
      summary: Updates a pro-gear weight ticket
      description: |
        Updates a PPM shipment's pro-gear weight ticket with new information. Only some of the fields are editable
        because some have to be set by the customer, e.g. the description.
      operationId: updateProGearWeightTicket
      tags:
        - ppm
      consumes:
        - application/json
      produces:
        - application/json
      parameters:
        - $ref: 'parameters/ifMatch.yaml'
        - in: body
          name: updateProGearWeightTicket
          required: true
          schema:
            $ref: '#/definitions/UpdateProGearWeightTicket'
      responses:
        '200':
          description: returns an updated pro-gear weight ticket object
          schema:
            $ref: 'definitions/ProGearWeightTicket.yaml'
        '400':
          $ref: '#/responses/InvalidRequest'
        '401':
          $ref: '#/responses/PermissionDenied'
        '403':
          $ref: '#/responses/PermissionDenied'
        '404':
          $ref: '#/responses/NotFound'
        '412':
          $ref: '#/responses/PreconditionFailed'
        '422':
          $ref: '#/responses/UnprocessableEntity'
        '500':
          $ref: '#/responses/ServerError'
  /ppm-shipments/{ppmShipmentId}/aoa-packet:
    parameters:
      - description: the id for the ppmshipment with aoa to be downloaded
        in: path
        name: ppmShipmentId
        required: true
        type: string
    get:
      summary: Downloads AOA Packet form PPMShipment as a PDF
      description: |
        ### Functionality
        This endpoint downloads all uploaded move order documentation combined with the Shipment Summary Worksheet into a single PDF.
        ### Errors
        * The PPMShipment must have requested an AOA.
        * The PPMShipment AOA Request must have been approved.
      operationId: showAOAPacket
      tags:
        - ppm
      produces:
        - application/pdf
      responses:
        '200':
          headers:
            Content-Disposition:
              type: string
              description: File name to download
          description: AOA PDF
          schema:
            format: binary
            type: file
        '400':
          $ref: '#/responses/InvalidRequest'
        '403':
          $ref: '#/responses/PermissionDenied'
        '404':
          $ref: '#/responses/NotFound'
        '422':
          $ref: '#/responses/UnprocessableEntity'
        '500':
          $ref: '#/responses/ServerError'
  /ppm-shipments/{ppmShipmentId}/finish-document-review:
    parameters:
      - $ref: 'parameters/ppmShipmentId.yaml'
    patch:
      summary: Updates a PPM shipment's status after document review
      description: |
        Updates a PPM shipment's status once documents have been reviewed. Status is updated depending on whether any documents have been rejected.
      operationId: finishDocumentReview
      tags:
        - ppm
      consumes:
        - application/json
      produces:
        - application/json
      parameters:
        - in: header
          name: If-Match
          type: string
          required: true
      responses:
        '200':
          description: Successfully finished document review
          schema:
            $ref: 'definitions/PPMShipment.yaml'
        '400':
          $ref: '#/responses/InvalidRequest'
        '401':
          $ref: '#/responses/PermissionDenied'
        '403':
          $ref: '#/responses/PermissionDenied'
        '404':
          $ref: '#/responses/NotFound'
        '409':
          $ref: '#/responses/Conflict'
        '412':
          $ref: '#/responses/PreconditionFailed'
        '422':
          $ref: '#/responses/UnprocessableEntity'
        '500':
          $ref: '#/responses/ServerError'
      x-permissions:
        - update.shipment
  /ppm-shipments/{ppmShipmentId}/ppm-sit:
    patch:
      summary: Updates a PPM shipment's SIT values
      description: |
        Updates a PPM shipment's SIT values
      operationId: updatePPMSIT
      tags:
        - ppm
      consumes:
        - application/json
      produces:
        - application/json
      parameters:
        - $ref: 'parameters/ppmShipmentId.yaml'
        - in: header
          name: If-Match
          type: string
          required: true
        - in: body
          name: body
          schema:
            $ref: 'definitions/PPMShipmentSIT.yaml'
      responses:
        '200':
          description: Successfully finished PPM SIT update
          schema:
            $ref: 'definitions/PPMShipment.yaml'
        '400':
          $ref: '#/responses/InvalidRequest'
        '403':
          $ref: '#/responses/PermissionDenied'
        '404':
          $ref: '#/responses/NotFound'
        '412':
          $ref: '#/responses/PreconditionFailed'
        '422':
          $ref: '#/responses/UnprocessableEntity'
        '500':
          $ref: '#/responses/ServerError'
  /ppm-shipments/{ppmShipmentId}/closeout:
    parameters:
      - $ref: 'parameters/ppmShipmentId.yaml'
    get:
      summary: Get the closeout calcuations for the specified PPM shipment
      description: |
        Retrieves the closeout calculations for the specified PPM shipment.
      operationId: getPPMCloseout
      tags:
        - ppm
      produces:
        - application/json
      responses:
        '200':
          description: Returns closeout for the specified PPM shipment.
          schema:
            $ref: 'definitions/PPMCloseout.yaml'
        '400':
          $ref: '#/responses/InvalidRequest'
        '403':
          $ref: '#/responses/PermissionDenied'
        '404':
          $ref: '#/responses/NotFound'
        '422':
          $ref: '#/responses/UnprocessableEntity'
        '500':
          $ref: '#/responses/ServerError'
  /ppm-shipments/{ppmShipmentId}/actual-weight:
    parameters:
      - $ref: 'parameters/ppmShipmentId.yaml'
    get:
      summary: Get the actual weight for a PPM shipment
      description: |
        Retrieves the actual weight for the specified PPM shipment.
      operationId: getPPMActualWeight
      tags:
        - ppm
      produces:
        - application/json
      responses:
        '200':
          description: Returns actual weight for the specified PPM shipment.
          schema:
            $ref: 'definitions/PPMActualWeight.yaml'
        '400':
          $ref: '#/responses/InvalidRequest'
        '403':
          $ref: '#/responses/PermissionDenied'
        '404':
          $ref: '#/responses/NotFound'
        '422':
          $ref: '#/responses/UnprocessableEntity'
        '500':
          $ref: '#/responses/ServerError'
  /ppm-shipments/{ppmShipmentId}/sit_location/{sitLocation}/sit-estimated-cost:
    parameters:
      - $ref: 'parameters/ppmShipmentId.yaml'
      - in: path
        format: string
        description: location of sit
        name: sitLocation
        required: true
        type: string
        enum:
          - ORIGIN
          - DESTINATION
      - in: query
        format: date-time
        description: Date entered into SIT
        name: sitEntryDate
        required: true
        type: string
      - in: query
        format: date-time
        description: Date departed SIT
        name: sitDepartureDate
        required: true
        type: string
      - in: query
        description: Weight stored in SIT
        name: weightStored
        required: true
        type: integer
        minimum: 0
    get:
      summary: Get the SIT estimated cost for a PPM shipment
      description: |
        Calculates and returns the SIT estimated cost for the specified PPM shipment.
      operationId: getPPMSITEstimatedCost
      tags:
        - ppm
      produces:
        - application/json
      responses:
        '200':
          description: Calculates and returns the SIT estimated cost for the specified PPM shipment.
          schema:
            $ref: 'definitions/PPMSITEstimatedCost.yaml'
        '400':
          $ref: '#/responses/InvalidRequest'
        '403':
          $ref: '#/responses/PermissionDenied'
        '404':
          $ref: '#/responses/NotFound'
        '422':
          $ref: '#/responses/UnprocessableEntity'
        '500':
          $ref: '#/responses/ServerError'
  /ppm-shipments/{ppmShipmentId}/payment-packet:
    get:
      summary: Returns PPM payment packet
      description: Generates a PDF containing all user uploaded documentations for PPM. Contains SSW form, orders, weight and expense documentations.
      operationId: showPaymentPacket
      tags:
        - ppm
      parameters:
        - in: path
          name: ppmShipmentId
          type: string
          format: uuid
          required: true
          description: UUID of the ppmShipment
      produces:
        - application/pdf
      responses:
        '200':
          headers:
            Content-Disposition:
              type: string
              description: File name to download
          description: PPM Payment Packet PDF
          schema:
            format: binary
            type: file
        '400':
          description: invalid request
        '401':
          description: request requires user authentication
        '403':
          description: user is not authorized
        '404':
          description: ppm not found
        '500':
          description: internal server error
  '/move_task_orders/{moveTaskOrderID}/mto_shipments/{shipmentID}/mto-agents':
    parameters:
      - description: ID of move task order
        in: path
        name: moveTaskOrderID
        required: true
        format: uuid
        type: string
      - description: ID of the shipment
        in: path
        name: shipmentID
        required: true
        format: uuid
        type: string
    get:
      produces:
        - application/json
      parameters: []
      responses:
        '200':
          description: Successfully retrieved all agents for a move task order
          schema:
            $ref: 'definitions/MTOAgents.yaml'
        '404':
          $ref: '#/responses/NotFound'
        '422':
          $ref: '#/responses/UnprocessableEntity'
        '500':
          $ref: '#/responses/ServerError'
      tags:
        - mtoAgent
      description: Fetches a list of agents associated with a move task order.
      operationId: fetchMTOAgentList
      summary: Fetch move task order agents.
  '/move-task-orders/{moveTaskOrderID}/service-items/{mtoServiceItemID}':
    parameters:
      - description: ID of move to use
        in: path
        name: moveTaskOrderID
        required: true
        type: string
      - description: ID of line item to use
        in: path
        name: mtoServiceItemID
        required: true
        type: string
    get:
      produces:
        - application/json
      parameters: []
      responses:
        '200':
          description: Successfully retrieved a line item for a move task order by ID
          schema:
            $ref: 'definitions/MTOServiceItemSingle.yaml'
        '400':
          $ref: '#/responses/InvalidRequest'
        '401':
          $ref: '#/responses/PermissionDenied'
        '403':
          $ref: '#/responses/PermissionDenied'
        '404':
          $ref: '#/responses/NotFound'
        '500':
          $ref: '#/responses/ServerError'
      tags:
        - mtoServiceItem
      description: Gets a line item by ID for a move by ID
      operationId: getMTOServiceItem
      summary: Gets a line item by ID for a move by ID
  '/move-task-orders/{moveTaskOrderID}/service-items/{mtoServiceItemID}/status':
    parameters:
      - description: ID of move to use
        in: path
        name: moveTaskOrderID
        required: true
        type: string
      - description: ID of line item to use
        in: path
        name: mtoServiceItemID
        required: true
        type: string
    patch:
      consumes:
        - application/json
      produces:
        - application/json
      parameters:
        - in: body
          name: body
          required: true
          schema:
            $ref: '#/definitions/PatchMTOServiceItemStatusPayload'
        - in: header
          name: If-Match
          type: string
          required: true
      responses:
        '200':
          description: >-
            Successfully updated status for a line item for a move task order by
            ID
          schema:
            $ref: 'definitions/MTOServiceItem.yaml'
        '400':
          $ref: '#/responses/InvalidRequest'
        '401':
          $ref: '#/responses/PermissionDenied'
        '403':
          $ref: '#/responses/PermissionDenied'
        '404':
          $ref: '#/responses/NotFound'
        '412':
          $ref: '#/responses/PreconditionFailed'
        '422':
          $ref: '#/responses/UnprocessableEntity'
        '500':
          $ref: '#/responses/ServerError'
      tags:
        - mtoServiceItem
      description: Changes the status of a line item for a move by ID
      operationId: updateMTOServiceItemStatus
      summary: Change the status of a line item for a move by ID
      x-permissions:
        - update.MTOServiceItem
  '/service-item/{mtoServiceItemID}/entry-date-update':
    parameters:
      - description: ID of the service item
        in: path
        name: mtoServiceItemID
        required: true
        type: string
    patch:
      consumes:
        - application/json
      produces:
        - application/json
      parameters:
        - in: body
          name: body
          required: true
          schema:
            $ref: 'definitions/ServiceItemSitEntryDate.yaml'
      responses:
        '200':
          description: Successfully updated SIT entry date
          schema:
            $ref: 'definitions/MTOServiceItemSingle.yaml'
        '400':
          $ref: '#/responses/InvalidRequest'
        '401':
          $ref: '#/responses/PermissionDenied'
        '403':
          $ref: '#/responses/PermissionDenied'
        '404':
          $ref: '#/responses/NotFound'
        '412':
          $ref: '#/responses/PreconditionFailed'
        '422':
          $ref: '#/responses/UnprocessableEntity'
        '500':
          $ref: '#/responses/ServerError'
      tags:
        - mtoServiceItem
      description: Locates the service item in the database and updates the SIT entry date for the selected service item and returns the service item
      operationId: updateServiceItemSitEntryDate
      summary: Updates a service item's SIT entry date by ID
  '/move-task-orders/{moveTaskOrderID}/status':
    patch:
      consumes:
        - application/json
      produces:
        - application/json
      parameters:
        - description: ID of move to use
          in: path
          name: moveTaskOrderID
          required: true
          type: string
        - in: header
          name: If-Match
          type: string
          required: true
        - in: body
          name: serviceItemCodes
          schema:
            $ref: '#/definitions/MTOApprovalServiceItemCodes'
          required: true
      responses:
        '200':
          description: Successfully updated move task order status
          schema:
            $ref: '#/definitions/Move'
        '400':
          $ref: '#/responses/InvalidRequest'
        '401':
          $ref: '#/responses/PermissionDenied'
        '403':
          $ref: '#/responses/PermissionDenied'
        '404':
          $ref: '#/responses/NotFound'
        '409':
          $ref: '#/responses/Conflict'
        '412':
          $ref: '#/responses/PreconditionFailed'
        '422':
          $ref: '#/responses/UnprocessableEntity'
        '500':
          $ref: '#/responses/ServerError'
      tags:
        - moveTaskOrder
      description: Changes move task order status to make it available to prime
      operationId: updateMoveTaskOrderStatus
      summary: Change the status of a move task order to make it available to prime
      x-permissions:
        - update.move
        - create.serviceItem
  '/move-task-orders/{moveTaskOrderID}/status/service-counseling-completed':
    patch:
      consumes:
        - application/json
      produces:
        - application/json
      parameters:
        - description: ID of move to use
          in: path
          name: moveTaskOrderID
          required: true
          type: string
        - in: header
          name: If-Match
          type: string
          required: true
      responses:
        '200':
          description: Successfully updated move task order status
          schema:
            $ref: '#/definitions/Move'
        '400':
          $ref: '#/responses/InvalidRequest'
        '401':
          $ref: '#/responses/PermissionDenied'
        '403':
          $ref: '#/responses/PermissionDenied'
        '404':
          $ref: '#/responses/NotFound'
        '409':
          $ref: '#/responses/Conflict'
        '412':
          $ref: '#/responses/PreconditionFailed'
        '422':
          $ref: '#/responses/UnprocessableEntity'
        '500':
          $ref: '#/responses/ServerError'
      tags:
        - moveTaskOrder
      description: Changes move (move task order) status to service counseling completed
      operationId: updateMTOStatusServiceCounselingCompleted
      summary: Changes move (move task order) status to service counseling completed
  '/move-task-orders/{moveTaskOrderID}/payment-service-items/{paymentServiceItemID}/status':
    parameters:
      - description: ID of move to use
        in: path
        name: moveTaskOrderID
        required: true
        type: string
      - description: ID of payment service item to use
        in: path
        name: paymentServiceItemID
        required: true
        type: string
    patch:
      consumes:
        - application/json
      produces:
        - application/json
      parameters:
        - in: body
          name: body
          required: true
          schema:
            $ref: '#/definitions/PaymentServiceItem'
        - in: header
          name: If-Match
          type: string
          required: true
      responses:
        '200':
          description: >-
            Successfully updated status for a line item for a move task order by
            ID
          schema:
            $ref: '#/definitions/PaymentServiceItem'
        '400':
          $ref: '#/responses/InvalidRequest'
        '401':
          $ref: '#/responses/PermissionDenied'
        '403':
          $ref: '#/responses/PermissionDenied'
        '404':
          $ref: '#/responses/NotFound'
        '412':
          $ref: '#/responses/PreconditionFailed'
        '422':
          $ref: '#/responses/UnprocessableEntity'
        '500':
          $ref: '#/responses/ServerError'
      tags:
        - paymentServiceItem
      description: Changes the status of a line item for a move by ID
      operationId: updatePaymentServiceItemStatus
      summary: Change the status of a payment service item for a move by ID
      x-permissions:
        - update.paymentServiceItemStatus
  '/move-task-orders/{moveTaskOrderID}/billable-weights-reviewed-at':
    patch:
      consumes:
        - application/json
      produces:
        - application/json
      parameters:
        - description: ID of move to use
          in: path
          name: moveTaskOrderID
          required: true
          type: string
        - in: header
          name: If-Match
          type: string
          required: true
      responses:
        '200':
          description: Successfully updated move task order billableWeightsReviewedAt field
          schema:
            $ref: '#/definitions/Move'
        '400':
          $ref: '#/responses/InvalidRequest'
        '401':
          $ref: '#/responses/PermissionDenied'
        '403':
          $ref: '#/responses/PermissionDenied'
        '404':
          $ref: '#/responses/NotFound'
        '409':
          $ref: '#/responses/Conflict'
        '412':
          $ref: '#/responses/PreconditionFailed'
        '422':
          $ref: '#/responses/UnprocessableEntity'
        '500':
          $ref: '#/responses/ServerError'
      tags:
        - moveTaskOrder
      description: Changes move (move task order) billableWeightsReviewedAt field to a timestamp
      operationId: updateMTOReviewedBillableWeightsAt
  '/move-task-orders/{moveTaskOrderID}/tio-remarks':
    patch:
      consumes:
        - application/json
      produces:
        - application/json
      parameters:
        - description: ID of move to use
          in: path
          name: moveTaskOrderID
          required: true
          type: string
        - in: header
          name: If-Match
          type: string
          required: true
        - in: body
          name: body
          required: true
          schema:
            $ref: '#/definitions/Move'
      responses:
        '200':
          description: Successfully updated move task order tioRemarks field
          schema:
            $ref: '#/definitions/Move'
        '400':
          $ref: '#/responses/InvalidRequest'
        '401':
          $ref: '#/responses/PermissionDenied'
        '403':
          $ref: '#/responses/PermissionDenied'
        '404':
          $ref: '#/responses/NotFound'
        '409':
          $ref: '#/responses/Conflict'
        '412':
          $ref: '#/responses/PreconditionFailed'
        '422':
          $ref: '#/responses/UnprocessableEntity'
        '500':
          $ref: '#/responses/ServerError'
      tags:
        - moveTaskOrder
      description: Changes move (move task order) billableWeightsReviewedAt field to a timestamp
      operationId: updateMoveTIORemarks
  '/move-task-orders/{moveTaskOrderID}/entitlements':
    parameters:
      - description: ID of move to use
        in: path
        name: moveTaskOrderID
        required: true
        type: string
    get:
      produces:
        - application/json
      parameters: []
      tags:
        - moveTaskOrder
      responses:
        '200':
          description: Successfully retrieved entitlements
          schema:
            $ref: '#/definitions/Entitlements'
        '400':
          $ref: '#/responses/InvalidRequest'
        '401':
          $ref: '#/responses/PermissionDenied'
        '403':
          $ref: '#/responses/PermissionDenied'
        '404':
          $ref: '#/responses/NotFound'
        '500':
          $ref: '#/responses/ServerError'
      description: Gets entitlements
      operationId: getEntitlements
      summary: Gets entitlements for a move by ID
  '/payment-requests/{paymentRequestID}':
    parameters:
      - description: UUID of payment request
        format: uuid
        in: path
        name: paymentRequestID
        required: true
        type: string
    get:
      produces:
        - application/json
      parameters: []
      responses:
        '200':
          description: fetched instance of payment request
          schema:
            $ref: '#/definitions/PaymentRequest'
        '400':
          $ref: '#/responses/InvalidRequest'
        '401':
          $ref: '#/responses/PermissionDenied'
        '403':
          $ref: '#/responses/PermissionDenied'
        '404':
          $ref: '#/responses/NotFound'
        '500':
          $ref: '#/responses/ServerError'
      tags:
        - paymentRequests
      description: Fetches an instance of a payment request by id
      operationId: getPaymentRequest
      summary: Fetches a payment request by id
      x-permissions:
        - read.paymentRequest
  '/moves/{locator}/closeout-office':
    parameters:
      - description: move code to identify a move to update the PPM shipment's closeout office for Army and Air Force service members
        format: string
        in: path
        name: locator
        required: true
        type: string
    patch:
      description: Sets the transportation office closeout location for where the Move's PPM Shipment documentation will be reviewed by
      tags:
        - move
      operationId: updateCloseoutOffice
      x-permissions:
        - update.closeoutOffice
      summary: Updates a Move's PPM closeout office for Army and Air Force customers
      produces:
        - application/json
      consumes:
        - application/json
      parameters:
        - in: body
          name: body
          schema:
            properties:
              closeoutOfficeId:
                type: string
                format: uuid
            required:
              - closeoutOfficeId
        - in: header
          name: If-Match
          type: string
          required: true
      responses:
        '200':
          description: Successfully set the closeout office for the move
          schema:
            $ref: '#/definitions/Move'
        '400':
          $ref: '#/responses/InvalidRequest'
        '401':
          $ref: '#/responses/PermissionDenied'
        '403':
          $ref: '#/responses/PermissionDenied'
        '404':
          $ref: '#/responses/NotFound'
        '412':
          $ref: '#/responses/PreconditionFailed'
        '422':
          $ref: '#/responses/UnprocessableEntity'
        '500':
          $ref: '#/responses/ServerError'
  '/moves/{locator}/customer-support-remarks':
    parameters:
      - description: move code to identify a move for customer support remarks
        format: string
        in: path
        name: locator
        required: true
        type: string
    post:
      produces:
        - application/json
      consumes:
        - application/json
      parameters:
        - in: body
          name: body
          schema:
            $ref: '#/definitions/CreateCustomerSupportRemark'
      responses:
        '200':
          description: Successfully created customer support remark
          schema:
            $ref: 'definitions/CustomerSupportRemark.yaml'
        '400':
          $ref: '#/responses/InvalidRequest'
        '404':
          $ref: '#/responses/NotFound'
        '422':
          $ref: '#/responses/UnprocessableEntity'
        '500':
          $ref: '#/responses/ServerError'
      tags:
        - customerSupportRemarks
      description: Creates a customer support remark for a move
      operationId: createCustomerSupportRemarkForMove
      summary: Creates a customer support remark for a move
    get:
      produces:
        - application/json
      parameters: []
      responses:
        '200':
          description: Successfully retrieved all line items for a move task order
          schema:
            $ref: 'definitions/CustomerSupportRemarks.yaml'
        '403':
          $ref: '#/responses/PermissionDenied'
        '404':
          $ref: '#/responses/NotFound'
        '422':
          $ref: '#/responses/UnprocessableEntity'
        '500':
          $ref: '#/responses/ServerError'
      tags:
        - customerSupportRemarks
      description: Fetches customer support remarks for a move
      operationId: getCustomerSupportRemarksForMove
      summary: Fetches customer support remarks using the move code (locator).
  '/customer-support-remarks/{customerSupportRemarkID}':
    parameters:
      - in: path
        description: the customer support remark ID to be modified
        name: customerSupportRemarkID
        required: true
        type: string
        format: uuid
    patch:
      tags:
        - customerSupportRemarks
      description: Updates a customer support remark for a move
      operationId: updateCustomerSupportRemarkForMove
      summary: Updates a customer support remark for a move
      consumes:
        - application/json
      produces:
        - application/json
      parameters:
        - in: body
          name: body
          required: true
          schema:
            $ref: '#/definitions/UpdateCustomerSupportRemarkPayload'
      responses:
        '200':
          description: Successfully updated customer support remark
          schema:
            $ref: 'definitions/CustomerSupportRemark.yaml'
        '400':
          $ref: '#/responses/InvalidRequest'
        '403':
          $ref: '#/responses/PermissionDenied'
        '404':
          $ref: '#/responses/NotFound'
        '422':
          $ref: '#/responses/UnprocessableEntity'
        '500':
          $ref: '#/responses/ServerError'
    delete:
      summary: Soft deletes a customer support remark by ID
      description: Soft deletes a customer support remark by ID
      operationId: deleteCustomerSupportRemark
      tags:
        - customerSupportRemarks
      produces:
        - application/json
      responses:
        '204':
          description: Successfully soft deleted the shipment
        '400':
          $ref: '#/responses/InvalidRequest'
        '403':
          $ref: '#/responses/PermissionDenied'
        '404':
          $ref: '#/responses/NotFound'
        '409':
          $ref: '#/responses/Conflict'
        '422':
          $ref: '#/responses/UnprocessableEntity'
        '500':
          $ref: '#/responses/ServerError'
  '/moves/{locator}/evaluation-reports':
    parameters:
      - in: path
        name: locator
        required: true
        type: string
    post:
      produces:
        - application/json
      consumes:
        - application/json
      parameters:
        - in: body
          name: body
          schema:
            $ref: '#/definitions/CreateEvaluationReport'
      responses:
        '200':
          description: Successfully created evaluation report
          schema:
            $ref: '#/definitions/EvaluationReport'
        '400':
          $ref: '#/responses/InvalidRequest'
        '404':
          $ref: '#/responses/NotFound'
        '422':
          $ref: '#/responses/UnprocessableEntity'
        '500':
          $ref: '#/responses/ServerError'
      x-permissions:
        - create.evaluationReport
      tags:
        - evaluationReports
      description: Creates an evaluation report
      operationId: createEvaluationReport
      summary: Creates an evaluation report
  '/evaluation-reports/{reportID}/download':
    parameters:
      - in: path
        description: the evaluation report ID to be downloaded
        name: reportID
        required: true
        type: string
        format: uuid
    get:
      summary: Downloads an evaluation report as a PDF
      description: Downloads an evaluation report as a PDF
      operationId: downloadEvaluationReport
      tags:
        - evaluationReports
      produces:
        - application/pdf
      responses:
        '200':
          headers:
            Content-Disposition:
              type: string
              description: File name to download
          description: Evaluation report PDF
          schema:
            format: binary
            type: file
        '403':
          $ref: '#/responses/PermissionDenied'
        '404':
          $ref: '#/responses/NotFound'
        '500':
          $ref: '#/responses/ServerError'
  '/evaluation-reports/{reportID}':
    parameters:
      - in: path
        description: the evaluation report ID to be modified
        name: reportID
        required: true
        type: string
        format: uuid
    get:
      summary: Gets an evaluation report by ID
      description: Gets an evaluation report by ID
      operationId: getEvaluationReport
      tags:
        - evaluationReports
      produces:
        - application/json
      responses:
        '200':
          description: Successfully got the report
          schema:
            $ref: '#/definitions/EvaluationReport'
        '400':
          $ref: '#/responses/InvalidRequest'
        '403':
          $ref: '#/responses/PermissionDenied'
        '404':
          $ref: '#/responses/NotFound'
        '500':
          $ref: '#/responses/ServerError'
    delete:
      summary: Deletes an evaluation report by ID
      description: Deletes an evaluation report by ID
      operationId: deleteEvaluationReport
      x-permissions:
        - delete.evaluationReport
      tags:
        - evaluationReports
      produces:
        - application/json
      responses:
        '204':
          description: Successfully deleted the report
        '400':
          $ref: '#/responses/InvalidRequest'
        '403':
          $ref: '#/responses/PermissionDenied'
        '404':
          $ref: '#/responses/NotFound'
        '409':
          $ref: '#/responses/Conflict'
        '422':
          $ref: '#/responses/UnprocessableEntity'
        '500':
          $ref: '#/responses/ServerError'
    put:
      summary: Saves an evaluation report as a draft
      description: Saves an evaluation report as a draft
      operationId: saveEvaluationReport
      x-permissions:
        - update.evaluationReport
      tags:
        - evaluationReports
      produces:
        - application/json
      consumes:
        - application/json
      parameters:
        - in: body
          name: body
          schema:
            $ref: '#/definitions/EvaluationReport'
        - in: header
          name: If-Match
          type: string
          required: true
          description: >
            Optimistic locking is implemented via the `If-Match` header. If the ETag header does not match
            the value of the resource on the server, the server rejects the change with a `412 Precondition Failed` error.
      responses:
        '204':
          description: Successfully saved the report
        '400':
          $ref: '#/responses/InvalidRequest'
        '403':
          $ref: '#/responses/PermissionDenied'
        '404':
          $ref: '#/responses/NotFound'
        '409':
          $ref: '#/responses/Conflict'
        '412':
          $ref: '#/responses/PreconditionFailed'
        '422':
          $ref: '#/responses/UnprocessableEntity'
        '500':
          $ref: '#/responses/ServerError'
  '/evaluation-reports/{reportID}/submit':
    parameters:
      - in: path
        description: the evaluation report ID to be modified
        name: reportID
        required: true
        type: string
        format: uuid
    post:
      summary: Submits an evaluation report
      description: Submits an evaluation report
      operationId: submitEvaluationReport
      tags:
        - evaluationReports
      produces:
        - application/json
      parameters:
        - in: header
          name: If-Match
          type: string
          required: true
          description: >
            Optimistic locking is implemented via the `If-Match` header. If the ETag header does not match
            the value of the resource on the server, the server rejects the change with a `412 Precondition Failed` error.
      responses:
        '204':
          description: Successfully submitted an evaluation report with the provided ID
        '403':
          $ref: '#/responses/PermissionDenied'
        '404':
          $ref: '#/responses/NotFound'
        '412':
          $ref: '#/responses/PreconditionFailed'
        '422':
          $ref: '#/responses/UnprocessableEntity'
        '500':
          $ref: '#/responses/ServerError'
      x-permissions:
        - update.evaluationReport
  '/pws-violations':
    get:
      summary: Fetch the possible PWS violations for an evaluation report
      description: Fetch the possible PWS violations for an evaluation report
      operationId: getPWSViolations
      tags:
        - pwsViolations
      produces:
        - application/json
      responses:
        '200':
          description: Successfully retrieved the PWS violations
          schema:
            $ref: '#/definitions/PWSViolations'
        '400':
          $ref: '#/responses/InvalidRequest'
        '403':
          $ref: '#/responses/PermissionDenied'
        '404':
          $ref: '#/responses/NotFound'
        '500':
          $ref: '#/responses/ServerError'
  '/report-violations/{reportID}':
    parameters:
      - in: path
        description: the evaluation report ID that has associated violations
        name: reportID
        required: true
        type: string
        format: uuid
    get:
      summary: Fetch the report violations for an evaluation report
      description: Fetch the report violations for an evaluation report
      operationId: getReportViolationsByReportID
      tags:
        - reportViolations
      produces:
        - application/json
      responses:
        '200':
          description: Successfully retrieved the report violations
          schema:
            $ref: '#/definitions/ReportViolations'
        '400':
          $ref: '#/responses/InvalidRequest'
        '403':
          $ref: '#/responses/PermissionDenied'
        '404':
          $ref: '#/responses/NotFound'
        '500':
          $ref: '#/responses/ServerError'
    post:
      summary: Associate violations with an evaluation report
      description: >-
        Associate violations with an evaluation report. This will overwrite any
        existing report-violations associations for the report and replace them
        with the newly provided ones.  An empty array will remove all violation
        associations for a given report.
      operationId: associateReportViolations
      tags:
        - reportViolations
      produces:
        - application/json
      consumes:
        - application/json
      parameters:
        - in: body
          name: body
          schema:
            $ref: '#/definitions/AssociateReportViolations'
      responses:
        '204':
          description: Successfully saved the report violations
        '400':
          $ref: '#/responses/InvalidRequest'
        '403':
          $ref: '#/responses/PermissionDenied'
        '404':
          $ref: '#/responses/NotFound'
        '409':
          $ref: '#/responses/Conflict'
        '422':
          $ref: '#/responses/UnprocessableEntity'
        '500':
          $ref: '#/responses/ServerError'
      x-permissions:
        - create.reportViolation
  '/moves/{locator}/payment-requests':
    parameters:
      - description: move code to identify a move for payment requests
        format: string
        in: path
        name: locator
        required: true
        type: string
    get:
      produces:
        - application/json
      parameters: []
      responses:
        '200':
          description: Successfully retrieved all line items for a move task order
          schema:
            $ref: '#/definitions/PaymentRequests'
        '403':
          $ref: '#/responses/PermissionDenied'
        '404':
          $ref: '#/responses/NotFound'
        '422':
          $ref: '#/responses/UnprocessableEntity'
        '500':
          $ref: '#/responses/ServerError'
      tags:
        - paymentRequests
      description: Fetches payment requests for a move
      operationId: getPaymentRequestsForMove
      summary: Fetches payment requests using the move code (locator).
      x-permissions:
        - read.paymentRequest
  '/moves/{moveID}/financial-review-flag':
    parameters:
      - description: ID of move to flag
        in: path
        name: moveID
        required: true
        type: string
        format: uuid
    post:
      summary: Flags a move for financial office review
      description: This sets a flag which indicates that the move should be reviewed by a fincancial office. For example, if the origin or destination address of a shipment is far from the duty location and may incur excess costs to the customer.
      operationId: setFinancialReviewFlag
      tags:
        - move
      consumes:
        - application/json
      produces:
        - application/json
      parameters:
        - in: header
          name: If-Match
          type: string
        - in: body
          name: body
          schema:
            required:
              - flagForReview
            properties:
              remarks:
                description: explanation of why the move is being flagged for financial review
                example: this address is way too far away
                type: string
                x-nullable: true
              flagForReview:
                description: boolean value representing whether we should flag a move for financial review
                example: false
                type: boolean
      responses:
        '200':
          description: updated Move
          schema:
            $ref: '#/definitions/Move'
        '403':
          $ref: '#/responses/PermissionDenied'
        '404':
          $ref: '#/responses/NotFound'
        '412':
          $ref: '#/responses/PreconditionFailed'
        '422':
          $ref: '#/responses/UnprocessableEntity'
        '500':
          $ref: '#/responses/ServerError'
      x-permissions:
        - update.financialReviewFlag
  /moves/{moveID}/uploadAdditionalDocuments:
    patch:
      summary: Patch the additional documents for a given move
      description: Customers will on occaision need the ability to upload additional supporting documents, for a variety of reasons. This does not include amended order.
      operationId: uploadAdditionalDocuments
      tags:
        - move
      consumes:
        - multipart/form-data
      parameters:
        - in: path
          name: moveID
          type: string
          format: uuid
          required: true
          description: UUID of the order
        - in: formData
          name: file
          type: file
          description: The file to upload.
          required: true
      responses:
        '201':
          description: created upload
          schema:
            $ref: 'definitions/Upload.yaml'
        '400':
          description: invalid request
          schema:
            $ref: '#/definitions/InvalidRequestResponsePayload'
        '403':
          description: not authorized
        '404':
          description: not found
        '413':
          description: payload is too large
        '500':
          description: server error
      x-permissions:
        - create.supportingDocuments
  '/payment-requests/{paymentRequestID}/shipments-payment-sit-balance':
    parameters:
      - description: payment request ID of the payment request with SIT service items being reviewed
        name: paymentRequestID
        type: string
        format: uuid
        in: path
        required: true
    get:
      produces:
        - application/json
      parameters: []
      responses:
        '200':
          description: Successfully retrieved shipments and their SIT days balance from all payment requests on the move
          schema:
            $ref: '#/definitions/ShipmentsPaymentSITBalance'
        '403':
          $ref: '#/responses/PermissionDenied'
        '404':
          $ref: '#/responses/NotFound'
        '422':
          $ref: '#/responses/UnprocessableEntity'
        '500':
          $ref: '#/responses/ServerError'
      tags:
        - paymentRequests
      description: Returns all shipment payment request SIT usage to support partial SIT invoicing
      operationId: getShipmentsPaymentSITBalance
      summary: Returns all shipment payment request SIT usage to support partial SIT invoicing
      x-permissions:
        - read.shipmentsPaymentSITBalance
  '/payment-requests/{paymentRequestID}/status':
    patch:
      consumes:
        - application/json
      produces:
        - application/json
      parameters:
        - description: UUID of payment request
          format: uuid
          in: path
          name: paymentRequestID
          required: true
          type: string
        - in: body
          name: body
          required: true
          schema:
            $ref: '#/definitions/UpdatePaymentRequestStatusPayload'
        - in: header
          name: If-Match
          type: string
          required: true
      responses:
        '200':
          description: updated payment request
          schema:
            $ref: '#/definitions/PaymentRequest'
        '400':
          $ref: '#/responses/InvalidRequest'
        '401':
          $ref: '#/responses/PermissionDenied'
        '403':
          $ref: '#/responses/PermissionDenied'
        '404':
          $ref: '#/responses/NotFound'
        '412':
          $ref: '#/responses/PreconditionFailed'
        '422':
          $ref: '#/responses/UnprocessableEntity'
        '500':
          $ref: '#/responses/ServerError'
      tags:
        - paymentRequests
      description: Updates status of a payment request by id
      operationId: updatePaymentRequestStatus
      summary: Updates status of a payment request by id
      x-permissions:
        - update.paymentRequest
  /documents/{documentId}:
    get:
      summary: Returns a document
      description: Returns a document and its uploads
      operationId: getDocument
      tags:
        - ghcDocuments
      parameters:
        - in: path
          name: documentId
          type: string
          format: uuid
          required: true
          description: UUID of the document to return
      responses:
        '200':
          description: the requested document
          schema:
            $ref: 'definitions/Document.yaml'
        '400':
          $ref: '#/responses/InvalidRequest'
        '401':
          $ref: '#/responses/PermissionDenied'
        '403':
          $ref: '#/responses/PermissionDenied'
        '404':
          $ref: '#/responses/NotFound'
        '412':
          $ref: '#/responses/PreconditionFailed'
        '422':
          $ref: '#/responses/UnprocessableEntity'
        '500':
          $ref: '#/responses/ServerError'
  /documents:
    post:
      summary: Create a new document
      description: Documents represent a physical artifact such as a scanned document or a PDF file
      operationId: createDocument
      tags:
        - ghcDocuments
      parameters:
        - in: body
          name: documentPayload
          required: true
          schema:
            $ref: '#/definitions/PostDocumentPayload'
      responses:
        '201':
          description: created document
          schema:
            $ref: 'definitions/Document.yaml'
        '400':
          description: invalid request
        '403':
          $ref: '#/responses/PermissionDenied'
        '500':
          description: server error
  /queues/counseling:
    get:
      produces:
        - application/json
      summary: Gets queued list of all customer moves needing services counseling by GBLOC origin
      description: >
        An office services counselor user will be assigned a transportation office that will determine which moves are displayed in their queue based on the origin duty location.  GHC moves will show up here onced they have reached the NEEDS SERVICE COUNSELING status after submission from a customer or created on a customer's behalf.
      operationId: getServicesCounselingQueue
      tags:
        - queues
      parameters:
        - in: query
          name: page
          type: integer
          description: requested page number of paginated move results
        - in: query
          name: perPage
          type: integer
          description: maximum number of moves to show on each page of paginated results
        - in: query
          name: sort
          type: string
          enum:
            [
              lastName,
              dodID,
              emplid,
              branch,
              locator,
              status,
              requestedMoveDate,
              submittedAt,
              originGBLOC,
              originDutyLocation,
              destinationDutyLocation,
              ppmType,
              closeoutInitiated,
              closeoutLocation,
              ppmStatus,
            ]
          description: field that results should be sorted by
        - in: query
          name: order
          type: string
          enum: [asc, desc]
          description: direction of sort order if applied
        - in: query
          name: branch
          type: string
          description: filters by the branch of the move's service member
        - in: query
          name: locator
          type: string
          description: filters to match the unique move code locator
        - in: query
          name: lastName
          type: string
          description: filters using a prefix match on the service member's last name
        - in: query
          name: dodID
          type: string
          description: filters to match the unique service member's DoD ID
        - in: query
          name: emplid
          type: string
          description: filters to match the unique service member's EMPLID
        - in: query
          name: requestedMoveDate
          type: string
          description: filters the requested pickup date of a shipment on the move
        - in: query
          name: submittedAt
          type: string
          format: date-time
          description: Start of the submitted at date in the user's local time zone converted to UTC
        - in: query
          name: originGBLOC
          type: string
          description: filters the GBLOC of the service member's origin duty location
        - in: query
          name: originDutyLocation
          type: array
          uniqueItems: true
          collectionFormat: multi
          items:
            type: string
          description: filters the name of the origin duty location on the orders
        - in: query
          name: destinationDutyLocation
          type: string
          description: filters the name of the destination duty location on the orders
        - in: query
          name: status
          type: array
          description: filters the status of the move
          uniqueItems: true
          items:
            type: string
            enum:
              - NEEDS SERVICE COUNSELING
              - SERVICE COUNSELING COMPLETED
        - in: query
          name: needsPPMCloseout
          type: boolean
          description: Only used for Services Counseling queue. If true, show PPM moves that are ready for closeout. Otherwise, show all other moves.
        - in: query
          name: ppmType
          type: string
          enum:
            - FULL
            - PARTIAL
          description: filters PPM type
        - in: query
          name: closeoutInitiated
          type: string
          format: date-time
          description: Latest date that closeout was initiated on a PPM on the move
        - in: query
          name: closeoutLocation
          type: string
          description: closeout location
        - in: query
          name: orderType
          type: string
          description: order type
        - in: query
          name: ppmStatus
          type: string
          enum:
            - WAITING_ON_CUSTOMER
            - NEEDS_CLOSEOUT
          description: filters the status of the PPM shipment
        - in: query
          name: viewAsGBLOC
          type: string
          description: |
            Used to return a queue for a GBLOC other than the default of the current user. Requires the HQ role. The parameter is ignored if the requesting user does not have the necessary role.
      responses:
        '200':
          description: Successfully returned all moves matching the criteria
          schema:
            $ref: '#/definitions/QueueMovesResult'
        '403':
          $ref: '#/responses/PermissionDenied'
        '500':
          $ref: '#/responses/ServerError'
  /queues/counseling/origin-list:
    get:
      produces:
        - application/json
      summary: Gets queued list of all moves origin locations in the counselors queue
      description: >
        An office services counselor user will be assigned a transportation office that will determine which moves are displayed in their queue based on the origin duty location. This pulls the availalble origin duty locations.
      operationId: getServicesCounselingOriginList
      tags:
        - queues
      parameters:
        - in: query
          name: needsPPMCloseout
          type: boolean
          description: Only used for Services Counseling queue. If true, show PPM moves origin locations that are ready for closeout. Otherwise, show all other moves origin locations.
      responses:
        '200':
          description: Successfully returned all moves matching the criteria
          schema:
            $ref: '#/definitions/Locations'
        '403':
          $ref: '#/responses/PermissionDenied'
        '500':
          $ref: '#/responses/ServerError'
  /queues/prime-moves:
    get:
      summary: getPrimeMovesQueue
      description: |
        Gets all moves that have been reviewed and approved by the TOO. The `since` parameter can be used to filter this
        list down to only the moves that have been updated since the provided timestamp. A move will be considered
        updated if the `updatedAt` timestamp on the move or on its orders, shipments, service items, or payment
        requests, is later than the provided date and time.

        **WIP**: Include what causes moves to leave this list. Currently, once the `availableToPrimeAt` timestamp has
        been set, that move will always appear in this list.
      operationId: listPrimeMoves
      tags:
        - queues
      produces:
        - application/json
      parameters:
        - in: query
          name: since
          type: string
          format: date-time
          description: Only return moves updated since this time. Formatted like "2021-07-23T18:30:47.116Z"
        - in: query
          name: page
          type: integer
          description: requested page of results
        - in: query
          name: perPage
          type: integer
          description: results per page
        - in: query
          name: id
          type: string
        - in: query
          name: moveCode
          type: string
        - in: query
          name: orderType
          type: string
          description: order type
      responses:
        '200':
          description: Successfully retrieved moves. A successful fetch might still return zero moves.
          schema:
            $ref: '#/definitions/ListPrimeMovesResult'
        '403':
          $ref: '#/responses/PermissionDenied'
        '500':
          $ref: '#/responses/ServerError'
  /queues/moves:
    get:
      produces:
        - application/json
      summary: Gets queued list of all customer moves by GBLOC origin
      description: >
        An office TOO user will be assigned a transportation office that will determine which moves are displayed in their queue based on the origin duty location.  GHC moves will show up here onced they have reached the submitted status sent by the customer and have move task orders, shipments, and service items to approve.
      operationId: getMovesQueue
      tags:
        - queues
      parameters:
        - in: query
          name: page
          type: integer
          description: requested page of results
        - in: query
          name: perPage
          type: integer
          description: results per page
        - in: query
          name: sort
          type: string
          enum:
            [
              lastName,
              dodID,
              emplid,
              branch,
              locator,
              status,
              originDutyLocation,
              destinationDutyLocation,
              requestedMoveDate,
              appearedInTooAt,
            ]
          description: field that results should be sorted by
        - in: query
          name: order
          type: string
          enum: [asc, desc]
          description: direction of sort order if applied
        - in: query
          name: branch
          type: string
        - in: query
          name: locator
          type: string
        - in: query
          name: lastName
          type: string
        - in: query
          name: dodID
          type: string
        - in: query
          name: emplid
          type: string
        - in: query
          name: originDutyLocation
          type: array
          uniqueItems: true
          collectionFormat: multi
          items:
            type: string
        - in: query
          name: destinationDutyLocation
          type: string
        - in: query
          name: appearedInTooAt
          type: string
          format: date-time
        - in: query
          name: requestedMoveDate
          type: string
          description: filters the requested pickup date of a shipment on the move
        - in: query
          name: status
          type: array
          description: Filtering for the status.
          uniqueItems: true
          items:
            type: string
            enum:
              - SUBMITTED
              - SERVICE COUNSELING COMPLETED
              - APPROVALS REQUESTED
        - in: query
          name: orderType
          type: string
          description: order type
        - in: query
          name: viewAsGBLOC
          type: string
          description: |
            Used to return a queue for a GBLOC other than the default of the current user. Requires the HQ role. The parameter is ignored if the requesting user does not have the necessary role.
      responses:
        '200':
          description: Successfully returned all moves matching the criteria
          schema:
            $ref: '#/definitions/QueueMovesResult'
        '403':
          $ref: '#/responses/PermissionDenied'
        '500':
          $ref: '#/responses/ServerError'
  /queues/payment-requests:
    get:
      produces:
        - application/json
      summary: Gets queued list of all payment requests by GBLOC origin
      description: >
        An office TIO user will be assigned a transportation office that will determine which payment requests are displayed in their queue based on the origin duty location.
      operationId: getPaymentRequestsQueue
      tags:
        - queues
      parameters:
        - in: query
          name: sort
          type: string
          enum: [lastName, locator, submittedAt, branch, status, dodID, emplid, age, originDutyLocation]
          description: field that results should be sorted by
        - in: query
          name: order
          type: string
          enum: [asc, desc]
          description: direction of sort order if applied
        - in: query
          name: page
          type: integer
          description: requested page of results
        - in: query
          name: perPage
          type: integer
          description: number of records to include per page
        - in: query
          name: submittedAt
          type: string
          format: date-time
          description: Start of the submitted at date in the user's local time zone converted to UTC
        - in: query
          name: branch
          type: string
        - in: query
          name: locator
          type: string
        - in: query
          name: lastName
          type: string
        - in: query
          name: dodID
          type: string
        - in: query
          name: emplid
          type: string
        - in: query
          name: destinationDutyLocation
          type: string
        - in: query
          name: originDutyLocation
          type: string
        - in: query
          name: status
          type: array
          description: Filtering for the status.
          uniqueItems: true
          items:
            type: string
            enum:
              - PENDING
              - REVIEWED
              - REVIEWED_AND_ALL_SERVICE_ITEMS_REJECTED
              - PAID
              - DEPRECATED
              - EDI_ERROR
        - in: query
          name: orderType
          type: string
          description: order type
        - in: query
          name: viewAsGBLOC
          type: string
          description: |
            Used to return a queue for a GBLOC other than the default of the current user. Requires the HQ role. The parameter is ignored if the requesting user does not have the necessary role.
      responses:
        '200':
          description: Successfully returned all moves matching the criteria
          schema:
            $ref: '#/definitions/QueuePaymentRequestsResult'
        '403':
          $ref: '#/responses/PermissionDenied'
        '500':
          $ref: '#/responses/ServerError'
  /moves/search:
    post:
      produces:
        - application/json
      consumes:
        - application/json
      summary: Search moves by locator, DOD ID, or customer name
      description: >
        Search moves by locator, DOD ID, or customer name. Used by QAE and CSR users.
      operationId: searchMoves
      tags:
        - move
      parameters:
        - in: body
          name: body
          schema:
            properties:
              page:
                type: integer
                description: requested page of results
              perPage:
                type: integer
              locator:
                description: Move locator
                type: string
                minLength: 6
                maxLength: 6
                x-nullable: true
              dodID:
                description: DOD ID
                type: string
                minLength: 10
                maxLength: 10
                x-nullable: true
              emplid:
                description: EMPLID
                type: string
                minLength: 7
                maxLength: 7
                x-nullable: true
              customerName:
                description: Customer Name
                type: string
                minLength: 1
                x-nullable: true
              paymentRequestCode:
                type: string
                example: 9551-6199-2
                x-nullable: true
              status:
                type: array
                description: Filtering for the status.
                uniqueItems: true
                items:
                  type: string
                  enum:
                    - DRAFT
                    - SUBMITTED
                    - APPROVALS REQUESTED
                    - APPROVED
                    - NEEDS SERVICE COUNSELING
                    - SERVICE COUNSELING COMPLETED
              originPostalCode:
                type: string
                x-nullable: true
              destinationPostalCode:
                type: string
                x-nullable: true
              branch:
                type: string
                x-nullable: true
              shipmentsCount:
                type: integer
                x-nullable: true
              pickupDate:
                type: string
                format: date-time
                x-nullable: true
              deliveryDate:
                type: string
                format: date-time
                x-nullable: true
              sort:
                type: string
                x-nullable: true
                enum:
                  [
                    customerName,
                    dodID,
                    emplid,
                    branch,
                    locator,
                    status,
                    originPostalCode,
                    destinationPostalCode,
                    shipmentsCount,
                  ]
              order:
                type: string
                x-nullable: true
                enum: [asc, desc]
          description: field that results should be sorted by
      responses:
        '200':
          description: Successfully returned all moves matching the criteria
          schema:
            $ref: '#/definitions/SearchMovesResult'
        '403':
          $ref: '#/responses/PermissionDenied'
        '500':
          $ref: '#/responses/ServerError'
  '/tac/valid':
    get:
      summary: Validation of a TAC value
      description: Returns a boolean based on whether a tac value is valid or not
      operationId: tacValidation
      tags:
        - tac
        - order
      parameters:
        - in: query
          name: tac
          type: string
          required: true
          description: The tac value to validate
      responses:
        '200':
          description: Successfully retrieved validation status
          schema:
            $ref: '#/definitions/TacValid'
        '400':
          $ref: '#/responses/InvalidRequest'
        '401':
          $ref: '#/responses/PermissionDenied'
        '403':
          $ref: '#/responses/PermissionDenied'
        '404':
          $ref: '#/responses/NotFound'
        '500':
          $ref: '#/responses/ServerError'
  /lines-of-accounting:
    post:
      summary: 'Fetch line of accounting'
      description: >
        Fetches a line of accounting based on provided service member affiliation, effective date, and Transportation Accounting Code (TAC).
        It uses these parameters to filter the correct Line of Accounting for the provided TAC. It does this by filtering
        through both TAC and LOAs based on the provided code and effective date. The 'Effective Date' is the date
        that can be either the orders issued date (For HHG shipments), MTO approval date (For NTS shipments),
        or even the current date for NTS shipments with no approval yet (Just providing a preview to the office users per customer request).
        Effective date is used to find "Active" TGET data by searching for the TACs and LOAs with begin and end dates containing this date.
      operationId: requestLineOfAccounting
      tags:
        - linesOfAccounting
      consumes:
        - 'application/json'
      produces:
        - 'application/json'
      parameters:
        - in: 'body'
          name: 'body'
          description: 'Service member affiliation, effective date, and TAC code.'
          required: true
          schema:
            $ref: '#/definitions/FetchLineOfAccountingPayload'
      responses:
        '200':
          description: 'Successfully retrieved line of accounting'
          schema:
            $ref: 'definitions/LineOfAccounting.yaml'
        '400':
          $ref: '#/responses/InvalidRequest'
        '401':
          $ref: '#/responses/PermissionDenied'
        '403':
          $ref: '#/responses/PermissionDenied'
        '404':
          $ref: '#/responses/NotFound'
        '422':
          $ref: '#/responses/UnprocessableEntity'
        '500':
          $ref: '#/responses/ServerError'
  /transportation-offices:
    get:
      produces:
        - application/json
      summary: Returns the transportation offices matching the search query
      description: Returns the transportation offices matching the search query
      operationId: getTransportationOffices
      tags:
        - transportationOffice
      parameters:
        - in: query
          name: search
          type: string
          required: true
          minLength: 2
          description: Search string for transportation offices
      responses:
        '200':
          description: Successfully retrieved transportation offices
          schema:
            $ref: '#/definitions/TransportationOffices'
        '400':
          $ref: '#/responses/InvalidRequest'
        '401':
          $ref: '#/responses/PermissionDenied'
        '403':
          $ref: '#/responses/PermissionDenied'
        '404':
          $ref: '#/responses/NotFound'
        '500':
          $ref: '#/responses/ServerError'
  /open/transportation-offices:
    get:
      produces:
        - application/json
      summary: Returns the transportation offices matching the search query
      description: This endpoint is publicly accessible as it is utilized to access transportation office information without having an office account.Returns the transportation offices matching the search query.
      operationId: getTransportationOfficesOpen
      tags:
        - transportationOffice
      parameters:
        - in: query
          name: search
          type: string
          required: true
          minLength: 2
          description: Search string for transportation offices
      responses:
        '200':
          description: Successfully retrieved transportation offices
          schema:
            $ref: '#/definitions/TransportationOffices'
        '400':
          $ref: '#/responses/InvalidRequest'
        '401':
          $ref: '#/responses/PermissionDenied'
        '403':
          $ref: '#/responses/PermissionDenied'
        '404':
          $ref: '#/responses/NotFound'
        '500':
          $ref: '#/responses/ServerError'
  /transportation-offices/gblocs:
    get:
      produces:
        - application/json
      summary: Returns a list of distinct GBLOCs that exist in the transportation offices table
      description: Returns a list of distinct GBLOCs that exist in the transportation offices table
      operationId: getTransportationOfficesGBLOCs
      tags:
        - transportationOffice
      responses:
        '200':
          description: Successfully retrieved transportation offices
          schema:
            $ref: '#/definitions/GBLOCs'
        '400':
          $ref: '#/responses/InvalidRequest'
        '401':
          $ref: '#/responses/PermissionDenied'
        '403':
          $ref: '#/responses/PermissionDenied'
        '404':
          $ref: '#/responses/NotFound'
        '500':
          $ref: '#/responses/ServerError'
  /uploads:
    post:
      summary: Create a new upload
      description: Uploads represent a single digital file, such as a JPEG or PDF. Currently, office application uploads are only for Services Counselors to upload files for orders, but this may be expanded in the future.
      operationId: createUpload
      tags:
        - uploads
      consumes:
        - multipart/form-data
      produces:
        - application/json
      parameters:
        - in: query
          name: documentId
          type: string
          format: uuid
          required: false
          description: UUID of the document to add an upload to
        - in: formData
          name: file
          type: file
          description: The file to upload.
          required: true
      responses:
        '201':
          description: created upload
          schema:
            $ref: 'definitions/Upload.yaml'
        '400':
          description: invalid request
        '403':
          description: not authorized
        '404':
          description: not found
        '413':
          description: payload is too large
        '500':
          description: server error
  /uploads/{uploadID}:
    delete:
      summary: Deletes an upload
      description: Uploads represent a single digital file, such as a JPEG or PDF.
      operationId: deleteUpload
      tags:
        - uploads
      parameters:
        - in: path
          name: uploadID
          type: string
          format: uuid
          required: true
          description: UUID of the upload to be deleted
        - in: query
          name: orderID
          type: string
          format: uuid
          description: ID of the order that the upload belongs to
      responses:
        '204':
          description: deleted
        '400':
          description: invalid request
          schema:
            $ref: '#/definitions/InvalidRequestResponsePayload'
        '403':
          description: not authorized
        '404':
          description: not found
        '500':
          description: server error
  /application_parameters/{parameterName}:
    get:
      summary: Searches for an application parameter by name, returns nil if not found
      description: Searches for an application parameter by name, returns nil if not found
      operationId: getParam
      tags:
        - application_parameters
      parameters:
        - in: path
          name: parameterName
          type: string
          format: string
          required: true
          description: Parameter Name
      responses:
        '200':
          description: Application Parameters
          schema:
            $ref: '#/definitions/ApplicationParameters'
        '400':
          description: invalid request
        '401':
          description: request requires user authentication
        '500':
          description: server error
  /calendar/{countryCode}/is-weekend-holiday/{date}:
    get:
      summary: Validate  move date selection
      description: |
        Utility API to determine if input date falls on weekend and/or holiday.
      produces:
        - application/json
      operationId: isDateWeekendHoliday
      tags:
        - calendar
      parameters:
        - description: country code for context of date
          in: path
          name: countryCode
          required: true
          type: string
          enum:
            - US
        - description: input date to determine if weekend/holiday for given country.
          in: path
          name: date
          required: true
          type: string
          format: date
      responses:
        "200":
          description: Successfully determine if given date is weekend and/or holiday for given country.
          schema:
            $ref: "#/definitions/IsDateWeekendHolidayInfo"
        "400":
          $ref: "#/responses/InvalidRequest"
        "401":
          $ref: "#/responses/PermissionDenied"
        "404":
          $ref: "#/responses/NotFound"
        "500":
          $ref: "#/responses/ServerError"
definitions:
  ApplicationParameters:
    type: object
    properties:
      validationCode:
        type: string
        format: string
        x-nullable: true
      parameterName:
        type: string
        format: string
        x-nullable: true
      parameterValue:
        type: string
        format: string
        x-nullable: true
  PostDocumentPayload:
    type: object
    properties:
      service_member_id:
        type: string
        format: uuid
        title: The service member this document belongs to
  InvalidRequestResponsePayload:
    type: object
    properties:
      errors:
        type: object
        additionalProperties:
          type: string
  ClientError:
    type: object
    properties:
      title:
        type: string
      detail:
        type: string
      instance:
        type: string
        format: uuid
    required:
      - title
      - detail
      - instance
  ValidationError:
    allOf:
      - $ref: '#/definitions/ClientError'
      - type: object
    properties:
      invalid_fields:
        type: object
        additionalProperties:
          type: string
    required:
      - invalid_fields
  BackupContact:
    type: object
    properties:
      name:
        type: string
      email:
        type: string
        format: x-email
        example: backupContact@mail.com
      phone:
        type: string
        format: telephone
        pattern: '^[2-9]\d{2}-\d{3}-\d{4}$'
    required:
      - name
      - email
      - phone
  Contractor:
    properties:
      contractNumber:
        type: string
      id:
        format: uuid
        type: string
      name:
        type: string
      type:
        type: string
  Role:
    type: object
    properties:
      id:
        type: string
        format: uuid
        example: c56a4180-65aa-42ec-a945-5fd21dec0538
      roleType:
        type: string
        example: customer
      roleName:
        type: string
        example: Task Ordering Officer
      createdAt:
        type: string
        format: date-time
        readOnly: true
      updatedAt:
        type: string
        format: date-time
        readOnly: true
    required:
      - id
      - roleType
      - roleName
      - createdAt
      - updatedAt
  OfficeUser:
    type: object
    properties:
      id:
        type: string
        format: uuid
        example: c56a4180-65aa-42ec-a945-5fd21dec0538
      userId:
        type: string
        format: uuid
      firstName:
        type: string
      middleInitials:
        type: string
      lastName:
        type: string
      email:
        type: string
        format: x-email
        pattern: '^[a-zA-Z0-9._%+-]+@[a-zA-Z0-9.-]+\.[a-zA-Z]{2,}$'
      telephone:
        type: string
        format: telephone
        pattern: '^[2-9]\d{2}-\d{3}-\d{4}$'
      transportationOfficeId:
        type: string
        format: uuid
      transportationOffice:
        $ref: 'definitions/TransportationOffice.yaml'
      active:
        type: boolean
      roles:
        type: array
        items:
          $ref: '#/definitions/Role'
      edipi:
        type: string
      otherUniqueId:
        type: string
      rejectionReason:
        type: string
      status:
        type: string
        enum:
          - APPROVED
          - REQUESTED
          - REJECTED
      createdAt:
        type: string
        format: date-time
        readOnly: true
      updatedAt:
        type: string
        format: date-time
        readOnly: true
    required:
      - id
      - firstName
      - middleInitials
      - lastName
      - email
      - telephone
      - transportationOfficeId
      - active
      - roles
      - edipi
      - otherUniqueId
      - rejectionReason
      - status
      - createdAt
      - updatedAt
  LockedOfficeUser:
    type: object
    properties:
      firstName:
        type: string
      lastName:
        type: string
      transportationOfficeId:
        type: string
        format: uuid
      transportationOffice:
        $ref: 'definitions/TransportationOffice.yaml'
  OfficeUserCreate:
    type: object
    properties:
      email:
        type: string
        example: 'user@userdomain.com'
        title: Email
        x-nullable: false
      edipi:
        type: string
        example: '1234567890'
        maxLength: 10
        title: EDIPI
        x-nullable: true
      otherUniqueId:
        type: string
        title: Office user identifier when EDIPI is not available
        x-nullable: true
      firstName:
        type: string
        title: First Name
        x-nullable: false
      middleInitials:
        type: string
        example: L.
        x-nullable: true
        title: Middle Initials
      lastName:
        type: string
        title: Last Name
        x-nullable: false
      telephone:
        type: string
        format: telephone
        pattern: '^[2-9]\d{2}-\d{3}-\d{4}$'
        example: 212-555-5555
        x-nullable: false
      transportationOfficeId:
        type: string
        format: uuid
        example: 'c56a4180-65aa-42ec-a945-5fd21dec0538'
        x-nullable: false
      roles:
        type: array
        items:
          $ref: '#/definitions/OfficeUserRole'
        x-nullable: false
    required:
      - firstName
      - lastName
      - email
      - telephone
      - transportationOfficeId
      - roles
  OfficeUserRole:
    type: object
    properties:
      name:
        type: string
        example: 'Task Ordering Officer'
        x-nullable: true
        title: name
      roleType:
        type: string
        example: 'task_ordering_officer'
        x-nullable: true
        title: roleType
  Customer:
    type: object
    properties:
      agency:
        type: string
        title: Agency customer is affilated with
      first_name:
        type: string
        example: John
      last_name:
        type: string
        example: Doe
      phone:
        type: string
        format: telephone
        pattern: '^[2-9]\d{2}-\d{3}-\d{4}$'
        x-nullable: true
      email:
        type: string
        format: x-email
        pattern: '^[a-zA-Z0-9._%+-]+@[a-zA-Z0-9.-]+\.[a-zA-Z]{2,}$'
        x-nullable: true
      suffix:
        type: string
        example: Jr.
        x-nullable: true
      middle_name:
        type: string
        example: David
        x-nullable: true
      current_address:
        $ref: 'definitions/Address.yaml'
      backup_contact:
        $ref: '#/definitions/BackupContact'
      id:
        type: string
        format: uuid
        example: c56a4180-65aa-42ec-a945-5fd21dec0538
      dodID:
        type: string
      userID:
        type: string
        format: uuid
        example: c56a4180-65aa-42ec-a945-5fd21dec0538
      eTag:
        type: string
      phoneIsPreferred:
        type: boolean
      emailIsPreferred:
        type: boolean
      secondaryTelephone:
        type: string
        format: telephone
        pattern: '^[2-9]\d{2}-\d{3}-\d{4}$|^$'
        x-nullable: true
      backupAddress:
        $ref: 'definitions/Address.yaml'
      cacValidated:
        type: boolean
        x-nullable: true
      emplid:
        type: string
        x-nullable: true
  CreatedCustomer:
    type: object
    properties:
      affiliation:
        type: string
        title: Branch of service customer is affilated with
      firstName:
        type: string
        example: John
      lastName:
        type: string
        example: Doe
      telephone:
        type: string
        format: telephone
        pattern: '^[2-9]\d{2}-\d{3}-\d{4}$'
        x-nullable: true
      personalEmail:
        type: string
        format: x-email
        pattern: '^[a-zA-Z0-9._%+-]+@[a-zA-Z0-9.-]+\.[a-zA-Z]{2,}$'
      suffix:
        type: string
        example: Jr.
        x-nullable: true
      middleName:
        type: string
        example: David
        x-nullable: true
      residentialAddress:
        $ref: 'definitions/Address.yaml'
      backupContact:
        $ref: '#/definitions/BackupContact'
      id:
        type: string
        format: uuid
        example: c56a4180-65aa-42ec-a945-5fd21dec0538
      edipi:
        type: string
        x-nullable: true
      userID:
        type: string
        format: uuid
        example: c56a4180-65aa-42ec-a945-5fd21dec0538
      oktaID:
        type: string
      oktaEmail:
        type: string
      phoneIsPreferred:
        type: boolean
      emailIsPreferred:
        type: boolean
      secondaryTelephone:
        type: string
        format: telephone
        pattern: '^[2-9]\d{2}-\d{3}-\d{4}$'
        x-nullable: true
      backupAddress:
        $ref: 'definitions/Address.yaml'
      cacValidated:
        type: boolean
  UpdateCustomerPayload:
    type: object
    properties:
      first_name:
        type: string
        example: John
      last_name:
        type: string
        example: Doe
      phone:
        type: string
        format: telephone
        pattern: '^[2-9]\d{2}-\d{3}-\d{4}$'
        x-nullable: true
      email:
        type: string
        format: x-email
        pattern: '^[a-zA-Z0-9._%+-]+@[a-zA-Z0-9.-]+\.[a-zA-Z]{2,}$'
        x-nullable: true
      suffix:
        type: string
        example: Jr.
        x-nullable: true
      middle_name:
        type: string
        example: David
        x-nullable: true
      current_address:
        allOf:
          - $ref: 'definitions/Address.yaml'
      backup_contact:
        $ref: '#/definitions/BackupContact'
      phoneIsPreferred:
        type: boolean
      emailIsPreferred:
        type: boolean
      secondaryTelephone:
        type: string
        format: telephone
        pattern: '^[2-9]\d{2}-\d{3}-\d{4}$|^$'
        x-nullable: true
      backupAddress:
        allOf:
          - $ref: 'definitions/Address.yaml'
      cac_validated:
        type: boolean
  CreateCustomerPayload:
    type: object
    properties:
      affiliation:
        $ref: 'definitions/Affiliation.yaml'
      edipi:
        type: string
        example: John
        x-nullable: true
      emplid:
        type: string
        example: '9485155'
        maxLength: 7
        x-nullable: true
      firstName:
        type: string
        example: John
      middleName:
        type: string
        example: David
        x-nullable: true
      lastName:
        type: string
        example: Doe
      suffix:
        type: string
        example: Jr.
        x-nullable: true
      telephone:
        type: string
        format: telephone
        pattern: '^[2-9]\d{2}-\d{3}-\d{4}$'
        x-nullable: true
      secondaryTelephone:
        type: string
        format: telephone
        pattern: '^[2-9]\d{2}-\d{3}-\d{4}$'
        x-nullable: true
      personalEmail:
        type: string
        format: x-email
        example: personalEmail@email.com
        pattern: '^[a-zA-Z0-9._%+-]+@[a-zA-Z0-9.-]+\.[a-zA-Z]{2,}$'
      phoneIsPreferred:
        type: boolean
      emailIsPreferred:
        type: boolean
      residentialAddress:
        allOf:
          - $ref: 'definitions/Address.yaml'
      backupContact:
        $ref: '#/definitions/BackupContact'
      backupMailingAddress:
        allOf:
          - $ref: 'definitions/Address.yaml'
      createOktaAccount:
        type: boolean
      cacUser:
        type: boolean
  FetchLineOfAccountingPayload:
    type: object
    properties:
      serviceMemberAffiliation:
        $ref: 'definitions/Affiliation.yaml'
      effectiveDate:
        description: >
          The effective date for the Line Of Accounting (LOA) being fetched. Eg, the orders issue date or the Non-Temporary Storage (NTS) Move Task Order (MTO) approval date.
          Effective date is used to find "Active" TGET data by searching for the TACs and LOAs with begin and end dates containing this date.
          The 'Effective Date' is the date that can be either the orders issued date (For HHG shipments),
          MTO approval date (For NTS shipments), or even the current date for NTS
          shipments with no approval yet (Just providing a preview to the office
          users per customer request).
        type: string
        format: date
        example: '2023-01-01'
      tacCode:
        type: string
        minLength: 4
        maxLength: 4
        example: 'F8J1'
  SearchCustomersResult:
    type: object
    properties:
      page:
        type: integer
      perPage:
        type: integer
      totalCount:
        type: integer
      searchCustomers:
        $ref: '#/definitions/SearchCustomers'
  SearchCustomers:
    type: array
    items:
      $ref: '#/definitions/SearchCustomer'
  SearchCustomer:
    type: object
    properties:
      id:
        type: string
        format: uuid
      firstName:
        type: string
        example: John
        x-nullable: true
      lastName:
        type: string
        example: Doe
        x-nullable: true
      dodID:
        type: string
        example: 1234567890
        x-nullable: true
      emplid:
        type: string
        x-nullable: true
      branch:
        type: string
      telephone:
        type: string
        format: telephone
        pattern: '^[2-9]\d{2}-\d{3}-\d{4}$'
        x-nullable: true
      personalEmail:
        type: string
        format: x-email
        example: personalEmail@email.com
        pattern: '^[a-zA-Z0-9._%+-]+@[a-zA-Z0-9.-]+\.[a-zA-Z]{2,}$'
        x-nullable: true
  Entitlements:
    properties:
      id:
        example: 571008b1-b0de-454d-b843-d71be9f02c04
        format: uuid
        type: string
      authorizedWeight:
        example: 2000
        type: integer
        x-formatting: weight
        x-nullable: true
      dependentsAuthorized:
        example: true
        type: boolean
        x-nullable: true
      gunSafe:
        type: boolean
        example: false
      nonTemporaryStorage:
        example: false
        type: boolean
        x-nullable: true
      privatelyOwnedVehicle:
        example: false
        type: boolean
        x-nullable: true
      proGearWeight:
        example: 2000
        type: integer
        x-formatting: weight
      proGearWeightSpouse:
        example: 500
        type: integer
        x-formatting: weight
      storageInTransit:
        example: 90
        type: integer
        x-nullable: true
      totalWeight:
        example: 500
        type: integer
        x-formatting: weight
      totalDependents:
        example: 2
        type: integer
      requiredMedicalEquipmentWeight:
        example: 500
        type: integer
        x-formatting: weight
      organizationalClothingAndIndividualEquipment:
        example: true
        type: boolean
      eTag:
        type: string
    type: object
  Error:
    properties:
      message:
        type: string
    required:
      - message
    type: object
  Grade:
    type: string
    x-nullable: true
    title: grade
    enum:
      - E_1
      - E_2
      - E_3
      - E_4
      - E_5
      - E_6
      - E_7
      - E_8
      - E_9
      - E_9_SPECIAL_SENIOR_ENLISTED
      - O_1_ACADEMY_GRADUATE
      - O_2
      - O_3
      - O_4
      - O_5
      - O_6
      - O_7
      - O_8
      - O_9
      - O_10
      - W_1
      - W_2
      - W_3
      - W_4
      - W_5
      - AVIATION_CADET
      - CIVILIAN_EMPLOYEE
      - ACADEMY_CADET
      - MIDSHIPMAN
    x-display-value:
      E_1: E-1
      E_2: E-2
      E_3: E-3
      E_4: E-4
      E_5: E-5
      E_6: E-6
      E_7: E-7
      E_8: E-8
      E_9: E-9
      E_9_SPECIAL_SENIOR_ENLISTED: E-9 (Special Senior Enlisted)
      O_1_ACADEMY_GRADUATE: O-1 or Service Academy Graduate
      O_2: O-2
      O_3: O-3
      O_4: O-4
      O_5: O-5
      O_6: O-6
      O_7: O-7
      O_8: O-8
      O_9: O-9
      O_10: O-10
      W_1: W-1
      W_2: W-2
      W_3: W-3
      W_4: W-4
      W_5: W-5
      AVIATION_CADET: Aviation Cadet
      CIVILIAN_EMPLOYEE: Civilian Employee
      ACADEMY_CADET: Service Academy Cadet
      MIDSHIPMAN: Midshipman
  Move:
    properties:
      id:
        example: 1f2270c7-7166-40ae-981e-b200ebdf3054
        format: uuid
        type: string
      serviceCounselingCompletedAt:
        format: date-time
        type: string
        x-nullable: true
      availableToPrimeAt:
        format: date-time
        type: string
        x-nullable: true
      approvedAt:
        format: date-time
        type: string
        x-nullable: true
      billableWeightsReviewedAt:
        format: date-time
        type: string
        x-nullable: true
      contractorId:
        type: string
        format: uuid
        x-nullable: true
      contractor:
        $ref: '#/definitions/Contractor'
      locator:
        type: string
        example: '1K43AR'
      ordersId:
        type: string
        format: uuid
        example: c56a4180-65aa-42ec-a945-5fd21dec0538
      orders:
        $ref: '#/definitions/Order'
      referenceId:
        example: 1001-3456
        type: string
        x-nullable: true
      status:
        $ref: '#/definitions/MoveStatus'
      excess_weight_qualified_at:
        type: string
        format: date-time
        description: Timestamp of when the estimated shipment weights of the move reached 90% of the weight allowance
        x-nullable: true
      excess_weight_acknowledged_at:
        type: string
        format: date-time
        description: Timestamp of when the TOO acknowledged the excess weight risk by either dismissing the alert or updating the max billable weight
        x-nullable: true
      tioRemarks:
        type: string
        example: approved additional weight
        x-nullable: true
      financialReviewFlag:
        type: boolean
        example: false
        description: This flag is set by office users if a move should be reviewed by a Financial Office
        x-nullable: false
        readOnly: true
      financialReviewRemarks:
        type: string
        example: Destination address is too far from duty location
        x-nullable: true
        readOnly: true
      closeoutOffice:
        $ref: 'definitions/TransportationOffice.yaml'
      closeoutOfficeId:
        type: string
        format: uuid
        description: The transportation office that will handle reviewing PPM Closeout documentation for Army and Air Force service members
        x-nullable: true
      approvalsRequestedAt:
        type: string
        format: date-time
        description: The time at which a move is sent back to the TOO becuase the prime added a new service item for approval
        x-nullable: true
      createdAt:
        type: string
        format: date-time
      submittedAt:
        type: string
        format: date-time
        x-nullable: true
      updatedAt:
        type: string
        format: date-time
      eTag:
        type: string
      shipmentGBLOC:
        $ref: '#/definitions/GBLOC'
      lockedByOfficeUserID:
        type: string
        format: uuid
        x-nullable: true
      lockedByOfficeUser:
        $ref: '#/definitions/LockedOfficeUser'
        x-nullable: true
      lockExpiresAt:
        type: string
        format: date-time
        x-nullable: true
      additionalDocuments:
        $ref: 'definitions/Document.yaml'
  MoveHistory:
    properties:
      id:
        description: move ID
        example: 1f2270c7-7166-40ae-981e-b200ebdf3054
        format: uuid
        type: string
      historyRecords:
        description: A list of MoveAuditHistory's connected to the move.
        $ref: '#/definitions/MoveAuditHistories'
      locator:
        description: move locator
        type: string
        example: '1K43AR'
      referenceId:
        description: move referenceID
        example: 1001-3456
        type: string
        x-nullable: true
  MoveHistoryResult:
    type: object
    properties:
      page:
        type: integer
      perPage:
        type: integer
      totalCount:
        type: integer
      id:
        description: move ID
        example: 1f2270c7-7166-40ae-981e-b200ebdf3054
        format: uuid
        type: string
      historyRecords:
        description: A list of MoveAuditHistory's connected to the move.
        $ref: '#/definitions/MoveAuditHistories'
      locator:
        description: move locator
        type: string
        example: '1K43AR'
      referenceId:
        description: move referenceID
        example: 1001-3456
        type: string
        x-nullable: true
  MoveAuditHistories:
    type: array
    items:
      $ref: '#/definitions/MoveAuditHistory'
  MoveAuditHistory:
    properties:
      id:
        description: id from audity_history table
        example: 1f2270c7-7166-40ae-981e-b200ebdf3054
        format: uuid
        type: string
      schemaName:
        description: Database schema audited table for this event is in
        type: string
      tableName:
        description: name of database table that was changed
        type: string
      relId:
        description: relation OID. Table OID (object identifier). Changes with drop/create.
        type: integer
      objectId:
        description: id column for the tableName where the data was changed
        example: 1f2270c7-7166-40ae-981e-b200ebdf3054
        format: uuid
        type: string
        x-nullable: true
      sessionUserId:
        example: 1f2270c7-7166-40ae-981e-b200ebdf3054
        format: uuid
        type: string
        x-nullable: true
      sessionUserFirstName:
        example: foo
        type: string
        x-nullable: true
      sessionUserLastName:
        example: bar
        type: string
        x-nullable: true
      sessionUserEmail:
        example: foobar@example.com
        type: string
        x-nullable: true
      sessionUserTelephone:
        format: telephone
        type: string
        pattern: '^[2-9]\d{2}-\d{3}-\d{4}$'
        x-nullable: true
      context:
        type: array
        items:
          type: object
          additionalProperties:
            type: string
        x-nullable: true
      contextId:
        description: id column for the context table the record belongs to
        example: 1f2270c7-7166-40ae-981e-b200ebdf3054
        type: string
        x-nullable: true
      eventName:
        description: API endpoint name that was called to make the change
        type: string
        x-nullable: true
      actionTstampTx:
        description: Transaction start timestamp for tx in which audited event occurred
        type: string
        format: date-time
      actionTstampStm:
        description: Statement start timestamp for tx in which audited event occurred
        type: string
        format: date-time
      actionTstampClk:
        description: Wall clock time at which audited event's trigger call occurred
        type: string
        format: date-time
      transactionId:
        description: Identifier of transaction that made the change. May wrap, but unique paired with action_tstamp_tx.
        type: integer
        x-nullable: true
      action:
        description: Action type; I = insert, D = delete, U = update, T = truncate
        type: string
      oldValues:
        description: A list of (old/previous) MoveAuditHistoryItem's for a record before the change.
        type: object
        additionalProperties: true
        x-nullable: true
      changedValues:
        description: A list of (changed/updated) MoveAuditHistoryItem's for a record after the change.
        type: object
        additionalProperties: true
        x-nullable: true
      statementOnly:
        description: true if audit event is from an FOR EACH STATEMENT trigger, false for FOR EACH ROW'
        type: boolean
        example: false
  MoveAuditHistoryItems:
    type: array
    items:
      $ref: '#/definitions/MoveAuditHistoryItem'
  MoveAuditHistoryItem:
    properties:
      columnName:
        type: string
      columnValue:
        type: string
  MoveStatus:
    type: string
    enum:
      - DRAFT
      - NEEDS SERVICE COUNSELING
      - SERVICE COUNSELING COMPLETED
      - SUBMITTED
      - APPROVALS REQUESTED
      - APPROVED
      - CANCELED
  PPMStatus:
    type: string
    enum:
      - CANCELLED
      - DRAFT
      - SUBMITTED
      - WAITING_ON_CUSTOMER
      - NEEDS_ADVANCE_APPROVAL
      - NEEDS_CLOSEOUT
      - CLOSEOUT_COMPLETE
      - COMPLETED
  DeptIndicator:
    type: string
    title: Dept. indicator
    x-nullable: true
    enum:
      - NAVY_AND_MARINES
      - ARMY
      - ARMY_CORPS_OF_ENGINEERS
      - AIR_AND_SPACE_FORCE
      - COAST_GUARD
      - OFFICE_OF_SECRETARY_OF_DEFENSE
    x-display-value:
      NAVY_AND_MARINES: 17 Navy and Marine Corps
      ARMY: 21 Army
      ARMY_CORPS_OF_ENGINEERS: 96 Army Corps of Engineers
      AIR_AND_SPACE_FORCE: 57 Air Force and Space Force
      COAST_GUARD: 70 Coast Guard
      OFFICE_OF_SECRETARY_OF_DEFENSE: 97 Office of the Secretary of Defense
  OrdersTypeDetail:
    type: string
    title: Orders type detail
    x-nullable: true
    enum:
      - HHG_PERMITTED
      - PCS_TDY
      - HHG_RESTRICTED_PROHIBITED
      - HHG_RESTRICTED_AREA
      - INSTRUCTION_20_WEEKS
      - HHG_PROHIBITED_20_WEEKS
      - DELAYED_APPROVAL
    x-display-value:
      HHG_PERMITTED: Shipment of HHG Permitted
      PCS_TDY: PCS with TDY Enroute
      HHG_RESTRICTED_PROHIBITED: Shipment of HHG Restricted or Prohibited
      HHG_RESTRICTED_AREA: HHG Restricted Area-HHG Prohibited
      INSTRUCTION_20_WEEKS: Course of Instruction 20 Weeks or More
      HHG_PROHIBITED_20_WEEKS: Shipment of HHG Prohibited but Authorized within 20 weeks
      DELAYED_APPROVAL: Delayed Approval 20 Weeks or More
  Order:
    properties:
      id:
        example: 1f2270c7-7166-40ae-981e-b200ebdf3054
        format: uuid
        type: string
      customerID:
        example: c56a4180-65aa-42ec-a945-5fd21dec0538
        format: uuid
        type: string
      customer:
        $ref: '#/definitions/Customer'
      moveCode:
        type: string
        example: 'H2XFJF'
      first_name:
        type: string
        example: John
        readOnly: true
      last_name:
        type: string
        example: Doe
        readOnly: true
      grade:
        $ref: '#/definitions/Grade'
      agency:
        $ref: 'definitions/Affiliation.yaml'
      entitlement:
        $ref: '#/definitions/Entitlements'
      destinationDutyLocation:
        $ref: 'definitions/DutyLocation.yaml'
      destinationDutyLocationGBLOC:
        $ref: '#/definitions/GBLOC'
      originDutyLocation:
        $ref: 'definitions/DutyLocation.yaml'
      originDutyLocationGBLOC:
        $ref: '#/definitions/GBLOC'
      moveTaskOrderID:
        example: c56a4180-65aa-42ec-a945-5fd21dec0538
        format: uuid
        type: string
      uploaded_order_id:
        example: c56a4180-65aa-42ec-a945-5fd21dec0538
        format: uuid
        type: string
      uploadedAmendedOrderID:
        example: c56a4180-65aa-42ec-a945-5fd21dec0538
        format: uuid
        type: string
        x-nullable: true
      amendedOrdersAcknowledgedAt:
        type: string
        format: date-time
        x-nullable: true
      order_number:
        type: string
        x-nullable: true
        example: '030-00362'
      order_type:
        $ref: 'definitions/OrdersType.yaml'
      order_type_detail:
        $ref: '#/definitions/OrdersTypeDetail'
        x-nullable: true
      date_issued:
        type: string
        format: date
        example: '2020-01-01'
      report_by_date:
        type: string
        format: date
        example: '2020-01-01'
      department_indicator:
        $ref: '#/definitions/DeptIndicator'
        x-nullable: true
      tac:
        type: string
        title: TAC
        example: 'F8J1'
        x-nullable: true
      sac:
        type: string
        title: SAC
        example: 'N002214CSW32Y9'
        x-nullable: true
      ntsTac:
        type: string
        title: NTS TAC
        example: 'F8J1'
        x-nullable: true
      ntsSac:
        type: string
        title: NTS SAC
        example: 'N002214CSW32Y9'
        x-nullable: true
      has_dependents:
        type: boolean
        example: false
        title: Are dependents included in your orders?
      spouse_has_pro_gear:
        type: boolean
        example: false
        title: Do you have a spouse who will need to move items related to their occupation (also known as spouse pro-gear)?
      supplyAndServicesCostEstimate:
        type: string
      packingAndShippingInstructions:
        type: string
      methodOfPayment:
        type: string
      naics:
        type: string
      orders_type:
        $ref: 'definitions/OrdersType.yaml'
      eTag:
        type: string
    type: object
  Location:
    type: object
    properties:
      label:
        type: string
        example: Label for display
      value:
        type: string
        example: Value for location
    required:
      - label
      - value
  Locations:
    type: array
    items:
      $ref: '#/definitions/Location'
  OrderBody:
    type: object
    properties:
      id:
        type: string
        format: uuid
  CreateOrders:
    type: object
    properties:
      serviceMemberId:
        type: string
        format: uuid
        example: c56a4180-65aa-42ec-a945-5fd21dec0538
      issueDate:
        type: string
        description: The date and time that these orders were cut.
        format: date
        title: Orders date
      reportByDate:
        type: string
        description: Report By Date
        format: date
        title: Report-by date
      ordersType:
        $ref: 'definitions/OrdersType.yaml'
      ordersTypeDetail:
        $ref: '#/definitions/OrdersTypeDetail'
      hasDependents:
        type: boolean
        title: Are dependents included in your orders?
      spouseHasProGear:
        type: boolean
        title: Do you have a spouse who will need to move items related to their occupation (also known as spouse pro-gear)?
      newDutyLocationId:
        type: string
        format: uuid
        example: c56a4180-65aa-42ec-a945-5fd21dec0538
      ordersNumber:
        type: string
        title: Orders Number
        x-nullable: true
        example: '030-00362'
      tac:
        type: string
        title: TAC
        example: 'F8J1'
        x-nullable: true
      sac:
        type: string
        title: SAC
        example: 'N002214CSW32Y9'
        x-nullable: true
      departmentIndicator:
        $ref: '#/definitions/DeptIndicator'
      grade:
        $ref: '#/definitions/Grade'
      originDutyLocationId:
        type: string
        format: uuid
        example: c56a4180-65aa-42ec-a945-5fd21dec0538
    required:
      - serviceMemberId
      - issueDate
      - reportByDate
      - ordersType
      - hasDependents
      - spouseHasProGear
      - newDutyLocationId
  CounselingUpdateOrderPayload:
    type: object
    properties:
      issueDate:
        type: string
        description: The date and time that these orders were cut.
        format: date
        example: '2018-04-26'
        title: Orders date
      reportByDate:
        type: string
        description: Report By Date
        format: date
        example: '2018-04-26'
        title: Report-by date
      ordersType:
        $ref: 'definitions/OrdersType.yaml'
      ordersTypeDetail:
        $ref: '#/definitions/OrdersTypeDetail'
      ordersNumber:
        type: string
        title: Orders Number
        x-nullable: true
        example: '030-00362'
      departmentIndicator:
        $ref: '#/definitions/DeptIndicator'
        x-nullable: true
      originDutyLocationId:
        type: string
        format: uuid
        example: c56a4180-65aa-42ec-a945-5fd21dec0538
      newDutyLocationId:
        type: string
        format: uuid
        example: c56a4180-65aa-42ec-a945-5fd21dec0538
      tac:
        type: string
        title: HHG TAC
        minLength: 4
        maxLength: 4
        example: 'F8J1'
        x-nullable: true
      sac:
        title: HHG SAC
        example: 'N002214CSW32Y9'
        $ref: definitions/NullableString.yaml
      ntsTac:
        title: NTS TAC
        minLength: 4
        maxLength: 4
        example: 'F8J1'
        $ref: definitions/NullableString.yaml
      ntsSac:
        title: NTS SAC
        example: 'N002214CSW32Y9'
        $ref: definitions/NullableString.yaml
      grade:
        $ref: '#/definitions/Grade'
    required:
      - issueDate
      - reportByDate
      - ordersType
      - originDutyLocationId
      - newDutyLocationId
  UpdateOrderPayload:
    type: object
    properties:
      issueDate:
        type: string
        description: The date and time that these orders were cut.
        format: date
        example: '2018-04-26'
        title: Orders date
      reportByDate:
        type: string
        description: Report By Date
        format: date
        example: '2018-04-26'
        title: Report-by date
      ordersType:
        $ref: 'definitions/OrdersType.yaml'
      ordersTypeDetail:
        $ref: '#/definitions/OrdersTypeDetail'
      originDutyLocationId:
        type: string
        format: uuid
        example: c56a4180-65aa-42ec-a945-5fd21dec0538
      newDutyLocationId:
        type: string
        format: uuid
        example: c56a4180-65aa-42ec-a945-5fd21dec0538
      ordersNumber:
        type: string
        title: Orders Number
        x-nullable: true
        example: '030-00362'
      tac:
        type: string
        title: HHG TAC
        minLength: 4
        maxLength: 4
        example: 'F8J1'
        x-nullable: true
      sac:
        title: HHG SAC
        example: 'N002214CSW32Y9'
        $ref: definitions/NullableString.yaml
      ntsTac:
        title: NTS TAC
        minLength: 4
        maxLength: 4
        example: 'F8J1'
        $ref: definitions/NullableString.yaml
      ntsSac:
        title: NTS SAC
        example: 'N002214CSW32Y9'
        $ref: definitions/NullableString.yaml
      departmentIndicator:
        $ref: '#/definitions/DeptIndicator'
        x-nullable: true
      ordersAcknowledgement:
        description: Confirmation that the new amended orders were reviewed after previously approving the original orders
        type: boolean
        x-nullable: true
      grade:
        $ref: '#/definitions/Grade'
    required:
      - issueDate
      - reportByDate
      - ordersType
      - newDutyLocationId
      - originDutyLocationId
  UpdateAllowancePayload:
    type: object
    properties:
      grade:
        $ref: '#/definitions/Grade'
      dependentsAuthorized:
        type: boolean
        x-nullable: true
      agency:
        $ref: 'definitions/Affiliation.yaml'
      proGearWeight:
        description: unit is in lbs
        example: 2000
        type: integer
        minimum: 0
        maximum: 2000
        x-formatting: weight
        x-nullable: true
      proGearWeightSpouse:
        description: unit is in lbs
        example: 500
        type: integer
        minimum: 0
        maximum: 500
        x-formatting: weight
        x-nullable: true
      requiredMedicalEquipmentWeight:
        description: unit is in lbs
        example: 2000
        type: integer
        minimum: 0
        x-formatting: weight
      organizationalClothingAndIndividualEquipment:
        description: only for Army
        type: boolean
        x-nullable: true
      storageInTransit:
        description: the number of storage in transit days that the customer is entitled to for a given shipment on their move
        type: integer
        minimum: 0
      gunSafe:
        description: True if user is entitled to move a gun safe (up to 500 lbs) as part of their move without it being charged against their weight allowance.
        type: boolean
        x-nullable: true
  UpdateBillableWeightPayload:
    type: object
    properties:
      authorizedWeight:
        description: unit is in lbs
        example: 2000
        minimum: 1
        type: integer
        x-formatting: weight
        x-nullable: true
  UpdateMaxBillableWeightAsTIOPayload:
    type: object
    properties:
      authorizedWeight:
        description: unit is in lbs
        example: 2000
        minimum: 1
        type: integer
        x-formatting: weight
        x-nullable: true
      tioRemarks:
        description: TIO remarks for updating the max billable weight
        example: Increasing max billable weight
        type: string
        minLength: 1
        x-nullable: true
    required:
      - authorizedWeight
      - tioRemarks
  CounselingUpdateAllowancePayload:
    type: object
    properties:
      grade:
        $ref: '#/definitions/Grade'
      dependentsAuthorized:
        type: boolean
        x-nullable: true
      agency:
        $ref: 'definitions/Affiliation.yaml'
      proGearWeight:
        minimum: 0
        maximum: 2000
        description: unit is in lbs
        example: 2000
        type: integer
        x-formatting: weight
        x-nullable: true
      proGearWeightSpouse:
        minimum: 0
        maximum: 500
        description: unit is in lbs
        example: 2000
        type: integer
        x-formatting: weight
        x-nullable: true
      requiredMedicalEquipmentWeight:
        minimum: 0
        description: unit is in lbs
        example: 2000
        type: integer
        x-formatting: weight
      organizationalClothingAndIndividualEquipment:
        description: only for Army
        type: boolean
        x-nullable: true
      storageInTransit:
        description: the number of storage in transit days that the customer is entitled to for a given shipment on their move
        type: integer
        minimum: 0
      gunSafe:
        description: True if user is entitled to move a gun safe (up to 500 lbs) as part of their move without it being charged against their weight allowance.
        type: boolean
        x-nullable: true
  MoveTaskOrder:
    description: The Move (MoveTaskOrder)
    properties:
      id:
        example: 1f2270c7-7166-40ae-981e-b200ebdf3054
        format: uuid
        type: string
      createdAt:
        format: date-time
        type: string
      orderID:
        example: c56a4180-65aa-42ec-a945-5fd21dec0538
        format: uuid
        type: string
      locator:
        type: string
        example: '1K43AR'
      referenceId:
        example: 1001-3456
        type: string
      serviceCounselingCompletedAt:
        format: date-time
        type: string
        x-nullable: true
      availableToPrimeAt:
        format: date-time
        type: string
        x-nullable: true
      approvedAt:
        format: date-time
        type: string
        x-nullable: true
      updatedAt:
        format: date-time
        type: string
      destinationAddress:
        $ref: 'definitions/Address.yaml'
      pickupAddress:
        $ref: 'definitions/Address.yaml'
      destinationDutyLocation:
        example: 1f2270c7-7166-40ae-981e-b200ebdf3054
        format: uuid
        type: string
      originDutyLocation:
        example: 1f2270c7-7166-40ae-981e-b200ebdf3054
        format: uuid
        type: string
      entitlements:
        $ref: '#/definitions/Entitlements'
      requestedPickupDate:
        format: date
        type: string
      tioRemarks:
        type: string
        example: approved additional weight
        x-nullable: true
      eTag:
        type: string
    type: object
  MoveTaskOrders:
    items:
      $ref: '#/definitions/MoveTaskOrder'
    type: array
  PaymentRequest:
    properties:
      proofOfServiceDocs:
        $ref: '#/definitions/ProofOfServiceDocs'
      id:
        example: c56a4180-65aa-42ec-a945-5fd21dec0538
        format: uuid
        readOnly: true
        type: string
      isFinal:
        default: false
        type: boolean
      moveTaskOrder:
        $ref: '#/definitions/Move'
      moveTaskOrderID:
        example: c56a4180-65aa-42ec-a945-5fd21dec0538
        format: uuid
        type: string
      rejectionReason:
        example: documentation was incomplete
        type: string
        x-nullable: true
      serviceItems:
        $ref: '#/definitions/PaymentServiceItems'
      status:
        $ref: '#/definitions/PaymentRequestStatus'
      paymentRequestNumber:
        example: 1234-5678-1
        readOnly: true
        type: string
      recalculationOfPaymentRequestID:
        example: c56a4180-65aa-42ec-a945-5fd21dec0538
        format: uuid
        type: string
        readOnly: true
        x-nullable: true
      eTag:
        type: string
      reviewedAt:
        format: date-time
        type: string
        x-nullable: true
      createdAt:
        format: date-time
        type: string
      sentToGexAt:
        format: date-time
        type: string
        x-nullable: true
      receivedByGexAt:
        format: date-time
        type: string
        x-nullable: true
      ediErrorType:
        description: Type of EDI reporting or causing the issue. Can be EDI 997, 824, and 858.
        type: string
        x-nullable: true
      ediErrorCode:
        description: Reported code from syncada for the EDI error encountered
        type: string
        x-nullable: true
      ediErrorDescription:
        description: The reason the services counselor has excluded or rejected the item.
        type: string
        x-nullable: true
      tppsInvoiceAmountPaidTotalMillicents:
        type: integer
        format: millients
        title: Total amount that TPPS paid for all service items on the payment request in millicents
        x-nullable: true
      tppsInvoiceSellerPaidDate:
        type: string
        format: date-time
        title: Date that TPPS paid HS for the payment request
        x-nullable: true
    type: object
  PaymentRequests:
    items:
      $ref: '#/definitions/PaymentRequest'
    type: array
  PaymentServiceItems:
    items:
      $ref: '#/definitions/PaymentServiceItem'
    type: array
  PaymentServiceItem:
    properties:
      id:
        example: c56a4180-65aa-42ec-a945-5fd21dec0538
        format: uuid
        readOnly: true
        type: string
      createdAt:
        format: date-time
        type: string
      paymentRequestID:
        example: c56a4180-65aa-42ec-a945-5fd21dec0538
        format: uuid
        type: string
      mtoServiceItemID:
        example: c56a4180-65aa-42ec-a945-5fd21dec0538
        format: uuid
        type: string
      mtoServiceItemCode:
        example: DLH
        type: string
      mtoServiceItemName:
        example: Move management
        type: string
      mtoShipmentType:
        $ref: 'definitions/MTOShipmentType.yaml'
      mtoShipmentID:
        type: string
        format: uuid
        example: c56a4180-65aa-42ec-a945-5fd21dec0538
        x-nullable: true
      status:
        $ref: 'definitions/PaymentServiceItemStatus.yaml'
      priceCents:
        type: integer
        format: cents
        title: Price of the service item in cents
        x-nullable: true
      rejectionReason:
        example: documentation was incomplete
        type: string
        x-nullable: true
      referenceID:
        example: 1234-5678-c56a4180
        readOnly: true
        format: string
      paymentServiceItemParams:
        $ref: 'definitions/PaymentServiceItemParams.yaml'
      eTag:
        type: string
      tppsInvoiceAmountPaidPerServiceItemMillicents:
        type: integer
        format: millicents
        title: Amount that TPPS paid for the individual service item in millicents
        x-nullable: true
    type: object
  PaymentRequestStatus:
    $ref: 'definitions/PaymentRequestStatus.yaml'
  ProofOfServiceDocs:
    items:
      $ref: '#/definitions/ProofOfServiceDoc'
    type: array
  ProofOfServiceDoc:
    properties:
      isWeightTicket:
        type: boolean
      uploads:
        items:
          $ref: 'definitions/Upload.yaml'
        type: array
  ShipmentsPaymentSITBalance:
    items:
      $ref: '#/definitions/ShipmentPaymentSITBalance'
    type: array
  ShipmentPaymentSITBalance:
    properties:
      shipmentID:
        type: string
        format: uuid
      totalSITDaysAuthorized:
        type: integer
      totalSITDaysRemaining:
        type: integer
      totalSITEndDate:
        type: string
        format: date
        x-nullable: true
      pendingSITDaysInvoiced:
        type: integer
      pendingBilledStartDate:
        type: string
        format: date
        x-nullable: true
      pendingBilledEndDate:
        type: string
        format: date
        x-nullable: true
      previouslyBilledDays:
        type: integer
        x-nullable: true
      previouslyBilledStartDate:
        type: string
        format: date
        x-nullable: true
      previouslyBilledEndDate:
        type: string
        format: date
        x-nullable: true
  UpdateShipment:
    type: object
    properties:
      shipmentType:
        $ref: 'definitions/MTOShipmentType.yaml'
      requestedPickupDate:
        format: date
        type: string
        x-nullable: true
      requestedDeliveryDate:
        format: date
        type: string
        x-nullable: true
      customerRemarks:
        type: string
        example: handle with care
        x-nullable: true
      counselorRemarks:
        type: string
        example: counselor approved
        x-nullable: true
      billableWeightCap:
        type: integer
        description: estimated weight of the shuttle service item provided by the prime
        example: 2500
        x-formatting: weight
        x-nullable: true
      billableWeightJustification:
        type: string
        example: more weight than expected
        x-nullable: true
      pickupAddress:
        allOf:
          - $ref: 'definitions/Address.yaml'
      destinationAddress:
        allOf:
          - $ref: 'definitions/Address.yaml'
      secondaryDeliveryAddress:
        allOf:
          - $ref: 'definitions/Address.yaml'
      secondaryPickupAddress:
        allOf:
          - $ref: 'definitions/Address.yaml'
      hasSecondaryPickupAddress:
        type: boolean
        x-nullable: true
        x-omitempty: false
      hasSecondaryDeliveryAddress:
        type: boolean
        x-nullable: true
        x-omitempty: false
      tertiaryDeliveryAddress:
        allOf:
          - $ref: 'definitions/Address.yaml'
      tertiaryPickupAddress:
        allOf:
          - $ref: 'definitions/Address.yaml'
      hasTertiaryPickupAddress:
        type: boolean
        x-nullable: true
        x-omitempty: false
      hasTertiaryDeliveryAddress:
        type: boolean
        x-nullable: true
        x-omitempty: false
      actualProGearWeight:
        type: integer
        x-nullable: true
        x-omitempty: false
      actualSpouseProGearWeight:
        type: integer
        x-nullable: true
        x-omitempty: false
      destinationType:
        $ref: 'definitions/DestinationType.yaml'
      agents:
        $ref: 'definitions/MTOAgents.yaml'
        x-nullable: true
      tacType:
        $ref: 'definitions/LOATypeNullable.yaml'
      sacType:
        $ref: 'definitions/LOATypeNullable.yaml'
      usesExternalVendor:
        type: boolean
        example: false
        x-nullable: true
      serviceOrderNumber:
        type: string
        x-nullable: true
      ntsRecordedWeight:
        description: The previously recorded weight for the NTS Shipment. Used for NTS Release to know what the previous primeActualWeight or billable weight was.
        example: 2000
        type: integer
        x-formatting: weight
        x-nullable: true
      storageFacility:
        x-nullable: true
        $ref: 'definitions/StorageFacility.yaml'
      ppmShipment:
        $ref: '#/definitions/UpdatePPMShipment'
      boatShipment:
        $ref: '#/definitions/UpdateBoatShipment'
<<<<<<< HEAD
=======
      mobileHomeShipment:
        $ref: '#/definitions/UpdateMobileHomeShipment'
>>>>>>> b2d55cd6
  UpdatePPMShipment:
    type: object
    properties:
      expectedDepartureDate:
        description: >
          Date the customer expects to move.
        format: date
        type: string
        x-nullable: true
      actualMoveDate:
        format: date
        type: string
        x-nullable: true
      pickupAddress:
        allOf:
          - $ref: 'definitions/Address.yaml'
      actualPickupPostalCode:
        description: >
          The actual postal code where the PPM shipment started. To be filled once the customer has moved the shipment.
        format: zip
        type: string
        title: ZIP
        example: '90210'
        pattern: ^(\d{5})$
        x-nullable: true
      secondaryPickupAddress:
        allOf:
          - $ref: 'definitions/Address.yaml'
      destinationAddress:
        allOf:
          - $ref: 'definitions/Address.yaml'
      actualDestinationPostalCode:
        description: >
          The actual postal code where the PPM shipment ended. To be filled once the customer has moved the shipment.
        format: zip
        type: string
        title: ZIP
        example: '90210'
        pattern: ^(\d{5})$
        x-nullable: true
      secondaryDestinationAddress:
        allOf:
          - $ref: 'definitions/Address.yaml'
      hasSecondaryPickupAddress:
        type: boolean
        x-nullable: true
        x-omitempty: false
      hasSecondaryDestinationAddress:
        type: boolean
        x-nullable: true
        x-omitempty: false
      tertiaryPickupAddress:
        allOf:
          - $ref: 'definitions/Address.yaml'
      tertiaryDestinationAddress:
        allOf:
          - $ref: 'definitions/Address.yaml'
      hasTertiaryPickupAddress:
        type: boolean
        x-nullable: true
        x-omitempty: false
      hasTertiaryDestinationAddress:
        type: boolean
        x-nullable: true
        x-omitempty: false
      w2Address:
        x-nullable: true
        $ref: 'definitions/Address.yaml'
      sitExpected:
        type: boolean
        x-nullable: true
      sitLocation:
        allOf:
          - $ref: 'definitions/SITLocationType.yaml'
          - x-nullable: true
      sitEstimatedWeight:
        type: integer
        example: 2000
        x-nullable: true
      sitEstimatedEntryDate:
        format: date
        type: string
        x-nullable: true
      sitEstimatedDepartureDate:
        format: date
        type: string
        x-nullable: true
      estimatedWeight:
        type: integer
        example: 4200
        x-nullable: true
      hasProGear:
        description: >
          Indicates whether PPM shipment has pro gear.
        type: boolean
        x-nullable: true
      proGearWeight:
        type: integer
        x-nullable: true
      spouseProGearWeight:
        type: integer
        x-nullable: true
      hasRequestedAdvance:
        description: >
          Indicates whether an advance has been requested for the PPM shipment.
        type: boolean
        x-nullable: true
      hasReceivedAdvance:
        description: >
          Indicates whether an advance was received for the PPM shipment.
        type: boolean
        x-nullable: true
      advanceAmountRequested:
        description: >
          The amount request for an advance, or null if no advance is requested
        type: integer
        format: cents
        x-nullable: true
      advanceAmountReceived:
        description: >
          The amount received for an advance, or null if no advance is received
        type: integer
        format: cents
        x-nullable: true
      advanceStatus:
        $ref: 'definitions/PPMAdvanceStatus.yaml'
        x-nullable: true
  UpdateBoatShipment:
    type: object
    properties:
      type:
        type: string
        enum:
          - HAUL_AWAY
          - TOW_AWAY
        x-nullable: true
      year:
        type: integer
        description: Year of the Boat
        x-nullable: true
      make:
        type: string
        description: Make of the Boat
        x-nullable: true
      model:
        type: string
        description: Model of the Boat
        x-nullable: true
      lengthInInches:
        type: integer
        description: Length of the Boat in inches
        x-nullable: true
      widthInInches:
        type: integer
        description: Width of the Boat in inches
        x-nullable: true
      heightInInches:
        type: integer
        description: Height of the Boat in inches
        x-nullable: true
      hasTrailer:
        type: boolean
        description: Does the boat have a trailer
        x-nullable: true
      isRoadworthy:
        type: boolean
        description: Is the trailer roadworthy
        x-nullable: true
<<<<<<< HEAD
=======
  UpdateMobileHomeShipment:
    type: object
    properties:
      year:
        type: integer
        description: Year of the Boat
        x-nullable: true
      make:
        type: string
        description: Make of the Boat
        x-nullable: true
      model:
        type: string
        description: Model of the Boat
        x-nullable: true
      lengthInInches:
        type: integer
        description: Length of the Boat in inches
        x-nullable: true
      widthInInches:
        type: integer
        description: Width of the Boat in inches
        x-nullable: true
      heightInInches:
        type: integer
        description: Height of the Boat in inches
        x-nullable: true
>>>>>>> b2d55cd6
  UpdateWeightTicket:
    type: object
    properties:
      emptyWeight:
        description: Weight of the vehicle when empty.
        type: integer
        minimum: 0
      fullWeight:
        description: The weight of the vehicle when full.
        type: integer
        minimum: 0
      ownsTrailer:
        description: Indicates if the customer used a trailer they own for the move.
        type: boolean
      trailerMeetsCriteria:
        description: Indicates if the trailer that the customer used meets all the criteria to be claimable.
        type: boolean
      status:
        $ref: 'definitions/PPMDocumentStatus.yaml'
      reason:
        description: The reason the services counselor has excluded or rejected the item.
        type: string
      adjustedNetWeight:
        description: Indicates the adjusted net weight of the vehicle
        type: integer
        minimum: 0
      netWeightRemarks:
        description: Remarks explaining any edits made to the net weight
        type: string
      allowableWeight:
        description: Indicates the maximum reimbursable weight of the shipment
        type: integer
        minimum: 0
  UpdateMovingExpense:
    type: object
    properties:
      movingExpenseType:
        $ref: 'definitions/OmittableMovingExpenseType.yaml'
      description:
        description: A brief description of the expense.
        type: string
        x-nullable: true
        x-omitempty: false
      amount:
        description: The total amount of the expense as indicated on the receipt
        type: integer
      sitStartDate:
        description: The date the shipment entered storage, applicable for the `STORAGE` movingExpenseType only
        type: string
        format: date
      sitEndDate:
        description: The date the shipment exited storage, applicable for the `STORAGE` movingExpenseType only
        type: string
        format: date
      status:
        $ref: 'definitions/PPMDocumentStatus.yaml'
      reason:
        description: The reason the services counselor has excluded or rejected the item.
        type: string
      weightStored:
        description: The total weight stored in PPM SIT
        type: integer
      sitLocation:
        allOf:
          - $ref: 'definitions/SITLocationType.yaml'
          - x-nullable: true
      sitEstimatedCost:
        description: The estimated amount that the government will pay the service member to put their goods into storage. This estimated storage cost is separate from the estimated incentive.
        type: integer
        format: cents
        x-nullable: true
        x-omitempty: false
      sitReimburseableAmount:
        description: The amount of SIT that will be reimbursed
        type: integer
        format: cents
        x-nullable: true
        x-omitempty: false
  UpdateProGearWeightTicket:
    type: object
    properties:
      belongsToSelf:
        description: Indicates if this information is for the customer's own pro-gear, otherwise, it's the spouse's.
        type: boolean
      hasWeightTickets:
        description: Indicates if the user has a weight ticket for their pro-gear, otherwise they have a constructed weight.
        type: boolean
      weight:
        description: Weight of the pro-gear contained in the shipment.
        type: integer
        minimum: 0
      status:
        $ref: 'definitions/PPMDocumentStatus.yaml'
      reason:
        description: The reason the services counselor has excluded or rejected the item.
        type: string
  MTOShipments:
    items:
      $ref: 'definitions/MTOShipment.yaml'
    type: array
  CreateMTOShipment:
    type: object
    properties:
      moveTaskOrderID:
        description: The ID of the move this new shipment is for.
        example: 1f2270c7-7166-40ae-981e-b200ebdf3054
        format: uuid
        type: string
      requestedPickupDate:
        description: >
          The customer's preferred pickup date. Other dates, such as required delivery date and (outside MilMove) the
          pack date, are derived from this date.
        format: date
        type: string
        x-nullable: true
      requestedDeliveryDate:
        description: >
          The customer's preferred delivery date.
        format: date
        type: string
        x-nullable: true
      customerRemarks:
        description: |
          The customer can use the customer remarks field to inform the services counselor and the movers about any
          special circumstances for this shipment. Typical examples:
            * bulky or fragile items,
            * weapons,
            * access info for their address.
          Customer enters this information during onboarding. Optional field.
        type: string
        example: handle with care
        x-nullable: true
      counselorRemarks:
        description: |
          The counselor can use the counselor remarks field to inform the movers about any
          special circumstances for this shipment. Typical examples:
            * bulky or fragile items,
            * weapons,
            * access info for their address.
          Counselors enters this information when creating or editing an MTO Shipment. Optional field.
        type: string
        example: handle with care
        x-nullable: true
      agents:
        $ref: 'definitions/MTOAgents.yaml'
      mtoServiceItems:
        $ref: 'definitions/MTOServiceItems.yaml'
      pickupAddress:
        description: The address where the movers should pick up this shipment.
        allOf:
          - $ref: 'definitions/Address.yaml'
      destinationAddress:
        description: Where the movers should deliver this shipment.
        allOf:
          - $ref: 'definitions/Address.yaml'
      hasSecondaryPickupAddress:
        type: boolean
        x-nullable: true
        x-omitempty: false
      secondaryPickupAddress:
        description: The address where the movers should pick up this shipment.
        allOf:
          - $ref: 'definitions/Address.yaml'
      hasSecondaryDeliveryAddress:
        type: boolean
        x-nullable: true
        x-omitempty: false
      secondaryDeliveryAddress:
        description: Where the movers should deliver this shipment.
        allOf:
          - $ref: 'definitions/Address.yaml'
      hasTertiaryPickupAddress:
        type: boolean
        x-nullable: true
        x-omitempty: false
      tertiaryPickupAddress:
        description: The address where the movers should pick up this shipment.
        allOf:
          - $ref: 'definitions/Address.yaml'
      hasTertiaryDeliveryAddress:
        type: boolean
        x-nullable: true
        x-omitempty: false
      tertiaryDeliveryAddress:
        description: Where the movers should deliver this shipment.
        allOf:
          - $ref: 'definitions/Address.yaml'
      destinationType:
        $ref: 'definitions/DestinationType.yaml'
      shipmentType:
        $ref: 'definitions/MTOShipmentType.yaml'
      tacType:
        allOf:
          - $ref: 'definitions/LOAType.yaml'
          - x-nullable: true
      sacType:
        allOf:
          - $ref: 'definitions/LOAType.yaml'
          - x-nullable: true
      usesExternalVendor:
        type: boolean
        example: false
        x-nullable: true
      serviceOrderNumber:
        type: string
        x-nullable: true
      ntsRecordedWeight:
        description: The previously recorded weight for the NTS Shipment. Used for NTS Release to know what the previous primeActualWeight or billable weight was.
        example: 2000
        type: integer
        x-nullable: true
        x-formatting: weight
      storageFacility:
        x-nullable: true
        $ref: 'definitions/StorageFacility.yaml'
      mobileHomeShipment:
        $ref: '#/definitions/CreateMobileHomeShipment'
      ppmShipment:
        $ref: '#/definitions/CreatePPMShipment'
      boatShipment:
        $ref: "#/definitions/CreateBoatShipment"
    required:
      - moveTaskOrderID
      - shipmentType
  CreatePPMShipment:
    description: A personally procured move is a type of shipment that a service members moves themselves.
    properties:
      expectedDepartureDate:
        description: >
          Date the customer expects to move.
        format: date
        type: string
      pickupAddress:
        allOf:
          - $ref: 'definitions/Address.yaml'
      secondaryPickupAddress:
        allOf:
          - $ref: 'definitions/Address.yaml'
      tertiaryPickupAddress:
        allOf:
          - $ref: 'definitions/Address.yaml'
      destinationAddress:
        allOf:
          - $ref: 'definitions/Address.yaml'
      secondaryDestinationAddress:
        allOf:
          - $ref: 'definitions/Address.yaml'
      tertiaryDestinationAddress:
        allOf:
          - $ref: 'definitions/Address.yaml'
      hasSecondaryPickupAddress:
        type: boolean
        x-nullable: true
        x-omitempty: false
      hasTertiaryPickupAddress:
        type: boolean
        x-nullable: true
        x-omitempty: false
      hasSecondaryDestinationAddress:
        type: boolean
        x-nullable: true
        x-omitempty: false
      hasTertiaryDestinationAddress:
        type: boolean
        x-nullable: true
        x-omitempty: false
      sitExpected:
        type: boolean
      sitLocation:
        allOf:
          - $ref: 'definitions/SITLocationType.yaml'
          - x-nullable: true
      sitEstimatedWeight:
        type: integer
        example: 2000
        x-nullable: true
      sitEstimatedEntryDate:
        format: date
        type: string
        x-nullable: true
      sitEstimatedDepartureDate:
        format: date
        type: string
        x-nullable: true
      estimatedWeight:
        type: integer
        example: 4200
      hasProGear:
        description: >
          Indicates whether PPM shipment has pro gear.
        type: boolean
      proGearWeight:
        type: integer
        x-nullable: true
      spouseProGearWeight:
        type: integer
        x-nullable: true
    required:
      - expectedDepartureDate
      - pickupAddress
      - destinationAddress
      - sitExpected
      - estimatedWeight
      - hasProGear
  CreateBoatShipment:
    description: Boat shipment information for the move.
    properties:
      type:
        type: string
        enum:
          - HAUL_AWAY
          - TOW_AWAY
      year:
        type: integer
        description: Year of the Boat
      make:
        type: string
        description: Make of the Boat
      model:
        type: string
        description: Model of the Boat
      lengthInInches:
        type: integer
        description: Length of the Boat in inches
      widthInInches:
        type: integer
        description: Width of the Boat in inches
      heightInInches:
        type: integer
        description: Height of the Boat in inches
      hasTrailer:
        type: boolean
        description: Does the boat have a trailer
      isRoadworthy:
        type: boolean
        description: Is the trailer roadworthy
        x-nullable: true
    required:
      - type
      - year
      - make
      - model
      - lengthInInches
      - widthInInches
      - heightInInches
      - hasTrailer
<<<<<<< HEAD
=======
  CreateMobileHomeShipment:
    description: A mobile home shipment that the prime moves for a service member.
    properties:
      make:
        type: string
        description: Make of the Mobile Home
      model:
        type: string
        description: Model of the Mobile Home
      year:
        type: integer
        description: Year of the Mobile Home
      lengthInInches:
        type: integer
        description: Length of the Mobile Home in inches
      heightInInches:
        type: integer
        description: Height of the Mobile Home in inches
      widthInInches:
        type: integer
        description: Width of the Mobile Home in inches
    required:
      - make
      - model
      - year
      - lengthInInches
      - heightInInches
      - widthInInches
>>>>>>> b2d55cd6
  RejectShipment:
    properties:
      rejectionReason:
        type: string
        example: MTO Shipment not good enough
    required:
      - rejectionReason
  RequestDiversion:
    properties:
      diversionReason:
        type: string
        example: Shipment route needs to change
    required:
      - diversionReason
  ApproveSITExtension:
    properties:
      approvedDays:
        description: Number of days approved for SIT extension
        type: integer
        example: 21
        minimum: 1
      requestReason:
        description: Reason from service counselor-provided picklist for SIT Duration Update
        example: 'AWAITING_COMPLETION_OF_RESIDENCE'
        type: string
        enum:
          - SERIOUS_ILLNESS_MEMBER
          - SERIOUS_ILLNESS_DEPENDENT
          - IMPENDING_ASSIGNEMENT
          - DIRECTED_TEMPORARY_DUTY
          - NONAVAILABILITY_OF_CIVILIAN_HOUSING
          - AWAITING_COMPLETION_OF_RESIDENCE
          - OTHER
      officeRemarks:
        description: Remarks from TOO about SIT approval
        type: string
        example: Approved for three weeks rather than requested 45 days
        x-nullable: true
    required:
      - approvedDays
  DenySITExtension:
    properties:
      officeRemarks:
        description: Remarks from TOO about SIT denial
        type: string
        example: Denied this extension as it does not match the criteria
        x-nullable: true
      convertToCustomerExpense:
        description: Whether or not to convert to members expense once SIT extension is denied.
        type: boolean
        example: false
    required:
      - officeRemarks
      - convertToCustomerExpense
  UpdateSITServiceItemCustomerExpense:
    properties:
      convertToCustomerExpense:
        example: true
        type: boolean
      customerExpenseReason:
        description: Reason the service item was rejected
        type: string
        example: Insufficent details provided
    required:
      - convertToCustomerExpense
      - customerExpenseReason
  CreateApprovedSITDurationUpdate:
    properties:
      requestReason:
        description: Reason from service counselor-provided picklist for SIT Duration Update
        example: 'AWAITING_COMPLETION_OF_RESIDENCE'
        type: string
        enum:
          - SERIOUS_ILLNESS_MEMBER
          - SERIOUS_ILLNESS_DEPENDENT
          - IMPENDING_ASSIGNEMENT
          - DIRECTED_TEMPORARY_DUTY
          - NONAVAILABILITY_OF_CIVILIAN_HOUSING
          - AWAITING_COMPLETION_OF_RESIDENCE
          - OTHER
      approvedDays:
        description: Number of days approved for SIT extension. This will match requested days saved to the SIT extension model.
        type: integer
        example: 21
      officeRemarks:
        description: Remarks from TOO about SIT Duration Update creation
        type: string
        example: Customer needs additional storage time as their new place of residence is not yet ready
        x-nullable: true
    required:
      - requestReason
      - approvedDays
  PatchMTOServiceItemStatusPayload:
    properties:
      status:
        description: Describes all statuses for a MTOServiceItem
        type: string
        enum:
          - SUBMITTED
          - APPROVED
          - REJECTED
      rejectionReason:
        description: Reason the service item was rejected
        type: string
        example: Insufficent details provided
        x-nullable: true
  MTOApprovalServiceItemCodes:
    description: MTO level service items to create when updating MTO status.
    properties:
      serviceCodeCS:
        example: true
        type: boolean
      serviceCodeMS:
        example: true
        type: boolean
    type: object
  TacValid:
    properties:
      isValid:
        example: true
        type: boolean
    required:
      - isValid
    type: object
  UpdatePaymentRequestStatusPayload:
    properties:
      rejectionReason:
        example: documentation was incomplete
        type: string
        x-nullable: true
      status:
        $ref: '#/definitions/PaymentRequestStatus'
      eTag:
        type: string
    type: object
  AvailableOfficeUsers:
    type: array
    items:
      $ref: '#/definitions/AvailableOfficeUser'
  AvailableOfficeUser:
    type: object
    properties:
      officeUserId:
        type: string
        format: uuid
        example: c56a4180-65aa-42ec-a945-5fd21dec0538
      lastName:
        type: string
      firstName:
        type: string
      hasSafetyPrivilege:
        type: boolean
  QueueMoves:
    type: array
    items:
      $ref: '#/definitions/QueueMove'
  QueueMove:
    type: object
    properties:
      id:
        type: string
        format: uuid
      customer:
        $ref: '#/definitions/Customer'
      status:
        $ref: '#/definitions/MoveStatus'
      locator:
        type: string
      submittedAt:
        format: date-time
        type: string
        x-nullable: true
      appearedInTooAt:
        format: date-time
        type: string
        x-nullable: true
      requestedMoveDate:
        format: date
        type: string
        x-nullable: true
      departmentIndicator:
        $ref: '#/definitions/DeptIndicator'
      shipmentsCount:
        type: integer
      originDutyLocation:
        $ref: 'definitions/DutyLocation.yaml'
      destinationDutyLocation:
        $ref: 'definitions/DutyLocation.yaml'
      originGBLOC:
        $ref: '#/definitions/GBLOC'
      ppmType:
        type: string
        enum: [FULL, PARTIAL]
        x-nullable: true
      closeoutInitiated:
        format: date-time
        type: string
        x-nullable: true
      closeoutLocation:
        type: string
        x-nullable: true
      orderType:
        type: string
        x-nullable: true
      lockedByOfficeUserID:
        type: string
        format: uuid
        x-nullable: true
      lockedByOfficeUser:
        $ref: '#/definitions/LockedOfficeUser'
        x-nullable: true
      lockExpiresAt:
        type: string
        format: date-time
        x-nullable: true
      ppmStatus:
        $ref: '#/definitions/PPMStatus'
        x-nullable: true
  QueueMovesResult:
    type: object
    properties:
      page:
        type: integer
      perPage:
        type: integer
      totalCount:
        type: integer
      queueMoves:
        $ref: '#/definitions/QueueMoves'
      availableOfficeUsers:
        $ref: '#/definitions/AvailableOfficeUsers'
  ListPrimeMove:
    description: >
      An abbreviated definition for a move, without all the nested information (shipments, service items, etc). Used to
      fetch a list of moves more efficiently.
    type: object
    properties:
      id:
        example: 1f2270c7-7166-40ae-981e-b200ebdf3054
        format: uuid
        type: string
      moveCode:
        type: string
        example: 'HYXFJF'
        readOnly: true
      createdAt:
        format: date-time
        type: string
        readOnly: true
      orderID:
        example: c56a4180-65aa-42ec-a945-5fd21dec0538
        format: uuid
        type: string
      referenceId:
        example: 1001-3456
        type: string
      availableToPrimeAt:
        format: date-time
        type: string
        x-nullable: true
        readOnly: true
      approvedAt:
        format: date-time
        type: string
        x-nullable: true
        readOnly: true
      updatedAt:
        format: date-time
        type: string
        readOnly: true
      ppmType:
        type: string
        enum:
          - FULL
          - PARTIAL
      eTag:
        type: string
        readOnly: true
      orderType:
        type: string
  ListPrimeMoves:
    type: array
    items:
      $ref: '#/definitions/ListPrimeMove'
  ListPrimeMovesResult:
    type: object
    properties:
      page:
        type: integer
      perPage:
        type: integer
      totalCount:
        type: integer
      queueMoves:
        $ref: '#/definitions/ListPrimeMoves'
  QueuePaymentRequest:
    type: object
    properties:
      id:
        type: string
        format: uuid
      moveID:
        type: string
        format: uuid
      customer:
        $ref: '#/definitions/Customer'
      status:
        $ref: '#/definitions/QueuePaymentRequestStatus'
      age:
        type: number
        format: double
        description: Days since the payment request has been requested.  Decimal representation will allow more accurate sorting.
      submittedAt:
        type: string
        format: date-time
      locator:
        type: string
      departmentIndicator:
        $ref: '#/definitions/DeptIndicator'
      originGBLOC:
        $ref: '#/definitions/GBLOC'
      originDutyLocation:
        $ref: 'definitions/DutyLocation.yaml'
      orderType:
        type: string
        x-nullable: true
      lockedByOfficeUserID:
        type: string
        format: uuid
        x-nullable: true
      lockExpiresAt:
        type: string
        format: date-time
        x-nullable: true
  QueuePaymentRequests:
    type: array
    items:
      $ref: '#/definitions/QueuePaymentRequest'
  QueuePaymentRequestsResult:
    type: object
    properties:
      page:
        type: integer
      perPage:
        type: integer
      totalCount:
        type: integer
      queuePaymentRequests:
        $ref: '#/definitions/QueuePaymentRequests'
      availableOfficeUsers:
        $ref: '#/definitions/AvailableOfficeUsers'
  QueuePaymentRequestStatus:
    enum:
      - Payment requested
      - Reviewed
      - Rejected
      - Paid
    title: Queue Payment Request Status
    type: string
  SearchMoves:
    type: array
    items:
      $ref: '#/definitions/SearchMove'
  SearchMove:
    type: object
    properties:
      id:
        type: string
        format: uuid
      firstName:
        type: string
        example: John
        x-nullable: true
      lastName:
        type: string
        example: Doe
        x-nullable: true
      dodID:
        type: string
        example: 1234567890
        x-nullable: true
      paymentRequestCode:
        type: string
        example: 9551-6199-2
        x-nullable: true
      status:
        $ref: '#/definitions/MoveStatus'
      locator:
        type: string
      branch:
        type: string
      shipmentsCount:
        type: integer
      originDutyLocationPostalCode:
        format: zip
        type: string
        title: ZIP
        example: '90210'
        pattern: ^(\d{5})$
      destinationDutyLocationPostalCode:
        format: zip
        type: string
        title: ZIP
        example: '90210'
        pattern: ^(\d{5})$
      orderType:
        type: string
      requestedPickupDate:
        type: string
        format: date
        x-nullable: true
      requestedDeliveryDate:
        type: string
        format: date
        x-nullable: true
      originGBLOC:
        $ref: '#/definitions/GBLOC'
      destinationGBLOC:
        $ref: '#/definitions/GBLOC'
      lockedByOfficeUserID:
        type: string
        format: uuid
        x-nullable: true
      lockExpiresAt:
        type: string
        format: date-time
        x-nullable: true
      emplid:
        type: string
        x-nullable: true
  SearchMovesResult:
    type: object
    properties:
      page:
        type: integer
      perPage:
        type: integer
      totalCount:
        type: integer
      searchMoves:
        $ref: '#/definitions/SearchMoves'
  GBLOC:
    type: string
    enum:
      - AGFM
      - APAT
      - BGAC
      - BGNC
      - BKAS
      - CFMQ
      - CLPK
      - CNNQ
      - DMAT
      - GSAT
      - HAFC
      - HBAT
      - JEAT
      - JENQ
      - KKFA
      - LHNQ
      - LKNQ
      - MAPK
      - MAPS
      - MBFL
      - MLNQ
      - XXXX
  CreateCustomerSupportRemark:
    type: object
    description: >-
      A text remark written by an customer support user that is associated with a specific
      move.
    required:
      - content
      - officeUserID
    properties:
      content:
        example: This is a remark about a move.
        type: string
      officeUserID:
        example: 1f2270c7-7166-40ae-981e-b200ebdf3054
        format: uuid
        type: string
  UpdateCustomerSupportRemarkPayload:
    type: object
    description: >-
      A text remark update to an existing remark created by the current active user (the CSR).
    required:
      - content
    properties:
      content:
        example: This is a remark about a move.
        type: string
  EvaluationReportType:
    type: string
    enum:
      - SHIPMENT
      - COUNSELING
  EvaluationReportInspectionType:
    type: string
    enum:
      - DATA_REVIEW
      - PHYSICAL
      - VIRTUAL
    x-nullable: true
  EvaluationReportLocation:
    type: string
    enum:
      - ORIGIN
      - DESTINATION
      - OTHER
    x-nullable: true
  EvaluationReportOfficeUser:
    type: object
    readOnly: true
    description: The authoring office user for an evaluation report
    properties:
      id:
        example: 1f2270c7-7166-40ae-981e-b200ebdf3054
        format: uuid
        type: string
      firstName:
        type: string
      lastName:
        type: string
      email:
        type: string
        format: x-email
        pattern: '^[a-zA-Z0-9._%+-]+@[a-zA-Z0-9.-]+\.[a-zA-Z]{2,}$'
      phone:
        type: string
        format: telephone
        pattern: '^[2-9]\d{2}-\d{3}-\d{4}$'
  EvaluationReportList:
    type: array
    items:
      $ref: '#/definitions/EvaluationReport'
  EvaluationReport:
    type: object
    description: An evaluation report
    properties:
      id:
        example: 1f2270c7-7166-40ae-981e-b200ebdf3054
        format: uuid
        type: string
        readOnly: true
      moveID:
        example: 1f2270c7-7166-40ae-981e-b200ebdf3054
        format: uuid
        type: string
        readOnly: true
      shipmentID:
        example: 1f2270c7-7166-40ae-981e-b200ebdf3054
        format: uuid
        type: string
        x-nullable: true
        readOnly: true
      type:
        $ref: '#/definitions/EvaluationReportType'
      inspectionType:
        $ref: '#/definitions/EvaluationReportInspectionType'
        x-nullable: true
      inspectionDate:
        type: string
        format: date
        x-nullable: true
      officeUser:
        $ref: '#/definitions/EvaluationReportOfficeUser'
      location:
        $ref: '#/definitions/EvaluationReportLocation'
        x-nullable: true
      ReportViolations:
        $ref: '#/definitions/ReportViolations'
        x-nullable: true
      locationDescription:
        type: string
        example: 'Route 66 at crash inspection site 3'
        x-nullable: true
      observedShipmentDeliveryDate:
        type: string
        format: date
        x-nullable: true
      observedShipmentPhysicalPickupDate:
        type: string
        format: date
        x-nullable: true
      timeDepart:
        type: string
        x-nullable: true
        pattern: '^(0[0-9]|1[0-9]|2[0-3]):[0-5][0-9]$'
        example: '14:30'
      evalStart:
        type: string
        x-nullable: true
        pattern: '^(0[0-9]|1[0-9]|2[0-3]):[0-5][0-9]$'
        example: '15:00'
      evalEnd:
        type: string
        x-nullable: true
        pattern: '^(0[0-9]|1[0-9]|2[0-3]):[0-5][0-9]$'
        example: '18:00'
      violationsObserved:
        type: boolean
        x-nullable: true
      remarks:
        type: string
        x-nullable: true
      seriousIncident:
        type: boolean
        x-nullable: true
      seriousIncidentDesc:
        type: string
        x-nullable: true
      observedClaimsResponseDate:
        type: string
        format: date
        x-nullable: true
      observedPickupDate:
        type: string
        format: date
        x-nullable: true
      observedPickupSpreadStartDate:
        type: string
        format: date
        x-nullable: true
      observedPickupSpreadEndDate:
        type: string
        format: date
        x-nullable: true
      observedDeliveryDate:
        type: string
        format: date
        x-nullable: true
      moveReferenceID:
        type: string
        x-nullable: true
        readOnly: true
      eTag:
        type: string
      submittedAt:
        type: string
        format: date-time
        x-nullable: true
      createdAt:
        type: string
        format: date-time
        readOnly: true
      updatedAt:
        type: string
        format: date-time
        readOnly: true
  CreateEvaluationReport:
    type: object
    description: Minimal set of info needed to create a shipment evaluation report, which is just a shipment ID.
    properties:
      shipmentID:
        description: The shipment ID of the shipment to be evaluated in the report
        example: 01b9671e-b268-4906-967b-ba661a1d3933
        format: uuid
        type: string
  PWSViolation:
    type: object
    description: A PWS violation for an evaluation report
    readOnly: true
    properties:
      id:
        example: 1f2270c7-7166-40ae-981e-b200ebdf3054
        format: uuid
        type: string
      displayOrder:
        example: 3
        type: integer
      paragraphNumber:
        example: 1.2.3.4.5
        type: string
      title:
        example: Customer Support
        type: string
      category:
        example: Pre-Move Services
        type: string
      subCategory:
        example: Weight Estimate
        type: string
      requirementSummary:
        example: Provide a single point of contact (POC)
        type: string
      requirementStatement:
        example: The contractor shall prepare and load property going into NTS in containers at residence for shipment to NTS.
        type: string
      isKpi:
        example: false
        type: boolean
      additionalDataElem:
        example: QAE Observed Delivery Date
        type: string
  PWSViolations:
    type: array
    items:
      $ref: '#/definitions/PWSViolation'
  AssociateReportViolations:
    type: object
    description: A list of PWS violation string ids to associate with an evaluation report
    properties:
      violations:
        type: array
        items:
          type: string
          format: uuid
  ReportViolation:
    type: object
    description: An object associating violations to evaluation reports
    properties:
      id:
        example: 1f2270c7-7166-40ae-981e-b200ebdf3054
        format: uuid
        type: string
      reportID:
        example: 1f2270c7-7166-40ae-981e-b200ebdf3054
        format: uuid
        type: string
      # report:
      #   $ref: '#/definitions/EvaluationReport'
      violationID:
        example: 1f2270c7-7166-40ae-981e-b200ebdf3054
        format: uuid
        type: string
      violation:
        $ref: '#/definitions/PWSViolation'
  ReportViolations:
    type: array
    items:
      $ref: '#/definitions/ReportViolation'
  TransportationOffices:
    type: array
    items:
      $ref: 'definitions/TransportationOffice.yaml'
  GBLOCs:
    type: array
    items:
      type: string
  MovePayload:
    type: object
    properties:
      id:
        type: string
        format: uuid
        example: c56a4180-65aa-42ec-a945-5fd21dec0538
      orders_id:
        type: string
        format: uuid
        example: c56a4180-65aa-42ec-a945-5fd21dec0538
      service_member_id:
        type: string
        format: uuid
        example: c56a4180-65aa-42ec-a945-5fd21dec0538
        readOnly: true
      locator:
        type: string
        example: '12432'
      status:
        $ref: '#/definitions/MoveStatus'
      created_at:
        type: string
        format: date-time
      updated_at:
        type: string
        format: date-time
      submitted_at:
        type: string
        format: date-time
        x-nullable: true
      mto_shipments:
        $ref: '#/definitions/MTOShipments'
      closeout_office:
        $ref: '#/definitions/TransportationOffice'
      cancel_reason:
        type: string
        example: Change of orders
        x-nullable: true
      eTag:
        type: string
      primeCounselingCompletedAt:
        format: date-time
        type: string
        readOnly: true
      additionalDocuments:
        $ref: 'definitions/Document.yaml'
    required:
      - id
      - orders_id
      - locator
      - created_at
      - updated_at
      - eTag
  IsDateWeekendHolidayInfo:
    type: object
    properties:
      country_code:
        type: string
      country_name:
        type: string
      date:
        type: string
        format: date
        example: "2018-09-25"
      is_weekend:
        type: boolean
      is_holiday:
        type: boolean
      details:
        type: string
    required:
      - country_code
      - country_name
      - date
      - is_weekend
      - is_holiday
responses:
  InvalidRequest:
    description: The request payload is invalid
    schema:
      $ref: '#/definitions/Error'
  NotFound:
    description: The requested resource wasn't found
    schema:
      $ref: '#/definitions/Error'
  Conflict:
    description: Conflict error
    schema:
      $ref: '#/definitions/Error'
  PermissionDenied:
    description: The request was denied
    schema:
      $ref: '#/definitions/Error'
  ServerError:
    description: A server error occurred
    schema:
      $ref: '#/definitions/Error'
  PreconditionFailed:
    description: Precondition failed
    schema:
      $ref: '#/definitions/Error'
  UnprocessableEntity:
    description: The payload was unprocessable.
    schema:
      $ref: '#/definitions/ValidationError'<|MERGE_RESOLUTION|>--- conflicted
+++ resolved
@@ -5814,11 +5814,8 @@
         $ref: '#/definitions/UpdatePPMShipment'
       boatShipment:
         $ref: '#/definitions/UpdateBoatShipment'
-<<<<<<< HEAD
-=======
       mobileHomeShipment:
         $ref: '#/definitions/UpdateMobileHomeShipment'
->>>>>>> b2d55cd6
   UpdatePPMShipment:
     type: object
     properties:
@@ -5987,8 +5984,6 @@
         type: boolean
         description: Is the trailer roadworthy
         x-nullable: true
-<<<<<<< HEAD
-=======
   UpdateMobileHomeShipment:
     type: object
     properties:
@@ -6016,7 +6011,6 @@
         type: integer
         description: Height of the Boat in inches
         x-nullable: true
->>>>>>> b2d55cd6
   UpdateWeightTicket:
     type: object
     properties:
@@ -6363,8 +6357,6 @@
       - widthInInches
       - heightInInches
       - hasTrailer
-<<<<<<< HEAD
-=======
   CreateMobileHomeShipment:
     description: A mobile home shipment that the prime moves for a service member.
     properties:
@@ -6393,7 +6385,6 @@
       - lengthInInches
       - heightInInches
       - widthInInches
->>>>>>> b2d55cd6
   RejectShipment:
     properties:
       rejectionReason:
