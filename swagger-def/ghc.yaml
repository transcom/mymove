--- conflicted
+++ resolved
@@ -4026,8 +4026,6 @@
           $ref: '#/responses/NotFound'
         '500':
           $ref: '#/responses/ServerError'
-<<<<<<< HEAD
-=======
   /addresses/zip-city-lookup/{search}:
     get:
       summary: Returns city, state, postal code, and county associated with the specified full/partial postal code or city and state string
@@ -4053,7 +4051,6 @@
           $ref: '#/responses/NotFound'
         '500':
           $ref: '#/responses/ServerError'
->>>>>>> 787e0387
   /transportation_offices/{dutyLocationId}/counseling_offices:
     get:
       summary: Returns the counseling locations in the GBLOC matching the duty location
