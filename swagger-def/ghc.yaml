--- conflicted
+++ resolved
@@ -1098,22 +1098,22 @@
         '200':
           description: Successfully updated the specified MTO shipment.
           schema:
-            $ref: "definitions/MTOShipment.yaml"
-        "400":
-          $ref: "#/responses/InvalidRequest"
-        "401":
-          $ref: "#/responses/PermissionDenied"
-        "403":
-          $ref: "#/responses/PermissionDenied"
-        "404":
-          $ref: "#/responses/NotFound"
-        "412":
-          $ref: "#/responses/PreconditionFailed"
-        "422":
-          $ref: "#/responses/UnprocessableEntity"
-        "500":
-          $ref: "#/responses/ServerError"
-  "/shipments/approve":
+            $ref: 'definitions/MTOShipment.yaml'
+        '400':
+          $ref: '#/responses/InvalidRequest'
+        '401':
+          $ref: '#/responses/PermissionDenied'
+        '403':
+          $ref: '#/responses/PermissionDenied'
+        '404':
+          $ref: '#/responses/NotFound'
+        '412':
+          $ref: '#/responses/PreconditionFailed'
+        '422':
+          $ref: '#/responses/UnprocessableEntity'
+        '500':
+          $ref: '#/responses/ServerError'
+  '/shipments/approve':
     post:
       consumes:
         - application/json
@@ -3579,13 +3579,13 @@
         '200':
           description: Successfully returned bulk assignment data
           schema:
-            $ref: "#/definitions/BulkAssignmentData"
-        "401":
-          $ref: "#/responses/PermissionDenied"
-        "404":
-          $ref: "#/responses/NotFound"
-        "500":
-          $ref: "#/responses/ServerError"
+            $ref: '#/definitions/BulkAssignmentData'
+        '401':
+          $ref: '#/responses/PermissionDenied'
+        '404':
+          $ref: '#/responses/NotFound'
+        '500':
+          $ref: '#/responses/ServerError'
   /queues/counseling/origin-list:
     get:
       produces:
@@ -3886,114 +3886,6 @@
           $ref: '#/responses/PermissionDenied'
         '500':
           $ref: '#/responses/ServerError'
-<<<<<<< HEAD
-  /queues/destination-requests:
-    get:
-      produces:
-        - application/json
-      summary: Gets queued list of all customer moves by GBLOC that have both CONUS & OCONUS destination requests (destination SIT, destination shuttle, address requests)
-      description: >
-        A TOO will view this queue when they have destination requests tied to their GBLOC. This includes unapproved destination SIT service items, destination shuttle service items and destination address requests that are not yet approved by the TOO.
-      operationId: getDestinationRequestsQueue
-      tags:
-        - queues
-      parameters:
-        - in: query
-          name: page
-          type: integer
-          description: requested page of results
-        - in: query
-          name: perPage
-          type: integer
-          description: results per page
-        - in: query
-          name: sort
-          type: string
-          enum:
-            [
-              customerName,
-              edipi,
-              emplid,
-              branch,
-              locator,
-              status,
-              originDutyLocation,
-              destinationDutyLocation,
-              requestedMoveDate,
-              appearedInTooAt,
-              assignedTo,
-              counselingOffice,
-            ]
-          description: field that results should be sorted by
-        - in: query
-          name: order
-          type: string
-          enum: [asc, desc]
-          description: direction of sort order if applied
-        - in: query
-          name: branch
-          type: string
-        - in: query
-          name: locator
-          type: string
-        - in: query
-          name: customerName
-          type: string
-        - in: query
-          name: edipi
-          type: string
-        - in: query
-          name: emplid
-          type: string
-        - in: query
-          name: originDutyLocation
-          type: array
-          uniqueItems: true
-          collectionFormat: multi
-          items:
-            type: string
-        - in: query
-          name: destinationDutyLocation
-          type: string
-        - in: query
-          name: appearedInTooAt
-          type: string
-          format: date-time
-        - in: query
-          name: requestedMoveDate
-          type: string
-          description: filters the requested pickup date of a shipment on the move
-        - in: query
-          name: status
-          type: array
-          description: Filtering for the status.
-          uniqueItems: true
-          items:
-            type: string
-            enum:
-              - SUBMITTED
-              - SERVICE COUNSELING COMPLETED
-              - APPROVALS REQUESTED
-        - in: query
-          name: assignedTo
-          type: string
-          description: |
-            Used to illustrate which user is assigned to this move.
-        - in: query
-          name: counselingOffice
-          type: string
-          description: filters using a counselingOffice name of the move
-      responses:
-        '200':
-          description: Successfully returned all moves matching the criteria
-          schema:
-            $ref: '#/definitions/QueueMovesResult'
-        '403':
-          $ref: '#/responses/PermissionDenied'
-        '500':
-          $ref: '#/responses/ServerError'
-=======
->>>>>>> 44b085ac
   /queues/payment-requests:
     get:
       produces:
@@ -4361,13 +4253,8 @@
       tags:
         - transportationOffice
       responses:
-<<<<<<< HEAD
-        "200":
-          description: Successfully retrieved transportation offices
-=======
         '200':
           description: Successfully retrieved GBLOCs
->>>>>>> 44b085ac
           schema:
             $ref: '#/definitions/GBLOCs'
         '400':
@@ -4598,42 +4485,6 @@
           description: not found
         '413':
           description: payload is too large
-        '500':
-          description: server error
-  /uploads/{uploadID}/status:
-    get:
-      summary: Returns status of an upload
-      description: Returns status of an upload based on antivirus run
-      operationId: getUploadStatus
-      produces:
-        - text/event-stream
-      tags:
-        - uploads
-      parameters:
-        - in: path
-          name: uploadID
-          type: string
-          format: uuid
-          required: true
-          description: UUID of the upload to return status of
-      responses:
-        '200':
-          description: the requested upload status
-          schema:
-            type: string
-            enum:
-              - INFECTED
-              - CLEAN
-              - PROCESSING
-            readOnly: true
-        '400':
-          description: invalid request
-          schema:
-            $ref: '#/definitions/InvalidRequestResponsePayload'
-        '403':
-          description: not authorized
-        '404':
-          description: not found
         '500':
           description: server error
   /uploads/{uploadID}/status:
@@ -5627,11 +5478,7 @@
         description: The transportation office that will handle reviewing PPM Closeout documentation for Army and Air Force service members
         x-nullable: true
       counselingOffice:
-<<<<<<< HEAD
-        $ref: "definitions/TransportationOffice.yaml"
-=======
         $ref: 'definitions/TransportationOffice.yaml'
->>>>>>> 44b085ac
       counselingOfficeId:
         type: string
         format: uuid
@@ -7650,10 +7497,10 @@
         format: uuid
         type: string
       destinationGBLOC:
-        example: "AGFM"
+        example: 'AGFM'
         type: string
       destinationPostalCode:
-        example: "90210"
+        example: '90210'
         type: string
       referenceId:
         example: 1001-3456
@@ -8203,28 +8050,17 @@
         format: date-time
         readOnly: true
   ReServiceItems:
-<<<<<<< HEAD
-    type: array
-    items:
-      $ref: "definitions/ReServiceItem.yaml"
-  TransportationOffices:
-=======
->>>>>>> 44b085ac
     type: array
     items:
       $ref: 'definitions/ReServiceItem.yaml'
   TransportationOffices:
     type: array
     items:
-<<<<<<< HEAD
-      $ref: "definitions/VLocation.yaml"
-=======
       $ref: 'definitions/TransportationOffice.yaml'
   VLocations:
     type: array
     items:
       $ref: 'definitions/VLocation.yaml'
->>>>>>> 44b085ac
   GBLOCs:
     type: array
     items:
@@ -8232,7 +8068,7 @@
   CounselingOffices:
     type: array
     items:
-      $ref: "#/definitions/CounselingOffice"
+      $ref: '#/definitions/CounselingOffice'
   CounselingOffice:
     type: object
     properties:
