--- conflicted
+++ resolved
@@ -2006,11 +2006,6 @@
           $ref: '#/responses/PermissionDenied'
         '404':
           $ref: '#/responses/NotFound'
-<<<<<<< HEAD
-        '412':
-          $ref: '#/responses/PreconditionFailed'
-=======
->>>>>>> 17b073ab
         '422':
           $ref: '#/responses/UnprocessableEntity'
         '500':
@@ -2078,11 +2073,6 @@
       responses:
         '204':
           description: Successfully soft deleted the pro-gear weight ticket
-<<<<<<< HEAD
-        '400':
-          $ref: '#/responses/InvalidRequest'
-=======
->>>>>>> 17b073ab
         '401':
           $ref: '#/responses/PermissionDenied'
         '403':
