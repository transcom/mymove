swagger: "2.0"
info:
  contact:
    email: milmove-developers@caci.com
  description:
    $ref: info/ghc_description.md
  license:
    name: MIT
    url: "https://opensource.org/licenses/MIT"
  title: MilMove GHC API
  version: 0.0.1
basePath: /ghc/v1
schemes:
  - http
tags:
  - name: queues
  - name: move
  - $ref: "tags/order.yaml"
  - name: moveTaskOrder
  - name: customer
  - name: mtoServiceItem
  - name: mtoShipment
  - name: shipment
  - name: mtoAgent
  - name: paymentServiceItem
  - name: ppm
  - name: tac
  - name: transportationOffice
paths:
  '/customer':
    post:
      summary: Creates a customer with Okta option
      description: Creates a customer with option to create an Okta profile account
      operationId: createCustomerWithOktaOption
      tags:
        - customer
      consumes:
        - application/json
      produces:
        - application/json
      parameters:
        - in: body
          name: body
          required: true
          schema:
            $ref: '#/definitions/CreateCustomerPayload'
      responses:
        '200':
          description: successfully created the customer
          schema:
            $ref: '#/definitions/CreatedCustomer'
        '400':
          $ref: '#/responses/InvalidRequest'
        '401':
          $ref: '#/responses/PermissionDenied'
        '403':
          $ref: '#/responses/PermissionDenied'
        '404':
          $ref: '#/responses/NotFound'
        '412':
          $ref: '#/responses/PreconditionFailed'
        '422':
          $ref: '#/responses/UnprocessableEntity'
        '500':
          $ref: '#/responses/ServerError'
  '/customer/{customerID}':
    parameters:
      - description: ID of customer to use
        in: path
        name: customerID
        required: true
        type: string
        format: uuid
    get:
      produces:
        - application/json
      parameters: []
      responses:
        "200":
          description: Successfully retrieved information on an individual customer
          schema:
            $ref: "#/definitions/Customer"
        "400":
          $ref: "#/responses/InvalidRequest"
        "401":
          $ref: "#/responses/PermissionDenied"
        "403":
          $ref: "#/responses/PermissionDenied"
        "404":
          $ref: "#/responses/NotFound"
        "500":
          $ref: "#/responses/ServerError"
      tags:
        - customer
      description: Returns a given customer
      operationId: getCustomer
      summary: Returns a given customer
    patch:
      summary: Updates customer info
      description: Updates customer info by ID
      operationId: updateCustomer
      tags:
        - customer
      consumes:
        - application/json
      produces:
        - application/json
      parameters:
        - in: body
          name: body
          required: true
          schema:
            $ref: "#/definitions/UpdateCustomerPayload"
        - in: header
          name: If-Match
          type: string
          required: true
      responses:
        "200":
          description: updated instance of orders
          schema:
            $ref: "#/definitions/Customer"
        "400":
          $ref: "#/responses/InvalidRequest"
        "401":
          $ref: "#/responses/PermissionDenied"
        "403":
          $ref: "#/responses/PermissionDenied"
        "404":
          $ref: "#/responses/NotFound"
        "412":
          $ref: "#/responses/PreconditionFailed"
        "422":
          $ref: "#/responses/UnprocessableEntity"
        "500":
          $ref: "#/responses/ServerError"
      x-permissions:
        - update.customer
  "/move/{locator}":
    parameters:
      - description: Code used to identify a move in the system
        in: path
        name: locator
        required: true
        type: string
    get:
      produces:
        - application/json
      parameters: []
      responses:
        "200":
          description: Successfully retrieved the individual move
          schema:
            $ref: "#/definitions/Move"
        "400":
          $ref: "#/responses/InvalidRequest"
        "401":
          $ref: "#/responses/PermissionDenied"
        "403":
          $ref: "#/responses/PermissionDenied"
        "404":
          $ref: "#/responses/NotFound"
        "500":
          $ref: "#/responses/ServerError"
      tags:
        - move
      description: Returns a given move for a unique alphanumeric locator string
      summary: Returns a given move
      operationId: getMove
  "/move/{locator}/history":
    parameters:
      - description: Code used to identify a move in the system
        in: path
        name: locator
        required: true
        type: string
    get:
      produces:
        - application/json
      parameters:
        - in: query
          name: page
          type: integer
          description: requested page of results
        - in: query
          name: perPage
          type: integer
          description: results per page
      responses:
        "200":
          description: Successfully retrieved the individual move history
          schema:
            $ref: "#/definitions/MoveHistoryResult"
        "400":
          $ref: "#/responses/InvalidRequest"
        "401":
          $ref: "#/responses/PermissionDenied"
        "403":
          $ref: "#/responses/PermissionDenied"
        "404":
          $ref: "#/responses/NotFound"
        "500":
          $ref: "#/responses/ServerError"
      tags:
        - move
      description: Returns the history for a given move for a unique alphanumeric locator string
      summary: Returns the history of an identified move
      operationId: getMoveHistory
  "/moves/{moveID}/shipment-evaluation-reports-list":
    parameters:
      - description: Code used to identify a move in the system
        in: path
        name: moveID
        required: true
        type: string
        format: uuid
    get:
      produces:
        - application/json
      responses:
        "200":
          description: Successfully retrieved the move's evaluation reports
          schema:
            $ref: "#/definitions/EvaluationReportList"
        "400":
          $ref: "#/responses/InvalidRequest"
        "401":
          $ref: "#/responses/PermissionDenied"
        "403":
          $ref: "#/responses/PermissionDenied"
        "404":
          $ref: "#/responses/NotFound"
        "500":
          $ref: "#/responses/ServerError"
      tags:
        - move
      description: Returns shipment evaluation reports for the specified move that are visible to the current office user
      summary: Returns shipment evaluation reports for the specified move that are visible to the current office user
      operationId: getMoveShipmentEvaluationReportsList
  "/moves/{moveID}/counseling-evaluation-reports-list":
    parameters:
      - description: Code used to identify a move in the system
        in: path
        name: moveID
        required: true
        type: string
        format: uuid
    get:
      produces:
        - application/json
      responses:
        "200":
          description: Successfully retrieved the move's evaluation reports
          schema:
            $ref: "#/definitions/EvaluationReportList"
        "400":
          $ref: "#/responses/InvalidRequest"
        "401":
          $ref: "#/responses/PermissionDenied"
        "403":
          $ref: "#/responses/PermissionDenied"
        "404":
          $ref: "#/responses/NotFound"
        "500":
          $ref: "#/responses/ServerError"
      tags:
        - move
      description: Returns counseling evaluation reports for the specified move that are visible to the current office user
      summary: Returns counseling evaluation reports for the specified move that are visible to the current office user
      operationId: getMoveCounselingEvaluationReportsList
  "/counseling/orders/{orderID}":
    parameters:
      - description: ID of order to update
        in: path
        name: orderID
        required: true
        type: string
        format: uuid
    patch:
      summary: Updates an order (performed by a services counselor)
      description: All fields sent in this request will be set on the order referenced
      operationId: counselingUpdateOrder
      tags:
        - order
      consumes:
        - application/json
      produces:
        - application/json
      parameters:
        - in: body
          name: body
          required: true
          schema:
            $ref: "#/definitions/CounselingUpdateOrderPayload"
        - in: header
          name: If-Match
          type: string
          required: true
      responses:
        "200":
          description: updated instance of orders
          schema:
            $ref: "#/definitions/Order"
        "403":
          $ref: "#/responses/PermissionDenied"
        "404":
          $ref: "#/responses/NotFound"
        "412":
          $ref: "#/responses/PreconditionFailed"
        "422":
          $ref: "#/responses/UnprocessableEntity"
        "500":
          $ref: "#/responses/ServerError"
  "/orders/{orderID}":
    parameters:
      - description: ID of order to use
        in: path
        name: orderID
        required: true
        type: string
        format: uuid
    patch:
      summary: Updates an order
      description: All fields sent in this request will be set on the order referenced
      operationId: updateOrder
      tags:
        - order
      consumes:
        - application/json
      produces:
        - application/json
      parameters:
        - in: body
          name: body
          required: true
          schema:
            $ref: "#/definitions/UpdateOrderPayload"
        - in: header
          name: If-Match
          type: string
          required: true
      responses:
        "200":
          description: updated instance of orders
          schema:
            $ref: "#/definitions/Order"
        "400":
          $ref: "#/responses/InvalidRequest"
        "403":
          $ref: "#/responses/PermissionDenied"
        "404":
          $ref: "#/responses/NotFound"
        "409":
          $ref: "#/responses/Conflict"
        "412":
          $ref: "#/responses/PreconditionFailed"
        "422":
          $ref: "#/responses/UnprocessableEntity"
        "500":
          $ref: "#/responses/ServerError"
      x-permissions:
        - update.orders
    get:
      produces:
        - application/json
      parameters: []
      responses:
        "200":
          description: Successfully retrieved order
          schema:
            $ref: "#/definitions/Order"
        "400":
          $ref: "#/responses/InvalidRequest"
        "401":
          $ref: "#/responses/PermissionDenied"
        "403":
          $ref: "#/responses/PermissionDenied"
        "404":
          $ref: "#/responses/NotFound"
        "500":
          $ref: "#/responses/ServerError"
      tags:
        - order
      description: Gets an order
      operationId: getOrder
      summary: Gets an order by ID
  "/orders/{orderID}/allowances":
    parameters:
      - description: ID of order to use
        in: path
        name: orderID
        required: true
        type: string
        format: uuid
    patch:
      summary: Updates an allowance (Orders with Entitlements)
      description: All fields sent in this request will be set on the order referenced
      operationId: updateAllowance
      tags:
        - order
      consumes:
        - application/json
      produces:
        - application/json
      parameters:
        - in: body
          name: body
          required: true
          schema:
            $ref: "#/definitions/UpdateAllowancePayload"
        - in: header
          name: If-Match
          type: string
          required: true
      responses:
        "200":
          description: updated instance of allowance
          schema:
            $ref: "#/definitions/Order"
        "403":
          $ref: "#/responses/PermissionDenied"
        "404":
          $ref: "#/responses/NotFound"
        "412":
          $ref: "#/responses/PreconditionFailed"
        "422":
          $ref: "#/responses/UnprocessableEntity"
        "500":
          $ref: "#/responses/ServerError"
      x-permissions:
        - update.allowances
  "/orders/{orderID}/acknowledge-excess-weight-risk":
    parameters:
      - description: ID of order to use
        in: path
        name: orderID
        required: true
        type: string
        format: uuid
    post:
      summary: Saves the date and time a TOO acknowledged the excess weight risk by dismissing the alert
      description: Saves the date and time a TOO acknowledged the excess weight risk by dismissing the alert
      operationId: acknowledgeExcessWeightRisk
      tags:
        - order
      consumes:
        - application/json
      produces:
        - application/json
      parameters:
        - in: header
          name: If-Match
          type: string
          required: true
      responses:
        "200":
          description: updated Move
          schema:
            $ref: "#/definitions/Move"
        "403":
          $ref: "#/responses/PermissionDenied"
        "404":
          $ref: "#/responses/NotFound"
        "412":
          $ref: "#/responses/PreconditionFailed"
        "422":
          $ref: "#/responses/UnprocessableEntity"
        "500":
          $ref: "#/responses/ServerError"
      x-permissions:
        - update.excessWeightRisk
  "/orders/{orderID}/update-billable-weight":
    parameters:
      - description: ID of order to use
        in: path
        name: orderID
        required: true
        type: string
        format: uuid
    patch:
      summary: Updates the max billable weight
      description: Updates the DBAuthorizedWeight attribute for the Order Entitlements=
      operationId: updateBillableWeight
      tags:
        - order
      consumes:
        - application/json
      produces:
        - application/json
      parameters:
        - in: body
          name: body
          required: true
          schema:
            $ref: "#/definitions/UpdateBillableWeightPayload"
        - in: header
          name: If-Match
          type: string
          required: true
      responses:
        "200":
          description: updated Order
          schema:
            $ref: "#/definitions/Order"
        "403":
          $ref: "#/responses/PermissionDenied"
        "404":
          $ref: "#/responses/NotFound"
        "412":
          $ref: "#/responses/PreconditionFailed"
        "422":
          $ref: "#/responses/UnprocessableEntity"
        "500":
          $ref: "#/responses/ServerError"
      x-permissions:
        - update.billableWeight
  "/orders/{orderID}/update-max-billable-weight/tio":
    parameters:
      - description: ID of order to use
        in: path
        name: orderID
        required: true
        type: string
        format: uuid
    patch:
      summary: Updates the max billable weight with TIO remarks
      description: Updates the DBAuthorizedWeight attribute for the Order Entitlements and move TIO remarks
      operationId: updateMaxBillableWeightAsTIO
      tags:
        - order
      consumes:
        - application/json
      produces:
        - application/json
      parameters:
        - in: body
          name: body
          required: true
          schema:
            $ref: "#/definitions/UpdateMaxBillableWeightAsTIOPayload"
        - $ref: "parameters/ifMatch.yaml"
      responses:
        "200":
          description: updated Order
          schema:
            $ref: "#/definitions/Order"
        "403":
          $ref: "#/responses/PermissionDenied"
        "404":
          $ref: "#/responses/NotFound"
        "412":
          $ref: "#/responses/PreconditionFailed"
        "422":
          $ref: "#/responses/UnprocessableEntity"
        "500":
          $ref: "#/responses/ServerError"
      x-permissions:
        - update.maxBillableWeight
  "/counseling/orders/{orderID}/allowances":
    parameters:
      - description: ID of order to use
        in: path
        name: orderID
        required: true
        type: string
        format: uuid
    patch:
      summary: Updates an allowance (Orders with Entitlements)
      description: All fields sent in this request will be set on the order referenced
      operationId: counselingUpdateAllowance
      tags:
        - order
      consumes:
        - application/json
      produces:
        - application/json
      parameters:
        - in: body
          name: body
          required: true
          schema:
            $ref: "#/definitions/CounselingUpdateAllowancePayload"
        - in: header
          name: If-Match
          type: string
          required: true
      responses:
        "200":
          description: updated instance of allowance
          schema:
            $ref: "#/definitions/Order"
        "403":
          $ref: "#/responses/PermissionDenied"
        "404":
          $ref: "#/responses/NotFound"
        "412":
          $ref: "#/responses/PreconditionFailed"
        "422":
          $ref: "#/responses/UnprocessableEntity"
        "500":
          $ref: "#/responses/ServerError"
  "/move-task-orders/{moveTaskOrderID}":
    parameters:
      - description: ID of move to use
        in: path
        name: moveTaskOrderID
        required: true
        type: string
    get:
      produces:
        - application/json
      parameters: []
      responses:
        "200":
          description: Successfully retrieved move task order
          schema:
            $ref: "#/definitions/MoveTaskOrder"
        "400":
          $ref: "#/responses/InvalidRequest"
        "401":
          $ref: "#/responses/PermissionDenied"
        "403":
          $ref: "#/responses/PermissionDenied"
        "404":
          $ref: "#/responses/NotFound"
        "500":
          $ref: "#/responses/ServerError"
      tags:
        - moveTaskOrder
      description: Gets a move
      operationId: getMoveTaskOrder
      summary: Gets a move by ID
  "/move_task_orders/{moveTaskOrderID}/mto_service_items":
    parameters:
      - description: ID of move for mto service item to use
        in: path
        name: moveTaskOrderID
        required: true
        format: uuid
        type: string
    get:
      produces:
        - application/json
      parameters: []
      responses:
        "200":
          description: Successfully retrieved all line items for a move task order
          schema:
            $ref: "definitions/MTOServiceItems.yaml"
        "404":
          $ref: "#/responses/NotFound"
        "422":
          $ref: "#/responses/UnprocessableEntity"
        "500":
          $ref: "#/responses/ServerError"
      tags:
        - mtoServiceItem
      description: Gets all line items for a move
      operationId: listMTOServiceItems
      summary: Gets all line items for a move
  "/mto-shipments":
    post:
      summary: createMTOShipment
      description: |
        Creates a MTO shipment for the specified Move Task Order.
        Required fields include:
        * Shipment Type
        * Customer requested pick-up date
        * Pick-up Address
        * Delivery Address
        * Releasing / Receiving agents
        Optional fields include:
        * Delivery Address Type
        * Customer Remarks
        * Releasing / Receiving agents
        * An array of optional accessorial service item codes
      consumes:
        - application/json
      produces:
        - application/json
      operationId: createMTOShipment
      tags:
        - mtoShipment
      parameters:
        - in: body
          name: body
          schema:
            $ref: "#/definitions/CreateMTOShipment"
      responses:
        "200":
          description: Successfully created a MTO shipment.
          schema:
            $ref: "definitions/MTOShipment.yaml"
        "400":
          $ref: "#/responses/InvalidRequest"
        "404":
          $ref: "#/responses/NotFound"
        "422":
          $ref: "#/responses/UnprocessableEntity"
        "500":
          $ref: "#/responses/ServerError"
  "/move_task_orders/{moveTaskOrderID}/mto_shipments":
    parameters:
      - description: ID of move task order for mto shipment to use
        in: path
        name: moveTaskOrderID
        required: true
        format: uuid
        type: string
    get:
      produces:
        - application/json
      parameters: []
      responses:
        "200":
          description: Successfully retrieved all mto shipments for a move task order
          schema:
            $ref: "#/definitions/MTOShipments"
        "403":
          $ref: "#/responses/PermissionDenied"
        "404":
          $ref: "#/responses/NotFound"
        "422":
          $ref: "#/responses/UnprocessableEntity"
        "500":
          $ref: "#/responses/ServerError"
      tags:
        - mtoShipment
      description: Gets all shipments for a move task order
      operationId: listMTOShipments
      summary: Gets all shipments for a move task order
  "/shipments/{shipmentID}":
    get:
      summary: fetches a shipment by ID
      description: fetches a shipment by ID
      operationId: getShipment
      tags:
        - mtoShipment
      produces:
        - application/json
      parameters:
        - description: ID of the shipment to be fetched
          in: path
          name: shipmentID
          required: true
          format: uuid
          type: string
      responses:
        "200":
          description: Successfully fetched the shipment
          schema:
            $ref: "#/definitions/MTOShipment"
        "400":
          $ref: "#/responses/InvalidRequest"
        "403":
          $ref: "#/responses/PermissionDenied"
        "404":
          $ref: "#/responses/NotFound"
        "422":
          $ref: "#/responses/UnprocessableEntity"
        "500":
          $ref: "#/responses/ServerError"
    delete:
      summary: Soft deletes a shipment by ID
      description: Soft deletes a shipment by ID
      operationId: deleteShipment
      tags:
        - shipment
      produces:
        - application/json
      parameters:
        - description: ID of the shipment to be deleted
          in: path
          name: shipmentID
          required: true
          format: uuid
          type: string
      responses:
        "204":
          description: Successfully soft deleted the shipment
        "400":
          $ref: "#/responses/InvalidRequest"
        "403":
          $ref: "#/responses/PermissionDenied"
        "404":
          $ref: "#/responses/NotFound"
        "409":
          $ref: "#/responses/Conflict"
        "422":
          $ref: "#/responses/UnprocessableEntity"
        "500":
          $ref: "#/responses/ServerError"
  "/move_task_orders/{moveTaskOrderID}/mto_shipments/{shipmentID}":
    patch:
      summary: updateMTOShipment
      description: |
        Updates a specified MTO shipment.
        Required fields include:
        * MTO Shipment ID required in path
        * If-Match required in headers
        * No fields required in body
        Optional fields include:
        * New shipment status type
        * Shipment Type
        * Customer requested pick-up date
        * Pick-up Address
        * Delivery Address
        * Secondary Pick-up Address
        * SecondaryDelivery Address
        * Delivery Address Type
        * Customer Remarks
        * Counselor Remarks
        * Releasing / Receiving agents
        * Actual Pro Gear Weight
        * Actual Spouse Pro Gear Weight
      consumes:
        - application/json
      produces:
        - application/json
      operationId: updateMTOShipment
      tags:
        - mtoShipment
      parameters:
        - in: path
          name: moveTaskOrderID
          required: true
          format: uuid
          type: string
          description: ID of move task order for mto shipment to use
        - in: path
          name: shipmentID
          type: string
          format: uuid
          required: true
          description: UUID of the MTO Shipment to update
        - in: header
          name: If-Match
          type: string
          required: true
          description: >
            Optimistic locking is implemented via the `If-Match` header. If the ETag header does not match
            the value of the resource on the server, the server rejects the change with a `412 Precondition Failed` error.
        - in: body
          name: body
          schema:
            $ref: "#/definitions/UpdateShipment"
      responses:
        "200":
          description: Successfully updated the specified MTO shipment.
          schema:
            $ref: "definitions/MTOShipment.yaml"
        "400":
          $ref: "#/responses/InvalidRequest"
        "401":
          $ref: "#/responses/PermissionDenied"
        "403":
          $ref: "#/responses/PermissionDenied"
        "404":
          $ref: "#/responses/NotFound"
        "412":
          $ref: "#/responses/PreconditionFailed"
        "422":
          $ref: "#/responses/UnprocessableEntity"
        "500":
          $ref: "#/responses/ServerError"
  "/shipments/{shipmentID}/approve":
    parameters:
      - description: ID of the shipment
        in: path
        name: shipmentID
        required: true
        format: uuid
        type: string
    post:
      consumes:
        - application/json
      produces:
        - application/json
      parameters:
        - in: header
          name: If-Match
          type: string
          required: true
      responses:
        "200":
          description: Successfully approved the shipment
          schema:
            $ref: "definitions/MTOShipment.yaml"
        "403":
          $ref: "#/responses/PermissionDenied"
        "404":
          $ref: "#/responses/NotFound"
        "409":
          $ref: "#/responses/Conflict"
        "412":
          $ref: "#/responses/PreconditionFailed"
        "422":
          $ref: "#/responses/UnprocessableEntity"
        "500":
          $ref: "#/responses/ServerError"
      tags:
        - shipment
      description: Approves a shipment
      operationId: approveShipment
      summary: Approves a shipment
      x-permissions:
        - update.shipment
  "/shipments/{shipmentID}/request-diversion":
    parameters:
      - description: ID of the shipment
        in: path
        name: shipmentID
        required: true
        format: uuid
        type: string
    post:
      consumes:
        - application/json
      produces:
        - application/json
      parameters:
        - in: header
          name: If-Match
          type: string
          required: true
      responses:
        "200":
          description: Successfully requested the shipment diversion
          schema:
            $ref: "definitions/MTOShipment.yaml"
        "403":
          $ref: "#/responses/PermissionDenied"
        "404":
          $ref: "#/responses/NotFound"
        "409":
          $ref: "#/responses/Conflict"
        "412":
          $ref: "#/responses/PreconditionFailed"
        "422":
          $ref: "#/responses/UnprocessableEntity"
        "500":
          $ref: "#/responses/ServerError"
      tags:
        - shipment
      description: Requests a shipment diversion
      operationId: requestShipmentDiversion
      summary: Requests a shipment diversion
      x-permissions:
        - create.shipmentDiversionRequest
  "/shipments/{shipmentID}/approve-diversion":
    parameters:
      - description: ID of the shipment
        in: path
        name: shipmentID
        required: true
        format: uuid
        type: string
    post:
      consumes:
        - application/json
      produces:
        - application/json
      parameters:
        - in: header
          name: If-Match
          type: string
          required: true
      responses:
        "200":
          description: Successfully approved the shipment diversion
          schema:
            $ref: "definitions/MTOShipment.yaml"
        "403":
          $ref: "#/responses/PermissionDenied"
        "404":
          $ref: "#/responses/NotFound"
        "409":
          $ref: "#/responses/Conflict"
        "412":
          $ref: "#/responses/PreconditionFailed"
        "422":
          $ref: "#/responses/UnprocessableEntity"
        "500":
          $ref: "#/responses/ServerError"
      x-permissions:
        - update.shipment
      tags:
        - shipment
      description: Approves a shipment diversion
      operationId: approveShipmentDiversion
      summary: Approves a shipment diversion
  "/shipments/{shipmentID}/reject":
    parameters:
      - description: ID of the shipment
        in: path
        name: shipmentID
        required: true
        format: uuid
        type: string
    post:
      consumes:
        - application/json
      produces:
        - application/json
      parameters:
        - in: header
          name: If-Match
          type: string
          required: true
        - in: body
          name: body
          required: true
          schema:
            $ref: "#/definitions/RejectShipment"
      responses:
        "200":
          description: Successfully rejected the shipment
          schema:
            $ref: "definitions/MTOShipment.yaml"
        "403":
          $ref: "#/responses/PermissionDenied"
        "404":
          $ref: "#/responses/NotFound"
        "409":
          $ref: "#/responses/Conflict"
        "412":
          $ref: "#/responses/PreconditionFailed"
        "422":
          $ref: "#/responses/UnprocessableEntity"
        "500":
          $ref: "#/responses/ServerError"
      tags:
        - shipment
      description: rejects a shipment
      operationId: rejectShipment
      summary: rejects a shipment
  "/shipments/{shipmentID}/request-cancellation":
    parameters:
      - description: ID of the shipment
        in: path
        name: shipmentID
        required: true
        format: uuid
        type: string
    post:
      consumes:
        - application/json
      produces:
        - application/json
      parameters:
        - in: header
          name: If-Match
          type: string
          required: true
      responses:
        "200":
          description: Successfully requested the shipment cancellation
          schema:
            $ref: "definitions/MTOShipment.yaml"
        "403":
          $ref: "#/responses/PermissionDenied"
        "404":
          $ref: "#/responses/NotFound"
        "409":
          $ref: "#/responses/Conflict"
        "412":
          $ref: "#/responses/PreconditionFailed"
        "422":
          $ref: "#/responses/UnprocessableEntity"
        "500":
          $ref: "#/responses/ServerError"
      tags:
        - shipment
      description: Requests a shipment cancellation
      operationId: requestShipmentCancellation
      summary: Requests a shipment cancellation
      x-permissions:
        - create.shipmentCancellation
  "/shipments/{shipmentID}/request-reweigh":
    parameters:
      - description: ID of the shipment
        in: path
        name: shipmentID
        required: true
        format: uuid
        type: string
    post:
      consumes:
        - application/json
      produces:
        - application/json
      responses:
        "200":
          description: Successfully requested a reweigh of the shipment
          schema:
            $ref: "definitions/Reweigh.yaml"
        "403":
          $ref: "#/responses/PermissionDenied"
        "404":
          $ref: "#/responses/NotFound"
        "409":
          $ref: "#/responses/Conflict"
        "412":
          $ref: "#/responses/PreconditionFailed"
        "422":
          $ref: "#/responses/UnprocessableEntity"
        "500":
          $ref: "#/responses/ServerError"
      tags:
        - shipment
        - reweigh
      description: Requests a shipment reweigh
      operationId: requestShipmentReweigh
      summary: Requests a shipment reweigh
      x-permissions:
        - create.reweighRequest
  "/shipments/{shipmentID}/review-shipment-address-update":
    parameters:
      - description: ID of the shipment
        in: path
        name: shipmentID
        required: true
        format: uuid
        type: string
    patch:
      consumes:
        - application/json
      produces:
        - application/json
      parameters:
        - in: header
          name: If-Match
          type: string
          required: true
        - in: body
          name: body
          required: true
          schema:
            properties:
              status:
                type: string
                enum:
                  - REJECTED
                  - APPROVED
              officeRemarks:
                type: string
            required:
              - officeRemarks
              - status
      responses:
        "200":
          description: Successfully requested a shipment address update
          schema:
            $ref: "definitions/ShipmentAddressUpdate.yaml"
        "403":
          $ref: "#/responses/PermissionDenied"
        "404":
          $ref: "#/responses/NotFound"
        "409":
          $ref: "#/responses/Conflict"
        "412":
          $ref: "#/responses/PreconditionFailed"
        "422":
          $ref: "#/responses/UnprocessableEntity"
        "500":
          $ref: "#/responses/ServerError"
      tags:
        - shipment
      description:
        This endpoint is used to approve a address update request. Office remarks are required.
        Approving the address update will update the Destination Final Address of the associated service item
      operationId: reviewShipmentAddressUpdate
      summary: Allows TOO to review a shipment address update
  "/shipments/{shipmentID}/sit-extensions":
    post:
      summary: Create an approved SIT Duration Update
      description: TOO can creates an already-approved SIT Duration Update on behalf of a customer
      consumes:
        - application/json
      produces:
        - application/json
      operationId: createApprovedSITDurationUpdate
      tags:
        - shipment
        - sitExtension
      parameters:
        - description: ID of the shipment
          in: path
          name: shipmentID
          required: true
          format: uuid
          type: string
        - in: body
          name: body
          schema:
            $ref: "#/definitions/CreateApprovedSITDurationUpdate"
          required: true
        - in: header
          description: We want the shipment's eTag rather than the SIT Duration Update eTag as the SIT Duration Update is always associated with a shipment
          name: If-Match
          type: string
          required: true
      responses:
        "200":
          description: Successfully created a SIT Extension.
          schema:
            $ref: "definitions/MTOShipment.yaml"
        "400":
          $ref: "#/responses/InvalidRequest"
        "403":
          $ref: "#/responses/PermissionDenied"
        "404":
          $ref: "#/responses/NotFound"
        "422":
          $ref: "#/responses/UnprocessableEntity"
        "500":
          $ref: "#/responses/ServerError"
      x-permissions:
        - create.SITExtension
  "/shipments/{shipmentID}/sit-extensions/{sitExtensionID}/approve":
    parameters:
      - description: ID of the shipment
        in: path
        name: shipmentID
        required: true
        format: uuid
        type: string
      - description: ID of the SIT extension
        in: path
        name: sitExtensionID
        required: true
        format: uuid
        type: string
    patch:
      consumes:
        - application/json
      produces:
        - application/json
      parameters:
        - in: body
          name: body
          required: true
          schema:
            $ref: "#/definitions/ApproveSITExtension"
        - in: header
          description: We want the shipment's eTag rather than the SIT extension eTag as the SIT extension is always associated with a shipment
          name: If-Match
          type: string
          required: true
      responses:
        "200":
          description: Successfully approved a SIT extension
          schema:
            $ref: "definitions/MTOShipment.yaml"
        "403":
          $ref: "#/responses/PermissionDenied"
        "404":
          $ref: "#/responses/NotFound"
        "409":
          $ref: "#/responses/Conflict"
        "412":
          $ref: "#/responses/PreconditionFailed"
        "422":
          $ref: "#/responses/UnprocessableEntity"
        "500":
          $ref: "#/responses/ServerError"
      tags:
        - shipment
        - sitExtension
      description: Approves a SIT extension
      operationId: approveSITExtension
      summary: Approves a SIT extension
      x-permissions:
        - update.SITExtension
  "/shipments/{shipmentID}/sit-extensions/{sitExtensionID}/deny":
    parameters:
      - description: ID of the shipment
        in: path
        name: shipmentID
        required: true
        format: uuid
        type: string
      - description: ID of the SIT extension
        in: path
        name: sitExtensionID
        required: true
        format: uuid
        type: string
    patch:
      consumes:
        - application/json
      produces:
        - application/json
      parameters:
        - in: body
          name: body
          required: true
          schema:
            $ref: "#/definitions/DenySITExtension"
        - in: header
          name: If-Match
          type: string
          required: true
      responses:
        "200":
          description: Successfully denied a SIT extension
          schema:
            $ref: "definitions/MTOShipment.yaml"
        "403":
          $ref: "#/responses/PermissionDenied"
        "404":
          $ref: "#/responses/NotFound"
        "409":
          $ref: "#/responses/Conflict"
        "412":
          $ref: "#/responses/PreconditionFailed"
        "422":
          $ref: "#/responses/UnprocessableEntity"
        "500":
          $ref: "#/responses/ServerError"
      tags:
        - shipment
        - sitExtension
      description: Denies a SIT extension
      operationId: denySITExtension
      summary: Denies a SIT extension
      x-permissions:
        - update.SITExtension
  "/shipments/{shipmentID}/sit-service-item/convert-to-customer-expense":
    parameters:
      - description: ID of the shipment
        in: path
        name: shipmentID
        required: true
        format: uuid
        type: string
    patch:
      consumes:
        - application/json
      produces:
        - application/json
      parameters:
        - in: body
          name: body
          required: true
          schema:
            $ref: "#/definitions/UpdateSITServiceItemCustomerExpense"
        - in: header
          name: If-Match
          type: string
          required: true
      responses:
        "200":
          description: Successfully converted to customer expense
          schema:
            $ref: "definitions/MTOShipment.yaml"
        "403":
          $ref: "#/responses/PermissionDenied"
        "404":
          $ref: "#/responses/NotFound"
        "409":
          $ref: "#/responses/Conflict"
        "412":
          $ref: "#/responses/PreconditionFailed"
        "422":
          $ref: "#/responses/UnprocessableEntity"
        "500":
          $ref: "#/responses/ServerError"
      tags:
        - shipment
        - mtoServiceItem
      description: Converts a SIT to customer expense
      operationId: updateSITServiceItemCustomerExpense
      summary: Converts a SIT to customer expense
      x-permissions:
        - update.MTOServiceItem
  /shipments/{shipmentID}/ppm-documents:
    parameters:
      - description: ID of the shipment
        in: path
        name: shipmentID
        required: true
        format: uuid
        type: string
    get:
      summary: Gets all the PPM documents for a PPM shipment
      description: |
        Retrieves all of the documents and associated uploads for each ppm document type connected to a PPM shipment. This
        excludes any deleted PPM documents.
      operationId: getPPMDocuments
      tags:
        - ppm
      consumes:
        - application/json
      produces:
        - application/json
      responses:
        "200":
          description: All PPM documents and associated uploads for the specified PPM shipment.
          schema:
            $ref: "definitions/PPMDocuments.yaml"
        "401":
          $ref: "#/responses/PermissionDenied"
        "403":
          $ref: "#/responses/PermissionDenied"
        "422":
          $ref: "#/responses/UnprocessableEntity"
        "500":
          $ref: "#/responses/ServerError"
  /ppm-shipments/{ppmShipmentId}/weight-ticket/{weightTicketId}:
    parameters:
      - $ref: "parameters/ppmShipmentId.yaml"
      - $ref: "parameters/weightTicketId.yaml"
    patch:
      summary: Updates a weight ticket document
      description: |
        Updates a PPM shipment's weight ticket document with new information. Only some of the weight ticket document's
        fields are editable because some have to be set by the customer, e.g. vehicle description.
      operationId: updateWeightTicket
      tags:
        - ppm
      consumes:
        - application/json
      produces:
        - application/json
      parameters:
        - $ref: "parameters/ifMatch.yaml"
        - in: body
          name: updateWeightTicketPayload
          required: true
          schema:
            $ref: "#/definitions/UpdateWeightTicket"
      responses:
        "200":
          description: returns an updated weight ticket object
          schema:
            $ref: "definitions/WeightTicket.yaml"
        "400":
          $ref: "#/responses/InvalidRequest"
        "401":
          $ref: "#/responses/PermissionDenied"
        "403":
          $ref: "#/responses/PermissionDenied"
        "404":
          $ref: "#/responses/NotFound"
        "412":
          $ref: "#/responses/PreconditionFailed"
        "422":
          $ref: "#/responses/UnprocessableEntity"
        "500":
          $ref: "#/responses/ServerError"
  /ppm-shipments/{ppmShipmentId}/moving-expenses/{movingExpenseId}:
    parameters:
      - $ref: "parameters/ppmShipmentId.yaml"
      - $ref: "parameters/movingExpenseId.yaml"
    patch:
      summary: Updates the moving expense
      description: |
        Updates a PPM shipment's moving expense with new information. Only some of the moving expense's fields are
        editable because some have to be set by the customer, e.g. the description and the moving expense type.
      operationId: updateMovingExpense
      tags:
        - ppm
      consumes:
        - application/json
      produces:
        - application/json
      parameters:
        - $ref: "parameters/ifMatch.yaml"
        - in: body
          name: updateMovingExpense
          required: true
          schema:
            $ref: "#/definitions/UpdateMovingExpense"
      responses:
        "200":
          description: returns an updated moving expense object
          schema:
            $ref: "definitions/MovingExpense.yaml"
        "400":
          $ref: "#/responses/InvalidRequest"
        "401":
          $ref: "#/responses/PermissionDenied"
        "403":
          $ref: "#/responses/PermissionDenied"
        "404":
          $ref: "#/responses/NotFound"
        "412":
          $ref: "#/responses/PreconditionFailed"
        "422":
          $ref: "#/responses/UnprocessableEntity"
        "500":
          $ref: "#/responses/ServerError"
  ? /ppm-shipments/{ppmShipmentId}/pro-gear-weight-tickets/{proGearWeightTicketId}
  : parameters:
      - $ref: "parameters/ppmShipmentId.yaml"
      - $ref: "parameters/proGearWeightTicketId.yaml"
    patch:
      summary: Updates a pro-gear weight ticket
      description: |
        Updates a PPM shipment's pro-gear weight ticket with new information. Only some of the fields are editable
        because some have to be set by the customer, e.g. the description.
      operationId: updateProGearWeightTicket
      tags:
        - ppm
      consumes:
        - application/json
      produces:
        - application/json
      parameters:
        - $ref: "parameters/ifMatch.yaml"
        - in: body
          name: updateProGearWeightTicket
          required: true
          schema:
            $ref: "#/definitions/UpdateProGearWeightTicket"
      responses:
        "200":
          description: returns an updated pro-gear weight ticket object
          schema:
            $ref: "definitions/ProGearWeightTicket.yaml"
        "400":
          $ref: "#/responses/InvalidRequest"
        "401":
          $ref: "#/responses/PermissionDenied"
        "403":
          $ref: "#/responses/PermissionDenied"
        "404":
          $ref: "#/responses/NotFound"
        "412":
          $ref: "#/responses/PreconditionFailed"
        "422":
          $ref: "#/responses/UnprocessableEntity"
        "500":
          $ref: "#/responses/ServerError"
  /ppm-shipments/{ppmShipmentId}/aoa-packet:
    parameters:
      - description: the id for the ppmshipment with aoa to be downloaded
        in: path
        name: ppmShipmentId
        required: true
        type: string
    get:
      summary: Downloads AOA Packet form PPMShipment as a PDF
      description: |
        ### Functionality
        This endpoint downloads all uploaded move order documentation combined with the Shipment Summary Worksheet into a single PDF.
        ### Errors
        * The PPMShipment must have requested an AOA.
        * The PPMShipment AOA Request must have been approved.
      operationId: showAOAPacket
      tags:
        - ppm
      produces:
        - application/pdf
      responses:
        "200":
          headers:
            Content-Disposition:
              type: string
              description: File name to download
          description: AOA PDF
          schema:
            format: binary
            type: file
        "400":
          $ref: "#/responses/InvalidRequest"
        "403":
          $ref: "#/responses/PermissionDenied"
        "404":
          $ref: "#/responses/NotFound"
        "422":
          $ref: "#/responses/UnprocessableEntity"
        "500":
          $ref: "#/responses/ServerError"
  /ppm-shipments/{ppmShipmentId}/finish-document-review:
    parameters:
      - $ref: "parameters/ppmShipmentId.yaml"
    patch:
      summary: Updates a PPM shipment's status after document review
      description: |
        Updates a PPM shipment's status once documents have been reviewed. Status is updated depending on whether any documents have been rejected.
      operationId: finishDocumentReview
      tags:
        - ppm
      consumes:
        - application/json
      produces:
        - application/json
      parameters:
        - in: header
          name: If-Match
          type: string
          required: true
      responses:
        "200":
          description: Successfully finished document review
          schema:
            $ref: "definitions/PPMShipment.yaml"
        "400":
          $ref: "#/responses/InvalidRequest"
        "401":
          $ref: "#/responses/PermissionDenied"
        "403":
          $ref: "#/responses/PermissionDenied"
        "404":
          $ref: "#/responses/NotFound"
        "409":
          $ref: "#/responses/Conflict"
        "412":
          $ref: "#/responses/PreconditionFailed"
        "422":
          $ref: "#/responses/UnprocessableEntity"
        "500":
          $ref: "#/responses/ServerError"
      x-permissions:
        - update.shipment
  /ppm-shipments/{ppmShipmentId}/closeout:
    parameters:
      - $ref: "parameters/ppmShipmentId.yaml"
    get:
      summary: Get the closeout calcuations for the specified PPM shipment
      description: |
        Retrieves the closeout calculations for the specified PPM shipment.
      operationId: getPPMCloseout
      tags:
        - ppm
      produces:
        - application/json
      responses:
        "200":
          description: Returns closeout for the specified PPM shipment.
          schema:
<<<<<<< HEAD
            $ref: 'definitions/PPMCloseout.yaml'
        '400':
          $ref: '#/responses/InvalidRequest'
        '403':
          $ref: '#/responses/PermissionDenied'
        '404':
          $ref: '#/responses/NotFound'
        '422':
          $ref: '#/responses/UnprocessableEntity'
        '500':
          $ref: '#/responses/ServerError'
=======
            $ref: "definitions/PPMCloseout.yaml"
        "400":
          $ref: "#/responses/InvalidRequest"
        "403":
          $ref: "#/responses/PermissionDenied"
        "404":
          $ref: "#/responses/NotFound"
        "422":
          $ref: "#/responses/UnprocessableEntity"
        "500":
          $ref: "#/responses/ServerError"
>>>>>>> 7a08c12f
  /ppm-shipments/{ppmShipmentId}/payment-packet:
    get:
      summary: Returns PPM payment packet
      description: Generates a PDF containing all user uploaded documentations for PPM. Contains SSW form, orders, weight and expense documentations.
      operationId: showPaymentPacket
      tags:
        - ppm
      parameters:
        - in: path
          name: ppmShipmentId
          type: string
          format: uuid
          required: true
          description: UUID of the ppmShipment
      produces:
        - application/pdf
      responses:
<<<<<<< HEAD
        '200':
=======
        "200":
>>>>>>> 7a08c12f
          headers:
            Content-Disposition:
              type: string
              description: File name to download
          description: PPM Payment Packet PDF
          schema:
            format: binary
            type: file
<<<<<<< HEAD
        '400':
          description: invalid request
        '401':
          description: request requires user authentication
        '403':
          description: user is not authorized
        '404':
          description: ppm not found
        '500':
          description: internal server error
  '/move_task_orders/{moveTaskOrderID}/mto_shipments/{shipmentID}/mto-agents':
=======
        "400":
          description: invalid request
        "401":
          description: request requires user authentication
        "403":
          description: user is not authorized
        "404":
          description: ppm not found
        "500":
          description: internal server error
  "/move_task_orders/{moveTaskOrderID}/mto_shipments/{shipmentID}/mto-agents":
>>>>>>> 7a08c12f
    parameters:
      - description: ID of move task order
        in: path
        name: moveTaskOrderID
        required: true
        format: uuid
        type: string
      - description: ID of the shipment
        in: path
        name: shipmentID
        required: true
        format: uuid
        type: string
    get:
      produces:
        - application/json
      parameters: []
      responses:
        "200":
          description: Successfully retrieved all agents for a move task order
          schema:
            $ref: "definitions/MTOAgents.yaml"
        "404":
          $ref: "#/responses/NotFound"
        "422":
          $ref: "#/responses/UnprocessableEntity"
        "500":
          $ref: "#/responses/ServerError"
      tags:
        - mtoAgent
      description: Fetches a list of agents associated with a move task order.
      operationId: fetchMTOAgentList
      summary: Fetch move task order agents.
  "/move-task-orders/{moveTaskOrderID}/service-items/{mtoServiceItemID}":
    parameters:
      - description: ID of move to use
        in: path
        name: moveTaskOrderID
        required: true
        type: string
      - description: ID of line item to use
        in: path
        name: mtoServiceItemID
        required: true
        type: string
    get:
      produces:
        - application/json
      parameters: []
      responses:
        "200":
          description: Successfully retrieved a line item for a move task order by ID
          schema:
            $ref: "definitions/MTOServiceItemSingle.yaml"
        "400":
          $ref: "#/responses/InvalidRequest"
        "401":
          $ref: "#/responses/PermissionDenied"
        "403":
          $ref: "#/responses/PermissionDenied"
        "404":
          $ref: "#/responses/NotFound"
        "500":
          $ref: "#/responses/ServerError"
      tags:
        - mtoServiceItem
      description: Gets a line item by ID for a move by ID
      operationId: getMTOServiceItem
      summary: Gets a line item by ID for a move by ID
  "/move-task-orders/{moveTaskOrderID}/service-items/{mtoServiceItemID}/status":
    parameters:
      - description: ID of move to use
        in: path
        name: moveTaskOrderID
        required: true
        type: string
      - description: ID of line item to use
        in: path
        name: mtoServiceItemID
        required: true
        type: string
    patch:
      consumes:
        - application/json
      produces:
        - application/json
      parameters:
        - in: body
          name: body
          required: true
          schema:
            $ref: "#/definitions/PatchMTOServiceItemStatusPayload"
        - in: header
          name: If-Match
          type: string
          required: true
      responses:
        "200":
          description: >-
            Successfully updated status for a line item for a move task order by
            ID
          schema:
            $ref: "definitions/MTOServiceItem.yaml"
        "400":
          $ref: "#/responses/InvalidRequest"
        "401":
          $ref: "#/responses/PermissionDenied"
        "403":
          $ref: "#/responses/PermissionDenied"
        "404":
          $ref: "#/responses/NotFound"
        "412":
          $ref: "#/responses/PreconditionFailed"
        "422":
          $ref: "#/responses/UnprocessableEntity"
        "500":
          $ref: "#/responses/ServerError"
      tags:
        - mtoServiceItem
      description: Changes the status of a line item for a move by ID
      operationId: updateMTOServiceItemStatus
      summary: Change the status of a line item for a move by ID
      x-permissions:
        - update.MTOServiceItem
  "/service-item/{mtoServiceItemID}/entry-date-update":
    parameters:
      - description: ID of the service item
        in: path
        name: mtoServiceItemID
        required: true
        type: string
    patch:
      consumes:
        - application/json
      produces:
        - application/json
      parameters:
        - in: body
          name: body
          required: true
          schema:
            $ref: "definitions/ServiceItemSitEntryDate.yaml"
      responses:
        "200":
          description: Successfully updated SIT entry date
          schema:
            $ref: "definitions/MTOServiceItemSingle.yaml"
        "400":
          $ref: "#/responses/InvalidRequest"
        "401":
          $ref: "#/responses/PermissionDenied"
        "403":
          $ref: "#/responses/PermissionDenied"
        "404":
          $ref: "#/responses/NotFound"
        "412":
          $ref: "#/responses/PreconditionFailed"
        "422":
          $ref: "#/responses/UnprocessableEntity"
        "500":
          $ref: "#/responses/ServerError"
      tags:
        - mtoServiceItem
      description: Locates the service item in the database and updates the SIT entry date for the selected service item and returns the service item
      operationId: updateServiceItemSitEntryDate
      summary: Updates a service item's SIT entry date by ID
  "/move-task-orders/{moveTaskOrderID}/status":
    patch:
      consumes:
        - application/json
      produces:
        - application/json
      parameters:
        - description: ID of move to use
          in: path
          name: moveTaskOrderID
          required: true
          type: string
        - in: header
          name: If-Match
          type: string
          required: true
        - in: body
          name: serviceItemCodes
          schema:
            $ref: "#/definitions/MTOApprovalServiceItemCodes"
          required: true
      responses:
        "200":
          description: Successfully updated move task order status
          schema:
            $ref: "#/definitions/Move"
        "400":
          $ref: "#/responses/InvalidRequest"
        "401":
          $ref: "#/responses/PermissionDenied"
        "403":
          $ref: "#/responses/PermissionDenied"
        "404":
          $ref: "#/responses/NotFound"
        "409":
          $ref: "#/responses/Conflict"
        "412":
          $ref: "#/responses/PreconditionFailed"
        "422":
          $ref: "#/responses/UnprocessableEntity"
        "500":
          $ref: "#/responses/ServerError"
      tags:
        - moveTaskOrder
      description: Changes move task order status to make it available to prime
      operationId: updateMoveTaskOrderStatus
      summary: Change the status of a move task order to make it available to prime
      x-permissions:
        - update.move
        - create.serviceItem
  "/move-task-orders/{moveTaskOrderID}/status/service-counseling-completed":
    patch:
      consumes:
        - application/json
      produces:
        - application/json
      parameters:
        - description: ID of move to use
          in: path
          name: moveTaskOrderID
          required: true
          type: string
        - in: header
          name: If-Match
          type: string
          required: true
      responses:
        "200":
          description: Successfully updated move task order status
          schema:
            $ref: "#/definitions/Move"
        "400":
          $ref: "#/responses/InvalidRequest"
        "401":
          $ref: "#/responses/PermissionDenied"
        "403":
          $ref: "#/responses/PermissionDenied"
        "404":
          $ref: "#/responses/NotFound"
        "409":
          $ref: "#/responses/Conflict"
        "412":
          $ref: "#/responses/PreconditionFailed"
        "422":
          $ref: "#/responses/UnprocessableEntity"
        "500":
          $ref: "#/responses/ServerError"
      tags:
        - moveTaskOrder
      description: Changes move (move task order) status to service counseling completed
      operationId: updateMTOStatusServiceCounselingCompleted
      summary: Changes move (move task order) status to service counseling completed
  ? "/move-task-orders/{moveTaskOrderID}/payment-service-items/{paymentServiceItemID}/status"
  : parameters:
      - description: ID of move to use
        in: path
        name: moveTaskOrderID
        required: true
        type: string
      - description: ID of payment service item to use
        in: path
        name: paymentServiceItemID
        required: true
        type: string
    patch:
      consumes:
        - application/json
      produces:
        - application/json
      parameters:
        - in: body
          name: body
          required: true
          schema:
            $ref: "#/definitions/PaymentServiceItem"
        - in: header
          name: If-Match
          type: string
          required: true
      responses:
        "200":
          description: >-
            Successfully updated status for a line item for a move task order by
            ID
          schema:
            $ref: "#/definitions/PaymentServiceItem"
        "400":
          $ref: "#/responses/InvalidRequest"
        "401":
          $ref: "#/responses/PermissionDenied"
        "403":
          $ref: "#/responses/PermissionDenied"
        "404":
          $ref: "#/responses/NotFound"
        "412":
          $ref: "#/responses/PreconditionFailed"
        "422":
          $ref: "#/responses/UnprocessableEntity"
        "500":
          $ref: "#/responses/ServerError"
      tags:
        - paymentServiceItem
      description: Changes the status of a line item for a move by ID
      operationId: updatePaymentServiceItemStatus
      summary: Change the status of a payment service item for a move by ID
      x-permissions:
        - update.paymentServiceItemStatus
  "/move-task-orders/{moveTaskOrderID}/billable-weights-reviewed-at":
    patch:
      consumes:
        - application/json
      produces:
        - application/json
      parameters:
        - description: ID of move to use
          in: path
          name: moveTaskOrderID
          required: true
          type: string
        - in: header
          name: If-Match
          type: string
          required: true
      responses:
        "200":
          description: Successfully updated move task order billableWeightsReviewedAt field
          schema:
            $ref: "#/definitions/Move"
        "400":
          $ref: "#/responses/InvalidRequest"
        "401":
          $ref: "#/responses/PermissionDenied"
        "403":
          $ref: "#/responses/PermissionDenied"
        "404":
          $ref: "#/responses/NotFound"
        "409":
          $ref: "#/responses/Conflict"
        "412":
          $ref: "#/responses/PreconditionFailed"
        "422":
          $ref: "#/responses/UnprocessableEntity"
        "500":
          $ref: "#/responses/ServerError"
      tags:
        - moveTaskOrder
      description: Changes move (move task order) billableWeightsReviewedAt field to a timestamp
      operationId: updateMTOReviewedBillableWeightsAt
  "/move-task-orders/{moveTaskOrderID}/tio-remarks":
    patch:
      consumes:
        - application/json
      produces:
        - application/json
      parameters:
        - description: ID of move to use
          in: path
          name: moveTaskOrderID
          required: true
          type: string
        - in: header
          name: If-Match
          type: string
          required: true
        - in: body
          name: body
          required: true
          schema:
            $ref: "#/definitions/Move"
      responses:
        "200":
          description: Successfully updated move task order tioRemarks field
          schema:
            $ref: "#/definitions/Move"
        "400":
          $ref: "#/responses/InvalidRequest"
        "401":
          $ref: "#/responses/PermissionDenied"
        "403":
          $ref: "#/responses/PermissionDenied"
        "404":
          $ref: "#/responses/NotFound"
        "409":
          $ref: "#/responses/Conflict"
        "412":
          $ref: "#/responses/PreconditionFailed"
        "422":
          $ref: "#/responses/UnprocessableEntity"
        "500":
          $ref: "#/responses/ServerError"
      tags:
        - moveTaskOrder
      description: Changes move (move task order) billableWeightsReviewedAt field to a timestamp
      operationId: updateMoveTIORemarks
  "/move-task-orders/{moveTaskOrderID}/entitlements":
    parameters:
      - description: ID of move to use
        in: path
        name: moveTaskOrderID
        required: true
        type: string
    get:
      produces:
        - application/json
      parameters: []
      tags:
        - moveTaskOrder
      responses:
        "200":
          description: Successfully retrieved entitlements
          schema:
            $ref: "#/definitions/Entitlements"
        "400":
          $ref: "#/responses/InvalidRequest"
        "401":
          $ref: "#/responses/PermissionDenied"
        "403":
          $ref: "#/responses/PermissionDenied"
        "404":
          $ref: "#/responses/NotFound"
        "500":
          $ref: "#/responses/ServerError"
      description: Gets entitlements
      operationId: getEntitlements
      summary: Gets entitlements for a move by ID
  "/payment-requests/{paymentRequestID}":
    parameters:
      - description: UUID of payment request
        format: uuid
        in: path
        name: paymentRequestID
        required: true
        type: string
    get:
      produces:
        - application/json
      parameters: []
      responses:
        "200":
          description: fetched instance of payment request
          schema:
            $ref: "#/definitions/PaymentRequest"
        "400":
          $ref: "#/responses/InvalidRequest"
        "401":
          $ref: "#/responses/PermissionDenied"
        "403":
          $ref: "#/responses/PermissionDenied"
        "404":
          $ref: "#/responses/NotFound"
        "500":
          $ref: "#/responses/ServerError"
      tags:
        - paymentRequests
      description: Fetches an instance of a payment request by id
      operationId: getPaymentRequest
      summary: Fetches a payment request by id
      x-permissions:
        - read.paymentRequest
  "/moves/{locator}/closeout-office":
    parameters:
      - description: move code to identify a move to update the PPM shipment's closeout office for Army and Air Force service members
        format: string
        in: path
        name: locator
        required: true
        type: string
    patch:
      description: Sets the transportation office closeout location for where the Move's PPM Shipment documentation will be reviewed by
      tags:
        - move
      operationId: updateCloseoutOffice
      x-permissions:
        - update.closeoutOffice
      summary: Updates a Move's PPM closeout office for Army and Air Force customers
      produces:
        - application/json
      consumes:
        - application/json
      parameters:
        - in: body
          name: body
          schema:
            properties:
              closeoutOfficeId:
                type: string
                format: uuid
            required:
              - closeoutOfficeId
        - in: header
          name: If-Match
          type: string
          required: true
      responses:
        "200":
          description: Successfully set the closeout office for the move
          schema:
            $ref: "#/definitions/Move"
        "400":
          $ref: "#/responses/InvalidRequest"
        "401":
          $ref: "#/responses/PermissionDenied"
        "403":
          $ref: "#/responses/PermissionDenied"
        "404":
          $ref: "#/responses/NotFound"
        "412":
          $ref: "#/responses/PreconditionFailed"
        "422":
          $ref: "#/responses/UnprocessableEntity"
        "500":
          $ref: "#/responses/ServerError"
  "/moves/{locator}/customer-support-remarks":
    parameters:
      - description: move code to identify a move for customer support remarks
        format: string
        in: path
        name: locator
        required: true
        type: string
    post:
      produces:
        - application/json
      consumes:
        - application/json
      parameters:
        - in: body
          name: body
          schema:
            $ref: "#/definitions/CreateCustomerSupportRemark"
      responses:
        "200":
          description: Successfully created customer support remark
          schema:
            $ref: "definitions/CustomerSupportRemark.yaml"
        "400":
          $ref: "#/responses/InvalidRequest"
        "404":
          $ref: "#/responses/NotFound"
        "422":
          $ref: "#/responses/UnprocessableEntity"
        "500":
          $ref: "#/responses/ServerError"
      tags:
        - customerSupportRemarks
      description: Creates a customer support remark for a move
      operationId: createCustomerSupportRemarkForMove
      summary: Creates a customer support remark for a move
    get:
      produces:
        - application/json
      parameters: []
      responses:
        "200":
          description: Successfully retrieved all line items for a move task order
          schema:
            $ref: "definitions/CustomerSupportRemarks.yaml"
        "403":
          $ref: "#/responses/PermissionDenied"
        "404":
          $ref: "#/responses/NotFound"
        "422":
          $ref: "#/responses/UnprocessableEntity"
        "500":
          $ref: "#/responses/ServerError"
      tags:
        - customerSupportRemarks
      description: Fetches customer support remarks for a move
      operationId: getCustomerSupportRemarksForMove
      summary: Fetches customer support remarks using the move code (locator).
  "/customer-support-remarks/{customerSupportRemarkID}":
    parameters:
      - in: path
        description: the customer support remark ID to be modified
        name: customerSupportRemarkID
        required: true
        type: string
        format: uuid
    patch:
      tags:
        - customerSupportRemarks
      description: Updates a customer support remark for a move
      operationId: updateCustomerSupportRemarkForMove
      summary: Updates a customer support remark for a move
      consumes:
        - application/json
      produces:
        - application/json
      parameters:
        - in: body
          name: body
          required: true
          schema:
            $ref: "#/definitions/UpdateCustomerSupportRemarkPayload"
      responses:
        "200":
          description: Successfully updated customer support remark
          schema:
            $ref: "definitions/CustomerSupportRemark.yaml"
        "400":
          $ref: "#/responses/InvalidRequest"
        "403":
          $ref: "#/responses/PermissionDenied"
        "404":
          $ref: "#/responses/NotFound"
        "422":
          $ref: "#/responses/UnprocessableEntity"
        "500":
          $ref: "#/responses/ServerError"
    delete:
      summary: Soft deletes a customer support remark by ID
      description: Soft deletes a customer support remark by ID
      operationId: deleteCustomerSupportRemark
      tags:
        - customerSupportRemarks
      produces:
        - application/json
      responses:
        "204":
          description: Successfully soft deleted the shipment
        "400":
          $ref: "#/responses/InvalidRequest"
        "403":
          $ref: "#/responses/PermissionDenied"
        "404":
          $ref: "#/responses/NotFound"
        "409":
          $ref: "#/responses/Conflict"
        "422":
          $ref: "#/responses/UnprocessableEntity"
        "500":
          $ref: "#/responses/ServerError"
  "/moves/{locator}/evaluation-reports":
    parameters:
      - in: path
        name: locator
        required: true
        type: string
    post:
      produces:
        - application/json
      consumes:
        - application/json
      parameters:
        - in: body
          name: body
          schema:
            $ref: "#/definitions/CreateEvaluationReport"
      responses:
        "200":
          description: Successfully created evaluation report
          schema:
            $ref: "#/definitions/EvaluationReport"
        "400":
          $ref: "#/responses/InvalidRequest"
        "404":
          $ref: "#/responses/NotFound"
        "422":
          $ref: "#/responses/UnprocessableEntity"
        "500":
          $ref: "#/responses/ServerError"
      x-permissions:
        - create.evaluationReport
      tags:
        - evaluationReports
      description: Creates an evaluation report
      operationId: createEvaluationReport
      summary: Creates an evaluation report
  "/evaluation-reports/{reportID}/download":
    parameters:
      - in: path
        description: the evaluation report ID to be downloaded
        name: reportID
        required: true
        type: string
        format: uuid
    get:
      summary: Downloads an evaluation report as a PDF
      description: Downloads an evaluation report as a PDF
      operationId: downloadEvaluationReport
      tags:
        - evaluationReports
      produces:
        - application/pdf
      responses:
        "200":
          headers:
            Content-Disposition:
              type: string
              description: File name to download
          description: Evaluation report PDF
          schema:
            format: binary
            type: file
        "403":
          $ref: "#/responses/PermissionDenied"
        "404":
          $ref: "#/responses/NotFound"
        "500":
          $ref: "#/responses/ServerError"
  "/evaluation-reports/{reportID}":
    parameters:
      - in: path
        description: the evaluation report ID to be modified
        name: reportID
        required: true
        type: string
        format: uuid
    get:
      summary: Gets an evaluation report by ID
      description: Gets an evaluation report by ID
      operationId: getEvaluationReport
      tags:
        - evaluationReports
      produces:
        - application/json
      responses:
        "200":
          description: Successfully got the report
          schema:
            $ref: "#/definitions/EvaluationReport"
        "400":
          $ref: "#/responses/InvalidRequest"
        "403":
          $ref: "#/responses/PermissionDenied"
        "404":
          $ref: "#/responses/NotFound"
        "500":
          $ref: "#/responses/ServerError"
    delete:
      summary: Deletes an evaluation report by ID
      description: Deletes an evaluation report by ID
      operationId: deleteEvaluationReport
      x-permissions:
        - delete.evaluationReport
      tags:
        - evaluationReports
      produces:
        - application/json
      responses:
        "204":
          description: Successfully deleted the report
        "400":
          $ref: "#/responses/InvalidRequest"
        "403":
          $ref: "#/responses/PermissionDenied"
        "404":
          $ref: "#/responses/NotFound"
        "409":
          $ref: "#/responses/Conflict"
        "422":
          $ref: "#/responses/UnprocessableEntity"
        "500":
          $ref: "#/responses/ServerError"
    put:
      summary: Saves an evaluation report as a draft
      description: Saves an evaluation report as a draft
      operationId: saveEvaluationReport
      x-permissions:
        - update.evaluationReport
      tags:
        - evaluationReports
      produces:
        - application/json
      consumes:
        - application/json
      parameters:
        - in: body
          name: body
          schema:
            $ref: "#/definitions/EvaluationReport"
        - in: header
          name: If-Match
          type: string
          required: true
          description: >
            Optimistic locking is implemented via the `If-Match` header. If the ETag header does not match
            the value of the resource on the server, the server rejects the change with a `412 Precondition Failed` error.
      responses:
        "204":
          description: Successfully saved the report
        "400":
          $ref: "#/responses/InvalidRequest"
        "403":
          $ref: "#/responses/PermissionDenied"
        "404":
          $ref: "#/responses/NotFound"
        "409":
          $ref: "#/responses/Conflict"
        "412":
          $ref: "#/responses/PreconditionFailed"
        "422":
          $ref: "#/responses/UnprocessableEntity"
        "500":
          $ref: "#/responses/ServerError"
  "/evaluation-reports/{reportID}/submit":
    parameters:
      - in: path
        description: the evaluation report ID to be modified
        name: reportID
        required: true
        type: string
        format: uuid
    post:
      summary: Submits an evaluation report
      description: Submits an evaluation report
      operationId: submitEvaluationReport
      tags:
        - evaluationReports
      produces:
        - application/json
      parameters:
        - in: header
          name: If-Match
          type: string
          required: true
          description: >
            Optimistic locking is implemented via the `If-Match` header. If the ETag header does not match
            the value of the resource on the server, the server rejects the change with a `412 Precondition Failed` error.
      responses:
        "204":
          description: Successfully submitted an evaluation report with the provided ID
        "403":
          $ref: "#/responses/PermissionDenied"
        "404":
          $ref: "#/responses/NotFound"
        "412":
          $ref: "#/responses/PreconditionFailed"
        "422":
          $ref: "#/responses/UnprocessableEntity"
        "500":
          $ref: "#/responses/ServerError"
      x-permissions:
        - update.evaluationReport
  "/pws-violations":
    get:
      summary: Fetch the possible PWS violations for an evaluation report
      description: Fetch the possible PWS violations for an evaluation report
      operationId: getPWSViolations
      tags:
        - pwsViolations
      produces:
        - application/json
      responses:
        "200":
          description: Successfully retrieved the PWS violations
          schema:
            $ref: "#/definitions/PWSViolations"
        "400":
          $ref: "#/responses/InvalidRequest"
        "403":
          $ref: "#/responses/PermissionDenied"
        "404":
          $ref: "#/responses/NotFound"
        "500":
          $ref: "#/responses/ServerError"
  "/report-violations/{reportID}":
    parameters:
      - in: path
        description: the evaluation report ID that has associated violations
        name: reportID
        required: true
        type: string
        format: uuid
    get:
      summary: Fetch the report violations for an evaluation report
      description: Fetch the report violations for an evaluation report
      operationId: getReportViolationsByReportID
      tags:
        - reportViolations
      produces:
        - application/json
      responses:
        "200":
          description: Successfully retrieved the report violations
          schema:
            $ref: "#/definitions/ReportViolations"
        "400":
          $ref: "#/responses/InvalidRequest"
        "403":
          $ref: "#/responses/PermissionDenied"
        "404":
          $ref: "#/responses/NotFound"
        "500":
          $ref: "#/responses/ServerError"
    post:
      summary: Associate violations with an evaluation report
      description: >-
        Associate violations with an evaluation report. This will overwrite any
        existing report-violations associations for the report and replace them
        with the newly provided ones.  An empty array will remove all violation
        associations for a given report.
      operationId: associateReportViolations
      tags:
        - reportViolations
      produces:
        - application/json
      consumes:
        - application/json
      parameters:
        - in: body
          name: body
          schema:
            $ref: "#/definitions/AssociateReportViolations"
      responses:
        "204":
          description: Successfully saved the report violations
        "400":
          $ref: "#/responses/InvalidRequest"
        "403":
          $ref: "#/responses/PermissionDenied"
        "404":
          $ref: "#/responses/NotFound"
        "409":
          $ref: "#/responses/Conflict"
        "422":
          $ref: "#/responses/UnprocessableEntity"
        "500":
          $ref: "#/responses/ServerError"
      x-permissions:
        - create.reportViolation
  "/moves/{locator}/payment-requests":
    parameters:
      - description: move code to identify a move for payment requests
        format: string
        in: path
        name: locator
        required: true
        type: string
    get:
      produces:
        - application/json
      parameters: []
      responses:
        "200":
          description: Successfully retrieved all line items for a move task order
          schema:
            $ref: "#/definitions/PaymentRequests"
        "403":
          $ref: "#/responses/PermissionDenied"
        "404":
          $ref: "#/responses/NotFound"
        "422":
          $ref: "#/responses/UnprocessableEntity"
        "500":
          $ref: "#/responses/ServerError"
      tags:
        - paymentRequests
      description: Fetches payment requests for a move
      operationId: getPaymentRequestsForMove
      summary: Fetches payment requests using the move code (locator).
      x-permissions:
        - read.paymentRequest
  "/moves/{moveID}/financial-review-flag":
    parameters:
      - description: ID of move to flag
        in: path
        name: moveID
        required: true
        type: string
        format: uuid
    post:
      summary: Flags a move for financial office review
      description: This sets a flag which indicates that the move should be reviewed by a fincancial office. For example, if the origin or destination address of a shipment is far from the duty location and may incur excess costs to the customer.
      operationId: setFinancialReviewFlag
      tags:
        - move
      consumes:
        - application/json
      produces:
        - application/json
      parameters:
        - in: header
          name: If-Match
          type: string
        - in: body
          name: body
          schema:
            required:
              - flagForReview
            properties:
              remarks:
                description: explanation of why the move is being flagged for financial review
                example: this address is way too far away
                type: string
                x-nullable: true
              flagForReview:
                description: boolean value representing whether we should flag a move for financial review
                example: false
                type: boolean
      responses:
        "200":
          description: updated Move
          schema:
            $ref: "#/definitions/Move"
        "403":
          $ref: "#/responses/PermissionDenied"
        "404":
          $ref: "#/responses/NotFound"
        "412":
          $ref: "#/responses/PreconditionFailed"
        "422":
          $ref: "#/responses/UnprocessableEntity"
        "500":
          $ref: "#/responses/ServerError"
      x-permissions:
        - update.financialReviewFlag
  "/payment-requests/{paymentRequestID}/shipments-payment-sit-balance":
    parameters:
      - description: payment request ID of the payment request with SIT service items being reviewed
        name: paymentRequestID
        type: string
        format: uuid
        in: path
        required: true
    get:
      produces:
        - application/json
      parameters: []
      responses:
        "200":
          description: Successfully retrieved shipments and their SIT days balance from all payment requests on the move
          schema:
            $ref: "#/definitions/ShipmentsPaymentSITBalance"
        "403":
          $ref: "#/responses/PermissionDenied"
        "404":
          $ref: "#/responses/NotFound"
        "422":
          $ref: "#/responses/UnprocessableEntity"
        "500":
          $ref: "#/responses/ServerError"
      tags:
        - paymentRequests
      description: Returns all shipment payment request SIT usage to support partial SIT invoicing
      operationId: getShipmentsPaymentSITBalance
      summary: Returns all shipment payment request SIT usage to support partial SIT invoicing
      x-permissions:
        - read.shipmentsPaymentSITBalance
  "/payment-requests/{paymentRequestID}/status":
    patch:
      consumes:
        - application/json
      produces:
        - application/json
      parameters:
        - description: UUID of payment request
          format: uuid
          in: path
          name: paymentRequestID
          required: true
          type: string
        - in: body
          name: body
          required: true
          schema:
            $ref: "#/definitions/UpdatePaymentRequestStatusPayload"
        - in: header
          name: If-Match
          type: string
          required: true
      responses:
        "200":
          description: updated payment request
          schema:
            $ref: "#/definitions/PaymentRequest"
        "400":
          $ref: "#/responses/InvalidRequest"
        "401":
          $ref: "#/responses/PermissionDenied"
        "403":
          $ref: "#/responses/PermissionDenied"
        "404":
          $ref: "#/responses/NotFound"
        "412":
          $ref: "#/responses/PreconditionFailed"
        "422":
          $ref: "#/responses/UnprocessableEntity"
        "500":
          $ref: "#/responses/ServerError"
      tags:
        - paymentRequests
      description: Updates status of a payment request by id
      operationId: updatePaymentRequestStatus
      summary: Updates status of a payment request by id
      x-permissions:
        - update.paymentRequest
  /documents/{documentId}:
    get:
      summary: Returns a document
      description: Returns a document and its uploads
      operationId: getDocument
      tags:
        - ghcDocuments
      parameters:
        - in: path
          name: documentId
          type: string
          format: uuid
          required: true
          description: UUID of the document to return
      responses:
        "200":
          description: the requested document
          schema:
            $ref: "definitions/Document.yaml"
        "400":
          $ref: "#/responses/InvalidRequest"
        "401":
          $ref: "#/responses/PermissionDenied"
        "403":
          $ref: "#/responses/PermissionDenied"
        "404":
          $ref: "#/responses/NotFound"
        "412":
          $ref: "#/responses/PreconditionFailed"
        "422":
          $ref: "#/responses/UnprocessableEntity"
        "500":
          $ref: "#/responses/ServerError"
  /queues/counseling:
    get:
      produces:
        - application/json
      summary: Gets queued list of all customer moves needing services counseling by GBLOC origin
      description: >
        An office services counselor user will be assigned a transportation office that will determine which moves are displayed in their queue based on the origin duty location.  GHC moves will show up here onced they have reached the NEEDS SERVICE COUNSELING status after submission from a customer or created on a customer's behalf.
      operationId: getServicesCounselingQueue
      tags:
        - queues
      parameters:
        - in: query
          name: page
          type: integer
          description: requested page number of paginated move results
        - in: query
          name: perPage
          type: integer
          description: maximum number of moves to show on each page of paginated results
        - in: query
          name: sort
          type: string
          enum:
            [
              lastName,
              dodID,
              branch,
              locator,
              status,
              requestedMoveDate,
              submittedAt,
              originGBLOC,
              originDutyLocation,
              destinationDutyLocation,
              ppmType,
              closeoutInitiated,
              closeoutLocation,
            ]
          description: field that results should be sorted by
        - in: query
          name: order
          type: string
          enum: [asc, desc]
          description: direction of sort order if applied
        - in: query
          name: branch
          type: string
          description: filters by the branch of the move's service member
        - in: query
          name: locator
          type: string
          description: filters to match the unique move code locator
        - in: query
          name: lastName
          type: string
          description: filters using a prefix match on the service member's last name
        - in: query
          name: dodID
          type: string
          description: filters to match the unique service member's DoD ID
        - in: query
          name: requestedMoveDate
          type: string
          description: filters the requested pickup date of a shipment on the move
        - in: query
          name: submittedAt
          type: string
          format: date-time
          description: Start of the submitted at date in the user's local time zone converted to UTC
        - in: query
          name: originGBLOC
          type: string
          description: filters the GBLOC of the service member's origin duty location
        - in: query
          name: originDutyLocation
          type: string
          description: filters the name of the origin duty location on the orders
        - in: query
          name: destinationDutyLocation
          type: string
          description: filters the name of the destination duty location on the orders
        - in: query
          name: status
          type: array
          description: filters the status of the move
          uniqueItems: true
          items:
            type: string
            enum:
              - NEEDS SERVICE COUNSELING
              - SERVICE COUNSELING COMPLETED
        - in: query
          name: needsPPMCloseout
          type: boolean
          description: Only used for Services Counseling queue. If true, show PPM moves that are ready for closeout. Otherwise, show all other moves.
        - in: query
          name: ppmType
          type: string
          enum:
            - FULL
            - PARTIAL
          description: filters PPM type
        - in: query
          name: closeoutInitiated
          type: string
          format: date-time
          description: Latest date that closeout was initiated on a PPM on the move
        - in: query
          name: closeoutLocation
          type: string
          description: closeout location
        - in: query
          name: orderType
          type: string
          description: order type
      responses:
        "200":
          description: Successfully returned all moves matching the criteria
          schema:
            $ref: "#/definitions/QueueMovesResult"
        "403":
          $ref: "#/responses/PermissionDenied"
        "500":
          $ref: "#/responses/ServerError"
  /queues/prime-moves:
    get:
      summary: getPrimeMovesQueue
      description: |
        Gets all moves that have been reviewed and approved by the TOO. The `since` parameter can be used to filter this
        list down to only the moves that have been updated since the provided timestamp. A move will be considered
        updated if the `updatedAt` timestamp on the move or on its orders, shipments, service items, or payment
        requests, is later than the provided date and time.

        **WIP**: Include what causes moves to leave this list. Currently, once the `availableToPrimeAt` timestamp has
        been set, that move will always appear in this list.
      operationId: listPrimeMoves
      tags:
        - queues
      produces:
        - application/json
      parameters:
        - in: query
          name: since
          type: string
          format: date-time
          description: Only return moves updated since this time. Formatted like "2021-07-23T18:30:47.116Z"
        - in: query
          name: page
          type: integer
          description: requested page of results
        - in: query
          name: perPage
          type: integer
          description: results per page
        - in: query
          name: id
          type: string
        - in: query
          name: moveCode
          type: string
        - in: query
          name: orderType
          type: string
          description: order type
      responses:
        "200":
          description: Successfully retrieved moves. A successful fetch might still return zero moves.
          schema:
            $ref: "#/definitions/ListPrimeMovesResult"
        "403":
          $ref: "#/responses/PermissionDenied"
        "500":
          $ref: "#/responses/ServerError"
  /queues/moves:
    get:
      produces:
        - application/json
      summary: Gets queued list of all customer moves by GBLOC origin
      description: >
        An office TOO user will be assigned a transportation office that will determine which moves are displayed in their queue based on the origin duty location.  GHC moves will show up here onced they have reached the submitted status sent by the customer and have move task orders, shipments, and service items to approve.
      operationId: getMovesQueue
      tags:
        - queues
      parameters:
        - in: query
          name: page
          type: integer
          description: requested page of results
        - in: query
          name: perPage
          type: integer
          description: results per page
        - in: query
          name: sort
          type: string
          enum:
            [
              lastName,
              dodID,
              branch,
              locator,
              status,
              originDutyLocation,
              destinationDutyLocation,
              requestedMoveDate,
              appearedInTooAt,
            ]
          description: field that results should be sorted by
        - in: query
          name: order
          type: string
          enum: [asc, desc]
          description: direction of sort order if applied
        - in: query
          name: branch
          type: string
        - in: query
          name: locator
          type: string
        - in: query
          name: lastName
          type: string
        - in: query
          name: dodID
          type: string
        - in: query
          name: originDutyLocation
          type: string
        - in: query
          name: destinationDutyLocation
          type: string
        - in: query
          name: appearedInTooAt
          type: string
          format: date-time
        - in: query
          name: requestedMoveDate
          type: string
          description: filters the requested pickup date of a shipment on the move
        - in: query
          name: status
          type: array
          description: Filtering for the status.
          uniqueItems: true
          items:
            type: string
            enum:
              - SUBMITTED
              - APPROVALS REQUESTED
              - APPROVED
        - in: query
          name: orderType
          type: string
          description: order type
      responses:
        "200":
          description: Successfully returned all moves matching the criteria
          schema:
            $ref: "#/definitions/QueueMovesResult"
        "403":
          $ref: "#/responses/PermissionDenied"
        "500":
          $ref: "#/responses/ServerError"
      x-permissions:
        - update.move
        - create.serviceItem
  /queues/payment-requests:
    get:
      produces:
        - application/json
      summary: Gets queued list of all payment requests by GBLOC origin
      description: >
        An office TIO user will be assigned a transportation office that will determine which payment requests are displayed in their queue based on the origin duty location.
      operationId: getPaymentRequestsQueue
      tags:
        - queues
      parameters:
        - in: query
          name: sort
          type: string
          enum:
            [
              lastName,
              locator,
              submittedAt,
              branch,
              status,
              dodID,
              age,
              originDutyLocation,
            ]
          description: field that results should be sorted by
        - in: query
          name: order
          type: string
          enum: [asc, desc]
          description: direction of sort order if applied
        - in: query
          name: page
          type: integer
          description: requested page of results
        - in: query
          name: perPage
          type: integer
          description: number of records to include per page
        - in: query
          name: submittedAt
          type: string
          format: date-time
          description: Start of the submitted at date in the user's local time zone converted to UTC
        - in: query
          name: branch
          type: string
        - in: query
          name: locator
          type: string
        - in: query
          name: lastName
          type: string
        - in: query
          name: dodID
          type: string
        - in: query
          name: destinationDutyLocation
          type: string
        - in: query
          name: originDutyLocation
          type: string
        - in: query
          name: status
          type: array
          description: Filtering for the status.
          uniqueItems: true
          items:
            type: string
            enum:
              - Payment requested
              - Reviewed
              - Rejected
              - Paid
              - Deprecated
              - Error
        - in: query
          name: orderType
          type: string
          description: order type
      responses:
        "200":
          description: Successfully returned all moves matching the criteria
          schema:
            $ref: "#/definitions/QueuePaymentRequestsResult"
        "403":
          $ref: "#/responses/PermissionDenied"
        "500":
          $ref: "#/responses/ServerError"
  /moves/search:
    post:
      produces:
        - application/json
      consumes:
        - application/json
      summary: Search moves by locator, DOD ID, or customer name
      description: >
        Search moves by locator, DOD ID, or customer name. Used by QAE and CSR users.
      operationId: searchMoves
      tags:
        - move
      parameters:
        - in: body
          name: body
          schema:
            properties:
              page:
                type: integer
                description: requested page of results
              perPage:
                type: integer
              locator:
                description: Move locator
                type: string
                minLength: 6
                maxLength: 6
                x-nullable: true
              dodID:
                description: DOD ID
                type: string
                minLength: 10
                maxLength: 10
                x-nullable: true
              customerName:
                description: Customer Name
                type: string
                minLength: 1
                x-nullable: true
              status:
                type: array
                description: Filtering for the status.
                uniqueItems: true
                items:
                  type: string
                  enum:
                    - DRAFT
                    - SUBMITTED
                    - APPROVALS REQUESTED
                    - APPROVED
                    - NEEDS SERVICE COUNSELING
                    - SERVICE COUNSELING COMPLETED
              originPostalCode:
                type: string
                x-nullable: true
              destinationPostalCode:
                type: string
                x-nullable: true
              branch:
                type: string
                x-nullable: true
              shipmentsCount:
                type: integer
                x-nullable: true
              pickupDate:
                type: string
                format: date-time
                x-nullable: true
              deliveryDate:
                type: string
                format: date-time
                x-nullable: true
              sort:
                type: string
                x-nullable: true
                enum:
                  [
                    customerName,
                    dodID,
                    branch,
                    locator,
                    status,
                    originPostalCode,
                    destinationPostalCode,
                    shipmentsCount,
                  ]
              order:
                type: string
                x-nullable: true
                enum: [asc, desc]
          description: field that results should be sorted by
      responses:
        "200":
          description: Successfully returned all moves matching the criteria
          schema:
            $ref: "#/definitions/SearchMovesResult"
        "403":
          $ref: "#/responses/PermissionDenied"
        "500":
          $ref: "#/responses/ServerError"
  "/tac/valid":
    get:
      summary: Validation of a TAC value
      description: Returns a boolean based on whether a tac value is valid or not
      operationId: tacValidation
      tags:
        - tac
        - order
      parameters:
        - in: query
          name: tac
          type: string
          required: true
          description: The tac value to validate
      responses:
        "200":
          description: Successfully retrieved validation status
          schema:
            $ref: "#/definitions/TacValid"
        "400":
          $ref: "#/responses/InvalidRequest"
        "401":
          $ref: "#/responses/PermissionDenied"
        "403":
          $ref: "#/responses/PermissionDenied"
        "404":
          $ref: "#/responses/NotFound"
        "500":
          $ref: "#/responses/ServerError"
  /transportation-offices:
    get:
      produces:
        - application/json
      summary: Returns the transportation offices matching the search query
      description: Returns the transportation offices matching the search query
      operationId: getTransportationOffices
      tags:
        - transportationOffice
      parameters:
        - in: query
          name: search
          type: string
          required: true
          minLength: 2
          description: Search string for transportation offices
      responses:
        "200":
          description: Successfully retrieved transportation offices
          schema:
            $ref: "#/definitions/TransportationOffices"
        "400":
          $ref: "#/responses/InvalidRequest"
        "401":
          $ref: "#/responses/PermissionDenied"
        "403":
          $ref: "#/responses/PermissionDenied"
        "404":
          $ref: "#/responses/NotFound"
        "500":
          $ref: "#/responses/ServerError"
definitions:
  ClientError:
    type: object
    properties:
      title:
        type: string
      detail:
        type: string
      instance:
        type: string
        format: uuid
    required:
      - title
      - detail
      - instance
  ValidationError:
    allOf:
      - $ref: "#/definitions/ClientError"
      - type: object
    properties:
      invalid_fields:
        type: object
        additionalProperties:
          type: string
    required:
      - invalid_fields
  BackupContact:
    type: object
    properties:
      name:
        type: string
      email:
        type: string
        format: x-email
        example: backupContact@mail.com
      phone:
        type: string
        format: telephone
        pattern: '^[2-9]\d{2}-\d{3}-\d{4}$'
    required:
      - name
      - email
      - phone
  Contractor:
    properties:
      contractNumber:
        type: string
      id:
        format: uuid
        type: string
      name:
        type: string
      type:
        type: string
  Customer:
    type: object
    properties:
      agency:
        type: string
        title: Agency customer is affilated with
      first_name:
        type: string
        example: John
      last_name:
        type: string
        example: Doe
      phone:
        type: string
        format: telephone
        pattern: '^[2-9]\d{2}-\d{3}-\d{4}$'
        x-nullable: true
      email:
        type: string
        format: x-email
        pattern: '^[a-zA-Z0-9._%+-]+@[a-zA-Z0-9.-]+\.[a-zA-Z]{2,}$'
        x-nullable: true
      suffix:
        type: string
        example: Jr.
        x-nullable: true
      middle_name:
        type: string
        example: David
        x-nullable: true
      current_address:
        $ref: "definitions/Address.yaml"
      backup_contact:
        $ref: "#/definitions/BackupContact"
      id:
        type: string
        format: uuid
        example: c56a4180-65aa-42ec-a945-5fd21dec0538
      dodID:
        type: string
      userID:
        type: string
        format: uuid
        example: c56a4180-65aa-42ec-a945-5fd21dec0538
      eTag:
        type: string
      phoneIsPreferred:
        type: boolean
      emailIsPreferred:
        type: boolean
      secondaryTelephone:
        type: string
        format: telephone
        pattern: '^[2-9]\d{2}-\d{3}-\d{4}$'
        x-nullable: true
      backupAddress:
        $ref: 'definitions/Address.yaml'
  CreatedCustomer:
    type: object
    properties:
      affiliation:
        type: string
        title: Branch of service customer is affilated with
      firstName:
        type: string
        example: John
      lastName:
        type: string
        example: Doe
      telephone:
        type: string
        format: telephone
        pattern: '^[2-9]\d{2}-\d{3}-\d{4}$'
        x-nullable: true
      personalEmail:
        type: string
        format: x-email
        pattern: '^[a-zA-Z0-9._%+-]+@[a-zA-Z0-9.-]+\.[a-zA-Z]{2,}$'
      suffix:
        type: string
        example: Jr.
        x-nullable: true
      middleName:
        type: string
        example: David
        x-nullable: true
      residentialAddress:
        $ref: 'definitions/Address.yaml'
      backupContact:
        $ref: '#/definitions/BackupContact'
      id:
        type: string
        format: uuid
        example: c56a4180-65aa-42ec-a945-5fd21dec0538
      edipi:
        type: string
        x-nullable: true
      userID:
        type: string
        format: uuid
        example: c56a4180-65aa-42ec-a945-5fd21dec0538
      oktaID:
        type: string
      oktaEmail:
        type: string
      phoneIsPreferred:
        type: boolean
      emailIsPreferred:
        type: boolean
      secondaryTelephone:
        type: string
        format: telephone
        pattern: '^[2-9]\d{2}-\d{3}-\d{4}$'
        x-nullable: true
      backupAddress:
        $ref: 'definitions/Address.yaml'
  UpdateCustomerPayload:
    type: object
    properties:
      first_name:
        type: string
        example: John
      last_name:
        type: string
        example: Doe
      phone:
        type: string
        format: telephone
        pattern: '^[2-9]\d{2}-\d{3}-\d{4}$'
        x-nullable: true
      email:
        type: string
        format: x-email
        pattern: '^[a-zA-Z0-9._%+-]+@[a-zA-Z0-9.-]+\.[a-zA-Z]{2,}$'
        x-nullable: true
      suffix:
        type: string
        example: Jr.
        x-nullable: true
      middle_name:
        type: string
        example: David
        x-nullable: true
      current_address:
        allOf:
          - $ref: "definitions/Address.yaml"
      backup_contact:
        $ref: "#/definitions/BackupContact"
      phoneIsPreferred:
        type: boolean
      emailIsPreferred:
        type: boolean
      secondaryTelephone:
        type: string
        format: telephone
        pattern: '^[2-9]\d{2}-\d{3}-\d{4}$'
        x-nullable: true
      backupAddress:
        allOf:
          - $ref: 'definitions/Address.yaml'
  CreateCustomerPayload:
    type: object
    properties:
      affiliation:
        $ref: 'definitions/Affiliation.yaml'
      edipi:
        type: string
        example: John
        x-nullable: true
      firstName:
        type: string
        example: John
      middleName:
        type: string
        example: David
        x-nullable: true
      lastName:
        type: string
        example: Doe
      suffix:
        type: string
        example: Jr.
        x-nullable: true
      telephone:
        type: string
        format: telephone
        pattern: '^[2-9]\d{2}-\d{3}-\d{4}$'
        x-nullable: true
      secondaryTelephone:
        type: string
        format: telephone
        pattern: '^[2-9]\d{2}-\d{3}-\d{4}$'
        x-nullable: true
      personalEmail:
        type: string
        format: x-email
        example: personalEmail@email.com
        pattern: '^[a-zA-Z0-9._%+-]+@[a-zA-Z0-9.-]+\.[a-zA-Z]{2,}$'
      phoneIsPreferred:
        type: boolean
      emailIsPreferred:
        type: boolean
      residentialAddress:
        allOf:
          - $ref: 'definitions/Address.yaml'
      backupContact:
        $ref: '#/definitions/BackupContact'
      backupMailingAddress:
        allOf:
          - $ref: 'definitions/Address.yaml'
      createOktaAccount:
        type: boolean
  Entitlements:
    properties:
      id:
        example: 571008b1-b0de-454d-b843-d71be9f02c04
        format: uuid
        type: string
      authorizedWeight:
        example: 2000
        type: integer
        x-formatting: weight
        x-nullable: true
      dependentsAuthorized:
        example: true
        type: boolean
        x-nullable: true
      nonTemporaryStorage:
        example: false
        type: boolean
        x-nullable: true
      privatelyOwnedVehicle:
        example: false
        type: boolean
        x-nullable: true
      proGearWeight:
        example: 2000
        type: integer
        x-formatting: weight
      proGearWeightSpouse:
        example: 500
        type: integer
        x-formatting: weight
      storageInTransit:
        example: 90
        type: integer
        x-nullable: true
      totalWeight:
        example: 500
        type: integer
        x-formatting: weight
      totalDependents:
        example: 2
        type: integer
      requiredMedicalEquipmentWeight:
        example: 500
        type: integer
        x-formatting: weight
      organizationalClothingAndIndividualEquipment:
        example: true
        type: boolean
      eTag:
        type: string
    type: object
  Error:
    properties:
      message:
        type: string
    required:
      - message
    type: object
  Grade:
    type: string
    x-nullable: true
    title: grade
    enum:
      - E_1
      - E_2
      - E_3
      - E_4
      - E_5
      - E_6
      - E_7
      - E_8
      - E_9
      - E_9_SPECIAL_SENIOR_ENLISTED
      - O_1_ACADEMY_GRADUATE
      - O_2
      - O_3
      - O_4
      - O_5
      - O_6
      - O_7
      - O_8
      - O_9
      - O_10
      - W_1
      - W_2
      - W_3
      - W_4
      - W_5
      - AVIATION_CADET
      - CIVILIAN_EMPLOYEE
      - ACADEMY_CADET
      - MIDSHIPMAN
    x-display-value:
      E_1: E-1
      E_2: E-2
      E_3: E-3
      E_4: E-4
      E_5: E-5
      E_6: E-6
      E_7: E-7
      E_8: E-8
      E_9: E-9
      E_9_SPECIAL_SENIOR_ENLISTED: E-9 (Special Senior Enlisted)
      O_1_ACADEMY_GRADUATE: O-1 or Service Academy Graduate
      O_2: O-2
      O_3: O-3
      O_4: O-4
      O_5: O-5
      O_6: O-6
      O_7: O-7
      O_8: O-8
      O_9: O-9
      O_10: O-10
      W_1: W-1
      W_2: W-2
      W_3: W-3
      W_4: W-4
      W_5: W-5
      AVIATION_CADET: Aviation Cadet
      CIVILIAN_EMPLOYEE: Civilian Employee
      ACADEMY_CADET: Service Academy Cadet
      MIDSHIPMAN: Midshipman
  Move:
    properties:
      id:
        example: 1f2270c7-7166-40ae-981e-b200ebdf3054
        format: uuid
        type: string
      serviceCounselingCompletedAt:
        format: date-time
        type: string
        x-nullable: true
      availableToPrimeAt:
        format: date-time
        type: string
        x-nullable: true
      billableWeightsReviewedAt:
        format: date-time
        type: string
        x-nullable: true
      contractorId:
        type: string
        format: uuid
        x-nullable: true
      contractor:
        $ref: "#/definitions/Contractor"
      locator:
        type: string
        example: "1K43AR"
      ordersId:
        type: string
        format: uuid
        example: c56a4180-65aa-42ec-a945-5fd21dec0538
      orders:
        $ref: "#/definitions/Order"
      referenceId:
        example: 1001-3456
        type: string
        x-nullable: true
      status:
        $ref: "#/definitions/MoveStatus"
      excess_weight_qualified_at:
        type: string
        format: date-time
        description: Timestamp of when the estimated shipment weights of the move reached 90% of the weight allowance
        x-nullable: true
      excess_weight_acknowledged_at:
        type: string
        format: date-time
        description: Timestamp of when the TOO acknowledged the excess weight risk by either dismissing the alert or updating the max billable weight
        x-nullable: true
      tioRemarks:
        type: string
        example: approved additional weight
        x-nullable: true
      financialReviewFlag:
        type: boolean
        example: false
        description: This flag is set by office users if a move should be reviewed by a Financial Office
        x-nullable: false
        readOnly: true
      financialReviewRemarks:
        type: string
        example: Destination address is too far from duty location
        x-nullable: true
        readOnly: true
      closeoutOffice:
        $ref: "definitions/TransportationOffice.yaml"
      closeoutOfficeId:
        type: string
        format: uuid
        description: The transportation office that will handle reviewing PPM Closeout documentation for Army and Air Force service members
        x-nullable: true
      approvalsRequestedAt:
        type: string
        format: date-time
        description: The time at which a move is sent back to the TOO becuase the prime added a new service item for approval
        x-nullable: true
      createdAt:
        type: string
        format: date-time
      submittedAt:
        type: string
        format: date-time
        x-nullable: true
      updatedAt:
        type: string
        format: date-time
      eTag:
        type: string
  MoveHistory:
    properties:
      id:
        description: move ID
        example: 1f2270c7-7166-40ae-981e-b200ebdf3054
        format: uuid
        type: string
      historyRecords:
        description: A list of MoveAuditHistory's connected to the move.
        $ref: "#/definitions/MoveAuditHistories"
      locator:
        description: move locator
        type: string
        example: "1K43AR"
      referenceId:
        description: move referenceID
        example: 1001-3456
        type: string
        x-nullable: true
  MoveHistoryResult:
    type: object
    properties:
      page:
        type: integer
      perPage:
        type: integer
      totalCount:
        type: integer
      id:
        description: move ID
        example: 1f2270c7-7166-40ae-981e-b200ebdf3054
        format: uuid
        type: string
      historyRecords:
        description: A list of MoveAuditHistory's connected to the move.
        $ref: "#/definitions/MoveAuditHistories"
      locator:
        description: move locator
        type: string
        example: "1K43AR"
      referenceId:
        description: move referenceID
        example: 1001-3456
        type: string
        x-nullable: true
  MoveAuditHistories:
    type: array
    items:
      $ref: "#/definitions/MoveAuditHistory"
  MoveAuditHistory:
    properties:
      id:
        description: id from audity_history table
        example: 1f2270c7-7166-40ae-981e-b200ebdf3054
        format: uuid
        type: string
      schemaName:
        description: Database schema audited table for this event is in
        type: string
      tableName:
        description: name of database table that was changed
        type: string
      relId:
        description: relation OID. Table OID (object identifier). Changes with drop/create.
        type: integer
      objectId:
        description: id column for the tableName where the data was changed
        example: 1f2270c7-7166-40ae-981e-b200ebdf3054
        format: uuid
        type: string
        x-nullable: true
      sessionUserId:
        example: 1f2270c7-7166-40ae-981e-b200ebdf3054
        format: uuid
        type: string
        x-nullable: true
      sessionUserFirstName:
        example: foo
        type: string
        x-nullable: true
      sessionUserLastName:
        example: bar
        type: string
        x-nullable: true
      sessionUserEmail:
        example: foobar@example.com
        type: string
        x-nullable: true
      sessionUserTelephone:
        format: telephone
        type: string
        pattern: '^[2-9]\d{2}-\d{3}-\d{4}$'
        x-nullable: true
      context:
        type: array
        items:
          type: object
          additionalProperties:
            type: string
        x-nullable: true
      contextId:
        description: id column for the context table the record belongs to
        example: 1f2270c7-7166-40ae-981e-b200ebdf3054
        type: string
        x-nullable: true
      eventName:
        description: API endpoint name that was called to make the change
        type: string
        x-nullable: true
      actionTstampTx:
        description: Transaction start timestamp for tx in which audited event occurred
        type: string
        format: date-time
      actionTstampStm:
        description: Statement start timestamp for tx in which audited event occurred
        type: string
        format: date-time
      actionTstampClk:
        description: Wall clock time at which audited event's trigger call occurred
        type: string
        format: date-time
      transactionId:
        description: Identifier of transaction that made the change. May wrap, but unique paired with action_tstamp_tx.
        type: integer
        x-nullable: true
      action:
        description: Action type; I = insert, D = delete, U = update, T = truncate
        type: string
      oldValues:
        description: A list of (old/previous) MoveAuditHistoryItem's for a record before the change.
        type: object
        additionalProperties: true
        x-nullable: true
      changedValues:
        description: A list of (changed/updated) MoveAuditHistoryItem's for a record after the change.
        type: object
        additionalProperties: true
        x-nullable: true
      statementOnly:
        description: true if audit event is from an FOR EACH STATEMENT trigger, false for FOR EACH ROW'
        type: boolean
        example: false
  MoveAuditHistoryItems:
    type: array
    items:
      $ref: "#/definitions/MoveAuditHistoryItem"
  MoveAuditHistoryItem:
    properties:
      columnName:
        type: string
      columnValue:
        type: string
  MoveStatus:
    type: string
    enum:
      - DRAFT
      - NEEDS SERVICE COUNSELING
      - SERVICE COUNSELING COMPLETED
      - SUBMITTED
      - APPROVALS REQUESTED
      - APPROVED
      - CANCELED
  DeptIndicator:
    type: string
    title: Dept. indicator
    x-nullable: true
    enum:
      - NAVY_AND_MARINES
      - ARMY
      - ARMY_CORPS_OF_ENGINEERS
      - AIR_AND_SPACE_FORCE
      - COAST_GUARD
      - OFFICE_OF_SECRETARY_OF_DEFENSE
    x-display-value:
      NAVY_AND_MARINES: 17 Navy and Marine Corps
      ARMY: 21 Army
      ARMY_CORPS_OF_ENGINEERS: 96 Army Corps of Engineers
      AIR_AND_SPACE_FORCE: 57 Air Force and Space Force
      COAST_GUARD: 70 Coast Guard
      OFFICE_OF_SECRETARY_OF_DEFENSE: 97 Office of the Secretary of Defense
  OrdersTypeDetail:
    type: string
    title: Orders type detail
    x-nullable: true
    enum:
      - HHG_PERMITTED
      - PCS_TDY
      - HHG_RESTRICTED_PROHIBITED
      - HHG_RESTRICTED_AREA
      - INSTRUCTION_20_WEEKS
      - HHG_PROHIBITED_20_WEEKS
      - DELAYED_APPROVAL
    x-display-value:
      HHG_PERMITTED: Shipment of HHG Permitted
      PCS_TDY: PCS with TDY Enroute
      HHG_RESTRICTED_PROHIBITED: Shipment of HHG Restricted or Prohibited
      HHG_RESTRICTED_AREA: HHG Restricted Area-HHG Prohibited
      INSTRUCTION_20_WEEKS: Course of Instruction 20 Weeks or More
      HHG_PROHIBITED_20_WEEKS: Shipment of HHG Prohibited but Authorized within 20 weeks
      DELAYED_APPROVAL: Delayed Approval 20 Weeks or More
  Order:
    properties:
      id:
        example: 1f2270c7-7166-40ae-981e-b200ebdf3054
        format: uuid
        type: string
      customerID:
        example: c56a4180-65aa-42ec-a945-5fd21dec0538
        format: uuid
        type: string
      customer:
        $ref: "#/definitions/Customer"
      moveCode:
        type: string
        example: "H2XFJF"
      first_name:
        type: string
        example: John
        readOnly: true
      last_name:
        type: string
        example: Doe
        readOnly: true
      grade:
        $ref: "#/definitions/Grade"
      agency:
        $ref: "definitions/Affiliation.yaml"
      entitlement:
        $ref: "#/definitions/Entitlements"
      destinationDutyLocation:
        $ref: "definitions/DutyLocation.yaml"
      originDutyLocation:
        $ref: "definitions/DutyLocation.yaml"
      originDutyLocationGBLOC:
        $ref: "#/definitions/GBLOC"
      moveTaskOrderID:
        example: c56a4180-65aa-42ec-a945-5fd21dec0538
        format: uuid
        type: string
      uploaded_order_id:
        example: c56a4180-65aa-42ec-a945-5fd21dec0538
        format: uuid
        type: string
      uploadedAmendedOrderID:
        example: c56a4180-65aa-42ec-a945-5fd21dec0538
        format: uuid
        type: string
        x-nullable: true
      amendedOrdersAcknowledgedAt:
        type: string
        format: date-time
        x-nullable: true
      order_number:
        type: string
        x-nullable: true
        example: "030-00362"
      order_type:
        $ref: "definitions/OrdersType.yaml"
      order_type_detail:
        $ref: "#/definitions/OrdersTypeDetail"
        x-nullable: true
      date_issued:
        type: string
        format: date
        example: "2020-01-01"
      report_by_date:
        type: string
        format: date
        example: "2020-01-01"
      department_indicator:
        $ref: "#/definitions/DeptIndicator"
        x-nullable: true
      tac:
        type: string
        title: TAC
        example: "F8J1"
        x-nullable: true
      sac:
        type: string
        title: SAC
        example: "N002214CSW32Y9"
        x-nullable: true
      ntsTac:
        type: string
        title: NTS TAC
        example: "F8J1"
        x-nullable: true
      ntsSac:
        type: string
        title: NTS SAC
        example: "N002214CSW32Y9"
        x-nullable: true
      has_dependents:
        type: boolean
        example: false
        title: Are dependents included in your orders?
      spouse_has_pro_gear:
        type: boolean
        example: false
        title: Do you have a spouse who will need to move items related to their occupation (also known as spouse pro-gear)?
      supplyAndServicesCostEstimate:
        type: string
      packingAndShippingInstructions:
        type: string
      methodOfPayment:
        type: string
      naics:
        type: string
      eTag:
        type: string
    type: object
  CounselingUpdateOrderPayload:
    type: object
    properties:
      issueDate:
        type: string
        description: The date and time that these orders were cut.
        format: date
        example: "2018-04-26"
        title: Orders date
      reportByDate:
        type: string
        description: Report By Date
        format: date
        example: "2018-04-26"
        title: Report-by date
      ordersType:
        $ref: "definitions/OrdersType.yaml"
      ordersTypeDetail:
        $ref: "#/definitions/OrdersTypeDetail"
      ordersNumber:
        type: string
        title: Orders Number
        x-nullable: true
        example: "030-00362"
      departmentIndicator:
        $ref: "#/definitions/DeptIndicator"
        x-nullable: true
      originDutyLocationId:
        type: string
        format: uuid
        example: c56a4180-65aa-42ec-a945-5fd21dec0538
      newDutyLocationId:
        type: string
        format: uuid
        example: c56a4180-65aa-42ec-a945-5fd21dec0538
      tac:
        type: string
        title: HHG TAC
        minLength: 4
        maxLength: 4
        example: "F8J1"
        x-nullable: true
      sac:
        title: HHG SAC
        example: "N002214CSW32Y9"
        $ref: definitions/NullableString.yaml
      ntsTac:
        title: NTS TAC
        minLength: 4
        maxLength: 4
        example: "F8J1"
        $ref: definitions/NullableString.yaml
      ntsSac:
        title: NTS SAC
        example: "N002214CSW32Y9"
        $ref: definitions/NullableString.yaml
      grade:
        $ref: "#/definitions/Grade"
    required:
      - issueDate
      - reportByDate
      - ordersType
      - originDutyLocationId
      - newDutyLocationId
  UpdateOrderPayload:
    type: object
    properties:
      issueDate:
        type: string
        description: The date and time that these orders were cut.
        format: date
        example: "2018-04-26"
        title: Orders date
      reportByDate:
        type: string
        description: Report By Date
        format: date
        example: "2018-04-26"
        title: Report-by date
      ordersType:
        $ref: "definitions/OrdersType.yaml"
      ordersTypeDetail:
        $ref: "#/definitions/OrdersTypeDetail"
      originDutyLocationId:
        type: string
        format: uuid
        example: c56a4180-65aa-42ec-a945-5fd21dec0538
      newDutyLocationId:
        type: string
        format: uuid
        example: c56a4180-65aa-42ec-a945-5fd21dec0538
      ordersNumber:
        type: string
        title: Orders Number
        x-nullable: true
        example: "030-00362"
      tac:
        type: string
        title: HHG TAC
        minLength: 4
        maxLength: 4
        example: "F8J1"
        x-nullable: true
      sac:
        title: HHG SAC
        example: "N002214CSW32Y9"
        $ref: definitions/NullableString.yaml
      ntsTac:
        title: NTS TAC
        minLength: 4
        maxLength: 4
        example: "F8J1"
        $ref: definitions/NullableString.yaml
      ntsSac:
        title: NTS SAC
        example: "N002214CSW32Y9"
        $ref: definitions/NullableString.yaml
      departmentIndicator:
        $ref: "#/definitions/DeptIndicator"
        x-nullable: true
      ordersAcknowledgement:
        description: Confirmation that the new amended orders were reviewed after previously approving the original orders
        type: boolean
        x-nullable: true
      grade:
        $ref: "#/definitions/Grade"
    required:
      - issueDate
      - reportByDate
      - ordersType
      - newDutyLocationId
      - originDutyLocationId
  UpdateAllowancePayload:
    type: object
    properties:
      grade:
        $ref: "#/definitions/Grade"
      dependentsAuthorized:
        type: boolean
        x-nullable: true
      agency:
        $ref: "definitions/Affiliation.yaml"
      proGearWeight:
        description: unit is in lbs
        example: 2000
        type: integer
        minimum: 0
        maximum: 2000
        x-formatting: weight
        x-nullable: true
      proGearWeightSpouse:
        description: unit is in lbs
        example: 500
        type: integer
        minimum: 0
        maximum: 500
        x-formatting: weight
        x-nullable: true
      requiredMedicalEquipmentWeight:
        description: unit is in lbs
        example: 2000
        type: integer
        minimum: 0
        x-formatting: weight
      organizationalClothingAndIndividualEquipment:
        description: only for Army
        type: boolean
        x-nullable: true
      storageInTransit:
        description: the number of storage in transit days that the customer is entitled to for a given shipment on their move
        type: integer
        minimum: 0
  UpdateBillableWeightPayload:
    type: object
    properties:
      authorizedWeight:
        description: unit is in lbs
        example: 2000
        minimum: 1
        type: integer
        x-formatting: weight
        x-nullable: true
  UpdateMaxBillableWeightAsTIOPayload:
    type: object
    properties:
      authorizedWeight:
        description: unit is in lbs
        example: 2000
        minimum: 1
        type: integer
        x-formatting: weight
        x-nullable: true
      tioRemarks:
        description: TIO remarks for updating the max billable weight
        example: Increasing max billable weight
        type: string
        minLength: 1
        x-nullable: true
    required:
      - authorizedWeight
      - tioRemarks
  CounselingUpdateAllowancePayload:
    type: object
    properties:
      grade:
        $ref: "#/definitions/Grade"
      dependentsAuthorized:
        type: boolean
        x-nullable: true
      agency:
        $ref: "definitions/Affiliation.yaml"
      proGearWeight:
        minimum: 0
        maximum: 2000
        description: unit is in lbs
        example: 2000
        type: integer
        x-formatting: weight
        x-nullable: true
      proGearWeightSpouse:
        minimum: 0
        maximum: 500
        description: unit is in lbs
        example: 2000
        type: integer
        x-formatting: weight
        x-nullable: true
      requiredMedicalEquipmentWeight:
        minimum: 0
        description: unit is in lbs
        example: 2000
        type: integer
        x-formatting: weight
      organizationalClothingAndIndividualEquipment:
        description: only for Army
        type: boolean
        x-nullable: true
      storageInTransit:
        description: the number of storage in transit days that the customer is entitled to for a given shipment on their move
        type: integer
        minimum: 0
  MoveTaskOrder:
    description: The Move (MoveTaskOrder)
    properties:
      id:
        example: 1f2270c7-7166-40ae-981e-b200ebdf3054
        format: uuid
        type: string
      createdAt:
        format: date-time
        type: string
      orderID:
        example: c56a4180-65aa-42ec-a945-5fd21dec0538
        format: uuid
        type: string
      locator:
        type: string
        example: "1K43AR"
      referenceId:
        example: 1001-3456
        type: string
      serviceCounselingCompletedAt:
        format: date-time
        type: string
        x-nullable: true
      availableToPrimeAt:
        format: date-time
        type: string
        x-nullable: true
      updatedAt:
        format: date-time
        type: string
      destinationAddress:
        $ref: "definitions/Address.yaml"
      pickupAddress:
        $ref: "definitions/Address.yaml"
      destinationDutyLocation:
        example: 1f2270c7-7166-40ae-981e-b200ebdf3054
        format: uuid
        type: string
      originDutyLocation:
        example: 1f2270c7-7166-40ae-981e-b200ebdf3054
        format: uuid
        type: string
      entitlements:
        $ref: "#/definitions/Entitlements"
      requestedPickupDate:
        format: date
        type: string
      tioRemarks:
        type: string
        example: approved additional weight
        x-nullable: true
      eTag:
        type: string
    type: object
  MoveTaskOrders:
    items:
      $ref: "#/definitions/MoveTaskOrder"
    type: array
  PaymentRequest:
    properties:
      proofOfServiceDocs:
        $ref: "#/definitions/ProofOfServiceDocs"
      id:
        example: c56a4180-65aa-42ec-a945-5fd21dec0538
        format: uuid
        readOnly: true
        type: string
      isFinal:
        default: false
        type: boolean
      moveTaskOrder:
        $ref: "#/definitions/Move"
      moveTaskOrderID:
        example: c56a4180-65aa-42ec-a945-5fd21dec0538
        format: uuid
        type: string
      rejectionReason:
        example: documentation was incomplete
        type: string
        x-nullable: true
      serviceItems:
        $ref: "#/definitions/PaymentServiceItems"
      status:
        $ref: "#/definitions/PaymentRequestStatus"
      paymentRequestNumber:
        example: 1234-5678-1
        readOnly: true
        type: string
      recalculationOfPaymentRequestID:
        example: c56a4180-65aa-42ec-a945-5fd21dec0538
        format: uuid
        type: string
        readOnly: true
        x-nullable: true
      eTag:
        type: string
      reviewedAt:
        format: date-time
        type: string
        x-nullable: true
      createdAt:
        format: date-time
        type: string
    type: object
  PaymentRequests:
    items:
      $ref: "#/definitions/PaymentRequest"
    type: array
  PaymentServiceItems:
    items:
      $ref: "#/definitions/PaymentServiceItem"
    type: array
  PaymentServiceItem:
    properties:
      id:
        example: c56a4180-65aa-42ec-a945-5fd21dec0538
        format: uuid
        readOnly: true
        type: string
      createdAt:
        format: date-time
        type: string
      paymentRequestID:
        example: c56a4180-65aa-42ec-a945-5fd21dec0538
        format: uuid
        type: string
      mtoServiceItemID:
        example: c56a4180-65aa-42ec-a945-5fd21dec0538
        format: uuid
        type: string
      mtoServiceItemCode:
        example: DLH
        type: string
      mtoServiceItemName:
        example: Move management
        type: string
      mtoShipmentType:
        $ref: "definitions/MTOShipmentType.yaml"
      mtoShipmentID:
        type: string
        format: uuid
        example: c56a4180-65aa-42ec-a945-5fd21dec0538
        x-nullable: true
      status:
        $ref: "definitions/PaymentServiceItemStatus.yaml"
      priceCents:
        type: integer
        format: cents
        title: Price of the service item in cents
        x-nullable: true
      rejectionReason:
        example: documentation was incomplete
        type: string
        x-nullable: true
      referenceID:
        example: 1234-5678-c56a4180
        readOnly: true
        format: string
      paymentServiceItemParams:
        $ref: "definitions/PaymentServiceItemParams.yaml"
      eTag:
        type: string
    type: object
  PaymentRequestStatus:
    $ref: "definitions/PaymentRequestStatus.yaml"
  ProofOfServiceDocs:
    items:
      $ref: "#/definitions/ProofOfServiceDoc"
    type: array
  ProofOfServiceDoc:
    properties:
      isWeightTicket:
        type: boolean
      uploads:
        items:
          $ref: "definitions/Upload.yaml"
        type: array
  ShipmentsPaymentSITBalance:
    items:
      $ref: "#/definitions/ShipmentPaymentSITBalance"
    type: array
  ShipmentPaymentSITBalance:
    properties:
      shipmentID:
        type: string
        format: uuid
      totalSITDaysAuthorized:
        type: integer
      totalSITDaysRemaining:
        type: integer
      totalSITEndDate:
        type: string
        format: date
        x-nullable: true
      pendingSITDaysInvoiced:
        type: integer
      pendingBilledStartDate:
        type: string
        format: date
        x-nullable: true
      pendingBilledEndDate:
        type: string
        format: date
        x-nullable: true
      previouslyBilledDays:
        type: integer
        x-nullable: true
      previouslyBilledStartDate:
        type: string
        format: date
        x-nullable: true
      previouslyBilledEndDate:
        type: string
        format: date
        x-nullable: true
  UpdateShipment:
    type: object
    properties:
      shipmentType:
        $ref: "definitions/MTOShipmentType.yaml"
      requestedPickupDate:
        format: date
        type: string
        x-nullable: true
      requestedDeliveryDate:
        format: date
        type: string
        x-nullable: true
      customerRemarks:
        type: string
        example: handle with care
        x-nullable: true
      counselorRemarks:
        type: string
        example: counselor approved
        x-nullable: true
      billableWeightCap:
        type: integer
        description: estimated weight of the shuttle service item provided by the prime
        example: 2500
        x-formatting: weight
        x-nullable: true
      billableWeightJustification:
        type: string
        example: more weight than expected
        x-nullable: true
      pickupAddress:
        allOf:
          - $ref: "definitions/Address.yaml"
      destinationAddress:
        allOf:
          - $ref: "definitions/Address.yaml"
      secondaryDeliveryAddress:
        allOf:
          - $ref: "definitions/Address.yaml"
      secondaryPickupAddress:
        allOf:
          - $ref: "definitions/Address.yaml"
      hasSecondaryPickupAddress:
        type: boolean
        x-nullable: true
        x-omitempty: false
      hasSecondaryDeliveryAddress:
        type: boolean
        x-nullable: true
        x-omitempty: false
      actualProGearWeight:
        type: integer
        x-nullable: true
        x-omitempty: false
      actualSpouseProGearWeight:
        type: integer
        x-nullable: true
        x-omitempty: false
      destinationType:
        $ref: "definitions/DestinationType.yaml"
      agents:
        $ref: "definitions/MTOAgents.yaml"
        x-nullable: true
      tacType:
        $ref: "definitions/LOATypeNullable.yaml"
      sacType:
        $ref: "definitions/LOATypeNullable.yaml"
      usesExternalVendor:
        type: boolean
        example: false
        x-nullable: true
      serviceOrderNumber:
        type: string
        x-nullable: true
      ntsRecordedWeight:
        description: The previously recorded weight for the NTS Shipment. Used for NTS Release to know what the previous primeActualWeight or billable weight was.
        example: 2000
        type: integer
        x-formatting: weight
        x-nullable: true
      storageFacility:
        x-nullable: true
        $ref: "definitions/StorageFacility.yaml"
      ppmShipment:
        $ref: "#/definitions/UpdatePPMShipment"
  UpdatePPMShipment:
    type: object
    properties:
      expectedDepartureDate:
        description: >
          Date the customer expects to move.
        format: date
        type: string
        x-nullable: true
      actualMoveDate:
        format: date
        type: string
        x-nullable: true
      pickupPostalCode:
        description: zip code
        format: zip
        type: string
        title: ZIP
        example: "90210"
        pattern: ^(\d{5})$
        x-nullable: true
      secondaryPickupPostalCode:
        format: zip
        type: string
        title: ZIP
        example: "90210"
        pattern: ^(\d{5})$
        x-nullable: true
      destinationPostalCode:
        format: zip
        type: string
        title: ZIP
        example: "90210"
        pattern: ^(\d{5})$
        x-nullable: true
      secondaryDestinationPostalCode:
        format: zip
        type: string
        title: ZIP
        example: "90210"
        pattern: ^(\d{5})$
        x-nullable: true
      w2Address:
        x-nullable: true
        $ref: "definitions/Address.yaml"
      sitExpected:
        type: boolean
        x-nullable: true
      sitLocation:
        allOf:
          - $ref: "definitions/SITLocationType.yaml"
          - x-nullable: true
      sitEstimatedWeight:
        type: integer
        example: 2000
        x-nullable: true
      sitEstimatedEntryDate:
        format: date
        type: string
        x-nullable: true
      sitEstimatedDepartureDate:
        format: date
        type: string
        x-nullable: true
      estimatedWeight:
        type: integer
        example: 4200
        x-nullable: true
      hasProGear:
        description: >
          Indicates whether PPM shipment has pro gear.
        type: boolean
        x-nullable: true
      proGearWeight:
        type: integer
        x-nullable: true
      spouseProGearWeight:
        type: integer
        x-nullable: true
      hasRequestedAdvance:
        description: >
          Indicates whether an advance has been requested for the PPM shipment.
        type: boolean
        x-nullable: true
      advanceAmountRequested:
        description: >
          The amount request for an advance, or null if no advance is requested
        type: integer
        format: cents
        x-nullable: true
      advanceStatus:
        $ref: "definitions/PPMAdvanceStatus.yaml"
        x-nullable: true
  UpdateWeightTicket:
    type: object
    properties:
      emptyWeight:
        description: Weight of the vehicle when empty.
        type: integer
        minimum: 0
      fullWeight:
        description: The weight of the vehicle when full.
        type: integer
        minimum: 0
      ownsTrailer:
        description: Indicates if the customer used a trailer they own for the move.
        type: boolean
      trailerMeetsCriteria:
        description: Indicates if the trailer that the customer used meets all the criteria to be claimable.
        type: boolean
      status:
        $ref: "definitions/PPMDocumentStatus.yaml"
      reason:
        description: The reason the services counselor has excluded or rejected the item.
        type: string
      adjustedNetWeight:
        description: Indicates the adjusted net weight of the vehicle
        type: integer
        minimum: 0
      netWeightRemarks:
        description: Remarks explaining any edits made to the net weight
        type: string
      allowableWeight:
        description: Indicates the maximum reimbursable weight of the shipment
        type: integer
        minimum: 0
  UpdateMovingExpense:
    type: object
    properties:
      amount:
        description: The total amount of the expense as indicated on the receipt
        type: integer
      sitStartDate:
        description: The date the shipment entered storage, applicable for the `STORAGE` movingExpenseType only
        type: string
        format: date
      sitEndDate:
        description: The date the shipment exited storage, applicable for the `STORAGE` movingExpenseType only
        type: string
        format: date
      status:
        $ref: "definitions/PPMDocumentStatus.yaml"
      reason:
        description: The reason the services counselor has excluded or rejected the item.
        type: string
  UpdateProGearWeightTicket:
    type: object
    properties:
      belongsToSelf:
        description: Indicates if this information is for the customer's own pro-gear, otherwise, it's the spouse's.
        type: boolean
      hasWeightTickets:
        description: Indicates if the user has a weight ticket for their pro-gear, otherwise they have a constructed weight.
        type: boolean
      weight:
        description: Weight of the pro-gear contained in the shipment.
        type: integer
        minimum: 0
      status:
        $ref: "definitions/PPMDocumentStatus.yaml"
      reason:
        description: The reason the services counselor has excluded or rejected the item.
        type: string
  MTOShipments:
    items:
      $ref: "definitions/MTOShipment.yaml"
    type: array
  CreateMTOShipment:
    type: object
    properties:
      moveTaskOrderID:
        description: The ID of the move this new shipment is for.
        example: 1f2270c7-7166-40ae-981e-b200ebdf3054
        format: uuid
        type: string
      requestedPickupDate:
        description: >
          The customer's preferred pickup date. Other dates, such as required delivery date and (outside MilMove) the
          pack date, are derived from this date.
        format: date
        type: string
        x-nullable: true
      requestedDeliveryDate:
        description: >
          The customer's preferred delivery date.
        format: date
        type: string
        x-nullable: true
      customerRemarks:
        description: |
          The customer can use the customer remarks field to inform the services counselor and the movers about any
          special circumstances for this shipment. Typical examples:
            * bulky or fragile items,
            * weapons,
            * access info for their address.
          Customer enters this information during onboarding. Optional field.
        type: string
        example: handle with care
        x-nullable: true
      counselorRemarks:
        description: |
          The counselor can use the counselor remarks field to inform the movers about any
          special circumstances for this shipment. Typical examples:
            * bulky or fragile items,
            * weapons,
            * access info for their address.
          Counselors enters this information when creating or editing an MTO Shipment. Optional field.
        type: string
        example: handle with care
        x-nullable: true
      agents:
        $ref: "definitions/MTOAgents.yaml"
      mtoServiceItems:
        $ref: "definitions/MTOServiceItems.yaml"
      pickupAddress:
        description: The address where the movers should pick up this shipment.
        allOf:
          - $ref: "definitions/Address.yaml"
      destinationAddress:
        description: Where the movers should deliver this shipment.
        allOf:
          - $ref: "definitions/Address.yaml"
      destinationType:
        $ref: "definitions/DestinationType.yaml"
      shipmentType:
        $ref: "definitions/MTOShipmentType.yaml"
      tacType:
        allOf:
          - $ref: "definitions/LOAType.yaml"
          - x-nullable: true
      sacType:
        allOf:
          - $ref: "definitions/LOAType.yaml"
          - x-nullable: true
      usesExternalVendor:
        type: boolean
        example: false
        x-nullable: true
      serviceOrderNumber:
        type: string
        x-nullable: true
      ntsRecordedWeight:
        description: The previously recorded weight for the NTS Shipment. Used for NTS Release to know what the previous primeActualWeight or billable weight was.
        example: 2000
        type: integer
        x-nullable: true
        x-formatting: weight
      storageFacility:
        x-nullable: true
        $ref: "definitions/StorageFacility.yaml"
      ppmShipment:
        $ref: "#/definitions/CreatePPMShipment"
    required:
      - moveTaskOrderID
      - shipmentType
  CreatePPMShipment:
    description: A personally procured move is a type of shipment that a service members moves themselves.
    properties:
      expectedDepartureDate:
        description: >
          Date the customer expects to move.
        format: date
        type: string
      pickupPostalCode:
        description: zip code
        format: zip
        type: string
        title: ZIP
        example: "90210"
        pattern: ^(\d{5})$
      secondaryPickupPostalCode:
        format: zip
        type: string
        title: ZIP
        example: "90210"
        pattern: ^(\d{5})$
        x-nullable: true
      destinationPostalCode:
        format: zip
        type: string
        title: ZIP
        example: "90210"
        pattern: ^(\d{5})$
      secondaryDestinationPostalCode:
        format: zip
        type: string
        title: ZIP
        example: "90210"
        pattern: ^(\d{5})$
        x-nullable: true
      sitExpected:
        type: boolean
      sitLocation:
        allOf:
          - $ref: "definitions/SITLocationType.yaml"
          - x-nullable: true
      sitEstimatedWeight:
        type: integer
        example: 2000
        x-nullable: true
      sitEstimatedEntryDate:
        format: date
        type: string
        x-nullable: true
      sitEstimatedDepartureDate:
        format: date
        type: string
        x-nullable: true
      estimatedWeight:
        type: integer
        example: 4200
      hasProGear:
        description: >
          Indicates whether PPM shipment has pro gear.
        type: boolean
      proGearWeight:
        type: integer
        x-nullable: true
      spouseProGearWeight:
        type: integer
        x-nullable: true
    required:
      - expectedDepartureDate
      - pickupPostalCode
      - destinationPostalCode
      - sitExpected
      - estimatedWeight
      - hasProGear
  RejectShipment:
    properties:
      rejectionReason:
        type: string
        example: MTO Shipment not good enough
    required:
      - rejectionReason
  ApproveSITExtension:
    properties:
      approvedDays:
        description: Number of days approved for SIT extension
        type: integer
        example: 21
        minimum: 1
      requestReason:
        description: Reason from service counselor-provided picklist for SIT Duration Update
        example: "AWAITING_COMPLETION_OF_RESIDENCE"
        type: string
        enum:
          - SERIOUS_ILLNESS_MEMBER
          - SERIOUS_ILLNESS_DEPENDENT
          - IMPENDING_ASSIGNEMENT
          - DIRECTED_TEMPORARY_DUTY
          - NONAVAILABILITY_OF_CIVILIAN_HOUSING
          - AWAITING_COMPLETION_OF_RESIDENCE
          - OTHER
      officeRemarks:
        description: Remarks from TOO about SIT approval
        type: string
        example: Approved for three weeks rather than requested 45 days
        x-nullable: true
    required:
      - approvedDays
  DenySITExtension:
    properties:
      officeRemarks:
        description: Remarks from TOO about SIT denial
        type: string
        example: Denied this extension as it does not match the criteria
        x-nullable: true
      convertToCustomerExpense:
        description: Whether or not to convert to members expense once SIT extension is denied.
        type: boolean
        example: false
    required:
      - officeRemarks
      - convertToCustomerExpense
  UpdateSITServiceItemCustomerExpense:
    properties:
      convertToCustomerExpense:
        example: true
        type: boolean
      customerExpenseReason:
        description: Reason the service item was rejected
        type: string
        example: Insufficent details provided
    required:
      - convertToCustomerExpense
      - customerExpenseReason
  CreateApprovedSITDurationUpdate:
    properties:
      requestReason:
        description: Reason from service counselor-provided picklist for SIT Duration Update
        example: "AWAITING_COMPLETION_OF_RESIDENCE"
        type: string
        enum:
          - SERIOUS_ILLNESS_MEMBER
          - SERIOUS_ILLNESS_DEPENDENT
          - IMPENDING_ASSIGNEMENT
          - DIRECTED_TEMPORARY_DUTY
          - NONAVAILABILITY_OF_CIVILIAN_HOUSING
          - AWAITING_COMPLETION_OF_RESIDENCE
          - OTHER
      approvedDays:
        description: Number of days approved for SIT extension. This will match requested days saved to the SIT extension model.
        type: integer
        example: 21
      officeRemarks:
        description: Remarks from TOO about SIT Duration Update creation
        type: string
        example: Customer needs additional storage time as their new place of residence is not yet ready
        x-nullable: true
    required:
      - requestReason
      - approvedDays
  PatchMTOServiceItemStatusPayload:
    properties:
      status:
        description: Describes all statuses for a MTOServiceItem
        type: string
        enum:
          - SUBMITTED
          - APPROVED
          - REJECTED
      rejectionReason:
        description: Reason the service item was rejected
        type: string
        example: Insufficent details provided
        x-nullable: true
  MTOApprovalServiceItemCodes:
    description: MTO level service items to create when updating MTO status.
    properties:
      serviceCodeCS:
        example: true
        type: boolean
      serviceCodeMS:
        example: true
        type: boolean
    type: object
  TacValid:
    properties:
      isValid:
        example: true
        type: boolean
    required:
      - isValid
    type: object
  UpdatePaymentRequestStatusPayload:
    properties:
      rejectionReason:
        example: documentation was incomplete
        type: string
        x-nullable: true
      status:
        $ref: "#/definitions/PaymentRequestStatus"
      eTag:
        type: string
    type: object
  QueueMoves:
    type: array
    items:
      $ref: "#/definitions/QueueMove"
  QueueMove:
    type: object
    properties:
      id:
        type: string
        format: uuid
      customer:
        $ref: "#/definitions/Customer"
      status:
        $ref: "#/definitions/MoveStatus"
      locator:
        type: string
      submittedAt:
        format: date-time
        type: string
        x-nullable: true
      appearedInTooAt:
        format: date-time
        type: string
        x-nullable: true
      requestedMoveDate:
        format: date
        type: string
        x-nullable: true
      departmentIndicator:
        $ref: "#/definitions/DeptIndicator"
      shipmentsCount:
        type: integer
      originDutyLocation:
        $ref: "definitions/DutyLocation.yaml"
      destinationDutyLocation:
        $ref: "definitions/DutyLocation.yaml"
      originGBLOC:
        $ref: "#/definitions/GBLOC"
      ppmType:
        type: string
        enum: [FULL, PARTIAL]
        x-nullable: true
      closeoutInitiated:
        format: date-time
        type: string
        x-nullable: true
      closeoutLocation:
        type: string
        x-nullable: true
      orderType:
        type: string
        x-nullable: true
  QueueMovesResult:
    type: object
    properties:
      page:
        type: integer
      perPage:
        type: integer
      totalCount:
        type: integer
      queueMoves:
        $ref: "#/definitions/QueueMoves"
  ListPrimeMove:
    description: >
      An abbreviated definition for a move, without all the nested information (shipments, service items, etc). Used to
      fetch a list of moves more efficiently.
    type: object
    properties:
      id:
        example: 1f2270c7-7166-40ae-981e-b200ebdf3054
        format: uuid
        type: string
      moveCode:
        type: string
        example: "HYXFJF"
        readOnly: true
      createdAt:
        format: date-time
        type: string
        readOnly: true
      orderID:
        example: c56a4180-65aa-42ec-a945-5fd21dec0538
        format: uuid
        type: string
      referenceId:
        example: 1001-3456
        type: string
      availableToPrimeAt:
        format: date-time
        type: string
        x-nullable: true
        readOnly: true
      updatedAt:
        format: date-time
        type: string
        readOnly: true
      ppmType:
        type: string
        enum:
          - FULL
          - PARTIAL
      eTag:
        type: string
        readOnly: true
      orderType:
        type: string
  ListPrimeMoves:
    type: array
    items:
      $ref: "#/definitions/ListPrimeMove"
  ListPrimeMovesResult:
    type: object
    properties:
      page:
        type: integer
      perPage:
        type: integer
      totalCount:
        type: integer
      queueMoves:
        $ref: "#/definitions/ListPrimeMoves"
  QueuePaymentRequest:
    type: object
    properties:
      id:
        type: string
        format: uuid
      moveID:
        type: string
        format: uuid
      customer:
        $ref: "#/definitions/Customer"
      status:
        $ref: "#/definitions/QueuePaymentRequestStatus"
      age:
        type: number
        format: double
        description: Days since the payment request has been requested.  Decimal representation will allow more accurate sorting.
      submittedAt:
        type: string
        format: date-time
      locator:
        type: string
      departmentIndicator:
        $ref: "#/definitions/DeptIndicator"
      originGBLOC:
        $ref: "#/definitions/GBLOC"
      originDutyLocation:
        $ref: "definitions/DutyLocation.yaml"
      orderType:
        type: string
        x-nullable: true
  QueuePaymentRequests:
    type: array
    items:
      $ref: "#/definitions/QueuePaymentRequest"
  QueuePaymentRequestsResult:
    type: object
    properties:
      page:
        type: integer
      perPage:
        type: integer
      totalCount:
        type: integer
      queuePaymentRequests:
        $ref: "#/definitions/QueuePaymentRequests"
  QueuePaymentRequestStatus:
    enum:
      - Payment requested
      - Reviewed
      - Rejected
      - Paid
    title: Queue Payment Request Status
    type: string
  SearchMoves:
    type: array
    items:
      $ref: "#/definitions/SearchMove"
  SearchMove:
    type: object
    properties:
      id:
        type: string
        format: uuid
      firstName:
        type: string
        example: John
        x-nullable: true
      lastName:
        type: string
        example: Doe
        x-nullable: true
      dodID:
        type: string
        example: 1234567890
        x-nullable: true
      status:
        $ref: "#/definitions/MoveStatus"
      locator:
        type: string
      branch:
        type: string
      shipmentsCount:
        type: integer
      originDutyLocationPostalCode:
        format: zip
        type: string
        title: ZIP
        example: "90210"
        pattern: ^(\d{5})$
      destinationDutyLocationPostalCode:
        format: zip
        type: string
        title: ZIP
        example: "90210"
        pattern: ^(\d{5})$
      orderType:
        type: string
      requestedPickupDate:
        type: string
        format: date
        x-nullable: true
      requestedDeliveryDate:
        type: string
        format: date
        x-nullable: true
      originGBLOC:
        $ref: "#/definitions/GBLOC"
      destinationGBLOC:
<<<<<<< HEAD
        $ref: '#/definitions/GBLOC'
=======
        $ref: "#/definitions/GBLOC"
>>>>>>> 7a08c12f
  SearchMovesResult:
    type: object
    properties:
      page:
        type: integer
      perPage:
        type: integer
      totalCount:
        type: integer
      searchMoves:
        $ref: "#/definitions/SearchMoves"
  GBLOC:
    type: string
    enum:
      - AGFM
      - APAT
      - BGAC
      - BGNC
      - BKAS
      - CFMQ
      - CLPK
      - CNNQ
      - DMAT
      - GSAT
      - HAFC
      - HBAT
      - JEAT
      - JENQ
      - KKFA
      - LHNQ
      - LKNQ
      - MAPK
      - MAPS
      - MBFL
      - MLNQ
      - XXXX
  CreateCustomerSupportRemark:
    type: object
    description: >-
      A text remark written by an customer support user that is associated with a specific
      move.
    required:
      - content
      - officeUserID
    properties:
      content:
        example: This is a remark about a move.
        type: string
      officeUserID:
        example: 1f2270c7-7166-40ae-981e-b200ebdf3054
        format: uuid
        type: string
  UpdateCustomerSupportRemarkPayload:
    type: object
    description: >-
      A text remark update to an existing remark created by the current active user (the CSR).
    required:
      - content
    properties:
      content:
        example: This is a remark about a move.
        type: string
  EvaluationReportType:
    type: string
    enum:
      - SHIPMENT
      - COUNSELING
  EvaluationReportInspectionType:
    type: string
    enum:
      - DATA_REVIEW
      - PHYSICAL
      - VIRTUAL
    x-nullable: true
  EvaluationReportLocation:
    type: string
    enum:
      - ORIGIN
      - DESTINATION
      - OTHER
    x-nullable: true
  EvaluationReportOfficeUser:
    type: object
    readOnly: true
    description: The authoring office user for an evaluation report
    properties:
      id:
        example: 1f2270c7-7166-40ae-981e-b200ebdf3054
        format: uuid
        type: string
      firstName:
        type: string
      lastName:
        type: string
      email:
        type: string
        format: x-email
        pattern: '^[a-zA-Z0-9._%+-]+@[a-zA-Z0-9.-]+\.[a-zA-Z]{2,}$'
      phone:
        type: string
        format: telephone
        pattern: '^[2-9]\d{2}-\d{3}-\d{4}$'
  EvaluationReportList:
    type: array
    items:
      $ref: "#/definitions/EvaluationReport"
  EvaluationReport:
    type: object
    description: An evaluation report
    properties:
      id:
        example: 1f2270c7-7166-40ae-981e-b200ebdf3054
        format: uuid
        type: string
        readOnly: true
      moveID:
        example: 1f2270c7-7166-40ae-981e-b200ebdf3054
        format: uuid
        type: string
        readOnly: true
      shipmentID:
        example: 1f2270c7-7166-40ae-981e-b200ebdf3054
        format: uuid
        type: string
        x-nullable: true
        readOnly: true
      type:
        $ref: "#/definitions/EvaluationReportType"
      inspectionType:
        $ref: "#/definitions/EvaluationReportInspectionType"
        x-nullable: true
      inspectionDate:
        type: string
        format: date
        x-nullable: true
      officeUser:
        $ref: "#/definitions/EvaluationReportOfficeUser"
      location:
        $ref: "#/definitions/EvaluationReportLocation"
        x-nullable: true
      ReportViolations:
        $ref: "#/definitions/ReportViolations"
        x-nullable: true
      locationDescription:
        type: string
        example: "Route 66 at crash inspection site 3"
        x-nullable: true
      observedShipmentDeliveryDate:
        type: string
        format: date
        x-nullable: true
      observedShipmentPhysicalPickupDate:
        type: string
        format: date
        x-nullable: true
      timeDepart:
        type: string
        x-nullable: true
        pattern: "^(0[0-9]|1[0-9]|2[0-3]):[0-5][0-9]$"
        example: "14:30"
      evalStart:
        type: string
        x-nullable: true
        pattern: "^(0[0-9]|1[0-9]|2[0-3]):[0-5][0-9]$"
        example: "15:00"
      evalEnd:
        type: string
        x-nullable: true
        pattern: "^(0[0-9]|1[0-9]|2[0-3]):[0-5][0-9]$"
        example: "18:00"
      violationsObserved:
        type: boolean
        x-nullable: true
      remarks:
        type: string
        x-nullable: true
      seriousIncident:
        type: boolean
        x-nullable: true
      seriousIncidentDesc:
        type: string
        x-nullable: true
      observedClaimsResponseDate:
        type: string
        format: date
        x-nullable: true
      observedPickupDate:
        type: string
        format: date
        x-nullable: true
      observedPickupSpreadStartDate:
        type: string
        format: date
        x-nullable: true
      observedPickupSpreadEndDate:
        type: string
        format: date
        x-nullable: true
      observedDeliveryDate:
        type: string
        format: date
        x-nullable: true
      moveReferenceID:
        type: string
        x-nullable: true
        readOnly: true
      eTag:
        type: string
      submittedAt:
        type: string
        format: date-time
        x-nullable: true
      createdAt:
        type: string
        format: date-time
        readOnly: true
      updatedAt:
        type: string
        format: date-time
        readOnly: true
  CreateEvaluationReport:
    type: object
    description: Minimal set of info needed to create a shipment evaluation report, which is just a shipment ID.
    properties:
      shipmentID:
        description: The shipment ID of the shipment to be evaluated in the report
        example: 01b9671e-b268-4906-967b-ba661a1d3933
        format: uuid
        type: string
  PWSViolation:
    type: object
    description: A PWS violation for an evaluation report
    readOnly: true
    properties:
      id:
        example: 1f2270c7-7166-40ae-981e-b200ebdf3054
        format: uuid
        type: string
      displayOrder:
        example: 3
        type: integer
      paragraphNumber:
        example: 1.2.3.4.5
        type: string
      title:
        example: Customer Support
        type: string
      category:
        example: Pre-Move Services
        type: string
      subCategory:
        example: Weight Estimate
        type: string
      requirementSummary:
        example: Provide a single point of contact (POC)
        type: string
      requirementStatement:
        example: The contractor shall prepare and load property going into NTS in containers at residence for shipment to NTS.
        type: string
      isKpi:
        example: false
        type: boolean
      additionalDataElem:
        example: QAE Observed Delivery Date
        type: string
  PWSViolations:
    type: array
    items:
      $ref: "#/definitions/PWSViolation"
  AssociateReportViolations:
    type: object
    description: A list of PWS violation string ids to associate with an evaluation report
    properties:
      violations:
        type: array
        items:
          type: string
          format: uuid
  ReportViolation:
    type: object
    description: An object associating violations to evaluation reports
    properties:
      id:
        example: 1f2270c7-7166-40ae-981e-b200ebdf3054
        format: uuid
        type: string
      reportID:
        example: 1f2270c7-7166-40ae-981e-b200ebdf3054
        format: uuid
        type: string
      # report:
      #   $ref: '#/definitions/EvaluationReport'
      violationID:
        example: 1f2270c7-7166-40ae-981e-b200ebdf3054
        format: uuid
        type: string
      violation:
        $ref: "#/definitions/PWSViolation"
  ReportViolations:
    type: array
    items:
      $ref: "#/definitions/ReportViolation"
  TransportationOffices:
    type: array
    items:
      $ref: "definitions/TransportationOffice.yaml"
responses:
  InvalidRequest:
    description: The request payload is invalid
    schema:
      $ref: "#/definitions/Error"
  NotFound:
    description: The requested resource wasn't found
    schema:
      $ref: "#/definitions/Error"
  Conflict:
    description: Conflict error
    schema:
      $ref: "#/definitions/Error"
  PermissionDenied:
    description: The request was denied
    schema:
      $ref: "#/definitions/Error"
  ServerError:
    description: A server error occurred
    schema:
      $ref: "#/definitions/Error"
  PreconditionFailed:
    description: Precondition failed
    schema:
      $ref: "#/definitions/Error"
  UnprocessableEntity:
    description: The payload was unprocessable.
    schema:
      $ref: "#/definitions/ValidationError"<|MERGE_RESOLUTION|>--- conflicted
+++ resolved
@@ -1631,19 +1631,6 @@
         "200":
           description: Returns closeout for the specified PPM shipment.
           schema:
-<<<<<<< HEAD
-            $ref: 'definitions/PPMCloseout.yaml'
-        '400':
-          $ref: '#/responses/InvalidRequest'
-        '403':
-          $ref: '#/responses/PermissionDenied'
-        '404':
-          $ref: '#/responses/NotFound'
-        '422':
-          $ref: '#/responses/UnprocessableEntity'
-        '500':
-          $ref: '#/responses/ServerError'
-=======
             $ref: "definitions/PPMCloseout.yaml"
         "400":
           $ref: "#/responses/InvalidRequest"
@@ -1655,7 +1642,6 @@
           $ref: "#/responses/UnprocessableEntity"
         "500":
           $ref: "#/responses/ServerError"
->>>>>>> 7a08c12f
   /ppm-shipments/{ppmShipmentId}/payment-packet:
     get:
       summary: Returns PPM payment packet
@@ -1673,11 +1659,7 @@
       produces:
         - application/pdf
       responses:
-<<<<<<< HEAD
-        '200':
-=======
-        "200":
->>>>>>> 7a08c12f
+        "200":
           headers:
             Content-Disposition:
               type: string
@@ -1686,19 +1668,6 @@
           schema:
             format: binary
             type: file
-<<<<<<< HEAD
-        '400':
-          description: invalid request
-        '401':
-          description: request requires user authentication
-        '403':
-          description: user is not authorized
-        '404':
-          description: ppm not found
-        '500':
-          description: internal server error
-  '/move_task_orders/{moveTaskOrderID}/mto_shipments/{shipmentID}/mto-agents':
-=======
         "400":
           description: invalid request
         "401":
@@ -1710,7 +1679,6 @@
         "500":
           description: internal server error
   "/move_task_orders/{moveTaskOrderID}/mto_shipments/{shipmentID}/mto-agents":
->>>>>>> 7a08c12f
     parameters:
       - description: ID of move task order
         in: path
@@ -5370,11 +5338,7 @@
       originGBLOC:
         $ref: "#/definitions/GBLOC"
       destinationGBLOC:
-<<<<<<< HEAD
-        $ref: '#/definitions/GBLOC'
-=======
         $ref: "#/definitions/GBLOC"
->>>>>>> 7a08c12f
   SearchMovesResult:
     type: object
     properties:
