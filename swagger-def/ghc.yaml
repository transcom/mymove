--- conflicted
+++ resolved
@@ -8611,13 +8611,10 @@
     type: array
     items:
       $ref: 'definitions/VLocation.yaml'
-<<<<<<< HEAD
-=======
   Countries:
     type: array
     items:
       $ref: 'definitions/Country.yaml'
->>>>>>> 20f23084
   GBLOCs:
     type: array
     items:
