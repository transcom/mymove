--- conflicted
+++ resolved
@@ -27,8 +27,7 @@
   - name: tac
   - name: transportationOffice
 paths:
-<<<<<<< HEAD
-  '/customer':
+  "/customer":
     post:
       summary: Creates a customer with Okta option
       description: Creates a customer with option to create an Okta profile account
@@ -37,7 +36,33 @@
         - customer
       consumes:
         - application/json
-=======
+      produces:
+        - application/json
+      parameters:
+        - in: body
+          name: body
+          required: true
+          schema:
+            $ref: "#/definitions/CreateCustomerPayload"
+      responses:
+        "200":
+          description: successfully created the customer
+          schema:
+            $ref: "#/definitions/CreatedCustomer"
+        "400":
+          $ref: "#/responses/InvalidRequest"
+        "401":
+          $ref: "#/responses/PermissionDenied"
+        "403":
+          $ref: "#/responses/PermissionDenied"
+        "404":
+          $ref: "#/responses/NotFound"
+        "412":
+          $ref: "#/responses/PreconditionFailed"
+        "422":
+          $ref: "#/responses/UnprocessableEntity"
+        "500":
+          $ref: "#/responses/ServerError"
   "/customer/{customerID}":
     parameters:
       - description: ID of customer to use
@@ -47,44 +72,6 @@
         type: string
         format: uuid
     get:
->>>>>>> abad16f5
-      produces:
-        - application/json
-      parameters:
-        - in: body
-          name: body
-          required: true
-          schema:
-            $ref: '#/definitions/CreateCustomerPayload'
-      responses:
-<<<<<<< HEAD
-        '200':
-          description: successfully created the customer
-          schema:
-            $ref: '#/definitions/CreatedCustomer'
-        '400':
-          $ref: '#/responses/InvalidRequest'
-        '401':
-          $ref: '#/responses/PermissionDenied'
-        '403':
-          $ref: '#/responses/PermissionDenied'
-        '404':
-          $ref: '#/responses/NotFound'
-        '412':
-          $ref: '#/responses/PreconditionFailed'
-        '422':
-          $ref: '#/responses/UnprocessableEntity'
-        '500':
-          $ref: '#/responses/ServerError'
-  '/customer/{customerID}':
-    parameters:
-      - description: ID of customer to use
-        in: path
-        name: customerID
-        required: true
-        type: string
-        format: uuid
-    get:
       produces:
         - application/json
       parameters: []
@@ -92,11 +79,6 @@
         "200":
           description: Successfully retrieved information on an individual customer
           schema:
-=======
-        "200":
-          description: Successfully retrieved information on an individual customer
-          schema:
->>>>>>> abad16f5
             $ref: "#/definitions/Customer"
         "400":
           $ref: "#/responses/InvalidRequest"
@@ -1660,44 +1642,6 @@
           $ref: "#/responses/UnprocessableEntity"
         "500":
           $ref: "#/responses/ServerError"
-<<<<<<< HEAD
-  /ppm-shipments/{ppmShipmentId}/payment-packet:
-    get:
-      summary: Returns PPM payment packet
-      description: Generates a PDF containing all user uploaded documentations for PPM. Contains SSW form, orders, weight and expense documentations.
-      operationId: showPaymentPacket
-      tags:
-        - ppm
-      parameters:
-        - in: path
-          name: ppmShipmentId
-          type: string
-          format: uuid
-          required: true
-          description: UUID of the ppmShipment
-      produces:
-        - application/pdf
-      responses:
-        "200":
-          headers:
-            Content-Disposition:
-              type: string
-              description: File name to download
-          description: PPM Payment Packet PDF
-          schema:
-            format: binary
-            type: file
-        "400":
-          description: invalid request
-        "401":
-          description: request requires user authentication
-        "403":
-          description: user is not authorized
-        "404":
-          description: ppm not found
-        "500":
-          description: internal server error
-=======
   /ppm-shipments/{ppmShipmentId}/actual-weight:
     parameters:
       - $ref: "parameters/ppmShipmentId.yaml"
@@ -1725,7 +1669,42 @@
           $ref: "#/responses/UnprocessableEntity"
         "500":
           $ref: "#/responses/ServerError"
->>>>>>> abad16f5
+  /ppm-shipments/{ppmShipmentId}/payment-packet:
+    get:
+      summary: Returns PPM payment packet
+      description: Generates a PDF containing all user uploaded documentations for PPM. Contains SSW form, orders, weight and expense documentations.
+      operationId: showPaymentPacket
+      tags:
+        - ppm
+      parameters:
+        - in: path
+          name: ppmShipmentId
+          type: string
+          format: uuid
+          required: true
+          description: UUID of the ppmShipment
+      produces:
+        - application/pdf
+      responses:
+        "200":
+          headers:
+            Content-Disposition:
+              type: string
+              description: File name to download
+          description: PPM Payment Packet PDF
+          schema:
+            format: binary
+            type: file
+        "400":
+          description: invalid request
+        "401":
+          description: request requires user authentication
+        "403":
+          description: user is not authorized
+        "404":
+          description: ppm not found
+        "500":
+          description: internal server error
   "/move_task_orders/{moveTaskOrderID}/mto_shipments/{shipmentID}/mto-agents":
     parameters:
       - description: ID of move task order
@@ -3478,8 +3457,7 @@
         pattern: '^[2-9]\d{2}-\d{3}-\d{4}$'
         x-nullable: true
       backupAddress:
-<<<<<<< HEAD
-        $ref: 'definitions/Address.yaml'
+        $ref: "definitions/Address.yaml"
   CreatedCustomer:
     type: object
     properties:
@@ -3510,9 +3488,9 @@
         example: David
         x-nullable: true
       residentialAddress:
-        $ref: 'definitions/Address.yaml'
+        $ref: "definitions/Address.yaml"
       backupContact:
-        $ref: '#/definitions/BackupContact'
+        $ref: "#/definitions/BackupContact"
       id:
         type: string
         format: uuid
@@ -3538,10 +3516,7 @@
         pattern: '^[2-9]\d{2}-\d{3}-\d{4}$'
         x-nullable: true
       backupAddress:
-        $ref: 'definitions/Address.yaml'
-=======
         $ref: "definitions/Address.yaml"
->>>>>>> abad16f5
   UpdateCustomerPayload:
     type: object
     properties:
@@ -3585,13 +3560,12 @@
         x-nullable: true
       backupAddress:
         allOf:
-<<<<<<< HEAD
-          - $ref: 'definitions/Address.yaml'
+          - $ref: "definitions/Address.yaml"
   CreateCustomerPayload:
     type: object
     properties:
       affiliation:
-        $ref: 'definitions/Affiliation.yaml'
+        $ref: "definitions/Affiliation.yaml"
       edipi:
         type: string
         example: John
@@ -3631,17 +3605,14 @@
         type: boolean
       residentialAddress:
         allOf:
-          - $ref: 'definitions/Address.yaml'
+          - $ref: "definitions/Address.yaml"
       backupContact:
-        $ref: '#/definitions/BackupContact'
+        $ref: "#/definitions/BackupContact"
       backupMailingAddress:
         allOf:
-          - $ref: 'definitions/Address.yaml'
+          - $ref: "definitions/Address.yaml"
       createOktaAccount:
         type: boolean
-=======
-          - $ref: "definitions/Address.yaml"
->>>>>>> abad16f5
   Entitlements:
     properties:
       id:
@@ -5395,11 +5366,6 @@
         $ref: "#/definitions/GBLOC"
       destinationGBLOC:
         $ref: "#/definitions/GBLOC"
-<<<<<<< HEAD
-=======
-      orderType:
-        type: string
->>>>>>> abad16f5
   SearchMovesResult:
     type: object
     properties:
