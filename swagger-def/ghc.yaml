swagger: '2.0'
info:
  contact:
    email: milmove-developers@caci.com
  description:
    $ref: info/ghc_description.md
  license:
    name: MIT
    url: 'https://opensource.org/licenses/MIT'
  title: MilMove GHC API
  version: 0.0.1
basePath: /ghc/v1
schemes:
  - http
tags:
  - name: queues
  - name: move
  - $ref: 'tags/order.yaml'
  - name: moveTaskOrder
  - name: customer
  - name: mtoServiceItem
  - name: mtoShipment
  - name: shipment
  - name: mtoAgent
  - name: paymentServiceItem
  - name: ppm
  - name: tac
  - name: transportationOffice
  - name: addresses
  - name: uploads
  - name: paymentRequests
  - name: reServiceItems
paths:
  '/customer':
    post:
      summary: Creates a customer with Okta option
      description: Creates a customer with option to also create an Okta profile account based on the office user's input when completing the UI form and submitting.
      operationId: createCustomerWithOktaOption
      tags:
        - customer
      consumes:
        - application/json
      produces:
        - application/json
      parameters:
        - in: body
          name: body
          required: true
          schema:
            $ref: '#/definitions/CreateCustomerPayload'
      responses:
        '200':
          description: successfully created the customer
          schema:
            $ref: '#/definitions/CreatedCustomer'
        '400':
          $ref: '#/responses/InvalidRequest'
        '401':
          $ref: '#/responses/PermissionDenied'
        '403':
          $ref: '#/responses/PermissionDenied'
        '404':
          $ref: '#/responses/NotFound'
        '409':
          $ref: '#/responses/Conflict'
        '412':
          $ref: '#/responses/PreconditionFailed'
        '422':
          $ref: '#/responses/UnprocessableEntity'
        '500':
          $ref: '#/responses/ServerError'
  /open/requested-office-users:
    post:
      consumes:
        - application/json
      produces:
        - application/json
      summary: Create an Office User
      description: >
        This endpoint is publicly accessible as it is utilized for individuals who do not have an office account to request the creation of an office account.

        Request the creation of an office user. An administrator will need to approve them after creation. Note on requirements:
        An identification method must be present. The following 2 fields have an "OR" requirement.
        - edipi
        - other_unique_id
        One of these two fields MUST be present to serve as identification for the office user being created. This logic is handled at the application level.
      operationId: createRequestedOfficeUser
      tags:
        - officeUsers
      parameters:
        - in: body
          name: officeUser
          description: Office User information
          schema:
            $ref: '#/definitions/OfficeUserCreate'
      responses:
        '201':
          description: successfully requested the creation of provided office user
          schema:
            $ref: '#/definitions/OfficeUser'
        '422':
          description: validation error
          schema:
            $ref: '#/definitions/ValidationError'
        '500':
          description: internal server error
  '/customer/{customerID}':
    parameters:
      - description: ID of customer to use
        in: path
        name: customerID
        required: true
        type: string
        format: uuid
    get:
      produces:
        - application/json
      parameters: []
      responses:
        '200':
          description: Successfully retrieved information on an individual customer
          schema:
            $ref: '#/definitions/Customer'
        '400':
          $ref: '#/responses/InvalidRequest'
        '401':
          $ref: '#/responses/PermissionDenied'
        '403':
          $ref: '#/responses/PermissionDenied'
        '404':
          $ref: '#/responses/NotFound'
        '500':
          $ref: '#/responses/ServerError'
      tags:
        - customer
      description: Returns a given customer
      operationId: getCustomer
      summary: Returns a given customer
    patch:
      summary: Updates customer info
      description: Updates customer info by ID
      operationId: updateCustomer
      tags:
        - customer
      consumes:
        - application/json
      produces:
        - application/json
      parameters:
        - in: body
          name: body
          required: true
          schema:
            $ref: '#/definitions/UpdateCustomerPayload'
        - in: header
          name: If-Match
          type: string
          required: true
      responses:
        '200':
          description: updated instance of orders
          schema:
            $ref: '#/definitions/Customer'
        '400':
          $ref: '#/responses/InvalidRequest'
        '401':
          $ref: '#/responses/PermissionDenied'
        '403':
          $ref: '#/responses/PermissionDenied'
        '404':
          $ref: '#/responses/NotFound'
        '412':
          $ref: '#/responses/PreconditionFailed'
        '422':
          $ref: '#/responses/UnprocessableEntity'
        '500':
          $ref: '#/responses/ServerError'
      x-permissions:
        - update.customer
  /customer/search:
    post:
      produces:
        - application/json
      consumes:
        - application/json
      summary: Search customers by DOD ID or customer name
      description: >
        Search customers by DOD ID or customer name. Used by services counselors to locate profiles to update, find attached moves, and to create new moves.
      operationId: searchCustomers
      tags:
        - customer
      parameters:
        - in: body
          name: body
          schema:
            properties:
              page:
                type: integer
                description: requested page of results
              perPage:
                type: integer
              edipi:
                description: DOD ID
                type: string
                minLength: 10
                maxLength: 10
                x-nullable: true
              emplid:
                description: EMPLID
                type: string
                minLength: 7
                maxLength: 7
                x-nullable: true
              branch:
                description: Branch
                type: string
                minLength: 1
              customerName:
                description: Customer Name
                type: string
                minLength: 1
                x-nullable: true
              sort:
                type: string
                x-nullable: true
                enum: [customerName, edipi, emplid, branch, personalEmail, telephone]
              order:
                type: string
                x-nullable: true
                enum: [asc, desc]
          description: field that results should be sorted by
      responses:
        '200':
          description: Successfully returned all customers matching the criteria
          schema:
            $ref: '#/definitions/SearchCustomersResult'
        '403':
          $ref: '#/responses/PermissionDenied'
        '500':
          $ref: '#/responses/ServerError'
  '/move/{locator}':
    parameters:
      - description: Code used to identify a move in the system
        in: path
        name: locator
        required: true
        type: string
    get:
      produces:
        - application/json
      parameters: []
      responses:
        '200':
          description: Successfully retrieved the individual move
          schema:
            $ref: '#/definitions/Move'
        '400':
          $ref: '#/responses/InvalidRequest'
        '401':
          $ref: '#/responses/PermissionDenied'
        '403':
          $ref: '#/responses/PermissionDenied'
        '404':
          $ref: '#/responses/NotFound'
        '500':
          $ref: '#/responses/ServerError'
      tags:
        - move
      description: Returns a given move for a unique alphanumeric locator string
      summary: Returns a given move
      operationId: getMove
  '/move/{locator}/history':
    parameters:
      - description: Code used to identify a move in the system
        in: path
        name: locator
        required: true
        type: string
    get:
      produces:
        - application/json
      parameters:
        - in: query
          name: page
          type: integer
          description: requested page of results
        - in: query
          name: perPage
          type: integer
          description: results per page
      responses:
        '200':
          description: Successfully retrieved the individual move history
          schema:
            $ref: '#/definitions/MoveHistoryResult'
        '400':
          $ref: '#/responses/InvalidRequest'
        '401':
          $ref: '#/responses/PermissionDenied'
        '403':
          $ref: '#/responses/PermissionDenied'
        '404':
          $ref: '#/responses/NotFound'
        '500':
          $ref: '#/responses/ServerError'
      tags:
        - move
      description: Returns the history for a given move for a unique alphanumeric locator string
      summary: Returns the history of an identified move
      operationId: getMoveHistory
  '/moves/{moveID}/shipment-evaluation-reports-list':
    parameters:
      - description: Code used to identify a move in the system
        in: path
        name: moveID
        required: true
        type: string
        format: uuid
    get:
      produces:
        - application/json
      responses:
        '200':
          description: Successfully retrieved the move's evaluation reports
          schema:
            $ref: '#/definitions/EvaluationReportList'
        '400':
          $ref: '#/responses/InvalidRequest'
        '401':
          $ref: '#/responses/PermissionDenied'
        '403':
          $ref: '#/responses/PermissionDenied'
        '404':
          $ref: '#/responses/NotFound'
        '500':
          $ref: '#/responses/ServerError'
      tags:
        - move
      description: Returns shipment evaluation reports for the specified move that are visible to the current office user
      summary: Returns shipment evaluation reports for the specified move that are visible to the current office user
      operationId: getMoveShipmentEvaluationReportsList
  '/moves/{moveID}/counseling-evaluation-reports-list':
    parameters:
      - description: Code used to identify a move in the system
        in: path
        name: moveID
        required: true
        type: string
        format: uuid
    get:
      produces:
        - application/json
      responses:
        '200':
          description: Successfully retrieved the move's evaluation reports
          schema:
            $ref: '#/definitions/EvaluationReportList'
        '400':
          $ref: '#/responses/InvalidRequest'
        '401':
          $ref: '#/responses/PermissionDenied'
        '403':
          $ref: '#/responses/PermissionDenied'
        '404':
          $ref: '#/responses/NotFound'
        '500':
          $ref: '#/responses/ServerError'
      tags:
        - move
      description: Returns counseling evaluation reports for the specified move that are visible to the current office user
      summary: Returns counseling evaluation reports for the specified move that are visible to the current office user
      operationId: getMoveCounselingEvaluationReportsList
  '/moves/{moveID}/cancel':
    parameters:
      - description: ID of the move
        in: path
        name: moveID
        required: true
        format: uuid
        type: string
    post:
      consumes:
        - application/json
      produces:
        - application/json
      parameters: []
      responses:
        '200':
          description: Successfully canceled move
          schema:
            $ref: '#/definitions/Move'
        '403':
          $ref: '#/responses/PermissionDenied'
        '404':
          $ref: '#/responses/NotFound'
        '409':
          $ref: '#/responses/Conflict'
        '412':
          $ref: '#/responses/PreconditionFailed'
        '422':
          $ref: '#/responses/UnprocessableEntity'
        '500':
          $ref: '#/responses/ServerError'
      tags:
        - move
      description: cancels a move
      operationId: moveCanceler
      summary: Cancels a move
      x-permissions:
        - update.cancelMoveFlag
  '/counseling/orders/{orderID}':
    parameters:
      - description: ID of order to update
        in: path
        name: orderID
        required: true
        type: string
        format: uuid
    patch:
      summary: Updates an order (performed by a services counselor)
      description: All fields sent in this request will be set on the order referenced
      operationId: counselingUpdateOrder
      tags:
        - order
      consumes:
        - application/json
      produces:
        - application/json
      parameters:
        - in: body
          name: body
          required: true
          schema:
            $ref: '#/definitions/CounselingUpdateOrderPayload'
        - in: header
          name: If-Match
          type: string
          required: true
      responses:
        '200':
          description: updated instance of orders
          schema:
            $ref: '#/definitions/Order'
        '403':
          $ref: '#/responses/PermissionDenied'
        '404':
          $ref: '#/responses/NotFound'
        '412':
          $ref: '#/responses/PreconditionFailed'
        '422':
          $ref: '#/responses/UnprocessableEntity'
        '500':
          $ref: '#/responses/ServerError'
  '/orders':
    post:
      summary: Creates an orders model for a logged-in user
      description: Creates an instance of orders tied to a service member, which allow for creation of a move and an entitlement. Orders are required before the creation of a move
      operationId: createOrder
      tags:
        - order
      consumes:
        - application/json
      produces:
        - application/json
      parameters:
        - in: body
          name: createOrders
          schema:
            $ref: '#/definitions/CreateOrders'
      responses:
        '200':
          description: created instance of orders
          schema:
            $ref: '#/definitions/Order'
        '400':
          description: invalid request
        '401':
          description: request requires user authentication
        '403':
          description: user is not authorized
        '422':
          $ref: '#/responses/UnprocessableEntity'
        '500':
          description: internal server error
  '/orders/{orderID}':
    parameters:
      - description: ID of order to use
        in: path
        name: orderID
        required: true
        type: string
        format: uuid
    patch:
      summary: Updates an order
      description: All fields sent in this request will be set on the order referenced
      operationId: updateOrder
      tags:
        - order
      consumes:
        - application/json
      produces:
        - application/json
      parameters:
        - in: body
          name: body
          required: true
          schema:
            $ref: '#/definitions/UpdateOrderPayload'
        - in: header
          name: If-Match
          type: string
          required: true
      responses:
        '200':
          description: updated instance of orders
          schema:
            $ref: '#/definitions/Order'
        '400':
          $ref: '#/responses/InvalidRequest'
        '403':
          $ref: '#/responses/PermissionDenied'
        '404':
          $ref: '#/responses/NotFound'
        '409':
          $ref: '#/responses/Conflict'
        '412':
          $ref: '#/responses/PreconditionFailed'
        '422':
          $ref: '#/responses/UnprocessableEntity'
        '500':
          $ref: '#/responses/ServerError'
      x-permissions:
        - update.orders
    get:
      produces:
        - application/json
      parameters: []
      responses:
        '200':
          description: Successfully retrieved order
          schema:
            $ref: '#/definitions/Order'
        '400':
          $ref: '#/responses/InvalidRequest'
        '401':
          $ref: '#/responses/PermissionDenied'
        '403':
          $ref: '#/responses/PermissionDenied'
        '404':
          $ref: '#/responses/NotFound'
        '500':
          $ref: '#/responses/ServerError'
      tags:
        - order
      description: Gets an order
      operationId: getOrder
      summary: Gets an order by ID
  '/orders/{orderID}/allowances':
    parameters:
      - description: ID of order to use
        in: path
        name: orderID
        required: true
        type: string
        format: uuid
    patch:
      summary: Updates an allowance (Orders with Entitlements)
      description: All fields sent in this request will be set on the order referenced
      operationId: updateAllowance
      tags:
        - order
      consumes:
        - application/json
      produces:
        - application/json
      parameters:
        - in: body
          name: body
          required: true
          schema:
            $ref: '#/definitions/UpdateAllowancePayload'
        - in: header
          name: If-Match
          type: string
          required: true
      responses:
        '200':
          description: updated instance of allowance
          schema:
            $ref: '#/definitions/Order'
        '403':
          $ref: '#/responses/PermissionDenied'
        '404':
          $ref: '#/responses/NotFound'
        '412':
          $ref: '#/responses/PreconditionFailed'
        '422':
          $ref: '#/responses/UnprocessableEntity'
        '500':
          $ref: '#/responses/ServerError'
      x-permissions:
        - update.allowances
  '/orders/{orderID}/acknowledge-excess-weight-risk':
    parameters:
      - description: ID of order to use
        in: path
        name: orderID
        required: true
        type: string
        format: uuid
    post:
      summary: Saves the date and time a TOO acknowledged the excess weight risk by dismissing the alert
      description: Saves the date and time a TOO acknowledged the excess weight risk by dismissing the alert
      operationId: acknowledgeExcessWeightRisk
      tags:
        - order
      consumes:
        - application/json
      produces:
        - application/json
      parameters:
        - in: header
          name: If-Match
          type: string
          required: true
      responses:
        '200':
          description: updated Move
          schema:
            $ref: '#/definitions/Move'
        '403':
          $ref: '#/responses/PermissionDenied'
        '404':
          $ref: '#/responses/NotFound'
        '412':
          $ref: '#/responses/PreconditionFailed'
        '422':
          $ref: '#/responses/UnprocessableEntity'
        '500':
          $ref: '#/responses/ServerError'
      x-permissions:
        - update.excessWeightRisk
  '/orders/{orderID}/acknowledge-excess-unaccompanied-baggage-weight-risk':
    parameters:
      - description: ID of order to use
        in: path
        name: orderID
        required: true
        type: string
        format: uuid
    post:
      summary: Saves the date and time a TOO acknowledged the excess unaccompanied baggage weight risk by dismissing the alert
      description: Saves the date and time a TOO acknowledged the excess unaccompanied baggage weight risk by dismissing the alert
      operationId: acknowledgeExcessUnaccompaniedBaggageWeightRisk
      tags:
        - order
      consumes:
        - application/json
      produces:
        - application/json
      parameters:
        - in: header
          name: If-Match
          type: string
          required: true
      responses:
        '200':
          description: updated Move
          schema:
            $ref: '#/definitions/Move'
        '403':
          $ref: '#/responses/PermissionDenied'
        '404':
          $ref: '#/responses/NotFound'
        '412':
          $ref: '#/responses/PreconditionFailed'
        '422':
          $ref: '#/responses/UnprocessableEntity'
        '500':
          $ref: '#/responses/ServerError'
      x-permissions:
        - update.excessWeightRisk
  '/orders/{orderID}/update-billable-weight':
    parameters:
      - description: ID of order to use
        in: path
        name: orderID
        required: true
        type: string
        format: uuid
    patch:
      summary: Updates the max billable weight
      description: Updates the DBAuthorizedWeight attribute for the Order Entitlements=
      operationId: updateBillableWeight
      tags:
        - order
      consumes:
        - application/json
      produces:
        - application/json
      parameters:
        - in: body
          name: body
          required: true
          schema:
            $ref: '#/definitions/UpdateBillableWeightPayload'
        - in: header
          name: If-Match
          type: string
          required: true
      responses:
        '200':
          description: updated Order
          schema:
            $ref: '#/definitions/Order'
        '403':
          $ref: '#/responses/PermissionDenied'
        '404':
          $ref: '#/responses/NotFound'
        '412':
          $ref: '#/responses/PreconditionFailed'
        '422':
          $ref: '#/responses/UnprocessableEntity'
        '500':
          $ref: '#/responses/ServerError'
      x-permissions:
        - update.billableWeight
  '/orders/{orderID}/update-max-billable-weight/tio':
    parameters:
      - description: ID of order to use
        in: path
        name: orderID
        required: true
        type: string
        format: uuid
    patch:
      summary: Updates the max billable weight with TIO remarks
      description: Updates the DBAuthorizedWeight attribute for the Order Entitlements and move TIO remarks
      operationId: updateMaxBillableWeightAsTIO
      tags:
        - order
      consumes:
        - application/json
      produces:
        - application/json
      parameters:
        - in: body
          name: body
          required: true
          schema:
            $ref: '#/definitions/UpdateMaxBillableWeightAsTIOPayload'
        - $ref: 'parameters/ifMatch.yaml'
      responses:
        '200':
          description: updated Order
          schema:
            $ref: '#/definitions/Order'
        '403':
          $ref: '#/responses/PermissionDenied'
        '404':
          $ref: '#/responses/NotFound'
        '412':
          $ref: '#/responses/PreconditionFailed'
        '422':
          $ref: '#/responses/UnprocessableEntity'
        '500':
          $ref: '#/responses/ServerError'
      x-permissions:
        - update.maxBillableWeight
  /orders/{orderID}/upload_amended_orders:
    post:
      summary: Create an amended order for a given order
      description: Create an amended order for a given order
      operationId: uploadAmendedOrders
      tags:
        - order
      consumes:
        - multipart/form-data
      parameters:
        - in: path
          name: orderID
          type: string
          format: uuid
          required: true
          description: UUID of the order
        - in: formData
          name: file
          type: file
          description: The file to upload.
          required: true
      responses:
        '201':
          description: created upload
          schema:
            $ref: 'definitions/Upload.yaml'
        '400':
          description: invalid request
          schema:
            $ref: '#/definitions/InvalidRequestResponsePayload'
        '403':
          description: not authorized
        '404':
          description: not found
        '413':
          description: payload is too large
        '500':
          description: server error
  '/counseling/orders/{orderID}/allowances':
    parameters:
      - description: ID of order to use
        in: path
        name: orderID
        required: true
        type: string
        format: uuid
    patch:
      summary: Updates an allowance (Orders with Entitlements)
      description: All fields sent in this request will be set on the order referenced
      operationId: counselingUpdateAllowance
      tags:
        - order
      consumes:
        - application/json
      produces:
        - application/json
      parameters:
        - in: body
          name: body
          required: true
          schema:
            $ref: '#/definitions/CounselingUpdateAllowancePayload'
        - in: header
          name: If-Match
          type: string
          required: true
      responses:
        '200':
          description: updated instance of allowance
          schema:
            $ref: '#/definitions/Order'
        '403':
          $ref: '#/responses/PermissionDenied'
        '404':
          $ref: '#/responses/NotFound'
        '412':
          $ref: '#/responses/PreconditionFailed'
        '422':
          $ref: '#/responses/UnprocessableEntity'
        '500':
          $ref: '#/responses/ServerError'
  '/move-task-orders/{moveTaskOrderID}':
    parameters:
      - description: ID of move to use
        in: path
        name: moveTaskOrderID
        required: true
        type: string
    get:
      produces:
        - application/json
      parameters: []
      responses:
        '200':
          description: Successfully retrieved move task order
          schema:
            $ref: '#/definitions/MoveTaskOrder'
        '400':
          $ref: '#/responses/InvalidRequest'
        '401':
          $ref: '#/responses/PermissionDenied'
        '403':
          $ref: '#/responses/PermissionDenied'
        '404':
          $ref: '#/responses/NotFound'
        '500':
          $ref: '#/responses/ServerError'
      tags:
        - moveTaskOrder
      description: Gets a move
      operationId: getMoveTaskOrder
      summary: Gets a move by ID
  '/move_task_orders/{moveTaskOrderID}/mto_service_items':
    parameters:
      - description: ID of move for mto service item to use
        in: path
        name: moveTaskOrderID
        required: true
        format: uuid
        type: string
    get:
      produces:
        - application/json
      parameters: []
      responses:
        '200':
          description: Successfully retrieved all line items for a move task order
          schema:
            $ref: 'definitions/MTOServiceItems.yaml'
        '404':
          $ref: '#/responses/NotFound'
        '422':
          $ref: '#/responses/UnprocessableEntity'
        '500':
          $ref: '#/responses/ServerError'
      tags:
        - mtoServiceItem
      description: Gets all line items for a move
      operationId: listMTOServiceItems
      summary: Gets all line items for a move
  '/mto-shipments':
    post:
      summary: createMTOShipment
      description: |
        Creates a MTO shipment for the specified Move Task Order.
        Required fields include:
        * Shipment Type
        * Customer requested pick-up date
        * Pick-up Address
        * Delivery Address
        * Releasing / Receiving agents
        Optional fields include:
        * Delivery Address Type
        * Customer Remarks
        * Releasing / Receiving agents
        * An array of optional accessorial service item codes
      consumes:
        - application/json
      produces:
        - application/json
      operationId: createMTOShipment
      tags:
        - mtoShipment
      parameters:
        - in: body
          name: body
          schema:
            $ref: '#/definitions/CreateMTOShipment'
      responses:
        '200':
          description: Successfully created a MTO shipment.
          schema:
            $ref: 'definitions/MTOShipment.yaml'
        '400':
          $ref: '#/responses/InvalidRequest'
        '404':
          $ref: '#/responses/NotFound'
        '422':
          $ref: '#/responses/UnprocessableEntity'
        '500':
          $ref: '#/responses/ServerError'
  '/move_task_orders/{moveTaskOrderID}/mto_shipments':
    parameters:
      - description: ID of move task order for mto shipment to use
        in: path
        name: moveTaskOrderID
        required: true
        format: uuid
        type: string
    get:
      produces:
        - application/json
      parameters: []
      responses:
        '200':
          description: Successfully retrieved all mto shipments for a move task order
          schema:
            $ref: '#/definitions/MTOShipments'
        '403':
          $ref: '#/responses/PermissionDenied'
        '404':
          $ref: '#/responses/NotFound'
        '422':
          $ref: '#/responses/UnprocessableEntity'
        '500':
          $ref: '#/responses/ServerError'
      tags:
        - mtoShipment
      description: Gets all shipments for a move task order
      operationId: listMTOShipments
      summary: Gets all shipments for a move task order
  '/shipments/{shipmentID}':
    get:
      summary: fetches a shipment by ID
      description: fetches a shipment by ID
      operationId: getShipment
      tags:
        - mtoShipment
      produces:
        - application/json
      parameters:
        - description: ID of the shipment to be fetched
          in: path
          name: shipmentID
          required: true
          format: uuid
          type: string
      responses:
        '200':
          description: Successfully fetched the shipment
          schema:
            $ref: '#/definitions/MTOShipment'
        '400':
          $ref: '#/responses/InvalidRequest'
        '403':
          $ref: '#/responses/PermissionDenied'
        '404':
          $ref: '#/responses/NotFound'
        '422':
          $ref: '#/responses/UnprocessableEntity'
        '500':
          $ref: '#/responses/ServerError'
    delete:
      summary: Soft deletes a shipment by ID
      description: Soft deletes a shipment by ID
      operationId: deleteShipment
      tags:
        - shipment
      produces:
        - application/json
      parameters:
        - description: ID of the shipment to be deleted
          in: path
          name: shipmentID
          required: true
          format: uuid
          type: string
      responses:
        '204':
          description: Successfully soft deleted the shipment
        '400':
          $ref: '#/responses/InvalidRequest'
        '403':
          $ref: '#/responses/PermissionDenied'
        '404':
          $ref: '#/responses/NotFound'
        '409':
          $ref: '#/responses/Conflict'
        '422':
          $ref: '#/responses/UnprocessableEntity'
        '500':
          $ref: '#/responses/ServerError'
  '/move_task_orders/{moveTaskOrderID}/mto_shipments/{shipmentID}':
    patch:
      summary: updateMTOShipment
      description: |
        Updates a specified MTO shipment.
        Required fields include:
        * MTO Shipment ID required in path
        * If-Match required in headers
        * No fields required in body
        Optional fields include:
        * New shipment status type
        * Shipment Type
        * Customer requested pick-up date
        * Pick-up Address
        * Delivery Address
        * Secondary Pick-up Address
        * SecondaryDelivery Address
        * Delivery Address Type
        * Customer Remarks
        * Counselor Remarks
        * Releasing / Receiving agents
        * Actual Pro Gear Weight
        * Actual Spouse Pro Gear Weight
        * Location of the POE/POD
      consumes:
        - application/json
      produces:
        - application/json
      operationId: updateMTOShipment
      tags:
        - mtoShipment
      parameters:
        - in: path
          name: moveTaskOrderID
          required: true
          format: uuid
          type: string
          description: ID of move task order for mto shipment to use
        - in: path
          name: shipmentID
          type: string
          format: uuid
          required: true
          description: UUID of the MTO Shipment to update
        - in: header
          name: If-Match
          type: string
          required: true
          description: >
            Optimistic locking is implemented via the `If-Match` header. If the ETag header does not match
            the value of the resource on the server, the server rejects the change with a `412 Precondition Failed` error.
        - in: body
          name: body
          schema:
            $ref: '#/definitions/UpdateShipment'
      responses:
        '200':
          description: Successfully updated the specified MTO shipment.
          schema:
            $ref: "definitions/MTOShipment.yaml"
        "400":
          $ref: "#/responses/InvalidRequest"
        "401":
          $ref: "#/responses/PermissionDenied"
        "403":
          $ref: "#/responses/PermissionDenied"
        "404":
          $ref: "#/responses/NotFound"
        "412":
          $ref: "#/responses/PreconditionFailed"
        "422":
          $ref: "#/responses/UnprocessableEntity"
        "500":
          $ref: "#/responses/ServerError"
  "/shipments/approve":
    post:
      consumes:
        - application/json
      produces:
        - application/json
      parameters:
        - in: body
          name: body
          required: true
          schema:
            $ref: "#/definitions/ApproveShipments"
      responses:
        "200":
          description: Successfully approved the shipments
          schema:
            type: array
            items:
              $ref: "definitions/MTOShipment.yaml"
        "403":
          $ref: "#/responses/PermissionDenied"
        "404":
          $ref: "#/responses/NotFound"
        "409":
          $ref: "#/responses/Conflict"
        "412":
          $ref: "#/responses/PreconditionFailed"
        "422":
          $ref: "#/responses/UnprocessableEntity"
        "500":
          $ref: "#/responses/ServerError"
      tags:
        - shipment
      description: Approves multiple shipments in one request
      operationId: approveShipments
      summary: Approves multiple shipments at once
      x-permissions:
        - update.shipment
  "/shipments/{shipmentID}/approve":
    parameters:
      - description: ID of the shipment
        in: path
        name: shipmentID
        required: true
        format: uuid
        type: string
    post:
      consumes:
        - application/json
      produces:
        - application/json
      parameters:
        - in: header
          name: If-Match
          type: string
          required: true
      responses:
        '200':
          description: Successfully approved the shipment
          schema:
            $ref: 'definitions/MTOShipment.yaml'
        '403':
          $ref: '#/responses/PermissionDenied'
        '404':
          $ref: '#/responses/NotFound'
        '409':
          $ref: '#/responses/Conflict'
        '412':
          $ref: '#/responses/PreconditionFailed'
        '422':
          $ref: '#/responses/UnprocessableEntity'
        '500':
          $ref: '#/responses/ServerError'
      tags:
        - shipment
      description: Approves a shipment
      operationId: approveShipment
      summary: Approves a shipment
      x-permissions:
        - update.shipment
  '/shipments/{shipmentID}/request-diversion':
    parameters:
      - description: ID of the shipment
        in: path
        name: shipmentID
        required: true
        format: uuid
        type: string
    post:
      consumes:
        - application/json
      produces:
        - application/json
      parameters:
        - in: header
          name: If-Match
          type: string
          required: true
        - in: body
          name: body
          required: true
          schema:
            $ref: '#/definitions/RequestDiversion'
      responses:
        '200':
          description: Successfully requested the shipment diversion
          schema:
            $ref: 'definitions/MTOShipment.yaml'
        '403':
          $ref: '#/responses/PermissionDenied'
        '404':
          $ref: '#/responses/NotFound'
        '409':
          $ref: '#/responses/Conflict'
        '412':
          $ref: '#/responses/PreconditionFailed'
        '422':
          $ref: '#/responses/UnprocessableEntity'
        '500':
          $ref: '#/responses/ServerError'
      tags:
        - shipment
      description: Requests a shipment diversion
      operationId: requestShipmentDiversion
      summary: Requests a shipment diversion
      x-permissions:
        - create.shipmentDiversionRequest
  '/shipments/{shipmentID}/approve-diversion':
    parameters:
      - description: ID of the shipment
        in: path
        name: shipmentID
        required: true
        format: uuid
        type: string
    post:
      consumes:
        - application/json
      produces:
        - application/json
      parameters:
        - in: header
          name: If-Match
          type: string
          required: true
      responses:
        '200':
          description: Successfully approved the shipment diversion
          schema:
            $ref: 'definitions/MTOShipment.yaml'
        '403':
          $ref: '#/responses/PermissionDenied'
        '404':
          $ref: '#/responses/NotFound'
        '409':
          $ref: '#/responses/Conflict'
        '412':
          $ref: '#/responses/PreconditionFailed'
        '422':
          $ref: '#/responses/UnprocessableEntity'
        '500':
          $ref: '#/responses/ServerError'
      x-permissions:
        - update.shipment
      tags:
        - shipment
      description: Approves a shipment diversion
      operationId: approveShipmentDiversion
      summary: Approves a shipment diversion
  '/shipments/{shipmentID}/reject':
    parameters:
      - description: ID of the shipment
        in: path
        name: shipmentID
        required: true
        format: uuid
        type: string
    post:
      consumes:
        - application/json
      produces:
        - application/json
      parameters:
        - in: header
          name: If-Match
          type: string
          required: true
        - in: body
          name: body
          required: true
          schema:
            $ref: '#/definitions/RejectShipment'
      responses:
        '200':
          description: Successfully rejected the shipment
          schema:
            $ref: 'definitions/MTOShipment.yaml'
        '403':
          $ref: '#/responses/PermissionDenied'
        '404':
          $ref: '#/responses/NotFound'
        '409':
          $ref: '#/responses/Conflict'
        '412':
          $ref: '#/responses/PreconditionFailed'
        '422':
          $ref: '#/responses/UnprocessableEntity'
        '500':
          $ref: '#/responses/ServerError'
      tags:
        - shipment
      description: rejects a shipment
      operationId: rejectShipment
      summary: rejects a shipment
  '/shipments/{shipmentID}/request-cancellation':
    parameters:
      - description: ID of the shipment
        in: path
        name: shipmentID
        required: true
        format: uuid
        type: string
    post:
      consumes:
        - application/json
      produces:
        - application/json
      parameters:
        - in: header
          name: If-Match
          type: string
          required: true
      responses:
        '200':
          description: Successfully requested the shipment cancellation
          schema:
            $ref: 'definitions/MTOShipment.yaml'
        '403':
          $ref: '#/responses/PermissionDenied'
        '404':
          $ref: '#/responses/NotFound'
        '409':
          $ref: '#/responses/Conflict'
        '412':
          $ref: '#/responses/PreconditionFailed'
        '422':
          $ref: '#/responses/UnprocessableEntity'
        '500':
          $ref: '#/responses/ServerError'
      tags:
        - shipment
      description: Requests a shipment cancellation
      operationId: requestShipmentCancellation
      summary: Requests a shipment cancellation
      x-permissions:
        - create.shipmentCancellation
  '/shipments/{shipmentID}/request-reweigh':
    parameters:
      - description: ID of the shipment
        in: path
        name: shipmentID
        required: true
        format: uuid
        type: string
    post:
      consumes:
        - application/json
      produces:
        - application/json
      responses:
        '200':
          description: Successfully requested a reweigh of the shipment
          schema:
            $ref: 'definitions/Reweigh.yaml'
        '403':
          $ref: '#/responses/PermissionDenied'
        '404':
          $ref: '#/responses/NotFound'
        '409':
          $ref: '#/responses/Conflict'
        '412':
          $ref: '#/responses/PreconditionFailed'
        '422':
          $ref: '#/responses/UnprocessableEntity'
        '500':
          $ref: '#/responses/ServerError'
      tags:
        - shipment
        - reweigh
      description: Requests a shipment reweigh
      operationId: requestShipmentReweigh
      summary: Requests a shipment reweigh
      x-permissions:
        - create.reweighRequest
  '/shipments/{shipmentID}/review-shipment-address-update':
    parameters:
      - description: ID of the shipment
        in: path
        name: shipmentID
        required: true
        format: uuid
        type: string
    patch:
      consumes:
        - application/json
      produces:
        - application/json
      parameters:
        - in: header
          name: If-Match
          type: string
          required: true
        - in: body
          name: body
          required: true
          schema:
            properties:
              status:
                type: string
                enum:
                  - REJECTED
                  - APPROVED
              officeRemarks:
                type: string
            required:
              - officeRemarks
              - status
      responses:
        '200':
          description: Successfully requested a shipment address update
          schema:
            $ref: 'definitions/ShipmentAddressUpdate.yaml'
        '403':
          $ref: '#/responses/PermissionDenied'
        '404':
          $ref: '#/responses/NotFound'
        '409':
          $ref: '#/responses/Conflict'
        '412':
          $ref: '#/responses/PreconditionFailed'
        '422':
          $ref: '#/responses/UnprocessableEntity'
        '500':
          $ref: '#/responses/ServerError'
      tags:
        - shipment
        - shipment_address_updates
      description: This endpoint is used to approve a address update request. Office remarks are required.
        Approving the address update will update the Destination Final Address of the associated service item
      operationId: reviewShipmentAddressUpdate
      summary: Allows TOO to review a shipment address update
  '/shipments/{shipmentID}/sit-extensions':
    post:
      summary: Create an approved SIT Duration Update
      description: TOO can creates an already-approved SIT Duration Update on behalf of a customer
      consumes:
        - application/json
      produces:
        - application/json
      operationId: createApprovedSITDurationUpdate
      tags:
        - shipment
        - sitExtension
      parameters:
        - description: ID of the shipment
          in: path
          name: shipmentID
          required: true
          format: uuid
          type: string
        - in: body
          name: body
          schema:
            $ref: '#/definitions/CreateApprovedSITDurationUpdate'
          required: true
        - in: header
          description: We want the shipment's eTag rather than the SIT Duration Update eTag as the SIT Duration Update is always associated with a shipment
          name: If-Match
          type: string
          required: true
      responses:
        '200':
          description: Successfully created a SIT Extension.
          schema:
            $ref: 'definitions/MTOShipment.yaml'
        '400':
          $ref: '#/responses/InvalidRequest'
        '403':
          $ref: '#/responses/PermissionDenied'
        '404':
          $ref: '#/responses/NotFound'
        '422':
          $ref: '#/responses/UnprocessableEntity'
        '500':
          $ref: '#/responses/ServerError'
      x-permissions:
        - create.SITExtension
  '/shipments/{shipmentID}/sit-extensions/{sitExtensionID}/approve':
    parameters:
      - description: ID of the shipment
        in: path
        name: shipmentID
        required: true
        format: uuid
        type: string
      - description: ID of the SIT extension
        in: path
        name: sitExtensionID
        required: true
        format: uuid
        type: string
    patch:
      consumes:
        - application/json
      produces:
        - application/json
      parameters:
        - in: body
          name: body
          required: true
          schema:
            $ref: '#/definitions/ApproveSITExtension'
        - in: header
          description: We want the shipment's eTag rather than the SIT extension eTag as the SIT extension is always associated with a shipment
          name: If-Match
          type: string
          required: true
      responses:
        '200':
          description: Successfully approved a SIT extension
          schema:
            $ref: 'definitions/MTOShipment.yaml'
        '403':
          $ref: '#/responses/PermissionDenied'
        '404':
          $ref: '#/responses/NotFound'
        '409':
          $ref: '#/responses/Conflict'
        '412':
          $ref: '#/responses/PreconditionFailed'
        '422':
          $ref: '#/responses/UnprocessableEntity'
        '500':
          $ref: '#/responses/ServerError'
      tags:
        - shipment
        - sitExtension
      description: Approves a SIT extension
      operationId: approveSITExtension
      summary: Approves a SIT extension
      x-permissions:
        - update.SITExtension
  '/shipments/{shipmentID}/sit-extensions/{sitExtensionID}/deny':
    parameters:
      - description: ID of the shipment
        in: path
        name: shipmentID
        required: true
        format: uuid
        type: string
      - description: ID of the SIT extension
        in: path
        name: sitExtensionID
        required: true
        format: uuid
        type: string
    patch:
      consumes:
        - application/json
      produces:
        - application/json
      parameters:
        - in: body
          name: body
          required: true
          schema:
            $ref: '#/definitions/DenySITExtension'
        - in: header
          name: If-Match
          type: string
          required: true
      responses:
        '200':
          description: Successfully denied a SIT extension
          schema:
            $ref: 'definitions/MTOShipment.yaml'
        '403':
          $ref: '#/responses/PermissionDenied'
        '404':
          $ref: '#/responses/NotFound'
        '409':
          $ref: '#/responses/Conflict'
        '412':
          $ref: '#/responses/PreconditionFailed'
        '422':
          $ref: '#/responses/UnprocessableEntity'
        '500':
          $ref: '#/responses/ServerError'
      tags:
        - shipment
        - sitExtension
      description: Denies a SIT extension
      operationId: denySITExtension
      summary: Denies a SIT extension
      x-permissions:
        - update.SITExtension
  '/shipments/{shipmentID}/sit-service-item/convert-to-customer-expense':
    parameters:
      - description: ID of the shipment
        in: path
        name: shipmentID
        required: true
        format: uuid
        type: string
    patch:
      consumes:
        - application/json
      produces:
        - application/json
      parameters:
        - in: body
          name: body
          required: true
          schema:
            $ref: '#/definitions/UpdateSITServiceItemCustomerExpense'
        - in: header
          name: If-Match
          type: string
          required: true
      responses:
        '200':
          description: Successfully converted to customer expense
          schema:
            $ref: 'definitions/MTOShipment.yaml'
        '403':
          $ref: '#/responses/PermissionDenied'
        '404':
          $ref: '#/responses/NotFound'
        '409':
          $ref: '#/responses/Conflict'
        '412':
          $ref: '#/responses/PreconditionFailed'
        '422':
          $ref: '#/responses/UnprocessableEntity'
        '500':
          $ref: '#/responses/ServerError'
      tags:
        - shipment
        - mtoServiceItem
      description: Converts a SIT to customer expense
      operationId: updateSITServiceItemCustomerExpense
      summary: Converts a SIT to customer expense
      x-permissions:
        - update.MTOServiceItem
  /shipments/{shipmentID}/ppm-documents:
    parameters:
      - description: ID of the shipment
        in: path
        name: shipmentID
        required: true
        format: uuid
        type: string
    get:
      summary: Gets all the PPM documents for a PPM shipment
      description: |
        Retrieves all of the documents and associated uploads for each ppm document type connected to a PPM shipment. This
        excludes any deleted PPM documents.
      operationId: getPPMDocuments
      tags:
        - ppm
      consumes:
        - application/json
      produces:
        - application/json
      responses:
        '200':
          description: All PPM documents and associated uploads for the specified PPM shipment.
          schema:
<<<<<<< HEAD
            $ref: "definitions/PPMDocuments.yaml"
        "401":
          $ref: "#/responses/PermissionDenied"
        "403":
          $ref: "#/responses/PermissionDenied"
        "422":
          $ref: "#/responses/UnprocessableEntity"
        "500":
          $ref: "#/responses/ServerError"
  /ppm-shipments/{ppmShipmentId}/uploads:
    post:
      summary: Create a new upload for a PPM weight ticket, pro-gear, or moving expense document
      description: Uploads represent a single digital file, such as a PNG, JPEG, PDF, or spreadsheet.
      operationId: createPPMUpload
      tags:
        - ppm
      consumes:
        - multipart/form-data
      parameters:
        - in: path
          name: ppmShipmentId
          type: string
          format: uuid
          required: true
          description: UUID of the ppm shipment
        - in: query
          name: documentId
          type: string
          format: uuid
          required: true
          description: UUID of the document to add an upload to
        - in: formData
          name: file
          type: file
          description: The file to upload.
          required: true
        - in: query
          name: weightReceipt
          type: boolean
          description: If the upload is a Weight Receipt
          required: true
      responses:
        "201":
          description: created upload
          schema:
            $ref: "#/definitions/Upload"
        "400":
          description: invalid request
          schema:
            $ref: "#/definitions/InvalidRequestResponsePayload"
        "403":
          $ref: "#/responses/PermissionDenied"
        "404":
          $ref: "#/responses/NotFound"
        "413":
          description: payload is too large
        "422":
          $ref: "#/responses/UnprocessableEntity"
        "500":
          $ref: "#/responses/ServerError"
  /ppm-shipments/{ppmShipmentId}/weight-ticket:
    post:
      summary: Creates a weight ticket document
      description: Created a weight ticket document with the given information
      operationId: createWeightTicket
      tags:
        - ppm
      parameters:
        - $ref: "parameters/ppmShipmentId.yaml"
      responses:
        "200":
          description: returns new weight ticket object
          schema:
            $ref: "definitions/WeightTicket.yaml"
        "400":
          $ref: "#/responses/InvalidRequest"
        "401":
          $ref: "#/responses/PermissionDenied"
        "403":
          $ref: "#/responses/PermissionDenied"
        "404":
          $ref: "#/responses/NotFound"
        "422":
          $ref: "#/responses/UnprocessableEntity"
        "500":
          $ref: "#/responses/ServerError"
=======
            $ref: 'definitions/PPMDocuments.yaml'
        '401':
          $ref: '#/responses/PermissionDenied'
        '403':
          $ref: '#/responses/PermissionDenied'
        '422':
          $ref: '#/responses/UnprocessableEntity'
        '500':
          $ref: '#/responses/ServerError'
>>>>>>> 62bbd1a5
  /ppm-shipments/{ppmShipmentId}/weight-ticket/{weightTicketId}:
    parameters:
      - $ref: 'parameters/ppmShipmentId.yaml'
      - $ref: 'parameters/weightTicketId.yaml'
    patch:
      summary: Updates a weight ticket document
      description: |
        Updates a PPM shipment's weight ticket document with new information. Only some of the weight ticket document's
        fields are editable because some have to be set by the customer, e.g. vehicle description.
      operationId: updateWeightTicket
      tags:
        - ppm
      consumes:
        - application/json
      produces:
        - application/json
      parameters:
        - $ref: 'parameters/ifMatch.yaml'
        - in: body
          name: updateWeightTicketPayload
          required: true
          schema:
            $ref: '#/definitions/UpdateWeightTicket'
      responses:
        '200':
          description: returns an updated weight ticket object
          schema:
<<<<<<< HEAD
            $ref: "definitions/WeightTicket.yaml"
        "400":
          $ref: "#/responses/InvalidRequest"
        "401":
          $ref: "#/responses/PermissionDenied"
        "403":
          $ref: "#/responses/PermissionDenied"
        "404":
          $ref: "#/responses/NotFound"
        "412":
          $ref: "#/responses/PreconditionFailed"
        "422":
          $ref: "#/responses/UnprocessableEntity"
        "500":
          $ref: "#/responses/ServerError"
    delete:
      summary: Soft deletes a weight ticket by ID
      description: |
        Removes a single weight ticket from the closeout line items for a PPM shipment. Soft deleted
        records are not visible in milmove, but are kept in the database. This may change the PPM shipment's final
        incentive.
      operationId: deleteWeightTicket
      tags:
        - ppm
      produces:
        - application/json
      parameters:
        - $ref: "parameters/ppmShipmentId.yaml"
        - description: ID of the weight ticket to be deleted
          in: path
          name: weightTicketId
          required: true
          format: uuid
          type: string
      responses:
        "204":
          description: Successfully soft deleted the weight ticket
        "400":
          $ref: "#/responses/InvalidRequest"
        "401":
          $ref: "#/responses/PermissionDenied"
        "403":
          $ref: "#/responses/PermissionDenied"
        "404":
          $ref: "#/responses/NotFound"
        "409":
          $ref: "#/responses/Conflict"
        "422":
          $ref: "#/responses/UnprocessableEntity"
        "500":
          $ref: "#/responses/ServerError"
=======
            $ref: 'definitions/WeightTicket.yaml'
        '400':
          $ref: '#/responses/InvalidRequest'
        '401':
          $ref: '#/responses/PermissionDenied'
        '403':
          $ref: '#/responses/PermissionDenied'
        '404':
          $ref: '#/responses/NotFound'
        '412':
          $ref: '#/responses/PreconditionFailed'
        '422':
          $ref: '#/responses/UnprocessableEntity'
        '500':
          $ref: '#/responses/ServerError'
>>>>>>> 62bbd1a5
  /ppm-shipments/{ppmShipmentId}/moving-expenses/{movingExpenseId}:
    parameters:
      - $ref: 'parameters/ppmShipmentId.yaml'
      - $ref: 'parameters/movingExpenseId.yaml'
    patch:
      summary: Updates the moving expense
      description: |
        Updates a PPM shipment's moving expense with new information. Only some of the moving expense's fields are
        editable because some have to be set by the customer, e.g. the description and the moving expense type.
      operationId: updateMovingExpense
      tags:
        - ppm
      consumes:
        - application/json
      produces:
        - application/json
      parameters:
        - $ref: 'parameters/ifMatch.yaml'
        - in: body
          name: updateMovingExpense
          required: true
          schema:
            $ref: '#/definitions/UpdateMovingExpense'
      responses:
        '200':
          description: returns an updated moving expense object
          schema:
            $ref: "definitions/MovingExpense.yaml"
        "400":
          $ref: "#/responses/InvalidRequest"
        "401":
          $ref: "#/responses/PermissionDenied"
        "403":
          $ref: "#/responses/PermissionDenied"
        "404":
          $ref: "#/responses/NotFound"
        "412":
          $ref: "#/responses/PreconditionFailed"
        "422":
          $ref: "#/responses/UnprocessableEntity"
        "500":
          $ref: "#/responses/ServerError"
  /ppm-shipments/{ppmShipmentId}/pro-gear-weight-tickets/{proGearWeightTicketId}:
    parameters:
      - $ref: "parameters/ppmShipmentId.yaml"
      - $ref: "parameters/proGearWeightTicketId.yaml"
    patch:
      summary: Updates a pro-gear weight ticket
      description: |
        Updates a PPM shipment's pro-gear weight ticket with new information. Only some of the fields are editable
        because some have to be set by the customer, e.g. the description.
      operationId: updateProGearWeightTicket
      tags:
        - ppm
      consumes:
        - application/json
      produces:
        - application/json
      parameters:
        - $ref: 'parameters/ifMatch.yaml'
        - in: body
          name: updateProGearWeightTicket
          required: true
          schema:
            $ref: '#/definitions/UpdateProGearWeightTicket'
      responses:
        '200':
          description: returns an updated pro-gear weight ticket object
          schema:
            $ref: 'definitions/ProGearWeightTicket.yaml'
        '400':
          $ref: '#/responses/InvalidRequest'
        '401':
          $ref: '#/responses/PermissionDenied'
        '403':
          $ref: '#/responses/PermissionDenied'
        '404':
          $ref: '#/responses/NotFound'
        '412':
          $ref: '#/responses/PreconditionFailed'
        '422':
          $ref: '#/responses/UnprocessableEntity'
        '500':
          $ref: '#/responses/ServerError'
  /ppm-shipments/{ppmShipmentId}/aoa-packet:
    parameters:
      - description: the id for the ppmshipment with aoa to be downloaded
        in: path
        name: ppmShipmentId
        required: true
        type: string
    get:
      summary: Downloads AOA Packet form PPMShipment as a PDF
      description: |
        ### Functionality
        This endpoint downloads all uploaded move order documentation combined with the Shipment Summary Worksheet into a single PDF.
        ### Errors
        * The PPMShipment must have requested an AOA.
        * The PPMShipment AOA Request must have been approved.
      operationId: showAOAPacket
      tags:
        - ppm
      produces:
        - application/pdf
      responses:
        '200':
          headers:
            Content-Disposition:
              type: string
              description: File name to download
          description: AOA PDF
          schema:
            format: binary
            type: file
        '400':
          $ref: '#/responses/InvalidRequest'
        '403':
          $ref: '#/responses/PermissionDenied'
        '404':
          $ref: '#/responses/NotFound'
        '422':
          $ref: '#/responses/UnprocessableEntity'
        '500':
          $ref: '#/responses/ServerError'
  /ppm-shipments/{ppmShipmentId}/finish-document-review:
    parameters:
      - $ref: 'parameters/ppmShipmentId.yaml'
    patch:
      summary: Updates a PPM shipment's status after document review
      description: |
        Updates a PPM shipment's status once documents have been reviewed. Status is updated depending on whether any documents have been rejected.
      operationId: finishDocumentReview
      tags:
        - ppm
      consumes:
        - application/json
      produces:
        - application/json
      parameters:
        - in: header
          name: If-Match
          type: string
          required: true
      responses:
        '200':
          description: Successfully finished document review
          schema:
            $ref: 'definitions/PPMShipment.yaml'
        '400':
          $ref: '#/responses/InvalidRequest'
        '401':
          $ref: '#/responses/PermissionDenied'
        '403':
          $ref: '#/responses/PermissionDenied'
        '404':
          $ref: '#/responses/NotFound'
        '409':
          $ref: '#/responses/Conflict'
        '412':
          $ref: '#/responses/PreconditionFailed'
        '422':
          $ref: '#/responses/UnprocessableEntity'
        '500':
          $ref: '#/responses/ServerError'
      x-permissions:
        - update.shipment
  /ppm-shipments/{ppmShipmentId}/ppm-sit:
    patch:
      summary: Updates a PPM shipment's SIT values
      description: |
        Updates a PPM shipment's SIT values
      operationId: updatePPMSIT
      tags:
        - ppm
      consumes:
        - application/json
      produces:
        - application/json
      parameters:
        - $ref: 'parameters/ppmShipmentId.yaml'
        - in: header
          name: If-Match
          type: string
          required: true
        - in: body
          name: body
          schema:
            $ref: 'definitions/PPMShipmentSIT.yaml'
      responses:
        '200':
          description: Successfully finished PPM SIT update
          schema:
            $ref: 'definitions/PPMShipment.yaml'
        '400':
          $ref: '#/responses/InvalidRequest'
        '403':
          $ref: '#/responses/PermissionDenied'
        '404':
          $ref: '#/responses/NotFound'
        '412':
          $ref: '#/responses/PreconditionFailed'
        '422':
          $ref: '#/responses/UnprocessableEntity'
        '500':
          $ref: '#/responses/ServerError'
  /ppm-shipments/{ppmShipmentId}/closeout:
    parameters:
      - $ref: 'parameters/ppmShipmentId.yaml'
    get:
      summary: Get the closeout calcuations for the specified PPM shipment
      description: |
        Retrieves the closeout calculations for the specified PPM shipment.
      operationId: getPPMCloseout
      tags:
        - ppm
      produces:
        - application/json
      responses:
        '200':
          description: Returns closeout for the specified PPM shipment.
          schema:
            $ref: 'definitions/PPMCloseout.yaml'
        '400':
          $ref: '#/responses/InvalidRequest'
        '403':
          $ref: '#/responses/PermissionDenied'
        '404':
          $ref: '#/responses/NotFound'
        '422':
          $ref: '#/responses/UnprocessableEntity'
        '500':
          $ref: '#/responses/ServerError'
  /ppm-shipments/{ppmShipmentId}/actual-weight:
    parameters:
      - $ref: 'parameters/ppmShipmentId.yaml'
    get:
      summary: Get the actual weight for a PPM shipment
      description: |
        Retrieves the actual weight for the specified PPM shipment.
      operationId: getPPMActualWeight
      tags:
        - ppm
      produces:
        - application/json
      responses:
        '200':
          description: Returns actual weight for the specified PPM shipment.
          schema:
            $ref: 'definitions/PPMActualWeight.yaml'
        '400':
          $ref: '#/responses/InvalidRequest'
        '403':
          $ref: '#/responses/PermissionDenied'
        '404':
          $ref: '#/responses/NotFound'
        '422':
          $ref: '#/responses/UnprocessableEntity'
        '500':
          $ref: '#/responses/ServerError'
  /ppm-shipments/{ppmShipmentId}/sit_location/{sitLocation}/sit-estimated-cost:
    parameters:
      - $ref: 'parameters/ppmShipmentId.yaml'
      - in: path
        format: string
        description: location of sit
        name: sitLocation
        required: true
        type: string
        enum:
          - ORIGIN
          - DESTINATION
      - in: query
        format: date-time
        description: Date entered into SIT
        name: sitEntryDate
        required: true
        type: string
      - in: query
        format: date-time
        description: Date departed SIT
        name: sitDepartureDate
        required: true
        type: string
      - in: query
        description: Weight stored in SIT
        name: weightStored
        required: true
        type: integer
        minimum: 0
    get:
      summary: Get the SIT estimated cost for a PPM shipment
      description: |
        Calculates and returns the SIT estimated cost for the specified PPM shipment.
      operationId: getPPMSITEstimatedCost
      tags:
        - ppm
      produces:
        - application/json
      responses:
        '200':
          description: Calculates and returns the SIT estimated cost for the specified PPM shipment.
          schema:
            $ref: 'definitions/PPMSITEstimatedCost.yaml'
        '400':
          $ref: '#/responses/InvalidRequest'
        '403':
          $ref: '#/responses/PermissionDenied'
        '404':
          $ref: '#/responses/NotFound'
        '422':
          $ref: '#/responses/UnprocessableEntity'
        '500':
          $ref: '#/responses/ServerError'
  /ppm-shipments/{ppmShipmentId}/payment-packet:
    get:
      summary: Returns PPM payment packet
      description: Generates a PDF containing all user uploaded documentations for PPM. Contains SSW form, orders, weight and expense documentations.
      operationId: showPaymentPacket
      tags:
        - ppm
      parameters:
        - in: path
          name: ppmShipmentId
          type: string
          format: uuid
          required: true
          description: UUID of the ppmShipment
      produces:
        - application/pdf
      responses:
        '200':
          headers:
            Content-Disposition:
              type: string
              description: File name to download
          description: PPM Payment Packet PDF
          schema:
            format: binary
            type: file
        '400':
          description: invalid request
        '401':
          description: request requires user authentication
        '403':
          description: user is not authorized
        '404':
          description: ppm not found
        '500':
          description: internal server error
  '/move_task_orders/{moveTaskOrderID}/mto_shipments/{shipmentID}/mto-agents':
    parameters:
      - description: ID of move task order
        in: path
        name: moveTaskOrderID
        required: true
        format: uuid
        type: string
      - description: ID of the shipment
        in: path
        name: shipmentID
        required: true
        format: uuid
        type: string
    get:
      produces:
        - application/json
      parameters: []
      responses:
        '200':
          description: Successfully retrieved all agents for a move task order
          schema:
            $ref: 'definitions/MTOAgents.yaml'
        '404':
          $ref: '#/responses/NotFound'
        '422':
          $ref: '#/responses/UnprocessableEntity'
        '500':
          $ref: '#/responses/ServerError'
      tags:
        - mtoAgent
      description: Fetches a list of agents associated with a move task order.
      operationId: fetchMTOAgentList
      summary: Fetch move task order agents.
  '/move-task-orders/{moveTaskOrderID}/service-items/{mtoServiceItemID}':
    parameters:
      - description: ID of move to use
        in: path
        name: moveTaskOrderID
        required: true
        type: string
      - description: ID of line item to use
        in: path
        name: mtoServiceItemID
        required: true
        type: string
    get:
      produces:
        - application/json
      parameters: []
      responses:
        '200':
          description: Successfully retrieved a line item for a move task order by ID
          schema:
            $ref: 'definitions/MTOServiceItemSingle.yaml'
        '400':
          $ref: '#/responses/InvalidRequest'
        '401':
          $ref: '#/responses/PermissionDenied'
        '403':
          $ref: '#/responses/PermissionDenied'
        '404':
          $ref: '#/responses/NotFound'
        '500':
          $ref: '#/responses/ServerError'
      tags:
        - mtoServiceItem
      description: Gets a line item by ID for a move by ID
      operationId: getMTOServiceItem
      summary: Gets a line item by ID for a move by ID
  '/move-task-orders/{moveTaskOrderID}/service-items/{mtoServiceItemID}/status':
    parameters:
      - description: ID of move to use
        in: path
        name: moveTaskOrderID
        required: true
        type: string
      - description: ID of line item to use
        in: path
        name: mtoServiceItemID
        required: true
        type: string
    patch:
      consumes:
        - application/json
      produces:
        - application/json
      parameters:
        - in: body
          name: body
          required: true
          schema:
            $ref: '#/definitions/PatchMTOServiceItemStatusPayload'
        - in: header
          name: If-Match
          type: string
          required: true
      responses:
        '200':
          description: >-
            Successfully updated status for a line item for a move task order by
            ID
          schema:
            $ref: 'definitions/MTOServiceItem.yaml'
        '400':
          $ref: '#/responses/InvalidRequest'
        '401':
          $ref: '#/responses/PermissionDenied'
        '403':
          $ref: '#/responses/PermissionDenied'
        '404':
          $ref: '#/responses/NotFound'
        '412':
          $ref: '#/responses/PreconditionFailed'
        '422':
          $ref: '#/responses/UnprocessableEntity'
        '500':
          $ref: '#/responses/ServerError'
      tags:
        - mtoServiceItem
      description: Changes the status of a line item for a move by ID
      operationId: updateMTOServiceItemStatus
      summary: Change the status of a line item for a move by ID
      x-permissions:
        - update.MTOServiceItem
  '/service-item/{mtoServiceItemID}/entry-date-update':
    parameters:
      - description: ID of the service item
        in: path
        name: mtoServiceItemID
        required: true
        type: string
    patch:
      consumes:
        - application/json
      produces:
        - application/json
      parameters:
        - in: body
          name: body
          required: true
          schema:
            $ref: 'definitions/ServiceItemSitEntryDate.yaml'
      responses:
        '200':
          description: Successfully updated SIT entry date
          schema:
            $ref: 'definitions/MTOServiceItemSingle.yaml'
        '400':
          $ref: '#/responses/InvalidRequest'
        '401':
          $ref: '#/responses/PermissionDenied'
        '403':
          $ref: '#/responses/PermissionDenied'
        '404':
          $ref: '#/responses/NotFound'
        '412':
          $ref: '#/responses/PreconditionFailed'
        '422':
          $ref: '#/responses/UnprocessableEntity'
        '500':
          $ref: '#/responses/ServerError'
      tags:
        - mtoServiceItem
      description: Locates the service item in the database and updates the SIT entry date for the selected service item and returns the service item
      operationId: updateServiceItemSitEntryDate
      summary: Updates a service item's SIT entry date by ID
  '/move-task-orders/{moveTaskOrderID}/status':
    patch:
      consumes:
        - application/json
      produces:
        - application/json
      parameters:
        - description: ID of move to use
          in: path
          name: moveTaskOrderID
          required: true
          type: string
        - in: header
          name: If-Match
          type: string
          required: true
        - in: body
          name: serviceItemCodes
          schema:
            $ref: '#/definitions/MTOApprovalServiceItemCodes'
          required: true
      responses:
        '200':
          description: Successfully updated move task order status
          schema:
            $ref: '#/definitions/Move'
        '400':
          $ref: '#/responses/InvalidRequest'
        '401':
          $ref: '#/responses/PermissionDenied'
        '403':
          $ref: '#/responses/PermissionDenied'
        '404':
          $ref: '#/responses/NotFound'
        '409':
          $ref: '#/responses/Conflict'
        '412':
          $ref: '#/responses/PreconditionFailed'
        '422':
          $ref: '#/responses/UnprocessableEntity'
        '500':
          $ref: '#/responses/ServerError'
      tags:
        - moveTaskOrder
      description: Changes move task order status
      operationId: updateMoveTaskOrderStatus
      summary: Change the status of a move task order
      x-permissions:
        - update.move
        - create.serviceItem
  '/move-task-orders/{moveTaskOrderID}/status/service-counseling-completed':
    patch:
      consumes:
        - application/json
      produces:
        - application/json
      parameters:
        - description: ID of move to use
          in: path
          name: moveTaskOrderID
          required: true
          type: string
        - in: header
          name: If-Match
          type: string
          required: true
      responses:
        '200':
          description: Successfully updated move task order status
          schema:
            $ref: '#/definitions/Move'
        '400':
          $ref: '#/responses/InvalidRequest'
        '401':
          $ref: '#/responses/PermissionDenied'
        '403':
          $ref: '#/responses/PermissionDenied'
        '404':
          $ref: '#/responses/NotFound'
        '409':
          $ref: '#/responses/Conflict'
        '412':
          $ref: '#/responses/PreconditionFailed'
        '422':
          $ref: '#/responses/UnprocessableEntity'
        '500':
          $ref: '#/responses/ServerError'
      tags:
        - moveTaskOrder
      description: Changes move (move task order) status to service counseling completed
      operationId: updateMTOStatusServiceCounselingCompleted
      summary: Changes move (move task order) status to service counseling completed
  "/move-task-orders/{moveTaskOrderID}/payment-service-items/{paymentServiceItemID}/status":
    parameters:
      - description: ID of move to use
        in: path
        name: moveTaskOrderID
        required: true
        type: string
      - description: ID of payment service item to use
        in: path
        name: paymentServiceItemID
        required: true
        type: string
    patch:
      consumes:
        - application/json
      produces:
        - application/json
      parameters:
        - in: body
          name: body
          required: true
          schema:
            $ref: '#/definitions/PaymentServiceItem'
        - in: header
          name: If-Match
          type: string
          required: true
      responses:
        '200':
          description: >-
            Successfully updated status for a line item for a move task order by
            ID
          schema:
            $ref: '#/definitions/PaymentServiceItem'
        '400':
          $ref: '#/responses/InvalidRequest'
        '401':
          $ref: '#/responses/PermissionDenied'
        '403':
          $ref: '#/responses/PermissionDenied'
        '404':
          $ref: '#/responses/NotFound'
        '412':
          $ref: '#/responses/PreconditionFailed'
        '422':
          $ref: '#/responses/UnprocessableEntity'
        '500':
          $ref: '#/responses/ServerError'
      tags:
        - paymentServiceItem
      description: Changes the status of a line item for a move by ID
      operationId: updatePaymentServiceItemStatus
      summary: Change the status of a payment service item for a move by ID
      x-permissions:
        - update.paymentServiceItemStatus
  '/move-task-orders/{moveTaskOrderID}/billable-weights-reviewed-at':
    patch:
      consumes:
        - application/json
      produces:
        - application/json
      parameters:
        - description: ID of move to use
          in: path
          name: moveTaskOrderID
          required: true
          type: string
        - in: header
          name: If-Match
          type: string
          required: true
      responses:
        '200':
          description: Successfully updated move task order billableWeightsReviewedAt field
          schema:
            $ref: '#/definitions/Move'
        '400':
          $ref: '#/responses/InvalidRequest'
        '401':
          $ref: '#/responses/PermissionDenied'
        '403':
          $ref: '#/responses/PermissionDenied'
        '404':
          $ref: '#/responses/NotFound'
        '409':
          $ref: '#/responses/Conflict'
        '412':
          $ref: '#/responses/PreconditionFailed'
        '422':
          $ref: '#/responses/UnprocessableEntity'
        '500':
          $ref: '#/responses/ServerError'
      tags:
        - moveTaskOrder
      description: Changes move (move task order) billableWeightsReviewedAt field to a timestamp
      operationId: updateMTOReviewedBillableWeightsAt
  '/move-task-orders/{moveTaskOrderID}/tio-remarks':
    patch:
      consumes:
        - application/json
      produces:
        - application/json
      parameters:
        - description: ID of move to use
          in: path
          name: moveTaskOrderID
          required: true
          type: string
        - in: header
          name: If-Match
          type: string
          required: true
        - in: body
          name: body
          required: true
          schema:
            $ref: '#/definitions/Move'
      responses:
        '200':
          description: Successfully updated move task order tioRemarks field
          schema:
            $ref: '#/definitions/Move'
        '400':
          $ref: '#/responses/InvalidRequest'
        '401':
          $ref: '#/responses/PermissionDenied'
        '403':
          $ref: '#/responses/PermissionDenied'
        '404':
          $ref: '#/responses/NotFound'
        '409':
          $ref: '#/responses/Conflict'
        '412':
          $ref: '#/responses/PreconditionFailed'
        '422':
          $ref: '#/responses/UnprocessableEntity'
        '500':
          $ref: '#/responses/ServerError'
      tags:
        - moveTaskOrder
      description: Changes move (move task order) billableWeightsReviewedAt field to a timestamp
      operationId: updateMoveTIORemarks
  '/move-task-orders/{moveTaskOrderID}/entitlements':
    parameters:
      - description: ID of move to use
        in: path
        name: moveTaskOrderID
        required: true
        type: string
    get:
      produces:
        - application/json
      parameters: []
      tags:
        - moveTaskOrder
      responses:
        '200':
          description: Successfully retrieved entitlements
          schema:
            $ref: '#/definitions/Entitlements'
        '400':
          $ref: '#/responses/InvalidRequest'
        '401':
          $ref: '#/responses/PermissionDenied'
        '403':
          $ref: '#/responses/PermissionDenied'
        '404':
          $ref: '#/responses/NotFound'
        '500':
          $ref: '#/responses/ServerError'
      description: Gets entitlements
      operationId: getEntitlements
      summary: Gets entitlements for a move by ID
  '/payment-requests/{paymentRequestID}':
    parameters:
      - description: UUID of payment request
        format: uuid
        in: path
        name: paymentRequestID
        required: true
        type: string
    get:
      produces:
        - application/json
      parameters: []
      responses:
        '200':
          description: fetched instance of payment request
          schema:
            $ref: '#/definitions/PaymentRequest'
        '400':
          $ref: '#/responses/InvalidRequest'
        '401':
          $ref: '#/responses/PermissionDenied'
        '403':
          $ref: '#/responses/PermissionDenied'
        '404':
          $ref: '#/responses/NotFound'
        '500':
          $ref: '#/responses/ServerError'
      tags:
        - paymentRequests
      description: Fetches an instance of a payment request by id
      operationId: getPaymentRequest
      summary: Fetches a payment request by id
      x-permissions:
        - read.paymentRequest
  '/moves/{locator}/closeout-office':
    parameters:
      - description: move code to identify a move to update the PPM shipment's closeout office for Army and Air Force service members
        format: string
        in: path
        name: locator
        required: true
        type: string
    patch:
      description: Sets the transportation office closeout location for where the Move's PPM Shipment documentation will be reviewed by
      tags:
        - move
      operationId: updateCloseoutOffice
      x-permissions:
        - update.closeoutOffice
      summary: Updates a Move's PPM closeout office for Army and Air Force customers
      produces:
        - application/json
      consumes:
        - application/json
      parameters:
        - in: body
          name: body
          schema:
            properties:
              closeoutOfficeId:
                type: string
                format: uuid
            required:
              - closeoutOfficeId
        - in: header
          name: If-Match
          type: string
          required: true
      responses:
        '200':
          description: Successfully set the closeout office for the move
          schema:
            $ref: '#/definitions/Move'
        '400':
          $ref: '#/responses/InvalidRequest'
        '401':
          $ref: '#/responses/PermissionDenied'
        '403':
          $ref: '#/responses/PermissionDenied'
        '404':
          $ref: '#/responses/NotFound'
        '412':
          $ref: '#/responses/PreconditionFailed'
        '422':
          $ref: '#/responses/UnprocessableEntity'
        '500':
          $ref: '#/responses/ServerError'
  '/moves/{locator}/customer-support-remarks':
    parameters:
      - description: move code to identify a move for customer support remarks
        format: string
        in: path
        name: locator
        required: true
        type: string
    post:
      produces:
        - application/json
      consumes:
        - application/json
      parameters:
        - in: body
          name: body
          schema:
            $ref: '#/definitions/CreateCustomerSupportRemark'
      responses:
        '200':
          description: Successfully created customer support remark
          schema:
            $ref: 'definitions/CustomerSupportRemark.yaml'
        '400':
          $ref: '#/responses/InvalidRequest'
        '404':
          $ref: '#/responses/NotFound'
        '422':
          $ref: '#/responses/UnprocessableEntity'
        '500':
          $ref: '#/responses/ServerError'
      tags:
        - customerSupportRemarks
      description: Creates a customer support remark for a move
      operationId: createCustomerSupportRemarkForMove
      summary: Creates a customer support remark for a move
    get:
      produces:
        - application/json
      parameters: []
      responses:
        '200':
          description: Successfully retrieved all line items for a move task order
          schema:
            $ref: 'definitions/CustomerSupportRemarks.yaml'
        '403':
          $ref: '#/responses/PermissionDenied'
        '404':
          $ref: '#/responses/NotFound'
        '422':
          $ref: '#/responses/UnprocessableEntity'
        '500':
          $ref: '#/responses/ServerError'
      tags:
        - customerSupportRemarks
      description: Fetches customer support remarks for a move
      operationId: getCustomerSupportRemarksForMove
      summary: Fetches customer support remarks using the move code (locator).
  '/customer-support-remarks/{customerSupportRemarkID}':
    parameters:
      - in: path
        description: the customer support remark ID to be modified
        name: customerSupportRemarkID
        required: true
        type: string
        format: uuid
    patch:
      tags:
        - customerSupportRemarks
      description: Updates a customer support remark for a move
      operationId: updateCustomerSupportRemarkForMove
      summary: Updates a customer support remark for a move
      consumes:
        - application/json
      produces:
        - application/json
      parameters:
        - in: body
          name: body
          required: true
          schema:
            $ref: '#/definitions/UpdateCustomerSupportRemarkPayload'
      responses:
        '200':
          description: Successfully updated customer support remark
          schema:
            $ref: 'definitions/CustomerSupportRemark.yaml'
        '400':
          $ref: '#/responses/InvalidRequest'
        '403':
          $ref: '#/responses/PermissionDenied'
        '404':
          $ref: '#/responses/NotFound'
        '422':
          $ref: '#/responses/UnprocessableEntity'
        '500':
          $ref: '#/responses/ServerError'
    delete:
      summary: Soft deletes a customer support remark by ID
      description: Soft deletes a customer support remark by ID
      operationId: deleteCustomerSupportRemark
      tags:
        - customerSupportRemarks
      produces:
        - application/json
      responses:
        '204':
          description: Successfully soft deleted the shipment
        '400':
          $ref: '#/responses/InvalidRequest'
        '403':
          $ref: '#/responses/PermissionDenied'
        '404':
          $ref: '#/responses/NotFound'
        '409':
          $ref: '#/responses/Conflict'
        '422':
          $ref: '#/responses/UnprocessableEntity'
        '500':
          $ref: '#/responses/ServerError'
  '/moves/{locator}/evaluation-reports':
    parameters:
      - in: path
        name: locator
        required: true
        type: string
    post:
      produces:
        - application/json
      consumes:
        - application/json
      parameters:
        - in: body
          name: body
          schema:
            $ref: '#/definitions/CreateEvaluationReport'
      responses:
        '200':
          description: Successfully created evaluation report
          schema:
            $ref: '#/definitions/EvaluationReport'
        '400':
          $ref: '#/responses/InvalidRequest'
        '404':
          $ref: '#/responses/NotFound'
        '422':
          $ref: '#/responses/UnprocessableEntity'
        '500':
          $ref: '#/responses/ServerError'
      x-permissions:
        - create.evaluationReport
      tags:
        - evaluationReports
      description: Creates an evaluation report
      operationId: createEvaluationReport
      summary: Creates an evaluation report
  '/evaluation-reports/{reportID}/download':
    parameters:
      - in: path
        description: the evaluation report ID to be downloaded
        name: reportID
        required: true
        type: string
        format: uuid
    get:
      summary: Downloads an evaluation report as a PDF
      description: Downloads an evaluation report as a PDF
      operationId: downloadEvaluationReport
      tags:
        - evaluationReports
      produces:
        - application/pdf
      responses:
        '200':
          headers:
            Content-Disposition:
              type: string
              description: File name to download
          description: Evaluation report PDF
          schema:
            format: binary
            type: file
        '403':
          $ref: '#/responses/PermissionDenied'
        '404':
          $ref: '#/responses/NotFound'
        '500':
          $ref: '#/responses/ServerError'
  '/evaluation-reports/{reportID}':
    parameters:
      - in: path
        description: the evaluation report ID to be modified
        name: reportID
        required: true
        type: string
        format: uuid
    get:
      summary: Gets an evaluation report by ID
      description: Gets an evaluation report by ID
      operationId: getEvaluationReport
      tags:
        - evaluationReports
      produces:
        - application/json
      responses:
        '200':
          description: Successfully got the report
          schema:
            $ref: '#/definitions/EvaluationReport'
        '400':
          $ref: '#/responses/InvalidRequest'
        '403':
          $ref: '#/responses/PermissionDenied'
        '404':
          $ref: '#/responses/NotFound'
        '500':
          $ref: '#/responses/ServerError'
    delete:
      summary: Deletes an evaluation report by ID
      description: Deletes an evaluation report by ID
      operationId: deleteEvaluationReport
      x-permissions:
        - delete.evaluationReport
      tags:
        - evaluationReports
      produces:
        - application/json
      responses:
        '204':
          description: Successfully deleted the report
        '400':
          $ref: '#/responses/InvalidRequest'
        '403':
          $ref: '#/responses/PermissionDenied'
        '404':
          $ref: '#/responses/NotFound'
        '409':
          $ref: '#/responses/Conflict'
        '422':
          $ref: '#/responses/UnprocessableEntity'
        '500':
          $ref: '#/responses/ServerError'
    put:
      summary: Saves an evaluation report as a draft
      description: Saves an evaluation report as a draft
      operationId: saveEvaluationReport
      x-permissions:
        - update.evaluationReport
      tags:
        - evaluationReports
      produces:
        - application/json
      consumes:
        - application/json
      parameters:
        - in: body
          name: body
          schema:
            $ref: '#/definitions/EvaluationReport'
        - in: header
          name: If-Match
          type: string
          required: true
          description: >
            Optimistic locking is implemented via the `If-Match` header. If the ETag header does not match
            the value of the resource on the server, the server rejects the change with a `412 Precondition Failed` error.
      responses:
        '204':
          description: Successfully saved the report
        '400':
          $ref: '#/responses/InvalidRequest'
        '403':
          $ref: '#/responses/PermissionDenied'
        '404':
          $ref: '#/responses/NotFound'
        '409':
          $ref: '#/responses/Conflict'
        '412':
          $ref: '#/responses/PreconditionFailed'
        '422':
          $ref: '#/responses/UnprocessableEntity'
        '500':
          $ref: '#/responses/ServerError'
  '/evaluation-reports/{reportID}/submit':
    parameters:
      - in: path
        description: the evaluation report ID to be modified
        name: reportID
        required: true
        type: string
        format: uuid
    post:
      summary: Submits an evaluation report
      description: Submits an evaluation report
      operationId: submitEvaluationReport
      tags:
        - evaluationReports
      produces:
        - application/json
      parameters:
        - in: header
          name: If-Match
          type: string
          required: true
          description: >
            Optimistic locking is implemented via the `If-Match` header. If the ETag header does not match
            the value of the resource on the server, the server rejects the change with a `412 Precondition Failed` error.
      responses:
        '204':
          description: Successfully submitted an evaluation report with the provided ID
        '403':
          $ref: '#/responses/PermissionDenied'
        '404':
          $ref: '#/responses/NotFound'
        '412':
          $ref: '#/responses/PreconditionFailed'
        '422':
          $ref: '#/responses/UnprocessableEntity'
        '500':
          $ref: '#/responses/ServerError'
      x-permissions:
        - update.evaluationReport
  '/evaluation-reports/{reportID}/appeal/add':
    parameters:
      - in: path
        description: the evaluation report ID
        name: reportID
        required: true
        type: string
        format: uuid
    post:
      summary: Adds an appeal to a serious incident on an evaluation report
      description: Adds an appeal to a serious incident on an evaluation report
      operationId: addAppealToSeriousIncident
      tags:
        - evaluationReports
      produces:
        - application/json
      consumes:
        - application/json
      parameters:
        - in: body
          name: body
          schema:
            $ref: '#/definitions/CreateAppeal'
      responses:
        '204':
          description: Successfully added an appeal to a serious incident
        '403':
          $ref: '#/responses/PermissionDenied'
        '404':
          $ref: '#/responses/NotFound'
        '412':
          $ref: '#/responses/PreconditionFailed'
        '422':
          $ref: '#/responses/UnprocessableEntity'
        '500':
          $ref: '#/responses/ServerError'
      x-permissions:
        - update.evaluationReport
  '/evaluation-reports/{reportID}/{reportViolationID}/appeal/add':
    parameters:
      - in: path
        description: the evaluation report ID
        name: reportID
        required: true
        type: string
        format: uuid
      - in: path
        description: the report violation ID
        name: reportViolationID
        required: true
        type: string
        format: uuid
    post:
      summary: Adds an appeal to a violation
      description: Adds an appeal to a violation
      operationId: addAppealToViolation
      tags:
        - evaluationReports
      produces:
        - application/json
      consumes:
        - application/json
      parameters:
        - in: body
          name: body
          schema:
            $ref: '#/definitions/CreateAppeal'
      responses:
        '204':
          description: Successfully added an appeal to a violation
        '403':
          $ref: '#/responses/PermissionDenied'
        '404':
          $ref: '#/responses/NotFound'
        '412':
          $ref: '#/responses/PreconditionFailed'
        '422':
          $ref: '#/responses/UnprocessableEntity'
        '500':
          $ref: '#/responses/ServerError'
      x-permissions:
        - update.evaluationReport
  '/pws-violations':
    get:
      summary: Fetch the possible PWS violations for an evaluation report
      description: Fetch the possible PWS violations for an evaluation report
      operationId: getPWSViolations
      tags:
        - pwsViolations
      produces:
        - application/json
      responses:
        '200':
          description: Successfully retrieved the PWS violations
          schema:
            $ref: '#/definitions/PWSViolations'
        '400':
          $ref: '#/responses/InvalidRequest'
        '403':
          $ref: '#/responses/PermissionDenied'
        '404':
          $ref: '#/responses/NotFound'
        '500':
          $ref: '#/responses/ServerError'
  '/report-violations/{reportID}':
    parameters:
      - in: path
        description: the evaluation report ID that has associated violations
        name: reportID
        required: true
        type: string
        format: uuid
    get:
      summary: Fetch the report violations for an evaluation report
      description: Fetch the report violations for an evaluation report
      operationId: getReportViolationsByReportID
      tags:
        - reportViolations
      produces:
        - application/json
      responses:
        '200':
          description: Successfully retrieved the report violations
          schema:
            $ref: '#/definitions/ReportViolations'
        '400':
          $ref: '#/responses/InvalidRequest'
        '403':
          $ref: '#/responses/PermissionDenied'
        '404':
          $ref: '#/responses/NotFound'
        '500':
          $ref: '#/responses/ServerError'
    post:
      summary: Associate violations with an evaluation report
      description: >-
        Associate violations with an evaluation report. This will overwrite any
        existing report-violations associations for the report and replace them
        with the newly provided ones.  An empty array will remove all violation
        associations for a given report.
      operationId: associateReportViolations
      tags:
        - reportViolations
      produces:
        - application/json
      consumes:
        - application/json
      parameters:
        - in: body
          name: body
          schema:
            $ref: '#/definitions/AssociateReportViolations'
      responses:
        '204':
          description: Successfully saved the report violations
        '400':
          $ref: '#/responses/InvalidRequest'
        '403':
          $ref: '#/responses/PermissionDenied'
        '404':
          $ref: '#/responses/NotFound'
        '409':
          $ref: '#/responses/Conflict'
        '422':
          $ref: '#/responses/UnprocessableEntity'
        '500':
          $ref: '#/responses/ServerError'
      x-permissions:
        - create.reportViolation
  '/moves/{locator}/payment-requests':
    parameters:
      - description: move code to identify a move for payment requests
        format: string
        in: path
        name: locator
        required: true
        type: string
    get:
      produces:
        - application/json
      parameters: []
      responses:
        '200':
          description: Successfully retrieved all line items for a move task order
          schema:
            $ref: '#/definitions/PaymentRequests'
        '403':
          $ref: '#/responses/PermissionDenied'
        '404':
          $ref: '#/responses/NotFound'
        '422':
          $ref: '#/responses/UnprocessableEntity'
        '500':
          $ref: '#/responses/ServerError'
      tags:
        - paymentRequests
      description: Fetches payment requests for a move
      operationId: getPaymentRequestsForMove
      summary: Fetches payment requests using the move code (locator).
      x-permissions:
        - read.paymentRequest
  '/moves/{moveID}/financial-review-flag':
    parameters:
      - description: ID of move to flag
        in: path
        name: moveID
        required: true
        type: string
        format: uuid
    post:
      summary: Flags a move for financial office review
      description: This sets a flag which indicates that the move should be reviewed by a fincancial office. For example, if the origin or delivery address of a shipment is far from the duty location and may incur excess costs to the customer.
      operationId: setFinancialReviewFlag
      tags:
        - move
      consumes:
        - application/json
      produces:
        - application/json
      parameters:
        - in: header
          name: If-Match
          type: string
        - in: body
          name: body
          schema:
            required:
              - flagForReview
            properties:
              remarks:
                description: explanation of why the move is being flagged for financial review
                example: this address is way too far away
                type: string
                x-nullable: true
              flagForReview:
                description: boolean value representing whether we should flag a move for financial review
                example: false
                type: boolean
      responses:
        '200':
          description: updated Move
          schema:
            $ref: '#/definitions/Move'
        '403':
          $ref: '#/responses/PermissionDenied'
        '404':
          $ref: '#/responses/NotFound'
        '412':
          $ref: '#/responses/PreconditionFailed'
        '422':
          $ref: '#/responses/UnprocessableEntity'
        '500':
          $ref: '#/responses/ServerError'
      x-permissions:
        - update.financialReviewFlag
  /moves/{moveID}/uploadAdditionalDocuments:
    patch:
      summary: Patch the additional documents for a given move
      description: Customers will on occaision need the ability to upload additional supporting documents, for a variety of reasons. This does not include amended order.
      operationId: uploadAdditionalDocuments
      tags:
        - move
      consumes:
        - multipart/form-data
      parameters:
        - in: path
          name: moveID
          type: string
          format: uuid
          required: true
          description: UUID of the order
        - in: formData
          name: file
          type: file
          description: The file to upload.
          required: true
      responses:
        '201':
          description: created upload
          schema:
            $ref: 'definitions/Upload.yaml'
        '400':
          description: invalid request
          schema:
            $ref: '#/definitions/InvalidRequestResponsePayload'
        '403':
          description: not authorized
        '404':
          description: not found
        '413':
          description: payload is too large
        '500':
          description: server error
      x-permissions:
        - create.supportingDocuments
  '/payment-requests/{paymentRequestID}/shipments-payment-sit-balance':
    parameters:
      - description: payment request ID of the payment request with SIT service items being reviewed
        name: paymentRequestID
        type: string
        format: uuid
        in: path
        required: true
    get:
      produces:
        - application/json
      parameters: []
      responses:
        '200':
          description: Successfully retrieved shipments and their SIT days balance from all payment requests on the move
          schema:
            $ref: '#/definitions/ShipmentsPaymentSITBalance'
        '403':
          $ref: '#/responses/PermissionDenied'
        '404':
          $ref: '#/responses/NotFound'
        '422':
          $ref: '#/responses/UnprocessableEntity'
        '500':
          $ref: '#/responses/ServerError'
      tags:
        - paymentRequests
      description: Returns all shipment payment request SIT usage to support partial SIT invoicing
      operationId: getShipmentsPaymentSITBalance
      summary: Returns all shipment payment request SIT usage to support partial SIT invoicing
      x-permissions:
        - read.shipmentsPaymentSITBalance
  '/payment-requests/{paymentRequestID}/status':
    patch:
      consumes:
        - application/json
      produces:
        - application/json
      parameters:
        - description: UUID of payment request
          format: uuid
          in: path
          name: paymentRequestID
          required: true
          type: string
        - in: body
          name: body
          required: true
          schema:
            $ref: '#/definitions/UpdatePaymentRequestStatusPayload'
        - in: header
          name: If-Match
          type: string
          required: true
      responses:
        '200':
          description: updated payment request
          schema:
            $ref: '#/definitions/PaymentRequest'
        '400':
          $ref: '#/responses/InvalidRequest'
        '401':
          $ref: '#/responses/PermissionDenied'
        '403':
          $ref: '#/responses/PermissionDenied'
        '404':
          $ref: '#/responses/NotFound'
        '412':
          $ref: '#/responses/PreconditionFailed'
        '422':
          $ref: '#/responses/UnprocessableEntity'
        '500':
          $ref: '#/responses/ServerError'
      tags:
        - paymentRequests
      description: Updates status of a payment request by id
      operationId: updatePaymentRequestStatus
      summary: Updates status of a payment request by id
      x-permissions:
        - update.paymentRequest
  '/payment-requests/{paymentRequestID}/bulkDownload':
    parameters:
      - description: the id for the payment-request with files to be downloaded
        in: path
        name: paymentRequestID
        required: true
        type: string
    get:
      summary: Downloads all Payment Request documents as a PDF
      description: |
        This endpoint downloads all uploaded payment request documentation combined into a single PDF.
      operationId: bulkDownload
      tags:
        - paymentRequests
      produces:
        - application/pdf
      responses:
        '200':
          headers:
            Content-Disposition:
              type: string
              description: File name to download
          description: Payment Request Files PDF
          schema:
            format: binary
            type: file
        '400':
          $ref: '#/responses/InvalidRequest'
        '500':
          $ref: '#/responses/ServerError'
  /documents/{documentId}:
    get:
      summary: Returns a document
      description: Returns a document and its uploads
      operationId: getDocument
      tags:
        - ghcDocuments
      parameters:
        - in: path
          name: documentId
          type: string
          format: uuid
          required: true
          description: UUID of the document to return
      responses:
        '200':
          description: the requested document
          schema:
            $ref: 'definitions/Document.yaml'
        '400':
          $ref: '#/responses/InvalidRequest'
        '401':
          $ref: '#/responses/PermissionDenied'
        '403':
          $ref: '#/responses/PermissionDenied'
        '404':
          $ref: '#/responses/NotFound'
        '412':
          $ref: '#/responses/PreconditionFailed'
        '422':
          $ref: '#/responses/UnprocessableEntity'
        '500':
          $ref: '#/responses/ServerError'
  /documents:
    post:
      summary: Create a new document
      description: Documents represent a physical artifact such as a scanned document or a PDF file
      operationId: createDocument
      tags:
        - ghcDocuments
      parameters:
        - in: body
          name: documentPayload
          required: true
          schema:
            $ref: '#/definitions/PostDocumentPayload'
      responses:
        '201':
          description: created document
          schema:
            $ref: 'definitions/Document.yaml'
        '400':
          description: invalid request
        '403':
          $ref: '#/responses/PermissionDenied'
        '500':
          description: server error
  /queues/counseling:
    get:
      produces:
        - application/json
      summary: Gets queued list of all customer moves needing services counseling by GBLOC origin
      description: >
        An office services counselor user will be assigned a transportation office that will determine which moves are displayed in their queue based on the origin duty location.  GHC moves will show up here onced they have reached the NEEDS SERVICE COUNSELING status after submission from a customer or created on a customer's behalf.
      operationId: getServicesCounselingQueue
      tags:
        - queues
      parameters:
        - in: query
          name: page
          type: integer
          description: requested page number of paginated move results
        - in: query
          name: perPage
          type: integer
          description: maximum number of moves to show on each page of paginated results
        - in: query
          name: sort
          type: string
          enum:
            [
              customerName,
              edipi,
              emplid,
              branch,
              locator,
              status,
              requestedMoveDate,
              submittedAt,
              originGBLOC,
              originDutyLocation,
              destinationDutyLocation,
              ppmType,
              closeoutInitiated,
              closeoutLocation,
              ppmStatus,
              counselingOffice,
              assignedTo,
            ]
          description: field that results should be sorted by
        - in: query
          name: order
          type: string
          enum: [asc, desc]
          description: direction of sort order if applied
        - in: query
          name: branch
          type: string
          description: filters by the branch of the move's service member
        - in: query
          name: locator
          type: string
          description: filters to match the unique move code locator
        - in: query
          name: customerName
          type: string
          description: filters using a prefix match on the service member's last name
        - in: query
          name: counselingOffice
          type: string
          description: filters using a counselingOffice name of the move
        - in: query
          name: edipi
          type: string
          description: filters to match the unique service member's DoD ID
        - in: query
          name: emplid
          type: string
          description: filters to match the unique service member's EMPLID
        - in: query
          name: requestedMoveDate
          type: string
          description: filters the requested pickup date of a shipment on the move
        - in: query
          name: submittedAt
          type: string
          format: date-time
          description: Start of the submitted at date in the user's local time zone converted to UTC
        - in: query
          name: originGBLOC
          type: string
          description: filters the GBLOC of the service member's origin duty location
        - in: query
          name: originDutyLocation
          type: array
          uniqueItems: true
          collectionFormat: multi
          items:
            type: string
          description: filters the name of the origin duty location on the orders
        - in: query
          name: destinationDutyLocation
          type: string
          description: filters the name of the destination duty location on the orders
        - in: query
          name: status
          type: array
          description: filters the status of the move
          uniqueItems: true
          items:
            type: string
            enum:
              - NEEDS SERVICE COUNSELING
              - SERVICE COUNSELING COMPLETED
        - in: query
          name: needsPPMCloseout
          type: boolean
          description: Only used for Services Counseling queue. If true, show PPM moves that are ready for closeout. Otherwise, show all other moves.
        - in: query
          name: ppmType
          type: string
          enum:
            - FULL
            - PARTIAL
          description: filters PPM type
        - in: query
          name: closeoutInitiated
          type: string
          format: date-time
          description: Latest date that closeout was initiated on a PPM on the move
        - in: query
          name: closeoutLocation
          type: string
          description: closeout location
        - in: query
          name: orderType
          type: string
          description: order type
        - in: query
          name: ppmStatus
          type: string
          enum:
            - WAITING_ON_CUSTOMER
            - NEEDS_CLOSEOUT
          description: filters the status of the PPM shipment
        - in: query
          name: viewAsGBLOC
          type: string
          description: |
            Used to return a queue for a GBLOC other than the default of the current user. Requires the HQ role or a secondary transportation office assignment. The parameter is ignored if the requesting user does not have the necessary role or assignment.
        - in: query
          name: assignedTo
          type: string
          description: |
            Used to illustrate which user is assigned to this payment request.
        - in: query
          name: activeRole
          type: string
          description: user's actively logged in role
      responses:
        '200':
          description: Successfully returned all moves matching the criteria
          schema:
            $ref: '#/definitions/QueueMovesResult'
        '403':
          $ref: '#/responses/PermissionDenied'
        '500':
          $ref: '#/responses/ServerError'
  /queues/bulk-assignment:
    get:
      produces:
        - application/json
      summary: Gets data for bulk assignment modal
      description: >
        Supervisor office users are able to bulk assign moves. This endpoint returns the relevant data to them; the current workload of the office users that work under them, and the moves that are available to be assigned
      operationId: getBulkAssignmentData
      tags:
        - queues
      parameters:
        - in: query
          name: queueType
          type: string
          description: A string corresponding to the queue type
          enum:
            - COUNSELING
            - CLOSEOUT
            - TASK_ORDER
            - PAYMENT_REQUEST
      responses:
        '200':
          description: Successfully returned bulk assignment data
          schema:
            $ref: '#/definitions/BulkAssignmentData'
        '401':
          $ref: '#/responses/PermissionDenied'
        '404':
          $ref: '#/responses/NotFound'
        '500':
          $ref: '#/responses/ServerError'
  /queues/bulk-assignment/assign:
    post:
      produces:
        - application/json
      consumes:
        - application/json
      summary: Assigns one or more moves to one or more office users
      description: >
        Supervisor office users are able to assign moves. This endpoint saves office user assignments to multiple moves.
      operationId: saveBulkAssignmentData
      tags:
        - queues
      parameters:
        - in: body
          name: bulkAssignmentSavePayload
          required: true
          schema:
            $ref: '#/definitions/BulkAssignmentSavePayload'
      responses:
        '204':
          description: assigned
        '401':
          $ref: '#/responses/PermissionDenied'
        '404':
          $ref: '#/responses/NotFound'
        '500':
          $ref: '#/responses/ServerError'
  /queues/counseling/origin-list:
    get:
      produces:
        - application/json
      summary: Gets queued list of all moves origin locations in the counselors queue
      description: >
        An office services counselor user will be assigned a transportation office that will determine which moves are displayed in their queue based on the origin duty location. This pulls the availalble origin duty locations.
      operationId: getServicesCounselingOriginList
      tags:
        - queues
      parameters:
        - in: query
          name: needsPPMCloseout
          type: boolean
          description: Only used for Services Counseling queue. If true, show PPM moves origin locations that are ready for closeout. Otherwise, show all other moves origin locations.
        - in: query
          name: viewAsGBLOC
          type: string
          description: Used to return an origins list for a GBLOC other than the default of the current user. Requires the HQ role or a secondary transportation office assignment. The parameter is ignored if the requesting user does not have the necessary role or assignment.
      responses:
        '200':
          description: Successfully returned all moves matching the criteria
          schema:
            $ref: '#/definitions/Locations'
        '403':
          $ref: '#/responses/PermissionDenied'
        '500':
          $ref: '#/responses/ServerError'
  /queues/prime-moves:
    get:
      summary: getPrimeMovesQueue
      description: |
        Gets all moves that have been reviewed and approved by the TOO. The `since` parameter can be used to filter this
        list down to only the moves that have been updated since the provided timestamp. A move will be considered
        updated if the `updatedAt` timestamp on the move or on its orders, shipments, service items, or payment
        requests, is later than the provided date and time.

        **WIP**: Include what causes moves to leave this list. Currently, once the `availableToPrimeAt` timestamp has
        been set, that move will always appear in this list.
      operationId: listPrimeMoves
      tags:
        - queues
      produces:
        - application/json
      parameters:
        - in: query
          name: since
          type: string
          format: date-time
          description: Only return moves updated since this time. Formatted like "2021-07-23T18:30:47.116Z"
        - in: query
          name: page
          type: integer
          description: requested page of results
        - in: query
          name: perPage
          type: integer
          description: results per page
        - in: query
          name: id
          type: string
        - in: query
          name: moveCode
          type: string
        - in: query
          name: orderType
          type: string
          description: order type
      responses:
        '200':
          description: Successfully retrieved moves. A successful fetch might still return zero moves.
          schema:
            $ref: '#/definitions/ListPrimeMovesResult'
        '403':
          $ref: '#/responses/PermissionDenied'
        '500':
          $ref: '#/responses/ServerError'
  /queues/moves:
    get:
      produces:
        - application/json
      summary: Gets queued list of all customer moves by GBLOC origin
      description: >
        An office TOO user will be assigned a transportation office that will determine which moves are displayed in their queue based on the origin duty location.  GHC moves will show up here onced they have reached the submitted status sent by the customer and have move task orders, shipments, and service items to approve.
      operationId: getMovesQueue
      tags:
        - queues
      parameters:
        - in: query
          name: page
          type: integer
          description: requested page of results
        - in: query
          name: perPage
          type: integer
          description: results per page
        - in: query
          name: sort
          type: string
          enum:
            [
              customerName,
              edipi,
              emplid,
              branch,
              locator,
              status,
              originDutyLocation,
              destinationDutyLocation,
              requestedMoveDate,
              appearedInTooAt,
              assignedTo,
              counselingOffice,
            ]
          description: field that results should be sorted by
        - in: query
          name: order
          type: string
          enum: [asc, desc]
          description: direction of sort order if applied
        - in: query
          name: branch
          type: string
        - in: query
          name: locator
          type: string
        - in: query
          name: customerName
          type: string
        - in: query
          name: edipi
          type: string
        - in: query
          name: emplid
          type: string
        - in: query
          name: originDutyLocation
          type: array
          uniqueItems: true
          collectionFormat: multi
          items:
            type: string
        - in: query
          name: destinationDutyLocation
          type: string
        - in: query
          name: appearedInTooAt
          type: string
          format: date-time
        - in: query
          name: requestedMoveDate
          type: string
          description: filters the requested pickup date of a shipment on the move
        - in: query
          name: status
          type: array
          description: Filtering for the status.
          uniqueItems: true
          items:
            type: string
            enum:
              - SUBMITTED
              - SERVICE COUNSELING COMPLETED
              - APPROVALS REQUESTED
        - in: query
          name: orderType
          type: string
          description: order type
        - in: query
          name: viewAsGBLOC
          type: string
          description: |
            Used to return a queue for a GBLOC other than the default of the current user. Requires the HQ role or a secondary transportation office assignment. The parameter is ignored if the requesting user does not have the necessary role or assignment.
        - in: query
          name: assignedTo
          type: string
          description: |
            Used to illustrate which user is assigned to this move.
        - in: query
          name: counselingOffice
          type: string
          description: filters using a counselingOffice name of the move
        - in: query
          name: activeRole
          type: string
          description: user's actively logged in role
      responses:
        '200':
          description: Successfully returned all moves matching the criteria
          schema:
            $ref: "#/definitions/QueueMovesResult"
        "403":
          $ref: "#/responses/PermissionDenied"
        "500":
          $ref: "#/responses/ServerError"
  /queues/destination-requests:
    get:
      produces:
        - application/json
      summary: Gets queued list of all customer moves by GBLOC that have both CONUS & OCONUS destination requests (destination SIT, destination shuttle, address requests)
      description: >
        A TOO will view this queue when they have destination requests tied to their GBLOC. This includes unapproved destination SIT service items, destination shuttle service items and destination address requests that are not yet approved by the TOO.
      operationId: getDestinationRequestsQueue
      tags:
        - queues
      parameters:
        - in: query
          name: page
          type: integer
          description: requested page of results
        - in: query
          name: perPage
          type: integer
          description: results per page
        - in: query
          name: sort
          type: string
          enum:
            [
              customerName,
              edipi,
              emplid,
              branch,
              locator,
              status,
              originDutyLocation,
              destinationDutyLocation,
              requestedMoveDate,
              appearedInTooAt,
              assignedTo,
              counselingOffice,
            ]
          description: field that results should be sorted by
        - in: query
          name: order
          type: string
          enum: [asc, desc]
          description: direction of sort order if applied
        - in: query
          name: branch
          type: string
        - in: query
          name: locator
          type: string
        - in: query
          name: customerName
          type: string
        - in: query
          name: edipi
          type: string
        - in: query
          name: emplid
          type: string
        - in: query
          name: originDutyLocation
          type: array
          uniqueItems: true
          collectionFormat: multi
          items:
            type: string
        - in: query
          name: destinationDutyLocation
          type: string
        - in: query
          name: appearedInTooAt
          type: string
          format: date-time
        - in: query
          name: requestedMoveDate
          type: string
          description: filters the requested pickup date of a shipment on the move
        - in: query
          name: status
          type: array
          description: Filtering for the status.
          uniqueItems: true
          items:
            type: string
            enum:
              - SUBMITTED
              - SERVICE COUNSELING COMPLETED
              - APPROVALS REQUESTED
        - in: query
          name: viewAsGBLOC
          type: string
          description: |
            Used to return a queue for a GBLOC other than the default of the current user. Requires the HQ role or a secondary transportation office assignment. The parameter is ignored if the requesting user does not have the necessary role or assignment.
        - in: query
          name: assignedTo
          type: string
          description: |
            Used to illustrate which user is assigned to this move.
        - in: query
          name: counselingOffice
          type: string
          description: filters using a counselingOffice name of the move
      responses:
        "200":
          description: Successfully returned all moves matching the criteria
          schema:
            $ref: "#/definitions/QueueMovesResult"
        "403":
          $ref: "#/responses/PermissionDenied"
        "500":
          $ref: "#/responses/ServerError"
  /queues/payment-requests:
    get:
      produces:
        - application/json
      summary: Gets queued list of all payment requests by GBLOC origin
      description: >
        An office TIO user will be assigned a transportation office that will determine which payment requests are displayed in their queue based on the origin duty location.
      operationId: getPaymentRequestsQueue
      tags:
        - queues
      parameters:
        - in: query
          name: sort
          type: string
          enum:
            [
              customerName,
              locator,
              submittedAt,
              branch,
              status,
              edipi,
              emplid,
              age,
              originDutyLocation,
              assignedTo,
              counselingOffice,
            ]
          description: field that results should be sorted by
        - in: query
          name: order
          type: string
          enum: [asc, desc]
          description: direction of sort order if applied
        - in: query
          name: page
          type: integer
          description: requested page of results
        - in: query
          name: perPage
          type: integer
          description: number of records to include per page
        - in: query
          name: submittedAt
          type: string
          format: date-time
          description: Start of the submitted at date in the user's local time zone converted to UTC
        - in: query
          name: branch
          type: string
        - in: query
          name: locator
          type: string
        - in: query
          name: customerName
          type: string
        - in: query
          name: edipi
          type: string
        - in: query
          name: emplid
          type: string
        - in: query
          name: destinationDutyLocation
          type: string
        - in: query
          name: originDutyLocation
          type: string
        - in: query
          name: assignedTo
          type: string
          description: |
            Used to illustrate which user is assigned to this payment request.
        - in: query
          name: counselingOffice
          type: string
          description: filters using a counselingOffice name of the move
        - in: query
          name: status
          type: array
          description: Filtering for the status.
          uniqueItems: true
          items:
            type: string
            enum:
              - PENDING
              - REVIEWED
              - REVIEWED_AND_ALL_SERVICE_ITEMS_REJECTED
              - PAID
              - DEPRECATED
              - EDI_ERROR
        - in: query
          name: orderType
          type: string
          description: order type
        - in: query
          name: viewAsGBLOC
          type: string
          description: |
            Used to return a queue for a GBLOC other than the default of the current user. Requires the HQ role or a secondary transportation office assignment. The parameter is ignored if the requesting user does not have the necessary role or assignment.
        - in: query
          name: activeRole
          type: string
          description: user's actively logged in role
      responses:
        '200':
          description: Successfully returned all moves matching the criteria
          schema:
            $ref: '#/definitions/QueuePaymentRequestsResult'
        '403':
          $ref: '#/responses/PermissionDenied'
        '500':
          $ref: '#/responses/ServerError'
  /moves/search:
    post:
      produces:
        - application/json
      consumes:
        - application/json
      summary: Search moves by locator, DOD ID, or customer name
      description: >
        Search moves by locator, DOD ID, or customer name. Used by QAE and CSR users.
      operationId: searchMoves
      tags:
        - move
      parameters:
        - in: body
          name: body
          schema:
            properties:
              page:
                type: integer
                description: requested page of results
              perPage:
                type: integer
              locator:
                description: Move locator
                type: string
                minLength: 6
                maxLength: 6
                x-nullable: true
              edipi:
                description: DOD ID
                type: string
                minLength: 10
                maxLength: 10
                x-nullable: true
              emplid:
                description: EMPLID
                type: string
                minLength: 7
                maxLength: 7
                x-nullable: true
              customerName:
                description: Customer Name
                type: string
                minLength: 1
                x-nullable: true
              paymentRequestCode:
                type: string
                example: 9551-6199-2
                x-nullable: true
              status:
                type: array
                description: Filtering for the status.
                uniqueItems: true
                items:
                  type: string
                  enum:
                    - DRAFT
                    - SUBMITTED
                    - APPROVALS REQUESTED
                    - APPROVED
                    - NEEDS SERVICE COUNSELING
                    - SERVICE COUNSELING COMPLETED
                    - CANCELED
              originPostalCode:
                type: string
                x-nullable: true
              destinationPostalCode:
                type: string
                x-nullable: true
              branch:
                type: string
                x-nullable: true
              shipmentsCount:
                type: integer
                x-nullable: true
              pickupDate:
                type: string
                format: date-time
                x-nullable: true
              deliveryDate:
                type: string
                format: date-time
                x-nullable: true
              sort:
                type: string
                x-nullable: true
                enum:
                  [
                    customerName,
                    edipi,
                    emplid,
                    branch,
                    locator,
                    status,
                    originPostalCode,
                    destinationPostalCode,
                    shipmentsCount,
                  ]
              order:
                type: string
                x-nullable: true
                enum: [asc, desc]
          description: field that results should be sorted by
      responses:
        '200':
          description: Successfully returned all moves matching the criteria
          schema:
            $ref: '#/definitions/SearchMovesResult'
        '403':
          $ref: '#/responses/PermissionDenied'
        '500':
          $ref: '#/responses/ServerError'
  '/tac/valid':
    get:
      summary: Validation of a TAC value
      description: Returns a boolean based on whether a tac value is valid or not
      operationId: tacValidation
      tags:
        - tac
        - order
      parameters:
        - in: query
          name: tac
          type: string
          required: true
          description: The tac value to validate
      responses:
        '200':
          description: Successfully retrieved validation status
          schema:
            $ref: '#/definitions/TacValid'
        '400':
          $ref: '#/responses/InvalidRequest'
        '401':
          $ref: '#/responses/PermissionDenied'
        '403':
          $ref: '#/responses/PermissionDenied'
        '404':
          $ref: '#/responses/NotFound'
        '500':
          $ref: '#/responses/ServerError'
  /lines-of-accounting:
    post:
      summary: 'Fetch line of accounting'
      description: >
        Fetches a line of accounting based on provided service member affiliation, effective date, and Transportation Accounting Code (TAC).
        It uses these parameters to filter the correct Line of Accounting for the provided TAC. It does this by filtering
        through both TAC and LOAs based on the provided code and effective date. The 'Effective Date' is the date
        that can be either the orders issued date (For HHG shipments), MTO approval date (For NTS shipments),
        or even the current date for NTS shipments with no approval yet (Just providing a preview to the office users per customer request).
        Effective date is used to find "Active" TGET data by searching for the TACs and LOAs with begin and end dates containing this date.
      operationId: requestLineOfAccounting
      tags:
        - linesOfAccounting
      consumes:
        - 'application/json'
      produces:
        - 'application/json'
      parameters:
        - in: 'body'
          name: 'body'
          description: 'Service member affiliation, effective date, and TAC code.'
          required: true
          schema:
            $ref: '#/definitions/FetchLineOfAccountingPayload'
      responses:
        '200':
          description: 'Successfully retrieved line of accounting'
          schema:
            $ref: 'definitions/LineOfAccounting.yaml'
        '400':
          $ref: '#/responses/InvalidRequest'
        '401':
          $ref: '#/responses/PermissionDenied'
        '403':
          $ref: '#/responses/PermissionDenied'
        '404':
          $ref: '#/responses/NotFound'
        '422':
          $ref: '#/responses/UnprocessableEntity'
        '500':
          $ref: '#/responses/ServerError'
  /transportation-offices:
    get:
      produces:
        - application/json
      summary: Returns the transportation offices matching the search query that is enabled for PPM closeout
      description: Returns the transportation offices matching the search query that is enabled for PPM closeout
      operationId: getTransportationOffices
      tags:
        - transportationOffice
      parameters:
        - in: query
          name: search
          type: string
          required: true
          minLength: 2
          description: Search string for transportation offices
      responses:
        '200':
          description: Successfully retrieved transportation offices
          schema:
            $ref: '#/definitions/TransportationOffices'
        '400':
          $ref: '#/responses/InvalidRequest'
        '401':
          $ref: '#/responses/PermissionDenied'
        '403':
          $ref: '#/responses/PermissionDenied'
        '404':
          $ref: '#/responses/NotFound'
        '500':
          $ref: '#/responses/ServerError'
  /open/transportation-offices:
    get:
      produces:
        - application/json
      summary: Returns the transportation offices matching the search query
      description: This endpoint is publicly accessible as it is utilized to access transportation office information without having an office account.Returns the transportation offices matching the search query.
      operationId: getTransportationOfficesOpen
      tags:
        - transportationOffice
      parameters:
        - in: query
          name: search
          type: string
          required: true
          minLength: 2
          description: Search string for transportation offices
      responses:
        '200':
          description: Successfully retrieved transportation offices
          schema:
            $ref: '#/definitions/TransportationOffices'
        '400':
          $ref: '#/responses/InvalidRequest'
        '401':
          $ref: '#/responses/PermissionDenied'
        '403':
          $ref: '#/responses/PermissionDenied'
        '404':
          $ref: '#/responses/NotFound'
        '500':
          $ref: '#/responses/ServerError'
  /transportation-offices/gblocs:
    get:
      produces:
        - application/json
      summary: Returns a list of distinct GBLOCs that exist in the transportation offices table
      description: Returns a list of distinct GBLOCs that exist in the transportation offices table
      operationId: getTransportationOfficesGBLOCs
      tags:
        - transportationOffice
      responses:
        '200':
          description: Successfully retrieved GBLOCs
          schema:
            $ref: '#/definitions/GBLOCs'
        '400':
          $ref: '#/responses/InvalidRequest'
        '401':
          $ref: '#/responses/PermissionDenied'
        '403':
          $ref: '#/responses/PermissionDenied'
        '404':
          $ref: '#/responses/NotFound'
        '500':
          $ref: '#/responses/ServerError'
  /addresses/zip-city-lookup/{search}:
    get:
      summary: Returns city, state, postal code, and county associated with the specified full/partial postal code or city and state string
      description: Find by API using full/partial postal code or city name that returns an us_post_region_cities json object containing city, state, county and postal code.
      operationId: getLocationByZipCityState
      tags:
        - addresses
      parameters:
        - in: path
          name: search
          type: string
          required: true
      responses:
        '200':
          description: the requested list of city, state, county, and postal code matches
          schema:
            $ref: '#/definitions/VLocations'
        '400':
          $ref: '#/responses/InvalidRequest'
        '403':
          $ref: '#/responses/PermissionDenied'
        '404':
          $ref: '#/responses/NotFound'
        '500':
          $ref: '#/responses/ServerError'
  /transportation_offices/{dutyLocationId}/counseling_offices/{serviceMemberId}:
    get:
      summary: Returns the counseling locations in the GBLOC matching the duty location
      description: Returns the counseling locations matching the GBLOC from the selected duty location
      operationId: showCounselingOffices
      tags:
        - transportationOffice
      parameters:
        - in: path
          name: dutyLocationId
          format: uuid
          type: string
          required: true
          description: UUID of the duty location
        - in: path
          name: serviceMemberId
          format: uuid
          type: string
          required: true
          description: UUID of the service member, some counseling offices are branch specific
      produces:
        - application/json
      responses:
        '200':
          description: Successfully retrieved counseling offices
          schema:
            $ref: '#/definitions/CounselingOffices'
        '400':
          $ref: '#/responses/InvalidRequest'
        '403':
          $ref: '#/responses/PermissionDenied'
        '404':
          $ref: '#/responses/NotFound'
        '500':
          description: internal server error
  /uploads:
    post:
      summary: Create a new upload
      description: Uploads represent a single digital file, such as a JPEG or PDF. Currently, office application uploads are only for Services Counselors to upload files for orders, but this may be expanded in the future.
      operationId: createUpload
      tags:
        - uploads
      consumes:
        - multipart/form-data
      produces:
        - application/json
      parameters:
        - in: query
          name: documentId
          type: string
          format: uuid
          required: false
          description: UUID of the document to add an upload to
        - in: formData
          name: file
          type: file
          description: The file to upload.
          required: true
      responses:
        '201':
          description: created upload
          schema:
            $ref: 'definitions/Upload.yaml'
        '400':
          description: invalid request
        '403':
          description: not authorized
        '404':
          description: not found
        '413':
          description: payload is too large
        '500':
          description: server error
  /re-service-items:
    get:
      summary: Returns all ReServiceItems (Service Code, Service Name, Market, Shipment Type, Auto Approved)
      description: Get ReServiceItems
      produces:
        - application/json
      operationId: getAllReServiceItems
      tags:
        - reServiceItems
      responses:
        '200':
          description: Successfully retrieved all ReServiceItems.
          schema:
            $ref: '#/definitions/ReServiceItems'
        '400':
          $ref: '#/responses/InvalidRequest'
        '401':
          $ref: '#/responses/PermissionDenied'
        '404':
          $ref: '#/responses/NotFound'
        '500':
          $ref: '#/responses/ServerError'
  /uploads/{uploadID}:
    delete:
      summary: Deletes an upload
      description: Uploads represent a single digital file, such as a JPEG or PDF.
      operationId: deleteUpload
      tags:
        - uploads
      parameters:
        - in: path
          name: uploadID
          type: string
          format: uuid
          required: true
          description: UUID of the upload to be deleted
        - in: query
          name: orderID
          type: string
          format: uuid
          description: ID of the order that the upload belongs to
      responses:
        '204':
          description: deleted
        '400':
          description: invalid request
          schema:
            $ref: '#/definitions/InvalidRequestResponsePayload'
        '403':
          description: not authorized
        '404':
          description: not found
        '500':
          description: server error
  /uploads/get/:
    get:
      produces:
        - application/json
      parameters: []
      responses:
        '200':
          description: Successfully retrieved upload
          schema:
            $ref: 'definitions/Upload.yaml'
        '400':
          $ref: '#/responses/InvalidRequest'
        '401':
          $ref: '#/responses/PermissionDenied'
        '403':
          $ref: '#/responses/PermissionDenied'
        '404':
          $ref: '#/responses/NotFound'
        '500':
          $ref: '#/responses/ServerError'
      tags:
        - uploads
      description: Gets an upload
      operationId: getUpload
      summary: Gets an upload by ID
  /uploads/{uploadID}/update:
    patch:
      summary: Update an existing upload. This is only needed currently for updating the image rotation.
      description: Uploads represent a single digital file, such as a JPEG or PDF. The rotation is relevant to how it is displayed on the page.
      operationId: updateUpload
      tags:
        - uploads
      consumes:
        - application/json
      produces:
        - application/json
      parameters:
        - in: path
          name: uploadID
          type: string
          format: uuid
          required: true
          description: UUID of the upload to be updated
        - in: body
          name: body
          required: true
          schema:
            properties:
              rotation:
                type: integer
                description: The rotation of the image
                minimum: 0
                maximum: 3
      responses:
        '201':
          description: updated upload
          schema:
            $ref: 'definitions/Upload.yaml'
        '400':
          description: invalid request
        '403':
          description: not authorized
        '404':
          description: not found
        '413':
          description: payload is too large
        '500':
          description: server error
  /uploads/{uploadID}/status:
    get:
      summary: Returns status of an upload
      description: Returns status of an upload based on antivirus run
      operationId: getUploadStatus
      produces:
        - text/event-stream
      tags:
        - uploads
      parameters:
        - in: path
          name: uploadID
          type: string
          format: uuid
          required: true
          description: UUID of the upload to return status of
      responses:
        '200':
          description: the requested upload status
          schema:
            type: string
            enum:
              - INFECTED
              - CLEAN
              - PROCESSING
            readOnly: true
        '400':
          description: invalid request
          schema:
            $ref: '#/definitions/InvalidRequestResponsePayload'
        '403':
          description: not authorized
        '404':
          description: not found
        '500':
          description: server error
  /application_parameters/{parameterName}:
    get:
      summary: Searches for an application parameter by name, returns nil if not found
      description: Searches for an application parameter by name, returns nil if not found
      operationId: getParam
      tags:
        - application_parameters
      parameters:
        - in: path
          name: parameterName
          type: string
          format: string
          required: true
          description: Parameter Name
      responses:
        '200':
          description: Application Parameters
          schema:
            $ref: '#/definitions/ApplicationParameters'
        '400':
          description: invalid request
        '401':
          description: request requires user authentication
        '500':
          description: server error
  /calendar/{countryCode}/is-weekend-holiday/{date}:
    get:
      summary: Validate  move date selection
      description: |
        Utility API to determine if input date falls on weekend and/or holiday.
      produces:
        - application/json
      operationId: isDateWeekendHoliday
      tags:
        - calendar
      parameters:
        - description: country code for context of date
          in: path
          name: countryCode
          required: true
          type: string
          enum:
            - US
        - description: input date to determine if weekend/holiday for given country.
          in: path
          name: date
          required: true
          type: string
          format: date
      responses:
        '200':
          description: Successfully determine if given date is weekend and/or holiday for given country.
          schema:
            $ref: '#/definitions/IsDateWeekendHolidayInfo'
        '400':
          $ref: '#/responses/InvalidRequest'
        '401':
          $ref: '#/responses/PermissionDenied'
        '404':
          $ref: '#/responses/NotFound'
        '500':
          $ref: '#/responses/ServerError'
  /moves/{moveID}/assignOfficeUser:
    parameters:
      - description: ID of the move
        in: path
        name: moveID
        required: true
        format: uuid
        type: string
    patch:
      consumes:
        - application/json
      produces:
        - application/json
      parameters:
        - in: body
          name: body
          required: true
          schema:
            $ref: '#/definitions/AssignOfficeUserBody'
      responses:
        '200':
          description: Successfully assigned office user to the move
          schema:
            $ref: '#/definitions/Move'
        '404':
          $ref: '#/responses/NotFound'
        '500':
          $ref: '#/responses/ServerError'
      tags:
        - move
      description: assigns either a services counselor, task ordering officer, or task invoicing officer to the move
      operationId: updateAssignedOfficeUser
  /moves/{moveID}/unassignOfficeUser:
    parameters:
      - description: ID of the move
        in: path
        name: moveID
        required: true
        format: uuid
        type: string
      - in: body
        name: body
        schema:
          properties:
            roleType:
              type: string
          required:
            - roleType
    patch:
      consumes:
        - application/json
      produces:
        - application/json
      responses:
        '200':
          description: Successfully unassigned office user from the move
          schema:
            $ref: '#/definitions/Move'
        '500':
          $ref: '#/responses/ServerError'
      tags:
        - move
      description: unassigns either a services counselor, task ordering officer, or task invoicing officer from the move
      operationId: deleteAssignedOfficeUser
  /moves/{officeUserID}/CheckForLockedMovesAndUnlock:
    parameters:
      - description: ID of the move's officer
        in: path
        name: officeUserID
        required: true
        format: uuid
        type: string
    patch:
      consumes:
        - application/json
      produces:
        - application/json
      responses:
        '200':
          description: Successfully unlocked officer's move(s).
          schema:
            type: object
            properties:
              successMessage:
                type: string
                example: OK
        '500':
          $ref: '#/responses/ServerError'
      tags:
        - move
      description: >-
        Finds and unlocks any locked moves by an office user
      operationId: checkForLockedMovesAndUnlock
definitions:
  ApplicationParameters:
    type: object
    properties:
      validationCode:
        type: string
        format: string
        x-nullable: true
      parameterName:
        type: string
        format: string
        x-nullable: true
      parameterValue:
        type: string
        format: string
        x-nullable: true
  PostDocumentPayload:
    type: object
    properties:
      service_member_id:
        type: string
        format: uuid
        title: The service member this document belongs to
  InvalidRequestResponsePayload:
    type: object
    properties:
      errors:
        type: object
        additionalProperties:
          type: string
  ClientError:
    type: object
    properties:
      title:
        type: string
      detail:
        type: string
      instance:
        type: string
        format: uuid
    required:
      - title
      - detail
      - instance
  ValidationError:
    allOf:
      - $ref: '#/definitions/ClientError'
      - type: object
    properties:
      invalid_fields:
        type: object
        additionalProperties:
          type: string
    required:
      - invalid_fields
  BackupContact:
    type: object
    properties:
      name:
        type: string
      email:
        type: string
        format: x-email
        example: backupContact@mail.com
      phone:
        type: string
        format: telephone
        pattern: '^[2-9]\d{2}-\d{3}-\d{4}$'
    required:
      - name
      - email
      - phone
  Contractor:
    properties:
      contractNumber:
        type: string
      id:
        format: uuid
        type: string
      name:
        type: string
      type:
        type: string
  Role:
    type: object
    properties:
      id:
        type: string
        format: uuid
        example: c56a4180-65aa-42ec-a945-5fd21dec0538
      roleType:
        type: string
        example: customer
      roleName:
        type: string
        example: Task Ordering Officer
      createdAt:
        type: string
        format: date-time
        readOnly: true
      updatedAt:
        type: string
        format: date-time
        readOnly: true
    required:
      - id
      - roleType
      - roleName
      - createdAt
      - updatedAt
  OfficeUser:
    type: object
    properties:
      id:
        type: string
        format: uuid
        example: c56a4180-65aa-42ec-a945-5fd21dec0538
      userId:
        type: string
        format: uuid
      firstName:
        type: string
      middleInitials:
        type: string
      lastName:
        type: string
      email:
        type: string
        format: x-email
        pattern: '^[a-zA-Z0-9._%+-]+@[a-zA-Z0-9.-]+\.[a-zA-Z]{2,}$'
      telephone:
        type: string
        format: telephone
        pattern: '^[2-9]\d{2}-\d{3}-\d{4}$'
      transportationOfficeId:
        type: string
        format: uuid
      transportationOffice:
        $ref: 'definitions/TransportationOffice.yaml'
      transportationOfficeAssignments:
        type: array
        items:
          $ref: 'definitions/TransportationOfficeAssignment.yaml'
      active:
        type: boolean
      roles:
        type: array
        items:
          $ref: '#/definitions/Role'
      edipi:
        type: string
      otherUniqueId:
        type: string
      rejectionReason:
        type: string
      status:
        type: string
        enum:
          - APPROVED
          - REQUESTED
          - REJECTED
      createdAt:
        type: string
        format: date-time
        readOnly: true
      updatedAt:
        type: string
        format: date-time
        readOnly: true
    required:
      - id
      - firstName
      - middleInitials
      - lastName
      - email
      - telephone
      - transportationOfficeId
      - active
      - roles
      - edipi
      - otherUniqueId
      - rejectionReason
      - status
      - createdAt
      - updatedAt
  LockedOfficeUser:
    type: object
    properties:
      firstName:
        type: string
      lastName:
        type: string
      transportationOfficeId:
        type: string
        format: uuid
      transportationOffice:
        $ref: 'definitions/TransportationOffice.yaml'
  OfficeUserCreate:
    type: object
    properties:
      email:
        type: string
        example: 'user@userdomain.com'
        title: Email
        x-nullable: false
      edipi:
        type: string
        example: '1234567890'
        maxLength: 10
        title: EDIPI
        x-nullable: true
      otherUniqueId:
        type: string
        title: Office user identifier when EDIPI is not available
        x-nullable: true
      firstName:
        type: string
        title: First Name
        x-nullable: false
      middleInitials:
        type: string
        example: L.
        x-nullable: true
        title: Middle Initials
      lastName:
        type: string
        title: Last Name
        x-nullable: false
      telephone:
        type: string
        format: telephone
        pattern: '^[2-9]\d{2}-\d{3}-\d{4}$'
        example: 212-555-5555
        x-nullable: false
      transportationOfficeId:
        type: string
        format: uuid
        example: 'c56a4180-65aa-42ec-a945-5fd21dec0538'
        x-nullable: false
      roles:
        type: array
        items:
          $ref: '#/definitions/OfficeUserRole'
        x-nullable: false
    required:
      - firstName
      - lastName
      - email
      - telephone
      - transportationOfficeId
      - roles
  OfficeUserRole:
    type: object
    properties:
      name:
        type: string
        example: 'Task Ordering Officer'
        x-nullable: true
        title: name
      roleType:
        type: string
        example: 'task_ordering_officer'
        x-nullable: true
        title: roleType
  Customer:
    type: object
    properties:
      agency:
        type: string
        title: Agency customer is affilated with
      first_name:
        type: string
        example: John
      last_name:
        type: string
        example: Doe
      phone:
        type: string
        format: telephone
        pattern: '^[2-9]\d{2}-\d{3}-\d{4}$'
        x-nullable: true
      email:
        type: string
        format: x-email
        pattern: '^[a-zA-Z0-9._%+-]+@[a-zA-Z0-9.-]+\.[a-zA-Z]{2,}$'
        x-nullable: true
      suffix:
        type: string
        example: Jr.
        x-nullable: true
      middle_name:
        type: string
        example: David
        x-nullable: true
      current_address:
        $ref: 'definitions/Address.yaml'
      backup_contact:
        $ref: '#/definitions/BackupContact'
      id:
        type: string
        format: uuid
        example: c56a4180-65aa-42ec-a945-5fd21dec0538
      edipi:
        type: string
      userID:
        type: string
        format: uuid
        example: c56a4180-65aa-42ec-a945-5fd21dec0538
      eTag:
        type: string
      phoneIsPreferred:
        type: boolean
      emailIsPreferred:
        type: boolean
      secondaryTelephone:
        type: string
        format: telephone
        pattern: '^[2-9]\d{2}-\d{3}-\d{4}$|^$'
        x-nullable: true
      backupAddress:
        $ref: 'definitions/Address.yaml'
      cacValidated:
        type: boolean
        x-nullable: true
      emplid:
        type: string
        x-nullable: true
  CreatedCustomer:
    type: object
    properties:
      affiliation:
        type: string
        title: Branch of service customer is affilated with
      firstName:
        type: string
        example: John
      lastName:
        type: string
        example: Doe
      telephone:
        type: string
        format: telephone
        pattern: '^[2-9]\d{2}-\d{3}-\d{4}$'
        x-nullable: true
      personalEmail:
        type: string
        format: x-email
        pattern: '^[a-zA-Z0-9._%+-]+@[a-zA-Z0-9.-]+\.[a-zA-Z]{2,}$'
      suffix:
        type: string
        example: Jr.
        x-nullable: true
      middleName:
        type: string
        example: David
        x-nullable: true
      residentialAddress:
        $ref: 'definitions/Address.yaml'
      backupContact:
        $ref: '#/definitions/BackupContact'
      id:
        type: string
        format: uuid
        example: c56a4180-65aa-42ec-a945-5fd21dec0538
      edipi:
        type: string
        x-nullable: true
      userID:
        type: string
        format: uuid
        example: c56a4180-65aa-42ec-a945-5fd21dec0538
      oktaID:
        type: string
      oktaEmail:
        type: string
      phoneIsPreferred:
        type: boolean
      emailIsPreferred:
        type: boolean
      secondaryTelephone:
        type: string
        format: telephone
        pattern: '^[2-9]\d{2}-\d{3}-\d{4}$'
        x-nullable: true
      backupAddress:
        $ref: 'definitions/Address.yaml'
      cacValidated:
        type: boolean
  UpdateCustomerPayload:
    type: object
    properties:
      first_name:
        type: string
        example: John
      last_name:
        type: string
        example: Doe
      phone:
        type: string
        format: telephone
        pattern: '^[2-9]\d{2}-\d{3}-\d{4}$'
        x-nullable: true
      email:
        type: string
        format: x-email
        pattern: '^[a-zA-Z0-9._%+-]+@[a-zA-Z0-9.-]+\.[a-zA-Z]{2,}$'
        x-nullable: true
      suffix:
        type: string
        example: Jr.
        x-nullable: true
      middle_name:
        type: string
        example: David
        x-nullable: true
      current_address:
        allOf:
          - $ref: 'definitions/Address.yaml'
      backup_contact:
        $ref: '#/definitions/BackupContact'
      phoneIsPreferred:
        type: boolean
      emailIsPreferred:
        type: boolean
      secondaryTelephone:
        type: string
        format: telephone
        pattern: '^[2-9]\d{2}-\d{3}-\d{4}$|^$'
        x-nullable: true
      backupAddress:
        allOf:
          - $ref: 'definitions/Address.yaml'
      cac_validated:
        type: boolean
  CreateCustomerPayload:
    type: object
    properties:
      affiliation:
        $ref: 'definitions/Affiliation.yaml'
      edipi:
        type: string
        example: '1234567890'
        maxLength: 10
        x-nullable: false
      emplid:
        type: string
        example: '9485155'
        maxLength: 7
        x-nullable: true
      firstName:
        type: string
        example: John
      middleName:
        type: string
        example: David
        x-nullable: true
      lastName:
        type: string
        example: Doe
      suffix:
        type: string
        example: Jr.
        x-nullable: true
      telephone:
        type: string
        format: telephone
        pattern: '^[2-9]\d{2}-\d{3}-\d{4}$'
        x-nullable: true
      secondaryTelephone:
        type: string
        format: telephone
        pattern: '^[2-9]\d{2}-\d{3}-\d{4}$'
        x-nullable: true
      personalEmail:
        type: string
        format: x-email
        example: personalEmail@email.com
        pattern: '^[a-zA-Z0-9._%+-]+@[a-zA-Z0-9.-]+\.[a-zA-Z]{2,}$'
      phoneIsPreferred:
        type: boolean
      emailIsPreferred:
        type: boolean
      residentialAddress:
        allOf:
          - $ref: 'definitions/Address.yaml'
      backupContact:
        $ref: '#/definitions/BackupContact'
      backupMailingAddress:
        allOf:
          - $ref: 'definitions/Address.yaml'
      createOktaAccount:
        type: boolean
      cacUser:
        type: boolean
  FetchLineOfAccountingPayload:
    type: object
    properties:
      departmentIndicator:
        $ref: 'definitions/DepartmentIndicator.yaml'
      effectiveDate:
        description: >
          The effective date for the Line Of Accounting (LOA) being fetched. Eg, the orders issue date or the Non-Temporary Storage (NTS) Move Task Order (MTO) approval date.
          Effective date is used to find "Active" TGET data by searching for the TACs and LOAs with begin and end dates containing this date.
          The 'Effective Date' is the date that can be either the orders issued date (For HHG shipments),
          MTO approval date (For NTS shipments), or even the current date for NTS
          shipments with no approval yet (Just providing a preview to the office
          users per customer request).
        type: string
        format: date
        example: '2023-01-01'
      tacCode:
        type: string
        minLength: 4
        maxLength: 4
        example: 'F8J1'
  SearchCustomersResult:
    type: object
    properties:
      page:
        type: integer
      perPage:
        type: integer
      totalCount:
        type: integer
      searchCustomers:
        $ref: '#/definitions/SearchCustomers'
  SearchCustomers:
    type: array
    items:
      $ref: '#/definitions/SearchCustomer'
  SearchCustomer:
    type: object
    properties:
      id:
        type: string
        format: uuid
      firstName:
        type: string
        example: John
        x-nullable: true
      lastName:
        type: string
        example: Doe
        x-nullable: true
      edipi:
        type: string
        x-nullable: true
      emplid:
        type: string
        x-nullable: true
      branch:
        type: string
      telephone:
        type: string
        format: telephone
        pattern: '^[2-9]\d{2}-\d{3}-\d{4}$'
        x-nullable: true
      personalEmail:
        type: string
        format: x-email
        example: personalEmail@email.com
        pattern: '^[a-zA-Z0-9._%+-]+@[a-zA-Z0-9.-]+\.[a-zA-Z]{2,}$'
        x-nullable: true
  Entitlements:
    properties:
      id:
        example: 571008b1-b0de-454d-b843-d71be9f02c04
        format: uuid
        type: string
      authorizedWeight:
        example: 2000
        type: integer
        x-formatting: weight
        x-nullable: true
      dependentsAuthorized:
        example: true
        type: boolean
        x-nullable: true
      gunSafe:
        type: boolean
        example: false
      weightRestriction:
        type: integer
        example: 1500
        x-formatting: weight
        x-nullable: true
      ubWeightRestriction:
        example: 1500
        type: integer
        x-nullable: true
        description: Indicates the UB weight restriction for the move to a particular location.
      nonTemporaryStorage:
        example: false
        type: boolean
        x-nullable: true
      privatelyOwnedVehicle:
        example: false
        type: boolean
        x-nullable: true
      proGearWeight:
        example: 2000
        type: integer
        x-formatting: weight
      proGearWeightSpouse:
        example: 500
        type: integer
        x-formatting: weight
      storageInTransit:
        example: 90
        type: integer
        x-nullable: true
      totalWeight:
        example: 500
        type: integer
        x-formatting: weight
      totalDependents:
        example: 2
        type: integer
      requiredMedicalEquipmentWeight:
        example: 500
        type: integer
        x-formatting: weight
      organizationalClothingAndIndividualEquipment:
        example: true
        type: boolean
      accompaniedTour:
        type: boolean
        example: true
        x-nullable: true
        description: Indicates if the move entitlement allows dependents to travel to the new Permanent Duty Station (PDS). This is only present on OCONUS moves.
      unaccompaniedBaggageAllowance:
        type: integer
        example: 3
        x-nullable: true
        description: The amount of weight in pounds that the move is entitled for shipment types of Unaccompanied Baggage.
      dependentsUnderTwelve:
        type: integer
        example: 5
        x-nullable: true
        description: Indicates the number of dependents under the age of twelve for a move. This is only present on OCONUS moves.
      dependentsTwelveAndOver:
        type: integer
        example: 3
        x-nullable: true
        description: Indicates the number of dependents of the age twelve or older for a move. This is only present on OCONUS moves.
      eTag:
        type: string
    type: object
  Error:
    properties:
      message:
        type: string
    required:
      - message
    type: object
  Grade:
    type: string
    x-nullable: true
    title: grade
    enum:
      - E_1
      - E_2
      - E_3
      - E_4
      - E_5
      - E_6
      - E_7
      - E_8
      - E_9
      - E_9_SPECIAL_SENIOR_ENLISTED
      - O_1_ACADEMY_GRADUATE
      - O_2
      - O_3
      - O_4
      - O_5
      - O_6
      - O_7
      - O_8
      - O_9
      - O_10
      - W_1
      - W_2
      - W_3
      - W_4
      - W_5
      - AVIATION_CADET
      - CIVILIAN_EMPLOYEE
      - ACADEMY_CADET
      - MIDSHIPMAN
    x-display-value:
      E_1: E-1
      E_2: E-2
      E_3: E-3
      E_4: E-4
      E_5: E-5
      E_6: E-6
      E_7: E-7
      E_8: E-8
      E_9: E-9
      E_9_SPECIAL_SENIOR_ENLISTED: E-9 (Special Senior Enlisted)
      O_1_ACADEMY_GRADUATE: O-1 or Service Academy Graduate
      O_2: O-2
      O_3: O-3
      O_4: O-4
      O_5: O-5
      O_6: O-6
      O_7: O-7
      O_8: O-8
      O_9: O-9
      O_10: O-10
      W_1: W-1
      W_2: W-2
      W_3: W-3
      W_4: W-4
      W_5: W-5
      AVIATION_CADET: Aviation Cadet
      CIVILIAN_EMPLOYEE: Civilian Employee
      ACADEMY_CADET: Service Academy Cadet
      MIDSHIPMAN: Midshipman
  Move:
    properties:
      id:
        example: 1f2270c7-7166-40ae-981e-b200ebdf3054
        format: uuid
        type: string
      serviceCounselingCompletedAt:
        format: date-time
        type: string
        x-nullable: true
      availableToPrimeAt:
        format: date-time
        type: string
        x-nullable: true
      approvedAt:
        format: date-time
        type: string
        x-nullable: true
      billableWeightsReviewedAt:
        format: date-time
        type: string
        x-nullable: true
      contractorId:
        type: string
        format: uuid
        x-nullable: true
      contractor:
        $ref: '#/definitions/Contractor'
      locator:
        type: string
        example: '1K43AR'
      ordersId:
        type: string
        format: uuid
        example: c56a4180-65aa-42ec-a945-5fd21dec0538
      orders:
        $ref: '#/definitions/Order'
      referenceId:
        example: 1001-3456
        type: string
        x-nullable: true
      status:
        $ref: '#/definitions/MoveStatus'
      excessUnaccompaniedBaggageWeightQualifiedAt:
        type: string
        format: date-time
        description: Timestamp of when the sum of estimated or actual unaccompanied baggage shipment weights of the move reached 90% of the weight allowance
        x-nullable: true
      excessUnaccompaniedBaggageWeightAcknowledgedAt:
        type: string
        format: date-time
        description: Timestamp of when the TOO acknowledged the excess unaccompanied baggage weight risk by either dismissing the alert or updating the max billable weight
        x-nullable: true
      excess_weight_qualified_at:
        type: string
        format: date-time
        description: Timestamp of when the estimated shipment weights of the move reached 90% of the weight allowance
        x-nullable: true
      excess_weight_acknowledged_at:
        type: string
        format: date-time
        description: Timestamp of when the TOO acknowledged the excess weight risk by either dismissing the alert or updating the max billable weight
        x-nullable: true
      tioRemarks:
        type: string
        example: approved additional weight
        x-nullable: true
      financialReviewFlag:
        type: boolean
        example: false
        description: This flag is set by office users if a move should be reviewed by a Financial Office
        x-nullable: false
        readOnly: true
      financialReviewRemarks:
        type: string
        example: Delivery Address is too far from duty location
        x-nullable: true
        readOnly: true
      closeoutOffice:
        $ref: 'definitions/TransportationOffice.yaml'
      closeoutOfficeId:
        type: string
        format: uuid
        description: The transportation office that will handle reviewing PPM Closeout documentation for Army and Air Force service members
        x-nullable: true
      counselingOffice:
        $ref: "definitions/TransportationOffice.yaml"
      counselingOfficeId:
        type: string
        format: uuid
        description: The transportation office that will handle services counseling for this move
        x-nullable: true
      approvalsRequestedAt:
        type: string
        format: date-time
        description: The time at which a move is sent back to the TOO becuase the prime added a new service item for approval
        x-nullable: true
      createdAt:
        type: string
        format: date-time
      submittedAt:
        type: string
        format: date-time
        x-nullable: true
      updatedAt:
        type: string
        format: date-time
      eTag:
        type: string
      shipmentGBLOC:
        $ref: '#/definitions/GBLOC'
      lockedByOfficeUserID:
        type: string
        format: uuid
        x-nullable: true
      lockedByOfficeUser:
        $ref: '#/definitions/LockedOfficeUser'
        x-nullable: true
      lockExpiresAt:
        type: string
        format: date-time
        x-nullable: true
      additionalDocuments:
        $ref: 'definitions/Document.yaml'
      SCAssignedUser:
        $ref: '#/definitions/AssignedOfficeUser'
      TOOAssignedUser:
        $ref: '#/definitions/AssignedOfficeUser'
      TIOAssignedUser:
        $ref: '#/definitions/AssignedOfficeUser'
  MoveHistory:
    properties:
      id:
        description: move ID
        example: 1f2270c7-7166-40ae-981e-b200ebdf3054
        format: uuid
        type: string
      historyRecords:
        description: A list of MoveAuditHistory's connected to the move.
        $ref: '#/definitions/MoveAuditHistories'
      locator:
        description: move locator
        type: string
        example: '1K43AR'
      referenceId:
        description: move referenceID
        example: 1001-3456
        type: string
        x-nullable: true
  MoveHistoryResult:
    type: object
    properties:
      page:
        type: integer
      perPage:
        type: integer
      totalCount:
        type: integer
      id:
        description: move ID
        example: 1f2270c7-7166-40ae-981e-b200ebdf3054
        format: uuid
        type: string
      historyRecords:
        description: A list of MoveAuditHistory's connected to the move.
        $ref: '#/definitions/MoveAuditHistories'
      locator:
        description: move locator
        type: string
        example: '1K43AR'
      referenceId:
        description: move referenceID
        example: 1001-3456
        type: string
        x-nullable: true
  MoveAuditHistories:
    type: array
    items:
      $ref: '#/definitions/MoveAuditHistory'
  MoveAuditHistory:
    properties:
      id:
        description: id from audity_history table
        example: 1f2270c7-7166-40ae-981e-b200ebdf3054
        format: uuid
        type: string
      schemaName:
        description: Database schema audited table for this event is in
        type: string
      tableName:
        description: name of database table that was changed
        type: string
      relId:
        description: relation OID. Table OID (object identifier). Changes with drop/create.
        type: integer
      objectId:
        description: id column for the tableName where the data was changed
        example: 1f2270c7-7166-40ae-981e-b200ebdf3054
        format: uuid
        type: string
        x-nullable: true
      sessionUserId:
        example: 1f2270c7-7166-40ae-981e-b200ebdf3054
        format: uuid
        type: string
        x-nullable: true
      sessionUserFirstName:
        example: foo
        type: string
        x-nullable: true
      sessionUserLastName:
        example: bar
        type: string
        x-nullable: true
      sessionUserEmail:
        example: foobar@example.com
        type: string
        x-nullable: true
      sessionUserTelephone:
        format: telephone
        type: string
        pattern: '^[2-9]\d{2}-\d{3}-\d{4}$'
        x-nullable: true
      context:
        type: array
        items:
          type: object
          additionalProperties:
            type: string
        x-nullable: true
      contextId:
        description: id column for the context table the record belongs to
        example: 1f2270c7-7166-40ae-981e-b200ebdf3054
        type: string
        x-nullable: true
      eventName:
        description: API endpoint name that was called to make the change
        type: string
        x-nullable: true
      actionTstampTx:
        description: Transaction start timestamp for tx in which audited event occurred
        type: string
        format: date-time
      actionTstampStm:
        description: Statement start timestamp for tx in which audited event occurred
        type: string
        format: date-time
      actionTstampClk:
        description: Wall clock time at which audited event's trigger call occurred
        type: string
        format: date-time
      transactionId:
        description: Identifier of transaction that made the change. May wrap, but unique paired with action_tstamp_tx.
        type: integer
        x-nullable: true
      action:
        description: Action type; I = insert, D = delete, U = update, T = truncate
        type: string
      oldValues:
        description: A list of (old/previous) MoveAuditHistoryItem's for a record before the change.
        type: object
        additionalProperties: true
        x-nullable: true
      changedValues:
        description: A list of (changed/updated) MoveAuditHistoryItem's for a record after the change.
        type: object
        additionalProperties: true
        x-nullable: true
      statementOnly:
        description: true if audit event is from an FOR EACH STATEMENT trigger, false for FOR EACH ROW'
        type: boolean
        example: false
  MoveAuditHistoryItems:
    type: array
    items:
      $ref: '#/definitions/MoveAuditHistoryItem'
  MoveAuditHistoryItem:
    properties:
      columnName:
        type: string
      columnValue:
        type: string
  MoveStatus:
    type: string
    enum:
      - DRAFT
      - NEEDS SERVICE COUNSELING
      - SERVICE COUNSELING COMPLETED
      - SUBMITTED
      - APPROVALS REQUESTED
      - APPROVED
      - CANCELED
  PPMStatus:
    type: string
    enum:
      - CANCELED
      - DRAFT
      - SUBMITTED
      - WAITING_ON_CUSTOMER
      - NEEDS_ADVANCE_APPROVAL
      - NEEDS_CLOSEOUT
      - CLOSEOUT_COMPLETE
      - COMPLETED
  DeptIndicator:
    type: string
    title: Dept. indicator
    x-nullable: true
    enum:
      - NAVY_AND_MARINES
      - ARMY
      - ARMY_CORPS_OF_ENGINEERS
      - AIR_AND_SPACE_FORCE
      - COAST_GUARD
      - OFFICE_OF_SECRETARY_OF_DEFENSE
    x-display-value:
      NAVY_AND_MARINES: 17 Navy and Marine Corps
      ARMY: 21 Army
      ARMY_CORPS_OF_ENGINEERS: 96 Army Corps of Engineers
      AIR_AND_SPACE_FORCE: 57 Air Force and Space Force
      COAST_GUARD: 70 Coast Guard
      OFFICE_OF_SECRETARY_OF_DEFENSE: 97 Office of the Secretary of Defense
  OrdersTypeDetail:
    type: string
    title: Orders type detail
    x-nullable: true
    enum:
      - HHG_PERMITTED
      - PCS_TDY
      - HHG_RESTRICTED_PROHIBITED
      - HHG_RESTRICTED_AREA
      - INSTRUCTION_20_WEEKS
      - HHG_PROHIBITED_20_WEEKS
      - DELAYED_APPROVAL
    x-display-value:
      HHG_PERMITTED: Shipment of HHG Permitted
      PCS_TDY: PCS with TDY Enroute
      HHG_RESTRICTED_PROHIBITED: Shipment of HHG Restricted or Prohibited
      HHG_RESTRICTED_AREA: HHG Restricted Area-HHG Prohibited
      INSTRUCTION_20_WEEKS: Course of Instruction 20 Weeks or More
      HHG_PROHIBITED_20_WEEKS: Shipment of HHG Prohibited but Authorized within 20 weeks
      DELAYED_APPROVAL: Delayed Approval 20 Weeks or More
  Order:
    properties:
      id:
        example: 1f2270c7-7166-40ae-981e-b200ebdf3054
        format: uuid
        type: string
      customerID:
        example: c56a4180-65aa-42ec-a945-5fd21dec0538
        format: uuid
        type: string
      customer:
        $ref: '#/definitions/Customer'
      moveCode:
        type: string
        example: 'H2XFJF'
      first_name:
        type: string
        example: John
        readOnly: true
      last_name:
        type: string
        example: Doe
        readOnly: true
      grade:
        $ref: '#/definitions/Grade'
      agency:
        $ref: 'definitions/Affiliation.yaml'
      entitlement:
        $ref: '#/definitions/Entitlements'
      destinationDutyLocation:
        $ref: 'definitions/DutyLocation.yaml'
      destinationDutyLocationGBLOC:
        $ref: '#/definitions/GBLOC'
      originDutyLocation:
        $ref: 'definitions/DutyLocation.yaml'
      originDutyLocationGBLOC:
        $ref: '#/definitions/GBLOC'
      moveTaskOrderID:
        example: c56a4180-65aa-42ec-a945-5fd21dec0538
        format: uuid
        type: string
      uploaded_order_id:
        example: c56a4180-65aa-42ec-a945-5fd21dec0538
        format: uuid
        type: string
      uploadedAmendedOrderID:
        example: c56a4180-65aa-42ec-a945-5fd21dec0538
        format: uuid
        type: string
        x-nullable: true
      amendedOrdersAcknowledgedAt:
        type: string
        format: date-time
        x-nullable: true
      order_number:
        type: string
        x-nullable: true
        example: '030-00362'
      order_type:
        $ref: 'definitions/OrdersType.yaml'
      order_type_detail:
        $ref: '#/definitions/OrdersTypeDetail'
        x-nullable: true
      date_issued:
        type: string
        format: date
        example: '2020-01-01'
      report_by_date:
        type: string
        format: date
        example: '2020-01-01'
      department_indicator:
        $ref: '#/definitions/DeptIndicator'
        x-nullable: true
      tac:
        type: string
        title: TAC
        example: 'F8J1'
        x-nullable: true
      sac:
        type: string
        title: SAC
        example: 'N002214CSW32Y9'
        x-nullable: true
      ntsTac:
        type: string
        title: NTS TAC
        example: 'F8J1'
        x-nullable: true
      ntsSac:
        type: string
        title: NTS SAC
        example: 'N002214CSW32Y9'
        x-nullable: true
      has_dependents:
        type: boolean
        example: false
        title: Are dependents included in your orders?
      spouse_has_pro_gear:
        type: boolean
        example: false
        title: Do you have a spouse who will need to move items related to their occupation (also known as spouse pro-gear)?
      supplyAndServicesCostEstimate:
        type: string
      packingAndShippingInstructions:
        type: string
      methodOfPayment:
        type: string
      naics:
        type: string
      orders_type:
        $ref: 'definitions/OrdersType.yaml'
      eTag:
        type: string
    type: object
  Location:
    type: object
    properties:
      label:
        type: string
        example: Label for display
      value:
        type: string
        example: Value for location
    required:
      - label
      - value
  Locations:
    type: array
    items:
      $ref: '#/definitions/Location'
  OrderBody:
    type: object
    properties:
      id:
        type: string
        format: uuid
  CreateOrders:
    type: object
    properties:
      serviceMemberId:
        type: string
        format: uuid
        example: c56a4180-65aa-42ec-a945-5fd21dec0538
      issueDate:
        type: string
        description: The date and time that these orders were cut.
        format: date
        title: Orders date
      reportByDate:
        type: string
        description: Report By Date
        format: date
        title: Report-by date
      ordersType:
        $ref: 'definitions/OrdersType.yaml'
      ordersTypeDetail:
        $ref: '#/definitions/OrdersTypeDetail'
      hasDependents:
        type: boolean
        title: Are dependents included in your orders?
      spouseHasProGear:
        type: boolean
        title: Do you have a spouse who will need to move items related to their occupation (also known as spouse pro-gear)?
      newDutyLocationId:
        type: string
        format: uuid
        example: c56a4180-65aa-42ec-a945-5fd21dec0538
      counselingOfficeId:
        type: string
        format: uuid
        example: cf1addea-a4f9-4173-8506-2bb82a064cb7
        x-nullable: true
      ordersNumber:
        type: string
        title: Orders Number
        x-nullable: true
        example: '030-00362'
      tac:
        type: string
        title: TAC
        example: 'F8J1'
        x-nullable: true
      sac:
        type: string
        title: SAC
        example: 'N002214CSW32Y9'
        x-nullable: true
      departmentIndicator:
        $ref: '#/definitions/DeptIndicator'
      grade:
        $ref: '#/definitions/Grade'
      originDutyLocationId:
        type: string
        format: uuid
        example: c56a4180-65aa-42ec-a945-5fd21dec0538
      accompaniedTour:
        type: boolean
        example: true
        x-nullable: true
        description: Indicates if the move entitlement allows dependents to travel to the new Permanent Duty Station (PDS). This is only present on OCONUS moves.
      dependentsUnderTwelve:
        type: integer
        example: 5
        x-nullable: true
        description: Indicates the number of dependents under the age of twelve for a move. This is only present on OCONUS moves.
      dependentsTwelveAndOver:
        type: integer
        example: 3
        x-nullable: true
        description: Indicates the number of dependents of the age twelve or older for a move. This is only present on OCONUS moves.
    required:
      - serviceMemberId
      - issueDate
      - reportByDate
      - ordersType
      - hasDependents
      - spouseHasProGear
      - newDutyLocationId
  CounselingUpdateOrderPayload:
    type: object
    properties:
      issueDate:
        type: string
        description: The date and time that these orders were cut.
        format: date
        example: '2018-04-26'
        title: Orders date
      reportByDate:
        type: string
        description: Report By Date
        format: date
        example: '2018-04-26'
        title: Report-by date
      ordersType:
        $ref: 'definitions/OrdersType.yaml'
      ordersTypeDetail:
        $ref: '#/definitions/OrdersTypeDetail'
      ordersNumber:
        type: string
        title: Orders Number
        x-nullable: true
        example: '030-00362'
      departmentIndicator:
        $ref: '#/definitions/DeptIndicator'
        x-nullable: true
      originDutyLocationId:
        type: string
        format: uuid
        example: c56a4180-65aa-42ec-a945-5fd21dec0538
      newDutyLocationId:
        type: string
        format: uuid
        example: c56a4180-65aa-42ec-a945-5fd21dec0538
      tac:
        type: string
        title: HHG TAC
        minLength: 4
        maxLength: 4
        example: 'F8J1'
        x-nullable: true
      sac:
        title: HHG SAC
        example: 'N002214CSW32Y9'
        $ref: definitions/NullableString.yaml
      ntsTac:
        title: NTS TAC
        minLength: 4
        maxLength: 4
        example: 'F8J1'
        $ref: definitions/NullableString.yaml
      ntsSac:
        title: NTS SAC
        example: 'N002214CSW32Y9'
        $ref: definitions/NullableString.yaml
      grade:
        $ref: "#/definitions/Grade"
      hasDependents:
        type: boolean
        title: Are dependents included in your orders?
        x-nullable: true
      dependentsAuthorized:
        type: boolean
        x-nullable: true
    required:
      - issueDate
      - reportByDate
      - ordersType
      - originDutyLocationId
      - newDutyLocationId
  UpdateOrderPayload:
    type: object
    properties:
      issueDate:
        type: string
        description: The date and time that these orders were cut.
        format: date
        example: '2018-04-26'
        title: Orders date
      reportByDate:
        type: string
        description: Report By Date
        format: date
        example: '2018-04-26'
        title: Report-by date
      ordersType:
        $ref: 'definitions/OrdersType.yaml'
      ordersTypeDetail:
        $ref: '#/definitions/OrdersTypeDetail'
      originDutyLocationId:
        type: string
        format: uuid
        example: c56a4180-65aa-42ec-a945-5fd21dec0538
      newDutyLocationId:
        type: string
        format: uuid
        example: c56a4180-65aa-42ec-a945-5fd21dec0538
      ordersNumber:
        type: string
        title: Orders Number
        x-nullable: true
        example: '030-00362'
      tac:
        type: string
        title: HHG TAC
        minLength: 4
        maxLength: 4
        example: 'F8J1'
        x-nullable: true
      sac:
        title: HHG SAC
        example: 'N002214CSW32Y9'
        $ref: definitions/NullableString.yaml
      ntsTac:
        title: NTS TAC
        minLength: 4
        maxLength: 4
        example: 'F8J1'
        $ref: definitions/NullableString.yaml
      ntsSac:
        title: NTS SAC
        example: 'N002214CSW32Y9'
        $ref: definitions/NullableString.yaml
      departmentIndicator:
        $ref: '#/definitions/DeptIndicator'
        x-nullable: true
      ordersAcknowledgement:
        description: Confirmation that the new amended orders were reviewed after previously approving the original orders
        type: boolean
        x-nullable: true
      grade:
        $ref: '#/definitions/Grade'
      dependentsAuthorized:
        type: boolean
        x-nullable: true
    required:
      - issueDate
      - reportByDate
      - ordersType
      - newDutyLocationId
      - originDutyLocationId
  UpdateAllowancePayload:
    type: object
    properties:
      grade:
        $ref: '#/definitions/Grade'
      agency:
        $ref: 'definitions/Affiliation.yaml'
      proGearWeight:
        description: unit is in lbs
        example: 2000
        type: integer
        minimum: 0
        maximum: 2000
        x-formatting: weight
        x-nullable: true
      proGearWeightSpouse:
        description: unit is in lbs
        example: 500
        type: integer
        minimum: 0
        maximum: 500
        x-formatting: weight
        x-nullable: true
      requiredMedicalEquipmentWeight:
        description: unit is in lbs
        example: 2000
        type: integer
        minimum: 0
        x-formatting: weight
      organizationalClothingAndIndividualEquipment:
        description: only for Army
        type: boolean
        x-nullable: true
      storageInTransit:
        description: the number of storage in transit days that the customer is entitled to for a given shipment on their move
        type: integer
        minimum: 0
      gunSafe:
        description: True if user is entitled to move a gun safe (up to 500 lbs) as part of their move without it being charged against their weight allowance.
        type: boolean
        x-nullable: true
      accompaniedTour:
        type: boolean
        example: true
        x-nullable: true
        description: Indicates if the move entitlement allows dependents to travel to the new Permanent Duty Station (PDS). This is only present on OCONUS moves.
      dependentsUnderTwelve:
        type: integer
        example: 5
        x-nullable: true
        description: Indicates the number of dependents under the age of twelve for a move. This is only present on OCONUS moves.
      dependentsTwelveAndOver:
        type: integer
        example: 3
        x-nullable: true
        description: Indicates the number of dependents of the age twelve or older for a move. This is only present on OCONUS moves.
      ubAllowance:
        example: 500
        type: integer
        x-nullable: true
      weightRestriction:
        example: 1500
        type: integer
        x-nullable: true
        description: Indicates the weight restriction for the move to a particular location.
      ubWeightRestriction:
        example: 1500
        type: integer
        x-nullable: true
        description: Indicates the UB weight restriction for the move to a particular location.
  UpdateBillableWeightPayload:
    type: object
    properties:
      authorizedWeight:
        description: unit is in lbs
        example: 2000
        minimum: 1
        type: integer
        x-formatting: weight
        x-nullable: true
  UpdateMaxBillableWeightAsTIOPayload:
    type: object
    properties:
      authorizedWeight:
        description: unit is in lbs
        example: 2000
        minimum: 1
        type: integer
        x-formatting: weight
        x-nullable: true
      tioRemarks:
        description: TIO remarks for updating the max billable weight
        example: Increasing max billable weight
        type: string
        minLength: 1
        x-nullable: true
    required:
      - authorizedWeight
      - tioRemarks
  CounselingUpdateAllowancePayload:
    type: object
    properties:
      grade:
        $ref: '#/definitions/Grade'
      agency:
        $ref: 'definitions/Affiliation.yaml'
      proGearWeight:
        minimum: 0
        maximum: 2000
        description: unit is in lbs
        example: 2000
        type: integer
        x-formatting: weight
        x-nullable: true
      proGearWeightSpouse:
        minimum: 0
        maximum: 500
        description: unit is in lbs
        example: 2000
        type: integer
        x-formatting: weight
        x-nullable: true
      requiredMedicalEquipmentWeight:
        minimum: 0
        description: unit is in lbs
        example: 2000
        type: integer
        x-formatting: weight
      organizationalClothingAndIndividualEquipment:
        description: only for Army
        type: boolean
        x-nullable: true
      storageInTransit:
        description: the number of storage in transit days that the customer is entitled to for a given shipment on their move
        type: integer
        minimum: 0
      gunSafe:
        description: True if user is entitled to move a gun safe (up to 500 lbs) as part of their move without it being charged against their weight allowance.
        type: boolean
        x-nullable: true
      accompaniedTour:
        type: boolean
        example: true
        x-nullable: true
        description: Indicates if the move entitlement allows dependents to travel to the new Permanent Duty Station (PDS). This is only present on OCONUS moves.
      dependentsUnderTwelve:
        type: integer
        example: 5
        x-nullable: true
        description: Indicates the number of dependents under the age of twelve for a move. This is only present on OCONUS moves.
      dependentsTwelveAndOver:
        type: integer
        example: 3
        x-nullable: true
        description: Indicates the number of dependents of the age twelve or older for a move. This is only present on OCONUS moves.
      ubAllowance:
        example: 500
        type: integer
        x-nullable: true
      weightRestriction:
        example: 1500
        type: integer
        x-nullable: true
        description: Indicates the weight restriction for a move to a particular location.
      ubWeightRestriction:
        example: 1500
        type: integer
        x-nullable: true
        description: Indicates the UB weight restriction for the move to a particular location.
  MoveTaskOrder:
    description: The Move (MoveTaskOrder)
    properties:
      id:
        example: 1f2270c7-7166-40ae-981e-b200ebdf3054
        format: uuid
        type: string
      createdAt:
        format: date-time
        type: string
      orderID:
        example: c56a4180-65aa-42ec-a945-5fd21dec0538
        format: uuid
        type: string
      locator:
        type: string
        example: '1K43AR'
      referenceId:
        example: 1001-3456
        type: string
      serviceCounselingCompletedAt:
        format: date-time
        type: string
        x-nullable: true
      availableToPrimeAt:
        format: date-time
        type: string
        x-nullable: true
      approvedAt:
        format: date-time
        type: string
        x-nullable: true
      updatedAt:
        format: date-time
        type: string
      destinationAddress:
        $ref: 'definitions/Address.yaml'
      pickupAddress:
        $ref: 'definitions/Address.yaml'
      destinationDutyLocation:
        example: 1f2270c7-7166-40ae-981e-b200ebdf3054
        format: uuid
        type: string
      originDutyLocation:
        example: 1f2270c7-7166-40ae-981e-b200ebdf3054
        format: uuid
        type: string
      entitlements:
        $ref: '#/definitions/Entitlements'
      requestedPickupDate:
        format: date
        type: string
      tioRemarks:
        type: string
        example: approved additional weight
        x-nullable: true
      eTag:
        type: string
    type: object
  MoveTaskOrders:
    items:
      $ref: '#/definitions/MoveTaskOrder'
    type: array
  PaymentRequest:
    properties:
      proofOfServiceDocs:
        $ref: '#/definitions/ProofOfServiceDocs'
      id:
        example: c56a4180-65aa-42ec-a945-5fd21dec0538
        format: uuid
        readOnly: true
        type: string
      isFinal:
        default: false
        type: boolean
      moveTaskOrder:
        $ref: '#/definitions/Move'
      moveTaskOrderID:
        example: c56a4180-65aa-42ec-a945-5fd21dec0538
        format: uuid
        type: string
      rejectionReason:
        example: documentation was incomplete
        type: string
        x-nullable: true
      serviceItems:
        $ref: '#/definitions/PaymentServiceItems'
      status:
        $ref: '#/definitions/PaymentRequestStatus'
      paymentRequestNumber:
        example: 1234-5678-1
        readOnly: true
        type: string
      recalculationOfPaymentRequestID:
        example: c56a4180-65aa-42ec-a945-5fd21dec0538
        format: uuid
        type: string
        readOnly: true
        x-nullable: true
      eTag:
        type: string
      reviewedAt:
        format: date-time
        type: string
        x-nullable: true
      createdAt:
        format: date-time
        type: string
      sentToGexAt:
        format: date-time
        type: string
        x-nullable: true
      receivedByGexAt:
        format: date-time
        type: string
        x-nullable: true
      ediErrorType:
        description: Type of EDI reporting or causing the issue. Can be EDI 997, 824, and 858.
        type: string
        x-nullable: true
      ediErrorCode:
        description: Reported code from syncada for the EDI error encountered
        type: string
        x-nullable: true
      ediErrorDescription:
        description: The reason the services counselor has excluded or rejected the item.
        type: string
        x-nullable: true
      tppsInvoiceAmountPaidTotalMillicents:
        type: integer
        format: millients
        title: Total amount that TPPS paid for all service items on the payment request in millicents
        x-nullable: true
      tppsInvoiceSellerPaidDate:
        type: string
        format: date-time
        title: Date that TPPS paid HS for the payment request
        x-nullable: true
    type: object
  PaymentRequests:
    items:
      $ref: '#/definitions/PaymentRequest'
    type: array
  PaymentServiceItems:
    items:
      $ref: '#/definitions/PaymentServiceItem'
    type: array
  PaymentServiceItem:
    properties:
      id:
        example: c56a4180-65aa-42ec-a945-5fd21dec0538
        format: uuid
        readOnly: true
        type: string
      createdAt:
        format: date-time
        type: string
      paymentRequestID:
        example: c56a4180-65aa-42ec-a945-5fd21dec0538
        format: uuid
        type: string
      mtoServiceItemID:
        example: c56a4180-65aa-42ec-a945-5fd21dec0538
        format: uuid
        type: string
      mtoServiceItemCode:
        example: DLH
        type: string
      mtoServiceItemName:
        example: Move management
        type: string
      mtoShipmentType:
        $ref: 'definitions/MTOShipmentType.yaml'
      mtoShipmentID:
        type: string
        format: uuid
        example: c56a4180-65aa-42ec-a945-5fd21dec0538
        x-nullable: true
      status:
        $ref: 'definitions/PaymentServiceItemStatus.yaml'
      priceCents:
        type: integer
        format: cents
        title: Price of the service item in cents
        x-nullable: true
      rejectionReason:
        example: documentation was incomplete
        type: string
        x-nullable: true
      referenceID:
        example: 1234-5678-c56a4180
        readOnly: true
        format: string
      paymentServiceItemParams:
        $ref: 'definitions/PaymentServiceItemParams.yaml'
      eTag:
        type: string
      tppsInvoiceAmountPaidPerServiceItemMillicents:
        type: integer
        format: millicents
        title: Amount that TPPS paid for the individual service item in millicents
        x-nullable: true
    type: object
  PaymentRequestStatus:
    $ref: 'definitions/PaymentRequestStatus.yaml'
  ProofOfServiceDocs:
    items:
      $ref: '#/definitions/ProofOfServiceDoc'
    type: array
  ProofOfServiceDoc:
    properties:
      isWeightTicket:
        type: boolean
      uploads:
        items:
          $ref: 'definitions/Upload.yaml'
        type: array
  ShipmentsPaymentSITBalance:
    items:
      $ref: '#/definitions/ShipmentPaymentSITBalance'
    type: array
  ShipmentPaymentSITBalance:
    properties:
      shipmentID:
        type: string
        format: uuid
      totalSITDaysAuthorized:
        type: integer
      totalSITDaysRemaining:
        type: integer
      totalSITEndDate:
        type: string
        format: date
        x-nullable: true
      pendingSITDaysInvoiced:
        type: integer
      pendingBilledStartDate:
        type: string
        format: date
        x-nullable: true
      pendingBilledEndDate:
        type: string
        format: date
        x-nullable: true
      previouslyBilledDays:
        type: integer
        x-nullable: true
      previouslyBilledStartDate:
        type: string
        format: date
        x-nullable: true
      previouslyBilledEndDate:
        type: string
        format: date
        x-nullable: true
  UpdateShipment:
    type: object
    properties:
      shipmentType:
        $ref: 'definitions/MTOShipmentType.yaml'
      requestedPickupDate:
        format: date
        type: string
        x-nullable: true
      requestedDeliveryDate:
        format: date
        type: string
        x-nullable: true
      customerRemarks:
        type: string
        example: handle with care
        x-nullable: true
      counselorRemarks:
        type: string
        example: counselor approved
        x-nullable: true
      billableWeightCap:
        type: integer
        description: estimated weight of the shuttle service item provided by the prime
        example: 2500
        x-formatting: weight
        x-nullable: true
      billableWeightJustification:
        type: string
        example: more weight than expected
        x-nullable: true
      pickupAddress:
        allOf:
          - $ref: 'definitions/Address.yaml'
      destinationAddress:
        allOf:
          - $ref: 'definitions/Address.yaml'
      secondaryDeliveryAddress:
        allOf:
          - $ref: 'definitions/Address.yaml'
      secondaryPickupAddress:
        allOf:
          - $ref: 'definitions/Address.yaml'
      hasSecondaryPickupAddress:
        type: boolean
        x-nullable: true
        x-omitempty: false
      hasSecondaryDeliveryAddress:
        type: boolean
        x-nullable: true
        x-omitempty: false
      tertiaryDeliveryAddress:
        allOf:
          - $ref: 'definitions/Address.yaml'
      tertiaryPickupAddress:
        allOf:
          - $ref: 'definitions/Address.yaml'
      hasTertiaryPickupAddress:
        type: boolean
        x-nullable: true
        x-omitempty: false
      hasTertiaryDeliveryAddress:
        type: boolean
        x-nullable: true
        x-omitempty: false
      actualProGearWeight:
        type: integer
        x-nullable: true
        x-omitempty: false
      actualSpouseProGearWeight:
        type: integer
        x-nullable: true
        x-omitempty: false
      destinationType:
        $ref: 'definitions/DestinationType.yaml'
      agents:
        $ref: 'definitions/MTOAgents.yaml'
        x-nullable: true
      tacType:
        $ref: 'definitions/LOATypeNullable.yaml'
      sacType:
        $ref: 'definitions/LOATypeNullable.yaml'
      usesExternalVendor:
        type: boolean
        example: false
        x-nullable: true
      serviceOrderNumber:
        type: string
        x-nullable: true
      ntsRecordedWeight:
        description: The previously recorded weight for the NTS Shipment. Used for NTS Release to know what the previous primeActualWeight or billable weight was.
        example: 2000
        type: integer
        x-formatting: weight
        x-nullable: true
      storageFacility:
        x-nullable: true
        $ref: 'definitions/StorageFacility.yaml'
      ppmShipment:
        $ref: '#/definitions/UpdatePPMShipment'
      boatShipment:
        $ref: '#/definitions/UpdateBoatShipment'
      mobileHomeShipment:
        $ref: '#/definitions/UpdateMobileHomeShipment'
  UpdatePPMShipment:
    type: object
    properties:
      expectedDepartureDate:
        description: >
          Date the customer expects to move.
        format: date
        type: string
        x-nullable: true
      actualMoveDate:
        format: date
        type: string
        x-nullable: true
      pickupAddress:
        allOf:
          - $ref: 'definitions/Address.yaml'
      actualPickupPostalCode:
        description: >
          The actual postal code where the PPM shipment started. To be filled once the customer has moved the shipment.
        format: zip
        type: string
        title: ZIP
        example: '90210'
        pattern: ^(\d{5})$
        x-nullable: true
      secondaryPickupAddress:
        allOf:
          - $ref: 'definitions/Address.yaml'
      destinationAddress:
        allOf:
          - $ref: 'definitions/PPMDestinationAddress.yaml'
      actualDestinationPostalCode:
        description: >
          The actual postal code where the PPM shipment ended. To be filled once the customer has moved the shipment.
        format: zip
        type: string
        title: ZIP
        example: '90210'
        pattern: ^(\d{5})$
        x-nullable: true
      secondaryDestinationAddress:
        allOf:
          - $ref: 'definitions/Address.yaml'
      hasSecondaryPickupAddress:
        type: boolean
        x-nullable: true
        x-omitempty: false
      hasSecondaryDestinationAddress:
        type: boolean
        x-nullable: true
        x-omitempty: false
      tertiaryPickupAddress:
        allOf:
          - $ref: 'definitions/Address.yaml'
      tertiaryDestinationAddress:
        allOf:
          - $ref: 'definitions/Address.yaml'
      hasTertiaryPickupAddress:
        type: boolean
        x-nullable: true
        x-omitempty: false
      hasTertiaryDestinationAddress:
        type: boolean
        x-nullable: true
        x-omitempty: false
      w2Address:
        x-nullable: true
        $ref: 'definitions/Address.yaml'
      sitExpected:
        type: boolean
        x-nullable: true
      sitLocation:
        allOf:
          - $ref: 'definitions/SITLocationType.yaml'
          - x-nullable: true
      sitEstimatedWeight:
        type: integer
        example: 2000
        x-nullable: true
      sitEstimatedEntryDate:
        format: date
        type: string
        x-nullable: true
      sitEstimatedDepartureDate:
        format: date
        type: string
        x-nullable: true
      estimatedWeight:
        type: integer
        example: 4200
        x-nullable: true
      allowableWeight:
        description: The allowable weight of the PPM shipment goods being moved.
        type: integer
        minimum: 0
        example: 4300
        x-nullable: true
      hasProGear:
        description: >
          Indicates whether PPM shipment has pro gear.
        type: boolean
        x-nullable: true
      proGearWeight:
        type: integer
        x-nullable: true
      spouseProGearWeight:
        type: integer
        x-nullable: true
      hasRequestedAdvance:
        description: >
          Indicates whether an advance has been requested for the PPM shipment.
        type: boolean
        x-nullable: true
      hasReceivedAdvance:
        description: >
          Indicates whether an advance was received for the PPM shipment.
        type: boolean
        x-nullable: true
      advanceAmountRequested:
        description: >
          The amount request for an advance, or null if no advance is requested
        type: integer
        format: cents
        x-nullable: true
      advanceAmountReceived:
        description: >
          The amount received for an advance, or null if no advance is received
        type: integer
        format: cents
        x-nullable: true
      advanceStatus:
        $ref: 'definitions/PPMAdvanceStatus.yaml'
        x-nullable: true
      isActualExpenseReimbursement:
        description: Used for PPM shipments only. Denotes if this shipment uses the Actual Expense Reimbursement method.
        type: boolean
        example: false
        x-omitempty: false
        x-nullable: true
  UpdateBoatShipment:
    type: object
    properties:
      type:
        type: string
        enum:
          - HAUL_AWAY
          - TOW_AWAY
        x-nullable: true
      year:
        type: integer
        description: Year of the Boat
        x-nullable: true
      make:
        type: string
        description: Make of the Boat
        x-nullable: true
      model:
        type: string
        description: Model of the Boat
        x-nullable: true
      lengthInInches:
        type: integer
        description: Length of the Boat in inches
        x-nullable: true
      widthInInches:
        type: integer
        description: Width of the Boat in inches
        x-nullable: true
      heightInInches:
        type: integer
        description: Height of the Boat in inches
        x-nullable: true
      hasTrailer:
        type: boolean
        description: Does the boat have a trailer
        x-nullable: true
      isRoadworthy:
        type: boolean
        description: Is the trailer roadworthy
        x-nullable: true
  UpdateMobileHomeShipment:
    type: object
    properties:
      year:
        type: integer
        description: Year of the Boat
        x-nullable: true
      make:
        type: string
        description: Make of the Boat
        x-nullable: true
      model:
        type: string
        description: Model of the Boat
        x-nullable: true
      lengthInInches:
        type: integer
        description: Length of the Boat in inches
        x-nullable: true
      widthInInches:
        type: integer
        description: Width of the Boat in inches
        x-nullable: true
      heightInInches:
        type: integer
        description: Height of the Boat in inches
        x-nullable: true
  UpdateWeightTicket:
    type: object
    properties:
      vehicleDescription:
        description: Description of the vehicle used for the trip. E.g. make/model, type of truck/van, etc.
        type: string
        x-nullable: true
        x-omitempty: false
      emptyWeight:
        description: Weight of the vehicle when empty.
        type: integer
        minimum: 0
      missingEmptyWeightTicket:
        description: Indicates if the customer is missing a weight ticket for the vehicle weight when empty.
        type: boolean
        x-nullable: true
        x-omitempty: false
      fullWeight:
        description: The weight of the vehicle when full.
        type: integer
        minimum: 0
      missingFullWeightTicket:
        description: Indicates if the customer is missing a weight ticket for the vehicle weight when full.
        type: boolean
        x-nullable: true
        x-omitempty: false
      ownsTrailer:
        description: Indicates if the customer used a trailer they own for the move.
        type: boolean
      trailerMeetsCriteria:
        description: Indicates if the trailer that the customer used meets all the criteria to be claimable.
        type: boolean
      status:
        $ref: 'definitions/PPMDocumentStatus.yaml'
      reason:
        description: The reason the services counselor has excluded or rejected the item.
        type: string
      adjustedNetWeight:
        description: Indicates the adjusted net weight of the vehicle
        type: integer
        minimum: 0
      netWeightRemarks:
        description: Remarks explaining any edits made to the net weight
        type: string
  UpdateMovingExpense:
    type: object
    properties:
      movingExpenseType:
        $ref: 'definitions/OmittableMovingExpenseType.yaml'
      description:
        description: A brief description of the expense.
        type: string
        x-nullable: true
        x-omitempty: false
      amount:
        description: The total amount of the expense as indicated on the receipt
        type: integer
      sitStartDate:
        description: The date the shipment entered storage, applicable for the `STORAGE` movingExpenseType only
        type: string
        format: date
      sitEndDate:
        description: The date the shipment exited storage, applicable for the `STORAGE` movingExpenseType only
        type: string
        format: date
      status:
        $ref: 'definitions/PPMDocumentStatus.yaml'
      reason:
        description: The reason the services counselor has excluded or rejected the item.
        type: string
      weightStored:
        description: The total weight stored in PPM SIT
        type: integer
      sitLocation:
        allOf:
          - $ref: 'definitions/SITLocationType.yaml'
          - x-nullable: true
      sitEstimatedCost:
        description: The estimated amount that the government will pay the service member to put their goods into storage. This estimated storage cost is separate from the estimated incentive.
        type: integer
        format: cents
        x-nullable: true
        x-omitempty: false
      sitReimburseableAmount:
        description: The amount of SIT that will be reimbursed
        type: integer
        format: cents
        x-nullable: true
        x-omitempty: false
  UpdateProGearWeightTicket:
    type: object
    properties:
      belongsToSelf:
        description: Indicates if this information is for the customer's own pro-gear, otherwise, it's the spouse's.
        type: boolean
      hasWeightTickets:
        description: Indicates if the user has a weight ticket for their pro-gear, otherwise they have a constructed weight.
        type: boolean
      weight:
        description: Weight of the pro-gear contained in the shipment.
        type: integer
        minimum: 0
      status:
        $ref: 'definitions/PPMDocumentStatus.yaml'
      reason:
        description: The reason the services counselor has excluded or rejected the item.
        type: string
  ApproveShipments:
    type: object
    properties:
      approveShipments:
        type: array
        items:
          type: object
          properties:
            shipmentID:
              type: string
              format: uuid
            eTag:
              type: string
          required:
            - shipmentID
            - eTag
    required:
      - approveShipments
  MTOShipments:
    items:
      $ref: 'definitions/MTOShipment.yaml'
    type: array
  CreateMTOShipment:
    type: object
    properties:
      moveTaskOrderID:
        description: The ID of the move this new shipment is for.
        example: 1f2270c7-7166-40ae-981e-b200ebdf3054
        format: uuid
        type: string
      requestedPickupDate:
        description: >
          The customer's preferred pickup date. Other dates, such as required delivery date and (outside MilMove) the
          pack date, are derived from this date.
        format: date
        type: string
        x-nullable: true
      requestedDeliveryDate:
        description: >
          The customer's preferred delivery date.
        format: date
        type: string
        x-nullable: true
      customerRemarks:
        description: |
          The customer can use the customer remarks field to inform the services counselor and the movers about any
          special circumstances for this shipment. Typical examples:
            * bulky or fragile items,
            * weapons,
            * access info for their address.
          Customer enters this information during onboarding. Optional field.
        type: string
        example: handle with care
        x-nullable: true
      counselorRemarks:
        description: |
          The counselor can use the counselor remarks field to inform the movers about any
          special circumstances for this shipment. Typical examples:
            * bulky or fragile items,
            * weapons,
            * access info for their address.
          Counselors enters this information when creating or editing an MTO Shipment. Optional field.
        type: string
        example: handle with care
        x-nullable: true
      agents:
        $ref: 'definitions/MTOAgents.yaml'
      mtoServiceItems:
        $ref: 'definitions/MTOServiceItems.yaml'
      pickupAddress:
        description: The address where the movers should pick up this shipment.
        allOf:
          - $ref: 'definitions/Address.yaml'
      destinationAddress:
        description: Where the movers should deliver this shipment.
        allOf:
          - $ref: 'definitions/Address.yaml'
      hasSecondaryPickupAddress:
        type: boolean
        x-nullable: true
        x-omitempty: false
      secondaryPickupAddress:
        description: The address where the movers should pick up this shipment.
        allOf:
          - $ref: 'definitions/Address.yaml'
      hasSecondaryDeliveryAddress:
        type: boolean
        x-nullable: true
        x-omitempty: false
      secondaryDeliveryAddress:
        description: Where the movers should deliver this shipment.
        allOf:
          - $ref: 'definitions/Address.yaml'
      hasTertiaryPickupAddress:
        type: boolean
        x-nullable: true
        x-omitempty: false
      tertiaryPickupAddress:
        description: The address where the movers should pick up this shipment.
        allOf:
          - $ref: 'definitions/Address.yaml'
      hasTertiaryDeliveryAddress:
        type: boolean
        x-nullable: true
        x-omitempty: false
      tertiaryDeliveryAddress:
        description: Where the movers should deliver this shipment.
        allOf:
          - $ref: 'definitions/Address.yaml'
      destinationType:
        $ref: 'definitions/DestinationType.yaml'
      shipmentType:
        $ref: 'definitions/MTOShipmentType.yaml'
      tacType:
        allOf:
          - $ref: 'definitions/LOAType.yaml'
          - x-nullable: true
      sacType:
        allOf:
          - $ref: 'definitions/LOAType.yaml'
          - x-nullable: true
      usesExternalVendor:
        type: boolean
        example: false
        x-nullable: true
      serviceOrderNumber:
        type: string
        x-nullable: true
      ntsRecordedWeight:
        description: The previously recorded weight for the NTS Shipment. Used for NTS Release to know what the previous primeActualWeight or billable weight was.
        example: 2000
        type: integer
        x-nullable: true
        x-formatting: weight
      storageFacility:
        x-nullable: true
        $ref: 'definitions/StorageFacility.yaml'
      mobileHomeShipment:
        $ref: '#/definitions/CreateMobileHomeShipment'
      ppmShipment:
        $ref: '#/definitions/CreatePPMShipment'
      boatShipment:
        $ref: '#/definitions/CreateBoatShipment'
    required:
      - moveTaskOrderID
      - shipmentType
  CreatePPMShipment:
    description: A personally procured move is a type of shipment that a service members moves themselves.
    properties:
      expectedDepartureDate:
        description: >
          Date the customer expects to move.
        format: date
        type: string
      pickupAddress:
        allOf:
          - $ref: 'definitions/Address.yaml'
      secondaryPickupAddress:
        allOf:
          - $ref: 'definitions/Address.yaml'
      tertiaryPickupAddress:
        allOf:
          - $ref: 'definitions/Address.yaml'
      destinationAddress:
        allOf:
          - $ref: 'definitions/PPMDestinationAddress.yaml'
      secondaryDestinationAddress:
        allOf:
          - $ref: 'definitions/Address.yaml'
      tertiaryDestinationAddress:
        allOf:
          - $ref: 'definitions/Address.yaml'
      hasSecondaryPickupAddress:
        type: boolean
        x-nullable: true
        x-omitempty: false
      hasTertiaryPickupAddress:
        type: boolean
        x-nullable: true
        x-omitempty: false
      hasSecondaryDestinationAddress:
        type: boolean
        x-nullable: true
        x-omitempty: false
      hasTertiaryDestinationAddress:
        type: boolean
        x-nullable: true
        x-omitempty: false
      sitExpected:
        type: boolean
      sitLocation:
        allOf:
          - $ref: 'definitions/SITLocationType.yaml'
          - x-nullable: true
      sitEstimatedWeight:
        type: integer
        example: 2000
        x-nullable: true
      sitEstimatedEntryDate:
        format: date
        type: string
        x-nullable: true
      sitEstimatedDepartureDate:
        format: date
        type: string
        x-nullable: true
      estimatedWeight:
        type: integer
        example: 4200
      hasProGear:
        description: >
          Indicates whether PPM shipment has pro gear.
        type: boolean
      proGearWeight:
        type: integer
        x-nullable: true
      spouseProGearWeight:
        type: integer
        x-nullable: true
      isActualExpenseReimbursement:
        description: Used for PPM shipments only. Denotes if this shipment uses the Actual Expense Reimbursement method.
        type: boolean
        example: false
        x-omitempty: false
        x-nullable: true
    required:
      - expectedDepartureDate
      - pickupAddress
      - destinationAddress
      - sitExpected
      - estimatedWeight
      - hasProGear
  CreateBoatShipment:
    description: Boat shipment information for the move.
    properties:
      type:
        type: string
        enum:
          - HAUL_AWAY
          - TOW_AWAY
      year:
        type: integer
        description: Year of the Boat
      make:
        type: string
        description: Make of the Boat
      model:
        type: string
        description: Model of the Boat
      lengthInInches:
        type: integer
        description: Length of the Boat in inches
      widthInInches:
        type: integer
        description: Width of the Boat in inches
      heightInInches:
        type: integer
        description: Height of the Boat in inches
      hasTrailer:
        type: boolean
        description: Does the boat have a trailer
      isRoadworthy:
        type: boolean
        description: Is the trailer roadworthy
        x-nullable: true
    required:
      - type
      - year
      - make
      - model
      - lengthInInches
      - widthInInches
      - heightInInches
      - hasTrailer
  CreateMobileHomeShipment:
    description: A mobile home shipment that the prime moves for a service member.
    properties:
      make:
        type: string
        description: Make of the Mobile Home
      model:
        type: string
        description: Model of the Mobile Home
      year:
        type: integer
        description: Year of the Mobile Home
      lengthInInches:
        type: integer
        description: Length of the Mobile Home in inches
      heightInInches:
        type: integer
        description: Height of the Mobile Home in inches
      widthInInches:
        type: integer
        description: Width of the Mobile Home in inches
    required:
      - make
      - model
      - year
      - lengthInInches
      - heightInInches
      - widthInInches
  RejectShipment:
    properties:
      rejectionReason:
        type: string
        example: MTO Shipment not good enough
    required:
      - rejectionReason
  RequestDiversion:
    properties:
      diversionReason:
        type: string
        example: Shipment route needs to change
    required:
      - diversionReason
  ApproveSITExtension:
    properties:
      approvedDays:
        description: Number of days approved for SIT extension
        type: integer
        example: 21
        minimum: 1
      requestReason:
        description: Reason from service counselor-provided picklist for SIT Duration Update
        example: 'AWAITING_COMPLETION_OF_RESIDENCE'
        type: string
        enum:
          - SERIOUS_ILLNESS_MEMBER
          - SERIOUS_ILLNESS_DEPENDENT
          - IMPENDING_ASSIGNEMENT
          - DIRECTED_TEMPORARY_DUTY
          - NONAVAILABILITY_OF_CIVILIAN_HOUSING
          - AWAITING_COMPLETION_OF_RESIDENCE
          - OTHER
      officeRemarks:
        description: Remarks from TOO about SIT approval
        type: string
        example: Approved for three weeks rather than requested 45 days
        x-nullable: true
    required:
      - approvedDays
  DenySITExtension:
    properties:
      officeRemarks:
        description: Remarks from TOO about SIT denial
        type: string
        example: Denied this extension as it does not match the criteria
        x-nullable: true
      convertToCustomerExpense:
        description: Whether or not to convert to members expense once SIT extension is denied.
        type: boolean
        example: false
    required:
      - officeRemarks
      - convertToCustomerExpense
  UpdateSITServiceItemCustomerExpense:
    properties:
      convertToCustomerExpense:
        example: true
        type: boolean
      customerExpenseReason:
        description: Reason the service item was rejected
        type: string
        example: Insufficent details provided
    required:
      - convertToCustomerExpense
      - customerExpenseReason
  CreateApprovedSITDurationUpdate:
    properties:
      requestReason:
        description: Reason from service counselor-provided picklist for SIT Duration Update
        example: 'AWAITING_COMPLETION_OF_RESIDENCE'
        type: string
        enum:
          - SERIOUS_ILLNESS_MEMBER
          - SERIOUS_ILLNESS_DEPENDENT
          - IMPENDING_ASSIGNEMENT
          - DIRECTED_TEMPORARY_DUTY
          - NONAVAILABILITY_OF_CIVILIAN_HOUSING
          - AWAITING_COMPLETION_OF_RESIDENCE
          - OTHER
      approvedDays:
        description: Number of days approved for SIT extension. This will match requested days saved to the SIT extension model.
        type: integer
        example: 21
      officeRemarks:
        description: Remarks from TOO about SIT Duration Update creation
        type: string
        example: Customer needs additional storage time as their new place of residence is not yet ready
        x-nullable: true
    required:
      - requestReason
      - approvedDays
  PatchMTOServiceItemStatusPayload:
    properties:
      status:
        description: Describes all statuses for a MTOServiceItem
        type: string
        enum:
          - SUBMITTED
          - APPROVED
          - REJECTED
      rejectionReason:
        description: Reason the service item was rejected
        type: string
        example: Insufficent details provided
        x-nullable: true
  MTOApprovalServiceItemCodes:
    description: MTO level service items to create when updating MTO status.
    properties:
      serviceCodeCS:
        example: true
        type: boolean
      serviceCodeMS:
        example: true
        type: boolean
    type: object
  TacValid:
    properties:
      isValid:
        example: true
        type: boolean
    required:
      - isValid
    type: object
  UpdatePaymentRequestStatusPayload:
    properties:
      rejectionReason:
        example: documentation was incomplete
        type: string
        x-nullable: true
      status:
        $ref: '#/definitions/PaymentRequestStatus'
      eTag:
        type: string
    type: object
  BulkAssignmentMoveIDs:
    type: array
    items:
      $ref: '#/definitions/BulkAssignmentMoveID'
  BulkAssignmentMoveID:
    type: string
    format: uuid
    example: c56a4180-65aa-42ec-a945-5fd21dec0538
  AvailableOfficeUsers:
    type: array
    items:
      $ref: '#/definitions/AvailableOfficeUser'
  AvailableOfficeUser:
    type: object
    properties:
      officeUserId:
        type: string
        format: uuid
        example: c56a4180-65aa-42ec-a945-5fd21dec0538
      lastName:
        type: string
      firstName:
        type: string
      hasSafetyPrivilege:
        type: boolean
      workload:
        type: integer
        x-omitempty: false
  BulkAssignmentData:
    type: object
    properties:
      availableOfficeUsers:
        $ref: '#/definitions/AvailableOfficeUsers'
      bulkAssignmentMoveIDs:
        $ref: '#/definitions/BulkAssignmentMoveIDs'
  BulkAssignmentSavePayload:
    type: object
    properties:
      userData:
        type: array
        items:
          $ref: '#/definitions/BulkAssignmentForUser'
      moveData:
        type: array
        items:
          $ref: '#/definitions/BulkAssignmentMoveData'
      queueType:
        type: string
        description: A string corresponding to the queue type
        enum:
          - COUNSELING
          - CLOSEOUT
          - TASK_ORDER
          - PAYMENT_REQUEST
  BulkAssignmentForUser:
    type: object
    properties:
      id:
        type: string
        format: uuid
      moveAssignments:
        type: integer
        x-omitempty: false
  BulkAssignmentMoveData:
    format: uuid
    type: string
  QueueMoves:
    type: array
    items:
      $ref: '#/definitions/QueueMove'
  QueueMove:
    type: object
    properties:
      id:
        type: string
        format: uuid
      customer:
        $ref: '#/definitions/Customer'
      status:
        $ref: '#/definitions/MoveStatus'
      locator:
        type: string
      submittedAt:
        format: date-time
        type: string
        x-nullable: true
      appearedInTooAt:
        format: date-time
        type: string
        x-nullable: true
      requestedMoveDate:
        format: date
        type: string
        x-nullable: true
      departmentIndicator:
        $ref: '#/definitions/DeptIndicator'
      shipmentsCount:
        type: integer
      originDutyLocation:
        $ref: 'definitions/DutyLocation.yaml'
      destinationDutyLocation:
        $ref: 'definitions/DutyLocation.yaml'
      originGBLOC:
        $ref: '#/definitions/GBLOC'
      ppmType:
        type: string
        enum: [FULL, PARTIAL]
        x-nullable: true
      closeoutInitiated:
        format: date-time
        type: string
        x-nullable: true
      closeoutLocation:
        type: string
        x-nullable: true
      orderType:
        type: string
        x-nullable: true
      lockedByOfficeUserID:
        type: string
        format: uuid
        x-nullable: true
      lockedByOfficeUser:
        $ref: '#/definitions/LockedOfficeUser'
        x-nullable: true
      lockExpiresAt:
        type: string
        format: date-time
        x-nullable: true
      ppmStatus:
        $ref: '#/definitions/PPMStatus'
        x-nullable: true
      counselingOffice:
        type: string
        x-nullable: true
      counselingOfficeID:
        type: string
        format: uuid
        x-nullable: true
      assignedTo:
        $ref: '#/definitions/AssignedOfficeUser'
        x-nullable: true
      availableOfficeUsers:
        $ref: '#/definitions/AvailableOfficeUsers'
      assignable:
        type: boolean
  QueueMovesResult:
    type: object
    properties:
      page:
        type: integer
      perPage:
        type: integer
      totalCount:
        type: integer
      queueMoves:
        $ref: '#/definitions/QueueMoves'
  ListPrimeMove:
    description: >
      An abbreviated definition for a move, without all the nested information (shipments, service items, etc). Used to
      fetch a list of moves more efficiently.
    type: object
    properties:
      id:
        example: 1f2270c7-7166-40ae-981e-b200ebdf3054
        format: uuid
        type: string
      moveCode:
        type: string
        example: 'HYXFJF'
        readOnly: true
      createdAt:
        format: date-time
        type: string
        readOnly: true
      orderID:
        example: c56a4180-65aa-42ec-a945-5fd21dec0538
        format: uuid
        type: string
      destinationGBLOC:
        example: "AGFM"
        type: string
      destinationPostalCode:
        example: "90210"
        type: string
      referenceId:
        example: 1001-3456
        type: string
      availableToPrimeAt:
        format: date-time
        type: string
        x-nullable: true
        readOnly: true
      approvedAt:
        format: date-time
        type: string
        x-nullable: true
        readOnly: true
      updatedAt:
        format: date-time
        type: string
        readOnly: true
      ppmType:
        type: string
        enum:
          - FULL
          - PARTIAL
      eTag:
        type: string
        readOnly: true
      orderType:
        type: string
  ListPrimeMoves:
    type: array
    items:
      $ref: '#/definitions/ListPrimeMove'
  ListPrimeMovesResult:
    type: object
    properties:
      page:
        type: integer
      perPage:
        type: integer
      totalCount:
        type: integer
      queueMoves:
        $ref: '#/definitions/ListPrimeMoves'
  QueuePaymentRequest:
    type: object
    properties:
      id:
        type: string
        format: uuid
      moveID:
        type: string
        format: uuid
      customer:
        $ref: '#/definitions/Customer'
      status:
        $ref: '#/definitions/QueuePaymentRequestStatus'
      age:
        type: number
        format: double
        description: Days since the payment request has been requested.  Decimal representation will allow more accurate sorting.
      submittedAt:
        type: string
        format: date-time
      locator:
        type: string
      departmentIndicator:
        $ref: '#/definitions/DeptIndicator'
      originGBLOC:
        $ref: '#/definitions/GBLOC'
      originDutyLocation:
        $ref: 'definitions/DutyLocation.yaml'
      orderType:
        type: string
        x-nullable: true
      lockedByOfficeUserID:
        type: string
        format: uuid
        x-nullable: true
      lockExpiresAt:
        type: string
        format: date-time
        x-nullable: true
      assignedTo:
        $ref: '#/definitions/AssignedOfficeUser'
        x-nullable: true
      availableOfficeUsers:
        $ref: '#/definitions/AvailableOfficeUsers'
      assignable:
        type: boolean
      counselingOffice:
        type: string
        x-nullable: true
  QueuePaymentRequests:
    type: array
    items:
      $ref: '#/definitions/QueuePaymentRequest'
  QueuePaymentRequestsResult:
    type: object
    properties:
      page:
        type: integer
      perPage:
        type: integer
      totalCount:
        type: integer
      queuePaymentRequests:
        $ref: '#/definitions/QueuePaymentRequests'
  QueuePaymentRequestStatus:
    enum:
      - Payment requested
      - Reviewed
      - Rejected
      - Paid
    title: Queue Payment Request Status
    type: string
  SearchMoves:
    type: array
    items:
      $ref: '#/definitions/SearchMove'
  SearchMove:
    type: object
    properties:
      id:
        type: string
        format: uuid
      firstName:
        type: string
        example: John
        x-nullable: true
      lastName:
        type: string
        example: Doe
        x-nullable: true
      edipi:
        type: string
        example: 1234567890
        x-nullable: true
      paymentRequestCode:
        type: string
        example: 9551-6199-2
        x-nullable: true
      status:
        $ref: '#/definitions/MoveStatus'
      locator:
        type: string
      branch:
        type: string
      shipmentsCount:
        type: integer
      originDutyLocationPostalCode:
        format: zip
        type: string
        title: ZIP
        example: '90210'
        pattern: ^(\d{5})$
      destinationPostalCode:
        format: zip
        type: string
        title: ZIP
        example: '90210'
        pattern: ^(\d{5})$
      requestedPickupDate:
        type: string
        format: date
        x-nullable: true
      orderType:
        type: string
      requestedDeliveryDate:
        type: string
        format: date
        x-nullable: true
      originGBLOC:
        $ref: '#/definitions/GBLOC'
      destinationGBLOC:
        $ref: '#/definitions/GBLOC'
      lockedByOfficeUserID:
        type: string
        format: uuid
        x-nullable: true
      lockExpiresAt:
        type: string
        format: date-time
        x-nullable: true
      emplid:
        type: string
        x-nullable: true
  SearchMovesResult:
    type: object
    properties:
      page:
        type: integer
      perPage:
        type: integer
      totalCount:
        type: integer
      searchMoves:
        $ref: '#/definitions/SearchMoves'
  GBLOC:
    type: string
    enum:
      - AGFM
      - APAT
      - BGAC
      - BGNC
      - BKAS
      - CFMQ
      - CLPK
      - CNNQ
      - DMAT
      - GSAT
      - HAFC
      - HBAT
      - JEAT
      - JENQ
      - KKFA
      - LHNQ
      - LKNQ
      - MAPK
      - MAPS
      - MBFL
      - MLNQ
      - XXXX
  CreateCustomerSupportRemark:
    type: object
    description: >-
      A text remark written by an customer support user that is associated with a specific
      move.
    required:
      - content
      - officeUserID
    properties:
      content:
        example: This is a remark about a move.
        type: string
      officeUserID:
        example: 1f2270c7-7166-40ae-981e-b200ebdf3054
        format: uuid
        type: string
  UpdateCustomerSupportRemarkPayload:
    type: object
    description: >-
      A text remark update to an existing remark created by the current active user (the CSR).
    required:
      - content
    properties:
      content:
        example: This is a remark about a move.
        type: string
  EvaluationReportType:
    type: string
    enum:
      - SHIPMENT
      - COUNSELING
  EvaluationReportInspectionType:
    type: string
    enum:
      - DATA_REVIEW
      - PHYSICAL
      - VIRTUAL
    x-nullable: true
  EvaluationReportLocation:
    type: string
    enum:
      - ORIGIN
      - DESTINATION
      - OTHER
    x-nullable: true
  EvaluationReportOfficeUser:
    type: object
    readOnly: true
    description: The authoring office user for an evaluation report
    properties:
      id:
        example: 1f2270c7-7166-40ae-981e-b200ebdf3054
        format: uuid
        type: string
      firstName:
        type: string
      lastName:
        type: string
      email:
        type: string
        format: x-email
        pattern: '^[a-zA-Z0-9._%+-]+@[a-zA-Z0-9.-]+\.[a-zA-Z]{2,}$'
      phone:
        type: string
        format: telephone
        pattern: '^[2-9]\d{2}-\d{3}-\d{4}$'
  EvaluationReportList:
    type: array
    items:
      $ref: '#/definitions/EvaluationReport'
  EvaluationReport:
    type: object
    description: An evaluation report
    properties:
      id:
        example: 1f2270c7-7166-40ae-981e-b200ebdf3054
        format: uuid
        type: string
        readOnly: true
      moveID:
        example: 1f2270c7-7166-40ae-981e-b200ebdf3054
        format: uuid
        type: string
        readOnly: true
      shipmentID:
        example: 1f2270c7-7166-40ae-981e-b200ebdf3054
        format: uuid
        type: string
        x-nullable: true
        readOnly: true
      type:
        $ref: '#/definitions/EvaluationReportType'
      inspectionType:
        $ref: '#/definitions/EvaluationReportInspectionType'
        x-nullable: true
      inspectionDate:
        type: string
        format: date
        x-nullable: true
      officeUser:
        $ref: '#/definitions/EvaluationReportOfficeUser'
      location:
        $ref: '#/definitions/EvaluationReportLocation'
        x-nullable: true
      reportViolations:
        $ref: '#/definitions/ReportViolations'
        x-nullable: true
      gsrAppeals:
        $ref: '#/definitions/GSRAppeals'
        x-nullable: true
      locationDescription:
        type: string
        example: 'Route 66 at crash inspection site 3'
        x-nullable: true
      observedShipmentDeliveryDate:
        type: string
        format: date
        x-nullable: true
      observedShipmentPhysicalPickupDate:
        type: string
        format: date
        x-nullable: true
      timeDepart:
        type: string
        x-nullable: true
        pattern: '^(0[0-9]|1[0-9]|2[0-3]):[0-5][0-9]$'
        example: '14:30'
      evalStart:
        type: string
        x-nullable: true
        pattern: '^(0[0-9]|1[0-9]|2[0-3]):[0-5][0-9]$'
        example: '15:00'
      evalEnd:
        type: string
        x-nullable: true
        pattern: '^(0[0-9]|1[0-9]|2[0-3]):[0-5][0-9]$'
        example: '18:00'
      violationsObserved:
        type: boolean
        x-nullable: true
      remarks:
        type: string
        x-nullable: true
      seriousIncident:
        type: boolean
        x-nullable: true
      seriousIncidentDesc:
        type: string
        x-nullable: true
      observedClaimsResponseDate:
        type: string
        format: date
        x-nullable: true
      observedPickupDate:
        type: string
        format: date
        x-nullable: true
      observedPickupSpreadStartDate:
        type: string
        format: date
        x-nullable: true
      observedPickupSpreadEndDate:
        type: string
        format: date
        x-nullable: true
      observedDeliveryDate:
        type: string
        format: date
        x-nullable: true
      moveReferenceID:
        type: string
        x-nullable: true
        readOnly: true
      eTag:
        type: string
      submittedAt:
        type: string
        format: date-time
        x-nullable: true
      createdAt:
        type: string
        format: date-time
        readOnly: true
      updatedAt:
        type: string
        format: date-time
        readOnly: true
  CreateEvaluationReport:
    type: object
    description: Minimal set of info needed to create a shipment evaluation report, which is just a shipment ID.
    properties:
      shipmentID:
        description: The shipment ID of the shipment to be evaluated in the report
        example: 01b9671e-b268-4906-967b-ba661a1d3933
        format: uuid
        type: string
  CreateAppeal:
    type: object
    description: Appeal status and remarks left for a violation, created by a GSR user.
    properties:
      remarks:
        description: Remarks left by the GSR user
        example: These are my violation appeal remarks
        type: string
      appealStatus:
        description: The status of the appeal set by the GSR user
        example: These are my violation appeal remarks
        type: string
        enum: [sustained, rejected]
  PWSViolation:
    type: object
    description: A PWS violation for an evaluation report
    readOnly: true
    properties:
      id:
        example: 1f2270c7-7166-40ae-981e-b200ebdf3054
        format: uuid
        type: string
      displayOrder:
        example: 3
        type: integer
      paragraphNumber:
        example: 1.2.3.4.5
        type: string
      title:
        example: Customer Support
        type: string
      category:
        example: Pre-Move Services
        type: string
      subCategory:
        example: Weight Estimate
        type: string
      requirementSummary:
        example: Provide a single point of contact (POC)
        type: string
      requirementStatement:
        example: The contractor shall prepare and load property going into NTS in containers at residence for shipment to NTS.
        type: string
      isKpi:
        example: false
        type: boolean
      additionalDataElem:
        example: QAE Observed Delivery Date
        type: string
  PWSViolations:
    type: array
    items:
      $ref: '#/definitions/PWSViolation'
  AssociateReportViolations:
    type: object
    description: A list of PWS violation string ids to associate with an evaluation report
    properties:
      violations:
        type: array
        items:
          type: string
          format: uuid
  ReportViolation:
    type: object
    description: An object associating violations to evaluation reports
    properties:
      id:
        example: 1f2270c7-7166-40ae-981e-b200ebdf3054
        format: uuid
        type: string
      reportID:
        example: 1f2270c7-7166-40ae-981e-b200ebdf3054
        format: uuid
        type: string
      violationID:
        example: 1f2270c7-7166-40ae-981e-b200ebdf3054
        format: uuid
        type: string
      violation:
        $ref: '#/definitions/PWSViolation'
      gsrAppeals:
        $ref: '#/definitions/GSRAppeals'
        x-nullable: true
  ReportViolations:
    type: array
    items:
      $ref: '#/definitions/ReportViolation'
  GSRAppealStatusType:
    type: string
    enum:
      - SUSTAINED
      - REJECTED
  GSRAppeals:
    type: array
    items:
      $ref: '#/definitions/GSRAppeal'
  GSRAppeal:
    type: object
    description: An object associating appeals on violations and serious incidents
    properties:
      id:
        example: 1f2270c7-7166-40ae-981e-b200ebdf3054
        format: uuid
        type: string
      reportID:
        example: 1f2270c7-7166-40ae-981e-b200ebdf3054
        format: uuid
        type: string
      violationID:
        example: 1f2270c7-7166-40ae-981e-b200ebdf3054
        format: uuid
        type: string
      officeUserID:
        example: 1f2270c7-7166-40ae-981e-b200ebdf3054
        format: uuid
        type: string
      officeUser:
        $ref: '#/definitions/EvaluationReportOfficeUser'
      isSeriousIncident:
        type: boolean
        example: false
      appealStatus:
        $ref: '#/definitions/GSRAppealStatusType'
      remarks:
        type: string
        example: Office user remarks
      createdAt:
        type: string
        format: date-time
        readOnly: true
  TransportationOffices:
    type: array
    items:
      $ref: 'definitions/TransportationOffice.yaml'
  VLocations:
    type: array
    items:
      $ref: 'definitions/VLocation.yaml'
  ReServiceItems:
    type: array
    items:
      $ref: 'definitions/ReServiceItem.yaml'
  GBLOCs:
    type: array
    items:
      type: string
  CounselingOffices:
    type: array
    items:
      $ref: "#/definitions/CounselingOffice"
  CounselingOffice:
    type: object
    properties:
      id:
        type: string
        format: uuid
        example: c56a4180-65aa-42ec-a945-5fd21dec0538
      name:
        type: string
        example: Fort Bragg North Station
    required:
      - id
      - name
  MovePayload:
    type: object
    properties:
      id:
        type: string
        format: uuid
        example: c56a4180-65aa-42ec-a945-5fd21dec0538
      orders_id:
        type: string
        format: uuid
        example: c56a4180-65aa-42ec-a945-5fd21dec0538
      service_member_id:
        type: string
        format: uuid
        example: c56a4180-65aa-42ec-a945-5fd21dec0538
        readOnly: true
      locator:
        type: string
        example: '12432'
      status:
        $ref: '#/definitions/MoveStatus'
      created_at:
        type: string
        format: date-time
      updated_at:
        type: string
        format: date-time
      submitted_at:
        type: string
        format: date-time
        x-nullable: true
      mto_shipments:
        $ref: '#/definitions/MTOShipments'
      closeout_office:
        $ref: '#/definitions/TransportationOffice'
      cancel_reason:
        type: string
        example: Change of orders
        x-nullable: true
      eTag:
        type: string
      primeCounselingCompletedAt:
        format: date-time
        type: string
        readOnly: true
      additionalDocuments:
        $ref: 'definitions/Document.yaml'
    required:
      - id
      - orders_id
      - locator
      - created_at
      - updated_at
      - eTag
  IsDateWeekendHolidayInfo:
    type: object
    properties:
      country_code:
        type: string
      country_name:
        type: string
      date:
        type: string
        format: date
        example: '2018-09-25'
      is_weekend:
        type: boolean
      is_holiday:
        type: boolean
      details:
        type: string
    required:
      - country_code
      - country_name
      - date
      - is_weekend
      - is_holiday
  AssignOfficeUserBody:
    type: object
    properties:
      officeUserId:
        type: string
        format: uuid
      roleType:
        type: string
    required:
      - officeUserId
      - roleType
  AssignedOfficeUser:
    type: object
    properties:
      officeUserId:
        type: string
        format: uuid
        example: c56a4180-65aa-42ec-a945-5fd21dec0538
      firstName:
        type: string
      lastName:
        type: string
responses:
  InvalidRequest:
    description: The request payload is invalid
    schema:
      $ref: '#/definitions/Error'
  NotFound:
    description: The requested resource wasn't found
    schema:
      $ref: '#/definitions/Error'
  Conflict:
    description: Conflict error
    schema:
      $ref: '#/definitions/Error'
  PermissionDenied:
    description: The request was denied
    schema:
      $ref: '#/definitions/Error'
  ServerError:
    description: A server error occurred
    schema:
      $ref: '#/definitions/Error'
  PreconditionFailed:
    description: Precondition failed
    schema:
      $ref: '#/definitions/Error'
  UnprocessableEntity:
    description: The payload was unprocessable.
    schema:
      $ref: '#/definitions/ValidationError'<|MERGE_RESOLUTION|>--- conflicted
+++ resolved
@@ -1691,16 +1691,15 @@
         '200':
           description: All PPM documents and associated uploads for the specified PPM shipment.
           schema:
-<<<<<<< HEAD
-            $ref: "definitions/PPMDocuments.yaml"
-        "401":
-          $ref: "#/responses/PermissionDenied"
-        "403":
-          $ref: "#/responses/PermissionDenied"
-        "422":
-          $ref: "#/responses/UnprocessableEntity"
-        "500":
-          $ref: "#/responses/ServerError"
+            $ref: 'definitions/PPMDocuments.yaml'
+        '401':
+          $ref: '#/responses/PermissionDenied'
+        '403':
+          $ref: '#/responses/PermissionDenied'
+        '422':
+          $ref: '#/responses/UnprocessableEntity'
+        '500':
+          $ref: '#/responses/ServerError'
   /ppm-shipments/{ppmShipmentId}/uploads:
     post:
       summary: Create a new upload for a PPM weight ticket, pro-gear, or moving expense document
@@ -1778,17 +1777,6 @@
           $ref: "#/responses/UnprocessableEntity"
         "500":
           $ref: "#/responses/ServerError"
-=======
-            $ref: 'definitions/PPMDocuments.yaml'
-        '401':
-          $ref: '#/responses/PermissionDenied'
-        '403':
-          $ref: '#/responses/PermissionDenied'
-        '422':
-          $ref: '#/responses/UnprocessableEntity'
-        '500':
-          $ref: '#/responses/ServerError'
->>>>>>> 62bbd1a5
   /ppm-shipments/{ppmShipmentId}/weight-ticket/{weightTicketId}:
     parameters:
       - $ref: 'parameters/ppmShipmentId.yaml'
@@ -1816,22 +1804,21 @@
         '200':
           description: returns an updated weight ticket object
           schema:
-<<<<<<< HEAD
-            $ref: "definitions/WeightTicket.yaml"
-        "400":
-          $ref: "#/responses/InvalidRequest"
-        "401":
-          $ref: "#/responses/PermissionDenied"
-        "403":
-          $ref: "#/responses/PermissionDenied"
-        "404":
-          $ref: "#/responses/NotFound"
-        "412":
-          $ref: "#/responses/PreconditionFailed"
-        "422":
-          $ref: "#/responses/UnprocessableEntity"
-        "500":
-          $ref: "#/responses/ServerError"
+            $ref: 'definitions/WeightTicket.yaml'
+        '400':
+          $ref: '#/responses/InvalidRequest'
+        '401':
+          $ref: '#/responses/PermissionDenied'
+        '403':
+          $ref: '#/responses/PermissionDenied'
+        '404':
+          $ref: '#/responses/NotFound'
+        '412':
+          $ref: '#/responses/PreconditionFailed'
+        '422':
+          $ref: '#/responses/UnprocessableEntity'
+        '500':
+          $ref: '#/responses/ServerError'
     delete:
       summary: Soft deletes a weight ticket by ID
       description: |
@@ -1868,23 +1855,6 @@
           $ref: "#/responses/UnprocessableEntity"
         "500":
           $ref: "#/responses/ServerError"
-=======
-            $ref: 'definitions/WeightTicket.yaml'
-        '400':
-          $ref: '#/responses/InvalidRequest'
-        '401':
-          $ref: '#/responses/PermissionDenied'
-        '403':
-          $ref: '#/responses/PermissionDenied'
-        '404':
-          $ref: '#/responses/NotFound'
-        '412':
-          $ref: '#/responses/PreconditionFailed'
-        '422':
-          $ref: '#/responses/UnprocessableEntity'
-        '500':
-          $ref: '#/responses/ServerError'
->>>>>>> 62bbd1a5
   /ppm-shipments/{ppmShipmentId}/moving-expenses/{movingExpenseId}:
     parameters:
       - $ref: 'parameters/ppmShipmentId.yaml'
