swagger: '2.0'
info:
  contact:
    email: milmove-developers@caci.com
  description:
    $ref: info/ghc_description.md
  license:
    name: MIT
    url: 'https://opensource.org/licenses/MIT'
  title: MilMove GHC API
  version: 0.0.1
basePath: /ghc/v1
schemes:
  - http
tags:
  - name: queues
  - name: move
  - $ref: 'tags/order.yaml'
  - name: moveTaskOrder
  - name: customer
  - name: mtoServiceItem
  - name: mtoShipment
  - name: shipment
  - name: mtoAgent
  - name: paymentServiceItem
  - name: ppm
  - name: tac
  - name: transportationOffice
  - name: uploads
  - name: paymentRequests
paths:
  '/customer':
    post:
      summary: Creates a customer with Okta option
      description: Creates a customer with option to also create an Okta profile account based on the office user's input when completing the UI form and submitting.
      operationId: createCustomerWithOktaOption
      tags:
        - customer
      consumes:
        - application/json
      produces:
        - application/json
      parameters:
        - in: body
          name: body
          required: true
          schema:
            $ref: '#/definitions/CreateCustomerPayload'
      responses:
        '200':
          description: successfully created the customer
          schema:
            $ref: '#/definitions/CreatedCustomer'
        '400':
          $ref: '#/responses/InvalidRequest'
        '401':
          $ref: '#/responses/PermissionDenied'
        '403':
          $ref: '#/responses/PermissionDenied'
        '404':
          $ref: '#/responses/NotFound'
        '409':
          $ref: '#/responses/Conflict'
        '412':
          $ref: '#/responses/PreconditionFailed'
        '422':
          $ref: '#/responses/UnprocessableEntity'
        '500':
          $ref: '#/responses/ServerError'
  /open/requested-office-users:
    post:
      consumes:
        - application/json
      produces:
        - application/json
      summary: Create an Office User
      description: >
        This endpoint is publicly accessible as it is utilized for individuals who do not have an office account to request the creation of an office account.

        Request the creation of an office user. An administrator will need to approve them after creation. Note on requirements:
        An identification method must be present. The following 2 fields have an "OR" requirement.
        - edipi
        - other_unique_id
        One of these two fields MUST be present to serve as identification for the office user being created. This logic is handled at the application level.
      operationId: createRequestedOfficeUser
      tags:
        - officeUsers
      parameters:
        - in: body
          name: officeUser
          description: Office User information
          schema:
            $ref: '#/definitions/OfficeUserCreate'
      responses:
        '201':
          description: successfully requested the creation of provided office user
          schema:
            $ref: '#/definitions/OfficeUser'
        '422':
          description: validation error
          schema:
            $ref: '#/definitions/ValidationError'
        '500':
          description: internal server error
  '/customer/{customerID}':
    parameters:
      - description: ID of customer to use
        in: path
        name: customerID
        required: true
        type: string
        format: uuid
    get:
      produces:
        - application/json
      parameters: []
      responses:
        '200':
          description: Successfully retrieved information on an individual customer
          schema:
            $ref: '#/definitions/Customer'
        '400':
          $ref: '#/responses/InvalidRequest'
        '401':
          $ref: '#/responses/PermissionDenied'
        '403':
          $ref: '#/responses/PermissionDenied'
        '404':
          $ref: '#/responses/NotFound'
        '500':
          $ref: '#/responses/ServerError'
      tags:
        - customer
      description: Returns a given customer
      operationId: getCustomer
      summary: Returns a given customer
    patch:
      summary: Updates customer info
      description: Updates customer info by ID
      operationId: updateCustomer
      tags:
        - customer
      consumes:
        - application/json
      produces:
        - application/json
      parameters:
        - in: body
          name: body
          required: true
          schema:
            $ref: '#/definitions/UpdateCustomerPayload'
        - in: header
          name: If-Match
          type: string
          required: true
      responses:
        '200':
          description: updated instance of orders
          schema:
            $ref: '#/definitions/Customer'
        '400':
          $ref: '#/responses/InvalidRequest'
        '401':
          $ref: '#/responses/PermissionDenied'
        '403':
          $ref: '#/responses/PermissionDenied'
        '404':
          $ref: '#/responses/NotFound'
        '412':
          $ref: '#/responses/PreconditionFailed'
        '422':
          $ref: '#/responses/UnprocessableEntity'
        '500':
          $ref: '#/responses/ServerError'
      x-permissions:
        - update.customer
  /customer/search:
    post:
      produces:
        - application/json
      consumes:
        - application/json
      summary: Search customers by DOD ID or customer name
      description: >
        Search customers by DOD ID or customer name. Used by services counselors to locate profiles to update, find attached moves, and to create new moves.
      operationId: searchCustomers
      tags:
        - customer
      parameters:
        - in: body
          name: body
          schema:
            properties:
              page:
                type: integer
                description: requested page of results
              perPage:
                type: integer
              dodID:
                description: DOD ID
                type: string
                minLength: 10
                maxLength: 10
                x-nullable: true
              emplid:
                description: EMPLID
                type: string
                minLength: 7
                maxLength: 7
                x-nullable: true
              branch:
                description: Branch
                type: string
                minLength: 1
              customerName:
                description: Customer Name
                type: string
                minLength: 1
                x-nullable: true
              sort:
                type: string
                x-nullable: true
                enum: [customerName, dodID, emplid, branch, personalEmail, telephone]
              order:
                type: string
                x-nullable: true
                enum: [asc, desc]
          description: field that results should be sorted by
      responses:
        '200':
          description: Successfully returned all customers matching the criteria
          schema:
            $ref: '#/definitions/SearchCustomersResult'
        '403':
          $ref: '#/responses/PermissionDenied'
        '500':
          $ref: '#/responses/ServerError'
  '/move/{locator}':
    parameters:
      - description: Code used to identify a move in the system
        in: path
        name: locator
        required: true
        type: string
    get:
      produces:
        - application/json
      parameters: []
      responses:
        '200':
          description: Successfully retrieved the individual move
          schema:
            $ref: '#/definitions/Move'
        '400':
          $ref: '#/responses/InvalidRequest'
        '401':
          $ref: '#/responses/PermissionDenied'
        '403':
          $ref: '#/responses/PermissionDenied'
        '404':
          $ref: '#/responses/NotFound'
        '500':
          $ref: '#/responses/ServerError'
      tags:
        - move
      description: Returns a given move for a unique alphanumeric locator string
      summary: Returns a given move
      operationId: getMove
  '/move/{locator}/history':
    parameters:
      - description: Code used to identify a move in the system
        in: path
        name: locator
        required: true
        type: string
    get:
      produces:
        - application/json
      parameters:
        - in: query
          name: page
          type: integer
          description: requested page of results
        - in: query
          name: perPage
          type: integer
          description: results per page
      responses:
        '200':
          description: Successfully retrieved the individual move history
          schema:
            $ref: '#/definitions/MoveHistoryResult'
        '400':
          $ref: '#/responses/InvalidRequest'
        '401':
          $ref: '#/responses/PermissionDenied'
        '403':
          $ref: '#/responses/PermissionDenied'
        '404':
          $ref: '#/responses/NotFound'
        '500':
          $ref: '#/responses/ServerError'
      tags:
        - move
      description: Returns the history for a given move for a unique alphanumeric locator string
      summary: Returns the history of an identified move
      operationId: getMoveHistory
  '/moves/{moveID}/shipment-evaluation-reports-list':
    parameters:
      - description: Code used to identify a move in the system
        in: path
        name: moveID
        required: true
        type: string
        format: uuid
    get:
      produces:
        - application/json
      responses:
        '200':
          description: Successfully retrieved the move's evaluation reports
          schema:
            $ref: '#/definitions/EvaluationReportList'
        '400':
          $ref: '#/responses/InvalidRequest'
        '401':
          $ref: '#/responses/PermissionDenied'
        '403':
          $ref: '#/responses/PermissionDenied'
        '404':
          $ref: '#/responses/NotFound'
        '500':
          $ref: '#/responses/ServerError'
      tags:
        - move
      description: Returns shipment evaluation reports for the specified move that are visible to the current office user
      summary: Returns shipment evaluation reports for the specified move that are visible to the current office user
      operationId: getMoveShipmentEvaluationReportsList
  '/moves/{moveID}/counseling-evaluation-reports-list':
    parameters:
      - description: Code used to identify a move in the system
        in: path
        name: moveID
        required: true
        type: string
        format: uuid
    get:
      produces:
        - application/json
      responses:
        '200':
          description: Successfully retrieved the move's evaluation reports
          schema:
            $ref: '#/definitions/EvaluationReportList'
        '400':
          $ref: '#/responses/InvalidRequest'
        '401':
          $ref: '#/responses/PermissionDenied'
        '403':
          $ref: '#/responses/PermissionDenied'
        '404':
          $ref: '#/responses/NotFound'
        '500':
          $ref: '#/responses/ServerError'
      tags:
        - move
      description: Returns counseling evaluation reports for the specified move that are visible to the current office user
      summary: Returns counseling evaluation reports for the specified move that are visible to the current office user
      operationId: getMoveCounselingEvaluationReportsList
  '/counseling/orders/{orderID}':
    parameters:
      - description: ID of order to update
        in: path
        name: orderID
        required: true
        type: string
        format: uuid
    patch:
      summary: Updates an order (performed by a services counselor)
      description: All fields sent in this request will be set on the order referenced
      operationId: counselingUpdateOrder
      tags:
        - order
      consumes:
        - application/json
      produces:
        - application/json
      parameters:
        - in: body
          name: body
          required: true
          schema:
            $ref: '#/definitions/CounselingUpdateOrderPayload'
        - in: header
          name: If-Match
          type: string
          required: true
      responses:
        '200':
          description: updated instance of orders
          schema:
            $ref: '#/definitions/Order'
        '403':
          $ref: '#/responses/PermissionDenied'
        '404':
          $ref: '#/responses/NotFound'
        '412':
          $ref: '#/responses/PreconditionFailed'
        '422':
          $ref: '#/responses/UnprocessableEntity'
        '500':
          $ref: '#/responses/ServerError'
  '/orders':
    post:
      summary: Creates an orders model for a logged-in user
      description: Creates an instance of orders tied to a service member, which allow for creation of a move and an entitlement. Orders are required before the creation of a move
      operationId: createOrder
      tags:
        - order
      consumes:
        - application/json
      produces:
        - application/json
      parameters:
        - in: body
          name: createOrders
          schema:
            $ref: '#/definitions/CreateOrders'
      responses:
        '200':
          description: created instance of orders
          schema:
            $ref: '#/definitions/Order'
        '400':
          description: invalid request
        '401':
          description: request requires user authentication
        '403':
          description: user is not authorized
        '422':
          $ref: '#/responses/UnprocessableEntity'
        '500':
          description: internal server error
  '/orders/{orderID}':
    parameters:
      - description: ID of order to use
        in: path
        name: orderID
        required: true
        type: string
        format: uuid
    patch:
      summary: Updates an order
      description: All fields sent in this request will be set on the order referenced
      operationId: updateOrder
      tags:
        - order
      consumes:
        - application/json
      produces:
        - application/json
      parameters:
        - in: body
          name: body
          required: true
          schema:
            $ref: '#/definitions/UpdateOrderPayload'
        - in: header
          name: If-Match
          type: string
          required: true
      responses:
        '200':
          description: updated instance of orders
          schema:
            $ref: '#/definitions/Order'
        '400':
          $ref: '#/responses/InvalidRequest'
        '403':
          $ref: '#/responses/PermissionDenied'
        '404':
          $ref: '#/responses/NotFound'
        '409':
          $ref: '#/responses/Conflict'
        '412':
          $ref: '#/responses/PreconditionFailed'
        '422':
          $ref: '#/responses/UnprocessableEntity'
        '500':
          $ref: '#/responses/ServerError'
      x-permissions:
        - update.orders
    get:
      produces:
        - application/json
      parameters: []
      responses:
        '200':
          description: Successfully retrieved order
          schema:
            $ref: '#/definitions/Order'
        '400':
          $ref: '#/responses/InvalidRequest'
        '401':
          $ref: '#/responses/PermissionDenied'
        '403':
          $ref: '#/responses/PermissionDenied'
        '404':
          $ref: '#/responses/NotFound'
        '500':
          $ref: '#/responses/ServerError'
      tags:
        - order
      description: Gets an order
      operationId: getOrder
      summary: Gets an order by ID
  '/orders/{orderID}/allowances':
    parameters:
      - description: ID of order to use
        in: path
        name: orderID
        required: true
        type: string
        format: uuid
    patch:
      summary: Updates an allowance (Orders with Entitlements)
      description: All fields sent in this request will be set on the order referenced
      operationId: updateAllowance
      tags:
        - order
      consumes:
        - application/json
      produces:
        - application/json
      parameters:
        - in: body
          name: body
          required: true
          schema:
            $ref: '#/definitions/UpdateAllowancePayload'
        - in: header
          name: If-Match
          type: string
          required: true
      responses:
        '200':
          description: updated instance of allowance
          schema:
            $ref: '#/definitions/Order'
        '403':
          $ref: '#/responses/PermissionDenied'
        '404':
          $ref: '#/responses/NotFound'
        '412':
          $ref: '#/responses/PreconditionFailed'
        '422':
          $ref: '#/responses/UnprocessableEntity'
        '500':
          $ref: '#/responses/ServerError'
      x-permissions:
        - update.allowances
  '/orders/{orderID}/acknowledge-excess-weight-risk':
    parameters:
      - description: ID of order to use
        in: path
        name: orderID
        required: true
        type: string
        format: uuid
    post:
      summary: Saves the date and time a TOO acknowledged the excess weight risk by dismissing the alert
      description: Saves the date and time a TOO acknowledged the excess weight risk by dismissing the alert
      operationId: acknowledgeExcessWeightRisk
      tags:
        - order
      consumes:
        - application/json
      produces:
        - application/json
      parameters:
        - in: header
          name: If-Match
          type: string
          required: true
      responses:
        '200':
          description: updated Move
          schema:
            $ref: '#/definitions/Move'
        '403':
          $ref: '#/responses/PermissionDenied'
        '404':
          $ref: '#/responses/NotFound'
        '412':
          $ref: '#/responses/PreconditionFailed'
        '422':
          $ref: '#/responses/UnprocessableEntity'
        '500':
          $ref: '#/responses/ServerError'
      x-permissions:
        - update.excessWeightRisk
  '/orders/{orderID}/update-billable-weight':
    parameters:
      - description: ID of order to use
        in: path
        name: orderID
        required: true
        type: string
        format: uuid
    patch:
      summary: Updates the max billable weight
      description: Updates the DBAuthorizedWeight attribute for the Order Entitlements=
      operationId: updateBillableWeight
      tags:
        - order
      consumes:
        - application/json
      produces:
        - application/json
      parameters:
        - in: body
          name: body
          required: true
          schema:
            $ref: '#/definitions/UpdateBillableWeightPayload'
        - in: header
          name: If-Match
          type: string
          required: true
      responses:
        '200':
          description: updated Order
          schema:
            $ref: '#/definitions/Order'
        '403':
          $ref: '#/responses/PermissionDenied'
        '404':
          $ref: '#/responses/NotFound'
        '412':
          $ref: '#/responses/PreconditionFailed'
        '422':
          $ref: '#/responses/UnprocessableEntity'
        '500':
          $ref: '#/responses/ServerError'
      x-permissions:
        - update.billableWeight
  '/orders/{orderID}/update-max-billable-weight/tio':
    parameters:
      - description: ID of order to use
        in: path
        name: orderID
        required: true
        type: string
        format: uuid
    patch:
      summary: Updates the max billable weight with TIO remarks
      description: Updates the DBAuthorizedWeight attribute for the Order Entitlements and move TIO remarks
      operationId: updateMaxBillableWeightAsTIO
      tags:
        - order
      consumes:
        - application/json
      produces:
        - application/json
      parameters:
        - in: body
          name: body
          required: true
          schema:
            $ref: '#/definitions/UpdateMaxBillableWeightAsTIOPayload'
        - $ref: 'parameters/ifMatch.yaml'
      responses:
        '200':
          description: updated Order
          schema:
            $ref: '#/definitions/Order'
        '403':
          $ref: '#/responses/PermissionDenied'
        '404':
          $ref: '#/responses/NotFound'
        '412':
          $ref: '#/responses/PreconditionFailed'
        '422':
          $ref: '#/responses/UnprocessableEntity'
        '500':
          $ref: '#/responses/ServerError'
      x-permissions:
        - update.maxBillableWeight
  /orders/{orderID}/upload_amended_orders:
    post:
      summary: Create an amended order for a given order
      description: Create an amended order for a given order
      operationId: uploadAmendedOrders
      tags:
        - order
      consumes:
        - multipart/form-data
      parameters:
        - in: path
          name: orderID
          type: string
          format: uuid
          required: true
          description: UUID of the order
        - in: formData
          name: file
          type: file
          description: The file to upload.
          required: true
      responses:
        '201':
          description: created upload
          schema:
            $ref: 'definitions/Upload.yaml'
        '400':
          description: invalid request
          schema:
            $ref: '#/definitions/InvalidRequestResponsePayload'
        '403':
          description: not authorized
        '404':
          description: not found
        '413':
          description: payload is too large
        '500':
          description: server error
  '/counseling/orders/{orderID}/allowances':
    parameters:
      - description: ID of order to use
        in: path
        name: orderID
        required: true
        type: string
        format: uuid
    patch:
      summary: Updates an allowance (Orders with Entitlements)
      description: All fields sent in this request will be set on the order referenced
      operationId: counselingUpdateAllowance
      tags:
        - order
      consumes:
        - application/json
      produces:
        - application/json
      parameters:
        - in: body
          name: body
          required: true
          schema:
            $ref: '#/definitions/CounselingUpdateAllowancePayload'
        - in: header
          name: If-Match
          type: string
          required: true
      responses:
        '200':
          description: updated instance of allowance
          schema:
            $ref: '#/definitions/Order'
        '403':
          $ref: '#/responses/PermissionDenied'
        '404':
          $ref: '#/responses/NotFound'
        '412':
          $ref: '#/responses/PreconditionFailed'
        '422':
          $ref: '#/responses/UnprocessableEntity'
        '500':
          $ref: '#/responses/ServerError'
  '/move-task-orders/{moveTaskOrderID}':
    parameters:
      - description: ID of move to use
        in: path
        name: moveTaskOrderID
        required: true
        type: string
    get:
      produces:
        - application/json
      parameters: []
      responses:
        '200':
          description: Successfully retrieved move task order
          schema:
            $ref: '#/definitions/MoveTaskOrder'
        '400':
          $ref: '#/responses/InvalidRequest'
        '401':
          $ref: '#/responses/PermissionDenied'
        '403':
          $ref: '#/responses/PermissionDenied'
        '404':
          $ref: '#/responses/NotFound'
        '500':
          $ref: '#/responses/ServerError'
      tags:
        - moveTaskOrder
      description: Gets a move
      operationId: getMoveTaskOrder
      summary: Gets a move by ID
  '/move_task_orders/{moveTaskOrderID}/mto_service_items':
    parameters:
      - description: ID of move for mto service item to use
        in: path
        name: moveTaskOrderID
        required: true
        format: uuid
        type: string
    get:
      produces:
        - application/json
      parameters: []
      responses:
        '200':
          description: Successfully retrieved all line items for a move task order
          schema:
            $ref: 'definitions/MTOServiceItems.yaml'
        '404':
          $ref: '#/responses/NotFound'
        '422':
          $ref: '#/responses/UnprocessableEntity'
        '500':
          $ref: '#/responses/ServerError'
      tags:
        - mtoServiceItem
      description: Gets all line items for a move
      operationId: listMTOServiceItems
      summary: Gets all line items for a move
  '/mto-shipments':
    post:
      summary: createMTOShipment
      description: |
        Creates a MTO shipment for the specified Move Task Order.
        Required fields include:
        * Shipment Type
        * Customer requested pick-up date
        * Pick-up Address
        * Delivery Address
        * Releasing / Receiving agents
        Optional fields include:
        * Delivery Address Type
        * Customer Remarks
        * Releasing / Receiving agents
        * An array of optional accessorial service item codes
      consumes:
        - application/json
      produces:
        - application/json
      operationId: createMTOShipment
      tags:
        - mtoShipment
      parameters:
        - in: body
          name: body
          schema:
            $ref: '#/definitions/CreateMTOShipment'
      responses:
        '200':
          description: Successfully created a MTO shipment.
          schema:
            $ref: 'definitions/MTOShipment.yaml'
        '400':
          $ref: '#/responses/InvalidRequest'
        '404':
          $ref: '#/responses/NotFound'
        '422':
          $ref: '#/responses/UnprocessableEntity'
        '500':
          $ref: '#/responses/ServerError'
  '/move_task_orders/{moveTaskOrderID}/mto_shipments':
    parameters:
      - description: ID of move task order for mto shipment to use
        in: path
        name: moveTaskOrderID
        required: true
        format: uuid
        type: string
    get:
      produces:
        - application/json
      parameters: []
      responses:
        '200':
          description: Successfully retrieved all mto shipments for a move task order
          schema:
            $ref: '#/definitions/MTOShipments'
        '403':
          $ref: '#/responses/PermissionDenied'
        '404':
          $ref: '#/responses/NotFound'
        '422':
          $ref: '#/responses/UnprocessableEntity'
        '500':
          $ref: '#/responses/ServerError'
      tags:
        - mtoShipment
      description: Gets all shipments for a move task order
      operationId: listMTOShipments
      summary: Gets all shipments for a move task order
  '/shipments/{shipmentID}':
    get:
      summary: fetches a shipment by ID
      description: fetches a shipment by ID
      operationId: getShipment
      tags:
        - mtoShipment
      produces:
        - application/json
      parameters:
        - description: ID of the shipment to be fetched
          in: path
          name: shipmentID
          required: true
          format: uuid
          type: string
      responses:
        '200':
          description: Successfully fetched the shipment
          schema:
            $ref: '#/definitions/MTOShipment'
        '400':
          $ref: '#/responses/InvalidRequest'
        '403':
          $ref: '#/responses/PermissionDenied'
        '404':
          $ref: '#/responses/NotFound'
        '422':
          $ref: '#/responses/UnprocessableEntity'
        '500':
          $ref: '#/responses/ServerError'
    delete:
      summary: Soft deletes a shipment by ID
      description: Soft deletes a shipment by ID
      operationId: deleteShipment
      tags:
        - shipment
      produces:
        - application/json
      parameters:
        - description: ID of the shipment to be deleted
          in: path
          name: shipmentID
          required: true
          format: uuid
          type: string
      responses:
        '204':
          description: Successfully soft deleted the shipment
        '400':
          $ref: '#/responses/InvalidRequest'
        '403':
          $ref: '#/responses/PermissionDenied'
        '404':
          $ref: '#/responses/NotFound'
        '409':
          $ref: '#/responses/Conflict'
        '422':
          $ref: '#/responses/UnprocessableEntity'
        '500':
          $ref: '#/responses/ServerError'
  '/move_task_orders/{moveTaskOrderID}/mto_shipments/{shipmentID}':
    patch:
      summary: updateMTOShipment
      description: |
        Updates a specified MTO shipment.
        Required fields include:
        * MTO Shipment ID required in path
        * If-Match required in headers
        * No fields required in body
        Optional fields include:
        * New shipment status type
        * Shipment Type
        * Customer requested pick-up date
        * Pick-up Address
        * Delivery Address
        * Secondary Pick-up Address
        * SecondaryDelivery Address
        * Delivery Address Type
        * Customer Remarks
        * Counselor Remarks
        * Releasing / Receiving agents
        * Actual Pro Gear Weight
        * Actual Spouse Pro Gear Weight
      consumes:
        - application/json
      produces:
        - application/json
      operationId: updateMTOShipment
      tags:
        - mtoShipment
      parameters:
        - in: path
          name: moveTaskOrderID
          required: true
          format: uuid
          type: string
          description: ID of move task order for mto shipment to use
        - in: path
          name: shipmentID
          type: string
          format: uuid
          required: true
          description: UUID of the MTO Shipment to update
        - in: header
          name: If-Match
          type: string
          required: true
          description: >
            Optimistic locking is implemented via the `If-Match` header. If the ETag header does not match
            the value of the resource on the server, the server rejects the change with a `412 Precondition Failed` error.
        - in: body
          name: body
          schema:
            $ref: '#/definitions/UpdateShipment'
      responses:
        '200':
          description: Successfully updated the specified MTO shipment.
          schema:
            $ref: 'definitions/MTOShipment.yaml'
        '400':
          $ref: '#/responses/InvalidRequest'
        '401':
          $ref: '#/responses/PermissionDenied'
        '403':
          $ref: '#/responses/PermissionDenied'
        '404':
          $ref: '#/responses/NotFound'
        '412':
          $ref: '#/responses/PreconditionFailed'
        '422':
          $ref: '#/responses/UnprocessableEntity'
        '500':
          $ref: '#/responses/ServerError'
  '/shipments/{shipmentID}/approve':
    parameters:
      - description: ID of the shipment
        in: path
        name: shipmentID
        required: true
        format: uuid
        type: string
    post:
      consumes:
        - application/json
      produces:
        - application/json
      parameters:
        - in: header
          name: If-Match
          type: string
          required: true
      responses:
        '200':
          description: Successfully approved the shipment
          schema:
            $ref: 'definitions/MTOShipment.yaml'
        '403':
          $ref: '#/responses/PermissionDenied'
        '404':
          $ref: '#/responses/NotFound'
        '409':
          $ref: '#/responses/Conflict'
        '412':
          $ref: '#/responses/PreconditionFailed'
        '422':
          $ref: '#/responses/UnprocessableEntity'
        '500':
          $ref: '#/responses/ServerError'
      tags:
        - shipment
      description: Approves a shipment
      operationId: approveShipment
      summary: Approves a shipment
      x-permissions:
        - update.shipment
  '/shipments/{shipmentID}/request-diversion':
    parameters:
      - description: ID of the shipment
        in: path
        name: shipmentID
        required: true
        format: uuid
        type: string
    post:
      consumes:
        - application/json
      produces:
        - application/json
      parameters:
        - in: header
          name: If-Match
          type: string
          required: true
        - in: body
          name: body
          required: true
          schema:
            $ref: '#/definitions/RequestDiversion'
      responses:
        '200':
          description: Successfully requested the shipment diversion
          schema:
            $ref: 'definitions/MTOShipment.yaml'
        '403':
          $ref: '#/responses/PermissionDenied'
        '404':
          $ref: '#/responses/NotFound'
        '409':
          $ref: '#/responses/Conflict'
        '412':
          $ref: '#/responses/PreconditionFailed'
        '422':
          $ref: '#/responses/UnprocessableEntity'
        '500':
          $ref: '#/responses/ServerError'
      tags:
        - shipment
      description: Requests a shipment diversion
      operationId: requestShipmentDiversion
      summary: Requests a shipment diversion
      x-permissions:
        - create.shipmentDiversionRequest
  '/shipments/{shipmentID}/approve-diversion':
    parameters:
      - description: ID of the shipment
        in: path
        name: shipmentID
        required: true
        format: uuid
        type: string
    post:
      consumes:
        - application/json
      produces:
        - application/json
      parameters:
        - in: header
          name: If-Match
          type: string
          required: true
      responses:
        '200':
          description: Successfully approved the shipment diversion
          schema:
            $ref: 'definitions/MTOShipment.yaml'
        '403':
          $ref: '#/responses/PermissionDenied'
        '404':
          $ref: '#/responses/NotFound'
        '409':
          $ref: '#/responses/Conflict'
        '412':
          $ref: '#/responses/PreconditionFailed'
        '422':
          $ref: '#/responses/UnprocessableEntity'
        '500':
          $ref: '#/responses/ServerError'
      x-permissions:
        - update.shipment
      tags:
        - shipment
      description: Approves a shipment diversion
      operationId: approveShipmentDiversion
      summary: Approves a shipment diversion
  '/shipments/{shipmentID}/reject':
    parameters:
      - description: ID of the shipment
        in: path
        name: shipmentID
        required: true
        format: uuid
        type: string
    post:
      consumes:
        - application/json
      produces:
        - application/json
      parameters:
        - in: header
          name: If-Match
          type: string
          required: true
        - in: body
          name: body
          required: true
          schema:
            $ref: '#/definitions/RejectShipment'
      responses:
        '200':
          description: Successfully rejected the shipment
          schema:
            $ref: 'definitions/MTOShipment.yaml'
        '403':
          $ref: '#/responses/PermissionDenied'
        '404':
          $ref: '#/responses/NotFound'
        '409':
          $ref: '#/responses/Conflict'
        '412':
          $ref: '#/responses/PreconditionFailed'
        '422':
          $ref: '#/responses/UnprocessableEntity'
        '500':
          $ref: '#/responses/ServerError'
      tags:
        - shipment
      description: rejects a shipment
      operationId: rejectShipment
      summary: rejects a shipment
  '/shipments/{shipmentID}/request-cancellation':
    parameters:
      - description: ID of the shipment
        in: path
        name: shipmentID
        required: true
        format: uuid
        type: string
    post:
      consumes:
        - application/json
      produces:
        - application/json
      parameters:
        - in: header
          name: If-Match
          type: string
          required: true
      responses:
        '200':
          description: Successfully requested the shipment cancellation
          schema:
            $ref: 'definitions/MTOShipment.yaml'
        '403':
          $ref: '#/responses/PermissionDenied'
        '404':
          $ref: '#/responses/NotFound'
        '409':
          $ref: '#/responses/Conflict'
        '412':
          $ref: '#/responses/PreconditionFailed'
        '422':
          $ref: '#/responses/UnprocessableEntity'
        '500':
          $ref: '#/responses/ServerError'
      tags:
        - shipment
      description: Requests a shipment cancellation
      operationId: requestShipmentCancellation
      summary: Requests a shipment cancellation
      x-permissions:
        - create.shipmentCancellation
  '/shipments/{shipmentID}/request-reweigh':
    parameters:
      - description: ID of the shipment
        in: path
        name: shipmentID
        required: true
        format: uuid
        type: string
    post:
      consumes:
        - application/json
      produces:
        - application/json
      responses:
        '200':
          description: Successfully requested a reweigh of the shipment
          schema:
            $ref: 'definitions/Reweigh.yaml'
        '403':
          $ref: '#/responses/PermissionDenied'
        '404':
          $ref: '#/responses/NotFound'
        '409':
          $ref: '#/responses/Conflict'
        '412':
          $ref: '#/responses/PreconditionFailed'
        '422':
          $ref: '#/responses/UnprocessableEntity'
        '500':
          $ref: '#/responses/ServerError'
      tags:
        - shipment
        - reweigh
      description: Requests a shipment reweigh
      operationId: requestShipmentReweigh
      summary: Requests a shipment reweigh
      x-permissions:
        - create.reweighRequest
  '/shipments/{shipmentID}/review-shipment-address-update':
    parameters:
      - description: ID of the shipment
        in: path
        name: shipmentID
        required: true
        format: uuid
        type: string
    patch:
      consumes:
        - application/json
      produces:
        - application/json
      parameters:
        - in: header
          name: If-Match
          type: string
          required: true
        - in: body
          name: body
          required: true
          schema:
            properties:
              status:
                type: string
                enum:
                  - REJECTED
                  - APPROVED
              officeRemarks:
                type: string
            required:
              - officeRemarks
              - status
      responses:
        '200':
          description: Successfully requested a shipment address update
          schema:
            $ref: 'definitions/ShipmentAddressUpdate.yaml'
        '403':
          $ref: '#/responses/PermissionDenied'
        '404':
          $ref: '#/responses/NotFound'
        '409':
          $ref: '#/responses/Conflict'
        '412':
          $ref: '#/responses/PreconditionFailed'
        '422':
          $ref: '#/responses/UnprocessableEntity'
        '500':
          $ref: '#/responses/ServerError'
      tags:
        - shipment
      description: This endpoint is used to approve a address update request. Office remarks are required.
        Approving the address update will update the Destination Final Address of the associated service item
      operationId: reviewShipmentAddressUpdate
      summary: Allows TOO to review a shipment address update
  '/shipments/{shipmentID}/sit-extensions':
    post:
      summary: Create an approved SIT Duration Update
      description: TOO can creates an already-approved SIT Duration Update on behalf of a customer
      consumes:
        - application/json
      produces:
        - application/json
      operationId: createApprovedSITDurationUpdate
      tags:
        - shipment
        - sitExtension
      parameters:
        - description: ID of the shipment
          in: path
          name: shipmentID
          required: true
          format: uuid
          type: string
        - in: body
          name: body
          schema:
            $ref: '#/definitions/CreateApprovedSITDurationUpdate'
          required: true
        - in: header
          description: We want the shipment's eTag rather than the SIT Duration Update eTag as the SIT Duration Update is always associated with a shipment
          name: If-Match
          type: string
          required: true
      responses:
        '200':
          description: Successfully created a SIT Extension.
          schema:
            $ref: 'definitions/MTOShipment.yaml'
        '400':
          $ref: '#/responses/InvalidRequest'
        '403':
          $ref: '#/responses/PermissionDenied'
        '404':
          $ref: '#/responses/NotFound'
        '422':
          $ref: '#/responses/UnprocessableEntity'
        '500':
          $ref: '#/responses/ServerError'
      x-permissions:
        - create.SITExtension
  '/shipments/{shipmentID}/sit-extensions/{sitExtensionID}/approve':
    parameters:
      - description: ID of the shipment
        in: path
        name: shipmentID
        required: true
        format: uuid
        type: string
      - description: ID of the SIT extension
        in: path
        name: sitExtensionID
        required: true
        format: uuid
        type: string
    patch:
      consumes:
        - application/json
      produces:
        - application/json
      parameters:
        - in: body
          name: body
          required: true
          schema:
            $ref: '#/definitions/ApproveSITExtension'
        - in: header
          description: We want the shipment's eTag rather than the SIT extension eTag as the SIT extension is always associated with a shipment
          name: If-Match
          type: string
          required: true
      responses:
        '200':
          description: Successfully approved a SIT extension
          schema:
            $ref: 'definitions/MTOShipment.yaml'
        '403':
          $ref: '#/responses/PermissionDenied'
        '404':
          $ref: '#/responses/NotFound'
        '409':
          $ref: '#/responses/Conflict'
        '412':
          $ref: '#/responses/PreconditionFailed'
        '422':
          $ref: '#/responses/UnprocessableEntity'
        '500':
          $ref: '#/responses/ServerError'
      tags:
        - shipment
        - sitExtension
      description: Approves a SIT extension
      operationId: approveSITExtension
      summary: Approves a SIT extension
      x-permissions:
        - update.SITExtension
  '/shipments/{shipmentID}/sit-extensions/{sitExtensionID}/deny':
    parameters:
      - description: ID of the shipment
        in: path
        name: shipmentID
        required: true
        format: uuid
        type: string
      - description: ID of the SIT extension
        in: path
        name: sitExtensionID
        required: true
        format: uuid
        type: string
    patch:
      consumes:
        - application/json
      produces:
        - application/json
      parameters:
        - in: body
          name: body
          required: true
          schema:
            $ref: '#/definitions/DenySITExtension'
        - in: header
          name: If-Match
          type: string
          required: true
      responses:
        '200':
          description: Successfully denied a SIT extension
          schema:
            $ref: 'definitions/MTOShipment.yaml'
        '403':
          $ref: '#/responses/PermissionDenied'
        '404':
          $ref: '#/responses/NotFound'
        '409':
          $ref: '#/responses/Conflict'
        '412':
          $ref: '#/responses/PreconditionFailed'
        '422':
          $ref: '#/responses/UnprocessableEntity'
        '500':
          $ref: '#/responses/ServerError'
      tags:
        - shipment
        - sitExtension
      description: Denies a SIT extension
      operationId: denySITExtension
      summary: Denies a SIT extension
      x-permissions:
        - update.SITExtension
  '/shipments/{shipmentID}/sit-service-item/convert-to-customer-expense':
    parameters:
      - description: ID of the shipment
        in: path
        name: shipmentID
        required: true
        format: uuid
        type: string
    patch:
      consumes:
        - application/json
      produces:
        - application/json
      parameters:
        - in: body
          name: body
          required: true
          schema:
            $ref: '#/definitions/UpdateSITServiceItemCustomerExpense'
        - in: header
          name: If-Match
          type: string
          required: true
      responses:
        '200':
          description: Successfully converted to customer expense
          schema:
            $ref: 'definitions/MTOShipment.yaml'
        '403':
          $ref: '#/responses/PermissionDenied'
        '404':
          $ref: '#/responses/NotFound'
        '409':
          $ref: '#/responses/Conflict'
        '412':
          $ref: '#/responses/PreconditionFailed'
        '422':
          $ref: '#/responses/UnprocessableEntity'
        '500':
          $ref: '#/responses/ServerError'
      tags:
        - shipment
        - mtoServiceItem
      description: Converts a SIT to customer expense
      operationId: updateSITServiceItemCustomerExpense
      summary: Converts a SIT to customer expense
      x-permissions:
        - update.MTOServiceItem
  /shipments/{shipmentID}/ppm-documents:
    parameters:
      - description: ID of the shipment
        in: path
        name: shipmentID
        required: true
        format: uuid
        type: string
    get:
      summary: Gets all the PPM documents for a PPM shipment
      description: |
        Retrieves all of the documents and associated uploads for each ppm document type connected to a PPM shipment. This
        excludes any deleted PPM documents.
      operationId: getPPMDocuments
      tags:
        - ppm
      consumes:
        - application/json
      produces:
        - application/json
      responses:
        '200':
          description: All PPM documents and associated uploads for the specified PPM shipment.
          schema:
            $ref: 'definitions/PPMDocuments.yaml'
        '401':
          $ref: '#/responses/PermissionDenied'
        '403':
          $ref: '#/responses/PermissionDenied'
        '422':
          $ref: '#/responses/UnprocessableEntity'
        '500':
          $ref: '#/responses/ServerError'
  /ppm-shipments/{ppmShipmentId}/weight-ticket/{weightTicketId}:
    parameters:
      - $ref: 'parameters/ppmShipmentId.yaml'
      - $ref: 'parameters/weightTicketId.yaml'
    patch:
      summary: Updates a weight ticket document
      description: |
        Updates a PPM shipment's weight ticket document with new information. Only some of the weight ticket document's
        fields are editable because some have to be set by the customer, e.g. vehicle description.
      operationId: updateWeightTicket
      tags:
        - ppm
      consumes:
        - application/json
      produces:
        - application/json
      parameters:
        - $ref: 'parameters/ifMatch.yaml'
        - in: body
          name: updateWeightTicketPayload
          required: true
          schema:
            $ref: '#/definitions/UpdateWeightTicket'
      responses:
        '200':
          description: returns an updated weight ticket object
          schema:
            $ref: 'definitions/WeightTicket.yaml'
        '400':
          $ref: '#/responses/InvalidRequest'
        '401':
          $ref: '#/responses/PermissionDenied'
        '403':
          $ref: '#/responses/PermissionDenied'
        '404':
          $ref: '#/responses/NotFound'
        '412':
          $ref: '#/responses/PreconditionFailed'
        '422':
          $ref: '#/responses/UnprocessableEntity'
        '500':
          $ref: '#/responses/ServerError'
  /ppm-shipments/{ppmShipmentId}/moving-expenses/{movingExpenseId}:
    parameters:
      - $ref: 'parameters/ppmShipmentId.yaml'
      - $ref: 'parameters/movingExpenseId.yaml'
    patch:
      summary: Updates the moving expense
      description: |
        Updates a PPM shipment's moving expense with new information. Only some of the moving expense's fields are
        editable because some have to be set by the customer, e.g. the description and the moving expense type.
      operationId: updateMovingExpense
      tags:
        - ppm
      consumes:
        - application/json
      produces:
        - application/json
      parameters:
        - $ref: 'parameters/ifMatch.yaml'
        - in: body
          name: updateMovingExpense
          required: true
          schema:
            $ref: '#/definitions/UpdateMovingExpense'
      responses:
        '200':
          description: returns an updated moving expense object
          schema:
            $ref: 'definitions/MovingExpense.yaml'
        '400':
          $ref: '#/responses/InvalidRequest'
        '401':
          $ref: '#/responses/PermissionDenied'
        '403':
          $ref: '#/responses/PermissionDenied'
        '404':
          $ref: '#/responses/NotFound'
        '412':
          $ref: '#/responses/PreconditionFailed'
        '422':
          $ref: '#/responses/UnprocessableEntity'
        '500':
          $ref: '#/responses/ServerError'
  /ppm-shipments/{ppmShipmentId}/pro-gear-weight-tickets/{proGearWeightTicketId}:
    parameters:
      - $ref: 'parameters/ppmShipmentId.yaml'
      - $ref: 'parameters/proGearWeightTicketId.yaml'
    patch:
      summary: Updates a pro-gear weight ticket
      description: |
        Updates a PPM shipment's pro-gear weight ticket with new information. Only some of the fields are editable
        because some have to be set by the customer, e.g. the description.
      operationId: updateProGearWeightTicket
      tags:
        - ppm
      consumes:
        - application/json
      produces:
        - application/json
      parameters:
        - $ref: 'parameters/ifMatch.yaml'
        - in: body
          name: updateProGearWeightTicket
          required: true
          schema:
            $ref: '#/definitions/UpdateProGearWeightTicket'
      responses:
        '200':
          description: returns an updated pro-gear weight ticket object
          schema:
            $ref: 'definitions/ProGearWeightTicket.yaml'
        '400':
          $ref: '#/responses/InvalidRequest'
        '401':
          $ref: '#/responses/PermissionDenied'
        '403':
          $ref: '#/responses/PermissionDenied'
        '404':
          $ref: '#/responses/NotFound'
        '412':
          $ref: '#/responses/PreconditionFailed'
        '422':
          $ref: '#/responses/UnprocessableEntity'
        '500':
          $ref: '#/responses/ServerError'
  /ppm-shipments/{ppmShipmentId}/aoa-packet:
    parameters:
      - description: the id for the ppmshipment with aoa to be downloaded
        in: path
        name: ppmShipmentId
        required: true
        type: string
    get:
      summary: Downloads AOA Packet form PPMShipment as a PDF
      description: |
        ### Functionality
        This endpoint downloads all uploaded move order documentation combined with the Shipment Summary Worksheet into a single PDF.
        ### Errors
        * The PPMShipment must have requested an AOA.
        * The PPMShipment AOA Request must have been approved.
      operationId: showAOAPacket
      tags:
        - ppm
      produces:
        - application/pdf
      responses:
        '200':
          headers:
            Content-Disposition:
              type: string
              description: File name to download
          description: AOA PDF
          schema:
            format: binary
            type: file
        '400':
          $ref: '#/responses/InvalidRequest'
        '403':
          $ref: '#/responses/PermissionDenied'
        '404':
          $ref: '#/responses/NotFound'
        '422':
          $ref: '#/responses/UnprocessableEntity'
        '500':
          $ref: '#/responses/ServerError'
  /ppm-shipments/{ppmShipmentId}/finish-document-review:
    parameters:
      - $ref: 'parameters/ppmShipmentId.yaml'
    patch:
      summary: Updates a PPM shipment's status after document review
      description: |
        Updates a PPM shipment's status once documents have been reviewed. Status is updated depending on whether any documents have been rejected.
      operationId: finishDocumentReview
      tags:
        - ppm
      consumes:
        - application/json
      produces:
        - application/json
      parameters:
        - in: header
          name: If-Match
          type: string
          required: true
      responses:
        '200':
          description: Successfully finished document review
          schema:
            $ref: 'definitions/PPMShipment.yaml'
        '400':
          $ref: '#/responses/InvalidRequest'
        '401':
          $ref: '#/responses/PermissionDenied'
        '403':
          $ref: '#/responses/PermissionDenied'
        '404':
          $ref: '#/responses/NotFound'
        '409':
          $ref: '#/responses/Conflict'
        '412':
          $ref: '#/responses/PreconditionFailed'
        '422':
          $ref: '#/responses/UnprocessableEntity'
        '500':
          $ref: '#/responses/ServerError'
      x-permissions:
        - update.shipment
  /ppm-shipments/{ppmShipmentId}/ppm-sit:
    patch:
      summary: Updates a PPM shipment's SIT values
      description: |
        Updates a PPM shipment's SIT values
      operationId: updatePPMSIT
      tags:
        - ppm
      consumes:
        - application/json
      produces:
        - application/json
      parameters:
        - $ref: 'parameters/ppmShipmentId.yaml'
        - in: header
          name: If-Match
          type: string
          required: true
        - in: body
          name: body
          schema:
            $ref: 'definitions/PPMShipmentSIT.yaml'
      responses:
        '200':
          description: Successfully finished PPM SIT update
          schema:
            $ref: 'definitions/PPMShipment.yaml'
        '400':
          $ref: '#/responses/InvalidRequest'
        '403':
          $ref: '#/responses/PermissionDenied'
        '404':
          $ref: '#/responses/NotFound'
        '412':
          $ref: '#/responses/PreconditionFailed'
        '422':
          $ref: '#/responses/UnprocessableEntity'
        '500':
          $ref: '#/responses/ServerError'
  /ppm-shipments/{ppmShipmentId}/closeout:
    parameters:
      - $ref: 'parameters/ppmShipmentId.yaml'
    get:
      summary: Get the closeout calcuations for the specified PPM shipment
      description: |
        Retrieves the closeout calculations for the specified PPM shipment.
      operationId: getPPMCloseout
      tags:
        - ppm
      produces:
        - application/json
      responses:
        '200':
          description: Returns closeout for the specified PPM shipment.
          schema:
            $ref: 'definitions/PPMCloseout.yaml'
        '400':
          $ref: '#/responses/InvalidRequest'
        '403':
          $ref: '#/responses/PermissionDenied'
        '404':
          $ref: '#/responses/NotFound'
        '422':
          $ref: '#/responses/UnprocessableEntity'
        '500':
          $ref: '#/responses/ServerError'
  /ppm-shipments/{ppmShipmentId}/actual-weight:
    parameters:
      - $ref: 'parameters/ppmShipmentId.yaml'
    get:
      summary: Get the actual weight for a PPM shipment
      description: |
        Retrieves the actual weight for the specified PPM shipment.
      operationId: getPPMActualWeight
      tags:
        - ppm
      produces:
        - application/json
      responses:
        '200':
          description: Returns actual weight for the specified PPM shipment.
          schema:
            $ref: 'definitions/PPMActualWeight.yaml'
        '400':
          $ref: '#/responses/InvalidRequest'
        '403':
          $ref: '#/responses/PermissionDenied'
        '404':
          $ref: '#/responses/NotFound'
        '422':
          $ref: '#/responses/UnprocessableEntity'
        '500':
          $ref: '#/responses/ServerError'
  /ppm-shipments/{ppmShipmentId}/sit_location/{sitLocation}/sit-estimated-cost:
    parameters:
      - $ref: 'parameters/ppmShipmentId.yaml'
      - in: path
        format: string
        description: location of sit
        name: sitLocation
        required: true
        type: string
        enum:
          - ORIGIN
          - DESTINATION
      - in: query
        format: date-time
        description: Date entered into SIT
        name: sitEntryDate
        required: true
        type: string
      - in: query
        format: date-time
        description: Date departed SIT
        name: sitDepartureDate
        required: true
        type: string
      - in: query
        description: Weight stored in SIT
        name: weightStored
        required: true
        type: integer
        minimum: 0
    get:
      summary: Get the SIT estimated cost for a PPM shipment
      description: |
        Calculates and returns the SIT estimated cost for the specified PPM shipment.
      operationId: getPPMSITEstimatedCost
      tags:
        - ppm
      produces:
        - application/json
      responses:
        '200':
          description: Calculates and returns the SIT estimated cost for the specified PPM shipment.
          schema:
            $ref: 'definitions/PPMSITEstimatedCost.yaml'
        '400':
          $ref: '#/responses/InvalidRequest'
        '403':
          $ref: '#/responses/PermissionDenied'
        '404':
          $ref: '#/responses/NotFound'
        '422':
          $ref: '#/responses/UnprocessableEntity'
        '500':
          $ref: '#/responses/ServerError'
  /ppm-shipments/{ppmShipmentId}/payment-packet:
    get:
      summary: Returns PPM payment packet
      description: Generates a PDF containing all user uploaded documentations for PPM. Contains SSW form, orders, weight and expense documentations.
      operationId: showPaymentPacket
      tags:
        - ppm
      parameters:
        - in: path
          name: ppmShipmentId
          type: string
          format: uuid
          required: true
          description: UUID of the ppmShipment
      produces:
        - application/pdf
      responses:
        '200':
          headers:
            Content-Disposition:
              type: string
              description: File name to download
          description: PPM Payment Packet PDF
          schema:
            format: binary
            type: file
        '400':
          description: invalid request
        '401':
          description: request requires user authentication
        '403':
          description: user is not authorized
        '404':
          description: ppm not found
        '500':
          description: internal server error
  '/move_task_orders/{moveTaskOrderID}/mto_shipments/{shipmentID}/mto-agents':
    parameters:
      - description: ID of move task order
        in: path
        name: moveTaskOrderID
        required: true
        format: uuid
        type: string
      - description: ID of the shipment
        in: path
        name: shipmentID
        required: true
        format: uuid
        type: string
    get:
      produces:
        - application/json
      parameters: []
      responses:
        '200':
          description: Successfully retrieved all agents for a move task order
          schema:
            $ref: 'definitions/MTOAgents.yaml'
        '404':
          $ref: '#/responses/NotFound'
        '422':
          $ref: '#/responses/UnprocessableEntity'
        '500':
          $ref: '#/responses/ServerError'
      tags:
        - mtoAgent
      description: Fetches a list of agents associated with a move task order.
      operationId: fetchMTOAgentList
      summary: Fetch move task order agents.
  '/move-task-orders/{moveTaskOrderID}/service-items/{mtoServiceItemID}':
    parameters:
      - description: ID of move to use
        in: path
        name: moveTaskOrderID
        required: true
        type: string
      - description: ID of line item to use
        in: path
        name: mtoServiceItemID
        required: true
        type: string
    get:
      produces:
        - application/json
      parameters: []
      responses:
        '200':
          description: Successfully retrieved a line item for a move task order by ID
          schema:
            $ref: 'definitions/MTOServiceItemSingle.yaml'
        '400':
          $ref: '#/responses/InvalidRequest'
        '401':
          $ref: '#/responses/PermissionDenied'
        '403':
          $ref: '#/responses/PermissionDenied'
        '404':
          $ref: '#/responses/NotFound'
        '500':
          $ref: '#/responses/ServerError'
      tags:
        - mtoServiceItem
      description: Gets a line item by ID for a move by ID
      operationId: getMTOServiceItem
      summary: Gets a line item by ID for a move by ID
  '/move-task-orders/{moveTaskOrderID}/service-items/{mtoServiceItemID}/status':
    parameters:
      - description: ID of move to use
        in: path
        name: moveTaskOrderID
        required: true
        type: string
      - description: ID of line item to use
        in: path
        name: mtoServiceItemID
        required: true
        type: string
    patch:
      consumes:
        - application/json
      produces:
        - application/json
      parameters:
        - in: body
          name: body
          required: true
          schema:
            $ref: '#/definitions/PatchMTOServiceItemStatusPayload'
        - in: header
          name: If-Match
          type: string
          required: true
      responses:
        '200':
          description: >-
            Successfully updated status for a line item for a move task order by
            ID
          schema:
            $ref: 'definitions/MTOServiceItem.yaml'
        '400':
          $ref: '#/responses/InvalidRequest'
        '401':
          $ref: '#/responses/PermissionDenied'
        '403':
          $ref: '#/responses/PermissionDenied'
        '404':
          $ref: '#/responses/NotFound'
        '412':
          $ref: '#/responses/PreconditionFailed'
        '422':
          $ref: '#/responses/UnprocessableEntity'
        '500':
          $ref: '#/responses/ServerError'
      tags:
        - mtoServiceItem
      description: Changes the status of a line item for a move by ID
      operationId: updateMTOServiceItemStatus
      summary: Change the status of a line item for a move by ID
      x-permissions:
        - update.MTOServiceItem
  '/service-item/{mtoServiceItemID}/entry-date-update':
    parameters:
      - description: ID of the service item
        in: path
        name: mtoServiceItemID
        required: true
        type: string
    patch:
      consumes:
        - application/json
      produces:
        - application/json
      parameters:
        - in: body
          name: body
          required: true
          schema:
            $ref: 'definitions/ServiceItemSitEntryDate.yaml'
      responses:
        '200':
          description: Successfully updated SIT entry date
          schema:
            $ref: 'definitions/MTOServiceItemSingle.yaml'
        '400':
          $ref: '#/responses/InvalidRequest'
        '401':
          $ref: '#/responses/PermissionDenied'
        '403':
          $ref: '#/responses/PermissionDenied'
        '404':
          $ref: '#/responses/NotFound'
        '412':
          $ref: '#/responses/PreconditionFailed'
        '422':
          $ref: '#/responses/UnprocessableEntity'
        '500':
          $ref: '#/responses/ServerError'
      tags:
        - mtoServiceItem
      description: Locates the service item in the database and updates the SIT entry date for the selected service item and returns the service item
      operationId: updateServiceItemSitEntryDate
      summary: Updates a service item's SIT entry date by ID
  '/move-task-orders/{moveTaskOrderID}/status':
    patch:
      consumes:
        - application/json
      produces:
        - application/json
      parameters:
        - description: ID of move to use
          in: path
          name: moveTaskOrderID
          required: true
          type: string
        - in: header
          name: If-Match
          type: string
          required: true
        - in: body
          name: serviceItemCodes
          schema:
            $ref: '#/definitions/MTOApprovalServiceItemCodes'
          required: true
      responses:
        '200':
          description: Successfully updated move task order status
          schema:
            $ref: '#/definitions/Move'
        '400':
          $ref: '#/responses/InvalidRequest'
        '401':
          $ref: '#/responses/PermissionDenied'
        '403':
          $ref: '#/responses/PermissionDenied'
        '404':
          $ref: '#/responses/NotFound'
        '409':
          $ref: '#/responses/Conflict'
        '412':
          $ref: '#/responses/PreconditionFailed'
        '422':
          $ref: '#/responses/UnprocessableEntity'
        '500':
          $ref: '#/responses/ServerError'
      tags:
        - moveTaskOrder
      description: Changes move task order status to make it available to prime
      operationId: updateMoveTaskOrderStatus
      summary: Change the status of a move task order to make it available to prime
      x-permissions:
        - update.move
        - create.serviceItem
  '/move-task-orders/{moveTaskOrderID}/status/service-counseling-completed':
    patch:
      consumes:
        - application/json
      produces:
        - application/json
      parameters:
        - description: ID of move to use
          in: path
          name: moveTaskOrderID
          required: true
          type: string
        - in: header
          name: If-Match
          type: string
          required: true
      responses:
        '200':
          description: Successfully updated move task order status
          schema:
            $ref: '#/definitions/Move'
        '400':
          $ref: '#/responses/InvalidRequest'
        '401':
          $ref: '#/responses/PermissionDenied'
        '403':
          $ref: '#/responses/PermissionDenied'
        '404':
          $ref: '#/responses/NotFound'
        '409':
          $ref: '#/responses/Conflict'
        '412':
          $ref: '#/responses/PreconditionFailed'
        '422':
          $ref: '#/responses/UnprocessableEntity'
        '500':
          $ref: '#/responses/ServerError'
      tags:
        - moveTaskOrder
      description: Changes move (move task order) status to service counseling completed
      operationId: updateMTOStatusServiceCounselingCompleted
      summary: Changes move (move task order) status to service counseling completed
  '/move-task-orders/{moveTaskOrderID}/payment-service-items/{paymentServiceItemID}/status':
    parameters:
      - description: ID of move to use
        in: path
        name: moveTaskOrderID
        required: true
        type: string
      - description: ID of payment service item to use
        in: path
        name: paymentServiceItemID
        required: true
        type: string
    patch:
      consumes:
        - application/json
      produces:
        - application/json
      parameters:
        - in: body
          name: body
          required: true
          schema:
            $ref: '#/definitions/PaymentServiceItem'
        - in: header
          name: If-Match
          type: string
          required: true
      responses:
        '200':
          description: >-
            Successfully updated status for a line item for a move task order by
            ID
          schema:
            $ref: '#/definitions/PaymentServiceItem'
        '400':
          $ref: '#/responses/InvalidRequest'
        '401':
          $ref: '#/responses/PermissionDenied'
        '403':
          $ref: '#/responses/PermissionDenied'
        '404':
          $ref: '#/responses/NotFound'
        '412':
          $ref: '#/responses/PreconditionFailed'
        '422':
          $ref: '#/responses/UnprocessableEntity'
        '500':
          $ref: '#/responses/ServerError'
      tags:
        - paymentServiceItem
      description: Changes the status of a line item for a move by ID
      operationId: updatePaymentServiceItemStatus
      summary: Change the status of a payment service item for a move by ID
      x-permissions:
        - update.paymentServiceItemStatus
  '/move-task-orders/{moveTaskOrderID}/billable-weights-reviewed-at':
    patch:
      consumes:
        - application/json
      produces:
        - application/json
      parameters:
        - description: ID of move to use
          in: path
          name: moveTaskOrderID
          required: true
          type: string
        - in: header
          name: If-Match
          type: string
          required: true
      responses:
        '200':
          description: Successfully updated move task order billableWeightsReviewedAt field
          schema:
            $ref: '#/definitions/Move'
        '400':
          $ref: '#/responses/InvalidRequest'
        '401':
          $ref: '#/responses/PermissionDenied'
        '403':
          $ref: '#/responses/PermissionDenied'
        '404':
          $ref: '#/responses/NotFound'
        '409':
          $ref: '#/responses/Conflict'
        '412':
          $ref: '#/responses/PreconditionFailed'
        '422':
          $ref: '#/responses/UnprocessableEntity'
        '500':
          $ref: '#/responses/ServerError'
      tags:
        - moveTaskOrder
      description: Changes move (move task order) billableWeightsReviewedAt field to a timestamp
      operationId: updateMTOReviewedBillableWeightsAt
  '/move-task-orders/{moveTaskOrderID}/tio-remarks':
    patch:
      consumes:
        - application/json
      produces:
        - application/json
      parameters:
        - description: ID of move to use
          in: path
          name: moveTaskOrderID
          required: true
          type: string
        - in: header
          name: If-Match
          type: string
          required: true
        - in: body
          name: body
          required: true
          schema:
            $ref: '#/definitions/Move'
      responses:
        '200':
          description: Successfully updated move task order tioRemarks field
          schema:
            $ref: '#/definitions/Move'
        '400':
          $ref: '#/responses/InvalidRequest'
        '401':
          $ref: '#/responses/PermissionDenied'
        '403':
          $ref: '#/responses/PermissionDenied'
        '404':
          $ref: '#/responses/NotFound'
        '409':
          $ref: '#/responses/Conflict'
        '412':
          $ref: '#/responses/PreconditionFailed'
        '422':
          $ref: '#/responses/UnprocessableEntity'
        '500':
          $ref: '#/responses/ServerError'
      tags:
        - moveTaskOrder
      description: Changes move (move task order) billableWeightsReviewedAt field to a timestamp
      operationId: updateMoveTIORemarks
  '/move-task-orders/{moveTaskOrderID}/entitlements':
    parameters:
      - description: ID of move to use
        in: path
        name: moveTaskOrderID
        required: true
        type: string
    get:
      produces:
        - application/json
      parameters: []
      tags:
        - moveTaskOrder
      responses:
        '200':
          description: Successfully retrieved entitlements
          schema:
            $ref: '#/definitions/Entitlements'
        '400':
          $ref: '#/responses/InvalidRequest'
        '401':
          $ref: '#/responses/PermissionDenied'
        '403':
          $ref: '#/responses/PermissionDenied'
        '404':
          $ref: '#/responses/NotFound'
        '500':
          $ref: '#/responses/ServerError'
      description: Gets entitlements
      operationId: getEntitlements
      summary: Gets entitlements for a move by ID
  '/payment-requests/{paymentRequestID}':
    parameters:
      - description: UUID of payment request
        format: uuid
        in: path
        name: paymentRequestID
        required: true
        type: string
    get:
      produces:
        - application/json
      parameters: []
      responses:
        '200':
          description: fetched instance of payment request
          schema:
            $ref: '#/definitions/PaymentRequest'
        '400':
          $ref: '#/responses/InvalidRequest'
        '401':
          $ref: '#/responses/PermissionDenied'
        '403':
          $ref: '#/responses/PermissionDenied'
        '404':
          $ref: '#/responses/NotFound'
        '500':
          $ref: '#/responses/ServerError'
      tags:
        - paymentRequests
      description: Fetches an instance of a payment request by id
      operationId: getPaymentRequest
      summary: Fetches a payment request by id
      x-permissions:
        - read.paymentRequest
  '/moves/{locator}/closeout-office':
    parameters:
      - description: move code to identify a move to update the PPM shipment's closeout office for Army and Air Force service members
        format: string
        in: path
        name: locator
        required: true
        type: string
    patch:
      description: Sets the transportation office closeout location for where the Move's PPM Shipment documentation will be reviewed by
      tags:
        - move
      operationId: updateCloseoutOffice
      x-permissions:
        - update.closeoutOffice
      summary: Updates a Move's PPM closeout office for Army and Air Force customers
      produces:
        - application/json
      consumes:
        - application/json
      parameters:
        - in: body
          name: body
          schema:
            properties:
              closeoutOfficeId:
                type: string
                format: uuid
            required:
              - closeoutOfficeId
        - in: header
          name: If-Match
          type: string
          required: true
      responses:
        '200':
          description: Successfully set the closeout office for the move
          schema:
            $ref: '#/definitions/Move'
        '400':
          $ref: '#/responses/InvalidRequest'
        '401':
          $ref: '#/responses/PermissionDenied'
        '403':
          $ref: '#/responses/PermissionDenied'
        '404':
          $ref: '#/responses/NotFound'
        '412':
          $ref: '#/responses/PreconditionFailed'
        '422':
          $ref: '#/responses/UnprocessableEntity'
        '500':
          $ref: '#/responses/ServerError'
  '/moves/{locator}/customer-support-remarks':
    parameters:
      - description: move code to identify a move for customer support remarks
        format: string
        in: path
        name: locator
        required: true
        type: string
    post:
      produces:
        - application/json
      consumes:
        - application/json
      parameters:
        - in: body
          name: body
          schema:
            $ref: '#/definitions/CreateCustomerSupportRemark'
      responses:
        '200':
          description: Successfully created customer support remark
          schema:
            $ref: 'definitions/CustomerSupportRemark.yaml'
        '400':
          $ref: '#/responses/InvalidRequest'
        '404':
          $ref: '#/responses/NotFound'
        '422':
          $ref: '#/responses/UnprocessableEntity'
        '500':
          $ref: '#/responses/ServerError'
      tags:
        - customerSupportRemarks
      description: Creates a customer support remark for a move
      operationId: createCustomerSupportRemarkForMove
      summary: Creates a customer support remark for a move
    get:
      produces:
        - application/json
      parameters: []
      responses:
        '200':
          description: Successfully retrieved all line items for a move task order
          schema:
            $ref: 'definitions/CustomerSupportRemarks.yaml'
        '403':
          $ref: '#/responses/PermissionDenied'
        '404':
          $ref: '#/responses/NotFound'
        '422':
          $ref: '#/responses/UnprocessableEntity'
        '500':
          $ref: '#/responses/ServerError'
      tags:
        - customerSupportRemarks
      description: Fetches customer support remarks for a move
      operationId: getCustomerSupportRemarksForMove
      summary: Fetches customer support remarks using the move code (locator).
  '/customer-support-remarks/{customerSupportRemarkID}':
    parameters:
      - in: path
        description: the customer support remark ID to be modified
        name: customerSupportRemarkID
        required: true
        type: string
        format: uuid
    patch:
      tags:
        - customerSupportRemarks
      description: Updates a customer support remark for a move
      operationId: updateCustomerSupportRemarkForMove
      summary: Updates a customer support remark for a move
      consumes:
        - application/json
      produces:
        - application/json
      parameters:
        - in: body
          name: body
          required: true
          schema:
            $ref: '#/definitions/UpdateCustomerSupportRemarkPayload'
      responses:
        '200':
          description: Successfully updated customer support remark
          schema:
            $ref: 'definitions/CustomerSupportRemark.yaml'
        '400':
          $ref: '#/responses/InvalidRequest'
        '403':
          $ref: '#/responses/PermissionDenied'
        '404':
          $ref: '#/responses/NotFound'
        '422':
          $ref: '#/responses/UnprocessableEntity'
        '500':
          $ref: '#/responses/ServerError'
    delete:
      summary: Soft deletes a customer support remark by ID
      description: Soft deletes a customer support remark by ID
      operationId: deleteCustomerSupportRemark
      tags:
        - customerSupportRemarks
      produces:
        - application/json
      responses:
        '204':
          description: Successfully soft deleted the shipment
        '400':
          $ref: '#/responses/InvalidRequest'
        '403':
          $ref: '#/responses/PermissionDenied'
        '404':
          $ref: '#/responses/NotFound'
        '409':
          $ref: '#/responses/Conflict'
        '422':
          $ref: '#/responses/UnprocessableEntity'
        '500':
          $ref: '#/responses/ServerError'
  '/moves/{locator}/evaluation-reports':
    parameters:
      - in: path
        name: locator
        required: true
        type: string
    post:
      produces:
        - application/json
      consumes:
        - application/json
      parameters:
        - in: body
          name: body
          schema:
            $ref: '#/definitions/CreateEvaluationReport'
      responses:
        '200':
          description: Successfully created evaluation report
          schema:
            $ref: '#/definitions/EvaluationReport'
        '400':
          $ref: '#/responses/InvalidRequest'
        '404':
          $ref: '#/responses/NotFound'
        '422':
          $ref: '#/responses/UnprocessableEntity'
        '500':
          $ref: '#/responses/ServerError'
      x-permissions:
        - create.evaluationReport
      tags:
        - evaluationReports
      description: Creates an evaluation report
      operationId: createEvaluationReport
      summary: Creates an evaluation report
  '/evaluation-reports/{reportID}/download':
    parameters:
      - in: path
        description: the evaluation report ID to be downloaded
        name: reportID
        required: true
        type: string
        format: uuid
    get:
      summary: Downloads an evaluation report as a PDF
      description: Downloads an evaluation report as a PDF
      operationId: downloadEvaluationReport
      tags:
        - evaluationReports
      produces:
        - application/pdf
      responses:
        '200':
          headers:
            Content-Disposition:
              type: string
              description: File name to download
          description: Evaluation report PDF
          schema:
            format: binary
            type: file
        '403':
          $ref: '#/responses/PermissionDenied'
        '404':
          $ref: '#/responses/NotFound'
        '500':
          $ref: '#/responses/ServerError'
  '/evaluation-reports/{reportID}':
    parameters:
      - in: path
        description: the evaluation report ID to be modified
        name: reportID
        required: true
        type: string
        format: uuid
    get:
      summary: Gets an evaluation report by ID
      description: Gets an evaluation report by ID
      operationId: getEvaluationReport
      tags:
        - evaluationReports
      produces:
        - application/json
      responses:
        '200':
          description: Successfully got the report
          schema:
            $ref: '#/definitions/EvaluationReport'
        '400':
          $ref: '#/responses/InvalidRequest'
        '403':
          $ref: '#/responses/PermissionDenied'
        '404':
          $ref: '#/responses/NotFound'
        '500':
          $ref: '#/responses/ServerError'
    delete:
      summary: Deletes an evaluation report by ID
      description: Deletes an evaluation report by ID
      operationId: deleteEvaluationReport
      x-permissions:
        - delete.evaluationReport
      tags:
        - evaluationReports
      produces:
        - application/json
      responses:
        '204':
          description: Successfully deleted the report
        '400':
          $ref: '#/responses/InvalidRequest'
        '403':
          $ref: '#/responses/PermissionDenied'
        '404':
          $ref: '#/responses/NotFound'
        '409':
          $ref: '#/responses/Conflict'
        '422':
          $ref: '#/responses/UnprocessableEntity'
        '500':
          $ref: '#/responses/ServerError'
    put:
      summary: Saves an evaluation report as a draft
      description: Saves an evaluation report as a draft
      operationId: saveEvaluationReport
      x-permissions:
        - update.evaluationReport
      tags:
        - evaluationReports
      produces:
        - application/json
      consumes:
        - application/json
      parameters:
        - in: body
          name: body
          schema:
            $ref: '#/definitions/EvaluationReport'
        - in: header
          name: If-Match
          type: string
          required: true
          description: >
            Optimistic locking is implemented via the `If-Match` header. If the ETag header does not match
            the value of the resource on the server, the server rejects the change with a `412 Precondition Failed` error.
      responses:
        '204':
          description: Successfully saved the report
        '400':
          $ref: '#/responses/InvalidRequest'
        '403':
          $ref: '#/responses/PermissionDenied'
        '404':
          $ref: '#/responses/NotFound'
        '409':
          $ref: '#/responses/Conflict'
        '412':
          $ref: '#/responses/PreconditionFailed'
        '422':
          $ref: '#/responses/UnprocessableEntity'
        '500':
          $ref: '#/responses/ServerError'
  '/evaluation-reports/{reportID}/submit':
    parameters:
      - in: path
        description: the evaluation report ID to be modified
        name: reportID
        required: true
        type: string
        format: uuid
    post:
      summary: Submits an evaluation report
      description: Submits an evaluation report
      operationId: submitEvaluationReport
      tags:
        - evaluationReports
      produces:
        - application/json
      parameters:
        - in: header
          name: If-Match
          type: string
          required: true
          description: >
            Optimistic locking is implemented via the `If-Match` header. If the ETag header does not match
            the value of the resource on the server, the server rejects the change with a `412 Precondition Failed` error.
      responses:
        '204':
          description: Successfully submitted an evaluation report with the provided ID
        '403':
          $ref: '#/responses/PermissionDenied'
        '404':
          $ref: '#/responses/NotFound'
        '412':
          $ref: '#/responses/PreconditionFailed'
        '422':
          $ref: '#/responses/UnprocessableEntity'
        '500':
          $ref: '#/responses/ServerError'
      x-permissions:
        - update.evaluationReport
  '/pws-violations':
    get:
      summary: Fetch the possible PWS violations for an evaluation report
      description: Fetch the possible PWS violations for an evaluation report
      operationId: getPWSViolations
      tags:
        - pwsViolations
      produces:
        - application/json
      responses:
        '200':
          description: Successfully retrieved the PWS violations
          schema:
            $ref: '#/definitions/PWSViolations'
        '400':
          $ref: '#/responses/InvalidRequest'
        '403':
          $ref: '#/responses/PermissionDenied'
        '404':
          $ref: '#/responses/NotFound'
        '500':
          $ref: '#/responses/ServerError'
  '/report-violations/{reportID}':
    parameters:
      - in: path
        description: the evaluation report ID that has associated violations
        name: reportID
        required: true
        type: string
        format: uuid
    get:
      summary: Fetch the report violations for an evaluation report
      description: Fetch the report violations for an evaluation report
      operationId: getReportViolationsByReportID
      tags:
        - reportViolations
      produces:
        - application/json
      responses:
        '200':
          description: Successfully retrieved the report violations
          schema:
            $ref: '#/definitions/ReportViolations'
        '400':
          $ref: '#/responses/InvalidRequest'
        '403':
          $ref: '#/responses/PermissionDenied'
        '404':
          $ref: '#/responses/NotFound'
        '500':
          $ref: '#/responses/ServerError'
    post:
      summary: Associate violations with an evaluation report
      description: >-
        Associate violations with an evaluation report. This will overwrite any
        existing report-violations associations for the report and replace them
        with the newly provided ones.  An empty array will remove all violation
        associations for a given report.
      operationId: associateReportViolations
      tags:
        - reportViolations
      produces:
        - application/json
      consumes:
        - application/json
      parameters:
        - in: body
          name: body
          schema:
            $ref: '#/definitions/AssociateReportViolations'
      responses:
        '204':
          description: Successfully saved the report violations
        '400':
          $ref: '#/responses/InvalidRequest'
        '403':
          $ref: '#/responses/PermissionDenied'
        '404':
          $ref: '#/responses/NotFound'
        '409':
          $ref: '#/responses/Conflict'
        '422':
          $ref: '#/responses/UnprocessableEntity'
        '500':
          $ref: '#/responses/ServerError'
      x-permissions:
        - create.reportViolation
  '/moves/{locator}/payment-requests':
    parameters:
      - description: move code to identify a move for payment requests
        format: string
        in: path
        name: locator
        required: true
        type: string
    get:
      produces:
        - application/json
      parameters: []
      responses:
        '200':
          description: Successfully retrieved all line items for a move task order
          schema:
            $ref: '#/definitions/PaymentRequests'
        '403':
          $ref: '#/responses/PermissionDenied'
        '404':
          $ref: '#/responses/NotFound'
        '422':
          $ref: '#/responses/UnprocessableEntity'
        '500':
          $ref: '#/responses/ServerError'
      tags:
        - paymentRequests
      description: Fetches payment requests for a move
      operationId: getPaymentRequestsForMove
      summary: Fetches payment requests using the move code (locator).
      x-permissions:
        - read.paymentRequest
  '/moves/{moveID}/financial-review-flag':
    parameters:
      - description: ID of move to flag
        in: path
        name: moveID
        required: true
        type: string
        format: uuid
    post:
      summary: Flags a move for financial office review
      description: This sets a flag which indicates that the move should be reviewed by a fincancial office. For example, if the origin or destination address of a shipment is far from the duty location and may incur excess costs to the customer.
      operationId: setFinancialReviewFlag
      tags:
        - move
      consumes:
        - application/json
      produces:
        - application/json
      parameters:
        - in: header
          name: If-Match
          type: string
        - in: body
          name: body
          schema:
            required:
              - flagForReview
            properties:
              remarks:
                description: explanation of why the move is being flagged for financial review
                example: this address is way too far away
                type: string
                x-nullable: true
              flagForReview:
                description: boolean value representing whether we should flag a move for financial review
                example: false
                type: boolean
      responses:
        '200':
          description: updated Move
          schema:
            $ref: '#/definitions/Move'
        '403':
          $ref: '#/responses/PermissionDenied'
        '404':
          $ref: '#/responses/NotFound'
        '412':
          $ref: '#/responses/PreconditionFailed'
        '422':
          $ref: '#/responses/UnprocessableEntity'
        '500':
          $ref: '#/responses/ServerError'
      x-permissions:
        - update.financialReviewFlag
  /moves/{moveID}/uploadAdditionalDocuments:
    patch:
      summary: Patch the additional documents for a given move
      description: Customers will on occaision need the ability to upload additional supporting documents, for a variety of reasons. This does not include amended order.
      operationId: uploadAdditionalDocuments
      tags:
        - move
      consumes:
        - multipart/form-data
      parameters:
        - in: path
          name: moveID
          type: string
          format: uuid
          required: true
          description: UUID of the order
        - in: formData
          name: file
          type: file
          description: The file to upload.
          required: true
      responses:
        '201':
          description: created upload
          schema:
            $ref: 'definitions/Upload.yaml'
        '400':
          description: invalid request
          schema:
            $ref: '#/definitions/InvalidRequestResponsePayload'
        '403':
          description: not authorized
        '404':
          description: not found
        '413':
          description: payload is too large
        '500':
          description: server error
      x-permissions:
        - create.supportingDocuments
  '/payment-requests/{paymentRequestID}/shipments-payment-sit-balance':
    parameters:
      - description: payment request ID of the payment request with SIT service items being reviewed
        name: paymentRequestID
        type: string
        format: uuid
        in: path
        required: true
    get:
      produces:
        - application/json
      parameters: []
      responses:
        '200':
          description: Successfully retrieved shipments and their SIT days balance from all payment requests on the move
          schema:
            $ref: '#/definitions/ShipmentsPaymentSITBalance'
        '403':
          $ref: '#/responses/PermissionDenied'
        '404':
          $ref: '#/responses/NotFound'
        '422':
          $ref: '#/responses/UnprocessableEntity'
        '500':
          $ref: '#/responses/ServerError'
      tags:
        - paymentRequests
      description: Returns all shipment payment request SIT usage to support partial SIT invoicing
      operationId: getShipmentsPaymentSITBalance
      summary: Returns all shipment payment request SIT usage to support partial SIT invoicing
      x-permissions:
        - read.shipmentsPaymentSITBalance
  '/payment-requests/{paymentRequestID}/status':
    patch:
      consumes:
        - application/json
      produces:
        - application/json
      parameters:
        - description: UUID of payment request
          format: uuid
          in: path
          name: paymentRequestID
          required: true
          type: string
        - in: body
          name: body
          required: true
          schema:
            $ref: '#/definitions/UpdatePaymentRequestStatusPayload'
        - in: header
          name: If-Match
          type: string
          required: true
      responses:
        '200':
          description: updated payment request
          schema:
            $ref: '#/definitions/PaymentRequest'
        '400':
          $ref: '#/responses/InvalidRequest'
        '401':
          $ref: '#/responses/PermissionDenied'
        '403':
          $ref: '#/responses/PermissionDenied'
        '404':
          $ref: '#/responses/NotFound'
        '412':
          $ref: '#/responses/PreconditionFailed'
        '422':
          $ref: '#/responses/UnprocessableEntity'
        '500':
          $ref: '#/responses/ServerError'
      tags:
        - paymentRequests
      description: Updates status of a payment request by id
      operationId: updatePaymentRequestStatus
      summary: Updates status of a payment request by id
      x-permissions:
        - update.paymentRequest
  /documents/{documentId}:
    get:
      summary: Returns a document
      description: Returns a document and its uploads
      operationId: getDocument
      tags:
        - ghcDocuments
      parameters:
        - in: path
          name: documentId
          type: string
          format: uuid
          required: true
          description: UUID of the document to return
      responses:
        '200':
          description: the requested document
          schema:
            $ref: 'definitions/Document.yaml'
        '400':
          $ref: '#/responses/InvalidRequest'
        '401':
          $ref: '#/responses/PermissionDenied'
        '403':
          $ref: '#/responses/PermissionDenied'
        '404':
          $ref: '#/responses/NotFound'
        '412':
          $ref: '#/responses/PreconditionFailed'
        '422':
          $ref: '#/responses/UnprocessableEntity'
        '500':
          $ref: '#/responses/ServerError'
  /documents:
    post:
      summary: Create a new document
      description: Documents represent a physical artifact such as a scanned document or a PDF file
      operationId: createDocument
      tags:
        - ghcDocuments
      parameters:
        - in: body
          name: documentPayload
          required: true
          schema:
            $ref: '#/definitions/PostDocumentPayload'
      responses:
        '201':
          description: created document
          schema:
            $ref: 'definitions/Document.yaml'
        '400':
          description: invalid request
        '403':
          $ref: '#/responses/PermissionDenied'
        '500':
          description: server error
  /queues/counseling:
    get:
      produces:
        - application/json
      summary: Gets queued list of all customer moves needing services counseling by GBLOC origin
      description: >
        An office services counselor user will be assigned a transportation office that will determine which moves are displayed in their queue based on the origin duty location.  GHC moves will show up here onced they have reached the NEEDS SERVICE COUNSELING status after submission from a customer or created on a customer's behalf.
      operationId: getServicesCounselingQueue
      tags:
        - queues
      parameters:
        - in: query
          name: page
          type: integer
          description: requested page number of paginated move results
        - in: query
          name: perPage
          type: integer
          description: maximum number of moves to show on each page of paginated results
        - in: query
          name: sort
          type: string
          enum:
            [
              lastName,
              dodID,
              emplid,
              branch,
              locator,
              status,
              requestedMoveDate,
              submittedAt,
              originGBLOC,
              originDutyLocation,
              destinationDutyLocation,
              ppmType,
              closeoutInitiated,
              closeoutLocation,
              ppmStatus,
            ]
          description: field that results should be sorted by
        - in: query
          name: order
          type: string
          enum: [asc, desc]
          description: direction of sort order if applied
        - in: query
          name: branch
          type: string
          description: filters by the branch of the move's service member
        - in: query
          name: locator
          type: string
          description: filters to match the unique move code locator
        - in: query
          name: lastName
          type: string
          description: filters using a prefix match on the service member's last name
        - in: query
          name: dodID
          type: string
          description: filters to match the unique service member's DoD ID
        - in: query
          name: emplid
          type: string
          description: filters to match the unique service member's EMPLID
        - in: query
          name: requestedMoveDate
          type: string
          description: filters the requested pickup date of a shipment on the move
        - in: query
          name: submittedAt
          type: string
          format: date-time
          description: Start of the submitted at date in the user's local time zone converted to UTC
        - in: query
          name: originGBLOC
          type: string
          description: filters the GBLOC of the service member's origin duty location
        - in: query
          name: originDutyLocation
          type: array
          uniqueItems: true
          collectionFormat: multi
          items:
            type: string
          description: filters the name of the origin duty location on the orders
        - in: query
          name: destinationDutyLocation
          type: string
          description: filters the name of the destination duty location on the orders
        - in: query
          name: status
          type: array
          description: filters the status of the move
          uniqueItems: true
          items:
            type: string
            enum:
              - NEEDS SERVICE COUNSELING
              - SERVICE COUNSELING COMPLETED
        - in: query
          name: needsPPMCloseout
          type: boolean
          description: Only used for Services Counseling queue. If true, show PPM moves that are ready for closeout. Otherwise, show all other moves.
        - in: query
          name: ppmType
          type: string
          enum:
            - FULL
            - PARTIAL
          description: filters PPM type
        - in: query
          name: closeoutInitiated
          type: string
          format: date-time
          description: Latest date that closeout was initiated on a PPM on the move
        - in: query
          name: closeoutLocation
          type: string
          description: closeout location
        - in: query
          name: orderType
          type: string
          description: order type
        - in: query
          name: ppmStatus
          type: string
          enum:
            - WAITING_ON_CUSTOMER
            - NEEDS_CLOSEOUT
          description: filters the status of the PPM shipment
        - in: query
          name: viewAsGBLOC
          type: string
          description: |
            Used to return a queue for a GBLOC other than the default of the current user. Requires the HQ role. The parameter is ignored if the requesting user does not have the necessary role.
      responses:
        '200':
          description: Successfully returned all moves matching the criteria
          schema:
            $ref: '#/definitions/QueueMovesResult'
        '403':
          $ref: '#/responses/PermissionDenied'
        '500':
          $ref: '#/responses/ServerError'
  /queues/counseling/origin-list:
    get:
      produces:
        - application/json
      summary: Gets queued list of all moves origin locations in the counselors queue
      description: >
        An office services counselor user will be assigned a transportation office that will determine which moves are displayed in their queue based on the origin duty location. This pulls the availalble origin duty locations.
      operationId: getServicesCounselingOriginList
      tags:
        - queues
      parameters:
        - in: query
          name: needsPPMCloseout
          type: boolean
          description: Only used for Services Counseling queue. If true, show PPM moves origin locations that are ready for closeout. Otherwise, show all other moves origin locations.
      responses:
        '200':
          description: Successfully returned all moves matching the criteria
          schema:
            $ref: '#/definitions/Locations'
        '403':
          $ref: '#/responses/PermissionDenied'
        '500':
          $ref: '#/responses/ServerError'
  /queues/prime-moves:
    get:
      summary: getPrimeMovesQueue
      description: |
        Gets all moves that have been reviewed and approved by the TOO. The `since` parameter can be used to filter this
        list down to only the moves that have been updated since the provided timestamp. A move will be considered
        updated if the `updatedAt` timestamp on the move or on its orders, shipments, service items, or payment
        requests, is later than the provided date and time.

        **WIP**: Include what causes moves to leave this list. Currently, once the `availableToPrimeAt` timestamp has
        been set, that move will always appear in this list.
      operationId: listPrimeMoves
      tags:
        - queues
      produces:
        - application/json
      parameters:
        - in: query
          name: since
          type: string
          format: date-time
          description: Only return moves updated since this time. Formatted like "2021-07-23T18:30:47.116Z"
        - in: query
          name: page
          type: integer
          description: requested page of results
        - in: query
          name: perPage
          type: integer
          description: results per page
        - in: query
          name: id
          type: string
        - in: query
          name: moveCode
          type: string
        - in: query
          name: orderType
          type: string
          description: order type
      responses:
        '200':
          description: Successfully retrieved moves. A successful fetch might still return zero moves.
          schema:
            $ref: '#/definitions/ListPrimeMovesResult'
        '403':
          $ref: '#/responses/PermissionDenied'
        '500':
          $ref: '#/responses/ServerError'
  /queues/moves:
    get:
      produces:
        - application/json
      summary: Gets queued list of all customer moves by GBLOC origin
      description: >
        An office TOO user will be assigned a transportation office that will determine which moves are displayed in their queue based on the origin duty location.  GHC moves will show up here onced they have reached the submitted status sent by the customer and have move task orders, shipments, and service items to approve.
      operationId: getMovesQueue
      tags:
        - queues
      parameters:
        - in: query
          name: page
          type: integer
          description: requested page of results
        - in: query
          name: perPage
          type: integer
          description: results per page
        - in: query
          name: sort
          type: string
          enum:
            [
              lastName,
              dodID,
              emplid,
              branch,
              locator,
              status,
              originDutyLocation,
              destinationDutyLocation,
              requestedMoveDate,
              appearedInTooAt,
            ]
          description: field that results should be sorted by
        - in: query
          name: order
          type: string
          enum: [asc, desc]
          description: direction of sort order if applied
        - in: query
          name: branch
          type: string
        - in: query
          name: locator
          type: string
        - in: query
          name: lastName
          type: string
        - in: query
          name: dodID
          type: string
        - in: query
          name: emplid
          type: string
        - in: query
          name: originDutyLocation
          type: array
          uniqueItems: true
          collectionFormat: multi
          items:
            type: string
        - in: query
          name: destinationDutyLocation
          type: string
        - in: query
          name: appearedInTooAt
          type: string
          format: date-time
        - in: query
          name: requestedMoveDate
          type: string
          description: filters the requested pickup date of a shipment on the move
        - in: query
          name: status
          type: array
          description: Filtering for the status.
          uniqueItems: true
          items:
            type: string
            enum:
              - SUBMITTED
              - SERVICE COUNSELING COMPLETED
              - APPROVALS REQUESTED
        - in: query
          name: orderType
          type: string
          description: order type
        - in: query
          name: viewAsGBLOC
          type: string
          description: |
            Used to return a queue for a GBLOC other than the default of the current user. Requires the HQ role. The parameter is ignored if the requesting user does not have the necessary role.
      responses:
        '200':
          description: Successfully returned all moves matching the criteria
          schema:
            $ref: '#/definitions/QueueMovesResult'
        '403':
          $ref: '#/responses/PermissionDenied'
        '500':
          $ref: '#/responses/ServerError'
  /queues/payment-requests:
    get:
      produces:
        - application/json
      summary: Gets queued list of all payment requests by GBLOC origin
      description: >
        An office TIO user will be assigned a transportation office that will determine which payment requests are displayed in their queue based on the origin duty location.
      operationId: getPaymentRequestsQueue
      tags:
        - queues
      parameters:
        - in: query
          name: sort
          type: string
          enum: [lastName, locator, submittedAt, branch, status, dodID, emplid, age, originDutyLocation]
          description: field that results should be sorted by
        - in: query
          name: order
          type: string
          enum: [asc, desc]
          description: direction of sort order if applied
        - in: query
          name: page
          type: integer
          description: requested page of results
        - in: query
          name: perPage
          type: integer
          description: number of records to include per page
        - in: query
          name: submittedAt
          type: string
          format: date-time
          description: Start of the submitted at date in the user's local time zone converted to UTC
        - in: query
          name: branch
          type: string
        - in: query
          name: locator
          type: string
        - in: query
          name: lastName
          type: string
        - in: query
          name: dodID
          type: string
        - in: query
          name: emplid
          type: string
        - in: query
          name: destinationDutyLocation
          type: string
        - in: query
          name: originDutyLocation
          type: string
        - in: query
          name: status
          type: array
          description: Filtering for the status.
          uniqueItems: true
          items:
            type: string
            enum:
              - PENDING
              - REVIEWED
              - REVIEWED_AND_ALL_SERVICE_ITEMS_REJECTED
              - PAID
              - DEPRECATED
              - EDI_ERROR
        - in: query
          name: orderType
          type: string
          description: order type
        - in: query
          name: viewAsGBLOC
          type: string
          description: |
            Used to return a queue for a GBLOC other than the default of the current user. Requires the HQ role. The parameter is ignored if the requesting user does not have the necessary role.
      responses:
        '200':
          description: Successfully returned all moves matching the criteria
          schema:
            $ref: '#/definitions/QueuePaymentRequestsResult'
        '403':
          $ref: '#/responses/PermissionDenied'
        '500':
          $ref: '#/responses/ServerError'
  /moves/search:
    post:
      produces:
        - application/json
      consumes:
        - application/json
      summary: Search moves by locator, DOD ID, or customer name
      description: >
        Search moves by locator, DOD ID, or customer name. Used by QAE and CSR users.
      operationId: searchMoves
      tags:
        - move
      parameters:
        - in: body
          name: body
          schema:
            properties:
              page:
                type: integer
                description: requested page of results
              perPage:
                type: integer
              locator:
                description: Move locator
                type: string
                minLength: 6
                maxLength: 6
                x-nullable: true
              dodID:
                description: DOD ID
                type: string
                minLength: 10
                maxLength: 10
                x-nullable: true
              emplid:
                description: EMPLID
                type: string
                minLength: 7
                maxLength: 7
                x-nullable: true
              customerName:
                description: Customer Name
                type: string
                minLength: 1
                x-nullable: true
              status:
                type: array
                description: Filtering for the status.
                uniqueItems: true
                items:
                  type: string
                  enum:
                    - DRAFT
                    - SUBMITTED
                    - APPROVALS REQUESTED
                    - APPROVED
                    - NEEDS SERVICE COUNSELING
                    - SERVICE COUNSELING COMPLETED
              originPostalCode:
                type: string
                x-nullable: true
              destinationPostalCode:
                type: string
                x-nullable: true
              branch:
                type: string
                x-nullable: true
              shipmentsCount:
                type: integer
                x-nullable: true
              pickupDate:
                type: string
                format: date-time
                x-nullable: true
              deliveryDate:
                type: string
                format: date-time
                x-nullable: true
              sort:
                type: string
                x-nullable: true
                enum:
                  [
                    customerName,
                    dodID,
                    emplid,
                    branch,
                    locator,
                    status,
                    originPostalCode,
                    destinationPostalCode,
                    shipmentsCount,
                  ]
              order:
                type: string
                x-nullable: true
                enum: [asc, desc]
          description: field that results should be sorted by
      responses:
        '200':
          description: Successfully returned all moves matching the criteria
          schema:
            $ref: '#/definitions/SearchMovesResult'
        '403':
          $ref: '#/responses/PermissionDenied'
        '500':
          $ref: '#/responses/ServerError'
  '/tac/valid':
    get:
      summary: Validation of a TAC value
      description: Returns a boolean based on whether a tac value is valid or not
      operationId: tacValidation
      tags:
        - tac
        - order
      parameters:
        - in: query
          name: tac
          type: string
          required: true
          description: The tac value to validate
      responses:
        '200':
          description: Successfully retrieved validation status
          schema:
            $ref: '#/definitions/TacValid'
        '400':
          $ref: '#/responses/InvalidRequest'
        '401':
          $ref: '#/responses/PermissionDenied'
        '403':
          $ref: '#/responses/PermissionDenied'
        '404':
          $ref: '#/responses/NotFound'
        '500':
          $ref: '#/responses/ServerError'
  /lines-of-accounting:
    post:
      summary: 'Fetch line of accounting'
      description: 'Fetches a line of accounting based on provided service member affiliation, order issue date, and Transportation Accounting Code (TAC).'
      operationId: requestLineOfAccounting
      tags:
        - linesOfAccounting
      consumes:
        - 'application/json'
      produces:
        - 'application/json'
      parameters:
        - in: 'body'
          name: 'body'
          description: 'Service member affiliation, order issue date, and TAC code.'
          required: true
          schema:
            $ref: '#/definitions/FetchLineOfAccountingPayload'
      responses:
        '200':
          description: 'Successfully retrieved line of accounting'
          schema:
            $ref: 'definitions/LineOfAccounting.yaml'
        '400':
          $ref: '#/responses/InvalidRequest'
        '401':
          $ref: '#/responses/PermissionDenied'
        '403':
          $ref: '#/responses/PermissionDenied'
        '404':
          $ref: '#/responses/NotFound'
        '422':
          $ref: '#/responses/UnprocessableEntity'
        '500':
          $ref: '#/responses/ServerError'
  /transportation-offices:
    get:
      produces:
        - application/json
      summary: Returns the transportation offices matching the search query
      description: Returns the transportation offices matching the search query
      operationId: getTransportationOffices
      tags:
        - transportationOffice
      parameters:
        - in: query
          name: search
          type: string
          required: true
          minLength: 2
          description: Search string for transportation offices
      responses:
        '200':
          description: Successfully retrieved transportation offices
          schema:
            $ref: '#/definitions/TransportationOffices'
        '400':
          $ref: '#/responses/InvalidRequest'
        '401':
          $ref: '#/responses/PermissionDenied'
        '403':
          $ref: '#/responses/PermissionDenied'
        '404':
          $ref: '#/responses/NotFound'
        '500':
          $ref: '#/responses/ServerError'
  /open/transportation-offices:
    get:
      produces:
        - application/json
      summary: Returns the transportation offices matching the search query
      description: This endpoint is publicly accessible as it is utilized to access transportation office information without having an office account.Returns the transportation offices matching the search query.
      operationId: getTransportationOfficesOpen
      tags:
        - transportationOffice
      parameters:
        - in: query
          name: search
          type: string
          required: true
          minLength: 2
          description: Search string for transportation offices
      responses:
        '200':
          description: Successfully retrieved transportation offices
          schema:
            $ref: '#/definitions/TransportationOffices'
        '400':
          $ref: '#/responses/InvalidRequest'
        '401':
          $ref: '#/responses/PermissionDenied'
        '403':
          $ref: '#/responses/PermissionDenied'
        '404':
          $ref: '#/responses/NotFound'
        '500':
          $ref: '#/responses/ServerError'
  /transportation-offices/gblocs:
    get:
      produces:
        - application/json
      summary: Returns a list of distinct GBLOCs that exist in the transportation offices table
      description: Returns a list of distinct GBLOCs that exist in the transportation offices table
      operationId: getTransportationOfficesGBLOCs
      tags:
        - transportationOffice
      responses:
        '200':
          description: Successfully retrieved transportation offices
          schema:
            $ref: '#/definitions/GBLOCs'
        '400':
          $ref: '#/responses/InvalidRequest'
        '401':
          $ref: '#/responses/PermissionDenied'
        '403':
          $ref: '#/responses/PermissionDenied'
        '404':
          $ref: '#/responses/NotFound'
        '500':
          $ref: '#/responses/ServerError'
  /uploads:
    post:
      summary: Create a new upload
      description: Uploads represent a single digital file, such as a JPEG or PDF. Currently, office application uploads are only for Services Counselors to upload files for orders, but this may be expanded in the future.
      operationId: createUpload
      tags:
        - uploads
      consumes:
        - multipart/form-data
      produces:
        - application/json
      parameters:
        - in: query
          name: documentId
          type: string
          format: uuid
          required: false
          description: UUID of the document to add an upload to
        - in: formData
          name: file
          type: file
          description: The file to upload.
          required: true
      responses:
        '201':
          description: created upload
          schema:
            $ref: 'definitions/Upload.yaml'
        '400':
          description: invalid request
        '403':
          description: not authorized
        '404':
          description: not found
        '413':
          description: payload is too large
        '500':
          description: server error
  /uploads/{uploadID}:
    delete:
      summary: Deletes an upload
      description: Uploads represent a single digital file, such as a JPEG or PDF.
      operationId: deleteUpload
      tags:
        - uploads
      parameters:
        - in: path
          name: uploadID
          type: string
          format: uuid
          required: true
          description: UUID of the upload to be deleted
        - in: query
          name: orderID
          type: string
          format: uuid
          description: ID of the order that the upload belongs to
      responses:
        '204':
          description: deleted
        '400':
          description: invalid request
          schema:
            $ref: '#/definitions/InvalidRequestResponsePayload'
        '403':
          description: not authorized
        '404':
          description: not found
        '500':
          description: server error
  /application_parameters/{parameterName}:
    get:
      summary: Searches for an application parameter by name, returns nil if not found
      description: Searches for an application parameter by name, returns nil if not found
      operationId: getParam
      tags:
        - application_parameters
      parameters:
        - in: path
          name: parameterName
          type: string
          format: string
          required: true
          description: Parameter Name
      responses:
        '200':
          description: Application Parameters
          schema:
            $ref: '#/definitions/ApplicationParameters'
        '400':
          description: invalid request
        '401':
          description: request requires user authentication
        '500':
          description: server error
definitions:
  ApplicationParameters:
    type: object
    properties:
      validationCode:
        type: string
        format: string
        x-nullable: true
      parameterName:
        type: string
        format: string
        x-nullable: true
      parameterValue:
        type: string
        format: string
        x-nullable: true
  PostDocumentPayload:
    type: object
    properties:
      service_member_id:
        type: string
        format: uuid
        title: The service member this document belongs to
  InvalidRequestResponsePayload:
    type: object
    properties:
      errors:
        type: object
        additionalProperties:
          type: string
  ClientError:
    type: object
    properties:
      title:
        type: string
      detail:
        type: string
      instance:
        type: string
        format: uuid
    required:
      - title
      - detail
      - instance
  ValidationError:
    allOf:
      - $ref: '#/definitions/ClientError'
      - type: object
    properties:
      invalid_fields:
        type: object
        additionalProperties:
          type: string
    required:
      - invalid_fields
  BackupContact:
    type: object
    properties:
      name:
        type: string
      email:
        type: string
        format: x-email
        example: backupContact@mail.com
      phone:
        type: string
        format: telephone
        pattern: '^[2-9]\d{2}-\d{3}-\d{4}$'
    required:
      - name
      - email
      - phone
  Contractor:
    properties:
      contractNumber:
        type: string
      id:
        format: uuid
        type: string
      name:
        type: string
      type:
        type: string
  Role:
    type: object
    properties:
      id:
        type: string
        format: uuid
        example: c56a4180-65aa-42ec-a945-5fd21dec0538
      roleType:
        type: string
        example: customer
      roleName:
        type: string
        example: Task Ordering Officer
      createdAt:
        type: string
        format: date-time
        readOnly: true
      updatedAt:
        type: string
        format: date-time
        readOnly: true
    required:
      - id
      - roleType
      - roleName
      - createdAt
      - updatedAt
  OfficeUser:
    type: object
    properties:
      id:
        type: string
        format: uuid
        example: c56a4180-65aa-42ec-a945-5fd21dec0538
      userId:
        type: string
        format: uuid
      firstName:
        type: string
      middleInitials:
        type: string
      lastName:
        type: string
      email:
        type: string
        format: x-email
        pattern: '^[a-zA-Z0-9._%+-]+@[a-zA-Z0-9.-]+\.[a-zA-Z]{2,}$'
      telephone:
        type: string
        format: telephone
        pattern: '^[2-9]\d{2}-\d{3}-\d{4}$'
      transportationOfficeId:
        type: string
        format: uuid
      transportationOffice:
        $ref: 'definitions/TransportationOffice.yaml'
      active:
        type: boolean
      roles:
        type: array
        items:
          $ref: '#/definitions/Role'
      edipi:
        type: string
      otherUniqueId:
        type: string
      rejectionReason:
        type: string
      status:
        type: string
        enum:
          - APPROVED
          - REQUESTED
          - REJECTED
      createdAt:
        type: string
        format: date-time
        readOnly: true
      updatedAt:
        type: string
        format: date-time
        readOnly: true
    required:
      - id
      - firstName
      - middleInitials
      - lastName
      - email
      - telephone
      - transportationOfficeId
      - active
      - roles
      - edipi
      - otherUniqueId
      - rejectionReason
      - status
      - createdAt
      - updatedAt
  LockedOfficeUser:
    type: object
    properties:
      firstName:
        type: string
      lastName:
        type: string
      transportationOfficeId:
        type: string
        format: uuid
      transportationOffice:
        $ref: 'definitions/TransportationOffice.yaml'
  OfficeUserCreate:
    type: object
    properties:
      email:
        type: string
        example: 'user@userdomain.com'
        title: Email
        x-nullable: false
      edipi:
        type: string
        example: '1234567890'
        maxLength: 10
        title: EDIPI
        x-nullable: true
      otherUniqueId:
        type: string
        title: Office user identifier when EDIPI is not available
        x-nullable: true
      firstName:
        type: string
        title: First Name
        x-nullable: false
      middleInitials:
        type: string
        example: L.
        x-nullable: true
        title: Middle Initials
      lastName:
        type: string
        title: Last Name
        x-nullable: false
      telephone:
        type: string
        format: telephone
        pattern: '^[2-9]\d{2}-\d{3}-\d{4}$'
        example: 212-555-5555
        x-nullable: false
      transportationOfficeId:
        type: string
        format: uuid
        example: 'c56a4180-65aa-42ec-a945-5fd21dec0538'
        x-nullable: false
      roles:
        type: array
        items:
          $ref: '#/definitions/OfficeUserRole'
        x-nullable: false
    required:
      - firstName
      - lastName
      - email
      - telephone
      - transportationOfficeId
      - roles
  OfficeUserRole:
    type: object
    properties:
      name:
        type: string
        example: 'Task Ordering Officer'
        x-nullable: true
        title: name
      roleType:
        type: string
        example: 'task_ordering_officer'
        x-nullable: true
        title: roleType
  Customer:
    type: object
    properties:
      agency:
        type: string
        title: Agency customer is affilated with
      first_name:
        type: string
        example: John
      last_name:
        type: string
        example: Doe
      phone:
        type: string
        format: telephone
        pattern: '^[2-9]\d{2}-\d{3}-\d{4}$'
        x-nullable: true
      email:
        type: string
        format: x-email
        pattern: '^[a-zA-Z0-9._%+-]+@[a-zA-Z0-9.-]+\.[a-zA-Z]{2,}$'
        x-nullable: true
      suffix:
        type: string
        example: Jr.
        x-nullable: true
      middle_name:
        type: string
        example: David
        x-nullable: true
      current_address:
        $ref: 'definitions/Address.yaml'
      backup_contact:
        $ref: '#/definitions/BackupContact'
      id:
        type: string
        format: uuid
        example: c56a4180-65aa-42ec-a945-5fd21dec0538
      dodID:
        type: string
      userID:
        type: string
        format: uuid
        example: c56a4180-65aa-42ec-a945-5fd21dec0538
      eTag:
        type: string
      phoneIsPreferred:
        type: boolean
      emailIsPreferred:
        type: boolean
      secondaryTelephone:
        type: string
        format: telephone
        pattern: '^[2-9]\d{2}-\d{3}-\d{4}$|^$'
        x-nullable: true
      backupAddress:
        $ref: 'definitions/Address.yaml'
      cacValidated:
        type: boolean
        x-nullable: true
      emplid:
        type: string
        x-nullable: true
  CreatedCustomer:
    type: object
    properties:
      affiliation:
        type: string
        title: Branch of service customer is affilated with
      firstName:
        type: string
        example: John
      lastName:
        type: string
        example: Doe
      telephone:
        type: string
        format: telephone
        pattern: '^[2-9]\d{2}-\d{3}-\d{4}$'
        x-nullable: true
      personalEmail:
        type: string
        format: x-email
        pattern: '^[a-zA-Z0-9._%+-]+@[a-zA-Z0-9.-]+\.[a-zA-Z]{2,}$'
      suffix:
        type: string
        example: Jr.
        x-nullable: true
      middleName:
        type: string
        example: David
        x-nullable: true
      residentialAddress:
        $ref: 'definitions/Address.yaml'
      backupContact:
        $ref: '#/definitions/BackupContact'
      id:
        type: string
        format: uuid
        example: c56a4180-65aa-42ec-a945-5fd21dec0538
      edipi:
        type: string
        x-nullable: true
      userID:
        type: string
        format: uuid
        example: c56a4180-65aa-42ec-a945-5fd21dec0538
      oktaID:
        type: string
      oktaEmail:
        type: string
      phoneIsPreferred:
        type: boolean
      emailIsPreferred:
        type: boolean
      secondaryTelephone:
        type: string
        format: telephone
        pattern: '^[2-9]\d{2}-\d{3}-\d{4}$'
        x-nullable: true
      backupAddress:
        $ref: 'definitions/Address.yaml'
      cacValidated:
        type: boolean
  UpdateCustomerPayload:
    type: object
    properties:
      first_name:
        type: string
        example: John
      last_name:
        type: string
        example: Doe
      phone:
        type: string
        format: telephone
        pattern: '^[2-9]\d{2}-\d{3}-\d{4}$'
        x-nullable: true
      email:
        type: string
        format: x-email
        pattern: '^[a-zA-Z0-9._%+-]+@[a-zA-Z0-9.-]+\.[a-zA-Z]{2,}$'
        x-nullable: true
      suffix:
        type: string
        example: Jr.
        x-nullable: true
      middle_name:
        type: string
        example: David
        x-nullable: true
      current_address:
        allOf:
          - $ref: 'definitions/Address.yaml'
      backup_contact:
        $ref: '#/definitions/BackupContact'
      phoneIsPreferred:
        type: boolean
      emailIsPreferred:
        type: boolean
      secondaryTelephone:
        type: string
        format: telephone
        pattern: '^[2-9]\d{2}-\d{3}-\d{4}$|^$'
        x-nullable: true
      backupAddress:
        allOf:
          - $ref: 'definitions/Address.yaml'
      cac_validated:
        type: boolean
  CreateCustomerPayload:
    type: object
    properties:
      affiliation:
        $ref: 'definitions/Affiliation.yaml'
      edipi:
        type: string
        example: John
        x-nullable: true
      emplid:
        type: string
        example: '9485155'
        maxLength: 7
        x-nullable: true
      firstName:
        type: string
        example: John
      middleName:
        type: string
        example: David
        x-nullable: true
      lastName:
        type: string
        example: Doe
      suffix:
        type: string
        example: Jr.
        x-nullable: true
      telephone:
        type: string
        format: telephone
        pattern: '^[2-9]\d{2}-\d{3}-\d{4}$'
        x-nullable: true
      secondaryTelephone:
        type: string
        format: telephone
        pattern: '^[2-9]\d{2}-\d{3}-\d{4}$'
        x-nullable: true
      personalEmail:
        type: string
        format: x-email
        example: personalEmail@email.com
        pattern: '^[a-zA-Z0-9._%+-]+@[a-zA-Z0-9.-]+\.[a-zA-Z]{2,}$'
      phoneIsPreferred:
        type: boolean
      emailIsPreferred:
        type: boolean
      residentialAddress:
        allOf:
          - $ref: 'definitions/Address.yaml'
      backupContact:
        $ref: '#/definitions/BackupContact'
      backupMailingAddress:
        allOf:
          - $ref: 'definitions/Address.yaml'
      createOktaAccount:
        type: boolean
      cacUser:
        type: boolean
  FetchLineOfAccountingPayload:
    type: object
    properties:
      serviceMemberAffiliation:
        $ref: 'definitions/Affiliation.yaml'
      ordersIssueDate:
        type: string
        format: date
        example: '2023-01-01'
      tacCode:
        type: string
        minLength: 4
        maxLength: 4
        example: 'F8J1'
  SearchCustomersResult:
    type: object
    properties:
      page:
        type: integer
      perPage:
        type: integer
      totalCount:
        type: integer
      searchCustomers:
        $ref: '#/definitions/SearchCustomers'
  SearchCustomers:
    type: array
    items:
      $ref: '#/definitions/SearchCustomer'
  SearchCustomer:
    type: object
    properties:
      id:
        type: string
        format: uuid
      firstName:
        type: string
        example: John
        x-nullable: true
      lastName:
        type: string
        example: Doe
        x-nullable: true
      dodID:
        type: string
        x-nullable: true
      emplid:
        type: string
        x-nullable: true
      branch:
        type: string
      telephone:
        type: string
        format: telephone
        pattern: '^[2-9]\d{2}-\d{3}-\d{4}$'
        x-nullable: true
      personalEmail:
        type: string
        format: x-email
        example: personalEmail@email.com
        pattern: '^[a-zA-Z0-9._%+-]+@[a-zA-Z0-9.-]+\.[a-zA-Z]{2,}$'
        x-nullable: true
  Entitlements:
    properties:
      id:
        example: 571008b1-b0de-454d-b843-d71be9f02c04
        format: uuid
        type: string
      authorizedWeight:
        example: 2000
        type: integer
        x-formatting: weight
        x-nullable: true
      dependentsAuthorized:
        example: true
        type: boolean
        x-nullable: true
      gunSafe:
        type: boolean
        example: false
      nonTemporaryStorage:
        example: false
        type: boolean
        x-nullable: true
      privatelyOwnedVehicle:
        example: false
        type: boolean
        x-nullable: true
      proGearWeight:
        example: 2000
        type: integer
        x-formatting: weight
      proGearWeightSpouse:
        example: 500
        type: integer
        x-formatting: weight
      storageInTransit:
        example: 90
        type: integer
        x-nullable: true
      totalWeight:
        example: 500
        type: integer
        x-formatting: weight
      totalDependents:
        example: 2
        type: integer
      requiredMedicalEquipmentWeight:
        example: 500
        type: integer
        x-formatting: weight
      organizationalClothingAndIndividualEquipment:
        example: true
        type: boolean
      eTag:
        type: string
    type: object
  Error:
    properties:
      message:
        type: string
    required:
      - message
    type: object
  Grade:
    type: string
    x-nullable: true
    title: grade
    enum:
      - E_1
      - E_2
      - E_3
      - E_4
      - E_5
      - E_6
      - E_7
      - E_8
      - E_9
      - E_9_SPECIAL_SENIOR_ENLISTED
      - O_1_ACADEMY_GRADUATE
      - O_2
      - O_3
      - O_4
      - O_5
      - O_6
      - O_7
      - O_8
      - O_9
      - O_10
      - W_1
      - W_2
      - W_3
      - W_4
      - W_5
      - AVIATION_CADET
      - CIVILIAN_EMPLOYEE
      - ACADEMY_CADET
      - MIDSHIPMAN
    x-display-value:
      E_1: E-1
      E_2: E-2
      E_3: E-3
      E_4: E-4
      E_5: E-5
      E_6: E-6
      E_7: E-7
      E_8: E-8
      E_9: E-9
      E_9_SPECIAL_SENIOR_ENLISTED: E-9 (Special Senior Enlisted)
      O_1_ACADEMY_GRADUATE: O-1 or Service Academy Graduate
      O_2: O-2
      O_3: O-3
      O_4: O-4
      O_5: O-5
      O_6: O-6
      O_7: O-7
      O_8: O-8
      O_9: O-9
      O_10: O-10
      W_1: W-1
      W_2: W-2
      W_3: W-3
      W_4: W-4
      W_5: W-5
      AVIATION_CADET: Aviation Cadet
      CIVILIAN_EMPLOYEE: Civilian Employee
      ACADEMY_CADET: Service Academy Cadet
      MIDSHIPMAN: Midshipman
  Move:
    properties:
      id:
        example: 1f2270c7-7166-40ae-981e-b200ebdf3054
        format: uuid
        type: string
      serviceCounselingCompletedAt:
        format: date-time
        type: string
        x-nullable: true
      availableToPrimeAt:
        format: date-time
        type: string
        x-nullable: true
      billableWeightsReviewedAt:
        format: date-time
        type: string
        x-nullable: true
      contractorId:
        type: string
        format: uuid
        x-nullable: true
      contractor:
        $ref: '#/definitions/Contractor'
      locator:
        type: string
        example: '1K43AR'
      ordersId:
        type: string
        format: uuid
        example: c56a4180-65aa-42ec-a945-5fd21dec0538
      orders:
        $ref: '#/definitions/Order'
      referenceId:
        example: 1001-3456
        type: string
        x-nullable: true
      status:
        $ref: '#/definitions/MoveStatus'
      excess_weight_qualified_at:
        type: string
        format: date-time
        description: Timestamp of when the estimated shipment weights of the move reached 90% of the weight allowance
        x-nullable: true
      excess_weight_acknowledged_at:
        type: string
        format: date-time
        description: Timestamp of when the TOO acknowledged the excess weight risk by either dismissing the alert or updating the max billable weight
        x-nullable: true
      tioRemarks:
        type: string
        example: approved additional weight
        x-nullable: true
      financialReviewFlag:
        type: boolean
        example: false
        description: This flag is set by office users if a move should be reviewed by a Financial Office
        x-nullable: false
        readOnly: true
      financialReviewRemarks:
        type: string
        example: Destination address is too far from duty location
        x-nullable: true
        readOnly: true
      closeoutOffice:
        $ref: 'definitions/TransportationOffice.yaml'
      closeoutOfficeId:
        type: string
        format: uuid
        description: The transportation office that will handle reviewing PPM Closeout documentation for Army and Air Force service members
        x-nullable: true
      approvalsRequestedAt:
        type: string
        format: date-time
        description: The time at which a move is sent back to the TOO becuase the prime added a new service item for approval
        x-nullable: true
      createdAt:
        type: string
        format: date-time
      submittedAt:
        type: string
        format: date-time
        x-nullable: true
      updatedAt:
        type: string
        format: date-time
      eTag:
        type: string
      shipmentGBLOC:
        $ref: '#/definitions/GBLOC'
      lockedByOfficeUserID:
        type: string
        format: uuid
        x-nullable: true
      lockedByOfficeUser:
        $ref: '#/definitions/LockedOfficeUser'
        x-nullable: true
      lockExpiresAt:
        type: string
        format: date-time
        x-nullable: true
      additionalDocuments:
        $ref: 'definitions/Document.yaml'
  MoveHistory:
    properties:
      id:
        description: move ID
        example: 1f2270c7-7166-40ae-981e-b200ebdf3054
        format: uuid
        type: string
      historyRecords:
        description: A list of MoveAuditHistory's connected to the move.
        $ref: '#/definitions/MoveAuditHistories'
      locator:
        description: move locator
        type: string
        example: '1K43AR'
      referenceId:
        description: move referenceID
        example: 1001-3456
        type: string
        x-nullable: true
  MoveHistoryResult:
    type: object
    properties:
      page:
        type: integer
      perPage:
        type: integer
      totalCount:
        type: integer
      id:
        description: move ID
        example: 1f2270c7-7166-40ae-981e-b200ebdf3054
        format: uuid
        type: string
      historyRecords:
        description: A list of MoveAuditHistory's connected to the move.
        $ref: '#/definitions/MoveAuditHistories'
      locator:
        description: move locator
        type: string
        example: '1K43AR'
      referenceId:
        description: move referenceID
        example: 1001-3456
        type: string
        x-nullable: true
  MoveAuditHistories:
    type: array
    items:
      $ref: '#/definitions/MoveAuditHistory'
  MoveAuditHistory:
    properties:
      id:
        description: id from audity_history table
        example: 1f2270c7-7166-40ae-981e-b200ebdf3054
        format: uuid
        type: string
      schemaName:
        description: Database schema audited table for this event is in
        type: string
      tableName:
        description: name of database table that was changed
        type: string
      relId:
        description: relation OID. Table OID (object identifier). Changes with drop/create.
        type: integer
      objectId:
        description: id column for the tableName where the data was changed
        example: 1f2270c7-7166-40ae-981e-b200ebdf3054
        format: uuid
        type: string
        x-nullable: true
      sessionUserId:
        example: 1f2270c7-7166-40ae-981e-b200ebdf3054
        format: uuid
        type: string
        x-nullable: true
      sessionUserFirstName:
        example: foo
        type: string
        x-nullable: true
      sessionUserLastName:
        example: bar
        type: string
        x-nullable: true
      sessionUserEmail:
        example: foobar@example.com
        type: string
        x-nullable: true
      sessionUserTelephone:
        format: telephone
        type: string
        pattern: '^[2-9]\d{2}-\d{3}-\d{4}$'
        x-nullable: true
      context:
        type: array
        items:
          type: object
          additionalProperties:
            type: string
        x-nullable: true
      contextId:
        description: id column for the context table the record belongs to
        example: 1f2270c7-7166-40ae-981e-b200ebdf3054
        type: string
        x-nullable: true
      eventName:
        description: API endpoint name that was called to make the change
        type: string
        x-nullable: true
      actionTstampTx:
        description: Transaction start timestamp for tx in which audited event occurred
        type: string
        format: date-time
      actionTstampStm:
        description: Statement start timestamp for tx in which audited event occurred
        type: string
        format: date-time
      actionTstampClk:
        description: Wall clock time at which audited event's trigger call occurred
        type: string
        format: date-time
      transactionId:
        description: Identifier of transaction that made the change. May wrap, but unique paired with action_tstamp_tx.
        type: integer
        x-nullable: true
      action:
        description: Action type; I = insert, D = delete, U = update, T = truncate
        type: string
      oldValues:
        description: A list of (old/previous) MoveAuditHistoryItem's for a record before the change.
        type: object
        additionalProperties: true
        x-nullable: true
      changedValues:
        description: A list of (changed/updated) MoveAuditHistoryItem's for a record after the change.
        type: object
        additionalProperties: true
        x-nullable: true
      statementOnly:
        description: true if audit event is from an FOR EACH STATEMENT trigger, false for FOR EACH ROW'
        type: boolean
        example: false
  MoveAuditHistoryItems:
    type: array
    items:
      $ref: '#/definitions/MoveAuditHistoryItem'
  MoveAuditHistoryItem:
    properties:
      columnName:
        type: string
      columnValue:
        type: string
  MoveStatus:
    type: string
    enum:
      - DRAFT
      - NEEDS SERVICE COUNSELING
      - SERVICE COUNSELING COMPLETED
      - SUBMITTED
      - APPROVALS REQUESTED
      - APPROVED
      - CANCELED
  PPMStatus:
    type: string
    enum:
      - CANCELLED
      - DRAFT
      - SUBMITTED
      - WAITING_ON_CUSTOMER
      - NEEDS_ADVANCE_APPROVAL
      - NEEDS_CLOSEOUT
      - CLOSEOUT_COMPLETE
      - COMPLETED
  DeptIndicator:
    type: string
    title: Dept. indicator
    x-nullable: true
    enum:
      - NAVY_AND_MARINES
      - ARMY
      - ARMY_CORPS_OF_ENGINEERS
      - AIR_AND_SPACE_FORCE
      - COAST_GUARD
      - OFFICE_OF_SECRETARY_OF_DEFENSE
    x-display-value:
      NAVY_AND_MARINES: 17 Navy and Marine Corps
      ARMY: 21 Army
      ARMY_CORPS_OF_ENGINEERS: 96 Army Corps of Engineers
      AIR_AND_SPACE_FORCE: 57 Air Force and Space Force
      COAST_GUARD: 70 Coast Guard
      OFFICE_OF_SECRETARY_OF_DEFENSE: 97 Office of the Secretary of Defense
  OrdersTypeDetail:
    type: string
    title: Orders type detail
    x-nullable: true
    enum:
      - HHG_PERMITTED
      - PCS_TDY
      - HHG_RESTRICTED_PROHIBITED
      - HHG_RESTRICTED_AREA
      - INSTRUCTION_20_WEEKS
      - HHG_PROHIBITED_20_WEEKS
      - DELAYED_APPROVAL
    x-display-value:
      HHG_PERMITTED: Shipment of HHG Permitted
      PCS_TDY: PCS with TDY Enroute
      HHG_RESTRICTED_PROHIBITED: Shipment of HHG Restricted or Prohibited
      HHG_RESTRICTED_AREA: HHG Restricted Area-HHG Prohibited
      INSTRUCTION_20_WEEKS: Course of Instruction 20 Weeks or More
      HHG_PROHIBITED_20_WEEKS: Shipment of HHG Prohibited but Authorized within 20 weeks
      DELAYED_APPROVAL: Delayed Approval 20 Weeks or More
  Order:
    properties:
      id:
        example: 1f2270c7-7166-40ae-981e-b200ebdf3054
        format: uuid
        type: string
      customerID:
        example: c56a4180-65aa-42ec-a945-5fd21dec0538
        format: uuid
        type: string
      customer:
        $ref: '#/definitions/Customer'
      moveCode:
        type: string
        example: 'H2XFJF'
      first_name:
        type: string
        example: John
        readOnly: true
      last_name:
        type: string
        example: Doe
        readOnly: true
      grade:
        $ref: '#/definitions/Grade'
      agency:
        $ref: 'definitions/Affiliation.yaml'
      entitlement:
        $ref: '#/definitions/Entitlements'
      destinationDutyLocation:
        $ref: 'definitions/DutyLocation.yaml'
      destinationDutyLocationGBLOC:
        $ref: '#/definitions/GBLOC'
      originDutyLocation:
        $ref: 'definitions/DutyLocation.yaml'
      originDutyLocationGBLOC:
        $ref: '#/definitions/GBLOC'
      moveTaskOrderID:
        example: c56a4180-65aa-42ec-a945-5fd21dec0538
        format: uuid
        type: string
      uploaded_order_id:
        example: c56a4180-65aa-42ec-a945-5fd21dec0538
        format: uuid
        type: string
      uploadedAmendedOrderID:
        example: c56a4180-65aa-42ec-a945-5fd21dec0538
        format: uuid
        type: string
        x-nullable: true
      amendedOrdersAcknowledgedAt:
        type: string
        format: date-time
        x-nullable: true
      order_number:
        type: string
        x-nullable: true
        example: '030-00362'
      order_type:
        $ref: 'definitions/OrdersType.yaml'
      order_type_detail:
        $ref: '#/definitions/OrdersTypeDetail'
        x-nullable: true
      date_issued:
        type: string
        format: date
        example: '2020-01-01'
      report_by_date:
        type: string
        format: date
        example: '2020-01-01'
      department_indicator:
        $ref: '#/definitions/DeptIndicator'
        x-nullable: true
      tac:
        type: string
        title: TAC
        example: 'F8J1'
        x-nullable: true
      sac:
        type: string
        title: SAC
        example: 'N002214CSW32Y9'
        x-nullable: true
      ntsTac:
        type: string
        title: NTS TAC
        example: 'F8J1'
        x-nullable: true
      ntsSac:
        type: string
        title: NTS SAC
        example: 'N002214CSW32Y9'
        x-nullable: true
      has_dependents:
        type: boolean
        example: false
        title: Are dependents included in your orders?
      spouse_has_pro_gear:
        type: boolean
        example: false
        title: Do you have a spouse who will need to move items related to their occupation (also known as spouse pro-gear)?
      supplyAndServicesCostEstimate:
        type: string
      packingAndShippingInstructions:
        type: string
      methodOfPayment:
        type: string
      naics:
        type: string
      orders_type:
        $ref: 'definitions/OrdersType.yaml'
      eTag:
        type: string
    type: object
  Location:
    type: object
    properties:
      label:
        type: string
        example: Label for display
      value:
        type: string
        example: Value for location
    required:
      - label
      - value
  Locations:
    type: array
    items:
      $ref: '#/definitions/Location'
  OrderBody:
    type: object
    properties:
      id:
        type: string
        format: uuid
  CreateOrders:
    type: object
    properties:
      serviceMemberId:
        type: string
        format: uuid
        example: c56a4180-65aa-42ec-a945-5fd21dec0538
      issueDate:
        type: string
        description: The date and time that these orders were cut.
        format: date
        title: Orders date
      reportByDate:
        type: string
        description: Report By Date
        format: date
        title: Report-by date
      ordersType:
        $ref: 'definitions/OrdersType.yaml'
      ordersTypeDetail:
        $ref: '#/definitions/OrdersTypeDetail'
      hasDependents:
        type: boolean
        title: Are dependents included in your orders?
      spouseHasProGear:
        type: boolean
        title: Do you have a spouse who will need to move items related to their occupation (also known as spouse pro-gear)?
      newDutyLocationId:
        type: string
        format: uuid
        example: c56a4180-65aa-42ec-a945-5fd21dec0538
      ordersNumber:
        type: string
        title: Orders Number
        x-nullable: true
        example: '030-00362'
      tac:
        type: string
        title: TAC
        example: 'F8J1'
        x-nullable: true
      sac:
        type: string
        title: SAC
        example: 'N002214CSW32Y9'
        x-nullable: true
      departmentIndicator:
        $ref: '#/definitions/DeptIndicator'
      grade:
        $ref: '#/definitions/Grade'
      originDutyLocationId:
        type: string
        format: uuid
        example: c56a4180-65aa-42ec-a945-5fd21dec0538
    required:
      - serviceMemberId
      - issueDate
      - reportByDate
      - ordersType
      - hasDependents
      - spouseHasProGear
      - newDutyLocationId
  CounselingUpdateOrderPayload:
    type: object
    properties:
      issueDate:
        type: string
        description: The date and time that these orders were cut.
        format: date
        example: '2018-04-26'
        title: Orders date
      reportByDate:
        type: string
        description: Report By Date
        format: date
        example: '2018-04-26'
        title: Report-by date
      ordersType:
        $ref: 'definitions/OrdersType.yaml'
      ordersTypeDetail:
        $ref: '#/definitions/OrdersTypeDetail'
      ordersNumber:
        type: string
        title: Orders Number
        x-nullable: true
        example: '030-00362'
      departmentIndicator:
        $ref: '#/definitions/DeptIndicator'
        x-nullable: true
      originDutyLocationId:
        type: string
        format: uuid
        example: c56a4180-65aa-42ec-a945-5fd21dec0538
      newDutyLocationId:
        type: string
        format: uuid
        example: c56a4180-65aa-42ec-a945-5fd21dec0538
      tac:
        type: string
        title: HHG TAC
        minLength: 4
        maxLength: 4
        example: 'F8J1'
        x-nullable: true
      sac:
        title: HHG SAC
        example: 'N002214CSW32Y9'
        $ref: definitions/NullableString.yaml
      ntsTac:
        title: NTS TAC
        minLength: 4
        maxLength: 4
        example: 'F8J1'
        $ref: definitions/NullableString.yaml
      ntsSac:
        title: NTS SAC
        example: 'N002214CSW32Y9'
        $ref: definitions/NullableString.yaml
      grade:
        $ref: '#/definitions/Grade'
    required:
      - issueDate
      - reportByDate
      - ordersType
      - originDutyLocationId
      - newDutyLocationId
  UpdateOrderPayload:
    type: object
    properties:
      issueDate:
        type: string
        description: The date and time that these orders were cut.
        format: date
        example: '2018-04-26'
        title: Orders date
      reportByDate:
        type: string
        description: Report By Date
        format: date
        example: '2018-04-26'
        title: Report-by date
      ordersType:
        $ref: 'definitions/OrdersType.yaml'
      ordersTypeDetail:
        $ref: '#/definitions/OrdersTypeDetail'
      originDutyLocationId:
        type: string
        format: uuid
        example: c56a4180-65aa-42ec-a945-5fd21dec0538
      newDutyLocationId:
        type: string
        format: uuid
        example: c56a4180-65aa-42ec-a945-5fd21dec0538
      ordersNumber:
        type: string
        title: Orders Number
        x-nullable: true
        example: '030-00362'
      tac:
        type: string
        title: HHG TAC
        minLength: 4
        maxLength: 4
        example: 'F8J1'
        x-nullable: true
      sac:
        title: HHG SAC
        example: 'N002214CSW32Y9'
        $ref: definitions/NullableString.yaml
      ntsTac:
        title: NTS TAC
        minLength: 4
        maxLength: 4
        example: 'F8J1'
        $ref: definitions/NullableString.yaml
      ntsSac:
        title: NTS SAC
        example: 'N002214CSW32Y9'
        $ref: definitions/NullableString.yaml
      departmentIndicator:
        $ref: '#/definitions/DeptIndicator'
        x-nullable: true
      ordersAcknowledgement:
        description: Confirmation that the new amended orders were reviewed after previously approving the original orders
        type: boolean
        x-nullable: true
      grade:
        $ref: '#/definitions/Grade'
    required:
      - issueDate
      - reportByDate
      - ordersType
      - newDutyLocationId
      - originDutyLocationId
  UpdateAllowancePayload:
    type: object
    properties:
      grade:
        $ref: '#/definitions/Grade'
      dependentsAuthorized:
        type: boolean
        x-nullable: true
      agency:
        $ref: 'definitions/Affiliation.yaml'
      proGearWeight:
        description: unit is in lbs
        example: 2000
        type: integer
        minimum: 0
        maximum: 2000
        x-formatting: weight
        x-nullable: true
      proGearWeightSpouse:
        description: unit is in lbs
        example: 500
        type: integer
        minimum: 0
        maximum: 500
        x-formatting: weight
        x-nullable: true
      requiredMedicalEquipmentWeight:
        description: unit is in lbs
        example: 2000
        type: integer
        minimum: 0
        x-formatting: weight
      organizationalClothingAndIndividualEquipment:
        description: only for Army
        type: boolean
        x-nullable: true
      storageInTransit:
        description: the number of storage in transit days that the customer is entitled to for a given shipment on their move
        type: integer
        minimum: 0
      gunSafe:
        description: True if user is entitled to move a gun safe (up to 500 lbs) as part of their move without it being charged against their weight allowance.
        type: boolean
        x-nullable: true
  UpdateBillableWeightPayload:
    type: object
    properties:
      authorizedWeight:
        description: unit is in lbs
        example: 2000
        minimum: 1
        type: integer
        x-formatting: weight
        x-nullable: true
  UpdateMaxBillableWeightAsTIOPayload:
    type: object
    properties:
      authorizedWeight:
        description: unit is in lbs
        example: 2000
        minimum: 1
        type: integer
        x-formatting: weight
        x-nullable: true
      tioRemarks:
        description: TIO remarks for updating the max billable weight
        example: Increasing max billable weight
        type: string
        minLength: 1
        x-nullable: true
    required:
      - authorizedWeight
      - tioRemarks
  CounselingUpdateAllowancePayload:
    type: object
    properties:
      grade:
        $ref: '#/definitions/Grade'
      dependentsAuthorized:
        type: boolean
        x-nullable: true
      agency:
        $ref: 'definitions/Affiliation.yaml'
      proGearWeight:
        minimum: 0
        maximum: 2000
        description: unit is in lbs
        example: 2000
        type: integer
        x-formatting: weight
        x-nullable: true
      proGearWeightSpouse:
        minimum: 0
        maximum: 500
        description: unit is in lbs
        example: 2000
        type: integer
        x-formatting: weight
        x-nullable: true
      requiredMedicalEquipmentWeight:
        minimum: 0
        description: unit is in lbs
        example: 2000
        type: integer
        x-formatting: weight
      organizationalClothingAndIndividualEquipment:
        description: only for Army
        type: boolean
        x-nullable: true
      storageInTransit:
        description: the number of storage in transit days that the customer is entitled to for a given shipment on their move
        type: integer
        minimum: 0
      gunSafe:
        description: True if user is entitled to move a gun safe (up to 500 lbs) as part of their move without it being charged against their weight allowance.
        type: boolean
        x-nullable: true
  MoveTaskOrder:
    description: The Move (MoveTaskOrder)
    properties:
      id:
        example: 1f2270c7-7166-40ae-981e-b200ebdf3054
        format: uuid
        type: string
      createdAt:
        format: date-time
        type: string
      orderID:
        example: c56a4180-65aa-42ec-a945-5fd21dec0538
        format: uuid
        type: string
      locator:
        type: string
        example: '1K43AR'
      referenceId:
        example: 1001-3456
        type: string
      serviceCounselingCompletedAt:
        format: date-time
        type: string
        x-nullable: true
      availableToPrimeAt:
        format: date-time
        type: string
        x-nullable: true
      updatedAt:
        format: date-time
        type: string
      destinationAddress:
        $ref: 'definitions/Address.yaml'
      pickupAddress:
        $ref: 'definitions/Address.yaml'
      destinationDutyLocation:
        example: 1f2270c7-7166-40ae-981e-b200ebdf3054
        format: uuid
        type: string
      originDutyLocation:
        example: 1f2270c7-7166-40ae-981e-b200ebdf3054
        format: uuid
        type: string
      entitlements:
        $ref: '#/definitions/Entitlements'
      requestedPickupDate:
        format: date
        type: string
      tioRemarks:
        type: string
        example: approved additional weight
        x-nullable: true
      eTag:
        type: string
    type: object
  MoveTaskOrders:
    items:
      $ref: '#/definitions/MoveTaskOrder'
    type: array
  PaymentRequest:
    properties:
      proofOfServiceDocs:
        $ref: '#/definitions/ProofOfServiceDocs'
      id:
        example: c56a4180-65aa-42ec-a945-5fd21dec0538
        format: uuid
        readOnly: true
        type: string
      isFinal:
        default: false
        type: boolean
      moveTaskOrder:
        $ref: '#/definitions/Move'
      moveTaskOrderID:
        example: c56a4180-65aa-42ec-a945-5fd21dec0538
        format: uuid
        type: string
      rejectionReason:
        example: documentation was incomplete
        type: string
        x-nullable: true
      serviceItems:
        $ref: '#/definitions/PaymentServiceItems'
      status:
        $ref: '#/definitions/PaymentRequestStatus'
      paymentRequestNumber:
        example: 1234-5678-1
        readOnly: true
        type: string
      recalculationOfPaymentRequestID:
        example: c56a4180-65aa-42ec-a945-5fd21dec0538
        format: uuid
        type: string
        readOnly: true
        x-nullable: true
      eTag:
        type: string
      reviewedAt:
        format: date-time
        type: string
        x-nullable: true
      createdAt:
        format: date-time
        type: string
      sentToGexAt:
        format: date-time
        type: string
        x-nullable: true
<<<<<<< HEAD
      ediErrorType:
        description: Type of EDI reporting or causing the issue. Can be EDI 997, 824, and 858.
        type: string
      ediErrorCode:
        description: Reported code from syncada for the EDI error encountered
        type: string
      ediErrorDescription:
        description: The reason the services counselor has excluded or rejected the item.
        type: string
=======
      receivedByGexAt:
        format: date-time
        type: string
        x-nullable: true
>>>>>>> 29a65251
    type: object
  PaymentRequests:
    items:
      $ref: '#/definitions/PaymentRequest'
    type: array
  PaymentServiceItems:
    items:
      $ref: '#/definitions/PaymentServiceItem'
    type: array
  PaymentServiceItem:
    properties:
      id:
        example: c56a4180-65aa-42ec-a945-5fd21dec0538
        format: uuid
        readOnly: true
        type: string
      createdAt:
        format: date-time
        type: string
      paymentRequestID:
        example: c56a4180-65aa-42ec-a945-5fd21dec0538
        format: uuid
        type: string
      mtoServiceItemID:
        example: c56a4180-65aa-42ec-a945-5fd21dec0538
        format: uuid
        type: string
      mtoServiceItemCode:
        example: DLH
        type: string
      mtoServiceItemName:
        example: Move management
        type: string
      mtoShipmentType:
        $ref: 'definitions/MTOShipmentType.yaml'
      mtoShipmentID:
        type: string
        format: uuid
        example: c56a4180-65aa-42ec-a945-5fd21dec0538
        x-nullable: true
      status:
        $ref: 'definitions/PaymentServiceItemStatus.yaml'
      priceCents:
        type: integer
        format: cents
        title: Price of the service item in cents
        x-nullable: true
      rejectionReason:
        example: documentation was incomplete
        type: string
        x-nullable: true
      referenceID:
        example: 1234-5678-c56a4180
        readOnly: true
        format: string
      paymentServiceItemParams:
        $ref: 'definitions/PaymentServiceItemParams.yaml'
      eTag:
        type: string
    type: object
  PaymentRequestStatus:
    $ref: 'definitions/PaymentRequestStatus.yaml'
  ProofOfServiceDocs:
    items:
      $ref: '#/definitions/ProofOfServiceDoc'
    type: array
  ProofOfServiceDoc:
    properties:
      isWeightTicket:
        type: boolean
      uploads:
        items:
          $ref: 'definitions/Upload.yaml'
        type: array
  ShipmentsPaymentSITBalance:
    items:
      $ref: '#/definitions/ShipmentPaymentSITBalance'
    type: array
  ShipmentPaymentSITBalance:
    properties:
      shipmentID:
        type: string
        format: uuid
      totalSITDaysAuthorized:
        type: integer
      totalSITDaysRemaining:
        type: integer
      totalSITEndDate:
        type: string
        format: date
        x-nullable: true
      pendingSITDaysInvoiced:
        type: integer
      pendingBilledStartDate:
        type: string
        format: date
        x-nullable: true
      pendingBilledEndDate:
        type: string
        format: date
        x-nullable: true
      previouslyBilledDays:
        type: integer
        x-nullable: true
      previouslyBilledStartDate:
        type: string
        format: date
        x-nullable: true
      previouslyBilledEndDate:
        type: string
        format: date
        x-nullable: true
  UpdateShipment:
    type: object
    properties:
      shipmentType:
        $ref: 'definitions/MTOShipmentType.yaml'
      requestedPickupDate:
        format: date
        type: string
        x-nullable: true
      requestedDeliveryDate:
        format: date
        type: string
        x-nullable: true
      customerRemarks:
        type: string
        example: handle with care
        x-nullable: true
      counselorRemarks:
        type: string
        example: counselor approved
        x-nullable: true
      billableWeightCap:
        type: integer
        description: estimated weight of the shuttle service item provided by the prime
        example: 2500
        x-formatting: weight
        x-nullable: true
      billableWeightJustification:
        type: string
        example: more weight than expected
        x-nullable: true
      pickupAddress:
        allOf:
          - $ref: 'definitions/Address.yaml'
      destinationAddress:
        allOf:
          - $ref: 'definitions/Address.yaml'
      secondaryDeliveryAddress:
        allOf:
          - $ref: 'definitions/Address.yaml'
      secondaryPickupAddress:
        allOf:
          - $ref: 'definitions/Address.yaml'
      hasSecondaryPickupAddress:
        type: boolean
        x-nullable: true
        x-omitempty: false
      hasSecondaryDeliveryAddress:
        type: boolean
        x-nullable: true
        x-omitempty: false
      tertiaryDeliveryAddress:
        allOf:
          - $ref: 'definitions/Address.yaml'
      tertiaryPickupAddress:
        allOf:
          - $ref: 'definitions/Address.yaml'
      hasTertiaryPickupAddress:
        type: boolean
        x-nullable: true
        x-omitempty: false
      hasTertiaryDeliveryAddress:
        type: boolean
        x-nullable: true
        x-omitempty: false
      actualProGearWeight:
        type: integer
        x-nullable: true
        x-omitempty: false
      actualSpouseProGearWeight:
        type: integer
        x-nullable: true
        x-omitempty: false
      destinationType:
        $ref: 'definitions/DestinationType.yaml'
      agents:
        $ref: 'definitions/MTOAgents.yaml'
        x-nullable: true
      tacType:
        $ref: 'definitions/LOATypeNullable.yaml'
      sacType:
        $ref: 'definitions/LOATypeNullable.yaml'
      usesExternalVendor:
        type: boolean
        example: false
        x-nullable: true
      serviceOrderNumber:
        type: string
        x-nullable: true
      ntsRecordedWeight:
        description: The previously recorded weight for the NTS Shipment. Used for NTS Release to know what the previous primeActualWeight or billable weight was.
        example: 2000
        type: integer
        x-formatting: weight
        x-nullable: true
      storageFacility:
        x-nullable: true
        $ref: 'definitions/StorageFacility.yaml'
      ppmShipment:
        $ref: '#/definitions/UpdatePPMShipment'
  UpdatePPMShipment:
    type: object
    properties:
      expectedDepartureDate:
        description: >
          Date the customer expects to move.
        format: date
        type: string
        x-nullable: true
      actualMoveDate:
        format: date
        type: string
        x-nullable: true
      pickupAddress:
        allOf:
          - $ref: 'definitions/Address.yaml'
      actualPickupPostalCode:
        description: >
          The actual postal code where the PPM shipment started. To be filled once the customer has moved the shipment.
        format: zip
        type: string
        title: ZIP
        example: '90210'
        pattern: ^(\d{5})$
        x-nullable: true
      secondaryPickupAddress:
        allOf:
          - $ref: 'definitions/Address.yaml'
      destinationAddress:
        allOf:
          - $ref: 'definitions/Address.yaml'
      actualDestinationPostalCode:
        description: >
          The actual postal code where the PPM shipment ended. To be filled once the customer has moved the shipment.
        format: zip
        type: string
        title: ZIP
        example: '90210'
        pattern: ^(\d{5})$
        x-nullable: true
      secondaryDestinationAddress:
        allOf:
          - $ref: 'definitions/Address.yaml'
      hasSecondaryPickupAddress:
        type: boolean
        x-nullable: true
        x-omitempty: false
      hasSecondaryDestinationAddress:
        type: boolean
        x-nullable: true
        x-omitempty: false
      w2Address:
        x-nullable: true
        $ref: 'definitions/Address.yaml'
      sitExpected:
        type: boolean
        x-nullable: true
      sitLocation:
        allOf:
          - $ref: 'definitions/SITLocationType.yaml'
          - x-nullable: true
      sitEstimatedWeight:
        type: integer
        example: 2000
        x-nullable: true
      sitEstimatedEntryDate:
        format: date
        type: string
        x-nullable: true
      sitEstimatedDepartureDate:
        format: date
        type: string
        x-nullable: true
      estimatedWeight:
        type: integer
        example: 4200
        x-nullable: true
      hasProGear:
        description: >
          Indicates whether PPM shipment has pro gear.
        type: boolean
        x-nullable: true
      proGearWeight:
        type: integer
        x-nullable: true
      spouseProGearWeight:
        type: integer
        x-nullable: true
      hasRequestedAdvance:
        description: >
          Indicates whether an advance has been requested for the PPM shipment.
        type: boolean
        x-nullable: true
      hasReceivedAdvance:
        description: >
          Indicates whether an advance was received for the PPM shipment.
        type: boolean
        x-nullable: true
      advanceAmountRequested:
        description: >
          The amount request for an advance, or null if no advance is requested
        type: integer
        format: cents
        x-nullable: true
      advanceAmountReceived:
        description: >
          The amount received for an advance, or null if no advance is received
        type: integer
        format: cents
        x-nullable: true
      advanceStatus:
        $ref: 'definitions/PPMAdvanceStatus.yaml'
        x-nullable: true
  UpdateWeightTicket:
    type: object
    properties:
      emptyWeight:
        description: Weight of the vehicle when empty.
        type: integer
        minimum: 0
      fullWeight:
        description: The weight of the vehicle when full.
        type: integer
        minimum: 0
      ownsTrailer:
        description: Indicates if the customer used a trailer they own for the move.
        type: boolean
      trailerMeetsCriteria:
        description: Indicates if the trailer that the customer used meets all the criteria to be claimable.
        type: boolean
      status:
        $ref: 'definitions/PPMDocumentStatus.yaml'
      reason:
        description: The reason the services counselor has excluded or rejected the item.
        type: string
      adjustedNetWeight:
        description: Indicates the adjusted net weight of the vehicle
        type: integer
        minimum: 0
      netWeightRemarks:
        description: Remarks explaining any edits made to the net weight
        type: string
      allowableWeight:
        description: Indicates the maximum reimbursable weight of the shipment
        type: integer
        minimum: 0
  UpdateMovingExpense:
    type: object
    properties:
      movingExpenseType:
        $ref: 'definitions/OmittableMovingExpenseType.yaml'
      description:
        description: A brief description of the expense.
        type: string
        x-nullable: true
        x-omitempty: false
      amount:
        description: The total amount of the expense as indicated on the receipt
        type: integer
      sitStartDate:
        description: The date the shipment entered storage, applicable for the `STORAGE` movingExpenseType only
        type: string
        format: date
      sitEndDate:
        description: The date the shipment exited storage, applicable for the `STORAGE` movingExpenseType only
        type: string
        format: date
      status:
        $ref: 'definitions/PPMDocumentStatus.yaml'
      reason:
        description: The reason the services counselor has excluded or rejected the item.
        type: string
      weightStored:
        description: The total weight stored in PPM SIT
        type: integer
      sitLocation:
        allOf:
          - $ref: 'definitions/SITLocationType.yaml'
          - x-nullable: true
      sitEstimatedCost:
        description: The estimated amount that the government will pay the service member to put their goods into storage. This estimated storage cost is separate from the estimated incentive.
        type: integer
        format: cents
        x-nullable: true
        x-omitempty: false
      sitReimburseableAmount:
        description: The amount of SIT that will be reimbursed
        type: integer
        format: cents
        x-nullable: true
        x-omitempty: false
  UpdateProGearWeightTicket:
    type: object
    properties:
      belongsToSelf:
        description: Indicates if this information is for the customer's own pro-gear, otherwise, it's the spouse's.
        type: boolean
      hasWeightTickets:
        description: Indicates if the user has a weight ticket for their pro-gear, otherwise they have a constructed weight.
        type: boolean
      weight:
        description: Weight of the pro-gear contained in the shipment.
        type: integer
        minimum: 0
      status:
        $ref: 'definitions/PPMDocumentStatus.yaml'
      reason:
        description: The reason the services counselor has excluded or rejected the item.
        type: string
  MTOShipments:
    items:
      $ref: 'definitions/MTOShipment.yaml'
    type: array
  CreateMTOShipment:
    type: object
    properties:
      moveTaskOrderID:
        description: The ID of the move this new shipment is for.
        example: 1f2270c7-7166-40ae-981e-b200ebdf3054
        format: uuid
        type: string
      requestedPickupDate:
        description: >
          The customer's preferred pickup date. Other dates, such as required delivery date and (outside MilMove) the
          pack date, are derived from this date.
        format: date
        type: string
        x-nullable: true
      requestedDeliveryDate:
        description: >
          The customer's preferred delivery date.
        format: date
        type: string
        x-nullable: true
      customerRemarks:
        description: |
          The customer can use the customer remarks field to inform the services counselor and the movers about any
          special circumstances for this shipment. Typical examples:
            * bulky or fragile items,
            * weapons,
            * access info for their address.
          Customer enters this information during onboarding. Optional field.
        type: string
        example: handle with care
        x-nullable: true
      counselorRemarks:
        description: |
          The counselor can use the counselor remarks field to inform the movers about any
          special circumstances for this shipment. Typical examples:
            * bulky or fragile items,
            * weapons,
            * access info for their address.
          Counselors enters this information when creating or editing an MTO Shipment. Optional field.
        type: string
        example: handle with care
        x-nullable: true
      agents:
        $ref: 'definitions/MTOAgents.yaml'
      mtoServiceItems:
        $ref: 'definitions/MTOServiceItems.yaml'
      pickupAddress:
        description: The address where the movers should pick up this shipment.
        allOf:
          - $ref: 'definitions/Address.yaml'
      destinationAddress:
        description: Where the movers should deliver this shipment.
        allOf:
          - $ref: 'definitions/Address.yaml'
      destinationType:
        $ref: 'definitions/DestinationType.yaml'
      shipmentType:
        $ref: 'definitions/MTOShipmentType.yaml'
      tacType:
        allOf:
          - $ref: 'definitions/LOAType.yaml'
          - x-nullable: true
      sacType:
        allOf:
          - $ref: 'definitions/LOAType.yaml'
          - x-nullable: true
      usesExternalVendor:
        type: boolean
        example: false
        x-nullable: true
      serviceOrderNumber:
        type: string
        x-nullable: true
      ntsRecordedWeight:
        description: The previously recorded weight for the NTS Shipment. Used for NTS Release to know what the previous primeActualWeight or billable weight was.
        example: 2000
        type: integer
        x-nullable: true
        x-formatting: weight
      storageFacility:
        x-nullable: true
        $ref: 'definitions/StorageFacility.yaml'
      ppmShipment:
        $ref: '#/definitions/CreatePPMShipment'
    required:
      - moveTaskOrderID
      - shipmentType
  CreatePPMShipment:
    description: A personally procured move is a type of shipment that a service members moves themselves.
    properties:
      expectedDepartureDate:
        description: >
          Date the customer expects to move.
        format: date
        type: string
      pickupAddress:
        allOf:
          - $ref: 'definitions/Address.yaml'
      secondaryPickupAddress:
        allOf:
          - $ref: 'definitions/Address.yaml'
      tertiaryPickupAddress:
        allOf:
          - $ref: 'definitions/Address.yaml'
      destinationAddress:
        allOf:
          - $ref: 'definitions/Address.yaml'
      secondaryDestinationAddress:
        allOf:
          - $ref: 'definitions/Address.yaml'
      tertiaryDestinationAddress:
        allOf:
          - $ref: 'definitions/Address.yaml'
      hasSecondaryPickupAddress:
        type: boolean
        x-nullable: true
        x-omitempty: false
      hasTertiaryPickupAddress:
        type: boolean
        x-nullable: true
        x-omitempty: false
      hasSecondaryDestinationAddress:
        type: boolean
        x-nullable: true
        x-omitempty: false
      hasTertiaryDestinationAddress:
        type: boolean
        x-nullable: true
        x-omitempty: false
      sitExpected:
        type: boolean
      sitLocation:
        allOf:
          - $ref: 'definitions/SITLocationType.yaml'
          - x-nullable: true
      sitEstimatedWeight:
        type: integer
        example: 2000
        x-nullable: true
      sitEstimatedEntryDate:
        format: date
        type: string
        x-nullable: true
      sitEstimatedDepartureDate:
        format: date
        type: string
        x-nullable: true
      estimatedWeight:
        type: integer
        example: 4200
      hasProGear:
        description: >
          Indicates whether PPM shipment has pro gear.
        type: boolean
      proGearWeight:
        type: integer
        x-nullable: true
      spouseProGearWeight:
        type: integer
        x-nullable: true
    required:
      - expectedDepartureDate
      - pickupAddress
      - destinationAddress
      - sitExpected
      - estimatedWeight
      - hasProGear
  RejectShipment:
    properties:
      rejectionReason:
        type: string
        example: MTO Shipment not good enough
    required:
      - rejectionReason
  RequestDiversion:
    properties:
      diversionReason:
        type: string
        example: Shipment route needs to change
    required:
      - diversionReason
  ApproveSITExtension:
    properties:
      approvedDays:
        description: Number of days approved for SIT extension
        type: integer
        example: 21
        minimum: 1
      requestReason:
        description: Reason from service counselor-provided picklist for SIT Duration Update
        example: 'AWAITING_COMPLETION_OF_RESIDENCE'
        type: string
        enum:
          - SERIOUS_ILLNESS_MEMBER
          - SERIOUS_ILLNESS_DEPENDENT
          - IMPENDING_ASSIGNEMENT
          - DIRECTED_TEMPORARY_DUTY
          - NONAVAILABILITY_OF_CIVILIAN_HOUSING
          - AWAITING_COMPLETION_OF_RESIDENCE
          - OTHER
      officeRemarks:
        description: Remarks from TOO about SIT approval
        type: string
        example: Approved for three weeks rather than requested 45 days
        x-nullable: true
    required:
      - approvedDays
  DenySITExtension:
    properties:
      officeRemarks:
        description: Remarks from TOO about SIT denial
        type: string
        example: Denied this extension as it does not match the criteria
        x-nullable: true
      convertToCustomerExpense:
        description: Whether or not to convert to members expense once SIT extension is denied.
        type: boolean
        example: false
    required:
      - officeRemarks
      - convertToCustomerExpense
  UpdateSITServiceItemCustomerExpense:
    properties:
      convertToCustomerExpense:
        example: true
        type: boolean
      customerExpenseReason:
        description: Reason the service item was rejected
        type: string
        example: Insufficent details provided
    required:
      - convertToCustomerExpense
      - customerExpenseReason
  CreateApprovedSITDurationUpdate:
    properties:
      requestReason:
        description: Reason from service counselor-provided picklist for SIT Duration Update
        example: 'AWAITING_COMPLETION_OF_RESIDENCE'
        type: string
        enum:
          - SERIOUS_ILLNESS_MEMBER
          - SERIOUS_ILLNESS_DEPENDENT
          - IMPENDING_ASSIGNEMENT
          - DIRECTED_TEMPORARY_DUTY
          - NONAVAILABILITY_OF_CIVILIAN_HOUSING
          - AWAITING_COMPLETION_OF_RESIDENCE
          - OTHER
      approvedDays:
        description: Number of days approved for SIT extension. This will match requested days saved to the SIT extension model.
        type: integer
        example: 21
      officeRemarks:
        description: Remarks from TOO about SIT Duration Update creation
        type: string
        example: Customer needs additional storage time as their new place of residence is not yet ready
        x-nullable: true
    required:
      - requestReason
      - approvedDays
  PatchMTOServiceItemStatusPayload:
    properties:
      status:
        description: Describes all statuses for a MTOServiceItem
        type: string
        enum:
          - SUBMITTED
          - APPROVED
          - REJECTED
      rejectionReason:
        description: Reason the service item was rejected
        type: string
        example: Insufficent details provided
        x-nullable: true
  MTOApprovalServiceItemCodes:
    description: MTO level service items to create when updating MTO status.
    properties:
      serviceCodeCS:
        example: true
        type: boolean
      serviceCodeMS:
        example: true
        type: boolean
    type: object
  TacValid:
    properties:
      isValid:
        example: true
        type: boolean
    required:
      - isValid
    type: object
  UpdatePaymentRequestStatusPayload:
    properties:
      rejectionReason:
        example: documentation was incomplete
        type: string
        x-nullable: true
      status:
        $ref: '#/definitions/PaymentRequestStatus'
      eTag:
        type: string
    type: object
  AvailableOfficeUsers:
    type: array
    items:
      $ref: '#/definitions/AvailableOfficeUser'
  AvailableOfficeUser:
    type: object
    properties:
      officeUserId:
        type: string
        format: uuid
        example: c56a4180-65aa-42ec-a945-5fd21dec0538
      fullName:
        type: string
      hasSafetyPrivilege:
        type: boolean
  QueueMoves:
    type: array
    items:
      $ref: '#/definitions/QueueMove'
  QueueMove:
    type: object
    properties:
      id:
        type: string
        format: uuid
      customer:
        $ref: '#/definitions/Customer'
      status:
        $ref: '#/definitions/MoveStatus'
      locator:
        type: string
      submittedAt:
        format: date-time
        type: string
        x-nullable: true
      appearedInTooAt:
        format: date-time
        type: string
        x-nullable: true
      requestedMoveDate:
        format: date
        type: string
        x-nullable: true
      departmentIndicator:
        $ref: '#/definitions/DeptIndicator'
      shipmentsCount:
        type: integer
      originDutyLocation:
        $ref: 'definitions/DutyLocation.yaml'
      destinationDutyLocation:
        $ref: 'definitions/DutyLocation.yaml'
      originGBLOC:
        $ref: '#/definitions/GBLOC'
      ppmType:
        type: string
        enum: [FULL, PARTIAL]
        x-nullable: true
      closeoutInitiated:
        format: date-time
        type: string
        x-nullable: true
      closeoutLocation:
        type: string
        x-nullable: true
      orderType:
        type: string
        x-nullable: true
      lockedByOfficeUserID:
        type: string
        format: uuid
        x-nullable: true
      lockedByOfficeUser:
        $ref: '#/definitions/LockedOfficeUser'
        x-nullable: true
      lockExpiresAt:
        type: string
        format: date-time
        x-nullable: true
      ppmStatus:
        $ref: '#/definitions/PPMStatus'
        x-nullable: true
  QueueMovesResult:
    type: object
    properties:
      page:
        type: integer
      perPage:
        type: integer
      totalCount:
        type: integer
      queueMoves:
        $ref: '#/definitions/QueueMoves'
      availableOfficeUsers:
        $ref: '#/definitions/AvailableOfficeUsers'
  ListPrimeMove:
    description: >
      An abbreviated definition for a move, without all the nested information (shipments, service items, etc). Used to
      fetch a list of moves more efficiently.
    type: object
    properties:
      id:
        example: 1f2270c7-7166-40ae-981e-b200ebdf3054
        format: uuid
        type: string
      moveCode:
        type: string
        example: 'HYXFJF'
        readOnly: true
      createdAt:
        format: date-time
        type: string
        readOnly: true
      orderID:
        example: c56a4180-65aa-42ec-a945-5fd21dec0538
        format: uuid
        type: string
      referenceId:
        example: 1001-3456
        type: string
      availableToPrimeAt:
        format: date-time
        type: string
        x-nullable: true
        readOnly: true
      updatedAt:
        format: date-time
        type: string
        readOnly: true
      ppmType:
        type: string
        enum:
          - FULL
          - PARTIAL
      eTag:
        type: string
        readOnly: true
      orderType:
        type: string
  ListPrimeMoves:
    type: array
    items:
      $ref: '#/definitions/ListPrimeMove'
  ListPrimeMovesResult:
    type: object
    properties:
      page:
        type: integer
      perPage:
        type: integer
      totalCount:
        type: integer
      queueMoves:
        $ref: '#/definitions/ListPrimeMoves'
  QueuePaymentRequest:
    type: object
    properties:
      id:
        type: string
        format: uuid
      moveID:
        type: string
        format: uuid
      customer:
        $ref: '#/definitions/Customer'
      status:
        $ref: '#/definitions/QueuePaymentRequestStatus'
      age:
        type: number
        format: double
        description: Days since the payment request has been requested.  Decimal representation will allow more accurate sorting.
      submittedAt:
        type: string
        format: date-time
      locator:
        type: string
      departmentIndicator:
        $ref: '#/definitions/DeptIndicator'
      originGBLOC:
        $ref: '#/definitions/GBLOC'
      originDutyLocation:
        $ref: 'definitions/DutyLocation.yaml'
      orderType:
        type: string
        x-nullable: true
      lockedByOfficeUserID:
        type: string
        format: uuid
        x-nullable: true
      lockExpiresAt:
        type: string
        format: date-time
        x-nullable: true
  QueuePaymentRequests:
    type: array
    items:
      $ref: '#/definitions/QueuePaymentRequest'
  QueuePaymentRequestsResult:
    type: object
    properties:
      page:
        type: integer
      perPage:
        type: integer
      totalCount:
        type: integer
      queuePaymentRequests:
        $ref: '#/definitions/QueuePaymentRequests'
      availableOfficeUsers:
        $ref: '#/definitions/AvailableOfficeUsers'
  QueuePaymentRequestStatus:
    enum:
      - Payment requested
      - Reviewed
      - Rejected
      - Paid
    title: Queue Payment Request Status
    type: string
  SearchMoves:
    type: array
    items:
      $ref: '#/definitions/SearchMove'
  SearchMove:
    type: object
    properties:
      id:
        type: string
        format: uuid
      firstName:
        type: string
        example: John
        x-nullable: true
      lastName:
        type: string
        example: Doe
        x-nullable: true
      dodID:
        type: string
        example: 1234567890
        x-nullable: true
      status:
        $ref: '#/definitions/MoveStatus'
      locator:
        type: string
      branch:
        type: string
      shipmentsCount:
        type: integer
      originDutyLocationPostalCode:
        format: zip
        type: string
        title: ZIP
        example: '90210'
        pattern: ^(\d{5})$
      destinationDutyLocationPostalCode:
        format: zip
        type: string
        title: ZIP
        example: '90210'
        pattern: ^(\d{5})$
      requestedPickupDate:
        type: string
        format: date
        x-nullable: true
      orderType:
        type: string
      requestedDeliveryDate:
        type: string
        format: date
        x-nullable: true
      originGBLOC:
        $ref: '#/definitions/GBLOC'
      destinationGBLOC:
        $ref: '#/definitions/GBLOC'
      lockedByOfficeUserID:
        type: string
        format: uuid
        x-nullable: true
      lockExpiresAt:
        type: string
        format: date-time
        x-nullable: true
      emplid:
        type: string
        x-nullable: true
  SearchMovesResult:
    type: object
    properties:
      page:
        type: integer
      perPage:
        type: integer
      totalCount:
        type: integer
      searchMoves:
        $ref: '#/definitions/SearchMoves'
  GBLOC:
    type: string
    enum:
      - AGFM
      - APAT
      - BGAC
      - BGNC
      - BKAS
      - CFMQ
      - CLPK
      - CNNQ
      - DMAT
      - GSAT
      - HAFC
      - HBAT
      - JEAT
      - JENQ
      - KKFA
      - LHNQ
      - LKNQ
      - MAPK
      - MAPS
      - MBFL
      - MLNQ
      - XXXX
  CreateCustomerSupportRemark:
    type: object
    description: >-
      A text remark written by an customer support user that is associated with a specific
      move.
    required:
      - content
      - officeUserID
    properties:
      content:
        example: This is a remark about a move.
        type: string
      officeUserID:
        example: 1f2270c7-7166-40ae-981e-b200ebdf3054
        format: uuid
        type: string
  UpdateCustomerSupportRemarkPayload:
    type: object
    description: >-
      A text remark update to an existing remark created by the current active user (the CSR).
    required:
      - content
    properties:
      content:
        example: This is a remark about a move.
        type: string
  EvaluationReportType:
    type: string
    enum:
      - SHIPMENT
      - COUNSELING
  EvaluationReportInspectionType:
    type: string
    enum:
      - DATA_REVIEW
      - PHYSICAL
      - VIRTUAL
    x-nullable: true
  EvaluationReportLocation:
    type: string
    enum:
      - ORIGIN
      - DESTINATION
      - OTHER
    x-nullable: true
  EvaluationReportOfficeUser:
    type: object
    readOnly: true
    description: The authoring office user for an evaluation report
    properties:
      id:
        example: 1f2270c7-7166-40ae-981e-b200ebdf3054
        format: uuid
        type: string
      firstName:
        type: string
      lastName:
        type: string
      email:
        type: string
        format: x-email
        pattern: '^[a-zA-Z0-9._%+-]+@[a-zA-Z0-9.-]+\.[a-zA-Z]{2,}$'
      phone:
        type: string
        format: telephone
        pattern: '^[2-9]\d{2}-\d{3}-\d{4}$'
  EvaluationReportList:
    type: array
    items:
      $ref: '#/definitions/EvaluationReport'
  EvaluationReport:
    type: object
    description: An evaluation report
    properties:
      id:
        example: 1f2270c7-7166-40ae-981e-b200ebdf3054
        format: uuid
        type: string
        readOnly: true
      moveID:
        example: 1f2270c7-7166-40ae-981e-b200ebdf3054
        format: uuid
        type: string
        readOnly: true
      shipmentID:
        example: 1f2270c7-7166-40ae-981e-b200ebdf3054
        format: uuid
        type: string
        x-nullable: true
        readOnly: true
      type:
        $ref: '#/definitions/EvaluationReportType'
      inspectionType:
        $ref: '#/definitions/EvaluationReportInspectionType'
        x-nullable: true
      inspectionDate:
        type: string
        format: date
        x-nullable: true
      officeUser:
        $ref: '#/definitions/EvaluationReportOfficeUser'
      location:
        $ref: '#/definitions/EvaluationReportLocation'
        x-nullable: true
      ReportViolations:
        $ref: '#/definitions/ReportViolations'
        x-nullable: true
      locationDescription:
        type: string
        example: 'Route 66 at crash inspection site 3'
        x-nullable: true
      observedShipmentDeliveryDate:
        type: string
        format: date
        x-nullable: true
      observedShipmentPhysicalPickupDate:
        type: string
        format: date
        x-nullable: true
      timeDepart:
        type: string
        x-nullable: true
        pattern: '^(0[0-9]|1[0-9]|2[0-3]):[0-5][0-9]$'
        example: '14:30'
      evalStart:
        type: string
        x-nullable: true
        pattern: '^(0[0-9]|1[0-9]|2[0-3]):[0-5][0-9]$'
        example: '15:00'
      evalEnd:
        type: string
        x-nullable: true
        pattern: '^(0[0-9]|1[0-9]|2[0-3]):[0-5][0-9]$'
        example: '18:00'
      violationsObserved:
        type: boolean
        x-nullable: true
      remarks:
        type: string
        x-nullable: true
      seriousIncident:
        type: boolean
        x-nullable: true
      seriousIncidentDesc:
        type: string
        x-nullable: true
      observedClaimsResponseDate:
        type: string
        format: date
        x-nullable: true
      observedPickupDate:
        type: string
        format: date
        x-nullable: true
      observedPickupSpreadStartDate:
        type: string
        format: date
        x-nullable: true
      observedPickupSpreadEndDate:
        type: string
        format: date
        x-nullable: true
      observedDeliveryDate:
        type: string
        format: date
        x-nullable: true
      moveReferenceID:
        type: string
        x-nullable: true
        readOnly: true
      eTag:
        type: string
      submittedAt:
        type: string
        format: date-time
        x-nullable: true
      createdAt:
        type: string
        format: date-time
        readOnly: true
      updatedAt:
        type: string
        format: date-time
        readOnly: true
  CreateEvaluationReport:
    type: object
    description: Minimal set of info needed to create a shipment evaluation report, which is just a shipment ID.
    properties:
      shipmentID:
        description: The shipment ID of the shipment to be evaluated in the report
        example: 01b9671e-b268-4906-967b-ba661a1d3933
        format: uuid
        type: string
  PWSViolation:
    type: object
    description: A PWS violation for an evaluation report
    readOnly: true
    properties:
      id:
        example: 1f2270c7-7166-40ae-981e-b200ebdf3054
        format: uuid
        type: string
      displayOrder:
        example: 3
        type: integer
      paragraphNumber:
        example: 1.2.3.4.5
        type: string
      title:
        example: Customer Support
        type: string
      category:
        example: Pre-Move Services
        type: string
      subCategory:
        example: Weight Estimate
        type: string
      requirementSummary:
        example: Provide a single point of contact (POC)
        type: string
      requirementStatement:
        example: The contractor shall prepare and load property going into NTS in containers at residence for shipment to NTS.
        type: string
      isKpi:
        example: false
        type: boolean
      additionalDataElem:
        example: QAE Observed Delivery Date
        type: string
  PWSViolations:
    type: array
    items:
      $ref: '#/definitions/PWSViolation'
  AssociateReportViolations:
    type: object
    description: A list of PWS violation string ids to associate with an evaluation report
    properties:
      violations:
        type: array
        items:
          type: string
          format: uuid
  ReportViolation:
    type: object
    description: An object associating violations to evaluation reports
    properties:
      id:
        example: 1f2270c7-7166-40ae-981e-b200ebdf3054
        format: uuid
        type: string
      reportID:
        example: 1f2270c7-7166-40ae-981e-b200ebdf3054
        format: uuid
        type: string
      # report:
      #   $ref: '#/definitions/EvaluationReport'
      violationID:
        example: 1f2270c7-7166-40ae-981e-b200ebdf3054
        format: uuid
        type: string
      violation:
        $ref: '#/definitions/PWSViolation'
  ReportViolations:
    type: array
    items:
      $ref: '#/definitions/ReportViolation'
  TransportationOffices:
    type: array
    items:
      $ref: 'definitions/TransportationOffice.yaml'
  GBLOCs:
    type: array
    items:
      type: string
  MovePayload:
    type: object
    properties:
      id:
        type: string
        format: uuid
        example: c56a4180-65aa-42ec-a945-5fd21dec0538
      orders_id:
        type: string
        format: uuid
        example: c56a4180-65aa-42ec-a945-5fd21dec0538
      service_member_id:
        type: string
        format: uuid
        example: c56a4180-65aa-42ec-a945-5fd21dec0538
        readOnly: true
      locator:
        type: string
        example: '12432'
      status:
        $ref: '#/definitions/MoveStatus'
      created_at:
        type: string
        format: date-time
      updated_at:
        type: string
        format: date-time
      submitted_at:
        type: string
        format: date-time
        x-nullable: true
      mto_shipments:
        $ref: '#/definitions/MTOShipments'
      closeout_office:
        $ref: '#/definitions/TransportationOffice'
      cancel_reason:
        type: string
        example: Change of orders
        x-nullable: true
      eTag:
        type: string
      primeCounselingCompletedAt:
        format: date-time
        type: string
        readOnly: true
      additionalDocuments:
        $ref: 'definitions/Document.yaml'
    required:
      - id
      - orders_id
      - locator
      - created_at
      - updated_at
      - eTag
responses:
  InvalidRequest:
    description: The request payload is invalid
    schema:
      $ref: '#/definitions/Error'
  NotFound:
    description: The requested resource wasn't found
    schema:
      $ref: '#/definitions/Error'
  Conflict:
    description: Conflict error
    schema:
      $ref: '#/definitions/Error'
  PermissionDenied:
    description: The request was denied
    schema:
      $ref: '#/definitions/Error'
  ServerError:
    description: A server error occurred
    schema:
      $ref: '#/definitions/Error'
  PreconditionFailed:
    description: Precondition failed
    schema:
      $ref: '#/definitions/Error'
  UnprocessableEntity:
    description: The payload was unprocessable.
    schema:
      $ref: '#/definitions/ValidationError'<|MERGE_RESOLUTION|>--- conflicted
+++ resolved
@@ -5470,7 +5470,10 @@
         format: date-time
         type: string
         x-nullable: true
-<<<<<<< HEAD
+      receivedByGexAt:
+        format: date-time
+        type: string
+        x-nullable: true
       ediErrorType:
         description: Type of EDI reporting or causing the issue. Can be EDI 997, 824, and 858.
         type: string
@@ -5480,12 +5483,6 @@
       ediErrorDescription:
         description: The reason the services counselor has excluded or rejected the item.
         type: string
-=======
-      receivedByGexAt:
-        format: date-time
-        type: string
-        x-nullable: true
->>>>>>> 29a65251
     type: object
   PaymentRequests:
     items:
