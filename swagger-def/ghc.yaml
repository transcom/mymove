--- conflicted
+++ resolved
@@ -1603,44 +1603,6 @@
           $ref: '#/responses/UnprocessableEntity'
         '500':
           $ref: '#/responses/ServerError'
-<<<<<<< HEAD
-  /ppm-shipments/{ppmShipmentId}/payment-packet:
-    get:
-      summary: Returns PPM payment packet
-      description: Generates a PDF containing all user uploaded documentations for PPM. Contains SSW form, orders, weight and expense documentations.
-      operationId: showPaymentPacket
-      tags:
-        - ppm
-      parameters:
-        - in: path
-          name: ppmShipmentId
-          type: string
-          format: uuid
-          required: true
-          description: UUID of the ppmShipment
-      produces:
-        - application/pdf
-      responses:
-        '200':
-          headers:
-            Content-Disposition:
-              type: string
-              description: File name to download
-          description: PPM Payment Packet PDF
-          schema:
-            format: binary
-            type: file
-        '400':
-          description: invalid request
-        '401':
-          description: request requires user authentication
-        '403':
-          description: user is not authorized
-        '404':
-          description: ppm not found
-        '500':
-          description: internal server error
-=======
   /ppm-shipments/{ppmShipmentId}/actual-weight:
     parameters:
       - $ref: "parameters/ppmShipmentId.yaml"
@@ -1668,7 +1630,6 @@
           $ref: "#/responses/UnprocessableEntity"
         "500":
           $ref: "#/responses/ServerError"
->>>>>>> 9a2eef67
   '/move_task_orders/{moveTaskOrderID}/mto_shipments/{shipmentID}/mto-agents':
     parameters:
       - description: ID of move task order
