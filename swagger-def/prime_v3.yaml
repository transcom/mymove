swagger: '2.0'
info:
  title: MilMove Prime V3 API
  version: 0.0.1
  license:
    name: MIT
    url: 'https://opensource.org/licenses/MIT'
  contact:
    email: milmove-developers@caci.com
  description:
    $ref: 'info/prime_v3_description.md'
basePath: /prime/v3
schemes:
  - http
tags:
  - $ref: 'tags/moveTaskOrder.yaml'
  - $ref: 'tags/mtoShipment.yaml'
x-tagGroups:
  - name: Endpoints
    tags:
      - moveTaskOrder
      - mtoShipment
paths:
  /move-task-orders/{moveID}:
    get:
      summary: getMoveTaskOrder
      description: |
        ### Functionality
        This endpoint gets an individual MoveTaskOrder by ID.

        It will provide information about the Customer and any associated MTOShipments, MTOServiceItems and PaymentRequests.
      operationId: getMoveTaskOrder
      tags:
        - moveTaskOrder
      produces:
        - application/json
      parameters:
        - description: UUID or MoveCode of move task order to use........
          in: path
          name: moveID
          required: true
          type: string
      responses:
        '200':
          description: Successfully retrieve an individual move task order.
          schema:
            $ref: 'definitions/prime/v3/MoveTaskOrder.yaml'
        '401':
          $ref: 'responses/PermissionDenied.yaml'
        '403':
          $ref: 'responses/PermissionDenied.yaml'
        '404':
          $ref: 'responses/NotFound.yaml'
        '500':
          $ref: '#/responses/ServerError'
  /mto-shipments:
    post:
      summary: createMTOShipment
      description: |
        Creates a new shipment within the specified move. This endpoint should be used whenever the movers identify a
        need for an additional shipment. The new shipment will be submitted to the TOO for review, and the TOO must
        approve it before the contractor can proceed with billing.

        **NOTE**: When creating a child shipment diversion, you can no longer specify the `primeActualWeight`.
        If you create a new diverted shipment with the `diversion` and `divertedFromShipmentId` parameter, it will automatically
        inherit the primeActualWeight of its `divertedFromShipmentId` parent. Payment requests created on a diverted shipment "chain" will utilize
        the lowest weight possible in the chain to prevent overcharging as they are still separate shipments.

        **WIP**: The Prime should be notified by a push notification whenever the TOO approves a shipment connected to
        one of their moves. Otherwise, the Prime can fetch the related move using the
        [getMoveTaskOrder](#operation/getMoveTaskOrder) endpoint and see if this shipment has the status `"APPROVED"`.
      consumes:
        - application/json
      produces:
        - application/json
      operationId: createMTOShipment
      tags:
        - mtoShipment
      parameters:
        - in: body
          name: body
          schema:
            $ref: '#/definitions/CreateMTOShipment'
          x-examples:
            application/json:
              hhg:
                summary: HHG
                value:
                  {
                    'moveTaskOrderId': '5691c951-c35c-49a8-a1d5-a4b7ea7b7ad8',
                    'shipmentType': 'HHG',
                    'requestedPickupDate': '2022-12-31',
                    'pickupAddress':
                      {
                        'streetAddress1': '204 South Prospect Lane',
                        'city': 'Muldraugh',
                        'state': 'KY',
                        'postalCode': '40155',
                      },
                  }
              nts:
                summary: NTS
                value:
                  {
                    'moveTaskOrderId': '5691c951-c35c-49a8-a1d5-a4b7ea7b7ad8',
                    'shipmentType': 'HHG_INTO_NTS_DOMESTIC',
                    'requestedPickupDate': '2022-12-31',
                    'pickupAddress':
                      {
                        'streetAddress1': '204 South Prospect Lane',
                        'city': 'Muldraugh',
                        'state': 'KY',
                        'postalCode': '40155',
                      },
                    'agents':
                      [
                        {
                          'firstName': 'Edgar',
                          'lastName': 'Taylor',
                          'email': 'edgar.taylor@example.com',
                          'phone': '555-555-5555',
                          'agentType': 'RELEASING_AGENT',
                        },
                      ],
                  }
              nts-r:
                summary: NTS Release
                value:
                  {
                    'moveTaskOrderId': '5691c951-c35c-49a8-a1d5-a4b7ea7b7ad8',
                    'shipmentType': 'HHG_OUTOF_NTS_DOMESTIC',
                    'agents':
                      [
                        {
                          'firstName': 'Edgar',
                          'lastName': 'Taylor',
                          'email': 'edgar.taylor@example.com',
                          'phone': '555-555-5555',
                          'agentType': 'RECEIVING_AGENT',
                        },
                      ],
                  }
              ppm:
                summary: PPM
                value:
                  {
                    'moveTaskOrderId': '5691c951-c35c-49a8-a1d5-a4b7ea7b7ad8',
                    'shipmentType': 'PPM',
                    'ppmShipment':
                      {
                        'pickupAddress':
                          {
                            'streetAddress1': '204 South Prospect Lane',
                            'city': 'Beverly Hills',
                            'state': 'CA',
                            'postalCode': '90210',
                          },
                        'destinationAddress':
                          { 'streetAddress1': '123 Street', 'city': 'NY', 'state': 'NY', 'postalCode': '10001' },
                        'expectedDepartureDate': '2022-10-01',
                        'estimatedWeight': 4999,
                        'hasProGear': false,
                        'sitExpected': false,
                      },
                  }
      responses:
        '200':
          description: Successfully created a MTO shipment.
          schema:
            $ref: '#/definitions/MTOShipment'
        '400':
          $ref: '#/responses/InvalidRequest'
        '404':
          $ref: 'responses/NotFound.yaml'
        '422':
          $ref: 'responses/UnprocessableEntity.yaml'
        '500':
          $ref: '#/responses/ServerError'
  /mto-shipments/{mtoShipmentID}:
    patch:
      summary: updateMTOShipment
      description: |
        Updates an existing shipment for a move.

        Note that there are some restrictions on nested objects:

        * Service items: You cannot add or update service items using this endpoint. Please use [createMTOServiceItem](#operation/createMTOServiceItem) and [updateMTOServiceItem](#operation/updateMTOServiceItem) instead.
        * Agents: You cannot add or update agents using this endpoint. Please use [createMTOAgent](#operation/createMTOAgent) and [updateMTOAgent](#operation/updateMTOAgent) instead.
        * Addresses: You can add new addresses using this endpoint (and must use this endpoint to do so), but you cannot update existing ones. Please use [updateMTOShipmentAddress](#operation/updateMTOShipmentAddress) instead.

        These restrictions are due to our [optimistic locking/concurrency control](https://transcom.github.io/mymove-docs/docs/dev/contributing/backend/use-optimistic-locking) mechanism.

        Note that some fields cannot be manually changed but will still be updated automatically, such as `primeEstimatedWeightRecordedDate` and `requiredDeliveryDate`.
      operationId: updateMTOShipment
      tags:
        - mtoShipment
      consumes:
        - application/json
      produces:
        - application/json
      parameters:
        - in: path
          name: mtoShipmentID
          description: UUID of the shipment being updated.
          required: true
          format: uuid
          type: string
        - in: body
          name: body
          required: true
          schema:
            $ref: '#/definitions/UpdateMTOShipment'
          x-examples:
            application/json:
              hhg:
                summary: HHG
                value:
                  {
                    'scheduledPickupDate': '2022-12-30',
                    'actualPickupDate': '2022-12-29',
                    'firstAvailableDeliveryDate': '2023-01-04',
                    'primeEstimatedWeight': 4250,
                    'primeActualWeight': 4500,
                    'destinationAddress':
                      {
                        'streetAddress1': '6622 Airport Way S',
                        'streetAddress2': '#1430',
                        'city': 'Great Bend',
                        'state': 'NY',
                        'postalCode': '13643',
                      },
                    'pointOfContact': 'peyton.wing@example.com',
                  }
              nts:
                summary: NTS
                value:
                  {
                    'moveTaskOrderId': '5691c951-c35c-49a8-a1d5-a4b7ea7b7ad8',
                    'scheduledPickupDate': '2022-12-30',
                    'actualPickupDate': '2022-12-29',
                    'estimatedWeight': 4250,
                    'actualWeight': 4500,
                    'counselorRemarks': 'Beware of dogs on property',
                  }
              nts-r:
                summary: NTS Release
                value:
                  {
                    'moveTaskOrderId': '5691c951-c35c-49a8-a1d5-a4b7ea7b7ad8',
                    'ntsRecordedWeight': 4500,
                    'destinationAddress':
                      {
                        'streetAddress1': '812 S 129th Street',
                        'city': 'San Antonio',
                        'state': 'TX',
                        'postalCode': '78245',
                      },
                  }
              ppm:
                summary: PPM
                value:
                  {
                    'moveTaskOrderId': '5691c951-c35c-49a8-a1d5-a4b7ea7b7ad8',
                    'ppmShipment':
                      {
                        'hasProGear': true,
                        'proGearWeight': 830,
                        'spouseProGearWeight': 366,
                        'sitExpected': true,
                        'sitLocation': 'DESTINATION',
                        'sitEstimatedWeight': 1760,
                        'sitEstimatedEntryDate': '2022-10-06',
                        'sitEstimatedDepartureDate': '2022-10-13',
                      },
                  }
        - $ref: 'parameters/ifMatch.yaml'
      responses:
        '200':
          description: Successfully updated the MTO shipment.
          schema:
            $ref: '#/definitions/MTOShipment'
        '400':
          $ref: '#/responses/InvalidRequest'
        '401':
          $ref: 'responses/PermissionDenied.yaml'
        '403':
          $ref: 'responses/PermissionDenied.yaml'
        '404':
          $ref: 'responses/NotFound.yaml'
        '412':
          $ref: '#/responses/PreconditionFailed'
        '422':
          $ref: 'responses/UnprocessableEntity.yaml'
        '500':
          $ref: '#/responses/ServerError'
  /mto-shipments/{mtoShipmentID}/shipment-address-updates:
    post:
      summary: updateShipmentDestinationAddress
      description: |
        ### Functionality
        This endpoint is used so the Prime can request an **update** for the destination address on an MTO Shipment,
        after the destination address has already been approved.
        If automatically approved or TOO approves, this will update the final destination address values for destination SIT service items to be the same as the changed destination address that was approved.
        Address updates will be automatically approved unless they change:
          - The service area
          - Mileage bracket for direct delivery
          - the address and the distance between the old and new address is > 50
          - Domestic Short Haul to Domestic Line Haul or vice versa
              - Shipments that start and end in one ZIP3 use Short Haul pricing
              - Shipments that start and end in different ZIP3s use Line Haul pricing

        For those, changes will require TOO approval.

      operationId: updateShipmentDestinationAddress
      tags:
        - mtoShipment
      consumes:
        - application/json
      produces:
        - application/json
      parameters:
        - in: path
          name: mtoShipmentID
          description: UUID of the shipment associated with the address
          required: true
          format: uuid
          type: string
        - in: body
          required: true
          name: body
          schema:
            $ref: '#/definitions/UpdateShipmentDestinationAddress'
        - in: header
          name: If-Match
          type: string
          required: true
          description: >
            Needs to be the eTag of the mtoShipment. Optimistic locking is implemented via the `If-Match` header. If the ETag header does not match the value of the resource on the server, the server rejects the change with a `412 Precondition Failed` error.

      responses:
        '201':
          description: Successfully created the address update request.
          schema:
            $ref: 'definitions/ShipmentAddressUpdate.yaml'
        '400':
          $ref: '#/responses/InvalidRequest'
        '401':
          $ref: 'responses/PermissionDenied.yaml'
        '403':
          $ref: 'responses/PermissionDenied.yaml'
        '404':
          $ref: 'responses/NotFound.yaml'
        '409':
          $ref: 'responses/Conflict.yaml'
        '412':
          $ref: '#/responses/PreconditionFailed'
        '422':
          $ref: 'responses/UnprocessableEntity.yaml'
        '500':
          $ref: '#/responses/ServerError'
definitions:
  MTOServiceItemBasic: # spectral oas2-unused-definition is OK here due to polymorphism
    $ref: 'definitions/prime/MTOServiceItemBasic.yaml'
  MTOServiceItemDestSIT: # spectral oas2-unused-definition is OK here due to polymorphism
    $ref: 'definitions/prime/MTOServiceItemDestSIT.yaml'
  MTOServiceItemDomesticCrating: # spectral oas2-unused-definition is OK here due to polymorphism
    $ref: 'definitions/prime/MTOServiceItemDomesticCrating.yaml'
  MTOServiceItemOriginSIT: # spectral oas2-unused-definition is OK here due to polymorphism
    $ref: 'definitions/prime/MTOServiceItemOriginSIT.yaml'
  MTOServiceItemShuttle: # spectral oas2-unused-definition is OK here due to polymorphism
    $ref: 'definitions/prime/MTOServiceItemShuttle.yaml'
  CreateMTOShipment:
    type: object
    properties:
      moveTaskOrderID:
        description: The ID of the move this new shipment is for.
        example: 1f2270c7-7166-40ae-981e-b200ebdf3054
        format: uuid
        type: string
      requestedPickupDate:
        description: >
          The customer's preferred pickup date. Other dates, such as required delivery date and (outside MilMove) the
          pack date, are derived from this date.
        format: date
        type: string
        x-nullable: true
      primeEstimatedWeight:
        description: >
          The estimated weight of this shipment, determined by the movers during the pre-move survey.
          This value **can only be updated once.** If there was an issue with estimating the weight and a mistake was made,
          the Prime contractor will need to contact the TOO to change it.
        type: integer
        example: 4500
        minimum: 1
        x-nullable: true
      customerRemarks:
        description: |
          The customer can use the customer remarks field to inform the services counselor and the movers about any
          special circumstances for this shipment. Typical examples:
            * bulky or fragile items,
            * weapons,
            * access info for their address.

          Customer enters this information during onboarding. Optional field.
        type: string
        example: handle with care
        x-nullable: true
      agents:
        $ref: 'definitions/prime/MTOAgents.yaml'
      mtoServiceItems:
        description: A list of service items connected to this shipment.
        type: array
        items:
          $ref: 'definitions/prime/MTOServiceItem.yaml'
      pickupAddress:
        description: The address where the movers should pick up this shipment.
        allOf:
          - $ref: 'definitions/Address.yaml'
      secondaryPickupAddress:
        description: The address where the movers should pick up this shipment.
        allOf:
          - $ref: 'definitions/Address.yaml'
      tertiaryPickupAddress:
        description: The address where the movers should pick up this shipment.
        allOf:
          - $ref: 'definitions/Address.yaml'
      destinationAddress:
        description: Where the movers should deliver this shipment.
        allOf:
          - $ref: 'definitions/Address.yaml'
      secondaryDeliveryAddress:
        description: Where the movers should deliver this shipment.
        allOf:
          - $ref: 'definitions/Address.yaml'
      tertiaryDeliveryAddress:
        description: Where the movers should deliver this shipment.
        allOf:
          - $ref: 'definitions/Address.yaml'
      shipmentType:
        $ref: 'definitions/prime/MTOShipmentType.yaml'
      diversion:
        description: >
          This value indicates whether or not this shipment is part of a diversion.
          If yes, the shipment can be either the starting or ending segment of the diversion.
          When this boolean is true, you must link it to a parent shipment with the divertedFromShipmentId parameter.
        type: boolean
      divertedFromShipmentId:
        description: >
          The ID of the shipment this is a diversion from. Aka the "Parent" shipment.
          The diversion boolean must be true if this parameter is supplied in the request.
          If provided, and if the diverted from shipment is also a diversion, the previous should must then also have a parent ID.
        example: 1f2270c7-7166-40ae-981e-b200ebdf3054
        format: uuid
        type: string
      pointOfContact:
        type: string
        description: >
          Email or ID of the person who will be contacted in the event of questions or concerns about this update.
          May be the person performing the update, or someone else working with the Prime contractor.
      counselorRemarks:
        type: string
        example: counselor approved
        x-nullable: true
      ppmShipment:
        $ref: '#/definitions/CreatePPMShipment'
    required:
      - moveTaskOrderID
      - shipmentType
  CreatePPMShipment:
    description: Creation object containing the `PPM` shipmentType specific data, not used for other shipment types.
    type: object
    properties:
      expectedDepartureDate:
        description: >
          Date the customer expects to begin moving from their origin.
        format: date
        type: string
      pickupAddress:
        description: The address of the origin location where goods are being moved from.
        allOf:
          - $ref: 'definitions/Address.yaml'
      secondaryPickupAddress:
        description: An optional secondary pickup location address near the origin where additional goods exist.
        allOf:
          - $ref: 'definitions/Address.yaml'
      tertiaryPickupAddress:
        description: An optional secondary pickup location address near the origin where additional goods exist.
        allOf:
          - $ref: 'definitions/Address.yaml'
      destinationAddress:
        description: The address of the destination location where goods are being delivered to.
        allOf:
          - $ref: 'definitions/Address.yaml'
      secondaryDestinationAddress:
        description: An optional secondary address near the destination where goods will be dropped off.
        allOf:
          - $ref: 'definitions/Address.yaml'
      tertiaryDestinationAddress:
        description: An optional secondary address near the destination where goods will be dropped off.
        allOf:
          - $ref: 'definitions/Address.yaml'
      sitExpected:
        description: |
          Captures whether some or all of the PPM shipment will require temporary storage at the origin or destination.

          Must be set to `true` when providing `sitLocation`, `sitEstimatedWeight`, `sitEstimatedEntryDate`, and `sitEstimatedDepartureDate` values to calculate the `sitEstimatedCost`.
        type: boolean
      sitLocation:
        allOf:
          - $ref: 'definitions/SITLocationType.yaml'
          - x-nullable: true
      sitEstimatedWeight:
        description: The estimated weight of the goods being put into storage in pounds.
        type: integer
        example: 2000
        x-nullable: true
      sitEstimatedEntryDate:
        description: The date that goods will first enter the storage location.
        format: date
        type: string
        x-nullable: true
      sitEstimatedDepartureDate:
        description: The date that goods will exit the storage location.
        format: date
        type: string
        x-nullable: true
      estimatedWeight:
        description: The estimated weight of the PPM shipment goods being moved in pounds.
        type: integer
        example: 4200
      hasProGear:
        description: >
          Indicates whether PPM shipment has pro gear for themselves or their spouse.
        type: boolean
      proGearWeight:
        description: The estimated weight of the pro-gear being moved belonging to the service member in pounds.
        type: integer
        x-nullable: true
      spouseProGearWeight:
        description: The estimated weight of the pro-gear being moved belonging to a spouse in pounds.
        type: integer
        x-nullable: true
    required:
      - expectedDepartureDate
      - pickupAddress
      - destinationAddress
      - sitExpected
      - estimatedWeight
      - hasProGear
  MTOShipment:
    type: object
    properties:
      mtoServiceItems:
        description: A list of service items connected to this shipment.
        items:
          $ref: 'definitions/prime/MTOServiceItem.yaml'
        type: array
        readOnly: true
    allOf:
      - $ref: 'definitions/prime/v3/MTOShipmentWithoutServiceItems.yaml'
  Error:
    properties:
      title:
        type: string
      detail:
        type: string
      instance:
        type: string
        format: uuid
    required:
      - title
      - detail
    type: object
  UpdateMTOServiceItemModelType:
    description: >
      Using this list, choose the correct modelType in the dropdown,
      corresponding to the service item type.
        * DDDSIT - UpdateMTOServiceItemSIT
        * DOPSIT - UpdateMTOServiceItemSIT
        * DOASIT - UpdateMTOServiceItemSIT
        * DOFSIT - UpdateMTOServiceItemSIT
        * DDSHUT - UpdateMTOServiceItemShuttle
        * DOSHUT - UpdateMTOServiceItemShuttle

      The documentation will then update with the supported fields.
    type: string
    enum:
      - UpdateMTOServiceItemSIT
      - UpdateMTOServiceItemShuttle
  UpdateMTOServiceItem:
    description: UpdateMTOServiceItem describes a base type of a service item. Polymorphic type. Both Move Task Orders and MTO Shipments will have MTO Service Items.
    type: object
    discriminator: modelType
    properties:
      id:
        example: 1f2270c7-7166-40ae-981e-b200ebdf3054
        format: uuid
        type: string
        description: ID of the service item. Must match path.
      modelType: # Base type and sub-types of MTOServiceItem
        $ref: '#/definitions/UpdateMTOServiceItemModelType'
    required:
      - modelType
  UpdateMTOServiceItemShuttle: # spectral oas2-unused-definition is OK here due to polymorphism
    description: |
      Subtype used to provide the estimated weight and actual weight for shuttle. This is not creating a new service item but rather updating an existing service item.
    allOf:
      - $ref: '#/definitions/UpdateMTOServiceItem'
      - type: object
        properties:
          actualWeight:
            type: integer
            example: 4000
            description: Provided by the movers, based on weight tickets. Relevant for shuttling (DDSHUT & DOSHUT) service items.
            x-nullable: true
            x-omitempty: false
          estimatedWeight:
            type: integer
            example: 4200
            description: An estimate of how much weight from a shipment will be included in a shuttling (DDSHUT & DOSHUT) service item.
            x-nullable: true
            x-omitempty: false
          reServiceCode:
            type: string
            description: Service code allowed for this model type.
            enum:
              - DDSHUT # Domestic Destination Shuttle
              - DOSHUT # Domestic Origin Shuttle
  UpdatePPMShipment:
    description: The PPM specific fields of the shipment with values being changed
    type: object
    properties:
      expectedDepartureDate:
        description: >
          Date the customer expects to begin moving from their origin.
        format: date
        type: string
        x-nullable: true
      pickupAddress:
        description: >
          The address of the origin location where goods are being moved from.
        allOf:
          - $ref: 'definitions/Address.yaml'
      hasSecondaryPickupAddress:
        type: boolean
        x-omitempty: false
        x-nullable: true
      secondaryPickupAddress:
        description: >
          An optional secondary pickup location near the origin where additional goods exist.
        allOf:
          - $ref: 'definitions/Address.yaml'
      hasTertiaryPickupAddress:
        type: boolean
        x-omitempty: false
        x-nullable: true
      tertiaryPickupAddress:
        description: >
          An optional secondary pickup location near the origin where additional goods exist.
        allOf:
          - $ref: 'definitions/Address.yaml'
      destinationAddress:
        description: >
          The address of the destination location where goods are being delivered to.
        allOf:
          - $ref: 'definitions/Address.yaml'
      hasSecondaryDestinationAddress:
        type: boolean
        x-omitempty: false
        x-nullable: true
      secondaryDestinationAddress:
        description: >
          An optional secondary address near the destination where goods will be dropped off.
        allOf:
          - $ref: 'definitions/Address.yaml'
      hasTertiaryDestinationAddress:
        type: boolean
        x-omitempty: false
        x-nullable: true
      tertiaryDestinationAddress:
        description: >
          An optional secondary address near the destination where goods will be dropped off.
        allOf:
          - $ref: 'definitions/Address.yaml'
      sitExpected:
        description: |
          Captures whether some or all of the PPM shipment will require temporary storage at the origin or destination.

          Must be set to `true` when providing `sitLocation`, `sitEstimatedWeight`, `sitEstimatedEntryDate`, and `sitEstimatedDepartureDate` values to calculate the `sitEstimatedCost`.
        type: boolean
        x-nullable: true
      sitLocation:
        allOf:
          - $ref: 'definitions/SITLocationType.yaml'
          - x-nullable: true
      sitEstimatedWeight:
        description: The estimated weight of the goods being put into storage.
        type: integer
        example: 2000
        x-nullable: true
      sitEstimatedEntryDate:
        description: The date that goods will first enter the storage location.
        format: date
        type: string
        x-nullable: true
      sitEstimatedDepartureDate:
        description: The date that goods will exit the storage location.
        format: date
        type: string
        x-nullable: true
      estimatedWeight:
        description: The estimated weight of the PPM shipment goods being moved.
        type: integer
        example: 4200
        x-nullable: true
      hasProGear:
        description: >
          Indicates whether PPM shipment has pro gear for themselves or their spouse.
        type: boolean
        x-nullable: true
      proGearWeight:
        description: The estimated weight of the pro-gear being moved belonging to the service member.
        type: integer
        x-nullable: true
      spouseProGearWeight:
        description: The estimated weight of the pro-gear being moved belonging to a spouse.
        type: integer
        x-nullable: true
  UpdateMTOShipment:
    properties:
      actualProGearWeight:
        description: The actual weight of any pro gear shipped during a move.
        type: integer
        example: 4500
        x-nullable: true
      actualSpouseProGearWeight:
        description: The actual weight of any pro gear shipped during a move.
        type: integer
        example: 4500
        x-nullable: true
      scheduledPickupDate:
        description: The date the Prime contractor scheduled to pick up this shipment after consultation with the customer.
        format: date
        type: string
        x-omitempty: false
        x-nullable: true
      actualPickupDate:
        description: The date when the Prime contractor actually picked up the shipment. Updated after-the-fact.
        format: date
        type: string
        x-omitempty: false
        x-nullable: true
      firstAvailableDeliveryDate:
        description: >
          The date the Prime provides to the customer as the first possible delivery date so that they can plan their
          travel accordingly.
        format: date
        type: string
        x-omitempty: false
        x-nullable: true
      scheduledDeliveryDate:
        description: The date the Prime contractor scheduled to deliver this shipment after consultation with the customer.
        format: date
        type: string
        x-omitempty: false
        x-nullable: true
      actualDeliveryDate:
        description: The date when the Prime contractor actually delivered the shipment. Updated after-the-fact.
        format: date
        type: string
        x-omitempty: false
        x-nullable: true
      primeEstimatedWeight:
        description: >
          The estimated weight of this shipment, determined by the movers during the pre-move survey.
          This value **can only be updated once.** If there was an issue with estimating the weight and a mistake was made,
          the Prime contracter will need to contact the TOO to change it.
        type: integer
        example: 4500
        minimum: 1
        x-nullable: true
      primeActualWeight:
        description: The actual weight of the shipment, provided after the Prime packs, picks up, and weighs a customer's shipment.
        type: integer
        example: 4500
        minimum: 1
        x-nullable: true
      ntsRecordedWeight:
        description: The previously recorded weight for the NTS Shipment. Used for NTS Release to know what the previous primeActualWeight or billable weight was.
        type: integer
        example: 4500
        x-nullable: true
        x-formatting: weight
      pickupAddress:
        description: >
          The address where the movers should pick up this shipment, entered by the customer during onboarding
          when they enter shipment details.
        allOf:
          - $ref: 'definitions/Address.yaml'
      destinationAddress:
        description: |
          Where the movers should deliver this shipment. Often provided by the customer when they enter shipment details
          during onboarding, if they know their new address already.

          May be blank when entered by the customer, required when entered by the Prime. May not represent the true
          final destination due to the shipment being diverted or placed in SIT.
        allOf:
          - $ref: 'definitions/Address.yaml'
      destinationType:
        $ref: 'definitions/DestinationType.yaml'
      secondaryPickupAddress:
        description: A second pickup address for this shipment, if the customer entered one. An optional field.
        allOf:
          - $ref: 'definitions/Address.yaml'
      tertiaryPickupAddress:
        description: A second pickup address for this shipment, if the customer entered one. An optional field.
        allOf:
          - $ref: 'definitions/Address.yaml'
      secondaryDeliveryAddress:
        description: A second delivery address for this shipment, if the customer entered one. An optional field.
        allOf:
          - $ref: 'definitions/Address.yaml'
      tertiaryDeliveryAddress:
        description: A second delivery address for this shipment, if the customer entered one. An optional field.
        allOf:
          - $ref: 'definitions/Address.yaml'
      storageFacility:
        allOf:
          - x-nullable: true
          - $ref: 'definitions/StorageFacility.yaml'
      shipmentType:
        $ref: 'definitions/prime/MTOShipmentType.yaml'
      diversion:
        description: >
          This value indicates whether or not this shipment is part of a diversion.
          If yes, the shipment can be either the starting or ending segment of the diversion.
        type: boolean
      pointOfContact:
        type: string
        description: >
          Email or ID of the person who will be contacted in the event of questions or concerns about this update.
          May be the person performing the update, or someone else working with the Prime contractor.
      counselorRemarks:
        type: string
        example: counselor approved
        x-nullable: true
      ppmShipment:
        $ref: '#/definitions/UpdatePPMShipment'
  UpdateMTOShipmentStatus:
    description: Contains the statuses available to the Prime when updating the state of a shipment.
    type: object
    properties:
      status:
        type: string
        enum:
          - CANCELED
  UpdateReweigh:
    description: Contains the fields available to the Prime when updating a reweigh record.
    type: object
    properties:
      weight:
        description: The total reweighed weight for the shipment in pounds.
        example: 2000
        minimum: 1
        type: integer
        x-formatting: weight
        x-nullable: true
        x-omitempty: false
      verificationReason:
        description: In lieu of a document being uploaded indicating why a reweigh did not occur.
        example: 'The reweigh was not performed because the shipment was already delivered'
        type: string
        x-nullable: true
        x-omitempty: false
  UpdateShipmentDestinationAddress:
    description: UpdateShipmentDestinationAddress contains the fields required for the prime to request an update for the destination address on an MTO Shipment.
    type: object
    properties:
      newAddress:
        $ref: 'definitions/Address.yaml'
      newSecondaryAddress:
        $ref: 'definitions/Address.yaml'
      newTertiaryAddress:
        $ref: 'definitions/Address.yaml'
      contractorRemarks:
        type: string
        example: Customer reached out to me this week and let me know they want to move somewhere else.
        description: This is the remark the Prime has entered, which would be the reason there is an address change.
    required:
      - contractorRemarks
      - newAddress
  UpdateMTOServiceItemSIT: # spectral oas2-unused-definition is OK here due to polymorphism
    description: |
      Subtype used to provide the departure date for origin or destination SIT. This is not creating a new service item but rather updating and existing service item.
    allOf:
      - $ref: '#/definitions/UpdateMTOServiceItem'
      - type: object
        properties:
          reServiceCode:
            type: string
            description: Service code allowed for this model type.
            enum:
              - DDDSIT # Domestic Destination SIT Delivery
              - DOPSIT # Domestic Origin SIT Pickup
              - DOASIT # Domestic Origin Add'l Days SIT
              - DOFSIT # Domestic Origin 1st Day SIT
          sitDepartureDate:
            format: date
            type: string
            description: Departure date for SIT. This is the end date of the SIT at either origin or destination.
          sitDestinationFinalAddress:
            $ref: 'definitions/Address.yaml'
          dateOfContact1:
            format: date
            type: string
            description: Date of attempted contact by the prime corresponding to 'timeMilitary1'.
            x-nullable: true
          timeMilitary1:
            type: string
            example: 1400Z
            description: Time of attempted contact by the prime corresponding to 'dateOfContact1', in military format.
            pattern: '\d{4}Z'
            x-nullable: true
          firstAvailableDeliveryDate1:
            format: date
            type: string
            description: First available date that Prime can deliver SIT service item.
            x-nullable: true
          dateOfContact2:
            format: date
            type: string
            description: Date of attempted contact by the prime corresponding to 'timeMilitary2'.
            x-nullable: true
          timeMilitary2:
            type: string
            example: 1400Z
            description: Time of attempted contact by the prime corresponding to 'dateOfContact2', in military format.
            pattern: '\d{4}Z'
            x-nullable: true
          firstAvailableDeliveryDate2:
            format: date
            type: string
            description: Second available date that Prime can deliver SIT service item.
            x-nullable: true
          sitRequestedDelivery:
            format: date
            type: string
            description: Date when the customer has requested delivery out of SIT.
            x-nullable: true
          sitCustomerContacted:
            format: date
            type: string
            description: Date when the customer contacted the prime for a delivery out of SIT.
            x-nullable: true
          updateReason:
            type: string
            description: Reason for updating service item.
            x-nullable: true
          sitPostalCode:
            type: string
            format: zip
            example: '90210'
            pattern: '^(\d{5}([\-]\d{4})?)$'
            x-nullable: true
          sitEntryDate:
            format: date
            type: string
            description: Entry date for the SIT.
            x-nullable: true
          requestApprovalsRequestedStatus:
            description: Indicates if "Approvals Requested" status is being requested.
            type: boolean
            x-nullable: true
  CreateSITExtension:
    description: CreateSITExtension contains the fields required for the prime to create a SIT Extension request.
    type: object
    properties:
      requestReason:
        type: string
        enum:
          - SERIOUS_ILLNESS_MEMBER
          - SERIOUS_ILLNESS_DEPENDENT
          - IMPENDING_ASSIGNEMENT
          - DIRECTED_TEMPORARY_DUTY
          - NONAVAILABILITY_OF_CIVILIAN_HOUSING
          - AWAITING_COMPLETION_OF_RESIDENCE
          - OTHER
      contractorRemarks:
        type: string
        example: We need SIT additional days. The customer has not found a house yet.
      requestedDays:
        type: integer
        example: 30
        minimum: 1
    required:
      - requestReason
      - contractorRemarks
      - requestedDays
<<<<<<< HEAD
  CreateSITAddressUpdateRequest:
    description: CreateSITAddressUpdateRequest contains the fields required for the prime to create a SIT address update request.
    type: object
    properties:
      newAddress:
        $ref: 'definitions/Address.yaml'
      newSecondaryAddress:
        $ref: 'definitions/Address.yaml'
      newTertiaryAddress:
        $ref: 'definitions/Address.yaml'
      contractorRemarks:
        type: string
        example: Customer reached out to me this week & let me know they want to move closer to family.
      mtoServiceItemID:
        example: c56a4180-65aa-42ec-a945-5fd21dec0538
        format: uuid
        type: string
    required:
      - contractorRemarks
=======
>>>>>>> 371b3ee3
responses:
  ServerError:
    description: A server error occurred.
    schema:
      $ref: '#/definitions/Error'
  InvalidRequest:
    description: The request payload is invalid.
    schema:
      $ref: 'definitions/ClientError.yaml'
  PreconditionFailed:
    description: Precondition failed, likely due to a stale eTag (If-Match). Fetch the request again to get the updated eTag value.
    schema:
      $ref: 'definitions/ClientError.yaml'<|MERGE_RESOLUTION|>--- conflicted
+++ resolved
@@ -996,28 +996,6 @@
       - requestReason
       - contractorRemarks
       - requestedDays
-<<<<<<< HEAD
-  CreateSITAddressUpdateRequest:
-    description: CreateSITAddressUpdateRequest contains the fields required for the prime to create a SIT address update request.
-    type: object
-    properties:
-      newAddress:
-        $ref: 'definitions/Address.yaml'
-      newSecondaryAddress:
-        $ref: 'definitions/Address.yaml'
-      newTertiaryAddress:
-        $ref: 'definitions/Address.yaml'
-      contractorRemarks:
-        type: string
-        example: Customer reached out to me this week & let me know they want to move closer to family.
-      mtoServiceItemID:
-        example: c56a4180-65aa-42ec-a945-5fd21dec0538
-        format: uuid
-        type: string
-    required:
-      - contractorRemarks
-=======
->>>>>>> 371b3ee3
 responses:
   ServerError:
     description: A server error occurred.
