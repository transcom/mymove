--- conflicted
+++ resolved
@@ -348,11 +348,8 @@
     $ref: 'definitions/prime/MTOServiceItemOriginSIT.yaml'
   MTOServiceItemShuttle: # spectral oas2-unused-definition is OK here due to polymorphism
     $ref: 'definitions/prime/MTOServiceItemShuttle.yaml'
-<<<<<<< HEAD
-=======
   MTOServiceItemDomesticShuttle: # spectral oas2-unused-definition is OK here due to polymorphism
     $ref: 'definitions/prime/MTOServiceItemDomesticShuttle.yaml'
->>>>>>> f0909abb
   MTOServiceItemInternationalShuttle: # spectral oas2-unused-definition is OK here due to polymorphism
     $ref: 'definitions/prime/MTOServiceItemInternationalShuttle.yaml'
   MTOServiceItemInternationalFuelSurcharge: # spectral oas2-unused-definition is OK here due to polymorphism
