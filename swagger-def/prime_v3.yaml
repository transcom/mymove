--- conflicted
+++ resolved
@@ -184,8 +184,6 @@
                     "moveTaskOrderID": "d4d95b22-2d9d-428b-9a11-284455aa87ba",
                     "shipmentType": "HAUL_AWAY"
                   }
-<<<<<<< HEAD
-=======
               mobileHome:
                 summary: Mobile Home Shipment
                 value:
@@ -205,7 +203,6 @@
                     "moveTaskOrderID": "d4d95b22-2d9d-428b-9a11-284455aa87ba",
                     "shipmentType": "MOBILE_HOME"
                   }
->>>>>>> d8387673
       responses:
         '200':
           description: Successfully created a MTO shipment.
@@ -443,11 +440,8 @@
         $ref: '#/definitions/CreatePPMShipment'
       boatShipment:
         $ref: '#/definitions/CreateBoatShipment'
-<<<<<<< HEAD
-=======
       mobileHomeShipment:
         $ref: '#/definitions/CreateMobileHomeShipment'
->>>>>>> d8387673
     required:
       - moveTaskOrderID
       - shipmentType
@@ -533,11 +527,7 @@
       - estimatedWeight
       - hasProGear
   CreateBoatShipment:
-<<<<<<< HEAD
-    description: Creation object containing the `PPM` shipmentType specific data, not used for other shipment types.
-=======
     description: Creation object containing the `Boat` shipmentType specific data, not used for other shipment types.
->>>>>>> d8387673
     type: object
     properties:
       year:
@@ -573,8 +563,6 @@
       - widthInInches
       - heightInInches
       - hasTrailer
-<<<<<<< HEAD
-=======
   CreateMobileHomeShipment:
     description: Creation object containing the `MobileHome` shipmentType specific data, not used for other shipment types.
     type: object
@@ -604,7 +592,6 @@
       - lengthInInches
       - widthInInches
       - heightInInches
->>>>>>> d8387673
   MTOShipment:
     type: object
     properties:
