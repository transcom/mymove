swagger: '2.0'
info:
  title: MilMove Prime V3 API
  version: 0.0.1
  license:
    name: MIT
    url: 'https://opensource.org/licenses/MIT'
  contact:
    email: milmove-developers@caci.com
  description:
    $ref: 'info/prime_v3_description.md'
basePath: /prime/v3
schemes:
  - http
tags:
  - $ref: 'tags/moveTaskOrder.yaml'
  - $ref: 'tags/mtoShipment.yaml'
x-tagGroups:
  - name: Endpoints
    tags:
      - moveTaskOrder
      - mtoShipment
paths:
  /move-task-orders/{moveID}:
    get:
      summary: getMoveTaskOrder
      description: |
        ### Functionality
        This endpoint gets an individual MoveTaskOrder by ID.

        It will provide information about the Customer and any associated MTOShipments, MTOServiceItems and PaymentRequests.
      operationId: getMoveTaskOrder
      tags:
        - moveTaskOrder
      produces:
        - application/json
      parameters:
        - description: UUID or MoveCode of move task order to use........
          in: path
          name: moveID
          required: true
          type: string
      responses:
        '200':
          description: Successfully retrieve an individual move task order.
          schema:
            $ref: 'definitions/prime/v3/MoveTaskOrder.yaml'
        '401':
          $ref: 'responses/PermissionDenied.yaml'
        '403':
          $ref: 'responses/PermissionDenied.yaml'
        '404':
          $ref: 'responses/NotFound.yaml'
        '500':
          $ref: '#/responses/ServerError'
  /mto-shipments:
    post:
      summary: createMTOShipment
      description: |
        Creates a new shipment within the specified move. This endpoint should be used whenever the movers identify a
        need for an additional shipment. The new shipment will be submitted to the TOO for review, and the TOO must
        approve it before the contractor can proceed with billing.

        **NOTE**: When creating a child shipment diversion, you can no longer specify the `primeActualWeight`.
        If you create a new diverted shipment with the `diversion` and `divertedFromShipmentId` parameter, it will automatically
        inherit the primeActualWeight of its `divertedFromShipmentId` parent. Payment requests created on a diverted shipment "chain" will utilize
        the lowest weight possible in the chain to prevent overcharging as they are still separate shipments.

        **WIP**: The Prime should be notified by a push notification whenever the TOO approves a shipment connected to
        one of their moves. Otherwise, the Prime can fetch the related move using the
        [getMoveTaskOrder](#operation/getMoveTaskOrder) endpoint and see if this shipment has the status `"APPROVED"`.
      consumes:
        - application/json
      produces:
        - application/json
      operationId: createMTOShipment
      tags:
        - mtoShipment
      parameters:
        - in: body
          name: body
          schema:
            $ref: '#/definitions/CreateMTOShipment'
          x-examples:
            application/json:
              hhg:
                summary: HHG
                value:
                  {
                    'moveTaskOrderId': '5691c951-c35c-49a8-a1d5-a4b7ea7b7ad8',
                    'shipmentType': 'HHG',
                    'requestedPickupDate': '2022-12-31',
                    'pickupAddress':
                      {
                        'streetAddress1': '204 South Prospect Lane',
                        'city': 'Muldraugh',
                        'state': 'KY',
                        'postalCode': '40155',
                      },
                  }
              nts:
                summary: NTS
                value:
                  {
                    'moveTaskOrderId': '5691c951-c35c-49a8-a1d5-a4b7ea7b7ad8',
                    'shipmentType': 'HHG_INTO_NTS',
                    'requestedPickupDate': '2022-12-31',
                    'pickupAddress':
                      {
                        'streetAddress1': '204 South Prospect Lane',
                        'city': 'Muldraugh',
                        'state': 'KY',
                        'postalCode': '40155',
                      },
                    'agents':
                      [
                        {
                          'firstName': 'Edgar',
                          'lastName': 'Taylor',
                          'email': 'edgar.taylor@example.com',
                          'phone': '555-555-5555',
                          'agentType': 'RELEASING_AGENT',
                        },
                      ],
                  }
              nts-r:
                summary: NTS Release
                value:
                  {
                    'moveTaskOrderId': '5691c951-c35c-49a8-a1d5-a4b7ea7b7ad8',
                    'shipmentType': 'HHG_OUTOF_NTS',
                    'agents':
                      [
                        {
                          'firstName': 'Edgar',
                          'lastName': 'Taylor',
                          'email': 'edgar.taylor@example.com',
                          'phone': '555-555-5555',
                          'agentType': 'RECEIVING_AGENT',
                        },
                      ],
                  }
              ppm:
                summary: PPM
                value:
                  {
                    'moveTaskOrderId': '5691c951-c35c-49a8-a1d5-a4b7ea7b7ad8',
                    'shipmentType': 'PPM',
                    'ppmShipment':
                      {
                        'pickupAddress':
                          {
                            'streetAddress1': '204 South Prospect Lane',
                            'city': 'Beverly Hills',
                            'state': 'CA',
                            'postalCode': '90210',
                          },
                        'destinationAddress':
                          { 'streetAddress1': '123 Street', 'city': 'NY', 'state': 'NY', 'postalCode': '10001' },
                        'expectedDepartureDate': '2022-10-01',
                        'estimatedWeight': 4999,
                        'hasProGear': false,
                        'sitExpected': false,
                      },
                  }
              boat:
                summary: Boat Shipment
                value:
                  {
                    'boatShipment':
                      {
                        'hasTrailer': true,
                        'heightFeet': 2,
                        'heightInches': 2,
                        'isRoadworthy': false,
                        'lengthFeet': 2,
                        'lengthInches': 0,
                        'make': 'make',
                        'model': 'model',
                        'widthFeet': 2,
                        'widthInches': 2,
                        'year': 1999,
                      },
                    'counselorRemarks': 'test',
                    'moveTaskOrderID': 'd4d95b22-2d9d-428b-9a11-284455aa87ba',
                    'shipmentType': 'HAUL_AWAY',
                  }
              mobileHome:
                summary: Mobile Home Shipment
                value:
                  {
                    'mobileHomeShipment':
                      {
                        'heightFeet': 2,
                        'heightInches': 2,
                        'lengthFeet': 2,
                        'lengthInches': 0,
                        'make': 'make',
                        'model': 'model',
                        'widthFeet': 2,
                        'widthInches': 2,
                        'year': 1999,
                      },
                    'counselorRemarks': 'test',
                    'moveTaskOrderID': 'd4d95b22-2d9d-428b-9a11-284455aa87ba',
                    'shipmentType': 'MOBILE_HOME',
                  }
      responses:
        '200':
          description: Successfully created a MTO shipment.
          schema:
            $ref: '#/definitions/MTOShipment'
        '400':
          $ref: '#/responses/InvalidRequest'
        '404':
          $ref: 'responses/NotFound.yaml'
        '422':
          $ref: 'responses/UnprocessableEntity.yaml'
        '500':
          $ref: '#/responses/ServerError'
  /mto-shipments/{mtoShipmentID}:
    patch:
      summary: updateMTOShipment
      description: |
        Updates an existing shipment for a move.

        Note that there are some restrictions on nested objects:

        * Service items: You cannot add or update service items using this endpoint. Please use [createMTOServiceItem](#operation/createMTOServiceItem) and [updateMTOServiceItem](#operation/updateMTOServiceItem) instead.
        * Agents: You cannot add or update agents using this endpoint. Please use [createMTOAgent](#operation/createMTOAgent) and [updateMTOAgent](#operation/updateMTOAgent) instead.
        * Addresses: You can add new addresses using this endpoint (and must use this endpoint to do so), but you cannot update existing ones. Please use [updateMTOShipmentAddress](#operation/updateMTOShipmentAddress) instead.

        These restrictions are due to our [optimistic locking/concurrency control](https://transcom.github.io/mymove-docs/docs/dev/contributing/backend/use-optimistic-locking) mechanism.

        Note that some fields cannot be manually changed but will still be updated automatically, such as `primeEstimatedWeightRecordedDate` and `requiredDeliveryDate`.
      operationId: updateMTOShipment
      tags:
        - mtoShipment
      consumes:
        - application/json
      produces:
        - application/json
      parameters:
        - in: path
          name: mtoShipmentID
          description: UUID of the shipment being updated.
          required: true
          format: uuid
          type: string
        - in: body
          name: body
          required: true
          schema:
            $ref: '#/definitions/UpdateMTOShipment'
          x-examples:
            application/json:
              hhg:
                summary: HHG
                value:
                  {
                    'scheduledPickupDate': '2022-12-30',
                    'actualPickupDate': '2022-12-29',
                    'firstAvailableDeliveryDate': '2023-01-04',
                    'primeEstimatedWeight': 4250,
                    'primeActualWeight': 4500,
                    'destinationAddress':
                      {
                        'streetAddress1': '6622 Airport Way S',
                        'streetAddress2': '#1430',
                        'city': 'Great Bend',
                        'state': 'NY',
                        'postalCode': '13643',
                      },
                    'pointOfContact': 'peyton.wing@example.com',
                  }
              nts:
                summary: NTS
                value:
                  {
                    'moveTaskOrderId': '5691c951-c35c-49a8-a1d5-a4b7ea7b7ad8',
                    'scheduledPickupDate': '2022-12-30',
                    'actualPickupDate': '2022-12-29',
                    'estimatedWeight': 4250,
                    'actualWeight': 4500,
                    'counselorRemarks': 'Beware of dogs on property',
                  }
              nts-r:
                summary: NTS Release
                value:
                  {
                    'moveTaskOrderId': '5691c951-c35c-49a8-a1d5-a4b7ea7b7ad8',
                    'ntsRecordedWeight': 4500,
                    'destinationAddress':
                      {
                        'streetAddress1': '812 S 129th Street',
                        'city': 'San Antonio',
                        'state': 'TX',
                        'postalCode': '78245',
                      },
                  }
              ppm:
                summary: PPM
                value:
                  {
                    'moveTaskOrderId': '5691c951-c35c-49a8-a1d5-a4b7ea7b7ad8',
                    'ppmShipment':
                      {
                        'hasProGear': true,
                        'proGearWeight': 830,
                        'spouseProGearWeight': 366,
                        'sitExpected': true,
                        'sitLocation': 'DESTINATION',
                        'sitEstimatedWeight': 1760,
                        'sitEstimatedEntryDate': '2022-10-06',
                        'sitEstimatedDepartureDate': '2022-10-13',
                      },
                  }
        - $ref: 'parameters/ifMatch.yaml'
      responses:
        '200':
          description: Successfully updated the MTO shipment.
          schema:
            $ref: '#/definitions/MTOShipment'
        '400':
          $ref: '#/responses/InvalidRequest'
        '401':
          $ref: 'responses/PermissionDenied.yaml'
        '403':
          $ref: 'responses/PermissionDenied.yaml'
        '404':
          $ref: 'responses/NotFound.yaml'
        '412':
          $ref: '#/responses/PreconditionFailed'
        '422':
          $ref: 'responses/UnprocessableEntity.yaml'
        '500':
          $ref: '#/responses/ServerError'
definitions:
  MTOServiceItemBasic: # spectral oas2-unused-definition is OK here due to polymorphism
    $ref: 'definitions/prime/MTOServiceItemBasic.yaml'
  MTOServiceItemDestSIT: # spectral oas2-unused-definition is OK here due to polymorphism
    $ref: 'definitions/prime/MTOServiceItemDestSIT.yaml'
  MTOServiceItemDomesticCrating: # spectral oas2-unused-definition is OK here due to polymorphism
    $ref: 'definitions/prime/MTOServiceItemDomesticCrating.yaml'
  MTOServiceItemInternationalCrating: # spectral oas2-unused-definition is OK here due to polymorphism
    $ref: 'definitions/prime/MTOServiceItemInternationalCrating.yaml'
  MTOServiceItemOriginSIT: # spectral oas2-unused-definition is OK here due to polymorphism
    $ref: 'definitions/prime/MTOServiceItemOriginSIT.yaml'
  MTOServiceItemShuttle: # spectral oas2-unused-definition is OK here due to polymorphism
    $ref: 'definitions/prime/MTOServiceItemShuttle.yaml'
<<<<<<< HEAD
  MTOServiceItemInternationalShuttle: # spectral oas2-unused-definition is OK here due to polymorphism
    $ref: 'definitions/prime/MTOServiceItemInternationalShuttle.yaml'
=======
  MTOServiceItemInternationalFuelSurcharge: # spectral oas2-unused-definition is OK here due to polymorphism
    $ref: 'definitions/prime/MTOServiceItemInternationalFuelSurcharge.yaml'
>>>>>>> ca313cd8
  CreateMTOShipment:
    type: object
    properties:
      moveTaskOrderID:
        description: The ID of the move this new shipment is for.
        example: 1f2270c7-7166-40ae-981e-b200ebdf3054
        format: uuid
        type: string
      requestedPickupDate:
        description: >
          The customer's preferred pickup date. Other dates, such as required delivery date and (outside MilMove) the
          pack date, are derived from this date.
        format: date
        type: string
        x-nullable: true
      primeEstimatedWeight:
        description: >
          The estimated weight of this shipment, determined by the movers during the pre-move survey.
          This value **can only be updated once.** If there was an issue with estimating the weight and a mistake was made,
          the Prime contractor will need to contact the TOO to change it.
        type: integer
        example: 4500
        minimum: 1
        x-nullable: true
      customerRemarks:
        description: |
          The customer can use the customer remarks field to inform the services counselor and the movers about any
          special circumstances for this shipment. Typical examples:
            * bulky or fragile items,
            * weapons,
            * access info for their address.

          Customer enters this information during onboarding. Optional field.
        type: string
        example: handle with care
        x-nullable: true
      agents:
        $ref: 'definitions/prime/MTOAgents.yaml'
      mtoServiceItems:
        description: A list of service items connected to this shipment.
        type: array
        items:
          $ref: 'definitions/prime/MTOServiceItem.yaml'
      pickupAddress:
        description: The primary address where the movers should pick up this shipment.
        allOf:
          - $ref: 'definitions/Address.yaml'
      secondaryPickupAddress:
        description: The second address where the movers should pick up this shipment.
        allOf:
          - $ref: 'definitions/Address.yaml'
      tertiaryPickupAddress:
        description: The third address where the movers should pick up this shipment.
        allOf:
          - $ref: 'definitions/Address.yaml'
      destinationAddress:
        description: primary location the movers should deliver this shipment.
        allOf:
          - $ref: 'definitions/Address.yaml'
      secondaryDestinationAddress:
        description: second location where the movers should deliver this shipment.
        allOf:
          - $ref: 'definitions/Address.yaml'
      tertiaryDestinationAddress:
        description: third location where the movers should deliver this shipment.
        allOf:
          - $ref: 'definitions/Address.yaml'
      shipmentType:
        $ref: 'definitions/prime/v3/MTOShipmentType.yaml'
      diversion:
        description: >
          This value indicates whether or not this shipment is part of a diversion.
          If yes, the shipment can be either the starting or ending segment of the diversion.
          When this boolean is true, you must link it to a parent shipment with the divertedFromShipmentId parameter.
        type: boolean
      divertedFromShipmentId:
        description: >
          The ID of the shipment this is a diversion from. Aka the "Parent" shipment.
          The diversion boolean must be true if this parameter is supplied in the request.
          If provided, and if the diverted from shipment is also a diversion, the previous should must then also have a parent ID.
        example: 1f2270c7-7166-40ae-981e-b200ebdf3054
        format: uuid
        type: string
      pointOfContact:
        type: string
        description: >
          Email or ID of the person who will be contacted in the event of questions or concerns about this update.
          May be the person performing the update, or someone else working with the Prime contractor.
      counselorRemarks:
        type: string
        example: counselor approved
        x-nullable: true
      ppmShipment:
        $ref: '#/definitions/CreatePPMShipment'
      boatShipment:
        $ref: '#/definitions/CreateBoatShipment'
      mobileHomeShipment:
        $ref: '#/definitions/CreateMobileHomeShipment'
    required:
      - moveTaskOrderID
      - shipmentType
  CreatePPMShipment:
    description: Creation object containing the `PPM` shipmentType specific data, not used for other shipment types.
    type: object
    properties:
      expectedDepartureDate:
        description: >
          Date the customer expects to begin moving from their origin.
        format: date
        type: string
      pickupAddress:
        description: The address of the origin location where goods are being moved from.
        allOf:
          - $ref: 'definitions/Address.yaml'
      secondaryPickupAddress:
        description: An optional secondary Pickup Address address near the origin where additional goods exist.
        allOf:
          - $ref: 'definitions/Address.yaml'
      tertiaryPickupAddress:
        description: An optional tertiary Pickup Address address near the origin where additional goods exist.
        allOf:
          - $ref: 'definitions/Address.yaml'
      destinationAddress:
        description: The address of the destination location where goods are being delivered to.
        allOf:
          - $ref: 'definitions/PPMDestinationAddress.yaml'
      secondaryDestinationAddress:
        description: An optional secondary address near the destination where goods will be dropped off.
        allOf:
          - $ref: 'definitions/Address.yaml'
      tertiaryDestinationAddress:
        description: An optional tertiary address near the destination where goods will be dropped off.
        allOf:
          - $ref: 'definitions/Address.yaml'
      sitExpected:
        description: |
          Captures whether some or all of the PPM shipment will require temporary storage at the origin or destination.

          Must be set to `true` when providing `sitLocation`, `sitEstimatedWeight`, `sitEstimatedEntryDate`, and `sitEstimatedDepartureDate` values to calculate the `sitEstimatedCost`.
        type: boolean
      sitLocation:
        allOf:
          - $ref: 'definitions/SITLocationType.yaml'
          - x-nullable: true
      sitEstimatedWeight:
        description: The estimated weight of the goods being put into storage in pounds.
        type: integer
        example: 2000
        x-nullable: true
      sitEstimatedEntryDate:
        description: The date that goods will first enter the storage location.
        format: date
        type: string
        x-nullable: true
      sitEstimatedDepartureDate:
        description: The date that goods will exit the storage location.
        format: date
        type: string
        x-nullable: true
      estimatedWeight:
        description: The estimated weight of the PPM shipment goods being moved in pounds.
        type: integer
        example: 4200
      hasProGear:
        description: >
          Indicates whether PPM shipment has pro gear for themselves or their spouse.
        type: boolean
      proGearWeight:
        description: The estimated weight of the pro-gear being moved belonging to the service member in pounds.
        type: integer
        x-nullable: true
      spouseProGearWeight:
        description: The estimated weight of the pro-gear being moved belonging to a spouse in pounds.
        type: integer
        x-nullable: true
      isActualExpenseReimbursement:
        description: Used for PPM shipments only. Denotes if this shipment uses the Actual Expense Reimbursement method.
        type: boolean
        example: false
        x-omitempty: false
        x-nullable: true
    required:
      - expectedDepartureDate
      - pickupAddress
      - destinationAddress
      - sitExpected
      - estimatedWeight
      - hasProGear
  CreateBoatShipment:
    description: Creation object containing the `Boat` shipmentType specific data, not used for other shipment types.
    type: object
    properties:
      year:
        type: integer
        description: Year of the Boat
      make:
        type: string
        description: Make of the Boat
      model:
        type: string
        description: Model of the Boat
      lengthInInches:
        type: integer
        description: Length of the Boat in inches
      widthInInches:
        type: integer
        description: Width of the Boat in inches
      heightInInches:
        type: integer
        description: Height of the Boat in inches
      hasTrailer:
        type: boolean
        description: Does the boat have a trailer
      isRoadworthy:
        type: boolean
        description: Is the trailer roadworthy
        x-nullable: true
    required:
      - year
      - make
      - model
      - lengthInInches
      - widthInInches
      - heightInInches
      - hasTrailer
  CreateMobileHomeShipment:
    description: Creation object containing the `MobileHome` shipmentType specific data, not used for other shipment types.
    type: object
    properties:
      year:
        type: integer
        description: Year of the Mobile Home
      make:
        type: string
        description: Make of the Mobile Home
      model:
        type: string
        description: Model of the Mobile Home
      lengthInInches:
        type: integer
        description: Length of the Mobile Home in inches
      widthInInches:
        type: integer
        description: Width of the Mobile Home in inches
      heightInInches:
        type: integer
        description: Height of the Mobile Home in inches
    required:
      - year
      - make
      - model
      - lengthInInches
      - widthInInches
      - heightInInches
  MTOShipment:
    type: object
    properties:
      mtoServiceItems:
        description: A list of service items connected to this shipment.
        items:
          $ref: 'definitions/prime/MTOServiceItem.yaml'
        type: array
        readOnly: true
    allOf:
      - $ref: 'definitions/prime/v3/MTOShipmentWithoutServiceItems.yaml'
  Error:
    properties:
      title:
        type: string
      detail:
        type: string
      instance:
        type: string
        format: uuid
    required:
      - title
      - detail
    type: object
  UpdateMTOServiceItemModelType:
    description: >
      Using this list, choose the correct modelType in the dropdown,
      corresponding to the service item type.
        * DDDSIT - UpdateMTOServiceItemSIT
        * DOPSIT - UpdateMTOServiceItemSIT
        * DOASIT - UpdateMTOServiceItemSIT
        * DOFSIT - UpdateMTOServiceItemSIT
        * DDSHUT - UpdateMTOServiceItemShuttle
        * DOSHUT - UpdateMTOServiceItemShuttle
        * IDSHUT - UpdateMTOServiceItemInternationalShuttle
        * IOSHUT - UpdateMTOServiceItemInternationalShuttle

      The documentation will then update with the supported fields.
    type: string
    enum:
      - UpdateMTOServiceItemSIT
      - UpdateMTOServiceItemShuttle
      - UpdateMTOServiceItemInternationalShuttle
  UpdateMTOServiceItem:
    description: UpdateMTOServiceItem describes a base type of a service item. Polymorphic type. Both Move Task Orders and MTO Shipments will have MTO Service Items.
    type: object
    discriminator: modelType
    properties:
      id:
        example: 1f2270c7-7166-40ae-981e-b200ebdf3054
        format: uuid
        type: string
        description: ID of the service item. Must match path.
      modelType: # Base type and sub-types of MTOServiceItem
        $ref: '#/definitions/UpdateMTOServiceItemModelType'
    required:
      - modelType
  UpdateMTOServiceItemShuttle: # spectral oas2-unused-definition is OK here due to polymorphism
    description: |
      Subtype used to provide the estimated weight and actual weight for shuttle. This is not creating a new service item but rather updating an existing service item.
    allOf:
      - $ref: '#/definitions/UpdateMTOServiceItem'
      - type: object
        properties:
          actualWeight:
            type: integer
            example: 4000
            description: Provided by the movers, based on weight tickets. Relevant for shuttling (DDSHUT & DOSHUT) service items.
            x-nullable: true
            x-omitempty: false
          estimatedWeight:
            type: integer
            example: 4200
            description: An estimate of how much weight from a shipment will be included in a shuttling (DDSHUT & DOSHUT) service item.
            x-nullable: true
            x-omitempty: false
          reServiceCode:
            type: string
            description: Service code allowed for this model type.
            enum:
              - DDSHUT # Domestic Destination Shuttle
              - DOSHUT # Domestic Origin Shuttle
  UpdateMTOServiceItemInternationalShuttle: # spectral oas2-unused-definition is OK here due to polymorphism
    description: |
      Subtype used to provide the estimated weight and actual weight for shuttle. This is not creating a new service item but rather updating an existing service item.
    allOf:
      - $ref: '#/definitions/UpdateMTOServiceItem'
      - type: object
        properties:
          actualWeight:
            type: integer
            example: 4000
            description: Provided by the movers, based on weight tickets. Relevant for shuttling (IDSHUT & IOSHUT) service items.
            x-nullable: true
            x-omitempty: false
          estimatedWeight:
            type: integer
            example: 4200
            description: An estimate of how much weight from a shipment will be included in a shuttling (IDSHUT & IOSHUT) service item.
            x-nullable: true
            x-omitempty: false
          requestApprovalsRequestedStatus:
            description: Indicates if "Approvals Requested" status is being requested.
            type: boolean
            x-nullable: true
          reServiceCode:
            type: string
            description: Service code allowed for this model type.
            enum:
              - IDSHUT # Domestic Destination Shuttle
              - IOSHUT # Domestic Origin Shuttle
  UpdatePPMShipment:
    description: The PPM specific fields of the shipment with values being changed
    type: object
    properties:
      expectedDepartureDate:
        description: >
          Date the customer expects to begin moving from their origin.
        format: date
        type: string
        x-nullable: true
      pickupAddress:
        description: >
          The address of the origin location where goods are being moved from.
        allOf:
          - $ref: 'definitions/Address.yaml'
      hasSecondaryPickupAddress:
        type: boolean
        x-omitempty: false
        x-nullable: true
      secondaryPickupAddress:
        description: >
          An optional secondary Pickup Address near the origin where additional goods exist.
        allOf:
          - $ref: 'definitions/Address.yaml'
      hasTertiaryPickupAddress:
        type: boolean
        x-omitempty: false
        x-nullable: true
      tertiaryPickupAddress:
        description: >
          An optional third Pickup Address near the origin where additional goods exist.
        allOf:
          - $ref: 'definitions/Address.yaml'
      destinationAddress:
        description: >
          The address of the destination location where goods are being delivered to.
        allOf:
          - $ref: 'definitions/PPMDestinationAddress.yaml'
      hasSecondaryDestinationAddress:
        type: boolean
        x-omitempty: false
        x-nullable: true
      secondaryDestinationAddress:
        description: >
          An optional secondary address near the destination where goods will be dropped off.
        allOf:
          - $ref: 'definitions/Address.yaml'
      hasTertiaryDestinationAddress:
        type: boolean
        x-omitempty: false
        x-nullable: true
      tertiaryDestinationAddress:
        description: >
          An optional third address near the destination where goods will be dropped off.
        allOf:
          - $ref: 'definitions/Address.yaml'
      sitExpected:
        description: |
          Captures whether some or all of the PPM shipment will require temporary storage at the origin or destination.

          Must be set to `true` when providing `sitLocation`, `sitEstimatedWeight`, `sitEstimatedEntryDate`, and `sitEstimatedDepartureDate` values to calculate the `sitEstimatedCost`.
        type: boolean
        x-nullable: true
      sitLocation:
        allOf:
          - $ref: 'definitions/SITLocationType.yaml'
          - x-nullable: true
      sitEstimatedWeight:
        description: The estimated weight of the goods being put into storage.
        type: integer
        example: 2000
        x-nullable: true
      sitEstimatedEntryDate:
        description: The date that goods will first enter the storage location.
        format: date
        type: string
        x-nullable: true
      sitEstimatedDepartureDate:
        description: The date that goods will exit the storage location.
        format: date
        type: string
        x-nullable: true
      estimatedWeight:
        description: The estimated weight of the PPM shipment goods being moved.
        type: integer
        example: 4200
        x-nullable: true
      hasProGear:
        description: >
          Indicates whether PPM shipment has pro gear for themselves or their spouse.
        type: boolean
        x-nullable: true
      proGearWeight:
        description: The estimated weight of the pro-gear being moved belonging to the service member.
        type: integer
        x-nullable: true
      spouseProGearWeight:
        description: The estimated weight of the pro-gear being moved belonging to a spouse.
        type: integer
        x-nullable: true
      isActualExpenseReimbursement:
        description: Used for PPM shipments only. Denotes if this shipment uses the Actual Expense Reimbursement method.
        type: boolean
        example: false
        x-omitempty: false
        x-nullable: true
  UpdateMTOShipment:
    properties:
      actualProGearWeight:
        description: The actual weight of any pro gear shipped during a move.
        type: integer
        example: 4500
        x-nullable: true
      actualSpouseProGearWeight:
        description: The actual weight of any pro gear shipped during a move.
        type: integer
        example: 4500
        x-nullable: true
      scheduledPickupDate:
        description: The date the Prime contractor scheduled to pick up this shipment after consultation with the customer.
        format: date
        type: string
        x-omitempty: false
        x-nullable: true
      actualPickupDate:
        description: The date when the Prime contractor actually picked up the shipment. Updated after-the-fact.
        format: date
        type: string
        x-omitempty: false
        x-nullable: true
      firstAvailableDeliveryDate:
        description: >
          The date the Prime provides to the customer as the first possible delivery date so that they can plan their
          travel accordingly.
        format: date
        type: string
        x-omitempty: false
        x-nullable: true
      scheduledDeliveryDate:
        description: The date the Prime contractor scheduled to deliver this shipment after consultation with the customer.
        format: date
        type: string
        x-omitempty: false
        x-nullable: true
      actualDeliveryDate:
        description: The date when the Prime contractor actually delivered the shipment. Updated after-the-fact.
        format: date
        type: string
        x-omitempty: false
        x-nullable: true
      primeEstimatedWeight:
        description: >
          The estimated weight of this shipment, determined by the movers during the pre-move survey.
          This value **can only be updated once.** If there was an issue with estimating the weight and a mistake was made,
          the Prime contracter will need to contact the TOO to change it.
        type: integer
        example: 4500
        minimum: 1
        x-nullable: true
      primeActualWeight:
        description: The actual weight of the shipment, provided after the Prime packs, picks up, and weighs a customer's shipment.
        type: integer
        example: 4500
        minimum: 1
        x-nullable: true
      ntsRecordedWeight:
        description: The previously recorded weight for the NTS Shipment. Used for NTS Release to know what the previous primeActualWeight or billable weight was.
        type: integer
        example: 4500
        x-nullable: true
        x-formatting: weight
      pickupAddress:
        description: >
          The address where the movers should pick up this shipment, entered by the customer during onboarding
          when they enter shipment details.
        allOf:
          - $ref: 'definitions/Address.yaml'
      secondaryPickupAddress:
        description: A second pickup address for this shipment, if the customer entered one. An optional field.
        allOf:
          - $ref: 'definitions/Address.yaml'
      tertiaryPickupAddress:
        description: A third pickup address for this shipment, if the customer entered one. An optional field.
        allOf:
          - $ref: 'definitions/Address.yaml'
      destinationAddress:
        description: |
          Where the movers should deliver this shipment. Often provided by the customer when they enter shipment details
          during onboarding, if they know their new address already.

          May be blank when entered by the customer, required when entered by the Prime. May not represent the true
          final destination due to the shipment being diverted or placed in SIT.
        allOf:
          - $ref: 'definitions/Address.yaml'
      secondaryDeliveryAddress:
        description: A second delivery address for this shipment, if the customer entered one. An optional field.
        allOf:
          - $ref: 'definitions/Address.yaml'
      tertiaryDeliveryAddress:
        description: A third delivery address for this shipment, if the customer entered one. An optional field.
        allOf:
          - $ref: 'definitions/Address.yaml'
      destinationType:
        $ref: 'definitions/DestinationType.yaml'
      storageFacility:
        allOf:
          - x-nullable: true
          - $ref: 'definitions/StorageFacility.yaml'
      shipmentType:
        $ref: 'definitions/prime/MTOShipmentType.yaml'
      diversion:
        description: >
          This value indicates whether or not this shipment is part of a diversion.
          If yes, the shipment can be either the starting or ending segment of the diversion.
        type: boolean
      pointOfContact:
        type: string
        description: >
          Email or ID of the person who will be contacted in the event of questions or concerns about this update.
          May be the person performing the update, or someone else working with the Prime contractor.
      counselorRemarks:
        type: string
        example: counselor approved
        x-nullable: true
      ppmShipment:
        $ref: '#/definitions/UpdatePPMShipment'
      portOfEmbarkation:
        $ref: 'definitions/Port.yaml'
      portOfDebarkation:
        $ref: 'definitions/Port.yaml'
  UpdateMTOShipmentStatus:
    description: Contains the statuses available to the Prime when updating the state of a shipment.
    type: object
    properties:
      status:
        type: string
        enum:
          - CANCELED
  UpdateReweigh:
    description: Contains the fields available to the Prime when updating a reweigh record.
    type: object
    properties:
      weight:
        description: The total reweighed weight for the shipment in pounds.
        example: 2000
        minimum: 1
        type: integer
        x-formatting: weight
        x-nullable: true
        x-omitempty: false
      verificationReason:
        description: In lieu of a document being uploaded indicating why a reweigh did not occur.
        example: 'The reweigh was not performed because the shipment was already delivered'
        type: string
        x-nullable: true
        x-omitempty: false
  UpdateShipmentDestinationAddress:
    description: UpdateShipmentDestinationAddress contains the fields required for the prime to request an update for the delivery address on an MTO Shipment.
    type: object
    properties:
      newAddress:
        $ref: 'definitions/Address.yaml'
      contractorRemarks:
        type: string
        example: Customer reached out to me this week and let me know they want to move somewhere else.
        description: This is the remark the Prime has entered, which would be the reason there is an address change.
    required:
      - contractorRemarks
      - newAddress
  UpdateMTOServiceItemSIT: # spectral oas2-unused-definition is OK here due to polymorphism
    description: |
      Subtype used to provide the departure date for origin or destination SIT. This is not creating a new service item but rather updating and existing service item.
    allOf:
      - $ref: '#/definitions/UpdateMTOServiceItem'
      - type: object
        properties:
          reServiceCode:
            type: string
            description: Service code allowed for this model type.
            enum:
              - DDDSIT # Domestic Destination SIT Delivery
              - DOPSIT # Domestic Origin SIT Pickup
              - DOASIT # Domestic Origin Add'l Days SIT
              - DOFSIT # Domestic Origin 1st Day SIT
          sitDepartureDate:
            format: date
            type: string
            description: Departure date for SIT. This is the end date of the SIT at either origin or destination.
          sitDestinationFinalAddress:
            $ref: 'definitions/Address.yaml'
          dateOfContact1:
            format: date
            type: string
            description: Date of attempted contact by the prime corresponding to 'timeMilitary1'.
            x-nullable: true
          timeMilitary1:
            type: string
            example: 1400Z
            description: Time of attempted contact by the prime corresponding to 'dateOfContact1', in military format.
            pattern: '\d{4}Z'
            x-nullable: true
          firstAvailableDeliveryDate1:
            format: date
            type: string
            description: First available date that Prime can deliver SIT service item.
            x-nullable: true
          dateOfContact2:
            format: date
            type: string
            description: Date of attempted contact by the prime corresponding to 'timeMilitary2'.
            x-nullable: true
          timeMilitary2:
            type: string
            example: 1400Z
            description: Time of attempted contact by the prime corresponding to 'dateOfContact2', in military format.
            pattern: '\d{4}Z'
            x-nullable: true
          firstAvailableDeliveryDate2:
            format: date
            type: string
            description: Second available date that Prime can deliver SIT service item.
            x-nullable: true
          sitRequestedDelivery:
            format: date
            type: string
            description: Date when the customer has requested delivery out of SIT.
            x-nullable: true
          sitCustomerContacted:
            format: date
            type: string
            description: Date when the customer contacted the prime for a delivery out of SIT.
            x-nullable: true
          updateReason:
            type: string
            description: Reason for updating service item.
            x-nullable: true
          sitPostalCode:
            type: string
            format: zip
            example: '90210'
            pattern: '^(\d{5}([\-]\d{4})?)$'
            x-nullable: true
          sitEntryDate:
            format: date
            type: string
            description: Entry date for the SIT.
            x-nullable: true
          requestApprovalsRequestedStatus:
            description: Indicates if "Approvals Requested" status is being requested.
            type: boolean
            x-nullable: true
  CreateSITExtension:
    description: CreateSITExtension contains the fields required for the prime to create a SIT Extension request.
    type: object
    properties:
      requestReason:
        type: string
        enum:
          - SERIOUS_ILLNESS_MEMBER
          - SERIOUS_ILLNESS_DEPENDENT
          - IMPENDING_ASSIGNEMENT
          - DIRECTED_TEMPORARY_DUTY
          - NONAVAILABILITY_OF_CIVILIAN_HOUSING
          - AWAITING_COMPLETION_OF_RESIDENCE
          - OTHER
      contractorRemarks:
        type: string
        example: We need SIT additional days. The customer has not found a house yet.
      requestedDays:
        type: integer
        example: 30
        minimum: 1
    required:
      - requestReason
      - contractorRemarks
      - requestedDays
responses:
  ServerError:
    description: A server error occurred.
    schema:
      $ref: '#/definitions/Error'
  InvalidRequest:
    description: The request payload is invalid.
    schema:
      $ref: 'definitions/ClientError.yaml'
  PreconditionFailed:
    description: Precondition failed, likely due to a stale eTag (If-Match). Fetch the request again to get the updated eTag value.
    schema:
      $ref: 'definitions/ClientError.yaml'<|MERGE_RESOLUTION|>--- conflicted
+++ resolved
@@ -348,13 +348,10 @@
     $ref: 'definitions/prime/MTOServiceItemOriginSIT.yaml'
   MTOServiceItemShuttle: # spectral oas2-unused-definition is OK here due to polymorphism
     $ref: 'definitions/prime/MTOServiceItemShuttle.yaml'
-<<<<<<< HEAD
   MTOServiceItemInternationalShuttle: # spectral oas2-unused-definition is OK here due to polymorphism
     $ref: 'definitions/prime/MTOServiceItemInternationalShuttle.yaml'
-=======
   MTOServiceItemInternationalFuelSurcharge: # spectral oas2-unused-definition is OK here due to polymorphism
     $ref: 'definitions/prime/MTOServiceItemInternationalFuelSurcharge.yaml'
->>>>>>> ca313cd8
   CreateMTOShipment:
     type: object
     properties:
