--- conflicted
+++ resolved
@@ -2490,8 +2490,6 @@
       - id
       - name
 paths:
-<<<<<<< HEAD
-=======
   /open/register:
     post:
       summary: Self registration of a customer. This creates a MilMove and Okta profile using the information provided.
@@ -2517,7 +2515,6 @@
           $ref: '#/responses/UnprocessableEntity'
         '500':
           description: internal server error
->>>>>>> b008c61f
   /open/feature-flags/boolean/{key}:
     post:
       summary: Determines if a feature flag is enabled. Only used for unauthenticated users.
