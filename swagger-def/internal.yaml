swagger: '2.0'
info:
  description: The internal/website API for my.move.mil
  version: 0.0.1
  title: my.move.mil
  contact:
    email: ppp@truss.works
  license:
    name: MIT
    url: https://opensource.org/licenses/MIT
basePath: /internal
consumes:
  - application/json
produces:
  - application/json
definitions:
  LoggedInUserPayload:
    type: object
    properties:
      id:
        type: string
        format: uuid
        example: c56a4180-65aa-42ec-a945-5fd21dec0538
      email:
        type: string
        format: x-email
        pattern: '^[a-zA-Z0-9._%+-]+@[a-zA-Z0-9.-]+\.[a-zA-Z]{2,}$'
        example: john_bob@example.com
        readOnly: true
      first_name:
        type: string
        example: John
        readOnly: true
      service_member:
        $ref: '#/definitions/ServiceMemberPayload'
      office_user:
        $ref: '#/definitions/OfficeUser'
      roles:
        type: array
        items:
          $ref: '#/definitions/Role'
        x-nullable: true
    required:
      - id
  DutyLocationsPayload:
    type: array
    items:
      $ref: 'definitions/DutyLocationPayload.yaml'
  CreatePersonallyProcuredMovePayload:
    type: object
    properties:
      size:
        $ref: '#/definitions/TShirtSize'
      original_move_date:
        type: string
        example: '2018-04-26'
        format: date
        title: When do you plan to move?
        x-nullable: true
      pickup_postal_code:
        type: string
        format: zip
        title: ZIP code
        example: '90210'
        pattern: '^(\d{5}([\-]\d{4})?)$'
        x-nullable: true
      has_additional_postal_code:
        type: boolean
        x-nullable: true
        title: Will you move anything from another pickup location?
      additional_pickup_postal_code:
        type: string
        format: zip
        title: ZIP code
        example: '90210'
        pattern: '^(\d{5}([\-]\d{4})?)$'
        x-nullable: true
      destination_postal_code:
        type: string
        format: zip
        title: ZIP code
        example: '90210'
        pattern: '^(\d{5}([\-]\d{4})?)$'
        x-nullable: true
      has_sit:
        type: boolean
        x-nullable: true
        title: Will you put anything in storage?
      days_in_storage:
        type: integer
        title: How many days of storage do you think you'll need?
        minimum: 0
        maximum: 90
        x-nullable: true
      estimated_storage_reimbursement:
        type: string
        title: Estimated Storage Reimbursement
        x-nullable: true
      weight_estimate:
        type: integer
        minimum: 0
        title: Weight Estimate
        x-nullable: true
      net_weight:
        type: integer
        minimum: 1
        title: Net Weight
        x-nullable: true
      has_requested_advance:
        type: boolean
        title: Would you like an advance of up to 60% of your PPM incentive?
      advance:
        $ref: '#/definitions/CreateReimbursement'
      advance_worksheet:
        $ref: '#/definitions/DocumentPayload'
      has_pro_gear:
        type: string
        title: Has Pro-Gear
        enum:
          - NOT SURE
          - 'YES'
          - 'NO'
        x-nullable: true
      has_pro_gear_over_thousand:
        type: string
        title: Has Pro-Gear Over Thousand Pounds
        enum:
          - NOT SURE
          - 'YES'
          - 'NO'
        x-nullable: true
  UpdatePersonallyProcuredMovePayload:
    type: object
    properties:
      size:
        $ref: '#/definitions/TShirtSize'
      original_move_date:
        type: string
        format: date
        example: '2018-04-26'
        title: When do you plan to move?
        x-nullable: true
      actual_move_date:
        type: string
        example: '2018-04-26'
        format: date
        title: When did you actually move?
        x-nullable: true
      pickup_postal_code:
        type: string
        format: zip
        title: ZIP code
        example: '90210'
        pattern: '^(\d{5}([\-]\d{4})?)$'
        x-nullable: true
      has_additional_postal_code:
        type: boolean
        x-nullable: true
        title: Will you move anything from another pickup location?
      additional_pickup_postal_code:
        type: string
        format: zip
        title: ZIP code
        example: '90210'
        pattern: '^(\d{5}([\-]\d{4})?)$'
        x-nullable: true
      destination_postal_code:
        type: string
        format: zip
        title: ZIP code
        example: '90210'
        pattern: '^(\d{5}([\-]\d{4})?)$'
        x-nullable: true
      has_sit:
        type: boolean
        x-nullable: true
        title: Will you put anything in storage?
      days_in_storage:
        type: integer
        title: How many days of storage do you think you'll need?
        minimum: 0
        maximum: 90
        x-nullable: true
      total_sit_cost:
        type: integer
        title: How much does your storage cost?
        minimum: 0
        x-nullable: true
      estimated_storage_reimbursement:
        type: string
        title: Estimated Storage Reimbursement
        x-nullable: true
      weight_estimate:
        type: integer
        minimum: 0
        title: Weight Estimate
        x-nullable: true
      net_weight:
        type: integer
        minimum: 1
        title: Net Weight
        x-nullable: true
      has_requested_advance:
        type: boolean
        default: false
        title: Would you like an advance of up to 60% of your PPM incentive?
      advance:
        $ref: '#/definitions/Reimbursement'
      advance_worksheet:
        $ref: '#/definitions/DocumentPayload'
      has_pro_gear:
        type: string
        title: Has Pro-Gear
        enum:
          - NOT SURE
          - 'YES'
          - 'NO'
        x-nullable: true
      has_pro_gear_over_thousand:
        type: string
        title: Has Pro-Gear Over Thousand Pounds
        enum:
          - NOT SURE
          - 'YES'
          - 'NO'
        x-nullable: true
  PatchPersonallyProcuredMovePayload:
    type: object
    properties:
      size:
        $ref: '#/definitions/TShirtSize'
      original_move_date:
        type: string
        example: '2018-04-26'
        format: date
        title: When do you plan to move?
        x-nullable: true
      actual_move_date:
        type: string
        example: '2018-04-26'
        format: date
        title: When did you actually move?
        x-nullable: true
      pickup_postal_code:
        type: string
        format: zip
        title: ZIP code
        example: '90210'
        pattern: '^(\d{5}([\-]\d{4})?)$'
        x-nullable: true
      has_additional_postal_code:
        type: boolean
        x-nullable: true
        title: Will you move anything from another pickup location?
      additional_pickup_postal_code:
        type: string
        format: zip
        title: ZIP code
        example: '90210'
        pattern: '^(\d{5}([\-]\d{4})?)$'
        x-nullable: true
      destination_postal_code:
        type: string
        format: zip
        title: ZIP code
        example: '90210'
        pattern: '^(\d{5}([\-]\d{4})?)$'
        x-nullable: true
      has_sit:
        type: boolean
        x-nullable: true
        title: Will you put anything in storage?
      days_in_storage:
        type: integer
        title: How many days of storage do you think you'll need?
        minimum: 0
        maximum: 90
        x-nullable: true
      total_sit_cost:
        type: integer
        minimum: 1
        title: How much does your storage cost?
        x-nullable: true
      weight_estimate:
        type: integer
        minimum: 0
        title: Weight Estimate
        x-nullable: true
      net_weight:
        type: integer
        minimum: 1
        title: Net Weight
        x-nullable: true
      incentive_estimate_max:
        type: integer
        minimum: 1
        title: Incentive Estimate Max
        x-nullable: true
      incentive_estimate_min:
        type: integer
        minimum: 1
        title: Incentive Estimate Min
        x-nullable: true
      has_requested_advance:
        type: boolean
        default: false
        title: Would you like an advance of up to 60% of your PPM incentive?
      advance:
        $ref: '#/definitions/Reimbursement'
      advance_worksheet:
        $ref: '#/definitions/DocumentPayload'
      has_pro_gear:
        type: string
        title: Has Pro-Gear
        enum:
          - NOT SURE
          - 'YES'
          - 'NO'
        x-nullable: true
      has_pro_gear_over_thousand:
        type: string
        title: Has Pro-Gear Over Thousand Pounds
        enum:
          - NOT SURE
          - 'YES'
          - 'NO'
        x-nullable: true
  PersonallyProcuredMovePayload:
    type: object
    properties:
      id:
        type: string
        format: uuid
        example: c56a4180-65aa-42ec-a945-5fd21dec0538
      move_id:
        type: string
        format: uuid
        example: c56a4180-65aa-42ec-a945-5fd21dec0538
      size:
        $ref: '#/definitions/TShirtSize'
      original_move_date:
        type: string
        format: date
        title: When do you plan to move?
        example: '2018-04-26'
        x-nullable: true
      actual_move_date:
        type: string
        example: '2018-04-26'
        format: date
        title: When did you actually move?
        x-nullable: true
      submit_date:
        type: string
        format: date-time
        title: When was the ppm move submitted?
        example: '2019-03-26T13:19:56-04:00'
        x-nullable: true
      approve_date:
        type: string
        format: date-time
        title: When was the ppm move approved?
        example: '2019-03-26T13:19:56-04:00'
        x-nullable: true
      pickup_postal_code:
        type: string
        format: zip
        title: ZIP code
        example: '90210'
        pattern: '^(\d{5}([\-]\d{4})?)$'
        x-nullable: true
      has_additional_postal_code:
        type: boolean
        x-nullable: true
        title: Will you move anything from another pickup location?
      additional_pickup_postal_code:
        type: string
        format: zip
        title: ZIP code
        example: '90210'
        pattern: '^(\d{5}([\-]\d{4})?)$'
        x-nullable: true
      destination_postal_code:
        type: string
        format: zip
        title: ZIP code
        example: '90210'
        pattern: '^(\d{5}([\-]\d{4})?)$'
        x-nullable: true
      has_sit:
        type: boolean
        x-nullable: true
        title: Will you put anything in storage?
      days_in_storage:
        type: integer
        title: How many days of storage do you think you'll need?
        minimum: 0
        maximum: 90
        x-nullable: true
      estimated_storage_reimbursement:
        type: string
        title: Estimated Storage Reimbursement
        x-nullable: true
      weight_estimate:
        type: integer
        minimum: 0
        title: Weight Estimate
        x-nullable: true
        x-formatting: weight
      net_weight:
        type: integer
        minimum: 1
        title: Net Weight
        x-nullable: true
        x-formatting: weight
      mileage:
        type: integer
        title: Distance between origin and destination in miles
        x-nullable: true
      planned_sit_max:
        type: integer
        title: Maximum SIT reimbursement for the planned SIT duration
        x-nullable: true
      total_sit_cost:
        type: integer
        format: cents
        title: Total cost for the planned SIT duration
        x-nullable: true
      sit_max:
        type: integer
        title: Maximum SIT reimbursement for maximum SIT duration
        x-nullable: true
      incentive_estimate_min:
        type: integer
        title: Estimated incentive minimum in cents
        x-nullable: true
      incentive_estimate_max:
        type: integer
        title: Estimated incentive maximum in cents
        x-nullable: true
      status:
        $ref: '#/definitions/PPMStatus'
      has_requested_advance:
        type: boolean
        default: false
        title: Would you like an advance of up to 60% of your PPM incentive?
      advance:
        $ref: '#/definitions/Reimbursement'
      advance_worksheet:
        $ref: '#/definitions/DocumentPayload'
      has_pro_gear:
        type: string
        title: Has Pro-Gear
        enum:
          - NOT SURE
          - 'YES'
          - 'NO'
        x-nullable: true
        x-display-value:
          NOT SURE: Not Sure
          'YES': Yes
          'NO': No
      has_pro_gear_over_thousand:
        type: string
        title: Has Pro-Gear Over Thousand Pounds
        enum:
          - NOT SURE
          - 'YES'
          - 'NO'
        x-nullable: true
        x-display-value:
          NOT SURE: Not Sure
          'YES': Yes
          'NO': No
      created_at:
        type: string
        format: date-time
      updated_at:
        type: string
        format: date-time
    required:
      - id
      - created_at
      - updated_at
  SubmitMoveForApprovalPayload:
    type: object
    properties:
      certificate:
        $ref: '#/definitions/CreateSignedCertificationPayload'
  SubmitPersonallyProcuredMovePayload:
    type: object
    properties:
      submit_date:
        type: string
        format: date-time
        title: When was the ppm move submitted?
        example: '2019-03-26T13:19:56-04:00'
    required:
      - submit_date
  PPMSitEstimate:
    type: object
    properties:
      estimate:
        type: integer
        title: Value in cents of SIT estimate for PPM
    required:
      - estimate
  PPMEstimateRange:
    type: object
    properties:
      range_min:
        type: integer
        title: Low estimate
      range_max:
        type: integer
        title: High estimate
    required:
      - range_min
      - range_max
  PPMIncentive:
    type: object
    properties:
      gcc:
        type: integer
        title: GCC
      incentive_percentage:
        type: integer
        title: PPM Incentive @ 95%
    required:
      - gcc
      - incentive_percentage
  ExpenseSummaryPayload:
    type: object
    properties:
      categories:
        type: array
        items:
          $ref: '#/definitions/CategoryExpenseSummary'
      grand_total:
        type: object
        properties:
          payment_method_totals:
            $ref: '#/definitions/PaymentMethodsTotals'
          total:
            type: integer
  CategoryExpenseSummary:
    type: object
    properties:
      category:
        $ref: '#/definitions/MovingExpenseType'
      payment_methods:
        $ref: '#/definitions/PaymentMethodsTotals'
      total:
        type: integer
  PaymentMethodsTotals:
    type: object
    properties:
      MIL_PAY:
        type: integer
      OTHER:
        type: integer
      GTCC:
        type: integer
  ApprovePersonallyProcuredMovePayload:
    type: object
    properties:
      approve_date:
        type: string
        format: date-time
        title: When was the ppm move approved?
        example: '2019-03-26T13:19:56-04:00'
    required:
      - approve_date
  IndexPersonallyProcuredMovePayload:
    type: array
    items:
      $ref: '#/definitions/PersonallyProcuredMovePayload'
  MovePayload:
    type: object
    properties:
      id:
        type: string
        format: uuid
        example: c56a4180-65aa-42ec-a945-5fd21dec0538
      orders_id:
        type: string
        format: uuid
        example: c56a4180-65aa-42ec-a945-5fd21dec0538
      service_member_id:
        type: string
        format: uuid
        example: c56a4180-65aa-42ec-a945-5fd21dec0538
        readOnly: true
      locator:
        type: string
        example: '12432'
      selected_move_type:
        $ref: '#/definitions/SelectedMoveType'
      status:
        $ref: '#/definitions/MoveStatus'
      created_at:
        type: string
        format: date-time
      updated_at:
        type: string
        format: date-time
      submitted_at:
        type: string
        format: date-time
        x-nullable: true
      personally_procured_moves:
        $ref: '#/definitions/IndexPersonallyProcuredMovePayload'
      mto_shipments:
        $ref: '#/definitions/MTOShipments'
      cancel_reason:
        type: string
        example: 'Change of orders'
        x-nullable: true
    required:
      - id
      - orders_id
      - locator
      - created_at
      - updated_at
  CancelMove:
    type: object
    properties:
      cancel_reason:
        type: string
        example: 'Change of orders'
        x-nullable: true
    required:
      - cancel_reason
  PatchMovePayload:
    type: object
    properties:
      selected_move_type:
        $ref: '#/definitions/SelectedMoveType'
  SelectedMoveType:
    type: string
    title: Selected Move Type
    enum:
      - HHG
      - PPM
      - UB
      - POV
      - HHG_INTO_NTS_DOMESTIC
      - HHG_OUTOF_NTS_DOMESTIC
      - HHG_PPM
    x-nullable: true
    x-display-value:
      HHG: Household Goods Move
      PPM: Personal Procured Move
      UB: Unaccompanied Baggage
      POV: Privately-Owned Vehicle
      HHG_INTO_NTS_DOMESTIC: Non-Temporary Storage
      HHG_OUTOF_NTS_DOMESTIC: Non-Temporary Storage Release
      HHG_PPM: Both HHG and PPM
  IndexMovesPayload:
    type: array
    items:
      $ref: '#/definitions/MovePayload'
  MoveDocuments:
    type: array
    items:
      $ref: '#/definitions/MoveDocumentPayload'
  WeightTicketSetType:
    type: string
    x-nullable: true
    title: Select weight ticket type
    enum:
      - CAR
      - CAR_TRAILER
      - BOX_TRUCK
      - PRO_GEAR
    x-display-value:
      CAR: Car
      CAR_TRAILER: Car + Trailer
      BOX_TRUCK: Box truck
      PRO_GEAR: Pro-gear
  MoveDocumentPayload:
    type: object
    properties:
      id:
        type: string
        format: uuid
        example: c56a4180-65aa-42ec-a945-5fd21dec0538
      move_id:
        type: string
        format: uuid
        example: c56a4180-65aa-42ec-a945-5fd21dec0538
      personally_procured_move_id:
        type: string
        format: uuid
        example: c56a4180-65aa-42ec-a945-5fd21dec0538
        x-nullable: true
      document:
        $ref: '#/definitions/DocumentPayload'
      title:
        type: string
        example: very_useful_document.pdf
        title: Document title
      move_document_type:
        $ref: '#/definitions/MoveDocumentType'
      status:
        $ref: '#/definitions/MoveDocumentStatus'
      notes:
        type: string
        example: This document is good to go!
        x-nullable: true
        title: Notes
      moving_expense_type:
        $ref: '#/definitions/MovingExpenseType'
      requested_amount_cents:
        type: integer
        format: cents
        minimum: 1
        title: Requested Amount
        description: unit is cents
      payment_method:
        type: string
        title: Payment Method
        enum:
          - OTHER
          - GTCC
        x-display-value:
          OTHER: Other account
          GTCC: GTCC
      receipt_missing:
        title: missing expense receipt
        type: boolean
        x-nullable: true
      weight_ticket_set_type:
        $ref: '#/definitions/WeightTicketSetType'
      vehicle_nickname:
        type: string
        title: Nickname (ex. "15-foot truck")
        x-nullable: true
      vehicle_make:
        type: string
        title: Vehicle make
        x-nullable: true
      vehicle_model:
        type: string
        title: Vehicle model
        x-nullable: true
      empty_weight:
        title: Empty weight
        type: integer
        minimum: 0
        x-nullable: true
        x-formatting: weight
      empty_weight_ticket_missing:
        title: missing empty weight ticket
        type: boolean
        x-nullable: true
      full_weight:
        title: Full weight
        type: integer
        minimum: 0
        x-nullable: true
        x-formatting: weight
      full_weight_ticket_missing:
        title: missing full weight ticket
        type: boolean
        x-nullable: true
      weight_ticket_date:
        title: Weight ticket date
        type: string
        example: '2018-04-26'
        format: date
        x-nullable: true
      trailer_ownership_missing:
        title: missing trailer ownership documentation
        type: boolean
        x-nullable: true
      storage_start_date:
        type: string
        format: date
        title: Start date of storage for storage expenses
        example: '2018-04-26'
        x-nullable: true
      storage_end_date:
        type: string
        format: date
        title: End date of storage for storage expenses
        example: '2018-04-26'
        x-nullable: true
    required:
      - id
      - move_id
      - document
      - title
      - move_document_type
      - status
  CreateGenericMoveDocumentPayload:
    type: object
    properties:
      personally_procured_move_id:
        type: string
        format: uuid
        example: c56a4180-65aa-42ec-a945-5fd21dec0538
        x-nullable: true
      upload_ids:
        type: array
        items:
          type: string
          format: uuid
          example: c56a4180-65aa-42ec-a945-5fd21dec0538
      title:
        type: string
        example: very_useful_document.pdf
      move_document_type:
        $ref: '#/definitions/MoveDocumentType'
      notes:
        type: string
        example: This document is good to go!
        x-nullable: true
        title: Notes
    required:
      - upload_ids
      - title
      - move_document_type
  MoveDocumentType:
    type: string
    title: Document type
    example: EXPENSE
    enum: &MOVEDOCUMENTTYPE
      - OTHER
      - WEIGHT_TICKET
      - STORAGE_EXPENSE
      - SHIPMENT_SUMMARY
      - EXPENSE
      - WEIGHT_TICKET_SET
    x-display-value:
      OTHER: Other document type
      WEIGHT_TICKET: Weight ticket
      STORAGE_EXPENSE: Storage expense receipt
      SHIPMENT_SUMMARY: Shipment summary
      EXPENSE: Expense
      WEIGHT_TICKET_SET: Weight ticket set
  CreateMovingExpenseDocumentPayload:
    type: object
    properties:
      personally_procured_move_id:
        type: string
        format: uuid
        example: c56a4180-65aa-42ec-a945-5fd21dec0538
        x-nullable: true
      upload_ids:
        type: array
        items:
          type: string
          format: uuid
          example: c56a4180-65aa-42ec-a945-5fd21dec0538
      title:
        type: string
        example: very_useful_document.pdf
      moving_expense_type:
        $ref: '#/definitions/MovingExpenseType'
      move_document_type:
        $ref: '#/definitions/MoveDocumentType'
      requested_amount_cents:
        type: integer
        format: cents
        minimum: 1
        title: Requested Amount
        description: unit is cents
      payment_method:
        type: string
        title: Method of Payment
        enum:
          - OTHER
          - GTCC
        x-display-value:
          OTHER: Other payment method
          GTCC: GTCC
      receipt_missing:
        title: missing expense receipt
        type: boolean
      notes:
        type: string
        example: This document is good to go!
        x-nullable: true
        title: Notes
      storage_start_date:
        type: string
        format: date
        title: Start date of storage for storage expenses
        example: '2018-04-26'
        x-nullable: true
      storage_end_date:
        type: string
        format: date
        title: End date of storage for storage expenses
        example: '2018-04-26'
        x-nullable: true
    required:
      - title
      - move_document_type
      - moving_expense_type
      - requested_amount_cents
      - payment_method
  MovingExpenseType:
    type: string
    title: Moving Expense Type
    enum:
      - CONTRACTED_EXPENSE
      - GAS
      - OIL
      - OTHER
      - PACKING_MATERIALS
      - RENTAL_EQUIPMENT
      - STORAGE
      - TOLLS
      - WEIGHING_FEES
    x-display-value:
      CONTRACTED_EXPENSE: Contracted expense
      GAS: Gas
      OIL: Oil
      OTHER: Other
      PACKING_MATERIALS: Packing materials
      STORAGE: Storage
      RENTAL_EQUIPMENT: Rental equipment
      TOLLS: Tolls
      WEIGHING_FEES: Weighing fees
  MoveDocumentStatus:
    type: string
    title: Document status
    enum:
      - AWAITING_REVIEW
      - OK
      - HAS_ISSUE
      - EXCLUDE_FROM_CALCULATION
    x-display-value:
      AWAITING_REVIEW: Awaiting review
      OK: OK
      HAS_ISSUE: Has issue
      EXCLUDE_FROM_CALCULATION: Exclude from calculation
  CreateWeightTicketDocumentsPayload:
    type: object
    properties:
      personally_procured_move_id:
        type: string
        format: uuid
        example: c56a4180-65aa-42ec-a945-5fd21dec0538
      upload_ids:
        type: array
        items:
          type: string
          format: uuid
          example: c56a4180-65aa-42ec-a945-5fd21dec0538
      weight_ticket_set_type:
        $ref: '#/definitions/WeightTicketSetType'
      vehicle_nickname:
        type: string
        title: Vehicle nickname (ex. 'Large box truck')
        x-nullable: true
      vehicle_make:
        type: string
        title: Vehicle make
        x-nullable: true
      vehicle_model:
        type: string
        title: Vehicle model
        x-nullable: true
      empty_weight_ticket_missing:
        title: missing empty weight ticket
        type: boolean
      empty_weight:
        title: empty weight ticket recorded weight
        type: integer
        minimum: 0
      full_weight_ticket_missing:
        title: missing full weight ticket
        type: boolean
      full_weight:
        title: full weight ticket recorded weight
        type: integer
        minimum: 0
      weight_ticket_date:
        title: Full Weight Ticket Date
        type: string
        example: '2018-04-26'
        format: date
        x-nullable: true
      trailer_ownership_missing:
        title: missing trailer ownership documentation
        type: boolean
    required:
      - personally_procured_move_id
      - weight_ticket_set_type
      - full_weight_ticket_missing
      - empty_weight_ticket_missing
      - trailer_ownership_missing
  OfficeUser:
    type: object
    properties:
      id:
        type: string
        format: uuid
        example: c56a4180-65aa-42ec-a945-5fd21dec0538
      user_id:
        type: string
        format: uuid
        example: c56a4180-65aa-42ec-a945-5fd21dec0538
      first_name:
        type: string
        example: John
        x-nullable: true
        title: First name
      middle_name:
        type: string
        example: L.
        x-nullable: true
        title: Middle name
      last_name:
        type: string
        example: Donut
        x-nullable: true
        title: Last name
      email:
        type: string
        format: x-email
        pattern: '^[a-zA-Z0-9._%+-]+@[a-zA-Z0-9.-]+\.[a-zA-Z]{2,}$'
        example: john_bob@example.com
        x-nullable: true
        title: Personal Email Address
      telephone:
        type: string
        format: telephone
        pattern: '^[2-9]\d{2}-\d{3}-\d{4}$'
        example: 212-555-5555
        x-nullable: true
        title: Best contact phone
      transportation_office:
        $ref: 'definitions/TransportationOffice.yaml'
      created_at:
        type: string
        format: date-time
      updated_at:
        type: string
        format: date-time
  ServiceMemberPayload:
    type: object
    properties:
      id:
        type: string
        format: uuid
        example: c56a4180-65aa-42ec-a945-5fd21dec0538
      user_id:
        type: string
        format: uuid
        example: c56a4180-65aa-42ec-a945-5fd21dec0538
      edipi:
        type: string
        format: edipi
        example: '5789345789'
        pattern: '^\d{10}$'
        minLength: 10
        maxLength: 10
        x-nullable: true
        title: DoD ID number
      orders:
        type: array
        items:
          $ref: '#/definitions/Orders'
      affiliation:
        $ref: 'definitions/Affiliation.yaml'
        title: Branch
      rank:
        $ref: '#/definitions/ServiceMemberRank'
        title: Rank
      first_name:
        type: string
        example: John
        x-nullable: true
        title: First name
      middle_name:
        type: string
        example: L.
        x-nullable: true
        title: Middle name
      last_name:
        type: string
        example: Donut
        x-nullable: true
        title: Last name
      suffix:
        type: string
        example: Jr.
        x-nullable: true
        title: Suffix
      telephone:
        type: string
        format: telephone
        pattern: '^[2-9]\d{2}-\d{3}-\d{4}$'
        example: 212-555-5555
        x-nullable: true
        title: Best contact phone
      secondary_telephone:
        type: string
        format: telephone
        pattern: '^[2-9]\d{2}-\d{3}-\d{4}$'
        example: 212-555-5555
        x-nullable: true
        title: Secondary Phone
      personal_email:
        type: string
        format: x-email
        pattern: '^[a-zA-Z0-9._%+-]+@[a-zA-Z0-9.-]+\.[a-zA-Z]{2,}$'
        example: john_bob@example.com
        x-nullable: true
        title: Personal Email Address
      phone_is_preferred:
        type: boolean
        x-nullable: true
        title: Telephone
      email_is_preferred:
        type: boolean
        x-nullable: true
        title: Email
      current_station:
        $ref: 'definitions/DutyStationPayload.yaml'
      residential_address:
        $ref: 'definitions/Address.yaml'
        title: Residential Address
      backup_mailing_address:
        $ref: 'definitions/Address.yaml'
      backup_contacts:
        $ref: '#/definitions/IndexServiceMemberBackupContactsPayload'
      is_profile_complete:
        type: boolean
      created_at:
        type: string
        format: date-time
      updated_at:
        type: string
        format: date-time
      requires_access_code:
        type: boolean
        x-nullable: false
        title: Requires Access Code
      weight_allotment:
        $ref: '#/definitions/WeightAllotment'
    required:
      - id
      - user_id
      - is_profile_complete
      - created_at
      - updated_at
      - requires_access_code
  CreateServiceMemberPayload:
    type: object
    properties:
      user_id:
        type: string
        format: uuid
        example: c56a4180-65aa-42ec-a945-5fd21dec0538
      edipi:
        type: string
        format: edipi
        pattern: '^\d{10}$'
        minLength: 10
        maxLength: 10
        example: '5789345789'
        x-nullable: true
        title: 'DoD ID number'
      affiliation:
        $ref: 'definitions/Affiliation.yaml'
      rank:
        $ref: '#/definitions/ServiceMemberRank'
      first_name:
        type: string
        example: John
        x-nullable: true
        title: First name
      middle_name:
        type: string
        example: L.
        x-nullable: true
        title: Middle name
      last_name:
        type: string
        example: Donut
        x-nullable: true
        title: Last name
      suffix:
        type: string
        example: Jr.
        x-nullable: true
        title: Suffix
      telephone:
        type: string
        format: telephone
        pattern: '^[2-9]\d{2}-\d{3}-\d{4}$'
        example: 212-555-5555
        x-nullable: true
        title: Best contact phone
      secondary_telephone:
        type: string
        format: telephone
        pattern: '^[2-9]\d{2}-\d{3}-\d{4}$'
        example: 212-555-5555
        x-nullable: true
        title: Alternate phone
      personal_email:
        type: string
        format: x-email
        pattern: '^[a-zA-Z0-9._%+-]+@[a-zA-Z0-9.-]+\.[a-zA-Z]{2,}$'
        example: john_bob@example.com
        x-nullable: true
        title: Personal email
      phone_is_preferred:
        type: boolean
        x-nullable: true
        title: Phone
      email_is_preferred:
        type: boolean
        x-nullable: true
        title: Email
      current_station_id:
        type: string
        format: uuid
        example: c56a4180-65aa-42ec-a945-5fd21dec0538
        x-nullable: true
      residential_address:
        $ref: 'definitions/Address.yaml'
      backup_mailing_address:
        $ref: 'definitions/Address.yaml'
  PatchServiceMemberPayload:
    type: object
    properties:
      user_id:
        type: string
        format: uuid
        example: c56a4180-65aa-42ec-a945-5fd21dec0538
      edipi:
        type: string
        format: edipi
        pattern: '^\d{10}$'
        minLength: 10
        maxLength: 10
        example: '5789345789'
        x-nullable: true
        title: DoD ID number
      affiliation:
        $ref: 'definitions/Affiliation.yaml'
      rank:
        $ref: '#/definitions/ServiceMemberRank'
      first_name:
        type: string
        example: John
        x-nullable: true
        title: First name
      middle_name:
        type: string
        example: L.
        x-nullable: true
        title: Middle name
      last_name:
        type: string
        example: Donut
        x-nullable: true
        title: Last name
      suffix:
        type: string
        example: Jr.
        x-nullable: true
        title: Suffix
      telephone:
        type: string
        format: telephone
        pattern: '^[2-9]\d{2}-\d{3}-\d{4}$'
        example: 212-555-5555
        x-nullable: true
        title: Best Contact Phone
      secondary_telephone:
        type: string
        format: telephone
        pattern: '^[2-9]\d{2}-\d{3}-\d{4}$'
        example: 212-555-5555
        x-nullable: true
        title: Alternate Phone
      personal_email:
        type: string
        format: x-email
        pattern: '^[a-zA-Z0-9._%+-]+@[a-zA-Z0-9.-]+\.[a-zA-Z]{2,}$'
        example: john_bob@example.com
        x-nullable: true
        title: Personal Email
      phone_is_preferred:
        type: boolean
        x-nullable: true
        title: Phone
      email_is_preferred:
        type: boolean
        x-nullable: true
        title: Email
      current_station_id:
        type: string
        format: uuid
        example: c56a4180-65aa-42ec-a945-5fd21dec0538
        x-nullable: true
      residential_address:
        $ref: 'definitions/Address.yaml'
      backup_mailing_address:
        $ref: 'definitions/Address.yaml'
  ServiceMemberBackupContactPayload:
    type: object
    properties:
      id:
        type: string
        format: uuid
        example: c56a4180-65aa-42ec-a945-5fd21dec0538
      service_member_id:
        type: string
        format: uuid
        example: c56a4180-65aa-42ec-a945-5fd21dec0538
        readOnly: true
      name:
        type: string
        example: Susan Smith
        x-nullable: true
        title: Name
      telephone:
        type: string
        format: telephone
        pattern: '^[2-9]\d{2}-\d{3}-\d{4}$'
        example: 212-555-5555
        x-nullable: true
        title: Phone
      email:
        type: string
        format: x-email
        pattern: '^[a-zA-Z0-9._%+-]+@[a-zA-Z0-9.-]+\.[a-zA-Z]{2,}$'
        example: john_bob@example.com
        x-nullable: true
        title: Email
      permission:
        $ref: '#/definitions/BackupContactPermission'
      created_at:
        type: string
        format: date-time
      updated_at:
        type: string
        format: date-time
    required:
      - id
      - created_at
      - updated_at
      - name
      - email
      - permission
  BackupContactPermission:
    type: string
    enum:
      - NONE
      - VIEW
      - EDIT
    title: Permissions
    x-display-value:
      NONE: Contact Only
      VIEW: View all move details
      EDIT: View and edit all move details
  CreateServiceMemberBackupContactPayload:
    type: object
    properties:
      name:
        type: string
        example: Susan Smith
        x-nullable: true
        title: Name
      telephone:
        type: string
        format: telephone
        pattern: '^[2-9]\d{2}-\d{3}-\d{4}$'
        example: 212-555-5555
        x-nullable: true
        title: Phone
      email:
        type: string
        format: x-email
        pattern: '^[a-zA-Z0-9._%+-]+@[a-zA-Z0-9.-]+\.[a-zA-Z]{2,}$'
        example: john_bob@exmaple.com
        x-nullable: true
        title: Email
      permission:
        $ref: '#/definitions/BackupContactPermission'
    required:
      - name
      - email
      - permission
  UpdateServiceMemberBackupContactPayload:
    type: object
    properties:
      name:
        type: string
        example: Susan Smith
        x-nullable: true
      telephone:
        type: string
        format: telephone
        pattern: '^[2-9]\d{2}-\d{3}-\d{4}$'
        example: 212-555-5555
        x-nullable: true
      email:
        type: string
        format: x-email
        pattern: '^[a-zA-Z0-9._%+-]+@[a-zA-Z0-9.-]+\.[a-zA-Z]{2,}$'
        example: john_bob@example.com
        x-nullable: true
        title: email address
      permission:
        $ref: '#/definitions/BackupContactPermission'
    required:
      - name
      - email
      - permission
  IndexServiceMemberBackupContactsPayload:
    type: array
    items:
      $ref: '#/definitions/ServiceMemberBackupContactPayload'
  SignedCertificationPayload:
    type: object
    properties:
      id:
        type: string
        format: uuid
        example: c56a4180-65aa-42ec-a945-5fd21dec0538
      created_at:
        type: string
        format: date-time
      updated_at:
        type: string
        format: date-time
      date:
        type: string
        format: date-time
        title: Date
      signature:
        type: string
        title: Signature
      certification_text:
        type: string
      move_id:
        type: string
        format: uuid
      personally_procured_move_id:
        type: string
        format: uuid
        x-nullable: true
      certification_type:
        $ref: '#/definitions/SignedCertificationType'
    required:
      - id
      - move_id
      - created_at
      - updated_at
      - date
      - signature
      - certification_text
  CreateSignedCertificationPayload:
    type: object
    properties:
      date:
        type: string
        format: date-time
        title: Date
      signature:
        type: string
        title: Signature
      certification_text:
        type: string
      personally_procured_move_id:
        type: string
        format: uuid
        x-nullable: true
      certification_type:
        $ref: '#/definitions/SignedCertificationTypeCreate'
    required:
      - date
      - signature
      - certification_text
  SignedCertifications:
    type: array
    items:
      $ref: '#/definitions/SignedCertificationPayload'
  SignedCertificationType:
    type: string
    enum:
      - PPM_PAYMENT
      - SHIPMENT
      - PPM
      - HHG
    x-nullable: true
  SignedCertificationTypeCreate:
    type: string
    enum:
      - PPM_PAYMENT
      - SHIPMENT
    x-nullable: true
  DocumentPayload:
    type: object
    properties:
      id:
        type: string
        format: uuid
        example: c56a4180-65aa-42ec-a945-5fd21dec0538
      service_member_id:
        type: string
        format: uuid
        title: The service member this document belongs to
      uploads:
        type: array
        items:
          $ref: '#/definitions/UploadPayload'
    required:
      - id
      - service_member_id
      - uploads
  PostDocumentPayload:
    type: object
    properties:
      service_member_id:
        type: string
        format: uuid
        title: The service member this document belongs to
  UploadPayload:
    type: object
    properties:
      id:
        type: string
        format: uuid
        example: c56a4180-65aa-42ec-a945-5fd21dec0538
      url:
        type: string
        format: uri
        example: https://uploads.domain.test/dir/c56a4180-65aa-42ec-a945-5fd21dec0538
      filename:
        type: string
        example: filename.pdf
      content_type:
        type: string
        format: mime-type
        example: application/pdf
      checksum:
        type: string
        example: ImGQ2Ush0bDHsaQthV5BnQ==
      bytes:
        type: integer
      status:
        type: string
        enum:
          - INFECTED
          - CLEAN
          - PROCESSING
      created_at:
        type: string
        format: date-time
      updated_at:
        type: string
        format: date-time
    required:
      - id
      - url
      - filename
      - content_type
      - bytes
      - created_at
      - updated_at
  DPSAuthCookieURLPayload:
    type: object
    properties:
      cookie_url:
        type: string
        format: uri
  TShirtSize:
    type: string
    x-nullable: true
    title: Size
    enum:
      - S
      - M
      - L
  ServiceMemberRank:
    type: string
    x-nullable: true
    title: Rank
    enum:
      - E_1
      - E_2
      - E_3
      - E_4
      - E_5
      - E_6
      - E_7
      - E_8
      - E_9
      - E_9_SPECIAL_SENIOR_ENLISTED
      - O_1_ACADEMY_GRADUATE
      - O_2
      - O_3
      - O_4
      - O_5
      - O_6
      - O_7
      - O_8
      - O_9
      - O_10
      - W_1
      - W_2
      - W_3
      - W_4
      - W_5
      - AVIATION_CADET
      - CIVILIAN_EMPLOYEE
      - ACADEMY_CADET
      - MIDSHIPMAN
    x-display-value:
      E_1: E-1
      E_2: E-2
      E_3: E-3
      E_4: E-4
      E_5: E-5
      E_6: E-6
      E_7: E-7
      E_8: E-8
      E_9: E-9
      E_9_SPECIAL_SENIOR_ENLISTED: E-9 (Special Senior Enlisted)
      O_1_ACADEMY_GRADUATE: O-1 or Service Academy Graduate
      O_2: O-2
      O_3: O-3
      O_4: O-4
      O_5: O-5
      O_6: O-6
      O_7: O-7
      O_8: O-8
      O_9: O-9
      O_10: O-10
      W_1: W-1
      W_2: W-2
      W_3: W-3
      W_4: W-4
      W_5: W-5
      AVIATION_CADET: Aviation Cadet
      CIVILIAN_EMPLOYEE: Civilian Employee
      ACADEMY_CADET: Service Academy Cadet
      MIDSHIPMAN: Midshipman
  DeptIndicator:
    type: string
    x-nullable: true
    title: Dept. indicator
    enum:
      - NAVY_AND_MARINES
      - ARMY
      - AIR_FORCE
      - COAST_GUARD
    x-display-value:
      NAVY_AND_MARINES: 17 Navy and Marine Corps
      ARMY: 21 Army
      AIR_FORCE: 57 Air Force
      COAST_GUARD: 70 Coast Guard
  CreateReimbursement:
    type: object
    x-nullable: true
    properties:
      requested_amount:
        type: integer
        format: cents
        minimum: 1
        title: Requested Amount
        description: unit is cents
      method_of_receipt:
        $ref: '#/definitions/MethodOfReceipt'
    required:
      - requested_amount
      - method_of_receipt
  Reimbursement:
    type: object
    x-nullable: true
    properties:
      id:
        type: string
        format: uuid
        example: c56a4180-65aa-42ec-a945-5fd21dec0538
      requested_amount:
        type: integer
        format: cents
        minimum: 1
        title: Requested Amount
        description: unit is cents
      method_of_receipt:
        $ref: '#/definitions/MethodOfReceipt'
      status:
        $ref: '#/definitions/ReimbursementStatus'
      requested_date:
        x-nullable: true
        type: string
        example: '2018-04-26'
        format: date
        title: Requested Date
    required:
      - requested_amount
      - method_of_receipt
  ReimbursementStatus:
    x-nullable: true
    type: string
    title: Reimbursement
    enum:
      - DRAFT
      - REQUESTED
      - APPROVED
      - REJECTED
      - PAID
  MethodOfReceipt:
    x-nullable: true
    type: string
    title: Method of Receipt
    enum:
      - MIL_PAY
      - OTHER_DD
      - GTCC
    x-display-value:
      MIL_PAY: MilPay
      OTHER_DD: Other account
      GTCC: GTCC
  MoveStatus:
    type: string
    title: Move status
    enum:
      - DRAFT
      - SUBMITTED
      - APPROVED
      - CANCELED
      - 'NEEDS SERVICE COUNSELING'
      - 'APPROVALS REQUESTED'
    x-display-value:
      DRAFT: Draft
      SUBMITTED: Submitted
      APPROVED: Approved
      CANCELED: Canceled
  PPMStatus:
    type: string
    title: PPM status
    enum:
      - DRAFT
      - SUBMITTED
      - APPROVED
      - COMPLETED
      - CANCELED
      - PAYMENT_REQUESTED
    x-display-value:
      DRAFT: Draft
      SUBMITTED: Submitted
      APPROVED: Approved
      COMPLETED: Completed
      CANCELED: Canceled
      PAYMENT_REQUESTED: Payment Requested
  OrdersStatus:
    type: string
    title: Move status
    enum:
      - DRAFT
      - SUBMITTED
      - APPROVED
      - CANCELED
    x-display-value:
      DRAFT: Draft
      SUBMITTED: Submitted
      APPROVED: Approved
      CANCELED: Canceled
  OrdersType:
    type: string
    title: Orders type
    enum:
      - PERMANENT_CHANGE_OF_STATION
      - RETIREMENT
      - SEPARATION
    x-display-value:
      PERMANENT_CHANGE_OF_STATION: Permanent Change Of Station (PCS)
      RETIREMENT: Retirement
      SEPARATION: Separation
  OrdersTypeDetail:
    type: string
    title: Orders type detail
    enum:
      - HHG_PERMITTED
      - PCS_TDY
      - HHG_RESTRICTED_PROHIBITED
      - HHG_RESTRICTED_AREA
      - INSTRUCTION_20_WEEKS
      - HHG_PROHIBITED_20_WEEKS
      - DELAYED_APPROVAL
    x-display-value:
      HHG_PERMITTED: Shipment of HHG Permitted
      PCS_TDY: PCS with TDY Enroute
      HHG_RESTRICTED_PROHIBITED: Shipment of HHG Restricted or Prohibited
      HHG_RESTRICTED_AREA: HHG Restricted Area-HHG Prohibited
      INSTRUCTION_20_WEEKS: Course of Instruction 20 Weeks or More
      HHG_PROHIBITED_20_WEEKS: Shipment of HHG Prohibited but Authorized within 20 weeks
      DELAYED_APPROVAL: Delayed Approval 20 Weeks or More
    x-nullable: true
  Orders:
    type: object
    properties:
      id:
        type: string
        format: uuid
        example: c56a4180-65aa-42ec-a945-5fd21dec0538
      service_member_id:
        type: string
        format: uuid
        example: c56a4180-65aa-42ec-a945-5fd21dec0538
      grade:
        type: string
        example: 'O-6'
        x-nullable: true
      issue_date:
        type: string
        description: The date and time that these orders were cut.
        format: date
        example: '2018-04-26'
        title: Date issued
      report_by_date:
        type: string
        description: Report By Date
        format: date
        example: '2018-04-26'
        title: Report by
      status:
        $ref: '#/definitions/OrdersStatus'
      orders_type:
        $ref: '#/definitions/OrdersType'
      orders_type_detail:
        $ref: '#/definitions/OrdersTypeDetail'
      has_dependents:
        type: boolean
        title: Are dependents included in your orders?
      spouse_has_pro_gear:
        type: boolean
        title: Do you have a spouse who will need to move items related to their occupation (also known as spouse pro-gear)?
      origin_duty_station:
        $ref: 'definitions/DutyStationPayload.yaml'
        x-nullable: true
      new_duty_station:
        $ref: 'definitions/DutyStationPayload.yaml'
      uploaded_orders:
        $ref: '#/definitions/DocumentPayload'
      uploaded_amended_orders:
        $ref: '#/definitions/DocumentPayload'
      uploaded_amended_orders_id:
        type: string
        format: uuid
        example: c56a4180-65aa-42ec-a945-5fd21dec0538
      moves:
        $ref: '#/definitions/IndexMovesPayload'
      orders_number:
        type: string
        title: Orders Number
        x-nullable: true
        example: '030-00362'
      created_at:
        type: string
        format: date-time
      updated_at:
        type: string
        format: date-time
      tac:
        type: string
        title: TAC
        example: 'F8J1'
        x-nullable: true
      sac:
        type: string
        title: SAC
        example: 'N002214CSW32Y9'
        x-nullable: true
      department_indicator:
        $ref: '#/definitions/DeptIndicator'
      authorizedWeight:
        type: integer
        example: 7000
        x-nullable: true
    required:
      - id
      - service_member_id
      - issue_date
      - report_by_date
      - orders_type
      - has_dependents
      - spouse_has_pro_gear
      - new_duty_station
      - uploaded_orders
      - created_at
      - updated_at
  CreateUpdateOrders:
    type: object
    properties:
      service_member_id:
        type: string
        format: uuid
        example: c56a4180-65aa-42ec-a945-5fd21dec0538
      issue_date:
        type: string
        description: The date and time that these orders were cut.
        format: date
        example: '2018-04-26'
        title: Orders date
      report_by_date:
        type: string
        description: Report By Date
        format: date
        example: '2018-04-26'
        title: Report-by date
      orders_type:
        $ref: '#/definitions/OrdersType'
      orders_type_detail:
        $ref: '#/definitions/OrdersTypeDetail'
      has_dependents:
        type: boolean
        title: Are dependents included in your orders?
      spouse_has_pro_gear:
        type: boolean
        title: Do you have a spouse who will need to move items related to their occupation (also known as spouse pro-gear)?
      new_duty_station_id:
        type: string
        format: uuid
        example: c56a4180-65aa-42ec-a945-5fd21dec0538
      orders_number:
        type: string
        title: Orders Number
        x-nullable: true
        example: '030-00362'
      tac:
        type: string
        title: TAC
        example: 'F8J1'
        x-nullable: true
      sac:
        type: string
        title: SAC
        example: 'N002214CSW32Y9'
        x-nullable: true
      department_indicator:
        $ref: '#/definitions/DeptIndicator'
    required:
      - service_member_id
      - issue_date
      - report_by_date
      - orders_type
      - has_dependents
      - spouse_has_pro_gear
      - new_duty_station_id
  InvalidRequestResponsePayload:
    type: object
    properties:
      errors:
        type: object
        additionalProperties:
          type: string
  MoveQueueItem:
    type: object
    properties:
      id:
        type: string
        format: uuid
        example: c56a4180-65aa-42ec-a945-5fd21dec0538
      status:
        type: string
        example: APPROVED
      ppm_status:
        type: string
        example: PAYMENT_REQUESTED
        x-nullable: true
      hhg_status:
        type: string
        example: ACCEPTED
        x-nullable: true
      locator:
        type: string
        example: '12432'
      gbl_number:
        type: string
        example: 'LNK12345'
        title: GBL Number
        x-nullable: true
      customer_name:
        type: string
        example: Thedog, Nino
        title: Customer Name
      edipi:
        type: string
        format: edipi
        pattern: '^\d{10}$'
        minLength: 10
        maxLength: 10
        example: '5789345789'
        title: 'DoD ID #'
      rank:
        $ref: '#/definitions/ServiceMemberRank'
      orders_type:
        type: string
        title: Move Type
        enum:
          - PCS - OCONUS
          - PCS - CONUS
          - PCS + TDY - OCONUS
          - PCS + TDY - CONUS
      move_date:
        type: string
        format: date
        example: 2018-04-25
        x-nullable: true
      submitted_date:
        type: string
        format: date-time
        example: 2018-04-25
        x-nullable: true
      last_modified_date:
        type: string
        format: date-time
        example: 2017-07-21T17:32:28Z
      created_at:
        type: string
        format: date-time
      origin_duty_location_name:
        type: string
        example: Dover AFB
        title: Origin
        x-nullable: true
      destination_duty_location_name:
        type: string
        example: Dover AFB
        title: Destination
        x-nullable: true
      pm_survey_conducted_date:
        type: string
        format: date-time
        example: 2017-07-21T17:32:28Z
        x-nullable: true
      origin_gbloc:
        type: string
        example: LKNQ
        title: Origin GBLOC
        x-nullable: true
      destination_gbloc:
        type: string
        example: LKNQ
        title: Destination GBLOC
        x-nullable: true
      delivered_date:
        type: string
        format: date-time
        example: 2017-07-21T17:32:28Z
        x-nullable: true
      invoice_approved_date:
        type: string
        format: date-time
        example: 2017-07-21T17:32:28Z
        x-nullable: true
      weight_allotment:
        $ref: '#/definitions/WeightAllotment'
      branch_of_service:
        type: string
      actual_move_date:
        type: string
        format: date
        example: 2018-04-25
        x-nullable: true
      original_move_date:
        type: string
        format: date
        example: 2018-04-25
        x-nullable: true
    required:
      - id
      - status
      - locator
      - customer_name
      - edipi
      - rank
      - orders_type
      - branch_of_service
      - last_modified_date
      - created_at
  MoveDatesSummary:
    type: object
    properties:
      id:
        type: string
        example: 'c56a4180-65aa-42ec-a945-5fd21dec0538:2018-09-25'
      move_id:
        type: string
        format: uuid
        example: c56a4180-65aa-42ec-a945-5fd21dec0538
      move_date:
        type: string
        format: date
        example: '2018-09-25'
      pack:
        type: array
        items:
          type: string
          format: date
          example: '2018-09-25'
      pickup:
        type: array
        items:
          type: string
          format: date
          example: '2018-09-25'
      transit:
        type: array
        items:
          type: string
          format: date
          example: '2018-09-25'
      delivery:
        type: array
        items:
          type: string
          format: date
          example: '2018-09-25'
      report:
        type: array
        items:
          type: string
          format: date
          example: '2018-09-25'
    required:
      - id
      - move_id
      - move_date
      - pack
      - pickup
      - transit
      - delivery
      - report
  AvailableMoveDates:
    type: object
    properties:
      start_date:
        type: string
        format: date
        example: '2018-09-25'
      available:
        type: array
        items:
          type: string
          format: date
          example: '2018-09-25'
    required:
      - start_date
      - available
  WeightAllotment:
    type: object
    properties:
      total_weight_self:
        type: integer
        example: 18000
      total_weight_self_plus_dependents:
        type: integer
        example: 18000
      pro_gear_weight:
        type: integer
        example: 2000
      pro_gear_weight_spouse:
        type: integer
        example: 500
    required:
      - total_weight_self
      - total_weight_self_plus_dependents
      - pro_gear_weight
      - pro_gear_weight_spouse
  IndexEntitlements:
    type: object
    additionalProperties:
      $ref: '#/definitions/WeightAllotment'
  RateEnginePostalCodePayload:
    type: object
    properties:
      valid:
        type: boolean
        example: false
      postal_code:
        type: string
        description: zip code, international allowed
        format: zip
        title: ZIP
        example: "'90210' or 'N15 3NL'"
      postal_code_type:
        type: string
        enum:
          - origin
          - destination
    required:
      - valid
      - postal_code
      - postal_code_type
  AccessCode:
    type: object
    properties:
      id:
        type: string
        format: uuid
        example: c56a4180-65aa-42ec-a945-5fd21dec0538
      service_member_id:
        type: string
        format: uuid
        example: c56a4180-65aa-42ec-a945-5fd21dec0538
      code:
        type: string
        example: CODE456
      move_type:
        type: string
        title: Selected Move Type
        enum:
          - HHG
          - PPM
      created_at:
        type: string
        format: date-time
      claimed_at:
        type: string
        format: date-time
        example: 2018-04-12T23:20:50.52Z
        description: when the access code was claimed or used
        x-nullable: true
    required:
      - id
      - code
      - move_type
      - created_at
  Role:
    type: object
    properties:
      id:
        type: string
        format: uuid
        example: c56a4180-65aa-42ec-a945-5fd21dec0538
      roleType:
        type: string
        example: customer
      createdAt:
        type: string
        format: date-time
      updatedAt:
        type: string
        format: date-time
    required:
      - id
      - roleType
      - createdAt
      - updatedAt
  MTOAgentType:
    type: string
    title: MTO Agent Type
    example: RELEASING_AGENT
    enum:
      - RELEASING_AGENT
      - RECEIVING_AGENT
  MTOAgent:
    properties:
      id:
        example: 1f2270c7-7166-40ae-981e-b200ebdf3054
        format: uuid
        type: string
      mtoShipmentID:
        example: 1f2270c7-7166-40ae-981e-b200ebdf3054
        format: uuid
        type: string
        readOnly: true
      createdAt:
        format: date-time
        type: string
        readOnly: true
      updatedAt:
        format: date-time
        type: string
        readOnly: true
      firstName:
        type: string
        x-nullable: true
      lastName:
        type: string
        x-nullable: true
      email:
        type: string
        format: x-email
        pattern: '^[a-zA-Z0-9._%+-]+@[a-zA-Z0-9.-]+\.[a-zA-Z]{2,}$'
        x-nullable: true
      phone:
        type: string
        format: telephone
        pattern: '^[2-9]\d{2}-\d{3}-\d{4}$'
        x-nullable: true
      agentType:
        $ref: '#/definitions/MTOAgentType'
    type: object
  MTOAgents:
    items:
      $ref: '#/definitions/MTOAgent'
    type: array
  MTOShipmentType:
    type: string
    title: Shipment Type
    example: HHG
    enum:
      - HHG
      - HHG_LONGHAUL_DOMESTIC
      - HHG_SHORTHAUL_DOMESTIC
      - HHG_INTO_NTS_DOMESTIC
      - HHG_OUTOF_NTS_DOMESTIC
      - PPM
    x-display-value:
      HHG: HHG
      INTERNATIONAL_HHG: International HHG
      INTERNATIONAL_UB: International UB
      PPM: PPM
  MTOShipment:
    properties:
      moveTaskOrderID:
        example: 1f2270c7-7166-40ae-981e-b200ebdf3054
        format: uuid
        type: string
        readOnly: true
      id:
        example: 1f2270c7-7166-40ae-981e-b200ebdf3054
        format: uuid
        type: string
        readOnly: true
      createdAt:
        format: date-time
        type: string
        readOnly: true
      updatedAt:
        format: date-time
        type: string
        readOnly: true
      requestedPickupDate:
        format: date
        type: string
        readOnly: true
        x-nullable: true
      requestedDeliveryDate:
        format: date
        type: string
        readOnly: true
        x-nullable: true
      agents:
        $ref: '#/definitions/MTOAgents'
      customerRemarks:
        type: string
        readOnly: true
        example: handle with care
        x-nullable: true
      ppmShipment:
        $ref: '#/definitions/PPMShipment'
      shipmentType:
        $ref: '#/definitions/MTOShipmentType'
      status:
        $ref: '#/definitions/MTOShipmentStatus'
      pickupAddress:
        $ref: 'definitions/Address.yaml'
      destinationAddress:
        $ref: 'definitions/Address.yaml'
      secondaryPickupAddress:
        $ref: 'definitions/Address.yaml'
      secondaryDeliveryAddress:
        $ref: 'definitions/Address.yaml'
      eTag:
        type: string
  MTOShipments:
    items:
      $ref: '#/definitions/MTOShipment'
    type: array
  MTOShipmentStatus:
    type: string
    readOnly: true
    enum:
      - DRAFT
      - APPROVED
      - SUBMITTED
      - REJECTED
  CreateShipment:
    type: object
    properties:
      moveTaskOrderID:
        example: 1f2270c7-7166-40ae-981e-b200ebdf3054
        format: uuid
        type: string
      shipmentType:
        $ref: '#/definitions/MTOShipmentType'
      ppmShipment:
        $ref: '#/definitions/PPMShipment'
      requestedPickupDate:
        format: date
        type: string
      requestedDeliveryDate:
        format: date
        type: string
      customerRemarks:
        type: string
        example: handle with care
        x-nullable: true
      pickupAddress:
        $ref: 'definitions/Address.yaml'
      secondaryPickupAddress:
        $ref: 'definitions/Address.yaml'
      destinationAddress:
        $ref: 'definitions/Address.yaml'
      secondaryDeliveryAddress:
        $ref: 'definitions/Address.yaml'
      agents:
        $ref: '#/definitions/MTOAgents'
    required:
      - moveTaskOrderID
      - shipmentType
  PPMShipmentStatus:
    type: string
    readOnly: true
    enum:
      - DRAFT
      - SUBMITTED
      - WAITING_ON_CUSTOMER
      - NEEDS_ADVANCE_APPROVAL
      - NEEDS_PAYMENT_APPROVAL
      - PAYMENT_APPROVED
  PPMShipment:
    description: A personally procured move is a type of shipment that a service members moves themselves.
    properties:
      id:
        example: 1f2270c7-7166-40ae-981e-b200ebdf3054
        format: uuid
        type: string
        readOnly: true
      shipmentId:
        example: 1f2270c7-7166-40ae-981e-b200ebdf3054
        format: uuid
        type: string
        readOnly: true
      createdAt:
        format: date-time
        type: string
        readOnly: true
      updatedAt:
        format: date-time
        type: string
        readOnly: true
      status:
        $ref: '#/definitions/PPMShipmentStatus'
      expectedDepartureDate:
        description: >
          Date the customer expects to move.
        format: date
        type: string
      actualMoveDate:
        format: date
        type: string
        x-nullable: true
        x-omitempty: false
      submittedAt:
        format: date-time
        type: string
        x-nullable: true
        x-omitempty: false
      reviewedAt:
        format: date-time
        type: string
        x-nullable: true
        x-omitempty: false
<<<<<<< HEAD
=======
      approvedAt:
        format: date-time
        type: string
        x-nullable: true
        x-omitempty: false
>>>>>>> c1bd48d9
      pickupPostalCode:
        description: zip code, international allowed
        format: zip
        type: string
        title: ZIP
<<<<<<< HEAD
        example: "'90210' or 'N15 3NL'"
=======
        example: "90210"
        pattern: ^(\d{5})$
>>>>>>> c1bd48d9
      secondaryPickupPostalCode:
        format: zip
        type: string
        title: ZIP
<<<<<<< HEAD
        example: "'90210' or 'N15 3NL'"
=======
        example: "90210"
        pattern: ^(\d{5})$
>>>>>>> c1bd48d9
        x-nullable: true
        x-omitempty: false
      destinationPostalCode:
        format: zip
        type: string
        title: ZIP
<<<<<<< HEAD
        example: "'90210' or 'N15 3NL'"
=======
        example: "90210"
        pattern: ^(\d{5})$
>>>>>>> c1bd48d9
      secondaryDestinationPostalCode:
        format: zip
        type: string
        title: ZIP
<<<<<<< HEAD
        example: "'90210' or 'N15 3NL'"
=======
        example: "90210"
        pattern: ^(\d{5})$
>>>>>>> c1bd48d9
        x-nullable: true
        x-omitempty: false
      sitExpected:
        type: boolean
      estimatedWeight:
        type: integer
        example: 4200
        x-nullable: true
        x-omitempty: false
      netWeight:
        description: >
          The net weight of the shipment once it has been weight
        type: integer
        example: 4300
        x-nullable: true
        x-omitempty: false
      hasProGear:
        description: >
          Indicates whether PPM shipment has pro gear.
        type: boolean
        x-nullable: true
        x-omitempty: false
      proGearWeight:
        type: integer
        x-nullable: true
        x-omitempty: false
      spouseProGearWeight:
        type: integer
        x-nullable: true
        x-omitempty: false
      estimatedIncentive:
        type: integer
        x-nullable: true
        x-omitempty: false
      advanceRequested:
        type: boolean
        x-nullable: true
        x-omitempty: false
      advanceId:
        example: 1f2270c7-7166-40ae-981e-b200ebdf3054
        format: uuid
        type: string
        readOnly: true
        x-nullable: true
        x-omitempty: false
      advanceWorksheetId:
        example: 1f2270c7-7166-40ae-981e-b200ebdf3054
        format: uuid
        type: string
        readOnly: true
        x-nullable: true
        x-omitempty: false
      eTag:
        description: A hash unique to this shipment that should be used as the "If-Match" header for any updates.
        type: string
        readOnly: true
    required:
      - id
      - shipmentId
      - createdAt
      - updatedAt
      - status
      - expectedDepartureDate
      - pickupPostalCode
      - destinationPostalCode
      - sitExpected
      - eTag
<<<<<<< HEAD
  UpdatePPMShipment:
    type:
      object
    properties:
      id:
        example: 1f2270c7-7166-40ae-981e-b200ebdf3054
        format: uuid
        type: string
      expectedDepartureDate:
        description: >
          Date the customer expects to move.
        format: date
        type: string
      actualMoveDate:
        format: date
        type: string
      submittedAt:
        format: date-time
        type: string
      reviewedAt:
        format: date-time
        type: string
      approvedAt:
        format: date-time
        type: string
      pickupPostalCode:
        description: zip code, international allowed
        format: zip
        type: string
        title: ZIP
        example: "'90210' or 'N15 3NL'"
      secondaryPickupPostalCode:
        format: zip
        type: string
        title: ZIP
        example: "'90210' or 'N15 3NL'"
      destinationPostalCode:
        format: zip
        type: string
        title: ZIP
        example: "'90210' or 'N15 3NL'"
      secondaryDestinationPostalCode:
        format: zip
        type: string
        title: ZIP
        example: "'90210' or 'N15 3NL'"
      sitExpected:
        type: boolean
      estimatedWeight:
        type: integer
        example: 4200
      netWeight:
        description: >
          The net weight of the shipment once it has been weight
        type: integer
        example: 4300
      hasProGear:
        description: >
          Indicates whether PPM shipment has pro gear.
        type: boolean
      proGearWeight:
        type: integer
      spouseProGearWeight:
        type: integer
      estimatedIncentive:
        type: integer
    required:
      - id
=======
>>>>>>> c1bd48d9
  UpdateShipment:
    type: object
    properties:
      status:
        $ref: '#/definitions/MTOShipmentStatus'
      shipmentType:
        $ref: '#/definitions/MTOShipmentType'
      ppmShipment:
        $ref: '#/definitions/UpdatePPMShipment'
      requestedPickupDate:
        format: date
        type: string
      requestedDeliveryDate:
        format: date
        type: string
      customerRemarks:
        type: string
        example: handle with care
        x-nullable: true
      pickupAddress:
        $ref: 'definitions/Address.yaml'
      secondaryPickupAddress:
        $ref: 'definitions/Address.yaml'
      destinationAddress:
        $ref: 'definitions/Address.yaml'
      secondaryDeliveryAddress:
        $ref: 'definitions/Address.yaml'
      agents:
        $ref: '#/definitions/MTOAgents'
  ClientError:
    type: object
    properties:
      title:
        type: string
      detail:
        type: string
      instance:
        type: string
        format: uuid
    required:
      - title
      - detail
      - instance
  ValidationError:
    allOf:
      - $ref: '#/definitions/ClientError'
      - type: object
    properties:
      invalidFields:
        type: object
        additionalProperties:
          description: List of errors for the field
          type: array
          items:
            type: string
    required:
      - invalidFields
  Error:
    properties:
      title:
        type: string
      detail:
        type: string
      instance:
        type: string
        format: uuid
    required:
      - title
      - detail
    type: object
paths:
  /estimates/ppm:
    get:
      summary: Return a PPM cost estimate
      description: Calculates a reimbursement range for a PPM move (excluding SIT)
      operationId: showPPMEstimate
      tags:
        - ppm
      parameters:
        - in: query
          name: original_move_date
          type: string
          format: date
          required: true
        - in: query
          name: origin_zip
          type: string
          format: zip
          pattern: '^(\d{5}([\-]\d{4})?)$'
          required: true
        - in: query
          name: origin_duty_location_zip
          type: string
          format: zip
          pattern: '^(\d{5}([\-]\d{4})?)$'
          required: true
        - in: query
          name: orders_id
          type: string
          format: uuid
          required: true
        - in: query
          name: weight_estimate
          type: integer
          required: true
      responses:
        '200':
          description: Made estimate of PPM cost range
          schema:
            $ref: '#/definitions/PPMEstimateRange'
        '400':
          description: invalid request
        '401':
          description: request requires user authentication
        '403':
          description: user is not authorized
        '404':
          description: ppm discount not found for provided postal codes and original move date
        '409':
          description: distance is less than 50 miles (no short haul moves)
        '422':
          description: cannot process request with given information
        '500':
          description: internal server error
  /estimates/ppm_sit:
    get:
      summary: Return a PPM move's SIT cost estimate
      description: Calculates a reimbursment for a PPM move's SIT
      operationId: showPPMSitEstimate
      tags:
        - ppm
      parameters:
        - in: query
          name: personally_procured_move_id
          type: string
          format: uuid
          required: true
        - in: query
          name: original_move_date
          type: string
          format: date
          required: true
        - in: query
          name: days_in_storage
          type: integer
          required: true
        - in: query
          name: origin_zip
          type: string
          format: zip
          pattern: '^(\d{5}([\-]\d{4})?)$'
          required: true
        - in: query
          name: orders_id
          type: string
          format: uuid
          required: true
        - in: query
          name: weight_estimate
          type: integer
          required: true
      responses:
        '200':
          description: show PPM SIT estimate
          schema:
            $ref: '#/definitions/PPMSitEstimate'
        '400':
          description: invalid request
        '401':
          description: request requires user authentication
        '403':
          description: user is not authorized
        '409':
          description: distance is less than 50 miles (no short haul moves)
        '422':
          description: the payload was unprocessable
        '500':
          description: internal server error
  /users/logged_in:
    get:
      summary: Returns the user info for the currently logged in user
      description: Returns the user info for the currently logged in user
      operationId: showLoggedInUser
      tags:
        - users
      responses:
        '200':
          description: Currently logged in user
          schema:
            $ref: '#/definitions/LoggedInUserPayload'
        '400':
          description: invalid request
        '401':
          description: request requires user authentication
        '500':
          description: server error
  /users/is_logged_in:
    get:
      summary: Returns boolean as to whether the user is logged in
      description: Returns boolean as to whether the user is logged in
      operationId: isLoggedInUser
      tags:
        - users
      responses:
        '200':
          description: Currently logged in user
          schema:
            type: object
            required:
              - isLoggedIn
            properties:
              isLoggedIn:
                type: boolean
        '400':
          description: invalid request
        '500':
          description: server error
  /orders:
    post:
      summary: Creates an orders model for a logged-in user
      description: Creates an instance of orders tied to a service member
      operationId: createOrders
      tags:
        - orders
      parameters:
        - in: body
          name: createOrders
          required: true
          schema:
            $ref: '#/definitions/CreateUpdateOrders'
      responses:
        '201':
          description: created instance of orders
          schema:
            $ref: '#/definitions/Orders'
        '400':
          description: invalid request
        '401':
          description: request requires user authentication
        '403':
          description: user is not authorized
        '500':
          description: internal server error
  /orders/{ordersId}:
    put:
      summary: Updates orders
      description: All fields sent in this request will be set on the orders referenced
      operationId: updateOrders
      tags:
        - orders
      parameters:
        - in: path
          name: ordersId
          type: string
          format: uuid
          required: true
          description: UUID of the orders model
        - in: body
          name: updateOrders
          required: true
          schema:
            $ref: '#/definitions/CreateUpdateOrders'
      responses:
        '200':
          description: updated instance of orders
          schema:
            $ref: '#/definitions/Orders'
        '400':
          description: invalid request
        '401':
          description: request requires user authentication
        '403':
          description: user is not authorized
        '404':
          description: orders not found
        '500':
          description: internal server error
    get:
      summary: Returns the given order
      description: Returns the given order
      operationId: showOrders
      tags:
        - orders
      parameters:
        - in: path
          name: ordersId
          type: string
          format: uuid
          required: true
          description: UUID of the order
      responses:
        '200':
          description: the instance of the order
          schema:
            $ref: '#/definitions/Orders'
        '400':
          description: invalid request
        '401':
          description: request requires user authentication
        '403':
          description: user is not authorized
        '404':
          description: order is not found
        '500':
          description: internal server error
  /orders/{ordersId}/upload_amended_orders:
    patch:
      summary: Patch the amended orders for a given order
      description: Patch the amended orders for a given order
      operationId: uploadAmendedOrders
      tags:
        - orders
      consumes:
        - multipart/form-data
      parameters:
        - in: path
          name: ordersId
          type: string
          format: uuid
          required: true
          description: UUID of the order
        - in: formData
          name: file
          type: file
          description: The file to upload.
          required: true
      responses:
        '201':
          description: created upload
          schema:
            $ref: '#/definitions/UploadPayload'
        '400':
          description: invalid request
          schema:
            $ref: '#/definitions/InvalidRequestResponsePayload'
        '403':
          description: not authorized
        '404':
          description: not found
        '413':
          description: payload is too large
        '500':
          description: server error
  /moves/{moveId}:
    patch:
      summary: Patches the move
      description: Any fields sent in this request will be set on the move referenced
      operationId: patchMove
      tags:
        - moves
      parameters:
        - in: path
          name: moveId
          type: string
          format: uuid
          required: true
          description: UUID of the move
        - in: body
          name: patchMovePayload
          required: true
          schema:
            $ref: '#/definitions/PatchMovePayload'
      responses:
        '201':
          description: updated instance of move
          schema:
            $ref: '#/definitions/MovePayload'
        '400':
          description: invalid request
        '401':
          description: request requires user authentication
        '403':
          description: user is not authorized
        '404':
          description: move is not found
        '500':
          description: internal server error
    get:
      summary: Returns the given move
      description: Returns the given move
      operationId: showMove
      tags:
        - moves
      parameters:
        - in: path
          name: moveId
          type: string
          format: uuid
          required: true
          description: UUID of the move
      responses:
        '200':
          description: the instance of the move
          schema:
            $ref: '#/definitions/MovePayload'
        '400':
          description: invalid request
        '401':
          description: request requires user authentication
        '403':
          description: user is not authorized
        '404':
          description: move is not found
        '500':
          description: internal server error
  /moves/{moveId}/signed_certifications:
    post:
      summary: Submits signed certification for the given move ID
      description: Create an instance of signed_certification tied to the move ID
      operationId: createSignedCertification
      tags:
        - certification
      parameters:
        - in: path
          name: moveId
          type: string
          format: uuid
          required: true
          description: UUID of the move being signed for
        - in: body
          name: createSignedCertificationPayload
          required: true
          schema:
            $ref: '#/definitions/CreateSignedCertificationPayload'
      responses:
        '201':
          description: created instance of signed_certification
          schema:
            $ref: '#/definitions/SignedCertificationPayload'
        '400':
          description: invalid request
        '401':
          description: request requires user authentication
        '403':
          description: user is not authorized to sign for this move
        '404':
          description: move not found
        '500':
          description: internal server error
    get:
      summary: gets the signed certifications for the given move ID
      description: returns a list of all signed_certifications associated with the move ID
      operationId: indexSignedCertification
      tags:
        - certification
      parameters:
        - in: path
          name: moveId
          type: string
          format: uuid
          required: true
      responses:
        '200':
          description: returns a list of signed certifications
          schema:
            $ref: '#/definitions/SignedCertifications'
        '400':
          description: invalid request
        '401':
          description: request requires user authentication
        '403':
          description: user is not authorized
        '404':
          description: move not found
        '500':
          description: internal server error
  /moves/{moveId}/personally_procured_move:
    post:
      summary: Creates a new PPM for the given move
      description: Create an instance of personally_procured_move tied to the move ID
      operationId: createPersonallyProcuredMove
      tags:
        - ppm
      parameters:
        - in: path
          name: moveId
          type: string
          format: uuid
          required: true
          description: UUID of the move this PPM is associated with
        - in: body
          name: createPersonallyProcuredMovePayload
          required: true
          schema:
            $ref: '#/definitions/CreatePersonallyProcuredMovePayload'
      responses:
        '201':
          description: created instance of personally_procured_move
          schema:
            $ref: '#/definitions/PersonallyProcuredMovePayload'
        '400':
          description: invalid request
        '401':
          description: request requires user authentication
        '403':
          description: user is not authorized
        '404':
          description: move not found
        '500':
          description: server error
    get:
      summary: Returns a list of all PPMs associated with this move
      description: Returns a list of all PPMs associated with this move
      operationId: indexPersonallyProcuredMoves
      tags:
        - ppm
      parameters:
        - in: path
          name: moveId
          type: string
          format: uuid
          required: true
          description: UUID of the move these PPMs are associated with
      responses:
        '200':
          description: returns list of personally_procured_move
          schema:
            $ref: '#/definitions/IndexPersonallyProcuredMovePayload'
        '400':
          description: invalid request
        '401':
          description: request requires user authentication
        '403':
          description: user is not authorized
  /moves/{moveId}/personally_procured_move/{personallyProcuredMoveId}/estimate:
    patch:
      summary: Calculates the estimated incentive of a PPM
      description: This request calculates the estimated incentive of a PPM and attaches this range to the PPM
      operationId: updatePersonallyProcuredMoveEstimate
      tags:
        - ppm
      parameters:
        - in: path
          name: moveId
          type: string
          format: uuid
          required: true
          description: UUID of the move
        - in: path
          name: personallyProcuredMoveId
          type: string
          format: uuid
          required: true
          description: UUID of the PPM being patched
      responses:
        '200':
          description: updated instance of personally_procured_move
          schema:
            $ref: '#/definitions/PersonallyProcuredMovePayload'
        '400':
          description: invalid request
        '401':
          description: request requires user authentication
        '403':
          description: user is not authorized
        '404':
          description: ppm is not found or ppm discount not found for provided postal codes and original move date
        '422':
          description: cannot process request with given information
        '500':
          description: internal server error
  /moves/{moveId}/personally_procured_move/{personallyProcuredMoveId}:
    put:
      summary: Updates the PPM
      description: This replaces the current version of the PPM with the version sent.
      operationId: updatePersonallyProcuredMove
      tags:
        - ppm
      parameters:
        - in: path
          name: moveId
          type: string
          format: uuid
          required: true
          description: UUID of the move
        - in: path
          name: personallyProcuredMoveId
          type: string
          format: uuid
          required: true
          description: UUID of the PPM being updated
        - in: body
          name: updatePersonallyProcuredMovePayload
          required: true
          schema:
            $ref: '#/definitions/UpdatePersonallyProcuredMovePayload'
      responses:
        '200':
          description: updated instance of personally_procured_move
          schema:
            $ref: '#/definitions/PersonallyProcuredMovePayload'
        '400':
          description: invalid request
        '401':
          description: request requires user authentication
        '403':
          description: user is not authorized
        '500':
          description: internal server error
    patch:
      summary: Patches the PPM
      description: Any fields sent in this request will be set on the PPM referenced
      operationId: patchPersonallyProcuredMove
      tags:
        - ppm
      parameters:
        - in: path
          name: moveId
          type: string
          format: uuid
          required: true
          description: UUID of the move
        - in: path
          name: personallyProcuredMoveId
          type: string
          format: uuid
          required: true
          description: UUID of the PPM being patched
        - in: body
          name: patchPersonallyProcuredMovePayload
          required: true
          schema:
            $ref: '#/definitions/PatchPersonallyProcuredMovePayload'
      responses:
        '200':
          description: updated instance of personally_procured_move
          schema:
            $ref: '#/definitions/PersonallyProcuredMovePayload'
        '400':
          description: invalid request
        '401':
          description: request requires user authentication
        '403':
          description: user is not authorized
        '404':
          description: ppm is not found or ppm discount not found for provided postal codes and original move date
        '422':
          description: cannot process request with given information
        '500':
          description: internal server error
    get:
      summary: Returns the given PPM
      description: Returns the given PPM
      operationId: showPersonallyProcuredMove
      tags:
        - ppm
      parameters:
        - in: path
          name: moveId
          type: string
          format: uuid
          required: true
          description: UUID of the move being signed for
        - in: path
          name: personallyProcuredMoveId
          type: string
          format: uuid
          required: true
          description: UUID of the PPM
      responses:
        '200':
          description: the instance of personally_procured_move
          schema:
            $ref: '#/definitions/IndexPersonallyProcuredMovePayload'
        '400':
          description: invalid request
        '401':
          description: request requires user authentication
        '403':
          description: user is not authorized
  /personally_procured_move/{personallyProcuredMoveId}/submit:
    post:
      summary: Submits a PPM for approval
      description: Submits a PPM for approval by the office. The status of the PPM will be updated to SUBMITTED
      operationId: submitPersonallyProcuredMove
      tags:
        - ppm
      parameters:
        - in: path
          name: personallyProcuredMoveId
          type: string
          format: uuid
          required: true
          description: UUID of the PPM being submitted
        - name: submitPersonallyProcuredMovePayload
          in: body
          required: true
          schema:
            $ref: '#/definitions/SubmitPersonallyProcuredMovePayload'
      responses:
        '200':
          description: updated instance of personally_procured_move
          schema:
            $ref: '#/definitions/PersonallyProcuredMovePayload'
        '400':
          description: invalid request
        '401':
          description: request requires user authentication
        '403':
          description: user is not authorized
        '404':
          description: ppm is not found
        '500':
          description: internal server error
  /personally_procured_move/{personallyProcuredMoveId}/expense_summary:
    get:
      summary: Returns an expense summary organized by expense type
      description: Calculates and returns an expense summary organized by expense type
      operationId: requestPPMExpenseSummary
      tags:
        - ppm
      parameters:
        - in: path
          name: personallyProcuredMoveId
          type: string
          format: uuid
          required: true
          description: UUID of the PPM
      responses:
        '200':
          description: Successfully calculated expense summary
          schema:
            $ref: '#/definitions/ExpenseSummaryPayload'
        '400':
          description: invalid request
        '401':
          description: request requires user authentication
        '403':
          description: user is not authorized
        '404':
          description: personally procured move not found
        '500':
          description: server error
  /personally_procured_move/{personallyProcuredMoveId}/request_payment:
    post:
      summary: Moves the PPM and the move into the PAYMENT_REQUESTED state
      description: Moves the PPM and the move into the PAYMENT_REQUESTED state
      operationId: requestPPMPayment
      tags:
        - ppm
      parameters:
        - in: path
          name: personallyProcuredMoveId
          type: string
          format: uuid
          required: true
          description: UUID of the PPM
      responses:
        '200':
          description: Sucesssfully requested payment
          schema:
            $ref: '#/definitions/PersonallyProcuredMovePayload'
        '400':
          description: invalid request
        '401':
          description: request requires user authentication
        '403':
          description: user is not authorized
        '404':
          description: move not found
        '500':
          description: server error
  /reimbursement/{reimbursementId}/approve:
    post:
      summary: Approves the reimbursement
      description: Sets the status of the reimbursement to APPROVED.
      operationId: approveReimbursement
      tags:
        - office
      parameters:
        - in: path
          name: reimbursementId
          type: string
          format: uuid
          required: true
          description: UUID of the reimbursement being approved
      responses:
        '200':
          description: updated instance of reimbursement
          schema:
            $ref: '#/definitions/Reimbursement'
        '400':
          description: invalid request
        '401':
          description: request requires user authentication
        '403':
          description: user is not authorized
        '500':
          description: internal server error
  /moves/{moveId}/orders:
    get:
      summary: Returns orders information for a move for office use
      description: Returns orders information for a move for office use
      operationId: showOfficeOrders
      tags:
        - office
      parameters:
        - in: path
          name: moveId
          type: string
          format: uuid
          required: true
          description: UUID of the move
      responses:
        '200':
          description: the orders information for a move for office use
          schema:
            $ref: '#/definitions/Orders'
        '400':
          description: invalid request
        '401':
          description: request requires user authentication
        '403':
          description: user is not authorized
        '404':
          description: move not found
        '500':
          description: internal server error
  /moves/{moveId}/move_documents:
    get:
      summary: Returns a list of all Move Documents associated with this move
      description: Returns a list of all Move Documents associated with this move
      operationId: indexMoveDocuments
      tags:
        - move_docs
      parameters:
        - in: path
          name: moveId
          type: string
          format: uuid
          required: true
          description: UUID of the move
      responses:
        '200':
          description: returns list of move douments
          schema:
            $ref: '#/definitions/MoveDocuments'
        '400':
          description: invalid request
        '401':
          description: request requires user authentication
        '403':
          description: user is not authorized
    post:
      summary: Creates a move document
      description: Created a move document with the given information
      operationId: createGenericMoveDocument
      tags:
        - move_docs
      parameters:
        - name: moveId
          in: path
          type: string
          format: uuid
          required: true
          description: UUID of the move
        - in: body
          name: createGenericMoveDocumentPayload
          required: true
          schema:
            $ref: '#/definitions/CreateGenericMoveDocumentPayload'
      responses:
        '200':
          description: returns new move document object
          schema:
            $ref: '#/definitions/MoveDocumentPayload'
        '400':
          description: invalid request
        '401':
          description: must be authenticated to use this endpoint
        '403':
          description: not authorized to modify this move
        '500':
          description: server error
  /move_documents/{moveDocumentId}:
    put:
      summary: Updates a move document
      description: Update a move document with the given information
      operationId: updateMoveDocument
      tags:
        - move_docs
      parameters:
        - in: path
          name: moveDocumentId
          type: string
          format: uuid
          required: true
          description: UUID of the move document model
        - in: body
          name: updateMoveDocument
          required: true
          schema:
            $ref: '#/definitions/MoveDocumentPayload'
      responses:
        '200':
          description: updated instance of move document
          schema:
            $ref: '#/definitions/MoveDocumentPayload'
        '400':
          description: invalid request
        '401':
          description: request requires user authentication
        '403':
          description: user is not authorized
        '404':
          description: move document not found
        '500':
          description: internal server error
    delete:
      summary: Deletes a move document
      description: Deletes a move document with the given information
      operationId: deleteMoveDocument
      tags:
        - move_docs
      parameters:
        - in: path
          name: moveDocumentId
          type: string
          format: uuid
          required: true
          description: UUID of the move document model
      responses:
        '204':
          description: deleted
        '400':
          description: invalid request
          schema:
            $ref: '#/definitions/InvalidRequestResponsePayload'
        '403':
          description: not authorized
        '404':
          description: not found
        '500':
          description: server error
  /moves/{moveId}/moving_expense_documents:
    post:
      summary: Creates a moving expense document
      description: Created a moving expense document with the given information
      operationId: createMovingExpenseDocument
      tags:
        - move_docs
      parameters:
        - name: moveId
          in: path
          type: string
          format: uuid
          required: true
          description: UUID of the move
        - in: body
          name: createMovingExpenseDocumentPayload
          required: true
          schema:
            $ref: '#/definitions/CreateMovingExpenseDocumentPayload'
      responses:
        '200':
          description: returns new moving expense document object
          schema:
            $ref: '#/definitions/MoveDocumentPayload'
        '400':
          description: invalid request
        '401':
          description: must be authenticated to use this endpoint
        '403':
          description: not authorized to modify this move
        '500':
          description: server error
  /moves/{moveId}/approve:
    post:
      summary: Approves a move to proceed
      description: Approves the basic details of a move. The status of the move will be updated to APPROVED
      operationId: approveMove
      tags:
        - office
      parameters:
        - name: moveId
          in: path
          type: string
          format: uuid
          required: true
          description: UUID of the move
      responses:
        '200':
          description: returns updated (approved) move object
          schema:
            $ref: '#/definitions/MovePayload'
        '400':
          description: invalid request
        '401':
          description: must be authenticated to use this endpoint
        '403':
          description: not authorized to approve this move
        '409':
          description: the move is not in a state to be approved
          schema:
            $ref: '#/definitions/MovePayload'
        '500':
          description: server error
  /moves/{moveId}/submit:
    post:
      summary: Submits a move for approval
      description: Submits a move for approval by the office. The status of the move will be updated to SUBMITTED
      operationId: submitMoveForApproval
      tags:
        - moves
      parameters:
        - name: moveId
          in: path
          type: string
          format: uuid
          required: true
          description: UUID of the move
        - name: submitMoveForApprovalPayload
          in: body
          required: true
          schema:
            $ref: '#/definitions/SubmitMoveForApprovalPayload'
      responses:
        '200':
          description: returns updated (submitted) move object
          schema:
            $ref: '#/definitions/MovePayload'
        '400':
          description: invalid request
        '401':
          description: must be authenticated to use this endpoint
        '403':
          description: not authorized to approve this move
        '409':
          description: the move is not in a state to be approved
          schema:
            $ref: '#/definitions/MovePayload'
        '500':
          description: server error
  /moves/{moveId}/cancel:
    post:
      summary: Cancels a move
      description: Cancels the basic details of a move. The status of the move will be updated to CANCELED
      operationId: cancelMove
      tags:
        - office
      parameters:
        - name: moveId
          in: path
          type: string
          format: uuid
          required: true
          description: UUID of the move
        - in: body
          name: cancelMove
          required: true
          schema:
            $ref: '#/definitions/CancelMove'
      responses:
        '200':
          description: returns updated (canceled) move object
          schema:
            $ref: '#/definitions/MovePayload'
        '400':
          description: invalid request
        '401':
          description: must be authenticated to use this endpoint
        '403':
          description: not authorized to cancel this move
        '409':
          description: the move is not in a state to be canceled
          schema:
            $ref: '#/definitions/MovePayload'
        '500':
          description: server error
  /moves/{moveId}/submit_amended_orders:
    post:
      summary: Submits amended orders for review
      description: Submits amended orders for review by the office. The status of the move will be updated to an
        appropriate status depending on whether it needs services counseling or not.
      operationId: submitAmendedOrders
      tags:
        - moves
      parameters:
        - name: moveId
          in: path
          type: string
          format: uuid
          required: true
          description: UUID of the move
      responses:
        '200':
          description: returns updated (submitted) move object
          schema:
            $ref: '#/definitions/MovePayload'
        '400':
          description: invalid request
        '401':
          description: must be authenticated to use this endpoint
        '403':
          description: not authorized to approve this move
        '409':
          description: the move is not in a state to be approved
          schema:
            $ref: '#/definitions/MovePayload'
        '500':
          description: server error
  /moves/{moveId}/move_dates_summary:
    get:
      summary: Returns projected move-related dates for a given move date
      description: Returns projected move-related dates for a given move date
      operationId: showMoveDatesSummary
      tags:
        - moves
      parameters:
        - in: path
          name: moveId
          type: string
          format: uuid
          required: true
          description: UUID of the move
        - in: query
          name: moveDate
          type: string
          format: date
          required: true
          description: The chosen move date
      responses:
        '200':
          description: List of projected move-related dates
          schema:
            $ref: '#/definitions/MoveDatesSummary'
        '400':
          description: invalid request
        '401':
          description: request requires user authentication
        '403':
          description: user is not authorized
        '500':
          description: internal server error
  /moves/{moveId}/shipment_summary_worksheet:
    get:
      summary: Returns Shipment Summary Worksheet
      description: Generates pre-filled PDF using data already collected
      operationId: showShipmentSummaryWorksheet
      tags:
        - moves
      parameters:
        - in: path
          name: moveId
          type: string
          format: uuid
          required: true
          description: UUID of the move
        - in: query
          name: preparationDate
          type: string
          format: date
          required: true
          description: The preparationDate of PDF
      produces:
        - application/pdf
      responses:
        '200':
          headers:
            Content-Disposition:
              type: string
              description: File name to download
          description: Pre-filled worksheet PDF
          schema:
            format: binary
            type: file
        '400':
          description: invalid request
        '401':
          description: request requires user authentication
        '403':
          description: user is not authorized
        '500':
          description: internal server error
  /personally_procured_moves/{personallyProcuredMoveId}/create_ppm_attachments:
    post:
      summary: Creates PPM attachments PDF
      description: Creates a PPM attachments PDF
      operationId: createPPMAttachments
      tags:
        - ppm
      parameters:
        - in: path
          name: personallyProcuredMoveId
          type: string
          format: uuid
          required: true
          description: UUID of the PPM to create an attachments PDF for
        - name: docTypes
          in: query
          type: array
          required: true
          items:
            type: string
            enum: *MOVEDOCUMENTTYPE
          collectionFormat: csv
          description: Restrict the list to documents with matching docType.
      responses:
        '200':
          description: returns a PPM attachments upload
          schema:
            $ref: '#/definitions/UploadPayload'
        '400':
          description: invalid request
        '401':
          description: must be authenticated to use this endpoint
        '403':
          description: not authorized to perform this action
        '413':
          description: payload is too large
        '422':
          description: malformed PDF contained in uploads
        '424':
          description: no files to be processed into attachments PDF
        '500':
          description: server error
  /personally_procured_moves/{personallyProcuredMoveId}/approve:
    post:
      summary: Approves the PPM
      description: Sets the status of the PPM to APPROVED.
      operationId: approvePPM
      tags:
        - office
      parameters:
        - in: path
          name: personallyProcuredMoveId
          type: string
          format: uuid
          required: true
          description: UUID of the PPM being updated
        - name: approvePersonallyProcuredMovePayload
          in: body
          required: true
          schema:
            $ref: '#/definitions/ApprovePersonallyProcuredMovePayload'
      responses:
        '200':
          description: updated instance of personally_procured_move
          schema:
            $ref: '#/definitions/PersonallyProcuredMovePayload'
        '400':
          description: invalid request
        '401':
          description: request requires user authentication
        '403':
          description: user is not authorized
        '500':
          description: internal server error
  /personally_procured_moves/incentive:
    get:
      summary: Return a PPM incentive value
      description: Calculates incentive for a PPM move (excluding SIT)
      operationId: showPPMIncentive
      tags:
        - ppm
      parameters:
        - in: query
          name: original_move_date
          type: string
          format: date
          required: true
        - in: query
          name: origin_zip
          type: string
          format: zip
          pattern: '^(\d{5}([\-]\d{4})?)$'
          required: true
        - in: query
          name: origin_duty_location_zip
          type: string
          format: zip
          pattern: '^(\d{5}([\-]\d{4})?)$'
          required: true
        - in: query
          name: orders_id
          type: string
          format: uuid
          required: true
        - in: query
          name: weight
          type: integer
          required: true
      responses:
        '200':
          description: Made calculation of PPM incentive
          schema:
            $ref: '#/definitions/PPMIncentive'
        '400':
          description: invalid request
        '401':
          description: request requires user authentication
        '403':
          description: user is not authorized
        '409':
          description: distance is less than 50 miles (no short haul moves)
        '500':
          description: internal server error
  /documents:
    post:
      summary: Create a new document
      description: Documents represent a physical artifact such as a scanned document or a PDF file
      operationId: createDocument
      tags:
        - documents
      parameters:
        - in: body
          name: documentPayload
          required: true
          schema:
            $ref: '#/definitions/PostDocumentPayload'
      responses:
        '201':
          description: created document
          schema:
            $ref: '#/definitions/DocumentPayload'
        '400':
          description: invalid request
        '500':
          description: server error
  /documents/{documentId}:
    get:
      summary: Returns a document
      description: Returns a document and its uploads
      operationId: showDocument
      tags:
        - documents
      parameters:
        - in: path
          name: documentId
          type: string
          format: uuid
          required: true
          description: UUID of the document to return
      responses:
        '200':
          description: the requested document
          schema:
            $ref: '#/definitions/DocumentPayload'
        '400':
          description: invalid request
          schema:
            $ref: '#/definitions/InvalidRequestResponsePayload'
        '403':
          description: not authorized
        '404':
          description: not found
        '500':
          description: server error
  /uploads/{uploadId}:
    delete:
      summary: Deletes an upload
      description: Uploads represent a single digital file, such as a JPEG or PDF.
      operationId: deleteUpload
      tags:
        - uploads
      parameters:
        - in: path
          name: uploadId
          type: string
          format: uuid
          required: true
          description: UUID of the upload to be deleted
      responses:
        '204':
          description: deleted
        '400':
          description: invalid request
          schema:
            $ref: '#/definitions/InvalidRequestResponsePayload'
        '403':
          description: not authorized
        '404':
          description: not found
        '500':
          description: server error
  /uploads:
    post:
      summary: Create a new upload
      description: Uploads represent a single digital file, such as a JPEG or PDF.
      operationId: createUpload
      tags:
        - uploads
      consumes:
        - multipart/form-data
      parameters:
        - in: query
          name: documentId
          type: string
          format: uuid
          required: false
          description: UUID of the document to add an upload to
        - in: formData
          name: file
          type: file
          description: The file to upload.
          required: true
      responses:
        '201':
          description: created upload
          schema:
            $ref: '#/definitions/UploadPayload'
        '400':
          description: invalid request
          schema:
            $ref: '#/definitions/InvalidRequestResponsePayload'
        '403':
          description: not authorized
        '404':
          description: not found
        '413':
          description: payload is too large
        '500':
          description: server error
    delete:
      summary: Deletes a collection of uploads
      description: Uploads represent a single digital file, such as a JPEG or PDF.
      operationId: deleteUploads
      tags:
        - uploads
      parameters:
        - in: query
          name: uploadIds
          type: array
          items:
            type: string
            format: uuid
          required: true
          description: Array of UUIDs to be deleted
      responses:
        '204':
          description: deleted
        '400':
          description: invalid request
          schema:
            $ref: '#/definitions/InvalidRequestResponsePayload'
        '403':
          description: not authorized
        '404':
          description: not found
        '500':
          description: server error
  /service_members:
    post:
      summary: Creates service member for a logged-in user
      description: Creates an instance of a service member tied to a user
      operationId: createServiceMember
      tags:
        - service_members
      parameters:
        - in: body
          name: createServiceMemberPayload
          required: true
          schema:
            $ref: '#/definitions/CreateServiceMemberPayload'
      responses:
        '201':
          description: created instance of service member
          schema:
            $ref: '#/definitions/ServiceMemberPayload'
        '400':
          description: invalid request
        '401':
          description: request requires user authentication
        '403':
          description: user is not authorized
        '404':
          description: service member not found
        '500':
          description: internal server error
  /service_members/{serviceMemberId}:
    get:
      summary: Returns the given service member
      description: Returns the given service member
      operationId: showServiceMember
      tags:
        - service_members
      parameters:
        - in: path
          name: serviceMemberId
          type: string
          format: uuid
          required: true
          description: UUID of the service member
      responses:
        '200':
          description: the instance of the service member
          schema:
            $ref: '#/definitions/ServiceMemberPayload'
        '400':
          description: invalid request
        '401':
          description: request requires user authentication
        '403':
          description: user is not authorized
        '404':
          description: service member not found
        '500':
          description: internal server error
    patch:
      summary: Patches the service member
      description: Any fields sent in this request will be set on the service member referenced
      operationId: patchServiceMember
      tags:
        - service_members
      parameters:
        - in: path
          name: serviceMemberId
          type: string
          format: uuid
          required: true
          description: UUID of the service member
        - in: body
          name: patchServiceMemberPayload
          required: true
          schema:
            $ref: '#/definitions/PatchServiceMemberPayload'
      responses:
        '200':
          description: updated instance of service member
          schema:
            $ref: '#/definitions/ServiceMemberPayload'
        '400':
          description: invalid request
        '401':
          description: request requires user authentication
        '403':
          description: user is not authorized
        '404':
          description: service member not found
        '500':
          description: internal server error
  /service_members/{serviceMemberId}/current_orders:
    get:
      summary: Returns the latest orders for a given service member
      description: Returns orders
      operationId: showServiceMemberOrders
      tags:
        - service_members
      parameters:
        - in: path
          name: serviceMemberId
          type: string
          format: uuid
          required: true
          description: UUID of the service member
      responses:
        '200':
          description: the instance of the service member
          schema:
            $ref: '#/definitions/Orders'
        '400':
          description: invalid request
        '401':
          description: request requires user authentication
        '403':
          description: user is not authorized
        '404':
          description: service member not found
        '500':
          description: internal server error
  /service_members/{serviceMemberId}/backup_contacts:
    post:
      summary: Submits backup contact for a logged-in user
      description: Creates an instance of a backup contact tied to a service member user
      operationId: createServiceMemberBackupContact
      tags:
        - backup_contacts
      parameters:
        - in: body
          name: createBackupContactPayload
          required: true
          schema:
            $ref: '#/definitions/CreateServiceMemberBackupContactPayload'
        - in: path
          name: serviceMemberId
          type: string
          format: uuid
          required: true
          description: UUID of the service member
      responses:
        '201':
          description: created instance of service member backup contact
          schema:
            $ref: '#/definitions/ServiceMemberBackupContactPayload'
        '400':
          description: invalid request
        '401':
          description: request requires user authentication
        '403':
          description: user is not authorized to create this backup contact
        '404':
          description: contact not found
        '500':
          description: internal server error
    get:
      summary: List all service member backup contacts
      description: List all service member backup contacts
      operationId: indexServiceMemberBackupContacts
      tags:
        - backup_contacts
      parameters:
        - in: path
          name: serviceMemberId
          type: string
          format: uuid
          required: true
          description: UUID of the service member
      responses:
        '200':
          description: list of service member backup contacts
          schema:
            $ref: '#/definitions/IndexServiceMemberBackupContactsPayload'
        '400':
          description: invalid request
        '401':
          description: request requires user authentication
        '403':
          description: user is not authorized to see this backup contact
        '404':
          description: contact not found
        '500':
          description: internal server error
  /backup_contacts/{backupContactId}:
    get:
      summary: Returns the given service member backup contact
      description: Returns the given service member backup contact
      operationId: showServiceMemberBackupContact
      tags:
        - backup_contacts
      parameters:
        - in: path
          name: backupContactId
          type: string
          format: uuid
          required: true
          description: UUID of the service member backup contact
      responses:
        '200':
          description: the instance of the service member backup contact
          schema:
            $ref: '#/definitions/ServiceMemberBackupContactPayload'
        '400':
          description: invalid request
        '401':
          description: request requires user authentication
        '403':
          description: user is not authorized
        '404':
          description: backup contact not found
        '500':
          description: internal server error
    put:
      summary: Updates a service member backup contact
      description: Any fields sent in this request will be set on the backup contact referenced
      operationId: updateServiceMemberBackupContact
      tags:
        - backup_contacts
      parameters:
        - in: body
          name: updateServiceMemberBackupContactPayload
          required: true
          schema:
            $ref: '#/definitions/UpdateServiceMemberBackupContactPayload'
        - in: path
          name: backupContactId
          type: string
          format: uuid
          required: true
          description: UUID of the service member backup contact
      responses:
        '201':
          description: updated instance of backup contact
          schema:
            $ref: '#/definitions/ServiceMemberBackupContactPayload'
        '400':
          description: invalid request
        '401':
          description: request requires user authentication
        '403':
          description: user is not authorized
        '404':
          description: backup contact not found
        '500':
          description: internal server error
  /duty_locations:
    get:
      summary: Returns the duty locations matching the search query
      description: Returns the duty locations matching the search query
      operationId: searchDutyLocations
      tags:
        - duty_locations
      parameters:
        - in: query
          name: search
          type: string
          required: true
          description: Search string for duty locations
      responses:
        '200':
          description: the instance of the duty location
          schema:
            $ref: '#/definitions/DutyLocationsPayload'
        '400':
          description: invalid request
        '401':
          description: request requires user authentication
        '403':
          description: user is not authorized
        '404':
          description: matching duty location not found
        '500':
          description: internal server error
  /duty_locations/{dutyLocationId}/transportation_office:
    get:
      summary: Returns the transportation office for a given duty location
      description: Returns the given duty location's transportation office
      operationId: showDutyLocationTransportationOffice
      tags:
        - transportation_offices
      parameters:
        - in: path
          name: dutyLocationId
          type: string
          format: uuid
          required: true
          description: UUID of the duty location
      responses:
        '200':
          description: the instance of the transportation office for a duty location
          schema:
            $ref: 'definitions/TransportationOffice.yaml'
        '400':
          description: invalid request
        '401':
          description: request requires user authentication
        '403':
          description: user is not authorized
        '404':
          description: transportation office not found
        '500':
          description: internal server error
  /queues/{queueType}:
    get:
      summary: Show all moves in a queue
      description: Show all moves in a queue
      operationId: showQueue
      tags:
        - queues
      parameters:
        - in: path
          name: queueType
          type: string
          enum:
            - new
            - ppm_payment_requested
            - all
            - ppm_approved
            - ppm_completed
          required: true
          description: Queue type to show
      responses:
        '200':
          description: list all moves in the specified queue
          schema:
            type: array
            items:
              $ref: '#/definitions/MoveQueueItem'
        '400':
          description: invalid request
        '401':
          description: request requires user authentication
        '403':
          description: user is not authorized to access this queue
        '404':
          description: move queue item is not found
  /entitlements:
    get:
      summary: List weight weights allotted by entitlement
      description: List weight weights allotted by entitlement
      operationId: indexEntitlements
      tags:
        - entitlements
      responses:
        '200':
          description: List of weights allotted entitlement
          schema:
            $ref: '#/definitions/IndexEntitlements'
  /entitlements/{moveId}:
    get:
      summary: Validates that the stored weight estimate is below the allotted entitlement range for a service member
      description: Determine whether weight estimate is below entitlement
      operationId: validateEntitlement
      tags:
        - entitlements
      parameters:
        - name: moveId
          in: path
          type: string
          format: uuid
          required: true
          description: UUID of the move
      responses:
        '200':
          description: weight estimate is below allotted entitlement
        '404':
          description: personally procured move not found
        '409':
          description: Requested weight estimate is above allotted entitlement
  /calendar/available_move_dates:
    get:
      summary: Returns available dates for the move calendar
      description: Returns available dates for the move calendar
      operationId: showAvailableMoveDates
      tags:
        - calendar
      parameters:
        - in: query
          name: startDate
          type: string
          format: date
          required: true
          description: Look for future available dates starting from (and including) this date
      responses:
        '200':
          description: List of available dates
          schema:
            $ref: '#/definitions/AvailableMoveDates'
        '400':
          description: invalid request
        '401':
          description: request requires user authentication
        '403':
          description: user is not authorized
        '500':
          description: internal server error
  /dps_auth/cookie_url:
    post:
      summary: Returns the URL to redirect to that begins DPS auth
      description: Returns the URL to redirect to that begins DPS auth
      operationId: getCookieURL
      tags:
        - dps_auth
      parameters:
        - in: query
          name: cookie_name
          type: string
          description: The name of the cookie to set, DPS by default
          required: false
        - in: query
          name: dps_redirect_url
          type: string
          description: The DPS URL to redirec to
          required: false
      responses:
        '200':
          description: Success
          schema:
            $ref: '#/definitions/DPSAuthCookieURLPayload'
        '400':
          description: invalid request
        '403':
          description: user is not authorized
        '500':
          description: internal server error
  /moves/{moveId}/weight_ticket:
    post:
      summary: Creates a weight ticket document
      description: Created a weight ticket document with the given information
      operationId: createWeightTicketDocument
      tags:
        - move_docs
      parameters:
        - name: moveId
          in: path
          type: string
          format: uuid
          required: true
          description: UUID of the move
        - in: body
          name: createWeightTicketDocument
          required: true
          schema:
            $ref: '#/definitions/CreateWeightTicketDocumentsPayload'
      responses:
        '200':
          description: returns new weight ticket document object
          schema:
            $ref: '#/definitions/MoveDocumentPayload'
        '400':
          description: invalid request
        '401':
          description: must be authenticated to use this endpoint
        '403':
          description: not authorized to modify this move
        '500':
          description: server error
  /rate_engine_postal_codes/{postal_code}:
    get:
      summary: Validate if a zipcode is valid for origin or destination location for a move.
      description: Verifies if a zipcode is valid for origin or destination location for a move.
      operationId: validatePostalCodeWithRateData
      tags:
        - postal_codes
      parameters:
        - in: path
          name: postal_code
          type: string
          required: true
          format: zip
          pattern: '^(\d{5}?)$'
        - in: query
          name: postal_code_type
          type: string
          required: true
          enum:
            - origin
            - destination
      responses:
        '200':
          description: postal_code is valid or invalid
          schema:
            $ref: '#/definitions/RateEnginePostalCodePayload'
        '400':
          description: invalid request
        '401':
          description: must be authenticated to use this endpoint
        '403':
          description: user is not authorized
        '500':
          description: server error
  /access_codes:
    get:
      summary: Fetches an access code
      description: Fetches the access code for a service member.
      operationId: fetchAccessCode
      tags:
        - accesscode
      responses:
        '200':
          description: access code has been found in system
          schema:
            $ref: '#/definitions/AccessCode'
        '400':
          description: invalid request
        '401':
          description: not authorized to fetch access code
        '404':
          description: access code not found in system
        '500':
          description: server error
  /access_codes/valid:
    get:
      summary: Validate if an access code has been unused and associated with the correct move type.
      description: Verifies if access code is both unused and correctly associated with a move type.
      operationId: validateAccessCode
      tags:
        - accesscode
      parameters:
        - in: query
          name: code
          type: string
          description: the code the access code represents and verifies if in use
          pattern: '^(HHG|PPM)-[A-Z0-9]{6}$'
          x-nullable: false
      responses:
        '200':
          description: access code is invalid or valid
          schema:
            $ref: '#/definitions/AccessCode'
        '400':
          description: invalid request
        '401':
          description: not authorized to validate access code
        '404':
          description: access code not found in system
        '500':
          description: server error
  /access_codes/invalid:
    patch:
      summary: Updates access code as invalid by associating it with the current service member.
      description: Updates access code as invalid by associating it with the current service member.
      operationId: claimAccessCode
      tags:
        - accesscode
      parameters:
        - in: body
          name: accessCode
          description: the code the access code represents and verifies if in use
          required: true
          schema:
            type: object
            required:
              - code
            properties:
              code:
                type: string
      responses:
        '200':
          description: access code is invalid or valid
          schema:
            $ref: '#/definitions/AccessCode'
        '400':
          description: invalid request
        '401':
          description: not authorized to validate access code
        '404':
          description: access code not found in system
        '500':
          description: server error
  /addresses/{addressId}:
    get:
      summary: Returns an address
      description: Returns an address
      operationId: showAddress
      tags:
        - addresses
      parameters:
        - in: path
          name: addressId
          type: string
          format: uuid
          required: true
          description: UUID of the address to return
      responses:
        '200':
          description: the requested address
          schema:
            $ref: 'definitions/Address.yaml'
        '400':
          description: invalid request
        '403':
          description: not authorized
        '404':
          description: not found
        '500':
          description: server error
  '/mto_shipments':
    post:
      summary: createMTOShipment
      description: |
        Creates a MTO shipment for the specified Move Task Order.
        Required fields include:
        * Shipment Type
        * Customer requested pick-up date
        * Pick-up Address
        * Delivery Address

        Optional fields include:
        * Customer Remarks
        * Releasing / Receiving agents
      consumes:
        - application/json
      produces:
        - application/json
      operationId: createMTOShipment
      tags:
        - mtoShipment
      parameters:
        - in: body
          name: body
          schema:
            $ref: '#/definitions/CreateShipment'
      responses:
        '200':
          description: Successfully created a MTO shipment.
          schema:
            $ref: '#/definitions/MTOShipment'
        '400':
          $ref: '#/responses/InvalidRequest'
        '401':
          $ref: '#/responses/PermissionDenied'
        '403':
          $ref: '#/responses/PermissionDenied'
        '404':
          $ref: '#/responses/NotFound'
        '422':
          $ref: '#/responses/UnprocessableEntity'
        '500':
          $ref: '#/responses/ServerError'
  '/mto-shipments/{mtoShipmentId}':
    patch:
      summary: updateMTOShipment
      description: |
        Updates a specified MTO shipment.

        Required fields include:
        * MTO Shipment ID required in path
        * If-Match required in headers
        * No fields required in body

        Optional fields include:
        * New shipment status type
        * Shipment Type
        * Customer requested pick-up date
        * Pick-up Address
        * Delivery Address
        * Customer Remarks
        * Releasing / Receiving agents
      consumes:
        - application/json
      produces:
        - application/json
      operationId: updateMTOShipment
      tags:
        - mtoShipment
      parameters:
        - in: path
          name: mtoShipmentId
          type: string
          format: uuid
          required: true
          description: UUID of the MTO Shipment to update
        - in: header
          name: If-Match
          type: string
          required: true
          description: >
            Optimistic locking is implemented via the `If-Match` header. If the ETag header does not match
            the value of the resource on the server, the server rejects the change with a `412 Precondition Failed` error.
        - in: body
          name: body
          schema:
            $ref: '#/definitions/UpdateShipment'
      responses:
        '200':
          description: Successfully updated the specified MTO shipment.
          schema:
            $ref: '#/definitions/MTOShipment'
        '400':
          $ref: '#/responses/InvalidRequest'
        '401':
          $ref: '#/responses/PermissionDenied'
        '403':
          $ref: '#/responses/PermissionDenied'
        '404':
          $ref: '#/responses/NotFound'
        '412':
          $ref: '#/responses/PreconditionFailed'
        '422':
          $ref: '#/responses/UnprocessableEntity'
        '500':
          $ref: '#/responses/ServerError'
  /moves/{moveTaskOrderID}/mto_shipments:
    get:
      summary: Gets all shipments for a move task order
      description: |
        Gets all MTO shipments for the specified Move Task Order.
      produces:
        - application/json
      operationId: listMTOShipments
      tags:
        - mtoShipment
      parameters:
        - description: ID of move task order for mto shipment to use
          in: path
          name: moveTaskOrderID
          required: true
          format: uuid
          type: string
      responses:
        '200':
          description: Successfully retrieved all mto shipments for a move task order.
          schema:
            $ref: '#/definitions/MTOShipments'
        '400':
          $ref: '#/responses/InvalidRequest'
        '401':
          $ref: '#/responses/PermissionDenied'
        '404':
          $ref: '#/responses/NotFound'
        '500':
          $ref: '#/responses/ServerError'
responses:
  InvalidRequest:
    description: The request payload is invalid.
    schema:
      $ref: '#/definitions/ClientError'
  NotFound:
    description: The requested resource wasn't found.
    schema:
      $ref: '#/definitions/ClientError'
  Conflict:
    description: 'The request could not be processed because of conflict in the current state of the resource.'
    schema:
      $ref: '#/definitions/ClientError'
  PermissionDenied:
    description: The request was denied.
    schema:
      $ref: '#/definitions/ClientError'
  ServerError:
    description: A server error occurred.
    schema:
      $ref: '#/definitions/Error'
  PreconditionFailed:
    description: Precondition failed, likely due to a stale eTag (If-Match). Fetch the request again to get the updated eTag value.
    schema:
      $ref: '#/definitions/ClientError'
  UnprocessableEntity:
    description: The payload was unprocessable.
    schema:
      $ref: '#/definitions/ValidationError'<|MERGE_RESOLUTION|>--- conflicted
+++ resolved
@@ -2470,57 +2470,38 @@
         type: string
         x-nullable: true
         x-omitempty: false
-<<<<<<< HEAD
-=======
       approvedAt:
         format: date-time
         type: string
         x-nullable: true
         x-omitempty: false
->>>>>>> c1bd48d9
       pickupPostalCode:
         description: zip code, international allowed
         format: zip
         type: string
         title: ZIP
-<<<<<<< HEAD
-        example: "'90210' or 'N15 3NL'"
-=======
         example: "90210"
         pattern: ^(\d{5})$
->>>>>>> c1bd48d9
       secondaryPickupPostalCode:
         format: zip
         type: string
         title: ZIP
-<<<<<<< HEAD
-        example: "'90210' or 'N15 3NL'"
-=======
         example: "90210"
         pattern: ^(\d{5})$
->>>>>>> c1bd48d9
         x-nullable: true
         x-omitempty: false
       destinationPostalCode:
         format: zip
         type: string
         title: ZIP
-<<<<<<< HEAD
-        example: "'90210' or 'N15 3NL'"
-=======
         example: "90210"
         pattern: ^(\d{5})$
->>>>>>> c1bd48d9
       secondaryDestinationPostalCode:
         format: zip
         type: string
         title: ZIP
-<<<<<<< HEAD
-        example: "'90210' or 'N15 3NL'"
-=======
         example: "90210"
         pattern: ^(\d{5})$
->>>>>>> c1bd48d9
         x-nullable: true
         x-omitempty: false
       sitExpected:
@@ -2588,7 +2569,6 @@
       - destinationPostalCode
       - sitExpected
       - eTag
-<<<<<<< HEAD
   UpdatePPMShipment:
     type:
       object
@@ -2657,8 +2637,6 @@
         type: integer
     required:
       - id
-=======
->>>>>>> c1bd48d9
   UpdateShipment:
     type: object
     properties:
