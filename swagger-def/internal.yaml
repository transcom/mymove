swagger: '2.0'
info:
  description:
    $ref: 'info/internal_description.md'
  version: 0.0.1
  title: MilMove Internal API
  contact:
    email: ppp@truss.works
  license:
    name: MIT
    url: https://opensource.org/licenses/MIT
basePath: /internal
consumes:
  - application/json
produces:
  - application/json
tags:
  - name: responses
  - name: orders
  - name: certification
  - name: moves
  - name: office
  - name: documents
  - name: uploads
  - name: service_members
  - name: backup_contacts
  - name: duty_locations
  - name: transportation_offices
  - name: queues
  - name: entitlements
  - name: calendar
  - name: move_docs
  - name: ppm
  - name: postal_codes
  - name: addresses
  - name: mtoShipment
  - name: featureFlags
  - name: okta_profile
  - name: application_parameters
definitions:
  ApplicationParameters:
    type: object
    properties:
      validationCode:
        type: string
        format: string
        x-nullable: true
      parameterName:
        type: string
        format: string
        x-nullable: true
      parameterValue:
        type: string
        format: string
        x-nullable: true
  OktaUserProfileData:
    type: object
    properties:
      sub:
        type: string
        format: string
        example: 1duekdue9ekrjghf
      login:
        type: string
        format: x-email
        example: user@email.com
        pattern: ^[a-zA-Z0-9.%+-]+@[a-zA-Z0-9.-]+\.[a-zA-Z]{2,}$
      email:
        type: string
        format: x-email
        example: user@email.com
        pattern: ^[a-zA-Z0-9.%+-]+@[a-zA-Z0-9.-]+\.[a-zA-Z]{2,}$
      firstName:
        type: string
        example: John
      lastName:
        type: string
        example: Doe
      cac_edipi:
        type: string
        example: '1234567890'
        maxLength: 10
        x-nullable: true
  UpdateOktaUserProfileData:
    type: object
    properties:
      profile:
        $ref: '#/definitions/OktaUserProfileData'
  Privilege:
    type: object
    properties:
      id:
        type: string
        format: uuid
        example: c56a4780-65aa-42ec-a945-5fd87dec0538
      privilegeType:
        type: string
        example: supervisor
      privilegeName:
        type: string
        example: Supervisor
      createdAt:
        type: string
        format: date-time
        readOnly: true
      updatedAt:
        type: string
        format: date-time
        readOnly: true
  LoggedInUserPayload:
    type: object
    properties:
      id:
        type: string
        format: uuid
        example: c56a4180-65aa-42ec-a945-5fd21dec0538
      email:
        type: string
        format: x-email
        pattern: '^[a-zA-Z0-9._%+-]+@[a-zA-Z0-9.-]+\.[a-zA-Z]{2,}$'
        example: john_bob@example.com
        readOnly: true
      first_name:
        type: string
        example: John
        readOnly: true
      service_member:
        $ref: '#/definitions/ServiceMemberPayload'
      office_user:
        $ref: '#/definitions/OfficeUser'
      roles:
        type: array
        items:
          $ref: '#/definitions/Role'
        x-nullable: true
      # Here we are returning permissions on the user session to the FE, rather than requiring them on the endpoint. This is why this is permissions rather than x-permissions
      # TODO: once we have decided on data store and a firm set of permissions, update the entries here to be ENUM type
      permissions:
        type: array
        items:
          type: string
      privileges:
        type: array
        items:
          $ref: '#/definitions/Privilege'
    required:
      - id
  DutyLocationsPayload:
    type: array
    items:
      $ref: 'definitions/DutyLocationPayload.yaml'
  SubmitMoveForApprovalPayload:
    type: object
    properties:
      certificate:
        $ref: '#/definitions/CreateSignedCertificationPayload'
  PPMEstimateRange:
    type: object
    properties:
      range_min:
        type: integer
        title: Low estimate
      range_max:
        type: integer
        title: High estimate
    required:
      - range_min
      - range_max
  MovePayload:
    type: object
    properties:
      id:
        type: string
        format: uuid
        example: c56a4180-65aa-42ec-a945-5fd21dec0538
      orders_id:
        type: string
        format: uuid
        example: c56a4180-65aa-42ec-a945-5fd21dec0538
      service_member_id:
        type: string
        format: uuid
        example: c56a4180-65aa-42ec-a945-5fd21dec0538
        readOnly: true
      locator:
        type: string
        example: '12432'
      status:
        $ref: '#/definitions/MoveStatus'
      created_at:
        type: string
        format: date-time
      updated_at:
        type: string
        format: date-time
      submitted_at:
        type: string
        format: date-time
        x-nullable: true
      mto_shipments:
        $ref: '#/definitions/MTOShipments'
      closeout_office:
<<<<<<< HEAD
        $ref: "definitions/TransportationOffice.yaml"
      counseling_office:
        $ref: "definitions/TransportationOffice.yaml"
=======
        $ref: 'definitions/TransportationOffice.yaml'
      counseling_office:
        $ref: 'definitions/TransportationOffice.yaml'
>>>>>>> 189bf4c4
      cancel_reason:
        type: string
        example: 'Change of orders'
        x-nullable: true
      eTag:
        type: string
      primeCounselingCompletedAt:
        format: date-time
        type: string
        readOnly: true
      additionalDocuments:
        $ref: 'definitions/Document.yaml'
    required:
      - id
      - orders_id
      - locator
      - created_at
      - updated_at
      - eTag
  CancelMove:
    type: object
    properties:
      cancel_reason:
        type: string
        example: 'Change of orders'
        x-nullable: true
    required:
      - cancel_reason
  PatchMovePayload:
    type: object
    properties:
      closeoutOfficeId:
        type: string
        format: uuid
        description: The transportation office that will handle the PPM shipment's closeout approvals for Army and Air Force service members
    required:
      - closeoutOfficeId
  IndexMovesPayload:
    type: array
    items:
      $ref: '#/definitions/MovePayload'
  MoveDocuments:
    type: array
    items:
      $ref: '#/definitions/MoveDocumentPayload'
  WeightTicketSetType:
    type: string
    x-nullable: true
    title: Select weight ticket type
    enum:
      - CAR
      - CAR_TRAILER
      - BOX_TRUCK
      - PRO_GEAR
    x-display-value:
      CAR: Car
      CAR_TRAILER: Car + Trailer
      BOX_TRUCK: Box truck
      PRO_GEAR: Pro-gear
  UpdateProGearWeightTicket:
    type: object
    properties:
      belongsToSelf:
        description: Indicates if this information is for the customer's own pro-gear, otherwise, it's the spouse's.
        type: boolean
      description:
        description: Describes the pro-gear that was moved.
        type: string
      hasWeightTickets:
        description: Indicates if the user has a weight ticket for their pro-gear, otherwise they have a constructed weight.
        type: boolean
      weight:
        description: Weight of the vehicle not including the pro-gear.
        type: integer
        minimum: 0
  MoveDocumentPayload:
    type: object
    properties:
      id:
        type: string
        format: uuid
        example: c56a4180-65aa-42ec-a945-5fd21dec0538
      move_id:
        type: string
        format: uuid
        example: c56a4180-65aa-42ec-a945-5fd21dec0538
      personally_procured_move_id:
        type: string
        format: uuid
        example: c56a4180-65aa-42ec-a945-5fd21dec0538
        x-nullable: true
      document:
        $ref: 'definitions/Document.yaml'
      title:
        type: string
        example: very_useful_document.pdf
        title: Document title
      move_document_type:
        $ref: '#/definitions/MoveDocumentType'
      status:
        $ref: '#/definitions/MoveDocumentStatus'
      notes:
        type: string
        example: This document is good to go!
        x-nullable: true
        title: Notes
      moving_expense_type:
        $ref: 'definitions/MovingExpenseType.yaml'
      requested_amount_cents:
        type: integer
        format: cents
        minimum: 1
        title: Requested Amount
        description: unit is cents
      payment_method:
        type: string
        title: Payment Method
        enum:
          - OTHER
          - GTCC
        x-display-value:
          OTHER: Other account
          GTCC: GTCC
      receipt_missing:
        title: missing expense receipt
        type: boolean
        x-nullable: true
      weight_ticket_set_type:
        $ref: '#/definitions/WeightTicketSetType'
      vehicle_nickname:
        type: string
        title: Nickname (ex. "15-foot truck")
        x-nullable: true
      vehicle_make:
        type: string
        title: Vehicle make
        x-nullable: true
      vehicle_model:
        type: string
        title: Vehicle model
        x-nullable: true
      empty_weight:
        title: Empty weight
        type: integer
        minimum: 0
        x-nullable: true
        x-formatting: weight
      empty_weight_ticket_missing:
        title: missing empty weight ticket
        type: boolean
        x-nullable: true
      full_weight:
        title: Full weight
        type: integer
        minimum: 0
        x-nullable: true
        x-formatting: weight
      full_weight_ticket_missing:
        title: missing full weight ticket
        type: boolean
        x-nullable: true
      weight_ticket_date:
        title: Weight ticket date
        type: string
        example: '2018-04-26'
        format: date
        x-nullable: true
      trailer_ownership_missing:
        title: missing trailer ownership documentation
        type: boolean
        x-nullable: true
      storage_start_date:
        type: string
        format: date
        title: Start date of storage for storage expenses
        example: '2018-04-26'
        x-nullable: true
      storage_end_date:
        type: string
        format: date
        title: End date of storage for storage expenses
        example: '2018-04-26'
        x-nullable: true
    required:
      - id
      - move_id
      - document
      - title
      - move_document_type
      - status
  CreateGenericMoveDocumentPayload:
    type: object
    properties:
      personally_procured_move_id:
        type: string
        format: uuid
        example: c56a4180-65aa-42ec-a945-5fd21dec0538
        x-nullable: true
      upload_ids:
        type: array
        items:
          type: string
          format: uuid
          example: c56a4180-65aa-42ec-a945-5fd21dec0538
      title:
        type: string
        example: very_useful_document.pdf
      move_document_type:
        $ref: '#/definitions/MoveDocumentType'
      notes:
        type: string
        example: This document is good to go!
        x-nullable: true
        title: Notes
    required:
      - upload_ids
      - title
      - move_document_type
  MoveDocumentType:
    type: string
    title: Document type
    example: EXPENSE
    enum: &MOVEDOCUMENTTYPE
      - OTHER
      - WEIGHT_TICKET
      - STORAGE_EXPENSE
      - SHIPMENT_SUMMARY
      - EXPENSE
      - WEIGHT_TICKET_SET
    x-display-value:
      OTHER: Other document type
      WEIGHT_TICKET: Weight ticket
      STORAGE_EXPENSE: Storage expense receipt
      SHIPMENT_SUMMARY: Shipment summary
      EXPENSE: Expense
      WEIGHT_TICKET_SET: Weight ticket set
  UpdateMovingExpense:
    type: object
    properties:
      movingExpenseType:
        $ref: 'definitions/MovingExpenseType.yaml'
      description:
        description: A brief description of the expense
        type: string
      paidWithGTCC:
        description: Indicates if the service member used their government issued card to pay for the expense
        type: boolean
      amount:
        description: The total amount of the expense as indicated on the receipt
        type: integer
      missingReceipt:
        description: Indicates if the customer is missing the receipt for their expense.
        type: boolean
      sitStartDate:
        description: The date the shipment entered storage, applicable for the `STORAGE` movingExpenseType only
        type: string
        format: date
      sitEndDate:
        description: The date the shipment exited storage, applicable for the `STORAGE` movingExpenseType only
        type: string
        format: date
      weightStored:
        description: The total weight stored in PPM SIT
        type: integer
      sitLocation:
        allOf:
          - $ref: 'definitions/SITLocationType.yaml'
          - x-nullable: true
      sitReimburseableAmount:
        description: The amount of SIT that will be reimbursed
        type: integer
        x-nullable: true
    required:
      - movingExpenseType
      - description
      - paidWithGTCC
      - amount
      - missingReceipt
  MoveDocumentStatus:
    type: string
    title: Document status
    enum:
      - AWAITING_REVIEW
      - OK
      - HAS_ISSUE
      - EXCLUDE_FROM_CALCULATION
    x-display-value:
      AWAITING_REVIEW: Awaiting review
      OK: OK
      HAS_ISSUE: Has issue
      EXCLUDE_FROM_CALCULATION: Exclude from calculation
  CreateWeightTicketDocumentsPayload:
    type: object
    properties:
      personally_procured_move_id:
        type: string
        format: uuid
        example: c56a4180-65aa-42ec-a945-5fd21dec0538
      upload_ids:
        type: array
        items:
          type: string
          format: uuid
          example: c56a4180-65aa-42ec-a945-5fd21dec0538
      weight_ticket_set_type:
        $ref: '#/definitions/WeightTicketSetType'
      vehicle_nickname:
        type: string
        title: Vehicle nickname (ex. 'Large box truck')
        x-nullable: true
      vehicle_make:
        type: string
        title: Vehicle make
        x-nullable: true
      vehicle_model:
        type: string
        title: Vehicle model
        x-nullable: true
      empty_weight_ticket_missing:
        title: missing empty weight ticket
        type: boolean
      empty_weight:
        title: empty weight ticket recorded weight
        type: integer
        minimum: 0
      full_weight_ticket_missing:
        title: missing full weight ticket
        type: boolean
      full_weight:
        title: full weight ticket recorded weight
        type: integer
        minimum: 0
      weight_ticket_date:
        title: Full Weight Ticket Date
        type: string
        example: '2018-04-26'
        format: date
        x-nullable: true
      trailer_ownership_missing:
        title: missing trailer ownership documentation
        type: boolean
    required:
      - personally_procured_move_id
      - weight_ticket_set_type
      - full_weight_ticket_missing
      - empty_weight_ticket_missing
      - trailer_ownership_missing
  UpdateWeightTicket:
    type: object
    properties:
      vehicleDescription:
        description: Description of the vehicle used for the trip. E.g. make/model, type of truck/van, etc.
        type: string
      emptyWeight:
        description: Weight of the vehicle when empty.
        type: integer
        minimum: 0
      missingEmptyWeightTicket:
        description: Indicates if the customer is missing a weight ticket for the vehicle weight when empty.
        type: boolean
      fullWeight:
        description: The weight of the vehicle when full.
        type: integer
        minimum: 0
      missingFullWeightTicket:
        description: Indicates if the customer is missing a weight ticket for the vehicle weight when full.
        type: boolean
      ownsTrailer:
        description: Indicates if the customer used a trailer they own for the move.
        type: boolean
      trailerMeetsCriteria:
        description: Indicates if the trailer that the customer used meets all the criteria to be claimable.
        type: boolean
      adjustedNetWeight:
        description: Indicates the adjusted net weight of the vehicle
        type: integer
        minimum: 0
      netWeightRemarks:
        description: Remarks explaining any edits made to the net weight
        type: string
  TransportationOffices:
    type: array
    items:
      $ref: 'definitions/TransportationOffice.yaml'
  OfficeUser:
    type: object
    properties:
      id:
        type: string
        format: uuid
        example: c56a4180-65aa-42ec-a945-5fd21dec0538
      user_id:
        type: string
        format: uuid
        example: c56a4180-65aa-42ec-a945-5fd21dec0538
      first_name:
        type: string
        example: John
        x-nullable: true
        title: First name
      middle_name:
        type: string
        example: L.
        x-nullable: true
        title: Middle name
      last_name:
        type: string
        example: Donut
        x-nullable: true
        title: Last name
      email:
        type: string
        format: x-email
        pattern: '^[a-zA-Z0-9._%+-]+@[a-zA-Z0-9.-]+\.[a-zA-Z]{2,}$'
        example: john_bob@example.com
        x-nullable: true
        title: Personal Email Address
      telephone:
        type: string
        format: telephone
        pattern: '^[2-9]\d{2}-\d{3}-\d{4}$'
        example: 212-555-5555
        x-nullable: true
        title: Best contact phone
      transportation_office:
        $ref: 'definitions/TransportationOffice.yaml'
      created_at:
        type: string
        format: date-time
      updated_at:
        type: string
        format: date-time
  ServiceMemberPayload:
    type: object
    properties:
      id:
        type: string
        format: uuid
        example: c56a4180-65aa-42ec-a945-5fd21dec0538
      user_id:
        type: string
        format: uuid
        example: c56a4180-65aa-42ec-a945-5fd21dec0538
      edipi:
        type: string
        format: edipi
        example: '5789345789'
        pattern: '^\d{10}$'
        minLength: 10
        maxLength: 10
        x-nullable: true
        title: DoD ID number
      emplid:
        type: string
        pattern: '^\d{7}$'
        minLength: 7
        maxLength: 7
        example: '5789345'
        x-nullable: true
        title: USCG EMPLID
      orders:
        type: array
        items:
          $ref: '#/definitions/Orders'
      affiliation:
        $ref: 'definitions/Affiliation.yaml'
        title: Branch
      grade:
        $ref: '#/definitions/OrderPayGrade'
        title: Grade
      first_name:
        type: string
        example: John
        x-nullable: true
        title: First name
      middle_name:
        type: string
        example: L.
        x-nullable: true
        title: Middle name
      last_name:
        type: string
        example: Donut
        x-nullable: true
        title: Last name
      suffix:
        type: string
        example: Jr.
        x-nullable: true
        title: Suffix
      telephone:
        type: string
        format: telephone
        pattern: '^[2-9]\d{2}-\d{3}-\d{4}$'
        example: 212-555-5555
        x-nullable: true
        title: Best contact phone
      secondary_telephone:
        type: string
        format: telephone
        pattern: '^([2-9]\d{2}-\d{3}-\d{4})?$'
        example: 212-555-5555
        x-nullable: true
        title: Secondary Phone
      personal_email:
        type: string
        format: x-email
        pattern: '^[a-zA-Z0-9._%+-]+@[a-zA-Z0-9.-]+\.[a-zA-Z]{2,}$'
        example: john_bob@example.com
        x-nullable: true
        title: Personal Email Address
      phone_is_preferred:
        type: boolean
        x-nullable: true
        title: Telephone
      email_is_preferred:
        type: boolean
        x-nullable: true
        title: Email
      residential_address:
        $ref: 'definitions/Address.yaml'
        title: Residential Address
      backup_mailing_address:
        $ref: 'definitions/Address.yaml'
      backup_contacts:
        $ref: '#/definitions/IndexServiceMemberBackupContactsPayload'
      is_profile_complete:
        type: boolean
      cac_validated:
        type: boolean
      created_at:
        type: string
        format: date-time
      updated_at:
        type: string
        format: date-time
      weight_allotment:
        $ref: '#/definitions/WeightAllotment'
    required:
      - id
      - user_id
      - is_profile_complete
      - created_at
      - updated_at
  CreateServiceMemberPayload:
    type: object
    properties:
      user_id:
        type: string
        format: uuid
        example: c56a4180-65aa-42ec-a945-5fd21dec0538
      edipi:
        type: string
        format: edipi
        pattern: '^\d{10}$'
        minLength: 10
        maxLength: 10
        example: '5789345789'
        x-nullable: true
        title: 'DoD ID number'
      affiliation:
        $ref: 'definitions/Affiliation.yaml'
      grade:
        $ref: '#/definitions/OrderPayGrade'
      first_name:
        type: string
        example: John
        x-nullable: true
        title: First name
      middle_name:
        type: string
        example: L.
        x-nullable: true
        title: Middle name
      last_name:
        type: string
        example: Donut
        x-nullable: true
        title: Last name
      suffix:
        type: string
        example: Jr.
        x-nullable: true
        title: Suffix
      telephone:
        type: string
        format: telephone
        pattern: '^[2-9]\d{2}-\d{3}-\d{4}$'
        example: 212-555-5555
        x-nullable: true
        title: Best contact phone
      secondary_telephone:
        type: string
        format: telephone
        pattern: '^([2-9]\d{2}-\d{3}-\d{4})?$'
        example: 212-555-5555
        x-nullable: true
        title: Alternate phone
      personal_email:
        type: string
        format: x-email
        pattern: '^[a-zA-Z0-9._%+-]+@[a-zA-Z0-9.-]+\.[a-zA-Z]{2,}$'
        example: john_bob@example.com
        x-nullable: true
        title: Personal email
      phone_is_preferred:
        type: boolean
        x-nullable: true
        title: Phone
      email_is_preferred:
        type: boolean
        x-nullable: true
        title: Email
      current_location_id:
        type: string
        format: uuid
        example: c56a4180-65aa-42ec-a945-5fd21dec0538
        x-nullable: true
      residential_address:
        $ref: 'definitions/Address.yaml'
      backup_mailing_address:
        $ref: 'definitions/Address.yaml'
  PatchServiceMemberPayload:
    type: object
    properties:
      user_id:
        type: string
        format: uuid
        example: c56a4180-65aa-42ec-a945-5fd21dec0538
      edipi:
        type: string
        format: edipi
        pattern: '^\d{10}$'
        minLength: 10
        maxLength: 10
        example: '5789345789'
        x-nullable: true
        title: DoD ID number
      emplid:
        type: string
        pattern: '^\d{7}$'
        minLength: 7
        maxLength: 7
        example: '5789345'
        x-nullable: true
        title: USCG EMPLID
      affiliation:
        $ref: 'definitions/Affiliation.yaml'
      first_name:
        type: string
        example: John
        x-nullable: true
        title: First name
      middle_name:
        type: string
        example: L.
        x-nullable: true
        title: Middle name
      last_name:
        type: string
        example: Donut
        x-nullable: true
        title: Last name
      suffix:
        type: string
        example: Jr.
        x-nullable: true
        title: Suffix
      telephone:
        type: string
        format: telephone
        pattern: '^[2-9]\d{2}-\d{3}-\d{4}$'
        example: 212-555-5555
        x-nullable: true
        title: Best Contact Phone
      secondary_telephone:
        type: string
        format: telephone
        pattern: '^([2-9]\d{2}-\d{3}-\d{4})?$'
        example: 212-555-5555
        x-nullable: true
        title: Alternate Phone
      personal_email:
        type: string
        format: x-email
        pattern: '^[a-zA-Z0-9._%+-]+@[a-zA-Z0-9.-]+\.[a-zA-Z]{2,}$'
        example: john_bob@example.com
        x-nullable: true
        title: Personal Email
      phone_is_preferred:
        type: boolean
        x-nullable: true
        title: Phone
      email_is_preferred:
        type: boolean
        x-nullable: true
        title: Email
      current_location_id:
        type: string
        format: uuid
        example: c56a4180-65aa-42ec-a945-5fd21dec0538
        x-nullable: true
      residential_address:
        $ref: 'definitions/Address.yaml'
      backup_mailing_address:
        $ref: 'definitions/Address.yaml'
  ServiceMemberBackupContactPayload:
    type: object
    properties:
      id:
        type: string
        format: uuid
        example: c56a4180-65aa-42ec-a945-5fd21dec0538
      service_member_id:
        type: string
        format: uuid
        example: c56a4180-65aa-42ec-a945-5fd21dec0538
        readOnly: true
      name:
        type: string
        example: Susan Smith
        x-nullable: true
        title: Name
      telephone:
        type: string
        format: telephone
        pattern: '^[2-9]\d{2}-\d{3}-\d{4}$'
        example: 212-555-5555
        x-nullable: true
        title: Phone
      email:
        type: string
        format: x-email
        pattern: '^[a-zA-Z0-9._%+-]+@[a-zA-Z0-9.-]+\.[a-zA-Z]{2,}$'
        example: john_bob@example.com
        x-nullable: true
        title: Email
      permission:
        $ref: '#/definitions/BackupContactPermission'
      created_at:
        type: string
        format: date-time
      updated_at:
        type: string
        format: date-time
    required:
      - id
      - created_at
      - updated_at
      - name
      - email
      - permission
  BackupContactPermission:
    type: string
    enum:
      - NONE
      - VIEW
      - EDIT
    title: Permissions
    x-display-value:
      NONE: Contact Only
      VIEW: View all move details
      EDIT: View and edit all move details
  CreateServiceMemberBackupContactPayload:
    type: object
    properties:
      name:
        type: string
        example: Susan Smith
        x-nullable: true
        title: Name
      telephone:
        type: string
        format: telephone
        pattern: '^[2-9]\d{2}-\d{3}-\d{4}$'
        example: 212-555-5555
        x-nullable: true
        title: Phone
      email:
        type: string
        format: x-email
        pattern: '^[a-zA-Z0-9._%+-]+@[a-zA-Z0-9.-]+\.[a-zA-Z]{2,}$'
        example: john_bob@exmaple.com
        x-nullable: true
        title: Email
      permission:
        $ref: '#/definitions/BackupContactPermission'
    required:
      - name
      - email
      - permission
  UpdateServiceMemberBackupContactPayload:
    type: object
    properties:
      name:
        type: string
        example: Susan Smith
        x-nullable: true
      telephone:
        type: string
        format: telephone
        pattern: '^[2-9]\d{2}-\d{3}-\d{4}$'
        example: 212-555-5555
        x-nullable: true
      email:
        type: string
        format: x-email
        pattern: '^[a-zA-Z0-9._%+-]+@[a-zA-Z0-9.-]+\.[a-zA-Z]{2,}$'
        example: john_bob@example.com
        x-nullable: true
        title: email address
      permission:
        $ref: '#/definitions/BackupContactPermission'
    required:
      - name
      - email
      - permission
  IndexServiceMemberBackupContactsPayload:
    type: array
    items:
      $ref: '#/definitions/ServiceMemberBackupContactPayload'
  SignedCertificationPayload:
    type: object
    properties:
      id:
        type: string
        format: uuid
        example: c56a4180-65aa-42ec-a945-5fd21dec0538
      created_at:
        type: string
        format: date-time
      updated_at:
        type: string
        format: date-time
      date:
        type: string
        format: date-time
        title: Date
      signature:
        type: string
        title: Signature
      certification_text:
        type: string
      move_id:
        type: string
        format: uuid
      personally_procured_move_id:
        type: string
        format: uuid
        x-nullable: true
      ppm_id:
        $ref: 'definitions/PpmID.yaml'
      certification_type:
        $ref: '#/definitions/NullableSignedCertificationType'
    required:
      - id
      - move_id
      - created_at
      - updated_at
      - date
      - signature
      - certification_text
  CreateSignedCertificationPayload:
    type: object
    properties:
      date:
        type: string
        format: date-time
        title: Date
      signature:
        type: string
        title: Signature
      certification_text:
        type: string
      personally_procured_move_id:
        type: string
        format: uuid
        x-nullable: true
      ppm_id:
        $ref: 'definitions/PpmID.yaml'
      certification_type:
        $ref: '#/definitions/SignedCertificationTypeCreate'
    required:
      - date
      - signature
      - certification_text
  SavePPMShipmentSignedCertification:
    type: object
    properties:
      certification_text:
        description: Text that the customer is agreeing to and signing.
        type: string
      signature:
        description: Customer signature
        type: string
      date:
        description: Date of signature
        type: string
        format: date
    required:
      - certification_text
      - signature
      - date
  SignedCertifications:
    type: array
    items:
      $ref: '#/definitions/SignedCertificationPayload'
  NullableSignedCertificationType:
    type: string
    enum:
      - PPM_PAYMENT
      - SHIPMENT
      - PPM
      - HHG
    x-nullable: true
  SignedCertificationTypeCreate:
    type: string
    enum:
      - PPM_PAYMENT
      - SHIPMENT
      - PRE_CLOSEOUT_REVIEWED_PPM_PAYMENT
      - CLOSEOUT_REVIEWED_PPM_PAYMENT
    x-nullable: true
  PostDocumentPayload:
    type: object
    properties:
      service_member_id:
        type: string
        format: uuid
        title: The service member this document belongs to
  OrderPayGrade:
    type: string
    x-nullable: true
    title: Grade
    enum:
      - E_1
      - E_2
      - E_3
      - E_4
      - E_5
      - E_6
      - E_7
      - E_8
      - E_9
      - E_9_SPECIAL_SENIOR_ENLISTED
      - O_1_ACADEMY_GRADUATE
      - O_2
      - O_3
      - O_4
      - O_5
      - O_6
      - O_7
      - O_8
      - O_9
      - O_10
      - W_1
      - W_2
      - W_3
      - W_4
      - W_5
      - AVIATION_CADET
      - CIVILIAN_EMPLOYEE
      - ACADEMY_CADET
      - MIDSHIPMAN
    x-display-value:
      E_1: E-1
      E_2: E-2
      E_3: E-3
      E_4: E-4
      E_5: E-5
      E_6: E-6
      E_7: E-7
      E_8: E-8
      E_9: E-9
      E_9_SPECIAL_SENIOR_ENLISTED: E-9 (Special Senior Enlisted)
      O_1_ACADEMY_GRADUATE: O-1 or Service Academy Graduate
      O_2: O-2
      O_3: O-3
      O_4: O-4
      O_5: O-5
      O_6: O-6
      O_7: O-7
      O_8: O-8
      O_9: O-9
      O_10: O-10
      W_1: W-1
      W_2: W-2
      W_3: W-3
      W_4: W-4
      W_5: W-5
      AVIATION_CADET: Aviation Cadet
      CIVILIAN_EMPLOYEE: Civilian Employee
      ACADEMY_CADET: Service Academy Cadet
      MIDSHIPMAN: Midshipman
  DeptIndicator:
    type: string
    x-nullable: true
    title: Dept. indicator
    enum:
      - NAVY_AND_MARINES
      - ARMY
      - ARMY_CORPS_OF_ENGINEERS
      - AIR_AND_SPACE_FORCE
      - COAST_GUARD
      - OFFICE_OF_SECRETARY_OF_DEFENSE
    x-display-value:
      NAVY_AND_MARINES: 17 Navy and Marine Corps
      ARMY: 21 Army
      ARMY_CORPS_OF_ENGINEERS: 96 Army Corps of Engineers
      AIR_AND_SPACE_FORCE: 57 Air Force and Space Force
      COAST_GUARD: 70 Coast Guard
      OFFICE_OF_SECRETARY_OF_DEFENSE: 97 Office of the Secretary of Defense
  Reimbursement:
    type: object
    x-nullable: true
    properties:
      id:
        type: string
        format: uuid
        example: c56a4180-65aa-42ec-a945-5fd21dec0538
      requested_amount:
        type: integer
        format: cents
        minimum: 1
        title: Requested Amount
        description: unit is cents
      method_of_receipt:
        $ref: '#/definitions/MethodOfReceipt'
      status:
        $ref: '#/definitions/ReimbursementStatus'
      requested_date:
        x-nullable: true
        type: string
        example: '2018-04-26'
        format: date
        title: Requested Date
    required:
      - requested_amount
      - method_of_receipt
  ReimbursementStatus:
    x-nullable: true
    type: string
    title: Reimbursement
    enum:
      - DRAFT
      - REQUESTED
      - APPROVED
      - REJECTED
      - PAID
  MethodOfReceipt:
    x-nullable: true
    type: string
    title: Method of Receipt
    enum:
      - MIL_PAY
      - OTHER_DD
      - GTCC
    x-display-value:
      MIL_PAY: MilPay
      OTHER_DD: Other account
      GTCC: GTCC
  MoveStatus:
    type: string
    title: Move status
    enum:
      - DRAFT
      - SUBMITTED
      - APPROVED
      - CANCELED
      - 'NEEDS SERVICE COUNSELING'
      - 'APPROVALS REQUESTED'
    x-display-value:
      DRAFT: Draft
      SUBMITTED: Submitted
      APPROVED: Approved
      CANCELED: Canceled
  OrdersStatus:
    type: string
    title: Move status
    enum:
      - DRAFT
      - SUBMITTED
      - APPROVED
      - CANCELED
    x-display-value:
      DRAFT: Draft
      SUBMITTED: Submitted
      APPROVED: Approved
      CANCELED: Canceled
  OrdersTypeDetail:
    type: string
    title: Orders type detail
    enum:
      - HHG_PERMITTED
      - PCS_TDY
      - HHG_RESTRICTED_PROHIBITED
      - HHG_RESTRICTED_AREA
      - INSTRUCTION_20_WEEKS
      - HHG_PROHIBITED_20_WEEKS
      - DELAYED_APPROVAL
    x-display-value:
      HHG_PERMITTED: Shipment of HHG Permitted
      PCS_TDY: PCS with TDY Enroute
      HHG_RESTRICTED_PROHIBITED: Shipment of HHG Restricted or Prohibited
      HHG_RESTRICTED_AREA: HHG Restricted Area-HHG Prohibited
      INSTRUCTION_20_WEEKS: Course of Instruction 20 Weeks or More
      HHG_PROHIBITED_20_WEEKS: Shipment of HHG Prohibited but Authorized within 20 weeks
      DELAYED_APPROVAL: Delayed Approval 20 Weeks or More
    x-nullable: true
  Orders:
    type: object
    properties:
      id:
        type: string
        format: uuid
        example: c56a4180-65aa-42ec-a945-5fd21dec0538
      service_member_id:
        type: string
        format: uuid
        example: c56a4180-65aa-42ec-a945-5fd21dec0538
      grade:
        $ref: '#/definitions/OrderPayGrade'
      issue_date:
        type: string
        description: The date and time that these orders were cut.
        format: date
        example: '2018-04-26'
        title: Date issued
      report_by_date:
        type: string
        description: Report By Date
        format: date
        example: '2018-04-26'
        title: Report by
      status:
        $ref: '#/definitions/OrdersStatus'
      orders_type:
        $ref: 'definitions/OrdersType.yaml'
      orders_type_detail:
        $ref: '#/definitions/OrdersTypeDetail'
      has_dependents:
        type: boolean
        title: Are dependents included in your orders?
      spouse_has_pro_gear:
        type: boolean
        title: Do you have a spouse who will need to move items related to their occupation (also known as spouse pro-gear)?
      origin_duty_location:
        $ref: 'definitions/DutyLocationPayload.yaml'
        x-nullable: true
      originDutyLocationGbloc:
        type: string
        title: From what GBLOC do your orders originate?
        x-nullable: true
      new_duty_location:
        $ref: 'definitions/DutyLocationPayload.yaml'
      uploaded_orders:
        $ref: 'definitions/Document.yaml'
      uploaded_amended_orders:
        $ref: 'definitions/Document.yaml'
      uploaded_amended_orders_id:
        type: string
        format: uuid
        example: c56a4180-65aa-42ec-a945-5fd21dec0538
      moves:
        $ref: '#/definitions/IndexMovesPayload'
      orders_number:
        type: string
        title: Orders Number
        x-nullable: true
        example: '030-00362'
      created_at:
        type: string
        format: date-time
      updated_at:
        type: string
        format: date-time
      tac:
        type: string
        title: TAC
        example: 'F8J1'
        x-nullable: true
      sac:
        type: string
        title: SAC
        example: 'N002214CSW32Y9'
        x-nullable: true
      department_indicator:
        $ref: '#/definitions/DeptIndicator'
      authorizedWeight:
        type: integer
        example: 7000
        x-nullable: true
      entitlement:
        $ref: '#/definitions/Entitlement'
      providesServicesCounseling:
        type: boolean
        x-omitempty: false
    required:
      - id
      - service_member_id
      - issue_date
      - report_by_date
      - orders_type
      - has_dependents
      - spouse_has_pro_gear
      - new_duty_location
      - uploaded_orders
      - created_at
      - updated_at
  Entitlement:
    type: object
    properties:
      proGear:
        type: integer
        example: 2000
        x-nullable: true
        description: >
          Pro-gear weight limit as set by an Office user, distinct from the service member's default weight allotment determined by pay grade
      proGearSpouse:
        type: integer
        example: 500
        x-nullable: true
        description: >
          Spouse's pro-gear weight limit as set by an Office user, distinct from the service member's default weight allotment determined by pay grade
  CreateUpdateOrders:
    type: object
    properties:
      service_member_id:
        type: string
        format: uuid
        example: c56a4180-65aa-42ec-a945-5fd21dec0538
      issue_date:
        type: string
        description: The date and time that these orders were cut.
        format: date
        example: '2018-04-26'
        title: Orders date
      report_by_date:
        type: string
        description: Report By Date
        format: date
        example: '2018-04-26'
        title: Report-by date
      orders_type:
        $ref: 'definitions/OrdersType.yaml'
      orders_type_detail:
        $ref: '#/definitions/OrdersTypeDetail'
      has_dependents:
        type: boolean
        title: Are dependents included in your orders?
      spouse_has_pro_gear:
        type: boolean
        title: Do you have a spouse who will need to move items related to their occupation (also known as spouse pro-gear)?
      new_duty_location_id:
        type: string
        format: uuid
        example: c56a4180-65aa-42ec-a945-5fd21dec0538
      counseling_office_id:
        type: string
        format: uuid
        example: cf1addea-a4f9-4173-8506-2bb82a064cb7
        x-nullable: true
      move_id:
        type: string
        format: uuid
        example: cf1addea-a4f9-4173-8506-2bb82a064cb7
      orders_number:
        type: string
        title: Orders Number
        x-nullable: true
        example: '030-00362'
      tac:
        type: string
        title: TAC
        example: 'F8J1'
        x-nullable: true
      sac:
        type: string
        title: SAC
        example: 'N002214CSW32Y9'
        x-nullable: true
      department_indicator:
        $ref: '#/definitions/DeptIndicator'
      grade:
        $ref: '#/definitions/OrderPayGrade'
      origin_duty_location_id:
        type: string
        format: uuid
        example: c56a4180-65aa-42ec-a945-5fd21dec0538
    required:
      - service_member_id
      - issue_date
      - report_by_date
      - orders_type
      - has_dependents
      - spouse_has_pro_gear
      - new_duty_location_id
  InvalidRequestResponsePayload:
    type: object
    properties:
      errors:
        type: object
        additionalProperties:
          type: string
  MoveQueueItem:
    type: object
    properties:
      id:
        type: string
        format: uuid
        example: c56a4180-65aa-42ec-a945-5fd21dec0538
      status:
        type: string
        example: APPROVED
      ppm_status:
        type: string
        example: PAYMENT_REQUESTED
        x-nullable: true
      hhg_status:
        type: string
        example: ACCEPTED
        x-nullable: true
      locator:
        type: string
        example: '12432'
      gbl_number:
        type: string
        example: 'LNK12345'
        title: GBL Number
        x-nullable: true
      customer_name:
        type: string
        example: Thedog, Nino
        title: Customer Name
      edipi:
        type: string
        format: edipi
        pattern: '^\d{10}$'
        minLength: 10
        maxLength: 10
        example: '5789345789'
        title: 'DoD ID #'
      grade:
        $ref: '#/definitions/OrderPayGrade'
      orders_type:
        type: string
        title: Move Type
        enum:
          - PCS - OCONUS
          - PCS - CONUS
          - PCS + TDY - OCONUS
          - PCS + TDY - CONUS
      move_date:
        type: string
        format: date
        example: 2018-04-25
        x-nullable: true
      submitted_date:
        type: string
        format: date-time
        example: 2018-04-25
        x-nullable: true
      last_modified_date:
        type: string
        format: date-time
        example: 2017-07-21T17:32:28Z
      created_at:
        type: string
        format: date-time
      origin_duty_location_name:
        type: string
        example: Dover AFB
        title: Origin
        x-nullable: true
      destination_duty_location_name:
        type: string
        example: Dover AFB
        title: Destination
        x-nullable: true
      pm_survey_conducted_date:
        type: string
        format: date-time
        example: 2017-07-21T17:32:28Z
        x-nullable: true
      origin_gbloc:
        type: string
        example: LKNQ
        title: Origin GBLOC
        x-nullable: true
      destination_gbloc:
        type: string
        example: LKNQ
        title: Destination GBLOC
        x-nullable: true
      delivered_date:
        type: string
        format: date-time
        example: 2017-07-21T17:32:28Z
        x-nullable: true
      invoice_approved_date:
        type: string
        format: date-time
        example: 2017-07-21T17:32:28Z
        x-nullable: true
      weight_allotment:
        $ref: '#/definitions/WeightAllotment'
      branch_of_service:
        type: string
      actual_move_date:
        type: string
        format: date
        example: 2018-04-25
        x-nullable: true
      original_move_date:
        type: string
        format: date
        example: 2018-04-25
        x-nullable: true
    required:
      - id
      - status
      - locator
      - customer_name
      - edipi
      - grade
      - orders_type
      - branch_of_service
      - last_modified_date
      - created_at
  AvailableMoveDates:
    type: object
    properties:
      start_date:
        type: string
        format: date
        example: '2018-09-25'
      available:
        type: array
        items:
          type: string
          format: date
          example: '2018-09-25'
    required:
      - start_date
      - available
  WeightAllotment:
    type: object
    properties:
      total_weight_self:
        type: integer
        example: 18000
      total_weight_self_plus_dependents:
        type: integer
        example: 18000
      pro_gear_weight:
        type: integer
        example: 2000
      pro_gear_weight_spouse:
        type: integer
        example: 500
    required:
      - total_weight_self
      - total_weight_self_plus_dependents
      - pro_gear_weight
      - pro_gear_weight_spouse
  IndexEntitlements:
    type: object
    additionalProperties:
      $ref: '#/definitions/WeightAllotment'
  RateEnginePostalCodePayload:
    type: object
    properties:
      valid:
        type: boolean
        example: false
      postal_code:
        type: string
        description: zip code, international allowed
        format: zip
        title: ZIP
        example: "'90210' or 'N15 3NL'"
      postal_code_type:
        type: string
        enum:
          - origin
          - destination
    required:
      - valid
      - postal_code
      - postal_code_type
  Role:
    type: object
    properties:
      id:
        type: string
        format: uuid
        example: c56a4180-65aa-42ec-a945-5fd21dec0538
      roleType:
        type: string
        example: customer
      createdAt:
        type: string
        format: date-time
      updatedAt:
        type: string
        format: date-time
    required:
      - id
      - roleType
      - createdAt
      - updatedAt
  MTOAgentType:
    type: string
    title: MTO Agent Type
    example: RELEASING_AGENT
    enum:
      - RELEASING_AGENT
      - RECEIVING_AGENT
  MTOAgent:
    properties:
      id:
        example: 1f2270c7-7166-40ae-981e-b200ebdf3054
        format: uuid
        type: string
      mtoShipmentID:
        example: 1f2270c7-7166-40ae-981e-b200ebdf3054
        format: uuid
        type: string
        readOnly: true
      createdAt:
        format: date-time
        type: string
        readOnly: true
      updatedAt:
        format: date-time
        type: string
        readOnly: true
      firstName:
        type: string
        x-nullable: true
      lastName:
        type: string
        x-nullable: true
      email:
        type: string
        format: x-email
        pattern: '(^[a-zA-Z0-9._%+-]+@[a-zA-Z0-9.-]+\.[a-zA-Z]{2,}$)|(^$)'
        x-nullable: true
      phone:
        type: string
        format: telephone
        pattern: '(^[2-9]\d{2}-\d{3}-\d{4}$)|(^$)'
        x-nullable: true
      agentType:
        $ref: '#/definitions/MTOAgentType'
    type: object
  MTOAgents:
    items:
      $ref: '#/definitions/MTOAgent'
    type: array
  MTOShipmentType:
    type: string
    title: Shipment Type
    example: HHG
    enum:
      - HHG
      - HHG_INTO_NTS_DOMESTIC
      - HHG_OUTOF_NTS_DOMESTIC
      - PPM
      - BOAT_HAUL_AWAY
      - BOAT_TOW_AWAY
      - MOBILE_HOME
      - UNACCOMPANIED_BAGGAGE
    x-display-value:
      HHG: HHG
      HHG_INTO_NTS_DOMESTIC: NTS
      HHG_OUTOF_NTS_DOMESTIC: NTS Release
      PPM: PPM
      BOAT_HAUL_AWAY: Boat Haul-Away
      BOAT_TOW_AWAY: Boat Tow-Away
      MOBILE_HOME: Mobile Home
      UNACCOMPANIED_BAGGAGE: Unaccompanied Baggage
  MTOShipment:
    properties:
      moveTaskOrderID:
        example: 1f2270c7-7166-40ae-981e-b200ebdf3054
        format: uuid
        type: string
        readOnly: true
      id:
        example: 1f2270c7-7166-40ae-981e-b200ebdf3054
        format: uuid
        type: string
        readOnly: true
      createdAt:
        format: date-time
        type: string
        readOnly: true
      updatedAt:
        format: date-time
        type: string
        readOnly: true
      requestedPickupDate:
        format: date
        type: string
        readOnly: true
        x-nullable: true
      requestedDeliveryDate:
        format: date
        type: string
        readOnly: true
        x-nullable: true
      agents:
        $ref: '#/definitions/MTOAgents'
      customerRemarks:
        type: string
        readOnly: true
        example: handle with care
        x-nullable: true
      ppmShipment:
        $ref: 'definitions/PPMShipment.yaml'
      boatShipment:
        $ref: 'definitions/BoatShipment.yaml'
      mobileHomeShipment:
        $ref: 'definitions/MobileHome.yaml'
      shipmentType:
        $ref: '#/definitions/MTOShipmentType'
      status:
        $ref: '#/definitions/MTOShipmentStatus'
      pickupAddress:
        $ref: 'definitions/Address.yaml'
      destinationAddress:
        $ref: 'definitions/Address.yaml'
      secondaryPickupAddress:
        $ref: 'definitions/Address.yaml'
      hasSecondaryPickupAddress:
        type: boolean
        x-omitempty: false
        x-nullable: true
      tertiaryPickupAddress:
        $ref: 'definitions/Address.yaml'
      hasTertiaryPickupAddress:
        type: boolean
        x-omitempty: false
        x-nullable: true
      secondaryDeliveryAddress:
        $ref: 'definitions/Address.yaml'
      hasSecondaryDeliveryAddress:
        type: boolean
        x-omitempty: false
        x-nullable: true
      tertiaryDeliveryAddress:
        $ref: 'definitions/Address.yaml'
      hasTertiaryDeliveryAddress:
        type: boolean
        x-omitempty: false
        x-nullable: true
      actualProGearWeight:
        type: integer
        x-nullable: true
        x-omitempty: false
      actualSpouseProGearWeight:
        type: integer
        x-nullable: true
        x-omitempty: false
      eTag:
        type: string
      shipmentLocator:
        type: string
        x-nullable: true
        readOnly: true
        example: '1K43AR-01'
      marketCode:
        type: string
        enum:
          - 'd'
          - 'i'
        example: 'd'
        description: 'Single-letter designator for domestic (d) or international (i) shipments'
  MTOShipments:
    items:
      $ref: '#/definitions/MTOShipment'
    type: array
  MTOShipmentStatus:
    type: string
    readOnly: true
    enum:
      - DRAFT
      - APPROVED
      - SUBMITTED
      - REJECTED
  CreateShipment:
    type: object
    properties:
      moveTaskOrderID:
        example: 1f2270c7-7166-40ae-981e-b200ebdf3054
        format: uuid
        type: string
      shipmentType:
        $ref: '#/definitions/MTOShipmentType'
      ppmShipment:
        $ref: '#/definitions/CreatePPMShipment'
      boatShipment:
        $ref: '#/definitions/CreateBoatShipment'
      mobileHomeShipment:
        $ref: '#/definitions/CreateMobileHomeShipment'
      requestedPickupDate:
        format: date
        type: string
      requestedDeliveryDate:
        format: date
        type: string
      customerRemarks:
        type: string
        example: handle with care
        x-nullable: true
      pickupAddress:
        $ref: 'definitions/Address.yaml'
      secondaryPickupAddress:
        $ref: 'definitions/Address.yaml'
      tertiaryPickupAddress:
        $ref: 'definitions/Address.yaml'
      destinationAddress:
        $ref: 'definitions/Address.yaml'
      secondaryDeliveryAddress:
        $ref: 'definitions/Address.yaml'
      tertiaryDeliveryAddress:
        $ref: 'definitions/Address.yaml'
      agents:
        $ref: '#/definitions/MTOAgents'
    required:
      - moveTaskOrderID
      - shipmentType
  CreatePPMShipment:
    description: A personally procured move is a type of shipment that a service members moves themselves.
    properties:
      expectedDepartureDate:
        description: >
          Date the customer expects to move.
        format: date
        type: string
      pickupAddress:
        $ref: 'definitions/Address.yaml'
      secondaryPickupAddress:
        $ref: 'definitions/Address.yaml'
      destinationAddress:
        $ref: "definitions/PPMDestinationAddress.yaml"
      secondaryDestinationAddress:
        $ref: 'definitions/Address.yaml'
      tertiaryDestinationAddress:
        $ref: 'definitions/Address.yaml'
      tertiaryPickupAddress:
        $ref: 'definitions/Address.yaml'
      hasTertiaryPickupAddress:
        type: boolean
        x-nullable: true
        x-omitempty: false
      hasTertiaryDestinationAddress:
        type: boolean
        x-nullable: true
        x-omitempty: false
      sitExpected:
        type: boolean
      isActualExpenseReimbursement:
        description: Denotes if this PPM shipment uses the Actual Expense Reimbursement method.
        type: boolean
        example: false
        x-omitempty: false
        x-nullable: true
    required:
      - expectedDepartureDate
      - pickupAddress
      - destinationAddress
      - sitExpected
  UpdatePPMShipment:
    type: object
    properties:
      expectedDepartureDate:
        description: >
          Date the customer expects to move.
        format: date
        type: string
        x-nullable: true
      actualMoveDate:
        format: date
        type: string
        x-nullable: true
      pickupAddress:
        $ref: 'definitions/Address.yaml'
      secondaryPickupAddress:
        $ref: 'definitions/Address.yaml'
      hasSecondaryPickupAddress:
        type: boolean
        x-omitempty: false
        x-nullable: true
      tertiaryPickupAddress:
        $ref: 'definitions/Address.yaml'
      hasTertiaryPickupAddress:
        type: boolean
        x-omitempty: false
        x-nullable: true
      actualPickupPostalCode:
        description: >
          The actual postal code where the PPM shipment started. To be filled once the customer has moved the shipment.
        format: zip
        type: string
        title: ZIP
        example: '90210'
        pattern: ^(\d{5})$
        x-nullable: true
      destinationAddress:
        $ref: "definitions/PPMDestinationAddress.yaml"
      secondaryDestinationAddress:
        $ref: 'definitions/Address.yaml'
      hasSecondaryDestinationAddress:
        type: boolean
        x-omitempty: false
        x-nullable: true
      tertiaryDestinationAddress:
        $ref: 'definitions/Address.yaml'
      hasTertiaryDestinationAddress:
        type: boolean
        x-omitempty: false
        x-nullable: true
      actualDestinationPostalCode:
        description: >
          The actual postal code where the PPM shipment ended. To be filled once the customer has moved the shipment.
        format: zip
        type: string
        title: ZIP
        example: '90210'
        pattern: ^(\d{5})$
        x-nullable: true
      w2Address:
        x-nullable: true
        $ref: 'definitions/Address.yaml'
      finalIncentive:
        description: >
          The final calculated incentive for the PPM shipment. This does not include **SIT** as it is a reimbursement.
        type: integer
        format: cents
        x-nullable: true
        x-omitempty: false
        readOnly: true
      sitExpected:
        type: boolean
        x-nullable: true
      estimatedWeight:
        type: integer
        example: 4200
        x-nullable: true
      hasProGear:
        description: >
          Indicates whether PPM shipment has pro gear.
        type: boolean
        x-nullable: true
      proGearWeight:
        type: integer
        x-nullable: true
      spouseProGearWeight:
        type: integer
        x-nullable: true
      hasRequestedAdvance:
        description: >
          Indicates whether an advance has been requested for the PPM shipment.
        type: boolean
        x-nullable: true
      advanceAmountRequested:
        description: >
          The amount requested for an advance, or null if no advance is requested
        type: integer
        format: cents
        x-nullable: true
      hasReceivedAdvance:
        description: >
          Indicates whether an advance was received for the PPM shipment.
        type: boolean
        x-nullable: true
      advanceAmountReceived:
        description: >
          The amount received for an advance, or null if no advance is received.
        type: integer
        format: cents
        x-nullable: true
      isActualExpenseReimbursement:
        description: Used for PPM shipments only. Denotes if this shipment uses the Actual Expense Reimbursement method.
        type: boolean
        example: false
        x-omitempty: false
        x-nullable: true
  CreateBoatShipment:
    description: Boat shipment information for the move.
    properties:
      type:
        type: string
        enum:
          - HAUL_AWAY
          - TOW_AWAY
      year:
        type: integer
        description: Year of the Boat
      make:
        type: string
        description: Make of the Boat
      model:
        type: string
        description: Model of the Boat
      lengthInInches:
        type: integer
        description: Length of the Boat in inches
      widthInInches:
        type: integer
        description: Width of the Boat in inches
      heightInInches:
        type: integer
        description: Height of the Boat in inches
      hasTrailer:
        type: boolean
        description: Does the boat have a trailer
      isRoadworthy:
        type: boolean
        description: Is the trailer roadworthy
        x-nullable: true
    required:
      - type
      - year
      - make
      - model
      - lengthInInches
      - widthInInches
      - heightInInches
      - hasTrailer
  UpdateBoatShipment:
    type: object
    properties:
      type:
        type: string
        enum:
          - HAUL_AWAY
          - TOW_AWAY
        x-nullable: true
      year:
        type: integer
        description: Year of the Boat
        x-nullable: true
      make:
        type: string
        description: Make of the Boat
        x-nullable: true
      model:
        type: string
        description: Model of the Boat
        x-nullable: true
      lengthInInches:
        type: integer
        description: Length of the Boat in inches
        x-nullable: true
      widthInInches:
        type: integer
        description: Width of the Boat in inches
        x-nullable: true
      heightInInches:
        type: integer
        description: Height of the Boat in inches
        x-nullable: true
      hasTrailer:
        type: boolean
        description: Does the boat have a trailer
        x-nullable: true
      isRoadworthy:
        type: boolean
        description: Is the trailer roadworthy
        x-nullable: true
  CreateMobileHomeShipment:
    description: A mobile home shipment that the prime moves for a service member.
    properties:
      make:
        type: string
        description: Make of the Mobile Home
      model:
        type: string
        description: Model of the Mobile Home
      year:
        type: integer
        description: Year of the Mobile Home
      lengthInInches:
        type: integer
        description: Length of the Mobile Home in inches
      heightInInches:
        type: integer
        description: Height of the Mobile Home in inches
      widthInInches:
        type: integer
        description: Width of the Mobile Home in inches
    required:
      - make
      - model
      - year
      - lengthInInches
      - heightInInches
      - widthInInches
  UpdateMobileHomeShipment:
    properties:
      make:
        type: string
        description: Make of the Mobile Home
        x-nullable: true
      model:
        type: string
        description: Model of the Mobile Home
        x-nullable: true
      year:
        type: integer
        description: Year of the Mobile Home
        x-nullable: true
      lengthInInches:
        type: integer
        description: Length of the Mobile Home in inches
        x-nullable: true
      heightInInches:
        type: integer
        description: Height of the Mobile Home in inches
        x-nullable: true
      widthInInches:
        type: integer
        description: Width of the Mobile Home in inches
        x-nullable: true
  UpdateShipment:
    type: object
    properties:
      status:
        $ref: '#/definitions/MTOShipmentStatus'
      shipmentType:
        $ref: '#/definitions/MTOShipmentType'
      ppmShipment:
        $ref: '#/definitions/UpdatePPMShipment'
      boatShipment:
        $ref: '#/definitions/UpdateBoatShipment'
      mobileHomeShipment:
        $ref: '#/definitions/UpdateMobileHomeShipment'
      requestedPickupDate:
        format: date
        type: string
        x-nullable: true
      requestedDeliveryDate:
        format: date
        type: string
        x-nullable: true
      customerRemarks:
        type: string
        example: handle with care
        x-nullable: true
      pickupAddress:
        $ref: 'definitions/Address.yaml'
      secondaryPickupAddress:
        $ref: 'definitions/Address.yaml'
      hasSecondaryPickupAddress:
        type: boolean
        x-nullable: true
        x-omitempty: false
      tertiaryPickupAddress:
        $ref: 'definitions/Address.yaml'
      hasTertiaryPickupAddress:
        type: boolean
        x-nullable: true
        x-omitempty: false
      destinationAddress:
        $ref: 'definitions/Address.yaml'
      secondaryDeliveryAddress:
        $ref: 'definitions/Address.yaml'
      hasSecondaryDeliveryAddress:
        type: boolean
        x-nullable: true
        x-omitempty: false
      tertiaryDeliveryAddress:
        $ref: 'definitions/Address.yaml'
      hasTertiaryDeliveryAddress:
        type: boolean
        x-nullable: true
        x-omitempty: false
      actualProGearWeight:
        type: integer
        x-nullable: true
        x-omitempty: false
      actualSpouseProGearWeight:
        type: integer
        x-nullable: true
        x-omitempty: false
      agents:
        $ref: '#/definitions/MTOAgents'
  ClientError:
    type: object
    properties:
      title:
        type: string
      detail:
        type: string
      instance:
        type: string
        format: uuid
    required:
      - title
      - detail
      - instance
  ValidationError:
    allOf:
      - $ref: '#/definitions/ClientError'
      - type: object
    properties:
      invalidFields:
        type: object
        additionalProperties:
          description: List of errors for the field
          type: array
          items:
            type: string
    required:
      - invalidFields
  Error:
    properties:
      title:
        type: string
      detail:
        type: string
      instance:
        type: string
        format: uuid
    required:
      - title
      - detail
    type: object
  MovesList:
    type: object
    properties:
      currentMove:
        type: array
        items:
          $ref: '#/definitions/InternalMove'
      previousMoves:
        type: array
        items:
          $ref: '#/definitions/InternalMove'
  InternalMove:
    type: object
    properties:
      id:
        example: a502b4f1-b9c4-4faf-8bdd-68292501bf26
        format: uuid
        type: string
      moveCode:
        type: string
        example: 'HYXFJF'
        readOnly: true
      createdAt:
        format: date-time
        type: string
        readOnly: true
      orderID:
        example: c56a4180-65aa-42ec-a945-5fd21dec0538
        format: uuid
        type: string
      orders:
        type: object
      status:
        type: string
        readOnly: true
      updatedAt:
        format: date-time
        type: string
        readOnly: true
      submittedAt:
        format: date-time
        type: string
        readOnly: true
        x-nullable: true
      mtoShipments:
        $ref: '#/definitions/MTOShipments'
      closeoutOffice:
        $ref: 'definitions/TransportationOffice.yaml'
      counselingOffice:
        $ref: 'definitions/TransportationOffice.yaml'
      eTag:
        type: string
        readOnly: true
      primeCounselingCompletedAt:
        format: date-time
        type: string
        readOnly: true
  IsDateWeekendHolidayInfo:
    type: object
    properties:
      country_code:
        type: string
      country_name:
        type: string
      date:
        type: string
        format: date
        example: '2018-09-25'
      is_weekend:
        type: boolean
      is_holiday:
        type: boolean
      details:
        type: string
    required:
      - country_code
      - country_name
      - date
      - is_weekend
      - is_holiday
  CounselingOffices:
    type: array
    items:
      $ref: '#/definitions/CounselingOffice'
  CounselingOffice:
    type: object
    properties:
      id:
        type: string
        format: uuid
        example: c56a4180-65aa-42ec-a945-5fd21dec0538
      name:
        type: string
        example: Fort Bragg North Station
    required:
      - id
      - name
paths:
  /feature-flags/user-boolean/{key}:
    post:
      summary: Determines if a user has a feature flag enabled
      description: Determines if a user has a feature flag enabled. The flagContext contains context used to determine if this flag applies to the logged in user.
      operationId: booleanFeatureFlagForUser
      tags:
        - featureFlags
      consumes:
        - application/json
      parameters:
        - in: path
          name: key
          type: string
          required: true
          description: Feature Flag Key
        - in: body
          name: flagContext
          required: true
          description: context for the feature flag request
          schema:
            type: object
            additionalProperties:
              type: string
      produces:
        - application/json
      responses:
        '200':
          description: Boolean Feature Flag Status
          schema:
            $ref: 'definitions/FeatureFlagBoolean.yaml'
        '400':
          description: invalid request
        '401':
          description: request requires user authentication
        '500':
          description: internal server error
  /feature-flags/user-variant/{key}:
    post:
      summary: Determines if a user has a feature flag enabled
      description: Determines if a user has a feature flag enabled. The flagContext contains context used to determine if this flag applies to the logged in user.
      operationId: variantFeatureFlagForUser
      tags:
        - featureFlags
      consumes:
        - application/json
      parameters:
        - in: path
          name: key
          type: string
          required: true
          description: Feature Flag Key
        - in: body
          name: flagContext
          required: true
          description: context for the feature flag request
          schema:
            type: object
            additionalProperties:
              type: string
      produces:
        - application/json
      responses:
        '200':
          description: Variant Feature Flag Status
          schema:
            $ref: 'definitions/FeatureFlagVariant.yaml'
        '400':
          description: invalid request
        '401':
          description: request requires user authentication
        '500':
          description: internal server error
  /users/logged_in:
    get:
      summary: Returns the user info for the currently logged in user
      description: Returns the user info for the currently logged in user
      operationId: showLoggedInUser
      tags:
        - users
      responses:
        '200':
          description: Currently logged in user
          schema:
            $ref: '#/definitions/LoggedInUserPayload'
        '400':
          description: invalid request
        '401':
          description: request requires user authentication
        '500':
          description: server error
  /users/is_logged_in:
    get:
      summary: Returns boolean as to whether the user is logged in
      description: Returns boolean as to whether the user is logged in
      operationId: isLoggedInUser
      tags:
        - users
      responses:
        '200':
          description: Currently logged in user
          schema:
            type: object
            required:
              - isLoggedIn
            properties:
              isLoggedIn:
                type: boolean
        '400':
          description: invalid request
        '500':
          description: server error
  /application_parameters:
    post:
      summary: Searches for an application parameter by name and value, returns nil if not found
      description: Searches for an application parameter by name and value, returns nil if not found
      operationId: validate
      tags:
        - application_parameters
      parameters:
        - in: body
          name: body
          required: true
          schema:
            $ref: '#/definitions/ApplicationParameters'
      responses:
        '200':
          description: Application Parameters
          schema:
            $ref: '#/definitions/ApplicationParameters'
        '400':
          description: invalid request
        '401':
          description: request requires user authentication
        '500':
          description: server error
  /orders:
    post:
      summary: Creates an orders model for a logged-in user
      description: Creates an instance of orders tied to a service member
      operationId: createOrders
      tags:
        - orders
      parameters:
        - in: body
          name: createOrders
          required: true
          schema:
            $ref: '#/definitions/CreateUpdateOrders'
      responses:
        '201':
          description: created instance of orders
          schema:
            $ref: '#/definitions/Orders'
        '400':
          description: invalid request
        '401':
          description: request requires user authentication
        '403':
          description: user is not authorized
        '500':
          description: internal server error
  /orders/{ordersId}:
    put:
      summary: Updates orders
      description: All fields sent in this request will be set on the orders referenced
      operationId: updateOrders
      tags:
        - orders
      parameters:
        - in: path
          name: ordersId
          type: string
          format: uuid
          required: true
          description: UUID of the orders model
        - in: body
          name: updateOrders
          required: true
          schema:
            $ref: '#/definitions/CreateUpdateOrders'
      responses:
        '200':
          description: updated instance of orders
          schema:
            $ref: '#/definitions/Orders'
        '400':
          description: invalid request
        '401':
          description: request requires user authentication
        '403':
          description: user is not authorized
        '404':
          description: orders not found
        '500':
          description: internal server error
    get:
      summary: Returns the given order
      description: Returns the given order
      operationId: showOrders
      tags:
        - orders
      parameters:
        - in: path
          name: ordersId
          type: string
          format: uuid
          required: true
          description: UUID of the order
      responses:
        '200':
          description: the instance of the order
          schema:
            $ref: '#/definitions/Orders'
        '400':
          description: invalid request
        '401':
          description: request requires user authentication
        '403':
          description: user is not authorized
        '404':
          description: order is not found
        '500':
          description: internal server error
  /orders/{ordersId}/upload_amended_orders:
    patch:
      summary: Patch the amended orders for a given order
      description: Patch the amended orders for a given order
      operationId: uploadAmendedOrders
      tags:
        - orders
      consumes:
        - multipart/form-data
      parameters:
        - in: path
          name: ordersId
          type: string
          format: uuid
          required: true
          description: UUID of the order
        - in: formData
          name: file
          type: file
          description: The file to upload.
          required: true
      responses:
        '201':
          description: created upload
          schema:
            $ref: 'definitions/Upload.yaml'
        '400':
          description: invalid request
          schema:
            $ref: '#/definitions/InvalidRequestResponsePayload'
        '403':
          description: not authorized
        '404':
          description: not found
        '413':
          description: payload is too large
        '500':
          description: server error
  /allmoves/{serviceMemberId}:
    get:
      summary: Return the current and previous moves of a service member
      description: |
        This endpoint gets all moves that belongs to the serviceMember by using the service members id. In a previous moves array and the current move in the current move array. The current move is the move with the latest CreatedAt date. All other moves will go into the previous move array.
      operationId: getAllMoves
      tags:
        - moves
      produces:
        - application/json
      parameters:
        - in: path
          name: serviceMemberId
          type: string
          format: uuid
          required: true
          description: UUID of the service member
      responses:
        '200':
          description: >-
            Successfully retrieved moves. A successful fetch might still return
            zero moves.
          schema:
            $ref: '#/definitions/MovesList'
        '401':
          $ref: '#/responses/PermissionDenied'
        '403':
          $ref: '#/responses/PermissionDenied'
        '500':
          $ref: '#/responses/ServerError'
  /moves/{moveId}:
    patch:
      summary: Patches the move
      description: Any fields sent in this request will be set on the move referenced
      operationId: patchMove
      tags:
        - moves
      parameters:
        - in: path
          name: moveId
          type: string
          format: uuid
          required: true
          description: UUID of the move
        - $ref: 'parameters/ifMatch.yaml'
        - in: body
          name: patchMovePayload
          required: true
          schema:
            $ref: '#/definitions/PatchMovePayload'
      responses:
        '200':
          description: updated instance of move
          schema:
            $ref: '#/definitions/MovePayload'
        '400':
          description: invalid request
        '401':
          description: request requires user authentication
        '403':
          description: user is not authorized
        '404':
          description: move or closeout office is not found
        '412':
          description: precondition failed
        '422':
          description: unprocessable entity
        '500':
          description: internal server error
    get:
      summary: Returns the given move
      description: Returns the given move
      operationId: showMove
      tags:
        - moves
      parameters:
        - in: path
          name: moveId
          type: string
          format: uuid
          required: true
          description: UUID of the move
      responses:
        '200':
          description: the instance of the move
          schema:
            $ref: '#/definitions/MovePayload'
        '400':
          description: invalid request
        '401':
          description: request requires user authentication
        '403':
          description: user is not authorized
        '404':
          description: move is not found
        '500':
          description: internal server error
  /moves/{moveId}/signed_certifications:
    post:
      summary: Submits signed certification for the given move ID
      description: Create an instance of signed_certification tied to the move ID
      operationId: createSignedCertification
      tags:
        - certification
      parameters:
        - in: path
          name: moveId
          type: string
          format: uuid
          required: true
          description: UUID of the move being signed for
        - in: body
          name: createSignedCertificationPayload
          required: true
          schema:
            $ref: '#/definitions/CreateSignedCertificationPayload'
      responses:
        '201':
          description: created instance of signed_certification
          schema:
            $ref: '#/definitions/SignedCertificationPayload'
        '400':
          description: invalid request
        '401':
          description: request requires user authentication
        '403':
          description: user is not authorized to sign for this move
        '404':
          description: move not found
        '500':
          description: internal server error
    get:
      summary: gets the signed certifications for the given move ID
      description: returns a list of all signed_certifications associated with the move ID
      operationId: indexSignedCertification
      tags:
        - certification
      parameters:
        - in: path
          name: moveId
          type: string
          format: uuid
          required: true
      responses:
        '200':
          description: returns a list of signed certifications
          schema:
            $ref: '#/definitions/SignedCertifications'
        '400':
          description: invalid request
        '401':
          description: request requires user authentication
        '403':
          description: user is not authorized
        '404':
          description: move not found
        '500':
          description: internal server error
  /reimbursement/{reimbursementId}/approve:
    post:
      summary: Approves the reimbursement
      description: Sets the status of the reimbursement to APPROVED.
      operationId: approveReimbursement
      tags:
        - office
      parameters:
        - in: path
          name: reimbursementId
          type: string
          format: uuid
          required: true
          description: UUID of the reimbursement being approved
      responses:
        '200':
          description: updated instance of reimbursement
          schema:
            $ref: '#/definitions/Reimbursement'
        '400':
          description: invalid request
        '401':
          description: request requires user authentication
        '403':
          description: user is not authorized
        '500':
          description: internal server error
  /moves/{moveId}/orders:
    get:
      summary: Returns orders information for a move for office use
      description: Returns orders information for a move for office use
      operationId: showOfficeOrders
      tags:
        - office
      parameters:
        - in: path
          name: moveId
          type: string
          format: uuid
          required: true
          description: UUID of the move
      responses:
        '200':
          description: the orders information for a move for office use
          schema:
            $ref: '#/definitions/Orders'
        '400':
          description: invalid request
        '401':
          description: request requires user authentication
        '403':
          description: user is not authorized
        '404':
          description: move not found
        '500':
          description: internal server error
  /moves/{moveId}/move_documents:
    get:
      summary: Returns a list of all Move Documents associated with this move
      description: Returns a list of all Move Documents associated with this move
      operationId: indexMoveDocuments
      tags:
        - move_docs
      parameters:
        - in: path
          name: moveId
          type: string
          format: uuid
          required: true
          description: UUID of the move
      responses:
        '200':
          description: returns list of move douments
          schema:
            $ref: '#/definitions/MoveDocuments'
        '400':
          description: invalid request
        '401':
          description: request requires user authentication
        '403':
          description: user is not authorized
    post:
      summary: Creates a move document
      description: Created a move document with the given information
      operationId: createGenericMoveDocument
      tags:
        - move_docs
      parameters:
        - name: moveId
          in: path
          type: string
          format: uuid
          required: true
          description: UUID of the move
        - in: body
          name: createGenericMoveDocumentPayload
          required: true
          schema:
            $ref: '#/definitions/CreateGenericMoveDocumentPayload'
      responses:
        '200':
          description: returns new move document object
          schema:
            $ref: '#/definitions/MoveDocumentPayload'
        '400':
          description: invalid request
        '401':
          description: must be authenticated to use this endpoint
        '403':
          description: not authorized to modify this move
        '500':
          description: server error
  /move_documents/{moveDocumentId}:
    put:
      summary: Updates a move document
      description: Update a move document with the given information
      operationId: updateMoveDocument
      tags:
        - move_docs
      parameters:
        - in: path
          name: moveDocumentId
          type: string
          format: uuid
          required: true
          description: UUID of the move document model
        - in: body
          name: updateMoveDocument
          required: true
          schema:
            $ref: '#/definitions/MoveDocumentPayload'
      responses:
        '200':
          description: updated instance of move document
          schema:
            $ref: '#/definitions/MoveDocumentPayload'
        '400':
          description: invalid request
        '401':
          description: request requires user authentication
        '403':
          description: user is not authorized
        '404':
          description: move document not found
        '500':
          description: internal server error
    delete:
      summary: Deletes a move document
      description: Deletes a move document with the given information
      operationId: deleteMoveDocument
      tags:
        - move_docs
      parameters:
        - in: path
          name: moveDocumentId
          type: string
          format: uuid
          required: true
          description: UUID of the move document model
      responses:
        '204':
          description: deleted
        '400':
          description: invalid request
          schema:
            $ref: '#/definitions/InvalidRequestResponsePayload'
        '403':
          description: not authorized
        '404':
          description: not found
        '500':
          description: server error
  /moves/{moveId}/approve:
    post:
      summary: Approves a move to proceed
      description: Approves the basic details of a move. The status of the move will be updated to APPROVED
      operationId: approveMove
      tags:
        - office
      parameters:
        - name: moveId
          in: path
          type: string
          format: uuid
          required: true
          description: UUID of the move
      responses:
        '200':
          description: returns updated (approved) move object
          schema:
            $ref: '#/definitions/MovePayload'
        '400':
          description: invalid request
        '401':
          description: must be authenticated to use this endpoint
        '403':
          description: not authorized to approve this move
        '409':
          description: the move is not in a state to be approved
          schema:
            $ref: '#/definitions/MovePayload'
        '500':
          description: server error
  /moves/{moveId}/submit:
    post:
      summary: Submits a move for approval
      description: Submits a move for approval by the office. The status of the move will be updated to SUBMITTED
      operationId: submitMoveForApproval
      tags:
        - moves
      parameters:
        - name: moveId
          in: path
          type: string
          format: uuid
          required: true
          description: UUID of the move
        - name: submitMoveForApprovalPayload
          in: body
          required: true
          schema:
            $ref: '#/definitions/SubmitMoveForApprovalPayload'
      responses:
        '200':
          description: returns updated (submitted) move object
          schema:
            $ref: '#/definitions/MovePayload'
        '400':
          description: invalid request
        '401':
          description: must be authenticated to use this endpoint
        '403':
          description: not authorized to approve this move
        '409':
          description: the move is not in a state to be approved
          schema:
            $ref: '#/definitions/MovePayload'
        '500':
          description: server error
  /moves/{moveId}/cancel:
    post:
      summary: Cancels a move
      description: Cancels the basic details of a move. The status of the move will be updated to CANCELED
      operationId: cancelMove
      tags:
        - office
      parameters:
        - name: moveId
          in: path
          type: string
          format: uuid
          required: true
          description: UUID of the move
<<<<<<< HEAD
        - in: body
          name: cancelMove
          required: true
          schema:
            $ref: '#/definitions/CancelMove'
=======
>>>>>>> 189bf4c4
      responses:
        '200':
          description: returns updated (canceled) move object
          schema:
            $ref: '#/definitions/MovePayload'
        '400':
          description: invalid request
        '401':
          description: must be authenticated to use this endpoint
        '403':
          description: not authorized to cancel this move
        '409':
          description: the move is not in a state to be canceled
          schema:
            $ref: '#/definitions/MovePayload'
        '500':
          description: server error
  /moves/{moveId}/submit_amended_orders:
    post:
      summary: Submits amended orders for review
      description: Submits amended orders for review by the office. The status of the move will be updated to an
        appropriate status depending on whether it needs services counseling or not.
      operationId: submitAmendedOrders
      tags:
        - moves
      parameters:
        - name: moveId
          in: path
          type: string
          format: uuid
          required: true
          description: UUID of the move
      responses:
        '200':
          description: returns updated (submitted) move object
          schema:
            $ref: '#/definitions/MovePayload'
        '400':
          description: invalid request
        '401':
          description: must be authenticated to use this endpoint
        '403':
          description: not authorized to approve this move
        '409':
          description: the move is not in a state to be approved
          schema:
            $ref: '#/definitions/MovePayload'
        '500':
          description: server error
  /ppm-shipments/{ppmShipmentId}/aoa-packet:
    parameters:
      - description: the id for the ppmshipment with aoa to be downloaded
        in: path
        name: ppmShipmentId
        required: true
        type: string
    get:
      summary: Downloads AOA Packet form PPMShipment as a PDF
      description: |
        ### Functionality
        This endpoint downloads all uploaded move order documentation combined with the Shipment Summary Worksheet into a single PDF.
        ### Errors
        * The PPMShipment must have requested an AOA.
        * The PPMShipment AOA Request must have been approved.
      operationId: showAOAPacket
      tags:
        - ppm
      produces:
        - application/pdf
      responses:
        '200':
          headers:
            Content-Disposition:
              type: string
              description: File name to download
          description: AOA PDF
          schema:
            format: binary
            type: file
        '400':
          $ref: '#/responses/InvalidRequest'
        '403':
          $ref: '#/responses/PermissionDenied'
        '404':
          $ref: '#/responses/NotFound'
        '422':
          $ref: '#/responses/UnprocessableEntity'
        '500':
          $ref: '#/responses/ServerError'
  /ppm-shipments/{ppmShipmentId}/payment-packet:
    get:
      summary: Returns PPM payment packet
      description: Generates a PDF containing all user uploaded documentations for PPM. Contains SSW form, orders, weight and expense documentations.
      operationId: showPaymentPacket
      tags:
        - ppm
      parameters:
        - in: path
          name: ppmShipmentId
          type: string
          format: uuid
          required: true
          description: UUID of the ppmShipment
      produces:
        - application/pdf
      responses:
        '200':
          headers:
            Content-Disposition:
              type: string
              description: File name to download
          description: PPM Payment Packet PDF
          schema:
            format: binary
            type: file
        '400':
          description: invalid request
        '401':
          description: request requires user authentication
        '403':
          description: user is not authorized
        '404':
          description: ppm not found
        '500':
          description: internal server error

  /documents:
    post:
      summary: Create a new document
      description: Documents represent a physical artifact such as a scanned document or a PDF file
      operationId: createDocument
      tags:
        - documents
      parameters:
        - in: body
          name: documentPayload
          required: true
          schema:
            $ref: '#/definitions/PostDocumentPayload'
      responses:
        '201':
          description: created document
          schema:
            $ref: 'definitions/Document.yaml'
        '400':
          description: invalid request
        '500':
          description: server error
  /documents/{documentId}:
    get:
      summary: Returns a document
      description: Returns a document and its uploads
      operationId: showDocument
      tags:
        - documents
      parameters:
        - in: path
          name: documentId
          type: string
          format: uuid
          required: true
          description: UUID of the document to return
      responses:
        '200':
          description: the requested document
          schema:
            $ref: 'definitions/Document.yaml'
        '400':
          description: invalid request
          schema:
            $ref: '#/definitions/InvalidRequestResponsePayload'
        '403':
          description: not authorized
        '404':
          description: not found
        '500':
          description: server error
  /uploads/{uploadId}:
    delete:
      summary: Deletes an upload
      description: Uploads represent a single digital file, such as a JPEG or PDF.
      operationId: deleteUpload
      tags:
        - uploads
      parameters:
        - in: path
          name: uploadId
          type: string
          format: uuid
          required: true
          description: UUID of the upload to be deleted
        - in: query
          name: orderId
          type: string
          format: uuid
          description: ID of the order that the upload belongs to
        - in: query
          name: moveId
          type: string
          format: uuid
          description: Optional ID of the move that the upload belongs to
        - in: query
          name: ppmId
          type: string
          format: uuid
          description: Optional PPM shipment ID related to the upload
      responses:
        '204':
          description: deleted
        '400':
          description: invalid request
          schema:
            $ref: '#/definitions/InvalidRequestResponsePayload'
        '403':
          description: not authorized
        '404':
          description: not found
        '500':
          description: server error
  /uploads:
    post:
      summary: Create a new upload
      description: Uploads represent a single digital file, such as a JPEG or PDF.
      operationId: createUpload
      tags:
        - uploads
      consumes:
        - multipart/form-data
      parameters:
        - in: query
          name: documentId
          type: string
          format: uuid
          required: false
          description: UUID of the document to add an upload to
        - in: formData
          name: file
          type: file
          description: The file to upload.
          required: true
      responses:
        '201':
          description: created upload
          schema:
            $ref: 'definitions/Upload.yaml'
        '400':
          description: invalid request
          schema:
            $ref: '#/definitions/InvalidRequestResponsePayload'
        '403':
          description: not authorized
        '404':
          description: not found
        '413':
          description: payload is too large
        '500':
          description: server error
    delete:
      summary: Deletes a collection of uploads
      description: Uploads represent a single digital file, such as a JPEG or PDF.
      operationId: deleteUploads
      tags:
        - uploads
      parameters:
        - in: query
          name: uploadIds
          type: array
          items:
            type: string
            format: uuid
          required: true
          description: Array of UUIDs to be deleted
      responses:
        '204':
          description: deleted
        '400':
          description: invalid request
          schema:
            $ref: '#/definitions/InvalidRequestResponsePayload'
        '403':
          description: not authorized
        '404':
          description: not found
        '500':
          description: server error
  /service_members:
    post:
      summary: Creates service member for a logged-in user
      description: Creates an instance of a service member tied to a user
      operationId: createServiceMember
      tags:
        - service_members
      parameters:
        - in: body
          name: createServiceMemberPayload
          required: true
          schema:
            $ref: '#/definitions/CreateServiceMemberPayload'
      responses:
        '201':
          description: created instance of service member
          schema:
            $ref: '#/definitions/ServiceMemberPayload'
        '400':
          description: invalid request
        '401':
          description: request requires user authentication
        '403':
          description: user is not authorized
        '404':
          description: service member not found
        '500':
          description: internal server error
  /service_members/{serviceMemberId}:
    get:
      summary: Returns the given service member
      description: Returns the given service member
      operationId: showServiceMember
      tags:
        - service_members
      parameters:
        - in: path
          name: serviceMemberId
          type: string
          format: uuid
          required: true
          description: UUID of the service member
      responses:
        '200':
          description: the instance of the service member
          schema:
            $ref: '#/definitions/ServiceMemberPayload'
        '400':
          description: invalid request
        '401':
          description: request requires user authentication
        '403':
          description: user is not authorized
        '404':
          description: service member not found
        '500':
          description: internal server error
    patch:
      summary: Patches the service member
      description: Any fields sent in this request will be set on the service member referenced
      operationId: patchServiceMember
      tags:
        - service_members
      parameters:
        - in: path
          name: serviceMemberId
          type: string
          format: uuid
          required: true
          description: UUID of the service member
        - in: body
          name: patchServiceMemberPayload
          required: true
          schema:
            $ref: '#/definitions/PatchServiceMemberPayload'
      responses:
        '200':
          description: updated instance of service member
          schema:
            $ref: '#/definitions/ServiceMemberPayload'
        '400':
          description: invalid request
        '401':
          description: request requires user authentication
        '403':
          description: user is not authorized
        '404':
          description: service member not found
        '500':
          description: internal server error
  /service_members/{serviceMemberId}/current_orders:
    get:
      summary: Returns the latest orders for a given service member
      description: Returns orders
      operationId: showServiceMemberOrders
      tags:
        - service_members
      parameters:
        - in: path
          name: serviceMemberId
          type: string
          format: uuid
          required: true
          description: UUID of the service member
      responses:
        '200':
          description: the instance of the service member
          schema:
            $ref: '#/definitions/Orders'
        '400':
          description: invalid request
        '401':
          description: request requires user authentication
        '403':
          description: user is not authorized
        '404':
          description: service member not found
        '500':
          description: internal server error
  /service_members/{serviceMemberId}/backup_contacts:
    post:
      summary: Submits backup contact for a logged-in user
      description: Creates an instance of a backup contact tied to a service member user
      operationId: createServiceMemberBackupContact
      tags:
        - backup_contacts
      parameters:
        - in: body
          name: createBackupContactPayload
          required: true
          schema:
            $ref: '#/definitions/CreateServiceMemberBackupContactPayload'
        - in: path
          name: serviceMemberId
          type: string
          format: uuid
          required: true
          description: UUID of the service member
      responses:
        '201':
          description: created instance of service member backup contact
          schema:
            $ref: '#/definitions/ServiceMemberBackupContactPayload'
        '400':
          description: invalid request
        '401':
          description: request requires user authentication
        '403':
          description: user is not authorized to create this backup contact
        '404':
          description: contact not found
        '500':
          description: internal server error
    get:
      summary: List all service member backup contacts
      description: List all service member backup contacts
      operationId: indexServiceMemberBackupContacts
      tags:
        - backup_contacts
      parameters:
        - in: path
          name: serviceMemberId
          type: string
          format: uuid
          required: true
          description: UUID of the service member
      responses:
        '200':
          description: list of service member backup contacts
          schema:
            $ref: '#/definitions/IndexServiceMemberBackupContactsPayload'
        '400':
          description: invalid request
        '401':
          description: request requires user authentication
        '403':
          description: user is not authorized to see this backup contact
        '404':
          description: contact not found
        '500':
          description: internal server error
  /backup_contacts/{backupContactId}:
    get:
      summary: Returns the given service member backup contact
      description: Returns the given service member backup contact
      operationId: showServiceMemberBackupContact
      tags:
        - backup_contacts
      parameters:
        - in: path
          name: backupContactId
          type: string
          format: uuid
          required: true
          description: UUID of the service member backup contact
      responses:
        '200':
          description: the instance of the service member backup contact
          schema:
            $ref: '#/definitions/ServiceMemberBackupContactPayload'
        '400':
          description: invalid request
        '401':
          description: request requires user authentication
        '403':
          description: user is not authorized
        '404':
          description: backup contact not found
        '500':
          description: internal server error
    put:
      summary: Updates a service member backup contact
      description: Any fields sent in this request will be set on the backup contact referenced
      operationId: updateServiceMemberBackupContact
      tags:
        - backup_contacts
      parameters:
        - in: body
          name: updateServiceMemberBackupContactPayload
          required: true
          schema:
            $ref: '#/definitions/UpdateServiceMemberBackupContactPayload'
        - in: path
          name: backupContactId
          type: string
          format: uuid
          required: true
          description: UUID of the service member backup contact
      responses:
        '201':
          description: updated instance of backup contact
          schema:
            $ref: '#/definitions/ServiceMemberBackupContactPayload'
        '400':
          description: invalid request
        '401':
          description: request requires user authentication
        '403':
          description: user is not authorized
        '404':
          description: backup contact not found
        '500':
          description: internal server error
  /duty_locations:
    get:
      summary: Returns the duty locations matching the search query
      description: Returns the duty locations matching the search query
      operationId: searchDutyLocations
      tags:
        - duty_locations
      parameters:
        - in: query
          name: search
          type: string
          required: true
          description: Search string for duty locations
      responses:
        '200':
          description: the instance of the duty location
          schema:
            $ref: '#/definitions/DutyLocationsPayload'
        '400':
          description: invalid request
        '401':
          description: request requires user authentication
        '403':
          description: user is not authorized
        '404':
          description: matching duty location not found
        '500':
          description: internal server error
  /transportation_offices/{dutyLocationId}/counseling_offices:
    get:
      summary: Returns the counseling locations in the GBLOC matching the duty location
      description: Returns the counseling locations matching the GBLOC from the selected duty location
      operationId: showCounselingOffices
      tags:
        - transportation_offices
      parameters:
        - in: path
          name: dutyLocationId
          format: uuid
          type: string
          required: true
          description: UUID of the duty location
      produces:
        - application/json
      responses:
        '200':
          description: the instance of the counseling office for a duty location
          schema:
            $ref: '#/definitions/CounselingOffices'
        '500':
          description: internal server error
  /duty_locations/{dutyLocationId}/transportation_office:
    get:
      summary: Returns the transportation office for a given duty location
      description: Returns the given duty location's transportation office
      operationId: showDutyLocationTransportationOffice
      tags:
        - transportation_offices
      parameters:
        - in: path
          name: dutyLocationId
          type: string
          format: uuid
          required: true
          description: UUID of the duty location
      responses:
        '200':
          description: the instance of the transportation office for a duty location
          schema:
            $ref: 'definitions/TransportationOffice.yaml'
        '400':
          description: invalid request
        '401':
          description: request requires user authentication
        '403':
          description: user is not authorized
        '404':
          description: transportation office not found
        '500':
          description: internal server error
  /transportation-offices:
    get:
      produces:
        - application/json
      summary: Returns the transportation offices matching the search query
      description: Returns the transportation offices matching the search query
      operationId: getTransportationOffices
      tags:
        - transportation_offices
      parameters:
        - in: query
          name: search
          type: string
          required: true
          minLength: 2
          description: Search string for transportation offices
      responses:
        '200':
          description: Successfully retrieved transportation offices
          schema:
            $ref: '#/definitions/TransportationOffices'
        '400':
          $ref: '#/responses/InvalidRequest'
        '401':
          $ref: '#/responses/PermissionDenied'
        '403':
          $ref: '#/responses/PermissionDenied'
        '404':
          $ref: '#/responses/NotFound'
        '500':
          $ref: '#/responses/ServerError'
  /queues/{queueType}:
    get:
      summary: Show all moves in a queue
      description: Show all moves in a queue
      operationId: showQueue
      tags:
        - queues
      parameters:
        - in: path
          name: queueType
          type: string
          enum:
            - new
            - ppm_payment_requested
            - all
            - ppm_approved
            - ppm_completed
          required: true
          description: Queue type to show
      responses:
        '200':
          description: list all moves in the specified queue
          schema:
            type: array
            items:
              $ref: '#/definitions/MoveQueueItem'
        '400':
          description: invalid request
        '401':
          description: request requires user authentication
        '403':
          description: user is not authorized to access this queue
        '404':
          description: move queue item is not found
  /entitlements:
    get:
      summary: List weight weights allotted by entitlement
      description: List weight weights allotted by entitlement
      operationId: indexEntitlements
      tags:
        - entitlements
      responses:
        '200':
          description: List of weights allotted entitlement
          schema:
            $ref: '#/definitions/IndexEntitlements'
  /calendar/available_move_dates:
    get:
      summary: Returns available dates for the move calendar
      description: Returns available dates for the move calendar
      operationId: showAvailableMoveDates
      tags:
        - calendar
      parameters:
        - in: query
          name: startDate
          type: string
          format: date
          required: true
          description: Look for future available dates starting from (and including) this date
      responses:
        '200':
          description: List of available dates
          schema:
            $ref: '#/definitions/AvailableMoveDates'
        '400':
          description: invalid request
        '401':
          description: request requires user authentication
        '403':
          description: user is not authorized
        '500':
          description: internal server error
  /moves/{moveId}/weight_ticket:
    post:
      summary: Creates a weight ticket document
      description: Created a weight ticket document with the given information
      operationId: createWeightTicketDocument
      tags:
        - move_docs
      parameters:
        - name: moveId
          in: path
          type: string
          format: uuid
          required: true
          description: UUID of the move
        - in: body
          name: createWeightTicketDocument
          required: true
          schema:
            $ref: '#/definitions/CreateWeightTicketDocumentsPayload'
      responses:
        '200':
          description: returns new weight ticket document object
          schema:
            $ref: '#/definitions/MoveDocumentPayload'
        '400':
          description: invalid request
        '401':
          description: must be authenticated to use this endpoint
        '403':
          description: not authorized to modify this move
        '500':
          description: server error
  /ppm-shipments/{ppmShipmentId}/pro-gear-weight-tickets:
    parameters:
      - $ref: 'parameters/ppmShipmentId.yaml'
    post:
      summary: Creates a pro-gear weight ticket
      description: |
        Creates a PPM shipment's pro-gear weight ticket. This will only contain the minimum necessary fields for a
        pro-gear weight ticket. Data should be filled in using the patch endpoint.
      operationId: createProGearWeightTicket
      tags:
        - ppm
      consumes:
        - application/json
      produces:
        - application/json
      responses:
        '201':
          description: returns a new pro-gear weight ticket object
          schema:
            $ref: 'definitions/ProGearWeightTicket.yaml'
        '400':
          $ref: '#/responses/InvalidRequest'
        '401':
          $ref: '#/responses/PermissionDenied'
        '403':
          $ref: '#/responses/PermissionDenied'
        '404':
          $ref: '#/responses/NotFound'
        '412':
          $ref: '#/responses/PreconditionFailed'
        '422':
          $ref: '#/responses/UnprocessableEntity'
        '500':
          $ref: '#/responses/ServerError'
  /ppm-shipments/{ppmShipmentId}/pro-gear-weight-tickets/{proGearWeightTicketId}:
    patch:
      summary: Updates a pro-gear weight ticket
      description: |
        Updates a PPM shipment's pro-gear weight ticket with new information. Only some of the fields are editable
        because some have to be set by the customer, e.g. the description.
      operationId: updateProGearWeightTicket
      tags:
        - ppm
      consumes:
        - application/json
      produces:
        - application/json
      parameters:
        - $ref: 'parameters/ifMatch.yaml'
        - $ref: 'parameters/ppmShipmentId.yaml'
        - $ref: 'parameters/proGearWeightTicketId.yaml'
        - in: body
          name: updateProGearWeightTicket
          required: true
          schema:
            $ref: '#/definitions/UpdateProGearWeightTicket'
      responses:
        '200':
          description: returns an updated pro-gear weight ticket object
          schema:
            $ref: 'definitions/ProGearWeightTicket.yaml'
        '400':
          $ref: '#/responses/InvalidRequest'
        '401':
          $ref: '#/responses/PermissionDenied'
        '403':
          $ref: '#/responses/PermissionDenied'
        '404':
          $ref: '#/responses/NotFound'
        '412':
          $ref: '#/responses/PreconditionFailed'
        '422':
          $ref: '#/responses/UnprocessableEntity'
        '500':
          $ref: '#/responses/ServerError'
    delete:
      summary: Soft deletes a pro-gear weight line item by ID
      description: |
        Removes a single pro-gear weight ticket set from the closeout line items for a PPM shipment. Soft deleted
        records are not visible in milmove, but are kept in the database.
      operationId: deleteProGearWeightTicket
      tags:
        - ppm
      produces:
        - application/json
      parameters:
        - $ref: 'parameters/ppmShipmentId.yaml'
        - description: ID of the pro-gear weight ticket to be deleted
          in: path
          name: proGearWeightTicketId
          required: true
          format: uuid
          type: string
      responses:
        '204':
          description: Successfully soft deleted the pro-gear weight ticket
        '400':
          $ref: '#/responses/InvalidRequest'
        '401':
          $ref: '#/responses/PermissionDenied'
        '403':
          $ref: '#/responses/PermissionDenied'
        '404':
          $ref: '#/responses/NotFound'
        '409':
          $ref: '#/responses/Conflict'
        '422':
          $ref: '#/responses/UnprocessableEntity'
        '500':
          $ref: '#/responses/ServerError'
  /moves/{moveId}/uploadAdditionalDocuments:
    patch:
      summary: Patch the additional documents for a given move
      description: Customers will on occaision need the ability to upload additional supporting documents, for a variety of reasons. This does not include amended order.
      operationId: uploadAdditionalDocuments
      tags:
        - moves
      consumes:
        - multipart/form-data
      parameters:
        - in: path
          name: moveId
          type: string
          format: uuid
          required: true
          description: UUID of the order
        - in: formData
          name: file
          type: file
          description: The file to upload.
          required: true
      responses:
        '201':
          description: created upload
          schema:
            $ref: 'definitions/Upload.yaml'
        '400':
          description: invalid request
          schema:
            $ref: '#/definitions/InvalidRequestResponsePayload'
        '403':
          description: not authorized
        '404':
          description: not found
        '413':
          description: payload is too large
        '500':
          description: server error
  /ppm-shipments/{ppmShipmentId}/moving-expenses:
    post:
      summary: Creates moving expense document
      description: Creates a moving expense document for the PPM shipment
      operationId: createMovingExpense
      tags:
        - ppm
      parameters:
        - $ref: 'parameters/ppmShipmentId.yaml'
      responses:
        '201':
          description: returns new moving expense object
          schema:
            $ref: 'definitions/MovingExpense.yaml'
        '400':
          $ref: '#/responses/InvalidRequest'
        '401':
          $ref: '#/responses/PermissionDenied'
        '403':
          $ref: '#/responses/PermissionDenied'
        '404':
          $ref: '#/responses/NotFound'
        '422':
          $ref: '#/responses/UnprocessableEntity'
        '500':
          $ref: '#/responses/ServerError'
  /ppm-shipments/{ppmShipmentId}/moving-expenses/{movingExpenseId}:
    patch:
      summary: Updates the moving expense
      description: Any fields sent in this request will be set on the moving expense referenced
      operationId: updateMovingExpense
      tags:
        - ppm
      parameters:
        - $ref: 'parameters/ppmShipmentId.yaml'
        - $ref: 'parameters/movingExpenseId.yaml'
        - $ref: 'parameters/ifMatch.yaml'
        - in: body
          name: updateMovingExpense
          required: true
          schema:
            $ref: '#/definitions/UpdateMovingExpense'
      responses:
        '200':
          description: returns an updated moving expense object
          schema:
            $ref: 'definitions/MovingExpense.yaml'
        '400':
          $ref: '#/responses/InvalidRequest'
        '401':
          $ref: '#/responses/PermissionDenied'
        '403':
          $ref: '#/responses/PermissionDenied'
        '404':
          $ref: '#/responses/NotFound'
        '412':
          $ref: '#/responses/PreconditionFailed'
        '422':
          $ref: '#/responses/UnprocessableEntity'
        '500':
          $ref: '#/responses/ServerError'
    delete:
      summary: Soft deletes a moving expense by ID
      description: |
        Removes a single moving expense receipt from the closeout line items for a PPM shipment. Soft deleted
        records are not visible in milmove, but are kept in the database.
      operationId: deleteMovingExpense
      tags:
        - ppm
      produces:
        - application/json
      parameters:
        - $ref: 'parameters/ppmShipmentId.yaml'
        - description: ID of the moving expense to be deleted
          in: path
          name: movingExpenseId
          required: true
          format: uuid
          type: string
      responses:
        '204':
          description: Successfully soft deleted the moving expense
        '400':
          $ref: '#/responses/InvalidRequest'
        '401':
          $ref: '#/responses/PermissionDenied'
        '403':
          $ref: '#/responses/PermissionDenied'
        '404':
          $ref: '#/responses/NotFound'
        '409':
          $ref: '#/responses/Conflict'
        '422':
          $ref: '#/responses/UnprocessableEntity'
        '500':
          $ref: '#/responses/ServerError'
  /ppm-shipments/{ppmShipmentId}/weight-ticket:
    post:
      summary: Creates a weight ticket document
      description: Created a weight ticket document with the given information
      operationId: createWeightTicket
      tags:
        - ppm
      parameters:
        - $ref: 'parameters/ppmShipmentId.yaml'
      responses:
        '200':
          description: returns new weight ticket object
          schema:
            $ref: 'definitions/WeightTicket.yaml'
        '400':
          $ref: '#/responses/InvalidRequest'
        '401':
          $ref: '#/responses/PermissionDenied'
        '403':
          $ref: '#/responses/PermissionDenied'
        '404':
          $ref: '#/responses/NotFound'
        '422':
          $ref: '#/responses/UnprocessableEntity'
        '500':
          $ref: '#/responses/ServerError'
  /ppm-shipments/{ppmShipmentId}/weight-ticket/{weightTicketId}:
    patch:
      summary: Updates a weight ticket document
      description: Updates a weight ticket document with the new information
      operationId: updateWeightTicket
      tags:
        - ppm
      parameters:
        - $ref: 'parameters/ppmShipmentId.yaml'
        - $ref: 'parameters/weightTicketId.yaml'
        - $ref: 'parameters/ifMatch.yaml'
        - in: body
          name: updateWeightTicketPayload
          required: true
          schema:
            $ref: '#/definitions/UpdateWeightTicket'
      responses:
        '200':
          description: returns an updated weight ticket object
          schema:
            $ref: 'definitions/WeightTicket.yaml'
        '400':
          $ref: '#/responses/InvalidRequest'
        '401':
          $ref: '#/responses/PermissionDenied'
        '403':
          $ref: '#/responses/PermissionDenied'
        '404':
          $ref: '#/responses/NotFound'
        '412':
          $ref: '#/responses/PreconditionFailed'
        '422':
          $ref: '#/responses/UnprocessableEntity'
        '500':
          $ref: '#/responses/ServerError'
    delete:
      summary: Soft deletes a weight ticket by ID
      description: |
        Removes a single weight ticket from the closeout line items for a PPM shipment. Soft deleted
        records are not visible in milmove, but are kept in the database. This may change the PPM shipment's final
        incentive.
      operationId: deleteWeightTicket
      tags:
        - ppm
      produces:
        - application/json
      parameters:
        - $ref: 'parameters/ppmShipmentId.yaml'
        - description: ID of the weight ticket to be deleted
          in: path
          name: weightTicketId
          required: true
          format: uuid
          type: string
      responses:
        '204':
          description: Successfully soft deleted the weight ticket
        '400':
          $ref: '#/responses/InvalidRequest'
        '401':
          $ref: '#/responses/PermissionDenied'
        '403':
          $ref: '#/responses/PermissionDenied'
        '404':
          $ref: '#/responses/NotFound'
        '409':
          $ref: '#/responses/Conflict'
        '422':
          $ref: '#/responses/UnprocessableEntity'
        '500':
          $ref: '#/responses/ServerError'
  /ppm-shipments/{ppmShipmentId}/uploads:
    post:
      summary: Create a new upload for a PPM weight ticket, pro-gear, or moving expense document
      description: Uploads represent a single digital file, such as a PNG, JPEG, PDF, or spreadsheet.
      operationId: createPPMUpload
      tags:
        - ppm
      consumes:
        - multipart/form-data
      parameters:
        - in: path
          name: ppmShipmentId
          type: string
          format: uuid
          required: true
          description: UUID of the ppm shipment
        - in: query
          name: documentId
          type: string
          format: uuid
          required: true
          description: UUID of the document to add an upload to
        - in: formData
          name: file
          type: file
          description: The file to upload.
          required: true
        - in: query
          name: weightReceipt
          type: boolean
          description: If the upload is a Weight Receipt
          required: true
      responses:
        '201':
          description: created upload
          schema:
            $ref: '#/definitions/Upload'
        '400':
          description: invalid request
          schema:
            $ref: '#/definitions/InvalidRequestResponsePayload'
        '403':
          $ref: '#/responses/PermissionDenied'
        '404':
          $ref: '#/responses/NotFound'
        '413':
          description: payload is too large
        '422':
          $ref: '#/responses/UnprocessableEntity'
        '500':
          $ref: '#/responses/ServerError'
  /ppm-shipments/{ppmShipmentId}/submit-ppm-shipment-documentation:
    parameters:
      - $ref: 'parameters/ppmShipmentId.yaml'
    post:
      summary: Saves signature and routes PPM shipment to service counselor
      description: |
        Saves customer signature along with the text they agreed to, and then routes the PPM shipment to the service
        counselor queue for review.
      operationId: submitPPMShipmentDocumentation
      tags:
        - ppm
      consumes:
        - application/json
      produces:
        - application/json
      parameters:
        - in: body
          name: savePPMShipmentSignedCertificationPayload
          required: true
          schema:
            $ref: '#/definitions/SavePPMShipmentSignedCertification'
      responses:
        '200':
          description: Returns the updated PPM shipment
          schema:
            $ref: 'definitions/PPMShipment.yaml'
        '400':
          $ref: '#/responses/InvalidRequest'
        '401':
          $ref: '#/responses/PermissionDenied'
        '403':
          $ref: '#/responses/PermissionDenied'
        '404':
          $ref: '#/responses/NotFound'
        '409':
          $ref: '#/responses/Conflict'
        '422':
          $ref: '#/responses/UnprocessableEntity'
        '500':
          $ref: '#/responses/ServerError'
  /ppm-shipments/{ppmShipmentId}/resubmit-ppm-shipment-documentation/{signedCertificationId}:
    parameters:
      - $ref: 'parameters/ppmShipmentId.yaml'
    put:
      summary: Updates signature and routes PPM shipment to service counselor
      description: |
        Updates customer signature along with the text they agreed to, and then routes the PPM shipment to the service
        counselor queue for review.
      operationId: resubmitPPMShipmentDocumentation
      tags:
        - ppm
      consumes:
        - application/json
      produces:
        - application/json
      parameters:
        - in: path
          name: signedCertificationId
          description: UUID of the signed certification
          type: string
          format: uuid
          required: true
        - $ref: 'parameters/ifMatch.yaml'
        - in: body
          name: savePPMShipmentSignedCertificationPayload
          required: true
          schema:
            $ref: '#/definitions/SavePPMShipmentSignedCertification'
      responses:
        '200':
          description: Returns the updated PPM shipment
          schema:
            $ref: 'definitions/PPMShipment.yaml'
        '400':
          $ref: '#/responses/InvalidRequest'
        '401':
          $ref: '#/responses/PermissionDenied'
        '403':
          $ref: '#/responses/PermissionDenied'
        '404':
          $ref: '#/responses/NotFound'
        '409':
          $ref: '#/responses/Conflict'
        '412':
          $ref: '#/responses/PreconditionFailed'
        '422':
          $ref: '#/responses/UnprocessableEntity'
        '500':
          $ref: '#/responses/ServerError'
  /rate_engine_postal_codes/{postal_code}:
    get:
      summary: Validate if a zipcode is valid for origin or destination location for a move.
      description: Verifies if a zipcode is valid for origin or destination location for a move.
      operationId: validatePostalCodeWithRateData
      tags:
        - postal_codes
      parameters:
        - in: path
          name: postal_code
          type: string
          required: true
          format: zip
          pattern: '^(\d{5}?)$'
        - in: query
          name: postal_code_type
          type: string
          required: true
          enum:
            - origin
            - destination
      responses:
        '200':
          description: postal_code is valid or invalid
          schema:
            $ref: '#/definitions/RateEnginePostalCodePayload'
        '400':
          description: invalid request
        '401':
          description: must be authenticated to use this endpoint
        '403':
          description: user is not authorized
        '500':
          description: server error
  /addresses/{addressId}:
    get:
      summary: Returns an address
      description: Find by API using address ID that returns an address json object containing address 1, address 2, address 3, city and postal code.
      operationId: showAddress
      tags:
        - addresses
      parameters:
        - in: path
          name: addressId
          type: string
          format: uuid
          required: true
          description: UUID of the address to return
      responses:
        '200':
          description: the requested address
          schema:
            $ref: 'definitions/Address.yaml'
        '400':
          description: invalid request
        '403':
          description: not authorized
        '404':
          description: not found
        '500':
          description: server error
  '/mto_shipments':
    post:
      summary: createMTOShipment
      description: |
        Creates a MTO shipment for the specified Move Task Order.
        Required fields include:
        * Shipment Type
        * Customer requested pick-up date
        * Pick-up Address
        * Delivery Address

        Optional fields include:
        * Customer Remarks
        * Releasing / Receiving agents
      consumes:
        - application/json
      produces:
        - application/json
      operationId: createMTOShipment
      tags:
        - mtoShipment
      parameters:
        - in: body
          name: body
          schema:
            $ref: '#/definitions/CreateShipment'
      responses:
        '200':
          description: Successfully created a MTO shipment.
          schema:
            $ref: '#/definitions/MTOShipment'
        '400':
          $ref: '#/responses/InvalidRequest'
        '401':
          $ref: '#/responses/PermissionDenied'
        '403':
          $ref: '#/responses/PermissionDenied'
        '404':
          $ref: '#/responses/NotFound'
        '422':
          $ref: '#/responses/UnprocessableEntity'
        '500':
          $ref: '#/responses/ServerError'
  '/mto-shipments/{mtoShipmentId}':
    patch:
      summary: updateMTOShipment
      description: |
        Updates a specified MTO shipment.

        Required fields include:
        * MTO Shipment ID required in path
        * If-Match required in headers
        * Shipment type is required in body

        Optional fields include:
        * New shipment status type
        * Customer requested pick-up date
        * Pick-up Address
        * Delivery Address
        * Customer Remarks
        * Releasing / Receiving agents
        * Actual Pro Gear Weight
        * Actual Spouse Pro Gear Weight
      consumes:
        - application/json
      produces:
        - application/json
      operationId: updateMTOShipment
      tags:
        - mtoShipment
      parameters:
        - in: path
          name: mtoShipmentId
          type: string
          format: uuid
          required: true
          description: UUID of the MTO Shipment to update
        - in: header
          name: If-Match
          type: string
          required: true
          description: >
            Optimistic locking is implemented via the `If-Match` header. If the ETag header does not match
            the value of the resource on the server, the server rejects the change with a `412 Precondition Failed` error.
        - in: body
          name: body
          schema:
            $ref: '#/definitions/UpdateShipment'
      responses:
        '200':
          description: Successfully updated the specified MTO shipment.
          schema:
            $ref: '#/definitions/MTOShipment'
        '400':
          $ref: '#/responses/InvalidRequest'
        '401':
          $ref: '#/responses/PermissionDenied'
        '403':
          $ref: '#/responses/PermissionDenied'
        '404':
          $ref: '#/responses/NotFound'
        '412':
          $ref: '#/responses/PreconditionFailed'
        '422':
          $ref: '#/responses/UnprocessableEntity'
        '500':
          $ref: '#/responses/ServerError'
    delete:
      summary: Soft deletes a shipment by ID
      description: Soft deletes a shipment by ID
      operationId: deleteShipment
      tags:
        - mtoShipment
      produces:
        - application/json
      parameters:
        - description: ID of the shipment to be deleted
          in: path
          name: mtoShipmentId
          required: true
          format: uuid
          type: string
      responses:
        '204':
          description: Successfully soft deleted the shipment
        '400':
          $ref: '#/responses/InvalidRequest'
        '403':
          $ref: '#/responses/PermissionDenied'
        '404':
          $ref: '#/responses/NotFound'
        '409':
          $ref: '#/responses/Conflict'
        '422':
          $ref: '#/responses/UnprocessableEntity'
        '500':
          $ref: '#/responses/ServerError'
  /moves/{moveTaskOrderID}/mto_shipments:
    get:
      summary: Gets all shipments for a move task order
      description: |
        Gets all MTO shipments for the specified Move Task Order.
      produces:
        - application/json
      operationId: listMTOShipments
      tags:
        - mtoShipment
      parameters:
        - description: ID of move task order for mto shipment to use
          in: path
          name: moveTaskOrderID
          required: true
          format: uuid
          type: string
      responses:
        '200':
          description: Successfully retrieved all mto shipments for a move task order.
          schema:
            $ref: '#/definitions/MTOShipments'
        '400':
          $ref: '#/responses/InvalidRequest'
        '401':
          $ref: '#/responses/PermissionDenied'
        '404':
          $ref: '#/responses/NotFound'
        '500':
          $ref: '#/responses/ServerError'
  /okta-profile:
    get:
      summary: Returns Okta profile values from Okta's Users API
      description: Calls a GET request to Okta's Users API and returns profile values that includes Okta data that the user provided upon registration or most recent profile update.
      operationId: showOktaInfo
      tags:
        - okta_profile
      produces:
        - application/json
      responses:
        '200':
          description: okta profile for user
          schema:
            $ref: '#/definitions/OktaUserProfileData'
        '400':
          description: invalid request
        '401':
          description: request requires user authentication
        '403':
          description: user is not authorized
        '404':
          description: service member not found
        '500':
          description: internal server error
    post:
      summary: Update the user's okta profile with primary data, returns Okta profile values from the Okta's Users API reflecting updated values.
      description: Update the user's okta profile with primary data, returns Okta profile values from the Okta's Users API reflecting updated values.
      operationId: updateOktaInfo
      tags:
        - okta_profile
      parameters:
        - in: body
          name: updateOktaUserProfileData
          required: true
          schema:
            $ref: '#/definitions/UpdateOktaUserProfileData'
      consumes:
        - application/json
      produces:
        - application/json
      responses:
        '200':
          description: okta profile for user
          schema:
            $ref: '#/definitions/OktaUserProfileData'
        '400':
          description: invalid request
        '401':
          description: request requires user authentication
        '403':
          description: user is not authorized
        '422':
          description: validation error
          schema:
            $ref: '#/responses/UnprocessableEntity'
        '500':
          description: internal server error
  /calendar/{countryCode}/is-weekend-holiday/{date}:
    get:
      summary: Validate  move date selection
      description: |
        Utility API to determine if input date falls on weekend and/or holiday.
      produces:
        - application/json
      operationId: isDateWeekendHoliday
      tags:
        - calendar
      parameters:
        - description: country code for context of date
          in: path
          name: countryCode
          required: true
          type: string
          enum:
            - US
        - description: input date to determine if weekend/holiday for given country.
          in: path
          name: date
          required: true
          type: string
          format: date
      responses:
        '200':
          description: Successfully determine if given date is weekend and/or holiday for given country.
          schema:
            $ref: '#/definitions/IsDateWeekendHolidayInfo'
        '400':
          $ref: '#/responses/InvalidRequest'
        '401':
          $ref: '#/responses/PermissionDenied'
        '404':
          $ref: '#/responses/NotFound'
        '500':
          $ref: '#/responses/ServerError'
responses:
  InvalidRequest:
    description: The request payload is invalid.
    schema:
      $ref: '#/definitions/ClientError'
  NotFound:
    description: The requested resource wasn't found.
    schema:
      $ref: '#/definitions/ClientError'
  Conflict:
    description: 'The request could not be processed because of conflict in the current state of the resource.'
    schema:
      $ref: '#/definitions/ClientError'
  PermissionDenied:
    description: The request was denied.
    schema:
      $ref: '#/definitions/ClientError'
  ServerError:
    description: A server error occurred.
    schema:
      $ref: '#/definitions/Error'
  PreconditionFailed:
    description: Precondition failed, likely due to a stale eTag (If-Match). Fetch the request again to get the updated eTag value.
    schema:
      $ref: '#/definitions/ClientError'
  UnprocessableEntity:
    description: The payload was unprocessable.
    schema:
      $ref: '#/definitions/ValidationError'<|MERGE_RESOLUTION|>--- conflicted
+++ resolved
@@ -200,15 +200,9 @@
       mto_shipments:
         $ref: '#/definitions/MTOShipments'
       closeout_office:
-<<<<<<< HEAD
-        $ref: "definitions/TransportationOffice.yaml"
-      counseling_office:
-        $ref: "definitions/TransportationOffice.yaml"
-=======
         $ref: 'definitions/TransportationOffice.yaml'
       counseling_office:
         $ref: 'definitions/TransportationOffice.yaml'
->>>>>>> 189bf4c4
       cancel_reason:
         type: string
         example: 'Change of orders'
@@ -1955,7 +1949,7 @@
       secondaryPickupAddress:
         $ref: 'definitions/Address.yaml'
       destinationAddress:
-        $ref: "definitions/PPMDestinationAddress.yaml"
+        $ref: 'definitions/PPMDestinationAddress.yaml'
       secondaryDestinationAddress:
         $ref: 'definitions/Address.yaml'
       tertiaryDestinationAddress:
@@ -2020,7 +2014,7 @@
         pattern: ^(\d{5})$
         x-nullable: true
       destinationAddress:
-        $ref: "definitions/PPMDestinationAddress.yaml"
+        $ref: 'definitions/PPMDestinationAddress.yaml'
       secondaryDestinationAddress:
         $ref: 'definitions/Address.yaml'
       hasSecondaryDestinationAddress:
@@ -3110,14 +3104,6 @@
           format: uuid
           required: true
           description: UUID of the move
-<<<<<<< HEAD
-        - in: body
-          name: cancelMove
-          required: true
-          schema:
-            $ref: '#/definitions/CancelMove'
-=======
->>>>>>> 189bf4c4
       responses:
         '200':
           description: returns updated (canceled) move object
