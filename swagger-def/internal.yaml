--- conflicted
+++ resolved
@@ -2384,8 +2384,6 @@
       - date
       - is_weekend
       - is_holiday
-<<<<<<< HEAD
-=======
   CounselingOffices:
     type: array
     items:
@@ -2403,7 +2401,6 @@
     required:
       - id
       - name
->>>>>>> 7d2183c6
 paths:
   /feature-flags/user-boolean/{key}:
     post:
