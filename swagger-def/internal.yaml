--- conflicted
+++ resolved
@@ -1330,13 +1330,8 @@
         example: 7000
         x-nullable: true
       entitlement:
-<<<<<<< HEAD
-        $ref: "#/definitions/Entitlement"
-      provides_services_counseling:
-=======
         $ref: '#/definitions/Entitlement'
       providesServicesCounseling:
->>>>>>> 529238b8
         type: boolean
         x-omitempty: false
     required:
