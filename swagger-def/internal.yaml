swagger: '2.0'
info:
  description:
    $ref: 'info/internal_description.md'
  version: 0.0.1
  title: MilMove Internal API
  contact:
    email: ppp@truss.works
  license:
    name: MIT
    url: https://opensource.org/licenses/MIT
basePath: /internal
consumes:
  - application/json
produces:
  - application/json
tags:
  - name: responses
  - name: orders
  - name: certification
  - name: moves
  - name: office
  - name: documents
  - name: uploads
  - name: service_members
  - name: backup_contacts
  - name: duty_locations
  - name: transportation_offices
  - name: queues
  - name: entitlements
  - name: calendar
  - name: move_docs
  - name: ppm
  - name: postal_codes
  - name: addresses
  - name: mtoShipment
  - name: featureFlags
  - name: okta_profile
  - name: application_parameters
definitions:
  ApplicationParameters:
    type: object
    properties:
      validationCode:
        type: string
        format: string
        x-nullable: true
      parameterName:
        type: string
        format: string
        x-nullable: true
      parameterValue:
        type: string
        format: string
        x-nullable: true
  OktaUserProfileData:
    type: object
    properties:
      sub:
        type: string
        format: string
        example: 1duekdue9ekrjghf
      login:
        type: string
        format: x-email
        example: user@email.com
        pattern: ^[a-zA-Z0-9.%+-]+@[a-zA-Z0-9.-]+\.[a-zA-Z]{2,}$
      email:
        type: string
        format: x-email
        example: user@email.com
        pattern: ^[a-zA-Z0-9.%+-]+@[a-zA-Z0-9.-]+\.[a-zA-Z]{2,}$
      firstName:
        type: string
        example: John
      lastName:
        type: string
        example: Doe
      cac_edipi:
        type: string
        example: '1234567890'
        maxLength: 10
        x-nullable: true
  UpdateOktaUserProfileData:
    type: object
    properties:
      profile:
        $ref: '#/definitions/OktaUserProfileData'
  Privilege:
    type: object
    properties:
      id:
        type: string
        format: uuid
        example: c56a4780-65aa-42ec-a945-5fd87dec0538
      privilegeType:
        type: string
        example: supervisor
      privilegeName:
        type: string
        example: Supervisor
      createdAt:
        type: string
        format: date-time
        readOnly: true
      updatedAt:
        type: string
        format: date-time
        readOnly: true
  LoggedInUserPayload:
    type: object
    properties:
      id:
        type: string
        format: uuid
        example: c56a4180-65aa-42ec-a945-5fd21dec0538
      email:
        type: string
        format: x-email
        pattern: '^[a-zA-Z0-9._%+-]+@[a-zA-Z0-9.-]+\.[a-zA-Z]{2,}$'
        example: john_bob@example.com
        readOnly: true
      first_name:
        type: string
        example: John
        readOnly: true
      service_member:
        $ref: '#/definitions/ServiceMemberPayload'
      office_user:
        $ref: '#/definitions/OfficeUser'
      roles:
        type: array
        items:
          $ref: '#/definitions/Role'
        x-nullable: true
      # Here we are returning permissions on the user session to the FE, rather than requiring them on the endpoint. This is why this is permissions rather than x-permissions
      # TODO: once we have decided on data store and a firm set of permissions, update the entries here to be ENUM type
      permissions:
        type: array
        items:
          type: string
      privileges:
        type: array
        items:
          $ref: '#/definitions/Privilege'
    required:
      - id
  DutyLocationsPayload:
    type: array
    items:
      $ref: 'definitions/DutyLocationPayload.yaml'
  SubmitMoveForApprovalPayload:
    type: object
    properties:
      certificate:
        $ref: '#/definitions/CreateSignedCertificationPayload'
  PPMEstimateRange:
    type: object
    properties:
      range_min:
        type: integer
        title: Low estimate
      range_max:
        type: integer
        title: High estimate
    required:
      - range_min
      - range_max
  MovePayload:
    type: object
    properties:
      id:
        type: string
        format: uuid
        example: c56a4180-65aa-42ec-a945-5fd21dec0538
      orders_id:
        type: string
        format: uuid
        example: c56a4180-65aa-42ec-a945-5fd21dec0538
      service_member_id:
        type: string
        format: uuid
        example: c56a4180-65aa-42ec-a945-5fd21dec0538
        readOnly: true
      locator:
        type: string
        example: '12432'
      status:
        $ref: '#/definitions/MoveStatus'
      created_at:
        type: string
        format: date-time
      updated_at:
        type: string
        format: date-time
      submitted_at:
        type: string
        format: date-time
        x-nullable: true
      mto_shipments:
        $ref: '#/definitions/MTOShipments'
      closeout_office:
<<<<<<< HEAD
        $ref: "definitions/TransportationOffice.yaml"
      counseling_office:
        $ref: "definitions/TransportationOffice.yaml"
=======
        $ref: 'definitions/TransportationOffice.yaml'
>>>>>>> ef232c86
      cancel_reason:
        type: string
        example: 'Change of orders'
        x-nullable: true
      eTag:
        type: string
      primeCounselingCompletedAt:
        format: date-time
        type: string
        readOnly: true
      additionalDocuments:
        $ref: 'definitions/Document.yaml'
    required:
      - id
      - orders_id
      - locator
      - created_at
      - updated_at
      - eTag
  CancelMove:
    type: object
    properties:
      cancel_reason:
        type: string
        example: 'Change of orders'
        x-nullable: true
    required:
      - cancel_reason
  PatchMovePayload:
    type: object
    properties:
      closeoutOfficeId:
        type: string
        format: uuid
        description: The transportation office that will handle the PPM shipment's closeout approvals for Army and Air Force service members
    required:
      - closeoutOfficeId
  IndexMovesPayload:
    type: array
    items:
      $ref: '#/definitions/MovePayload'
  MoveDocuments:
    type: array
    items:
      $ref: '#/definitions/MoveDocumentPayload'
  WeightTicketSetType:
    type: string
    x-nullable: true
    title: Select weight ticket type
    enum:
      - CAR
      - CAR_TRAILER
      - BOX_TRUCK
      - PRO_GEAR
    x-display-value:
      CAR: Car
      CAR_TRAILER: Car + Trailer
      BOX_TRUCK: Box truck
      PRO_GEAR: Pro-gear
  UpdateProGearWeightTicket:
    type: object
    properties:
      belongsToSelf:
        description: Indicates if this information is for the customer's own pro-gear, otherwise, it's the spouse's.
        type: boolean
      description:
        description: Describes the pro-gear that was moved.
        type: string
      hasWeightTickets:
        description: Indicates if the user has a weight ticket for their pro-gear, otherwise they have a constructed weight.
        type: boolean
      weight:
        description: Weight of the vehicle not including the pro-gear.
        type: integer
        minimum: 0
  MoveDocumentPayload:
    type: object
    properties:
      id:
        type: string
        format: uuid
        example: c56a4180-65aa-42ec-a945-5fd21dec0538
      move_id:
        type: string
        format: uuid
        example: c56a4180-65aa-42ec-a945-5fd21dec0538
      personally_procured_move_id:
        type: string
        format: uuid
        example: c56a4180-65aa-42ec-a945-5fd21dec0538
        x-nullable: true
      document:
        $ref: 'definitions/Document.yaml'
      title:
        type: string
        example: very_useful_document.pdf
        title: Document title
      move_document_type:
        $ref: '#/definitions/MoveDocumentType'
      status:
        $ref: '#/definitions/MoveDocumentStatus'
      notes:
        type: string
        example: This document is good to go!
        x-nullable: true
        title: Notes
      moving_expense_type:
        $ref: 'definitions/MovingExpenseType.yaml'
      requested_amount_cents:
        type: integer
        format: cents
        minimum: 1
        title: Requested Amount
        description: unit is cents
      payment_method:
        type: string
        title: Payment Method
        enum:
          - OTHER
          - GTCC
        x-display-value:
          OTHER: Other account
          GTCC: GTCC
      receipt_missing:
        title: missing expense receipt
        type: boolean
        x-nullable: true
      weight_ticket_set_type:
        $ref: '#/definitions/WeightTicketSetType'
      vehicle_nickname:
        type: string
        title: Nickname (ex. "15-foot truck")
        x-nullable: true
      vehicle_make:
        type: string
        title: Vehicle make
        x-nullable: true
      vehicle_model:
        type: string
        title: Vehicle model
        x-nullable: true
      empty_weight:
        title: Empty weight
        type: integer
        minimum: 0
        x-nullable: true
        x-formatting: weight
      empty_weight_ticket_missing:
        title: missing empty weight ticket
        type: boolean
        x-nullable: true
      full_weight:
        title: Full weight
        type: integer
        minimum: 0
        x-nullable: true
        x-formatting: weight
      full_weight_ticket_missing:
        title: missing full weight ticket
        type: boolean
        x-nullable: true
      weight_ticket_date:
        title: Weight ticket date
        type: string
        example: '2018-04-26'
        format: date
        x-nullable: true
      trailer_ownership_missing:
        title: missing trailer ownership documentation
        type: boolean
        x-nullable: true
      storage_start_date:
        type: string
        format: date
        title: Start date of storage for storage expenses
        example: '2018-04-26'
        x-nullable: true
      storage_end_date:
        type: string
        format: date
        title: End date of storage for storage expenses
        example: '2018-04-26'
        x-nullable: true
    required:
      - id
      - move_id
      - document
      - title
      - move_document_type
      - status
  CreateGenericMoveDocumentPayload:
    type: object
    properties:
      personally_procured_move_id:
        type: string
        format: uuid
        example: c56a4180-65aa-42ec-a945-5fd21dec0538
        x-nullable: true
      upload_ids:
        type: array
        items:
          type: string
          format: uuid
          example: c56a4180-65aa-42ec-a945-5fd21dec0538
      title:
        type: string
        example: very_useful_document.pdf
      move_document_type:
        $ref: '#/definitions/MoveDocumentType'
      notes:
        type: string
        example: This document is good to go!
        x-nullable: true
        title: Notes
    required:
      - upload_ids
      - title
      - move_document_type
  MoveDocumentType:
    type: string
    title: Document type
    example: EXPENSE
    enum: &MOVEDOCUMENTTYPE
      - OTHER
      - WEIGHT_TICKET
      - STORAGE_EXPENSE
      - SHIPMENT_SUMMARY
      - EXPENSE
      - WEIGHT_TICKET_SET
    x-display-value:
      OTHER: Other document type
      WEIGHT_TICKET: Weight ticket
      STORAGE_EXPENSE: Storage expense receipt
      SHIPMENT_SUMMARY: Shipment summary
      EXPENSE: Expense
      WEIGHT_TICKET_SET: Weight ticket set
  UpdateMovingExpense:
    type: object
    properties:
      movingExpenseType:
        $ref: 'definitions/MovingExpenseType.yaml'
      description:
        description: A brief description of the expense
        type: string
      paidWithGTCC:
        description: Indicates if the service member used their government issued card to pay for the expense
        type: boolean
      amount:
        description: The total amount of the expense as indicated on the receipt
        type: integer
      missingReceipt:
        description: Indicates if the customer is missing the receipt for their expense.
        type: boolean
      sitStartDate:
        description: The date the shipment entered storage, applicable for the `STORAGE` movingExpenseType only
        type: string
        format: date
      sitEndDate:
        description: The date the shipment exited storage, applicable for the `STORAGE` movingExpenseType only
        type: string
        format: date
      weightStored:
        description: The total weight stored in PPM SIT
        type: integer
      sitLocation:
        allOf:
          - $ref: 'definitions/SITLocationType.yaml'
          - x-nullable: true
      sitReimburseableAmount:
        description: The amount of SIT that will be reimbursed
        type: integer
        x-nullable: true
    required:
      - movingExpenseType
      - description
      - paidWithGTCC
      - amount
      - missingReceipt
  MoveDocumentStatus:
    type: string
    title: Document status
    enum:
      - AWAITING_REVIEW
      - OK
      - HAS_ISSUE
      - EXCLUDE_FROM_CALCULATION
    x-display-value:
      AWAITING_REVIEW: Awaiting review
      OK: OK
      HAS_ISSUE: Has issue
      EXCLUDE_FROM_CALCULATION: Exclude from calculation
  CreateWeightTicketDocumentsPayload:
    type: object
    properties:
      personally_procured_move_id:
        type: string
        format: uuid
        example: c56a4180-65aa-42ec-a945-5fd21dec0538
      upload_ids:
        type: array
        items:
          type: string
          format: uuid
          example: c56a4180-65aa-42ec-a945-5fd21dec0538
      weight_ticket_set_type:
        $ref: '#/definitions/WeightTicketSetType'
      vehicle_nickname:
        type: string
        title: Vehicle nickname (ex. 'Large box truck')
        x-nullable: true
      vehicle_make:
        type: string
        title: Vehicle make
        x-nullable: true
      vehicle_model:
        type: string
        title: Vehicle model
        x-nullable: true
      empty_weight_ticket_missing:
        title: missing empty weight ticket
        type: boolean
      empty_weight:
        title: empty weight ticket recorded weight
        type: integer
        minimum: 0
      full_weight_ticket_missing:
        title: missing full weight ticket
        type: boolean
      full_weight:
        title: full weight ticket recorded weight
        type: integer
        minimum: 0
      weight_ticket_date:
        title: Full Weight Ticket Date
        type: string
        example: '2018-04-26'
        format: date
        x-nullable: true
      trailer_ownership_missing:
        title: missing trailer ownership documentation
        type: boolean
    required:
      - personally_procured_move_id
      - weight_ticket_set_type
      - full_weight_ticket_missing
      - empty_weight_ticket_missing
      - trailer_ownership_missing
  UpdateWeightTicket:
    type: object
    properties:
      vehicleDescription:
        description: Description of the vehicle used for the trip. E.g. make/model, type of truck/van, etc.
        type: string
      emptyWeight:
        description: Weight of the vehicle when empty.
        type: integer
        minimum: 0
      missingEmptyWeightTicket:
        description: Indicates if the customer is missing a weight ticket for the vehicle weight when empty.
        type: boolean
      fullWeight:
        description: The weight of the vehicle when full.
        type: integer
        minimum: 0
      missingFullWeightTicket:
        description: Indicates if the customer is missing a weight ticket for the vehicle weight when full.
        type: boolean
      ownsTrailer:
        description: Indicates if the customer used a trailer they own for the move.
        type: boolean
      trailerMeetsCriteria:
        description: Indicates if the trailer that the customer used meets all the criteria to be claimable.
        type: boolean
      adjustedNetWeight:
        description: Indicates the adjusted net weight of the vehicle
        type: integer
        minimum: 0
      netWeightRemarks:
        description: Remarks explaining any edits made to the net weight
        type: string
  TransportationOffices:
    type: array
    items:
      $ref: 'definitions/TransportationOffice.yaml'
  OfficeUser:
    type: object
    properties:
      id:
        type: string
        format: uuid
        example: c56a4180-65aa-42ec-a945-5fd21dec0538
      user_id:
        type: string
        format: uuid
        example: c56a4180-65aa-42ec-a945-5fd21dec0538
      first_name:
        type: string
        example: John
        x-nullable: true
        title: First name
      middle_name:
        type: string
        example: L.
        x-nullable: true
        title: Middle name
      last_name:
        type: string
        example: Donut
        x-nullable: true
        title: Last name
      email:
        type: string
        format: x-email
        pattern: '^[a-zA-Z0-9._%+-]+@[a-zA-Z0-9.-]+\.[a-zA-Z]{2,}$'
        example: john_bob@example.com
        x-nullable: true
        title: Personal Email Address
      telephone:
        type: string
        format: telephone
        pattern: '^[2-9]\d{2}-\d{3}-\d{4}$'
        example: 212-555-5555
        x-nullable: true
        title: Best contact phone
      transportation_office:
        $ref: 'definitions/TransportationOffice.yaml'
      created_at:
        type: string
        format: date-time
      updated_at:
        type: string
        format: date-time
  ServiceMemberPayload:
    type: object
    properties:
      id:
        type: string
        format: uuid
        example: c56a4180-65aa-42ec-a945-5fd21dec0538
      user_id:
        type: string
        format: uuid
        example: c56a4180-65aa-42ec-a945-5fd21dec0538
      edipi:
        type: string
        format: edipi
        example: '5789345789'
        pattern: '^\d{10}$'
        minLength: 10
        maxLength: 10
        x-nullable: true
        title: DoD ID number
      emplid:
        type: string
        pattern: '^\d{7}$'
        minLength: 7
        maxLength: 7
        example: '5789345'
        x-nullable: true
        title: USCG EMPLID
      orders:
        type: array
        items:
          $ref: '#/definitions/Orders'
      affiliation:
        $ref: 'definitions/Affiliation.yaml'
        title: Branch
      grade:
        $ref: '#/definitions/OrderPayGrade'
        title: Grade
      first_name:
        type: string
        example: John
        x-nullable: true
        title: First name
      middle_name:
        type: string
        example: L.
        x-nullable: true
        title: Middle name
      last_name:
        type: string
        example: Donut
        x-nullable: true
        title: Last name
      suffix:
        type: string
        example: Jr.
        x-nullable: true
        title: Suffix
      telephone:
        type: string
        format: telephone
        pattern: '^[2-9]\d{2}-\d{3}-\d{4}$'
        example: 212-555-5555
        x-nullable: true
        title: Best contact phone
      secondary_telephone:
        type: string
        format: telephone
        pattern: '^([2-9]\d{2}-\d{3}-\d{4})?$'
        example: 212-555-5555
        x-nullable: true
        title: Secondary Phone
      personal_email:
        type: string
        format: x-email
        pattern: '^[a-zA-Z0-9._%+-]+@[a-zA-Z0-9.-]+\.[a-zA-Z]{2,}$'
        example: john_bob@example.com
        x-nullable: true
        title: Personal Email Address
      phone_is_preferred:
        type: boolean
        x-nullable: true
        title: Telephone
      email_is_preferred:
        type: boolean
        x-nullable: true
        title: Email
      residential_address:
        $ref: 'definitions/Address.yaml'
        title: Residential Address
      backup_mailing_address:
        $ref: 'definitions/Address.yaml'
      backup_contacts:
        $ref: '#/definitions/IndexServiceMemberBackupContactsPayload'
      is_profile_complete:
        type: boolean
      cac_validated:
        type: boolean
      created_at:
        type: string
        format: date-time
      updated_at:
        type: string
        format: date-time
      weight_allotment:
        $ref: '#/definitions/WeightAllotment'
    required:
      - id
      - user_id
      - is_profile_complete
      - created_at
      - updated_at
  CreateServiceMemberPayload:
    type: object
    properties:
      user_id:
        type: string
        format: uuid
        example: c56a4180-65aa-42ec-a945-5fd21dec0538
      edipi:
        type: string
        format: edipi
        pattern: '^\d{10}$'
        minLength: 10
        maxLength: 10
        example: '5789345789'
        x-nullable: true
        title: 'DoD ID number'
      affiliation:
        $ref: 'definitions/Affiliation.yaml'
      grade:
        $ref: '#/definitions/OrderPayGrade'
      first_name:
        type: string
        example: John
        x-nullable: true
        title: First name
      middle_name:
        type: string
        example: L.
        x-nullable: true
        title: Middle name
      last_name:
        type: string
        example: Donut
        x-nullable: true
        title: Last name
      suffix:
        type: string
        example: Jr.
        x-nullable: true
        title: Suffix
      telephone:
        type: string
        format: telephone
        pattern: '^[2-9]\d{2}-\d{3}-\d{4}$'
        example: 212-555-5555
        x-nullable: true
        title: Best contact phone
      secondary_telephone:
        type: string
        format: telephone
        pattern: '^([2-9]\d{2}-\d{3}-\d{4})?$'
        example: 212-555-5555
        x-nullable: true
        title: Alternate phone
      personal_email:
        type: string
        format: x-email
        pattern: '^[a-zA-Z0-9._%+-]+@[a-zA-Z0-9.-]+\.[a-zA-Z]{2,}$'
        example: john_bob@example.com
        x-nullable: true
        title: Personal email
      phone_is_preferred:
        type: boolean
        x-nullable: true
        title: Phone
      email_is_preferred:
        type: boolean
        x-nullable: true
        title: Email
      current_location_id:
        type: string
        format: uuid
        example: c56a4180-65aa-42ec-a945-5fd21dec0538
        x-nullable: true
      residential_address:
        $ref: 'definitions/Address.yaml'
      backup_mailing_address:
        $ref: 'definitions/Address.yaml'
  PatchServiceMemberPayload:
    type: object
    properties:
      user_id:
        type: string
        format: uuid
        example: c56a4180-65aa-42ec-a945-5fd21dec0538
      edipi:
        type: string
        format: edipi
        pattern: '^\d{10}$'
        minLength: 10
        maxLength: 10
        example: '5789345789'
        x-nullable: true
        title: DoD ID number
      emplid:
        type: string
        pattern: '^\d{7}$'
        minLength: 7
        maxLength: 7
        example: '5789345'
        x-nullable: true
        title: USCG EMPLID
      affiliation:
        $ref: 'definitions/Affiliation.yaml'
      first_name:
        type: string
        example: John
        x-nullable: true
        title: First name
      middle_name:
        type: string
        example: L.
        x-nullable: true
        title: Middle name
      last_name:
        type: string
        example: Donut
        x-nullable: true
        title: Last name
      suffix:
        type: string
        example: Jr.
        x-nullable: true
        title: Suffix
      telephone:
        type: string
        format: telephone
        pattern: '^[2-9]\d{2}-\d{3}-\d{4}$'
        example: 212-555-5555
        x-nullable: true
        title: Best Contact Phone
      secondary_telephone:
        type: string
        format: telephone
        pattern: '^([2-9]\d{2}-\d{3}-\d{4})?$'
        example: 212-555-5555
        x-nullable: true
        title: Alternate Phone
      personal_email:
        type: string
        format: x-email
        pattern: '^[a-zA-Z0-9._%+-]+@[a-zA-Z0-9.-]+\.[a-zA-Z]{2,}$'
        example: john_bob@example.com
        x-nullable: true
        title: Personal Email
      phone_is_preferred:
        type: boolean
        x-nullable: true
        title: Phone
      email_is_preferred:
        type: boolean
        x-nullable: true
        title: Email
      current_location_id:
        type: string
        format: uuid
        example: c56a4180-65aa-42ec-a945-5fd21dec0538
        x-nullable: true
      residential_address:
        $ref: 'definitions/Address.yaml'
      backup_mailing_address:
        $ref: 'definitions/Address.yaml'
  ServiceMemberBackupContactPayload:
    type: object
    properties:
      id:
        type: string
        format: uuid
        example: c56a4180-65aa-42ec-a945-5fd21dec0538
      service_member_id:
        type: string
        format: uuid
        example: c56a4180-65aa-42ec-a945-5fd21dec0538
        readOnly: true
      name:
        type: string
        example: Susan Smith
        x-nullable: true
        title: Name
      telephone:
        type: string
        format: telephone
        pattern: '^[2-9]\d{2}-\d{3}-\d{4}$'
        example: 212-555-5555
        x-nullable: true
        title: Phone
      email:
        type: string
        format: x-email
        pattern: '^[a-zA-Z0-9._%+-]+@[a-zA-Z0-9.-]+\.[a-zA-Z]{2,}$'
        example: john_bob@example.com
        x-nullable: true
        title: Email
      permission:
        $ref: '#/definitions/BackupContactPermission'
      created_at:
        type: string
        format: date-time
      updated_at:
        type: string
        format: date-time
    required:
      - id
      - created_at
      - updated_at
      - name
      - email
      - permission
  BackupContactPermission:
    type: string
    enum:
      - NONE
      - VIEW
      - EDIT
    title: Permissions
    x-display-value:
      NONE: Contact Only
      VIEW: View all move details
      EDIT: View and edit all move details
  CreateServiceMemberBackupContactPayload:
    type: object
    properties:
      name:
        type: string
        example: Susan Smith
        x-nullable: true
        title: Name
      telephone:
        type: string
        format: telephone
        pattern: '^[2-9]\d{2}-\d{3}-\d{4}$'
        example: 212-555-5555
        x-nullable: true
        title: Phone
      email:
        type: string
        format: x-email
        pattern: '^[a-zA-Z0-9._%+-]+@[a-zA-Z0-9.-]+\.[a-zA-Z]{2,}$'
        example: john_bob@exmaple.com
        x-nullable: true
        title: Email
      permission:
        $ref: '#/definitions/BackupContactPermission'
    required:
      - name
      - email
      - permission
  UpdateServiceMemberBackupContactPayload:
    type: object
    properties:
      name:
        type: string
        example: Susan Smith
        x-nullable: true
      telephone:
        type: string
        format: telephone
        pattern: '^[2-9]\d{2}-\d{3}-\d{4}$'
        example: 212-555-5555
        x-nullable: true
      email:
        type: string
        format: x-email
        pattern: '^[a-zA-Z0-9._%+-]+@[a-zA-Z0-9.-]+\.[a-zA-Z]{2,}$'
        example: john_bob@example.com
        x-nullable: true
        title: email address
      permission:
        $ref: '#/definitions/BackupContactPermission'
    required:
      - name
      - email
      - permission
  IndexServiceMemberBackupContactsPayload:
    type: array
    items:
      $ref: '#/definitions/ServiceMemberBackupContactPayload'
  SignedCertificationPayload:
    type: object
    properties:
      id:
        type: string
        format: uuid
        example: c56a4180-65aa-42ec-a945-5fd21dec0538
      created_at:
        type: string
        format: date-time
      updated_at:
        type: string
        format: date-time
      date:
        type: string
        format: date-time
        title: Date
      signature:
        type: string
        title: Signature
      certification_text:
        type: string
      move_id:
        type: string
        format: uuid
      personally_procured_move_id:
        type: string
        format: uuid
        x-nullable: true
      ppm_id:
        $ref: 'definitions/PpmID.yaml'
      certification_type:
        $ref: '#/definitions/NullableSignedCertificationType'
    required:
      - id
      - move_id
      - created_at
      - updated_at
      - date
      - signature
      - certification_text
  CreateSignedCertificationPayload:
    type: object
    properties:
      date:
        type: string
        format: date-time
        title: Date
      signature:
        type: string
        title: Signature
      certification_text:
        type: string
      personally_procured_move_id:
        type: string
        format: uuid
        x-nullable: true
      ppm_id:
        $ref: 'definitions/PpmID.yaml'
      certification_type:
        $ref: '#/definitions/SignedCertificationTypeCreate'
    required:
      - date
      - signature
      - certification_text
  SavePPMShipmentSignedCertification:
    type: object
    properties:
      certification_text:
        description: Text that the customer is agreeing to and signing.
        type: string
      signature:
        description: Customer signature
        type: string
      date:
        description: Date of signature
        type: string
        format: date
    required:
      - certification_text
      - signature
      - date
  SignedCertifications:
    type: array
    items:
      $ref: '#/definitions/SignedCertificationPayload'
  NullableSignedCertificationType:
    type: string
    enum:
      - PPM_PAYMENT
      - SHIPMENT
      - PPM
      - HHG
    x-nullable: true
  SignedCertificationTypeCreate:
    type: string
    enum:
      - PPM_PAYMENT
      - SHIPMENT
      - PRE_CLOSEOUT_REVIEWED_PPM_PAYMENT
      - CLOSEOUT_REVIEWED_PPM_PAYMENT
    x-nullable: true
  PostDocumentPayload:
    type: object
    properties:
      service_member_id:
        type: string
        format: uuid
        title: The service member this document belongs to
  OrderPayGrade:
    type: string
    x-nullable: true
    title: Grade
    enum:
      - E_1
      - E_2
      - E_3
      - E_4
      - E_5
      - E_6
      - E_7
      - E_8
      - E_9
      - E_9_SPECIAL_SENIOR_ENLISTED
      - O_1_ACADEMY_GRADUATE
      - O_2
      - O_3
      - O_4
      - O_5
      - O_6
      - O_7
      - O_8
      - O_9
      - O_10
      - W_1
      - W_2
      - W_3
      - W_4
      - W_5
      - AVIATION_CADET
      - CIVILIAN_EMPLOYEE
      - ACADEMY_CADET
      - MIDSHIPMAN
    x-display-value:
      E_1: E-1
      E_2: E-2
      E_3: E-3
      E_4: E-4
      E_5: E-5
      E_6: E-6
      E_7: E-7
      E_8: E-8
      E_9: E-9
      E_9_SPECIAL_SENIOR_ENLISTED: E-9 (Special Senior Enlisted)
      O_1_ACADEMY_GRADUATE: O-1 or Service Academy Graduate
      O_2: O-2
      O_3: O-3
      O_4: O-4
      O_5: O-5
      O_6: O-6
      O_7: O-7
      O_8: O-8
      O_9: O-9
      O_10: O-10
      W_1: W-1
      W_2: W-2
      W_3: W-3
      W_4: W-4
      W_5: W-5
      AVIATION_CADET: Aviation Cadet
      CIVILIAN_EMPLOYEE: Civilian Employee
      ACADEMY_CADET: Service Academy Cadet
      MIDSHIPMAN: Midshipman
  DeptIndicator:
    type: string
    x-nullable: true
    title: Dept. indicator
    enum:
      - NAVY_AND_MARINES
      - ARMY
      - ARMY_CORPS_OF_ENGINEERS
      - AIR_AND_SPACE_FORCE
      - COAST_GUARD
      - OFFICE_OF_SECRETARY_OF_DEFENSE
    x-display-value:
      NAVY_AND_MARINES: 17 Navy and Marine Corps
      ARMY: 21 Army
      ARMY_CORPS_OF_ENGINEERS: 96 Army Corps of Engineers
      AIR_AND_SPACE_FORCE: 57 Air Force and Space Force
      COAST_GUARD: 70 Coast Guard
      OFFICE_OF_SECRETARY_OF_DEFENSE: 97 Office of the Secretary of Defense
  Reimbursement:
    type: object
    x-nullable: true
    properties:
      id:
        type: string
        format: uuid
        example: c56a4180-65aa-42ec-a945-5fd21dec0538
      requested_amount:
        type: integer
        format: cents
        minimum: 1
        title: Requested Amount
        description: unit is cents
      method_of_receipt:
        $ref: '#/definitions/MethodOfReceipt'
      status:
        $ref: '#/definitions/ReimbursementStatus'
      requested_date:
        x-nullable: true
        type: string
        example: '2018-04-26'
        format: date
        title: Requested Date
    required:
      - requested_amount
      - method_of_receipt
  ReimbursementStatus:
    x-nullable: true
    type: string
    title: Reimbursement
    enum:
      - DRAFT
      - REQUESTED
      - APPROVED
      - REJECTED
      - PAID
  MethodOfReceipt:
    x-nullable: true
    type: string
    title: Method of Receipt
    enum:
      - MIL_PAY
      - OTHER_DD
      - GTCC
    x-display-value:
      MIL_PAY: MilPay
      OTHER_DD: Other account
      GTCC: GTCC
  MoveStatus:
    type: string
    title: Move status
    enum:
      - DRAFT
      - SUBMITTED
      - APPROVED
      - CANCELED
      - 'NEEDS SERVICE COUNSELING'
      - 'APPROVALS REQUESTED'
    x-display-value:
      DRAFT: Draft
      SUBMITTED: Submitted
      APPROVED: Approved
      CANCELED: Canceled
  OrdersStatus:
    type: string
    title: Move status
    enum:
      - DRAFT
      - SUBMITTED
      - APPROVED
      - CANCELED
    x-display-value:
      DRAFT: Draft
      SUBMITTED: Submitted
      APPROVED: Approved
      CANCELED: Canceled
  OrdersTypeDetail:
    type: string
    title: Orders type detail
    enum:
      - HHG_PERMITTED
      - PCS_TDY
      - HHG_RESTRICTED_PROHIBITED
      - HHG_RESTRICTED_AREA
      - INSTRUCTION_20_WEEKS
      - HHG_PROHIBITED_20_WEEKS
      - DELAYED_APPROVAL
    x-display-value:
      HHG_PERMITTED: Shipment of HHG Permitted
      PCS_TDY: PCS with TDY Enroute
      HHG_RESTRICTED_PROHIBITED: Shipment of HHG Restricted or Prohibited
      HHG_RESTRICTED_AREA: HHG Restricted Area-HHG Prohibited
      INSTRUCTION_20_WEEKS: Course of Instruction 20 Weeks or More
      HHG_PROHIBITED_20_WEEKS: Shipment of HHG Prohibited but Authorized within 20 weeks
      DELAYED_APPROVAL: Delayed Approval 20 Weeks or More
    x-nullable: true
  Orders:
    type: object
    properties:
      id:
        type: string
        format: uuid
        example: c56a4180-65aa-42ec-a945-5fd21dec0538
      service_member_id:
        type: string
        format: uuid
        example: c56a4180-65aa-42ec-a945-5fd21dec0538
      grade:
        $ref: '#/definitions/OrderPayGrade'
      issue_date:
        type: string
        description: The date and time that these orders were cut.
        format: date
        example: '2018-04-26'
        title: Date issued
      report_by_date:
        type: string
        description: Report By Date
        format: date
        example: '2018-04-26'
        title: Report by
      status:
        $ref: '#/definitions/OrdersStatus'
      orders_type:
        $ref: 'definitions/OrdersType.yaml'
      orders_type_detail:
        $ref: '#/definitions/OrdersTypeDetail'
      has_dependents:
        type: boolean
        title: Are dependents included in your orders?
      spouse_has_pro_gear:
        type: boolean
        title: Do you have a spouse who will need to move items related to their occupation (also known as spouse pro-gear)?
      origin_duty_location:
        $ref: 'definitions/DutyLocationPayload.yaml'
        x-nullable: true
      originDutyLocationGbloc:
        type: string
        title: From what GBLOC do your orders originate?
        x-nullable: true
      new_duty_location:
        $ref: 'definitions/DutyLocationPayload.yaml'
      uploaded_orders:
        $ref: 'definitions/Document.yaml'
      uploaded_amended_orders:
        $ref: 'definitions/Document.yaml'
      uploaded_amended_orders_id:
        type: string
        format: uuid
        example: c56a4180-65aa-42ec-a945-5fd21dec0538
      moves:
        $ref: '#/definitions/IndexMovesPayload'
      orders_number:
        type: string
        title: Orders Number
        x-nullable: true
        example: '030-00362'
      created_at:
        type: string
        format: date-time
      updated_at:
        type: string
        format: date-time
      tac:
        type: string
        title: TAC
        example: 'F8J1'
        x-nullable: true
      sac:
        type: string
        title: SAC
        example: 'N002214CSW32Y9'
        x-nullable: true
      department_indicator:
        $ref: '#/definitions/DeptIndicator'
      authorizedWeight:
        type: integer
        example: 7000
        x-nullable: true
      entitlement:
        $ref: '#/definitions/Entitlement'
      providesServicesCounseling:
        type: boolean
        x-omitempty: false
    required:
      - id
      - service_member_id
      - issue_date
      - report_by_date
      - orders_type
      - has_dependents
      - spouse_has_pro_gear
      - new_duty_location
      - uploaded_orders
      - created_at
      - updated_at
  Entitlement:
    type: object
    properties:
      proGear:
        type: integer
        example: 2000
        x-nullable: true
        description: >
          Pro-gear weight limit as set by an Office user, distinct from the service member's default weight allotment determined by pay grade
      proGearSpouse:
        type: integer
        example: 500
        x-nullable: true
        description: >
          Spouse's pro-gear weight limit as set by an Office user, distinct from the service member's default weight allotment determined by pay grade
  CreateUpdateOrders:
    type: object
    properties:
      service_member_id:
        type: string
        format: uuid
        example: c56a4180-65aa-42ec-a945-5fd21dec0538
      issue_date:
        type: string
        description: The date and time that these orders were cut.
        format: date
        example: '2018-04-26'
        title: Orders date
      report_by_date:
        type: string
        description: Report By Date
        format: date
        example: '2018-04-26'
        title: Report-by date
      orders_type:
        $ref: 'definitions/OrdersType.yaml'
      orders_type_detail:
        $ref: '#/definitions/OrdersTypeDetail'
      has_dependents:
        type: boolean
        title: Are dependents included in your orders?
      spouse_has_pro_gear:
        type: boolean
        title: Do you have a spouse who will need to move items related to their occupation (also known as spouse pro-gear)?
      new_duty_location_id:
        type: string
        format: uuid
        example: c56a4180-65aa-42ec-a945-5fd21dec0538
      counseling_office_id:
        type: string
        format: uuid
        example: cf1addea-a4f9-4173-8506-2bb82a064cb7
        x-nullable: true
      move_id:
        type: string
        format: uuid
        example: cf1addea-a4f9-4173-8506-2bb82a064cb7
      orders_number:
        type: string
        title: Orders Number
        x-nullable: true
        example: '030-00362'
      tac:
        type: string
        title: TAC
        example: 'F8J1'
        x-nullable: true
      sac:
        type: string
        title: SAC
        example: 'N002214CSW32Y9'
        x-nullable: true
      department_indicator:
        $ref: '#/definitions/DeptIndicator'
      grade:
        $ref: '#/definitions/OrderPayGrade'
      origin_duty_location_id:
        type: string
        format: uuid
        example: c56a4180-65aa-42ec-a945-5fd21dec0538
    required:
      - service_member_id
      - issue_date
      - report_by_date
      - orders_type
      - has_dependents
      - spouse_has_pro_gear
      - new_duty_location_id
  InvalidRequestResponsePayload:
    type: object
    properties:
      errors:
        type: object
        additionalProperties:
          type: string
  MoveQueueItem:
    type: object
    properties:
      id:
        type: string
        format: uuid
        example: c56a4180-65aa-42ec-a945-5fd21dec0538
      status:
        type: string
        example: APPROVED
      ppm_status:
        type: string
        example: PAYMENT_REQUESTED
        x-nullable: true
      hhg_status:
        type: string
        example: ACCEPTED
        x-nullable: true
      locator:
        type: string
        example: '12432'
      gbl_number:
        type: string
        example: 'LNK12345'
        title: GBL Number
        x-nullable: true
      customer_name:
        type: string
        example: Thedog, Nino
        title: Customer Name
      edipi:
        type: string
        format: edipi
        pattern: '^\d{10}$'
        minLength: 10
        maxLength: 10
        example: '5789345789'
        title: 'DoD ID #'
      grade:
        $ref: '#/definitions/OrderPayGrade'
      orders_type:
        type: string
        title: Move Type
        enum:
          - PCS - OCONUS
          - PCS - CONUS
          - PCS + TDY - OCONUS
          - PCS + TDY - CONUS
      move_date:
        type: string
        format: date
        example: 2018-04-25
        x-nullable: true
      submitted_date:
        type: string
        format: date-time
        example: 2018-04-25
        x-nullable: true
      last_modified_date:
        type: string
        format: date-time
        example: 2017-07-21T17:32:28Z
      created_at:
        type: string
        format: date-time
      origin_duty_location_name:
        type: string
        example: Dover AFB
        title: Origin
        x-nullable: true
      destination_duty_location_name:
        type: string
        example: Dover AFB
        title: Destination
        x-nullable: true
      pm_survey_conducted_date:
        type: string
        format: date-time
        example: 2017-07-21T17:32:28Z
        x-nullable: true
      origin_gbloc:
        type: string
        example: LKNQ
        title: Origin GBLOC
        x-nullable: true
      destination_gbloc:
        type: string
        example: LKNQ
        title: Destination GBLOC
        x-nullable: true
      delivered_date:
        type: string
        format: date-time
        example: 2017-07-21T17:32:28Z
        x-nullable: true
      invoice_approved_date:
        type: string
        format: date-time
        example: 2017-07-21T17:32:28Z
        x-nullable: true
      weight_allotment:
        $ref: '#/definitions/WeightAllotment'
      branch_of_service:
        type: string
      actual_move_date:
        type: string
        format: date
        example: 2018-04-25
        x-nullable: true
      original_move_date:
        type: string
        format: date
        example: 2018-04-25
        x-nullable: true
    required:
      - id
      - status
      - locator
      - customer_name
      - edipi
      - grade
      - orders_type
      - branch_of_service
      - last_modified_date
      - created_at
  AvailableMoveDates:
    type: object
    properties:
      start_date:
        type: string
        format: date
        example: '2018-09-25'
      available:
        type: array
        items:
          type: string
          format: date
          example: '2018-09-25'
    required:
      - start_date
      - available
  WeightAllotment:
    type: object
    properties:
      total_weight_self:
        type: integer
        example: 18000
      total_weight_self_plus_dependents:
        type: integer
        example: 18000
      pro_gear_weight:
        type: integer
        example: 2000
      pro_gear_weight_spouse:
        type: integer
        example: 500
    required:
      - total_weight_self
      - total_weight_self_plus_dependents
      - pro_gear_weight
      - pro_gear_weight_spouse
  IndexEntitlements:
    type: object
    additionalProperties:
      $ref: '#/definitions/WeightAllotment'
  RateEnginePostalCodePayload:
    type: object
    properties:
      valid:
        type: boolean
        example: false
      postal_code:
        type: string
        description: zip code, international allowed
        format: zip
        title: ZIP
        example: "'90210' or 'N15 3NL'"
      postal_code_type:
        type: string
        enum:
          - origin
          - destination
    required:
      - valid
      - postal_code
      - postal_code_type
  Role:
    type: object
    properties:
      id:
        type: string
        format: uuid
        example: c56a4180-65aa-42ec-a945-5fd21dec0538
      roleType:
        type: string
        example: customer
      createdAt:
        type: string
        format: date-time
      updatedAt:
        type: string
        format: date-time
    required:
      - id
      - roleType
      - createdAt
      - updatedAt
  MTOAgentType:
    type: string
    title: MTO Agent Type
    example: RELEASING_AGENT
    enum:
      - RELEASING_AGENT
      - RECEIVING_AGENT
  MTOAgent:
    properties:
      id:
        example: 1f2270c7-7166-40ae-981e-b200ebdf3054
        format: uuid
        type: string
      mtoShipmentID:
        example: 1f2270c7-7166-40ae-981e-b200ebdf3054
        format: uuid
        type: string
        readOnly: true
      createdAt:
        format: date-time
        type: string
        readOnly: true
      updatedAt:
        format: date-time
        type: string
        readOnly: true
      firstName:
        type: string
        x-nullable: true
      lastName:
        type: string
        x-nullable: true
      email:
        type: string
        format: x-email
        pattern: '(^[a-zA-Z0-9._%+-]+@[a-zA-Z0-9.-]+\.[a-zA-Z]{2,}$)|(^$)'
        x-nullable: true
      phone:
        type: string
        format: telephone
        pattern: '(^[2-9]\d{2}-\d{3}-\d{4}$)|(^$)'
        x-nullable: true
      agentType:
        $ref: '#/definitions/MTOAgentType'
    type: object
  MTOAgents:
    items:
      $ref: '#/definitions/MTOAgent'
    type: array
  MTOShipmentType:
    type: string
    title: Shipment Type
    example: HHG
    enum:
      - HHG
      - HHG_INTO_NTS_DOMESTIC
      - HHG_OUTOF_NTS_DOMESTIC
      - PPM
      - BOAT_HAUL_AWAY
      - BOAT_TOW_AWAY
      - MOBILE_HOME
      - UNACCOMPANIED_BAGGAGE
    x-display-value:
      HHG: HHG
      HHG_INTO_NTS_DOMESTIC: NTS
      HHG_OUTOF_NTS_DOMESTIC: NTS Release
      PPM: PPM
      BOAT_HAUL_AWAY: Boat Haul-Away
      BOAT_TOW_AWAY: Boat Tow-Away
      MOBILE_HOME: Mobile Home
      UNACCOMPANIED_BAGGAGE: Unaccompanied Baggage
  MTOShipment:
    properties:
      moveTaskOrderID:
        example: 1f2270c7-7166-40ae-981e-b200ebdf3054
        format: uuid
        type: string
        readOnly: true
      id:
        example: 1f2270c7-7166-40ae-981e-b200ebdf3054
        format: uuid
        type: string
        readOnly: true
      createdAt:
        format: date-time
        type: string
        readOnly: true
      updatedAt:
        format: date-time
        type: string
        readOnly: true
      requestedPickupDate:
        format: date
        type: string
        readOnly: true
        x-nullable: true
      requestedDeliveryDate:
        format: date
        type: string
        readOnly: true
        x-nullable: true
      agents:
        $ref: '#/definitions/MTOAgents'
      customerRemarks:
        type: string
        readOnly: true
        example: handle with care
        x-nullable: true
      ppmShipment:
        $ref: 'definitions/PPMShipment.yaml'
      boatShipment:
        $ref: 'definitions/BoatShipment.yaml'
      mobileHomeShipment:
        $ref: 'definitions/MobileHome.yaml'
      shipmentType:
        $ref: '#/definitions/MTOShipmentType'
      status:
        $ref: '#/definitions/MTOShipmentStatus'
      pickupAddress:
        $ref: 'definitions/Address.yaml'
      destinationAddress:
        $ref: 'definitions/Address.yaml'
      secondaryPickupAddress:
        $ref: 'definitions/Address.yaml'
      hasSecondaryPickupAddress:
        type: boolean
        x-omitempty: false
        x-nullable: true
      tertiaryPickupAddress:
        $ref: 'definitions/Address.yaml'
      hasTertiaryPickupAddress:
        type: boolean
        x-omitempty: false
        x-nullable: true
      secondaryDeliveryAddress:
        $ref: 'definitions/Address.yaml'
      hasSecondaryDeliveryAddress:
        type: boolean
        x-omitempty: false
        x-nullable: true
      tertiaryDeliveryAddress:
        $ref: 'definitions/Address.yaml'
      hasTertiaryDeliveryAddress:
        type: boolean
        x-omitempty: false
        x-nullable: true
      actualProGearWeight:
        type: integer
        x-nullable: true
        x-omitempty: false
      actualSpouseProGearWeight:
        type: integer
        x-nullable: true
        x-omitempty: false
      eTag:
        type: string
      shipmentLocator:
        type: string
        x-nullable: true
        readOnly: true
        example: '1K43AR-01'
      marketCode:
        type: string
        enum:
          - 'd'
          - 'i'
        example: 'd'
        description: 'Single-letter designator for domestic (d) or international (i) shipments'
  MTOShipments:
    items:
      $ref: '#/definitions/MTOShipment'
    type: array
  MTOShipmentStatus:
    type: string
    readOnly: true
    enum:
      - DRAFT
      - APPROVED
      - SUBMITTED
      - REJECTED
  CreateShipment:
    type: object
    properties:
      moveTaskOrderID:
        example: 1f2270c7-7166-40ae-981e-b200ebdf3054
        format: uuid
        type: string
      shipmentType:
        $ref: '#/definitions/MTOShipmentType'
      ppmShipment:
        $ref: '#/definitions/CreatePPMShipment'
      boatShipment:
        $ref: '#/definitions/CreateBoatShipment'
      mobileHomeShipment:
        $ref: '#/definitions/CreateMobileHomeShipment'
      requestedPickupDate:
        format: date
        type: string
      requestedDeliveryDate:
        format: date
        type: string
      customerRemarks:
        type: string
        example: handle with care
        x-nullable: true
      pickupAddress:
        $ref: 'definitions/Address.yaml'
      secondaryPickupAddress:
        $ref: 'definitions/Address.yaml'
      tertiaryPickupAddress:
        $ref: 'definitions/Address.yaml'
      destinationAddress:
        $ref: 'definitions/Address.yaml'
      secondaryDeliveryAddress:
        $ref: 'definitions/Address.yaml'
      tertiaryDeliveryAddress:
        $ref: 'definitions/Address.yaml'
      agents:
        $ref: '#/definitions/MTOAgents'
    required:
      - moveTaskOrderID
      - shipmentType
  CreatePPMShipment:
    description: A personally procured move is a type of shipment that a service members moves themselves.
    properties:
      expectedDepartureDate:
        description: >
          Date the customer expects to move.
        format: date
        type: string
      pickupAddress:
        $ref: 'definitions/Address.yaml'
      secondaryPickupAddress:
        $ref: 'definitions/Address.yaml'
      destinationAddress:
<<<<<<< HEAD
        $ref: "definitions/PPMDestinationAddress.yaml"
=======
        $ref: 'definitions/Address.yaml'
>>>>>>> ef232c86
      secondaryDestinationAddress:
        $ref: 'definitions/Address.yaml'
      tertiaryDestinationAddress:
        $ref: 'definitions/Address.yaml'
      tertiaryPickupAddress:
        $ref: 'definitions/Address.yaml'
      hasTertiaryPickupAddress:
        type: boolean
        x-nullable: true
        x-omitempty: false
      hasTertiaryDestinationAddress:
        type: boolean
        x-nullable: true
        x-omitempty: false
      sitExpected:
        type: boolean
      isActualExpenseReimbursement:
        description: Denotes if this PPM shipment uses the Actual Expense Reimbursement method.
        type: boolean
        example: false
        x-omitempty: false
        x-nullable: true
    required:
      - expectedDepartureDate
      - pickupAddress
      - destinationAddress
      - sitExpected
  UpdatePPMShipment:
    type: object
    properties:
      expectedDepartureDate:
        description: >
          Date the customer expects to move.
        format: date
        type: string
        x-nullable: true
      actualMoveDate:
        format: date
        type: string
        x-nullable: true
      pickupAddress:
        $ref: 'definitions/Address.yaml'
      secondaryPickupAddress:
        $ref: 'definitions/Address.yaml'
      hasSecondaryPickupAddress:
        type: boolean
        x-omitempty: false
        x-nullable: true
      tertiaryPickupAddress:
        $ref: 'definitions/Address.yaml'
      hasTertiaryPickupAddress:
        type: boolean
        x-omitempty: false
        x-nullable: true
      actualPickupPostalCode:
        description: >
          The actual postal code where the PPM shipment started. To be filled once the customer has moved the shipment.
        format: zip
        type: string
        title: ZIP
        example: '90210'
        pattern: ^(\d{5})$
        x-nullable: true
      destinationAddress:
<<<<<<< HEAD
        $ref: "definitions/PPMDestinationAddress.yaml"
=======
        $ref: 'definitions/Address.yaml'
>>>>>>> ef232c86
      secondaryDestinationAddress:
        $ref: 'definitions/Address.yaml'
      hasSecondaryDestinationAddress:
        type: boolean
        x-omitempty: false
        x-nullable: true
      tertiaryDestinationAddress:
        $ref: 'definitions/Address.yaml'
      hasTertiaryDestinationAddress:
        type: boolean
        x-omitempty: false
        x-nullable: true
      actualDestinationPostalCode:
        description: >
          The actual postal code where the PPM shipment ended. To be filled once the customer has moved the shipment.
        format: zip
        type: string
        title: ZIP
        example: '90210'
        pattern: ^(\d{5})$
        x-nullable: true
      w2Address:
        x-nullable: true
        $ref: 'definitions/Address.yaml'
      finalIncentive:
        description: >
          The final calculated incentive for the PPM shipment. This does not include **SIT** as it is a reimbursement.
        type: integer
        format: cents
        x-nullable: true
        x-omitempty: false
        readOnly: true
      sitExpected:
        type: boolean
        x-nullable: true
      estimatedWeight:
        type: integer
        example: 4200
        x-nullable: true
      hasProGear:
        description: >
          Indicates whether PPM shipment has pro gear.
        type: boolean
        x-nullable: true
      proGearWeight:
        type: integer
        x-nullable: true
      spouseProGearWeight:
        type: integer
        x-nullable: true
      hasRequestedAdvance:
        description: >
          Indicates whether an advance has been requested for the PPM shipment.
        type: boolean
        x-nullable: true
      advanceAmountRequested:
        description: >
          The amount requested for an advance, or null if no advance is requested
        type: integer
        format: cents
        x-nullable: true
      hasReceivedAdvance:
        description: >
          Indicates whether an advance was received for the PPM shipment.
        type: boolean
        x-nullable: true
      advanceAmountReceived:
        description: >
          The amount received for an advance, or null if no advance is received.
        type: integer
        format: cents
        x-nullable: true
      isActualExpenseReimbursement:
        description: Used for PPM shipments only. Denotes if this shipment uses the Actual Expense Reimbursement method.
        type: boolean
        example: false
        x-omitempty: false
        x-nullable: true
  CreateBoatShipment:
    description: Boat shipment information for the move.
    properties:
      type:
        type: string
        enum:
          - HAUL_AWAY
          - TOW_AWAY
      year:
        type: integer
        description: Year of the Boat
      make:
        type: string
        description: Make of the Boat
      model:
        type: string
        description: Model of the Boat
      lengthInInches:
        type: integer
        description: Length of the Boat in inches
      widthInInches:
        type: integer
        description: Width of the Boat in inches
      heightInInches:
        type: integer
        description: Height of the Boat in inches
      hasTrailer:
        type: boolean
        description: Does the boat have a trailer
      isRoadworthy:
        type: boolean
        description: Is the trailer roadworthy
        x-nullable: true
    required:
      - type
      - year
      - make
      - model
      - lengthInInches
      - widthInInches
      - heightInInches
      - hasTrailer
  UpdateBoatShipment:
    type: object
    properties:
      type:
        type: string
        enum:
          - HAUL_AWAY
          - TOW_AWAY
        x-nullable: true
      year:
        type: integer
        description: Year of the Boat
        x-nullable: true
      make:
        type: string
        description: Make of the Boat
        x-nullable: true
      model:
        type: string
        description: Model of the Boat
        x-nullable: true
      lengthInInches:
        type: integer
        description: Length of the Boat in inches
        x-nullable: true
      widthInInches:
        type: integer
        description: Width of the Boat in inches
        x-nullable: true
      heightInInches:
        type: integer
        description: Height of the Boat in inches
        x-nullable: true
      hasTrailer:
        type: boolean
        description: Does the boat have a trailer
        x-nullable: true
      isRoadworthy:
        type: boolean
        description: Is the trailer roadworthy
        x-nullable: true
  CreateMobileHomeShipment:
    description: A mobile home shipment that the prime moves for a service member.
    properties:
      make:
        type: string
        description: Make of the Mobile Home
      model:
        type: string
        description: Model of the Mobile Home
      year:
        type: integer
        description: Year of the Mobile Home
      lengthInInches:
        type: integer
        description: Length of the Mobile Home in inches
      heightInInches:
        type: integer
        description: Height of the Mobile Home in inches
      widthInInches:
        type: integer
        description: Width of the Mobile Home in inches
    required:
      - make
      - model
      - year
      - lengthInInches
      - heightInInches
      - widthInInches
  UpdateMobileHomeShipment:
    properties:
      make:
        type: string
        description: Make of the Mobile Home
        x-nullable: true
      model:
        type: string
        description: Model of the Mobile Home
        x-nullable: true
      year:
        type: integer
        description: Year of the Mobile Home
        x-nullable: true
      lengthInInches:
        type: integer
        description: Length of the Mobile Home in inches
        x-nullable: true
      heightInInches:
        type: integer
        description: Height of the Mobile Home in inches
        x-nullable: true
      widthInInches:
        type: integer
        description: Width of the Mobile Home in inches
        x-nullable: true
  UpdateShipment:
    type: object
    properties:
      status:
        $ref: '#/definitions/MTOShipmentStatus'
      shipmentType:
        $ref: '#/definitions/MTOShipmentType'
      ppmShipment:
        $ref: '#/definitions/UpdatePPMShipment'
      boatShipment:
        $ref: '#/definitions/UpdateBoatShipment'
      mobileHomeShipment:
        $ref: '#/definitions/UpdateMobileHomeShipment'
      requestedPickupDate:
        format: date
        type: string
        x-nullable: true
      requestedDeliveryDate:
        format: date
        type: string
        x-nullable: true
      customerRemarks:
        type: string
        example: handle with care
        x-nullable: true
      pickupAddress:
        $ref: 'definitions/Address.yaml'
      secondaryPickupAddress:
        $ref: 'definitions/Address.yaml'
      hasSecondaryPickupAddress:
        type: boolean
        x-nullable: true
        x-omitempty: false
      tertiaryPickupAddress:
        $ref: 'definitions/Address.yaml'
      hasTertiaryPickupAddress:
        type: boolean
        x-nullable: true
        x-omitempty: false
      destinationAddress:
        $ref: 'definitions/Address.yaml'
      secondaryDeliveryAddress:
        $ref: 'definitions/Address.yaml'
      hasSecondaryDeliveryAddress:
        type: boolean
        x-nullable: true
        x-omitempty: false
      tertiaryDeliveryAddress:
        $ref: 'definitions/Address.yaml'
      hasTertiaryDeliveryAddress:
        type: boolean
        x-nullable: true
        x-omitempty: false
      actualProGearWeight:
        type: integer
        x-nullable: true
        x-omitempty: false
      actualSpouseProGearWeight:
        type: integer
        x-nullable: true
        x-omitempty: false
      agents:
        $ref: '#/definitions/MTOAgents'
  ClientError:
    type: object
    properties:
      title:
        type: string
      detail:
        type: string
      instance:
        type: string
        format: uuid
    required:
      - title
      - detail
      - instance
  ValidationError:
    allOf:
      - $ref: '#/definitions/ClientError'
      - type: object
    properties:
      invalidFields:
        type: object
        additionalProperties:
          description: List of errors for the field
          type: array
          items:
            type: string
    required:
      - invalidFields
  Error:
    properties:
      title:
        type: string
      detail:
        type: string
      instance:
        type: string
        format: uuid
    required:
      - title
      - detail
    type: object
  MovesList:
    type: object
    properties:
      currentMove:
        type: array
        items:
          $ref: '#/definitions/InternalMove'
      previousMoves:
        type: array
        items:
          $ref: '#/definitions/InternalMove'
  InternalMove:
    type: object
    properties:
      id:
        example: a502b4f1-b9c4-4faf-8bdd-68292501bf26
        format: uuid
        type: string
      moveCode:
        type: string
        example: 'HYXFJF'
        readOnly: true
      createdAt:
        format: date-time
        type: string
        readOnly: true
      orderID:
        example: c56a4180-65aa-42ec-a945-5fd21dec0538
        format: uuid
        type: string
      orders:
        type: object
      status:
        type: string
        readOnly: true
      updatedAt:
        format: date-time
        type: string
        readOnly: true
      submittedAt:
        format: date-time
        type: string
        readOnly: true
        x-nullable: true
      mtoShipments:
        $ref: '#/definitions/MTOShipments'
      closeoutOffice:
        $ref: 'definitions/TransportationOffice.yaml'
      counselingOffice:
        $ref: 'definitions/TransportationOffice.yaml'
      eTag:
        type: string
        readOnly: true
      primeCounselingCompletedAt:
        format: date-time
        type: string
        readOnly: true
  IsDateWeekendHolidayInfo:
    type: object
    properties:
      country_code:
        type: string
      country_name:
        type: string
      date:
        type: string
        format: date
        example: '2018-09-25'
      is_weekend:
        type: boolean
      is_holiday:
        type: boolean
      details:
        type: string
    required:
      - country_code
      - country_name
      - date
      - is_weekend
      - is_holiday
  CounselingOffices:
    type: array
    items:
      $ref: '#/definitions/CounselingOffice'
  CounselingOffice:
    type: object
    properties:
      id:
        type: string
        format: uuid
        example: c56a4180-65aa-42ec-a945-5fd21dec0538
      name:
        type: string
        example: Fort Bragg North Station
    required:
      - id
      - name
paths:
  /feature-flags/user-boolean/{key}:
    post:
      summary: Determines if a user has a feature flag enabled
      description: Determines if a user has a feature flag enabled. The flagContext contains context used to determine if this flag applies to the logged in user.
      operationId: booleanFeatureFlagForUser
      tags:
        - featureFlags
      consumes:
        - application/json
      parameters:
        - in: path
          name: key
          type: string
          required: true
          description: Feature Flag Key
        - in: body
          name: flagContext
          required: true
          description: context for the feature flag request
          schema:
            type: object
            additionalProperties:
              type: string
      produces:
        - application/json
      responses:
        '200':
          description: Boolean Feature Flag Status
          schema:
            $ref: 'definitions/FeatureFlagBoolean.yaml'
        '400':
          description: invalid request
        '401':
          description: request requires user authentication
        '500':
          description: internal server error
  /feature-flags/user-variant/{key}:
    post:
      summary: Determines if a user has a feature flag enabled
      description: Determines if a user has a feature flag enabled. The flagContext contains context used to determine if this flag applies to the logged in user.
      operationId: variantFeatureFlagForUser
      tags:
        - featureFlags
      consumes:
        - application/json
      parameters:
        - in: path
          name: key
          type: string
          required: true
          description: Feature Flag Key
        - in: body
          name: flagContext
          required: true
          description: context for the feature flag request
          schema:
            type: object
            additionalProperties:
              type: string
      produces:
        - application/json
      responses:
        '200':
          description: Variant Feature Flag Status
          schema:
            $ref: 'definitions/FeatureFlagVariant.yaml'
        '400':
          description: invalid request
        '401':
          description: request requires user authentication
        '500':
          description: internal server error
  /users/logged_in:
    get:
      summary: Returns the user info for the currently logged in user
      description: Returns the user info for the currently logged in user
      operationId: showLoggedInUser
      tags:
        - users
      responses:
        '200':
          description: Currently logged in user
          schema:
            $ref: '#/definitions/LoggedInUserPayload'
        '400':
          description: invalid request
        '401':
          description: request requires user authentication
        '500':
          description: server error
  /users/is_logged_in:
    get:
      summary: Returns boolean as to whether the user is logged in
      description: Returns boolean as to whether the user is logged in
      operationId: isLoggedInUser
      tags:
        - users
      responses:
        '200':
          description: Currently logged in user
          schema:
            type: object
            required:
              - isLoggedIn
            properties:
              isLoggedIn:
                type: boolean
        '400':
          description: invalid request
        '500':
          description: server error
  /application_parameters:
    post:
      summary: Searches for an application parameter by name and value, returns nil if not found
      description: Searches for an application parameter by name and value, returns nil if not found
      operationId: validate
      tags:
        - application_parameters
      parameters:
        - in: body
          name: body
          required: true
          schema:
            $ref: '#/definitions/ApplicationParameters'
      responses:
        '200':
          description: Application Parameters
          schema:
            $ref: '#/definitions/ApplicationParameters'
        '400':
          description: invalid request
        '401':
          description: request requires user authentication
        '500':
          description: server error
  /orders:
    post:
      summary: Creates an orders model for a logged-in user
      description: Creates an instance of orders tied to a service member
      operationId: createOrders
      tags:
        - orders
      parameters:
        - in: body
          name: createOrders
          required: true
          schema:
            $ref: '#/definitions/CreateUpdateOrders'
      responses:
        '201':
          description: created instance of orders
          schema:
            $ref: '#/definitions/Orders'
        '400':
          description: invalid request
        '401':
          description: request requires user authentication
        '403':
          description: user is not authorized
        '500':
          description: internal server error
  /orders/{ordersId}:
    put:
      summary: Updates orders
      description: All fields sent in this request will be set on the orders referenced
      operationId: updateOrders
      tags:
        - orders
      parameters:
        - in: path
          name: ordersId
          type: string
          format: uuid
          required: true
          description: UUID of the orders model
        - in: body
          name: updateOrders
          required: true
          schema:
            $ref: '#/definitions/CreateUpdateOrders'
      responses:
        '200':
          description: updated instance of orders
          schema:
            $ref: '#/definitions/Orders'
        '400':
          description: invalid request
        '401':
          description: request requires user authentication
        '403':
          description: user is not authorized
        '404':
          description: orders not found
        '500':
          description: internal server error
    get:
      summary: Returns the given order
      description: Returns the given order
      operationId: showOrders
      tags:
        - orders
      parameters:
        - in: path
          name: ordersId
          type: string
          format: uuid
          required: true
          description: UUID of the order
      responses:
        '200':
          description: the instance of the order
          schema:
            $ref: '#/definitions/Orders'
        '400':
          description: invalid request
        '401':
          description: request requires user authentication
        '403':
          description: user is not authorized
        '404':
          description: order is not found
        '500':
          description: internal server error
  /orders/{ordersId}/upload_amended_orders:
    patch:
      summary: Patch the amended orders for a given order
      description: Patch the amended orders for a given order
      operationId: uploadAmendedOrders
      tags:
        - orders
      consumes:
        - multipart/form-data
      parameters:
        - in: path
          name: ordersId
          type: string
          format: uuid
          required: true
          description: UUID of the order
        - in: formData
          name: file
          type: file
          description: The file to upload.
          required: true
      responses:
        '201':
          description: created upload
          schema:
            $ref: 'definitions/Upload.yaml'
        '400':
          description: invalid request
          schema:
            $ref: '#/definitions/InvalidRequestResponsePayload'
        '403':
          description: not authorized
        '404':
          description: not found
        '413':
          description: payload is too large
        '500':
          description: server error
  /allmoves/{serviceMemberId}:
    get:
      summary: Return the current and previous moves of a service member
      description: |
        This endpoint gets all moves that belongs to the serviceMember by using the service members id. In a previous moves array and the current move in the current move array. The current move is the move with the latest CreatedAt date. All other moves will go into the previous move array.
      operationId: getAllMoves
      tags:
        - moves
      produces:
        - application/json
      parameters:
        - in: path
          name: serviceMemberId
          type: string
          format: uuid
          required: true
          description: UUID of the service member
      responses:
        '200':
          description: >-
            Successfully retrieved moves. A successful fetch might still return
            zero moves.
          schema:
            $ref: '#/definitions/MovesList'
        '401':
          $ref: '#/responses/PermissionDenied'
        '403':
          $ref: '#/responses/PermissionDenied'
        '500':
          $ref: '#/responses/ServerError'
  /moves/{moveId}:
    patch:
      summary: Patches the move
      description: Any fields sent in this request will be set on the move referenced
      operationId: patchMove
      tags:
        - moves
      parameters:
        - in: path
          name: moveId
          type: string
          format: uuid
          required: true
          description: UUID of the move
        - $ref: 'parameters/ifMatch.yaml'
        - in: body
          name: patchMovePayload
          required: true
          schema:
            $ref: '#/definitions/PatchMovePayload'
      responses:
        '200':
          description: updated instance of move
          schema:
            $ref: '#/definitions/MovePayload'
        '400':
          description: invalid request
        '401':
          description: request requires user authentication
        '403':
          description: user is not authorized
        '404':
          description: move or closeout office is not found
        '412':
          description: precondition failed
        '422':
          description: unprocessable entity
        '500':
          description: internal server error
    get:
      summary: Returns the given move
      description: Returns the given move
      operationId: showMove
      tags:
        - moves
      parameters:
        - in: path
          name: moveId
          type: string
          format: uuid
          required: true
          description: UUID of the move
      responses:
        '200':
          description: the instance of the move
          schema:
            $ref: '#/definitions/MovePayload'
        '400':
          description: invalid request
        '401':
          description: request requires user authentication
        '403':
          description: user is not authorized
        '404':
          description: move is not found
        '500':
          description: internal server error
  /moves/{moveId}/signed_certifications:
    post:
      summary: Submits signed certification for the given move ID
      description: Create an instance of signed_certification tied to the move ID
      operationId: createSignedCertification
      tags:
        - certification
      parameters:
        - in: path
          name: moveId
          type: string
          format: uuid
          required: true
          description: UUID of the move being signed for
        - in: body
          name: createSignedCertificationPayload
          required: true
          schema:
            $ref: '#/definitions/CreateSignedCertificationPayload'
      responses:
        '201':
          description: created instance of signed_certification
          schema:
            $ref: '#/definitions/SignedCertificationPayload'
        '400':
          description: invalid request
        '401':
          description: request requires user authentication
        '403':
          description: user is not authorized to sign for this move
        '404':
          description: move not found
        '500':
          description: internal server error
    get:
      summary: gets the signed certifications for the given move ID
      description: returns a list of all signed_certifications associated with the move ID
      operationId: indexSignedCertification
      tags:
        - certification
      parameters:
        - in: path
          name: moveId
          type: string
          format: uuid
          required: true
      responses:
        '200':
          description: returns a list of signed certifications
          schema:
            $ref: '#/definitions/SignedCertifications'
        '400':
          description: invalid request
        '401':
          description: request requires user authentication
        '403':
          description: user is not authorized
        '404':
          description: move not found
        '500':
          description: internal server error
  /reimbursement/{reimbursementId}/approve:
    post:
      summary: Approves the reimbursement
      description: Sets the status of the reimbursement to APPROVED.
      operationId: approveReimbursement
      tags:
        - office
      parameters:
        - in: path
          name: reimbursementId
          type: string
          format: uuid
          required: true
          description: UUID of the reimbursement being approved
      responses:
        '200':
          description: updated instance of reimbursement
          schema:
            $ref: '#/definitions/Reimbursement'
        '400':
          description: invalid request
        '401':
          description: request requires user authentication
        '403':
          description: user is not authorized
        '500':
          description: internal server error
  /moves/{moveId}/orders:
    get:
      summary: Returns orders information for a move for office use
      description: Returns orders information for a move for office use
      operationId: showOfficeOrders
      tags:
        - office
      parameters:
        - in: path
          name: moveId
          type: string
          format: uuid
          required: true
          description: UUID of the move
      responses:
        '200':
          description: the orders information for a move for office use
          schema:
            $ref: '#/definitions/Orders'
        '400':
          description: invalid request
        '401':
          description: request requires user authentication
        '403':
          description: user is not authorized
        '404':
          description: move not found
        '500':
          description: internal server error
  /moves/{moveId}/move_documents:
    get:
      summary: Returns a list of all Move Documents associated with this move
      description: Returns a list of all Move Documents associated with this move
      operationId: indexMoveDocuments
      tags:
        - move_docs
      parameters:
        - in: path
          name: moveId
          type: string
          format: uuid
          required: true
          description: UUID of the move
      responses:
        '200':
          description: returns list of move douments
          schema:
            $ref: '#/definitions/MoveDocuments'
        '400':
          description: invalid request
        '401':
          description: request requires user authentication
        '403':
          description: user is not authorized
    post:
      summary: Creates a move document
      description: Created a move document with the given information
      operationId: createGenericMoveDocument
      tags:
        - move_docs
      parameters:
        - name: moveId
          in: path
          type: string
          format: uuid
          required: true
          description: UUID of the move
        - in: body
          name: createGenericMoveDocumentPayload
          required: true
          schema:
            $ref: '#/definitions/CreateGenericMoveDocumentPayload'
      responses:
        '200':
          description: returns new move document object
          schema:
            $ref: '#/definitions/MoveDocumentPayload'
        '400':
          description: invalid request
        '401':
          description: must be authenticated to use this endpoint
        '403':
          description: not authorized to modify this move
        '500':
          description: server error
  /move_documents/{moveDocumentId}:
    put:
      summary: Updates a move document
      description: Update a move document with the given information
      operationId: updateMoveDocument
      tags:
        - move_docs
      parameters:
        - in: path
          name: moveDocumentId
          type: string
          format: uuid
          required: true
          description: UUID of the move document model
        - in: body
          name: updateMoveDocument
          required: true
          schema:
            $ref: '#/definitions/MoveDocumentPayload'
      responses:
        '200':
          description: updated instance of move document
          schema:
            $ref: '#/definitions/MoveDocumentPayload'
        '400':
          description: invalid request
        '401':
          description: request requires user authentication
        '403':
          description: user is not authorized
        '404':
          description: move document not found
        '500':
          description: internal server error
    delete:
      summary: Deletes a move document
      description: Deletes a move document with the given information
      operationId: deleteMoveDocument
      tags:
        - move_docs
      parameters:
        - in: path
          name: moveDocumentId
          type: string
          format: uuid
          required: true
          description: UUID of the move document model
      responses:
        '204':
          description: deleted
        '400':
          description: invalid request
          schema:
            $ref: '#/definitions/InvalidRequestResponsePayload'
        '403':
          description: not authorized
        '404':
          description: not found
        '500':
          description: server error
  /moves/{moveId}/approve:
    post:
      summary: Approves a move to proceed
      description: Approves the basic details of a move. The status of the move will be updated to APPROVED
      operationId: approveMove
      tags:
        - office
      parameters:
        - name: moveId
          in: path
          type: string
          format: uuid
          required: true
          description: UUID of the move
      responses:
        '200':
          description: returns updated (approved) move object
          schema:
            $ref: '#/definitions/MovePayload'
        '400':
          description: invalid request
        '401':
          description: must be authenticated to use this endpoint
        '403':
          description: not authorized to approve this move
        '409':
          description: the move is not in a state to be approved
          schema:
            $ref: '#/definitions/MovePayload'
        '500':
          description: server error
  /moves/{moveId}/submit:
    post:
      summary: Submits a move for approval
      description: Submits a move for approval by the office. The status of the move will be updated to SUBMITTED
      operationId: submitMoveForApproval
      tags:
        - moves
      parameters:
        - name: moveId
          in: path
          type: string
          format: uuid
          required: true
          description: UUID of the move
        - name: submitMoveForApprovalPayload
          in: body
          required: true
          schema:
            $ref: '#/definitions/SubmitMoveForApprovalPayload'
      responses:
        '200':
          description: returns updated (submitted) move object
          schema:
            $ref: '#/definitions/MovePayload'
        '400':
          description: invalid request
        '401':
          description: must be authenticated to use this endpoint
        '403':
          description: not authorized to approve this move
        '409':
          description: the move is not in a state to be approved
          schema:
            $ref: '#/definitions/MovePayload'
        '500':
          description: server error
  /moves/{moveId}/cancel:
    post:
      summary: Cancels a move
      description: Cancels the basic details of a move. The status of the move will be updated to CANCELED
      operationId: cancelMove
      tags:
        - office
      parameters:
        - name: moveId
          in: path
          type: string
          format: uuid
          required: true
          description: UUID of the move
        - in: body
          name: cancelMove
          required: true
          schema:
            $ref: '#/definitions/CancelMove'
      responses:
        '200':
          description: returns updated (canceled) move object
          schema:
            $ref: '#/definitions/MovePayload'
        '400':
          description: invalid request
        '401':
          description: must be authenticated to use this endpoint
        '403':
          description: not authorized to cancel this move
        '409':
          description: the move is not in a state to be canceled
          schema:
            $ref: '#/definitions/MovePayload'
        '500':
          description: server error
  /moves/{moveId}/submit_amended_orders:
    post:
      summary: Submits amended orders for review
      description: Submits amended orders for review by the office. The status of the move will be updated to an
        appropriate status depending on whether it needs services counseling or not.
      operationId: submitAmendedOrders
      tags:
        - moves
      parameters:
        - name: moveId
          in: path
          type: string
          format: uuid
          required: true
          description: UUID of the move
      responses:
        '200':
          description: returns updated (submitted) move object
          schema:
            $ref: '#/definitions/MovePayload'
        '400':
          description: invalid request
        '401':
          description: must be authenticated to use this endpoint
        '403':
          description: not authorized to approve this move
        '409':
          description: the move is not in a state to be approved
          schema:
            $ref: '#/definitions/MovePayload'
        '500':
          description: server error
  /ppm-shipments/{ppmShipmentId}/aoa-packet:
    parameters:
      - description: the id for the ppmshipment with aoa to be downloaded
        in: path
        name: ppmShipmentId
        required: true
        type: string
    get:
      summary: Downloads AOA Packet form PPMShipment as a PDF
      description: |
        ### Functionality
        This endpoint downloads all uploaded move order documentation combined with the Shipment Summary Worksheet into a single PDF.
        ### Errors
        * The PPMShipment must have requested an AOA.
        * The PPMShipment AOA Request must have been approved.
      operationId: showAOAPacket
      tags:
        - ppm
      produces:
        - application/pdf
      responses:
        '200':
          headers:
            Content-Disposition:
              type: string
              description: File name to download
          description: AOA PDF
          schema:
            format: binary
            type: file
        '400':
          $ref: '#/responses/InvalidRequest'
        '403':
          $ref: '#/responses/PermissionDenied'
        '404':
          $ref: '#/responses/NotFound'
        '422':
          $ref: '#/responses/UnprocessableEntity'
        '500':
          $ref: '#/responses/ServerError'
  /ppm-shipments/{ppmShipmentId}/payment-packet:
    get:
      summary: Returns PPM payment packet
      description: Generates a PDF containing all user uploaded documentations for PPM. Contains SSW form, orders, weight and expense documentations.
      operationId: showPaymentPacket
      tags:
        - ppm
      parameters:
        - in: path
          name: ppmShipmentId
          type: string
          format: uuid
          required: true
          description: UUID of the ppmShipment
      produces:
        - application/pdf
      responses:
        '200':
          headers:
            Content-Disposition:
              type: string
              description: File name to download
          description: PPM Payment Packet PDF
          schema:
            format: binary
            type: file
        '400':
          description: invalid request
        '401':
          description: request requires user authentication
        '403':
          description: user is not authorized
        '404':
          description: ppm not found
        '500':
          description: internal server error

  /documents:
    post:
      summary: Create a new document
      description: Documents represent a physical artifact such as a scanned document or a PDF file
      operationId: createDocument
      tags:
        - documents
      parameters:
        - in: body
          name: documentPayload
          required: true
          schema:
            $ref: '#/definitions/PostDocumentPayload'
      responses:
        '201':
          description: created document
          schema:
            $ref: 'definitions/Document.yaml'
        '400':
          description: invalid request
        '500':
          description: server error
  /documents/{documentId}:
    get:
      summary: Returns a document
      description: Returns a document and its uploads
      operationId: showDocument
      tags:
        - documents
      parameters:
        - in: path
          name: documentId
          type: string
          format: uuid
          required: true
          description: UUID of the document to return
      responses:
        '200':
          description: the requested document
          schema:
            $ref: 'definitions/Document.yaml'
        '400':
          description: invalid request
          schema:
            $ref: '#/definitions/InvalidRequestResponsePayload'
        '403':
          description: not authorized
        '404':
          description: not found
        '500':
          description: server error
  /uploads/{uploadId}:
    delete:
      summary: Deletes an upload
      description: Uploads represent a single digital file, such as a JPEG or PDF.
      operationId: deleteUpload
      tags:
        - uploads
      parameters:
        - in: path
          name: uploadId
          type: string
          format: uuid
          required: true
          description: UUID of the upload to be deleted
        - in: query
          name: orderId
          type: string
          format: uuid
          description: ID of the order that the upload belongs to
        - in: query
          name: moveId
          type: string
          format: uuid
          description: Optional ID of the move that the upload belongs to
        - in: query
          name: ppmId
          type: string
          format: uuid
          description: Optional PPM shipment ID related to the upload
      responses:
        '204':
          description: deleted
        '400':
          description: invalid request
          schema:
            $ref: '#/definitions/InvalidRequestResponsePayload'
        '403':
          description: not authorized
        '404':
          description: not found
        '500':
          description: server error
  /uploads:
    post:
      summary: Create a new upload
      description: Uploads represent a single digital file, such as a JPEG or PDF.
      operationId: createUpload
      tags:
        - uploads
      consumes:
        - multipart/form-data
      parameters:
        - in: query
          name: documentId
          type: string
          format: uuid
          required: false
          description: UUID of the document to add an upload to
        - in: formData
          name: file
          type: file
          description: The file to upload.
          required: true
      responses:
        '201':
          description: created upload
          schema:
            $ref: 'definitions/Upload.yaml'
        '400':
          description: invalid request
          schema:
            $ref: '#/definitions/InvalidRequestResponsePayload'
        '403':
          description: not authorized
        '404':
          description: not found
        '413':
          description: payload is too large
        '500':
          description: server error
    delete:
      summary: Deletes a collection of uploads
      description: Uploads represent a single digital file, such as a JPEG or PDF.
      operationId: deleteUploads
      tags:
        - uploads
      parameters:
        - in: query
          name: uploadIds
          type: array
          items:
            type: string
            format: uuid
          required: true
          description: Array of UUIDs to be deleted
      responses:
        '204':
          description: deleted
        '400':
          description: invalid request
          schema:
            $ref: '#/definitions/InvalidRequestResponsePayload'
        '403':
          description: not authorized
        '404':
          description: not found
        '500':
          description: server error
  /service_members:
    post:
      summary: Creates service member for a logged-in user
      description: Creates an instance of a service member tied to a user
      operationId: createServiceMember
      tags:
        - service_members
      parameters:
        - in: body
          name: createServiceMemberPayload
          required: true
          schema:
            $ref: '#/definitions/CreateServiceMemberPayload'
      responses:
        '201':
          description: created instance of service member
          schema:
            $ref: '#/definitions/ServiceMemberPayload'
        '400':
          description: invalid request
        '401':
          description: request requires user authentication
        '403':
          description: user is not authorized
        '404':
          description: service member not found
        '500':
          description: internal server error
  /service_members/{serviceMemberId}:
    get:
      summary: Returns the given service member
      description: Returns the given service member
      operationId: showServiceMember
      tags:
        - service_members
      parameters:
        - in: path
          name: serviceMemberId
          type: string
          format: uuid
          required: true
          description: UUID of the service member
      responses:
        '200':
          description: the instance of the service member
          schema:
            $ref: '#/definitions/ServiceMemberPayload'
        '400':
          description: invalid request
        '401':
          description: request requires user authentication
        '403':
          description: user is not authorized
        '404':
          description: service member not found
        '500':
          description: internal server error
    patch:
      summary: Patches the service member
      description: Any fields sent in this request will be set on the service member referenced
      operationId: patchServiceMember
      tags:
        - service_members
      parameters:
        - in: path
          name: serviceMemberId
          type: string
          format: uuid
          required: true
          description: UUID of the service member
        - in: body
          name: patchServiceMemberPayload
          required: true
          schema:
            $ref: '#/definitions/PatchServiceMemberPayload'
      responses:
        '200':
          description: updated instance of service member
          schema:
            $ref: '#/definitions/ServiceMemberPayload'
        '400':
          description: invalid request
        '401':
          description: request requires user authentication
        '403':
          description: user is not authorized
        '404':
          description: service member not found
        '500':
          description: internal server error
  /service_members/{serviceMemberId}/current_orders:
    get:
      summary: Returns the latest orders for a given service member
      description: Returns orders
      operationId: showServiceMemberOrders
      tags:
        - service_members
      parameters:
        - in: path
          name: serviceMemberId
          type: string
          format: uuid
          required: true
          description: UUID of the service member
      responses:
        '200':
          description: the instance of the service member
          schema:
            $ref: '#/definitions/Orders'
        '400':
          description: invalid request
        '401':
          description: request requires user authentication
        '403':
          description: user is not authorized
        '404':
          description: service member not found
        '500':
          description: internal server error
  /service_members/{serviceMemberId}/backup_contacts:
    post:
      summary: Submits backup contact for a logged-in user
      description: Creates an instance of a backup contact tied to a service member user
      operationId: createServiceMemberBackupContact
      tags:
        - backup_contacts
      parameters:
        - in: body
          name: createBackupContactPayload
          required: true
          schema:
            $ref: '#/definitions/CreateServiceMemberBackupContactPayload'
        - in: path
          name: serviceMemberId
          type: string
          format: uuid
          required: true
          description: UUID of the service member
      responses:
        '201':
          description: created instance of service member backup contact
          schema:
            $ref: '#/definitions/ServiceMemberBackupContactPayload'
        '400':
          description: invalid request
        '401':
          description: request requires user authentication
        '403':
          description: user is not authorized to create this backup contact
        '404':
          description: contact not found
        '500':
          description: internal server error
    get:
      summary: List all service member backup contacts
      description: List all service member backup contacts
      operationId: indexServiceMemberBackupContacts
      tags:
        - backup_contacts
      parameters:
        - in: path
          name: serviceMemberId
          type: string
          format: uuid
          required: true
          description: UUID of the service member
      responses:
        '200':
          description: list of service member backup contacts
          schema:
            $ref: '#/definitions/IndexServiceMemberBackupContactsPayload'
        '400':
          description: invalid request
        '401':
          description: request requires user authentication
        '403':
          description: user is not authorized to see this backup contact
        '404':
          description: contact not found
        '500':
          description: internal server error
  /backup_contacts/{backupContactId}:
    get:
      summary: Returns the given service member backup contact
      description: Returns the given service member backup contact
      operationId: showServiceMemberBackupContact
      tags:
        - backup_contacts
      parameters:
        - in: path
          name: backupContactId
          type: string
          format: uuid
          required: true
          description: UUID of the service member backup contact
      responses:
        '200':
          description: the instance of the service member backup contact
          schema:
            $ref: '#/definitions/ServiceMemberBackupContactPayload'
        '400':
          description: invalid request
        '401':
          description: request requires user authentication
        '403':
          description: user is not authorized
        '404':
          description: backup contact not found
        '500':
          description: internal server error
    put:
      summary: Updates a service member backup contact
      description: Any fields sent in this request will be set on the backup contact referenced
      operationId: updateServiceMemberBackupContact
      tags:
        - backup_contacts
      parameters:
        - in: body
          name: updateServiceMemberBackupContactPayload
          required: true
          schema:
            $ref: '#/definitions/UpdateServiceMemberBackupContactPayload'
        - in: path
          name: backupContactId
          type: string
          format: uuid
          required: true
          description: UUID of the service member backup contact
      responses:
        '201':
          description: updated instance of backup contact
          schema:
            $ref: '#/definitions/ServiceMemberBackupContactPayload'
        '400':
          description: invalid request
        '401':
          description: request requires user authentication
        '403':
          description: user is not authorized
        '404':
          description: backup contact not found
        '500':
          description: internal server error
  /duty_locations:
    get:
      summary: Returns the duty locations matching the search query
      description: Returns the duty locations matching the search query
      operationId: searchDutyLocations
      tags:
        - duty_locations
      parameters:
        - in: query
          name: search
          type: string
          required: true
          description: Search string for duty locations
      responses:
        '200':
          description: the instance of the duty location
          schema:
            $ref: '#/definitions/DutyLocationsPayload'
        '400':
          description: invalid request
        '401':
          description: request requires user authentication
        '403':
          description: user is not authorized
        '404':
          description: matching duty location not found
        '500':
          description: internal server error
  /transportation_offices/{dutyLocationId}/counseling_offices:
    get:
      summary: Returns the counseling locations in the GBLOC matching the duty location
      description: Returns the counseling locations matching the GBLOC from the selected duty location
      operationId: showCounselingOffices
      tags:
        - transportation_offices
      parameters:
        - in: path
          name: dutyLocationId
          format: uuid
          type: string
          required: true
          description: UUID of the duty location
      produces:
        - application/json
      responses:
        '200':
          description: the instance of the counseling office for a duty location
          schema:
            $ref: '#/definitions/CounselingOffices'
        '500':
          description: internal server error
  /duty_locations/{dutyLocationId}/transportation_office:
    get:
      summary: Returns the transportation office for a given duty location
      description: Returns the given duty location's transportation office
      operationId: showDutyLocationTransportationOffice
      tags:
        - transportation_offices
      parameters:
        - in: path
          name: dutyLocationId
          type: string
          format: uuid
          required: true
          description: UUID of the duty location
      responses:
        '200':
          description: the instance of the transportation office for a duty location
          schema:
            $ref: 'definitions/TransportationOffice.yaml'
        '400':
          description: invalid request
        '401':
          description: request requires user authentication
        '403':
          description: user is not authorized
        '404':
          description: transportation office not found
        '500':
          description: internal server error
  /transportation-offices:
    get:
      produces:
        - application/json
      summary: Returns the transportation offices matching the search query
      description: Returns the transportation offices matching the search query
      operationId: getTransportationOffices
      tags:
        - transportation_offices
      parameters:
        - in: query
          name: search
          type: string
          required: true
          minLength: 2
          description: Search string for transportation offices
      responses:
        '200':
          description: Successfully retrieved transportation offices
          schema:
            $ref: '#/definitions/TransportationOffices'
        '400':
          $ref: '#/responses/InvalidRequest'
        '401':
          $ref: '#/responses/PermissionDenied'
        '403':
          $ref: '#/responses/PermissionDenied'
        '404':
          $ref: '#/responses/NotFound'
        '500':
          $ref: '#/responses/ServerError'
  /queues/{queueType}:
    get:
      summary: Show all moves in a queue
      description: Show all moves in a queue
      operationId: showQueue
      tags:
        - queues
      parameters:
        - in: path
          name: queueType
          type: string
          enum:
            - new
            - ppm_payment_requested
            - all
            - ppm_approved
            - ppm_completed
          required: true
          description: Queue type to show
      responses:
        '200':
          description: list all moves in the specified queue
          schema:
            type: array
            items:
              $ref: '#/definitions/MoveQueueItem'
        '400':
          description: invalid request
        '401':
          description: request requires user authentication
        '403':
          description: user is not authorized to access this queue
        '404':
          description: move queue item is not found
  /entitlements:
    get:
      summary: List weight weights allotted by entitlement
      description: List weight weights allotted by entitlement
      operationId: indexEntitlements
      tags:
        - entitlements
      responses:
        '200':
          description: List of weights allotted entitlement
          schema:
            $ref: '#/definitions/IndexEntitlements'
  /calendar/available_move_dates:
    get:
      summary: Returns available dates for the move calendar
      description: Returns available dates for the move calendar
      operationId: showAvailableMoveDates
      tags:
        - calendar
      parameters:
        - in: query
          name: startDate
          type: string
          format: date
          required: true
          description: Look for future available dates starting from (and including) this date
      responses:
        '200':
          description: List of available dates
          schema:
            $ref: '#/definitions/AvailableMoveDates'
        '400':
          description: invalid request
        '401':
          description: request requires user authentication
        '403':
          description: user is not authorized
        '500':
          description: internal server error
  /moves/{moveId}/weight_ticket:
    post:
      summary: Creates a weight ticket document
      description: Created a weight ticket document with the given information
      operationId: createWeightTicketDocument
      tags:
        - move_docs
      parameters:
        - name: moveId
          in: path
          type: string
          format: uuid
          required: true
          description: UUID of the move
        - in: body
          name: createWeightTicketDocument
          required: true
          schema:
            $ref: '#/definitions/CreateWeightTicketDocumentsPayload'
      responses:
        '200':
          description: returns new weight ticket document object
          schema:
            $ref: '#/definitions/MoveDocumentPayload'
        '400':
          description: invalid request
        '401':
          description: must be authenticated to use this endpoint
        '403':
          description: not authorized to modify this move
        '500':
          description: server error
  /ppm-shipments/{ppmShipmentId}/pro-gear-weight-tickets:
    parameters:
      - $ref: 'parameters/ppmShipmentId.yaml'
    post:
      summary: Creates a pro-gear weight ticket
      description: |
        Creates a PPM shipment's pro-gear weight ticket. This will only contain the minimum necessary fields for a
        pro-gear weight ticket. Data should be filled in using the patch endpoint.
      operationId: createProGearWeightTicket
      tags:
        - ppm
      consumes:
        - application/json
      produces:
        - application/json
      responses:
        '201':
          description: returns a new pro-gear weight ticket object
          schema:
            $ref: 'definitions/ProGearWeightTicket.yaml'
        '400':
          $ref: '#/responses/InvalidRequest'
        '401':
          $ref: '#/responses/PermissionDenied'
        '403':
          $ref: '#/responses/PermissionDenied'
        '404':
          $ref: '#/responses/NotFound'
        '412':
          $ref: '#/responses/PreconditionFailed'
        '422':
          $ref: '#/responses/UnprocessableEntity'
        '500':
          $ref: '#/responses/ServerError'
  /ppm-shipments/{ppmShipmentId}/pro-gear-weight-tickets/{proGearWeightTicketId}:
    patch:
      summary: Updates a pro-gear weight ticket
      description: |
        Updates a PPM shipment's pro-gear weight ticket with new information. Only some of the fields are editable
        because some have to be set by the customer, e.g. the description.
      operationId: updateProGearWeightTicket
      tags:
        - ppm
      consumes:
        - application/json
      produces:
        - application/json
      parameters:
        - $ref: 'parameters/ifMatch.yaml'
        - $ref: 'parameters/ppmShipmentId.yaml'
        - $ref: 'parameters/proGearWeightTicketId.yaml'
        - in: body
          name: updateProGearWeightTicket
          required: true
          schema:
            $ref: '#/definitions/UpdateProGearWeightTicket'
      responses:
        '200':
          description: returns an updated pro-gear weight ticket object
          schema:
            $ref: 'definitions/ProGearWeightTicket.yaml'
        '400':
          $ref: '#/responses/InvalidRequest'
        '401':
          $ref: '#/responses/PermissionDenied'
        '403':
          $ref: '#/responses/PermissionDenied'
        '404':
          $ref: '#/responses/NotFound'
        '412':
          $ref: '#/responses/PreconditionFailed'
        '422':
          $ref: '#/responses/UnprocessableEntity'
        '500':
          $ref: '#/responses/ServerError'
    delete:
      summary: Soft deletes a pro-gear weight line item by ID
      description: |
        Removes a single pro-gear weight ticket set from the closeout line items for a PPM shipment. Soft deleted
        records are not visible in milmove, but are kept in the database.
      operationId: deleteProGearWeightTicket
      tags:
        - ppm
      produces:
        - application/json
      parameters:
        - $ref: 'parameters/ppmShipmentId.yaml'
        - description: ID of the pro-gear weight ticket to be deleted
          in: path
          name: proGearWeightTicketId
          required: true
          format: uuid
          type: string
      responses:
        '204':
          description: Successfully soft deleted the pro-gear weight ticket
        '400':
          $ref: '#/responses/InvalidRequest'
        '401':
          $ref: '#/responses/PermissionDenied'
        '403':
          $ref: '#/responses/PermissionDenied'
        '404':
          $ref: '#/responses/NotFound'
        '409':
          $ref: '#/responses/Conflict'
        '422':
          $ref: '#/responses/UnprocessableEntity'
        '500':
          $ref: '#/responses/ServerError'
  /moves/{moveId}/uploadAdditionalDocuments:
    patch:
      summary: Patch the additional documents for a given move
      description: Customers will on occaision need the ability to upload additional supporting documents, for a variety of reasons. This does not include amended order.
      operationId: uploadAdditionalDocuments
      tags:
        - moves
      consumes:
        - multipart/form-data
      parameters:
        - in: path
          name: moveId
          type: string
          format: uuid
          required: true
          description: UUID of the order
        - in: formData
          name: file
          type: file
          description: The file to upload.
          required: true
      responses:
        '201':
          description: created upload
          schema:
            $ref: 'definitions/Upload.yaml'
        '400':
          description: invalid request
          schema:
            $ref: '#/definitions/InvalidRequestResponsePayload'
        '403':
          description: not authorized
        '404':
          description: not found
        '413':
          description: payload is too large
        '500':
          description: server error
  /ppm-shipments/{ppmShipmentId}/moving-expenses:
    post:
      summary: Creates moving expense document
      description: Creates a moving expense document for the PPM shipment
      operationId: createMovingExpense
      tags:
        - ppm
      parameters:
        - $ref: 'parameters/ppmShipmentId.yaml'
      responses:
        '201':
          description: returns new moving expense object
          schema:
            $ref: 'definitions/MovingExpense.yaml'
        '400':
          $ref: '#/responses/InvalidRequest'
        '401':
          $ref: '#/responses/PermissionDenied'
        '403':
          $ref: '#/responses/PermissionDenied'
        '404':
          $ref: '#/responses/NotFound'
        '422':
          $ref: '#/responses/UnprocessableEntity'
        '500':
          $ref: '#/responses/ServerError'
  /ppm-shipments/{ppmShipmentId}/moving-expenses/{movingExpenseId}:
    patch:
      summary: Updates the moving expense
      description: Any fields sent in this request will be set on the moving expense referenced
      operationId: updateMovingExpense
      tags:
        - ppm
      parameters:
        - $ref: 'parameters/ppmShipmentId.yaml'
        - $ref: 'parameters/movingExpenseId.yaml'
        - $ref: 'parameters/ifMatch.yaml'
        - in: body
          name: updateMovingExpense
          required: true
          schema:
            $ref: '#/definitions/UpdateMovingExpense'
      responses:
        '200':
          description: returns an updated moving expense object
          schema:
            $ref: 'definitions/MovingExpense.yaml'
        '400':
          $ref: '#/responses/InvalidRequest'
        '401':
          $ref: '#/responses/PermissionDenied'
        '403':
          $ref: '#/responses/PermissionDenied'
        '404':
          $ref: '#/responses/NotFound'
        '412':
          $ref: '#/responses/PreconditionFailed'
        '422':
          $ref: '#/responses/UnprocessableEntity'
        '500':
          $ref: '#/responses/ServerError'
    delete:
      summary: Soft deletes a moving expense by ID
      description: |
        Removes a single moving expense receipt from the closeout line items for a PPM shipment. Soft deleted
        records are not visible in milmove, but are kept in the database.
      operationId: deleteMovingExpense
      tags:
        - ppm
      produces:
        - application/json
      parameters:
        - $ref: 'parameters/ppmShipmentId.yaml'
        - description: ID of the moving expense to be deleted
          in: path
          name: movingExpenseId
          required: true
          format: uuid
          type: string
      responses:
        '204':
          description: Successfully soft deleted the moving expense
        '400':
          $ref: '#/responses/InvalidRequest'
        '401':
          $ref: '#/responses/PermissionDenied'
        '403':
          $ref: '#/responses/PermissionDenied'
        '404':
          $ref: '#/responses/NotFound'
        '409':
          $ref: '#/responses/Conflict'
        '422':
          $ref: '#/responses/UnprocessableEntity'
        '500':
          $ref: '#/responses/ServerError'
  /ppm-shipments/{ppmShipmentId}/weight-ticket:
    post:
      summary: Creates a weight ticket document
      description: Created a weight ticket document with the given information
      operationId: createWeightTicket
      tags:
        - ppm
      parameters:
        - $ref: 'parameters/ppmShipmentId.yaml'
      responses:
        '200':
          description: returns new weight ticket object
          schema:
            $ref: 'definitions/WeightTicket.yaml'
        '400':
          $ref: '#/responses/InvalidRequest'
        '401':
          $ref: '#/responses/PermissionDenied'
        '403':
          $ref: '#/responses/PermissionDenied'
        '404':
          $ref: '#/responses/NotFound'
        '422':
          $ref: '#/responses/UnprocessableEntity'
        '500':
          $ref: '#/responses/ServerError'
  /ppm-shipments/{ppmShipmentId}/weight-ticket/{weightTicketId}:
    patch:
      summary: Updates a weight ticket document
      description: Updates a weight ticket document with the new information
      operationId: updateWeightTicket
      tags:
        - ppm
      parameters:
        - $ref: 'parameters/ppmShipmentId.yaml'
        - $ref: 'parameters/weightTicketId.yaml'
        - $ref: 'parameters/ifMatch.yaml'
        - in: body
          name: updateWeightTicketPayload
          required: true
          schema:
            $ref: '#/definitions/UpdateWeightTicket'
      responses:
        '200':
          description: returns an updated weight ticket object
          schema:
            $ref: 'definitions/WeightTicket.yaml'
        '400':
          $ref: '#/responses/InvalidRequest'
        '401':
          $ref: '#/responses/PermissionDenied'
        '403':
          $ref: '#/responses/PermissionDenied'
        '404':
          $ref: '#/responses/NotFound'
        '412':
          $ref: '#/responses/PreconditionFailed'
        '422':
          $ref: '#/responses/UnprocessableEntity'
        '500':
          $ref: '#/responses/ServerError'
    delete:
      summary: Soft deletes a weight ticket by ID
      description: |
        Removes a single weight ticket from the closeout line items for a PPM shipment. Soft deleted
        records are not visible in milmove, but are kept in the database. This may change the PPM shipment's final
        incentive.
      operationId: deleteWeightTicket
      tags:
        - ppm
      produces:
        - application/json
      parameters:
        - $ref: 'parameters/ppmShipmentId.yaml'
        - description: ID of the weight ticket to be deleted
          in: path
          name: weightTicketId
          required: true
          format: uuid
          type: string
      responses:
        '204':
          description: Successfully soft deleted the weight ticket
        '400':
          $ref: '#/responses/InvalidRequest'
        '401':
          $ref: '#/responses/PermissionDenied'
        '403':
          $ref: '#/responses/PermissionDenied'
        '404':
          $ref: '#/responses/NotFound'
        '409':
          $ref: '#/responses/Conflict'
        '422':
          $ref: '#/responses/UnprocessableEntity'
        '500':
          $ref: '#/responses/ServerError'
  /ppm-shipments/{ppmShipmentId}/uploads:
    post:
      summary: Create a new upload for a PPM weight ticket, pro-gear, or moving expense document
      description: Uploads represent a single digital file, such as a PNG, JPEG, PDF, or spreadsheet.
      operationId: createPPMUpload
      tags:
        - ppm
      consumes:
        - multipart/form-data
      parameters:
        - in: path
          name: ppmShipmentId
          type: string
          format: uuid
          required: true
          description: UUID of the ppm shipment
        - in: query
          name: documentId
          type: string
          format: uuid
          required: true
          description: UUID of the document to add an upload to
        - in: formData
          name: file
          type: file
          description: The file to upload.
          required: true
        - in: query
          name: weightReceipt
          type: boolean
          description: If the upload is a Weight Receipt
          required: true
      responses:
        '201':
          description: created upload
          schema:
            $ref: '#/definitions/Upload'
        '400':
          description: invalid request
          schema:
            $ref: '#/definitions/InvalidRequestResponsePayload'
        '403':
          $ref: '#/responses/PermissionDenied'
        '404':
          $ref: '#/responses/NotFound'
        '413':
          description: payload is too large
        '422':
          $ref: '#/responses/UnprocessableEntity'
        '500':
          $ref: '#/responses/ServerError'
  /ppm-shipments/{ppmShipmentId}/submit-ppm-shipment-documentation:
    parameters:
      - $ref: 'parameters/ppmShipmentId.yaml'
    post:
      summary: Saves signature and routes PPM shipment to service counselor
      description: |
        Saves customer signature along with the text they agreed to, and then routes the PPM shipment to the service
        counselor queue for review.
      operationId: submitPPMShipmentDocumentation
      tags:
        - ppm
      consumes:
        - application/json
      produces:
        - application/json
      parameters:
        - in: body
          name: savePPMShipmentSignedCertificationPayload
          required: true
          schema:
            $ref: '#/definitions/SavePPMShipmentSignedCertification'
      responses:
        '200':
          description: Returns the updated PPM shipment
          schema:
            $ref: 'definitions/PPMShipment.yaml'
        '400':
          $ref: '#/responses/InvalidRequest'
        '401':
          $ref: '#/responses/PermissionDenied'
        '403':
          $ref: '#/responses/PermissionDenied'
        '404':
          $ref: '#/responses/NotFound'
        '409':
          $ref: '#/responses/Conflict'
        '422':
          $ref: '#/responses/UnprocessableEntity'
        '500':
          $ref: '#/responses/ServerError'
  /ppm-shipments/{ppmShipmentId}/resubmit-ppm-shipment-documentation/{signedCertificationId}:
    parameters:
      - $ref: 'parameters/ppmShipmentId.yaml'
    put:
      summary: Updates signature and routes PPM shipment to service counselor
      description: |
        Updates customer signature along with the text they agreed to, and then routes the PPM shipment to the service
        counselor queue for review.
      operationId: resubmitPPMShipmentDocumentation
      tags:
        - ppm
      consumes:
        - application/json
      produces:
        - application/json
      parameters:
        - in: path
          name: signedCertificationId
          description: UUID of the signed certification
          type: string
          format: uuid
          required: true
        - $ref: 'parameters/ifMatch.yaml'
        - in: body
          name: savePPMShipmentSignedCertificationPayload
          required: true
          schema:
            $ref: '#/definitions/SavePPMShipmentSignedCertification'
      responses:
        '200':
          description: Returns the updated PPM shipment
          schema:
            $ref: 'definitions/PPMShipment.yaml'
        '400':
          $ref: '#/responses/InvalidRequest'
        '401':
          $ref: '#/responses/PermissionDenied'
        '403':
          $ref: '#/responses/PermissionDenied'
        '404':
          $ref: '#/responses/NotFound'
        '409':
          $ref: '#/responses/Conflict'
        '412':
          $ref: '#/responses/PreconditionFailed'
        '422':
          $ref: '#/responses/UnprocessableEntity'
        '500':
          $ref: '#/responses/ServerError'
  /rate_engine_postal_codes/{postal_code}:
    get:
      summary: Validate if a zipcode is valid for origin or destination location for a move.
      description: Verifies if a zipcode is valid for origin or destination location for a move.
      operationId: validatePostalCodeWithRateData
      tags:
        - postal_codes
      parameters:
        - in: path
          name: postal_code
          type: string
          required: true
          format: zip
          pattern: '^(\d{5}?)$'
        - in: query
          name: postal_code_type
          type: string
          required: true
          enum:
            - origin
            - destination
      responses:
        '200':
          description: postal_code is valid or invalid
          schema:
            $ref: '#/definitions/RateEnginePostalCodePayload'
        '400':
          description: invalid request
        '401':
          description: must be authenticated to use this endpoint
        '403':
          description: user is not authorized
        '500':
          description: server error
  /addresses/{addressId}:
    get:
      summary: Returns an address
      description: Find by API using address ID that returns an address json object containing address 1, address 2, address 3, city and postal code.
      operationId: showAddress
      tags:
        - addresses
      parameters:
        - in: path
          name: addressId
          type: string
          format: uuid
          required: true
          description: UUID of the address to return
      responses:
        '200':
          description: the requested address
          schema:
            $ref: 'definitions/Address.yaml'
        '400':
          description: invalid request
        '403':
          description: not authorized
        '404':
          description: not found
        '500':
          description: server error
  '/mto_shipments':
    post:
      summary: createMTOShipment
      description: |
        Creates a MTO shipment for the specified Move Task Order.
        Required fields include:
        * Shipment Type
        * Customer requested pick-up date
        * Pick-up Address
        * Delivery Address

        Optional fields include:
        * Customer Remarks
        * Releasing / Receiving agents
      consumes:
        - application/json
      produces:
        - application/json
      operationId: createMTOShipment
      tags:
        - mtoShipment
      parameters:
        - in: body
          name: body
          schema:
            $ref: '#/definitions/CreateShipment'
      responses:
        '200':
          description: Successfully created a MTO shipment.
          schema:
            $ref: '#/definitions/MTOShipment'
        '400':
          $ref: '#/responses/InvalidRequest'
        '401':
          $ref: '#/responses/PermissionDenied'
        '403':
          $ref: '#/responses/PermissionDenied'
        '404':
          $ref: '#/responses/NotFound'
        '422':
          $ref: '#/responses/UnprocessableEntity'
        '500':
          $ref: '#/responses/ServerError'
  '/mto-shipments/{mtoShipmentId}':
    patch:
      summary: updateMTOShipment
      description: |
        Updates a specified MTO shipment.

        Required fields include:
        * MTO Shipment ID required in path
        * If-Match required in headers
        * Shipment type is required in body

        Optional fields include:
        * New shipment status type
        * Customer requested pick-up date
        * Pick-up Address
        * Delivery Address
        * Customer Remarks
        * Releasing / Receiving agents
        * Actual Pro Gear Weight
        * Actual Spouse Pro Gear Weight
      consumes:
        - application/json
      produces:
        - application/json
      operationId: updateMTOShipment
      tags:
        - mtoShipment
      parameters:
        - in: path
          name: mtoShipmentId
          type: string
          format: uuid
          required: true
          description: UUID of the MTO Shipment to update
        - in: header
          name: If-Match
          type: string
          required: true
          description: >
            Optimistic locking is implemented via the `If-Match` header. If the ETag header does not match
            the value of the resource on the server, the server rejects the change with a `412 Precondition Failed` error.
        - in: body
          name: body
          schema:
            $ref: '#/definitions/UpdateShipment'
      responses:
        '200':
          description: Successfully updated the specified MTO shipment.
          schema:
            $ref: '#/definitions/MTOShipment'
        '400':
          $ref: '#/responses/InvalidRequest'
        '401':
          $ref: '#/responses/PermissionDenied'
        '403':
          $ref: '#/responses/PermissionDenied'
        '404':
          $ref: '#/responses/NotFound'
        '412':
          $ref: '#/responses/PreconditionFailed'
        '422':
          $ref: '#/responses/UnprocessableEntity'
        '500':
          $ref: '#/responses/ServerError'
    delete:
      summary: Soft deletes a shipment by ID
      description: Soft deletes a shipment by ID
      operationId: deleteShipment
      tags:
        - mtoShipment
      produces:
        - application/json
      parameters:
        - description: ID of the shipment to be deleted
          in: path
          name: mtoShipmentId
          required: true
          format: uuid
          type: string
      responses:
        '204':
          description: Successfully soft deleted the shipment
        '400':
          $ref: '#/responses/InvalidRequest'
        '403':
          $ref: '#/responses/PermissionDenied'
        '404':
          $ref: '#/responses/NotFound'
        '409':
          $ref: '#/responses/Conflict'
        '422':
          $ref: '#/responses/UnprocessableEntity'
        '500':
          $ref: '#/responses/ServerError'
  /moves/{moveTaskOrderID}/mto_shipments:
    get:
      summary: Gets all shipments for a move task order
      description: |
        Gets all MTO shipments for the specified Move Task Order.
      produces:
        - application/json
      operationId: listMTOShipments
      tags:
        - mtoShipment
      parameters:
        - description: ID of move task order for mto shipment to use
          in: path
          name: moveTaskOrderID
          required: true
          format: uuid
          type: string
      responses:
        '200':
          description: Successfully retrieved all mto shipments for a move task order.
          schema:
            $ref: '#/definitions/MTOShipments'
        '400':
          $ref: '#/responses/InvalidRequest'
        '401':
          $ref: '#/responses/PermissionDenied'
        '404':
          $ref: '#/responses/NotFound'
        '500':
          $ref: '#/responses/ServerError'
  /okta-profile:
    get:
      summary: Returns Okta profile values from Okta's Users API
      description: Calls a GET request to Okta's Users API and returns profile values that includes Okta data that the user provided upon registration or most recent profile update.
      operationId: showOktaInfo
      tags:
        - okta_profile
      produces:
        - application/json
      responses:
        '200':
          description: okta profile for user
          schema:
            $ref: '#/definitions/OktaUserProfileData'
        '400':
          description: invalid request
        '401':
          description: request requires user authentication
        '403':
          description: user is not authorized
        '404':
          description: service member not found
        '500':
          description: internal server error
    post:
      summary: Update the user's okta profile with primary data, returns Okta profile values from the Okta's Users API reflecting updated values.
      description: Update the user's okta profile with primary data, returns Okta profile values from the Okta's Users API reflecting updated values.
      operationId: updateOktaInfo
      tags:
        - okta_profile
      parameters:
        - in: body
          name: updateOktaUserProfileData
          required: true
          schema:
            $ref: '#/definitions/UpdateOktaUserProfileData'
      consumes:
        - application/json
      produces:
        - application/json
      responses:
        '200':
          description: okta profile for user
          schema:
            $ref: '#/definitions/OktaUserProfileData'
        '400':
          description: invalid request
        '401':
          description: request requires user authentication
        '403':
          description: user is not authorized
        '422':
          description: validation error
          schema:
            $ref: '#/responses/UnprocessableEntity'
        '500':
          description: internal server error
  /calendar/{countryCode}/is-weekend-holiday/{date}:
    get:
      summary: Validate  move date selection
      description: |
        Utility API to determine if input date falls on weekend and/or holiday.
      produces:
        - application/json
      operationId: isDateWeekendHoliday
      tags:
        - calendar
      parameters:
        - description: country code for context of date
          in: path
          name: countryCode
          required: true
          type: string
          enum:
            - US
        - description: input date to determine if weekend/holiday for given country.
          in: path
          name: date
          required: true
          type: string
          format: date
      responses:
        '200':
          description: Successfully determine if given date is weekend and/or holiday for given country.
          schema:
            $ref: '#/definitions/IsDateWeekendHolidayInfo'
        '400':
          $ref: '#/responses/InvalidRequest'
        '401':
          $ref: '#/responses/PermissionDenied'
        '404':
          $ref: '#/responses/NotFound'
        '500':
          $ref: '#/responses/ServerError'
responses:
  InvalidRequest:
    description: The request payload is invalid.
    schema:
      $ref: '#/definitions/ClientError'
  NotFound:
    description: The requested resource wasn't found.
    schema:
      $ref: '#/definitions/ClientError'
  Conflict:
    description: 'The request could not be processed because of conflict in the current state of the resource.'
    schema:
      $ref: '#/definitions/ClientError'
  PermissionDenied:
    description: The request was denied.
    schema:
      $ref: '#/definitions/ClientError'
  ServerError:
    description: A server error occurred.
    schema:
      $ref: '#/definitions/Error'
  PreconditionFailed:
    description: Precondition failed, likely due to a stale eTag (If-Match). Fetch the request again to get the updated eTag value.
    schema:
      $ref: '#/definitions/ClientError'
  UnprocessableEntity:
    description: The payload was unprocessable.
    schema:
      $ref: '#/definitions/ValidationError'<|MERGE_RESOLUTION|>--- conflicted
+++ resolved
@@ -200,13 +200,9 @@
       mto_shipments:
         $ref: '#/definitions/MTOShipments'
       closeout_office:
-<<<<<<< HEAD
         $ref: "definitions/TransportationOffice.yaml"
       counseling_office:
         $ref: "definitions/TransportationOffice.yaml"
-=======
-        $ref: 'definitions/TransportationOffice.yaml'
->>>>>>> ef232c86
       cancel_reason:
         type: string
         example: 'Change of orders'
@@ -1953,11 +1949,7 @@
       secondaryPickupAddress:
         $ref: 'definitions/Address.yaml'
       destinationAddress:
-<<<<<<< HEAD
         $ref: "definitions/PPMDestinationAddress.yaml"
-=======
-        $ref: 'definitions/Address.yaml'
->>>>>>> ef232c86
       secondaryDestinationAddress:
         $ref: 'definitions/Address.yaml'
       tertiaryDestinationAddress:
@@ -2022,11 +2014,7 @@
         pattern: ^(\d{5})$
         x-nullable: true
       destinationAddress:
-<<<<<<< HEAD
         $ref: "definitions/PPMDestinationAddress.yaml"
-=======
-        $ref: 'definitions/Address.yaml'
->>>>>>> ef232c86
       secondaryDestinationAddress:
         $ref: 'definitions/Address.yaml'
       hasSecondaryDestinationAddress:
