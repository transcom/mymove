--- conflicted
+++ resolved
@@ -3089,14 +3089,6 @@
           format: uuid
           required: true
           description: UUID of the move
-<<<<<<< HEAD
-=======
-        - in: body
-          name: cancelMove
-          required: true
-          schema:
-            $ref: '#/definitions/CancelMove'
->>>>>>> f39352c1
       responses:
         '200':
           description: returns updated (canceled) move object
