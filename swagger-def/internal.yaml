--- conflicted
+++ resolved
@@ -1912,29 +1912,10 @@
         type: string
       pickupAddress:
         $ref: "definitions/Address.yaml"
-<<<<<<< HEAD
-      secondaryPickupPostalCode:
-        format: zip
-        title: ZIP
-        example: "90210"
-        pattern: ^(\d{5})$
-        $ref: definitions/NullableString.yaml
       secondaryPickupAddress:
         $ref: "definitions/Address.yaml"
-      destinationPostalCode:
-        format: zip
-        type: string
-        title: ZIP
-        example: "90210"
-        pattern: ^(\d{5})$
       destinationAddress:
         $ref: "definitions/Address.yaml"
-      secondaryDestinationPostalCode:
-        format: zip
-        title: ZIP
-        example: "90210"
-        pattern: ^(\d{5})$
-        $ref: definitions/NullableString.yaml
       secondaryDestinationAddress:
         $ref: 'definitions/Address.yaml'
       tertiaryDestinationAddress:
@@ -1949,14 +1930,6 @@
         type: boolean
         x-nullable: true
         x-omitempty: false
-=======
-      secondaryPickupAddress:
-        $ref: "definitions/Address.yaml"
-      destinationAddress:
-        $ref: "definitions/Address.yaml"
-      secondaryDestinationAddress:
-        $ref: "definitions/Address.yaml"
->>>>>>> 6057da8a
       sitExpected:
         type: boolean
     required:
@@ -1979,15 +1952,6 @@
         x-nullable: true
       pickupAddress:
         $ref: "definitions/Address.yaml"
-<<<<<<< HEAD
-      secondaryPickupPostalCode:
-        format: zip
-        title: ZIP
-        example: "90210"
-        pattern: ^(\d{5})$
-        $ref: definitions/NullableString.yaml
-=======
->>>>>>> 6057da8a
       secondaryPickupAddress:
         $ref: "definitions/Address.yaml"
       hasSecondaryPickupAddress:
@@ -2011,15 +1975,6 @@
         x-nullable: true
       destinationAddress:
         $ref: "definitions/Address.yaml"
-<<<<<<< HEAD
-      secondaryDestinationPostalCode:
-        format: zip
-        title: ZIP
-        example: "90210"
-        pattern: ^(\d{5})$
-        $ref: definitions/NullableString.yaml
-=======
->>>>>>> 6057da8a
       secondaryDestinationAddress:
         $ref: "definitions/Address.yaml"
       hasSecondaryDestinationAddress:
