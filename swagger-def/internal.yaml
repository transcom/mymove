--- conflicted
+++ resolved
@@ -3013,13 +3013,8 @@
           description: request requires user authentication
         '403':
           description: user is not authorized
-<<<<<<< HEAD
-        '422':
-          $ref: '#/responses/UnprocessableEntity'
-=======
         '404':
           description: ppm not found
->>>>>>> 8955edb5
         '500':
           description: internal server error
 
