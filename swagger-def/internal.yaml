--- conflicted
+++ resolved
@@ -2857,18 +2857,6 @@
           schema:
             format: binary
             type: file
-<<<<<<< HEAD
-        '400':
-          $ref: '#/responses/InvalidRequest'
-        '403':
-          $ref: '#/responses/PermissionDenied'
-        '404':
-          $ref: '#/responses/NotFound'
-        '422':
-          $ref: '#/responses/UnprocessableEntity'
-        '500':
-          $ref: '#/responses/ServerError'
-=======
         "400":
           $ref: "#/responses/InvalidRequest"
         "403":
@@ -2879,7 +2867,6 @@
           $ref: "#/responses/UnprocessableEntity"
         "500":
           $ref: "#/responses/ServerError"
->>>>>>> 7a08c12f
   /ppm-shipments/{ppmShipmentId}/payment-packet:
     get:
       summary: Returns PPM payment packet
@@ -2897,11 +2884,7 @@
       produces:
         - application/pdf
       responses:
-<<<<<<< HEAD
-        '200':
-=======
-        "200":
->>>>>>> 7a08c12f
+        "200":
           headers:
             Content-Disposition:
               type: string
@@ -2910,27 +2893,15 @@
           schema:
             format: binary
             type: file
-<<<<<<< HEAD
-        '400':
-          description: invalid request
-        '401':
+        "400":
+          description: invalid request
+        "401":
           description: request requires user authentication
-        '403':
+        "403":
           description: user is not authorized
-        '404':
+        "404":
           description: ppm not found
-        '500':
-=======
-        "400":
-          description: invalid request
-        "401":
-          description: request requires user authentication
-        "403":
-          description: user is not authorized
-        "404":
-          description: ppm not found
-        "500":
->>>>>>> 7a08c12f
+        "500":
           description: internal server error
 
   /documents:
