--- conflicted
+++ resolved
@@ -1459,11 +1459,7 @@
   OrderPayGrade:
     type: string
     x-nullable: true
-<<<<<<< HEAD
     title: Grade
-=======
-    title: Pay grade
->>>>>>> fc1ff3d7
     enum:
       - E_1
       - E_2
