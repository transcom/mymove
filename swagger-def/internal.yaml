--- conflicted
+++ resolved
@@ -201,11 +201,8 @@
         $ref: '#/definitions/MTOShipments'
       closeout_office:
         $ref: 'definitions/TransportationOffice.yaml'
-<<<<<<< HEAD
-=======
       counseling_office:
         $ref: 'definitions/TransportationOffice.yaml'
->>>>>>> 57f8a19b
       cancel_reason:
         type: string
         example: 'Change of orders'
@@ -1956,11 +1953,7 @@
       secondaryPickupAddress:
         $ref: 'definitions/Address.yaml'
       destinationAddress:
-<<<<<<< HEAD
-        $ref: 'definitions/Address.yaml'
-=======
         $ref: "definitions/PPMDestinationAddress.yaml"
->>>>>>> 57f8a19b
       secondaryDestinationAddress:
         $ref: 'definitions/Address.yaml'
       tertiaryDestinationAddress:
@@ -2025,11 +2018,7 @@
         pattern: ^(\d{5})$
         x-nullable: true
       destinationAddress:
-<<<<<<< HEAD
-        $ref: 'definitions/Address.yaml'
-=======
         $ref: "definitions/PPMDestinationAddress.yaml"
->>>>>>> 57f8a19b
       secondaryDestinationAddress:
         $ref: 'definitions/Address.yaml'
       hasSecondaryDestinationAddress:
@@ -3119,14 +3108,6 @@
           format: uuid
           required: true
           description: UUID of the move
-<<<<<<< HEAD
-        - in: body
-          name: cancelMove
-          required: true
-          schema:
-            $ref: '#/definitions/CancelMove'
-=======
->>>>>>> 57f8a19b
       responses:
         '200':
           description: returns updated (canceled) move object
