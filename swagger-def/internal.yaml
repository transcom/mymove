--- conflicted
+++ resolved
@@ -1305,11 +1305,8 @@
         example: c56a4180-65aa-42ec-a945-5fd21dec0538
       grade:
         $ref: 'definitions/OrderPayGrade.yaml'
-<<<<<<< HEAD
       rank:
         $ref: 'definitions/Rank.yaml'
-=======
->>>>>>> 1042953b
       issue_date:
         type: string
         description: The date and time that these orders were cut.
@@ -1509,13 +1506,10 @@
         $ref: '#/definitions/DeptIndicator'
       grade:
         $ref: 'definitions/OrderPayGrade.yaml'
-<<<<<<< HEAD
       rank:
         type: string
         format: uuid
         example: cf1addea-a4f9-4173-8506-2bb82a064cb7
-=======
->>>>>>> 1042953b
       origin_duty_location_id:
         type: string
         format: uuid
@@ -4841,7 +4835,6 @@
           $ref: '#/responses/NotFound'
         '500':
           $ref: '#/responses/ServerError'
-<<<<<<< HEAD
   '/ranks/{affiliation}&{grade}':
     get:
       summary: Get ranks for specified affiliation
@@ -4865,8 +4858,6 @@
           description: request requires user authentication
         '404':
           description: ranks not found
-=======
->>>>>>> 1042953b
   '/paygrade/{affiliation}':
     get:
       summary: Get pay grades for specified affiliation
@@ -4878,11 +4869,7 @@
         - $ref: 'definitions/AffiliationParam.yaml'
       responses:
         '200':
-<<<<<<< HEAD
           description: list all pay grades for specified affiliation
-=======
-          description: list all ranks for specified affiliation
->>>>>>> 1042953b
           schema:
             type: array
             items:
@@ -4892,11 +4879,7 @@
         '401':
           description: request requires user authentication
         '404':
-<<<<<<< HEAD
           description: pay grades not found
-=======
-          description: ranks not found
->>>>>>> 1042953b
 responses:
   InvalidRequest:
     description: The request payload is invalid.
