swagger: "2.0"
info:
  description:
    $ref: "info/internal_description.md"
  version: 0.0.1
  title: MilMove Internal API
  contact:
    email: ppp@truss.works
  license:
    name: MIT
    url: https://opensource.org/licenses/MIT
basePath: /internal
consumes:
  - application/json
produces:
  - application/json
tags:
  - name: responses
  - name: orders
  - name: certification
  - name: moves
  - name: office
  - name: documents
  - name: uploads
  - name: service_members
  - name: backup_contacts
  - name: duty_locations
  - name: transportation_offices
  - name: queues
  - name: entitlements
  - name: calendar
  - name: move_docs
  - name: ppm
  - name: postal_codes
  - name: addresses
  - name: mtoShipment
  - name: featureFlags
  - name: okta_profile
definitions:
  OktaUserProfileData:
    type: object
    properties:
      sub:
        type: string
        format: string
        example: 1duekdue9ekrjghf
      login:
        type: string
        format: x-email
        example: user@email.com
        pattern: ^[a-zA-Z0-9.%+-]+@[a-zA-Z0-9.-]+\.[a-zA-Z]{2,}$
      email:
        type: string
        format: x-email
        example: user@email.com
        pattern: ^[a-zA-Z0-9.%+-]+@[a-zA-Z0-9.-]+\.[a-zA-Z]{2,}$
      firstName:
        type: string
        example: John
      lastName:
        type: string
        example: Doe
      cac_edipi:
        type: string
        example: "1234567890"
        maxLength: 10
        x-nullable: true
  UpdateOktaUserProfileData:
    type: object
    properties:
      profile:
        $ref: "#/definitions/OktaUserProfileData"
  LoggedInUserPayload:
    type: object
    properties:
      id:
        type: string
        format: uuid
        example: c56a4180-65aa-42ec-a945-5fd21dec0538
      email:
        type: string
        format: x-email
        pattern: '^[a-zA-Z0-9._%+-]+@[a-zA-Z0-9.-]+\.[a-zA-Z]{2,}$'
        example: john_bob@example.com
        readOnly: true
      first_name:
        type: string
        example: John
        readOnly: true
      service_member:
        $ref: "#/definitions/ServiceMemberPayload"
      office_user:
        $ref: "#/definitions/OfficeUser"
      roles:
        type: array
        items:
          $ref: "#/definitions/Role"
        x-nullable: true
      # Here we are returning permissions on the user session to the FE, rather than requiring them on the endpoint. This is why this is permissions rather than x-permissions
      # TODO: once we have decided on data store and a firm set of permissions, update the entries here to be ENUM type
      permissions:
        type: array
        items:
          type: string
    required:
      - id
  DutyLocationsPayload:
    type: array
    items:
      $ref: "definitions/DutyLocationPayload.yaml"
  SubmitMoveForApprovalPayload:
    type: object
    properties:
      certificate:
        $ref: "#/definitions/CreateSignedCertificationPayload"
  PPMSitEstimate:
    type: object
    properties:
      estimate:
        type: integer
        title: Value in cents of SIT estimate for PPM
    required:
      - estimate
  PPMEstimateRange:
    type: object
    properties:
      range_min:
        type: integer
        title: Low estimate
      range_max:
        type: integer
        title: High estimate
    required:
      - range_min
      - range_max
  MovePayload:
    type: object
    properties:
      id:
        type: string
        format: uuid
        example: c56a4180-65aa-42ec-a945-5fd21dec0538
      orders_id:
        type: string
        format: uuid
        example: c56a4180-65aa-42ec-a945-5fd21dec0538
      service_member_id:
        type: string
        format: uuid
        example: c56a4180-65aa-42ec-a945-5fd21dec0538
        readOnly: true
      locator:
        type: string
        example: "12432"
      status:
        $ref: "#/definitions/MoveStatus"
      created_at:
        type: string
        format: date-time
      updated_at:
        type: string
        format: date-time
      submitted_at:
        type: string
        format: date-time
        x-nullable: true
      mto_shipments:
        $ref: "#/definitions/MTOShipments"
      closeout_office:
        $ref: "definitions/TransportationOffice.yaml"
      cancel_reason:
        type: string
        example: "Change of orders"
        x-nullable: true
      eTag:
        type: string
    required:
      - id
      - orders_id
      - locator
      - created_at
      - updated_at
      - eTag
  CancelMove:
    type: object
    properties:
      cancel_reason:
        type: string
        example: "Change of orders"
        x-nullable: true
    required:
      - cancel_reason
  PatchMovePayload:
    type: object
    properties:
      closeoutOfficeId:
        type: string
        format: uuid
        description: The transportation office that will handle the PPM shipment's closeout approvals for Army and Air Force service members
    required:
      - closeoutOfficeId
  IndexMovesPayload:
    type: array
    items:
      $ref: "#/definitions/MovePayload"
  MoveDocuments:
    type: array
    items:
      $ref: "#/definitions/MoveDocumentPayload"
  WeightTicketSetType:
    type: string
    x-nullable: true
    title: Select weight ticket type
    enum:
      - CAR
      - CAR_TRAILER
      - BOX_TRUCK
      - PRO_GEAR
    x-display-value:
      CAR: Car
      CAR_TRAILER: Car + Trailer
      BOX_TRUCK: Box truck
      PRO_GEAR: Pro-gear
  UpdateProGearWeightTicket:
    type: object
    properties:
      belongsToSelf:
        description: Indicates if this information is for the customer's own pro-gear, otherwise, it's the spouse's.
        type: boolean
      description:
        description: Describes the pro-gear that was moved.
        type: string
      hasWeightTickets:
        description: Indicates if the user has a weight ticket for their pro-gear, otherwise they have a constructed weight.
        type: boolean
      weight:
        description: Weight of the vehicle not including the pro-gear.
        type: integer
        minimum: 0
  MoveDocumentPayload:
    type: object
    properties:
      id:
        type: string
        format: uuid
        example: c56a4180-65aa-42ec-a945-5fd21dec0538
      move_id:
        type: string
        format: uuid
        example: c56a4180-65aa-42ec-a945-5fd21dec0538
      personally_procured_move_id:
        type: string
        format: uuid
        example: c56a4180-65aa-42ec-a945-5fd21dec0538
        x-nullable: true
      document:
        $ref: "definitions/Document.yaml"
      title:
        type: string
        example: very_useful_document.pdf
        title: Document title
      move_document_type:
        $ref: "#/definitions/MoveDocumentType"
      status:
        $ref: "#/definitions/MoveDocumentStatus"
      notes:
        type: string
        example: This document is good to go!
        x-nullable: true
        title: Notes
      moving_expense_type:
        $ref: "definitions/MovingExpenseType.yaml"
      requested_amount_cents:
        type: integer
        format: cents
        minimum: 1
        title: Requested Amount
        description: unit is cents
      payment_method:
        type: string
        title: Payment Method
        enum:
          - OTHER
          - GTCC
        x-display-value:
          OTHER: Other account
          GTCC: GTCC
      receipt_missing:
        title: missing expense receipt
        type: boolean
        x-nullable: true
      weight_ticket_set_type:
        $ref: "#/definitions/WeightTicketSetType"
      vehicle_nickname:
        type: string
        title: Nickname (ex. "15-foot truck")
        x-nullable: true
      vehicle_make:
        type: string
        title: Vehicle make
        x-nullable: true
      vehicle_model:
        type: string
        title: Vehicle model
        x-nullable: true
      empty_weight:
        title: Empty weight
        type: integer
        minimum: 0
        x-nullable: true
        x-formatting: weight
      empty_weight_ticket_missing:
        title: missing empty weight ticket
        type: boolean
        x-nullable: true
      full_weight:
        title: Full weight
        type: integer
        minimum: 0
        x-nullable: true
        x-formatting: weight
      full_weight_ticket_missing:
        title: missing full weight ticket
        type: boolean
        x-nullable: true
      weight_ticket_date:
        title: Weight ticket date
        type: string
        example: "2018-04-26"
        format: date
        x-nullable: true
      trailer_ownership_missing:
        title: missing trailer ownership documentation
        type: boolean
        x-nullable: true
      storage_start_date:
        type: string
        format: date
        title: Start date of storage for storage expenses
        example: "2018-04-26"
        x-nullable: true
      storage_end_date:
        type: string
        format: date
        title: End date of storage for storage expenses
        example: "2018-04-26"
        x-nullable: true
    required:
      - id
      - move_id
      - document
      - title
      - move_document_type
      - status
  CreateGenericMoveDocumentPayload:
    type: object
    properties:
      personally_procured_move_id:
        type: string
        format: uuid
        example: c56a4180-65aa-42ec-a945-5fd21dec0538
        x-nullable: true
      upload_ids:
        type: array
        items:
          type: string
          format: uuid
          example: c56a4180-65aa-42ec-a945-5fd21dec0538
      title:
        type: string
        example: very_useful_document.pdf
      move_document_type:
        $ref: "#/definitions/MoveDocumentType"
      notes:
        type: string
        example: This document is good to go!
        x-nullable: true
        title: Notes
    required:
      - upload_ids
      - title
      - move_document_type
  MoveDocumentType:
    type: string
    title: Document type
    example: EXPENSE
    enum: &MOVEDOCUMENTTYPE
      - OTHER
      - WEIGHT_TICKET
      - STORAGE_EXPENSE
      - SHIPMENT_SUMMARY
      - EXPENSE
      - WEIGHT_TICKET_SET
    x-display-value:
      OTHER: Other document type
      WEIGHT_TICKET: Weight ticket
      STORAGE_EXPENSE: Storage expense receipt
      SHIPMENT_SUMMARY: Shipment summary
      EXPENSE: Expense
      WEIGHT_TICKET_SET: Weight ticket set
  UpdateMovingExpense:
    type: object
    properties:
      movingExpenseType:
        $ref: "definitions/MovingExpenseType.yaml"
      description:
        description: A brief description of the expense
        type: string
      paidWithGTCC:
        description: Indicates if the service member used their government issued card to pay for the expense
        type: boolean
      amount:
        description: The total amount of the expense as indicated on the receipt
        type: integer
      missingReceipt:
        description: Indicates if the customer is missing the receipt for their expense.
        type: boolean
      sitStartDate:
        description: The date the shipment entered storage, applicable for the `STORAGE` movingExpenseType only
        type: string
        example: "2022-04-26"
        format: date
      sitEndDate:
        description: The date the shipment exited storage, applicable for the `STORAGE` movingExpenseType only
        type: string
        example: "2018-05-26"
        format: date
    required:
      - movingExpenseType
      - description
      - paidWithGTCC
      - amount
      - missingReceipt
  MoveDocumentStatus:
    type: string
    title: Document status
    enum:
      - AWAITING_REVIEW
      - OK
      - HAS_ISSUE
      - EXCLUDE_FROM_CALCULATION
    x-display-value:
      AWAITING_REVIEW: Awaiting review
      OK: OK
      HAS_ISSUE: Has issue
      EXCLUDE_FROM_CALCULATION: Exclude from calculation
  CreateWeightTicketDocumentsPayload:
    type: object
    properties:
      personally_procured_move_id:
        type: string
        format: uuid
        example: c56a4180-65aa-42ec-a945-5fd21dec0538
      upload_ids:
        type: array
        items:
          type: string
          format: uuid
          example: c56a4180-65aa-42ec-a945-5fd21dec0538
      weight_ticket_set_type:
        $ref: "#/definitions/WeightTicketSetType"
      vehicle_nickname:
        type: string
        title: Vehicle nickname (ex. 'Large box truck')
        x-nullable: true
      vehicle_make:
        type: string
        title: Vehicle make
        x-nullable: true
      vehicle_model:
        type: string
        title: Vehicle model
        x-nullable: true
      empty_weight_ticket_missing:
        title: missing empty weight ticket
        type: boolean
      empty_weight:
        title: empty weight ticket recorded weight
        type: integer
        minimum: 0
      full_weight_ticket_missing:
        title: missing full weight ticket
        type: boolean
      full_weight:
        title: full weight ticket recorded weight
        type: integer
        minimum: 0
      weight_ticket_date:
        title: Full Weight Ticket Date
        type: string
        example: "2018-04-26"
        format: date
        x-nullable: true
      trailer_ownership_missing:
        title: missing trailer ownership documentation
        type: boolean
    required:
      - personally_procured_move_id
      - weight_ticket_set_type
      - full_weight_ticket_missing
      - empty_weight_ticket_missing
      - trailer_ownership_missing
  UpdateWeightTicket:
    type: object
    properties:
      vehicleDescription:
        description: Description of the vehicle used for the trip. E.g. make/model, type of truck/van, etc.
        type: string
      emptyWeight:
        description: Weight of the vehicle when empty.
        type: integer
        minimum: 0
      missingEmptyWeightTicket:
        description: Indicates if the customer is missing a weight ticket for the vehicle weight when empty.
        type: boolean
      fullWeight:
        description: The weight of the vehicle when full.
        type: integer
        minimum: 0
      missingFullWeightTicket:
        description: Indicates if the customer is missing a weight ticket for the vehicle weight when full.
        type: boolean
      ownsTrailer:
        description: Indicates if the customer used a trailer they own for the move.
        type: boolean
      trailerMeetsCriteria:
        description: Indicates if the trailer that the customer used meets all the criteria to be claimable.
        type: boolean
      adjustedNetWeight:
        description: Indicates the adjusted net weight of the vehicle
        type: integer
        minimum: 0
      netWeightRemarks:
        description: Remarks explaining any edits made to the net weight
        type: string
      allowableWeight:
        description: Indicates the maximum reimbursable weight of the shipment
        type: integer
        minimum: 0
  TransportationOffices:
    type: array
    items:
      $ref: "definitions/TransportationOffice.yaml"
  OfficeUser:
    type: object
    properties:
      id:
        type: string
        format: uuid
        example: c56a4180-65aa-42ec-a945-5fd21dec0538
      user_id:
        type: string
        format: uuid
        example: c56a4180-65aa-42ec-a945-5fd21dec0538
      first_name:
        type: string
        example: John
        x-nullable: true
        title: First name
      middle_name:
        type: string
        example: L.
        x-nullable: true
        title: Middle name
      last_name:
        type: string
        example: Donut
        x-nullable: true
        title: Last name
      email:
        type: string
        format: x-email
        pattern: '^[a-zA-Z0-9._%+-]+@[a-zA-Z0-9.-]+\.[a-zA-Z]{2,}$'
        example: john_bob@example.com
        x-nullable: true
        title: Personal Email Address
      telephone:
        type: string
        format: telephone
        pattern: '^[2-9]\d{2}-\d{3}-\d{4}$'
        example: 212-555-5555
        x-nullable: true
        title: Best contact phone
      transportation_office:
        $ref: "definitions/TransportationOffice.yaml"
      created_at:
        type: string
        format: date-time
      updated_at:
        type: string
        format: date-time
  ServiceMemberPayload:
    type: object
    properties:
      id:
        type: string
        format: uuid
        example: c56a4180-65aa-42ec-a945-5fd21dec0538
      user_id:
        type: string
        format: uuid
        example: c56a4180-65aa-42ec-a945-5fd21dec0538
      edipi:
        type: string
        format: edipi
        example: "5789345789"
        pattern: '^\d{10}$'
        minLength: 10
        maxLength: 10
        x-nullable: true
        title: DoD ID number
      orders:
        type: array
        items:
          $ref: "#/definitions/Orders"
      affiliation:
        $ref: "definitions/Affiliation.yaml"
        title: Branch
      grade:
        $ref: "#/definitions/OrderPayGrade"
        title: Grade
      first_name:
        type: string
        example: John
        x-nullable: true
        title: First name
      middle_name:
        type: string
        example: L.
        x-nullable: true
        title: Middle name
      last_name:
        type: string
        example: Donut
        x-nullable: true
        title: Last name
      suffix:
        type: string
        example: Jr.
        x-nullable: true
        title: Suffix
      telephone:
        type: string
        format: telephone
        pattern: '^[2-9]\d{2}-\d{3}-\d{4}$'
        example: 212-555-5555
        x-nullable: true
        title: Best contact phone
      secondary_telephone:
        type: string
        format: telephone
        pattern: '^[2-9]\d{2}-\d{3}-\d{4}$'
        example: 212-555-5555
        x-nullable: true
        title: Secondary Phone
      personal_email:
        type: string
        format: x-email
        pattern: '^[a-zA-Z0-9._%+-]+@[a-zA-Z0-9.-]+\.[a-zA-Z]{2,}$'
        example: john_bob@example.com
        x-nullable: true
        title: Personal Email Address
      phone_is_preferred:
        type: boolean
        x-nullable: true
        title: Telephone
      email_is_preferred:
        type: boolean
        x-nullable: true
        title: Email
      residential_address:
        $ref: "definitions/Address.yaml"
        title: Residential Address
      backup_mailing_address:
        $ref: "definitions/Address.yaml"
      backup_contacts:
        $ref: "#/definitions/IndexServiceMemberBackupContactsPayload"
      is_profile_complete:
        type: boolean
      created_at:
        type: string
        format: date-time
      updated_at:
        type: string
        format: date-time
      weight_allotment:
        $ref: "#/definitions/WeightAllotment"
    required:
      - id
      - user_id
      - is_profile_complete
      - created_at
      - updated_at
  CreateServiceMemberPayload:
    type: object
    properties:
      user_id:
        type: string
        format: uuid
        example: c56a4180-65aa-42ec-a945-5fd21dec0538
      edipi:
        type: string
        format: edipi
        pattern: '^\d{10}$'
        minLength: 10
        maxLength: 10
        example: "5789345789"
        x-nullable: true
        title: "DoD ID number"
      affiliation:
        $ref: "definitions/Affiliation.yaml"
      grade:
        $ref: "#/definitions/OrderPayGrade"
      first_name:
        type: string
        example: John
        x-nullable: true
        title: First name
      middle_name:
        type: string
        example: L.
        x-nullable: true
        title: Middle name
      last_name:
        type: string
        example: Donut
        x-nullable: true
        title: Last name
      suffix:
        type: string
        example: Jr.
        x-nullable: true
        title: Suffix
      telephone:
        type: string
        format: telephone
        pattern: '^[2-9]\d{2}-\d{3}-\d{4}$'
        example: 212-555-5555
        x-nullable: true
        title: Best contact phone
      secondary_telephone:
        type: string
        format: telephone
        pattern: '^[2-9]\d{2}-\d{3}-\d{4}$'
        example: 212-555-5555
        x-nullable: true
        title: Alternate phone
      personal_email:
        type: string
        format: x-email
        pattern: '^[a-zA-Z0-9._%+-]+@[a-zA-Z0-9.-]+\.[a-zA-Z]{2,}$'
        example: john_bob@example.com
        x-nullable: true
        title: Personal email
      phone_is_preferred:
        type: boolean
        x-nullable: true
        title: Phone
      email_is_preferred:
        type: boolean
        x-nullable: true
        title: Email
      current_location_id:
        type: string
        format: uuid
        example: c56a4180-65aa-42ec-a945-5fd21dec0538
        x-nullable: true
      residential_address:
        $ref: "definitions/Address.yaml"
      backup_mailing_address:
        $ref: "definitions/Address.yaml"
  PatchServiceMemberPayload:
    type: object
    properties:
      user_id:
        type: string
        format: uuid
        example: c56a4180-65aa-42ec-a945-5fd21dec0538
      edipi:
        type: string
        format: edipi
        pattern: '^\d{10}$'
        minLength: 10
        maxLength: 10
        example: "5789345789"
        x-nullable: true
        title: DoD ID number
      affiliation:
        $ref: "definitions/Affiliation.yaml"
      first_name:
        type: string
        example: John
        x-nullable: true
        title: First name
      middle_name:
        type: string
        example: L.
        x-nullable: true
        title: Middle name
      last_name:
        type: string
        example: Donut
        x-nullable: true
        title: Last name
      suffix:
        type: string
        example: Jr.
        x-nullable: true
        title: Suffix
      telephone:
        type: string
        format: telephone
        pattern: '^[2-9]\d{2}-\d{3}-\d{4}$'
        example: 212-555-5555
        x-nullable: true
        title: Best Contact Phone
      secondary_telephone:
        type: string
        format: telephone
        pattern: '^[2-9]\d{2}-\d{3}-\d{4}$'
        example: 212-555-5555
        x-nullable: true
        title: Alternate Phone
      personal_email:
        type: string
        format: x-email
        pattern: '^[a-zA-Z0-9._%+-]+@[a-zA-Z0-9.-]+\.[a-zA-Z]{2,}$'
        example: john_bob@example.com
        x-nullable: true
        title: Personal Email
      phone_is_preferred:
        type: boolean
        x-nullable: true
        title: Phone
      email_is_preferred:
        type: boolean
        x-nullable: true
        title: Email
      current_location_id:
        type: string
        format: uuid
        example: c56a4180-65aa-42ec-a945-5fd21dec0538
        x-nullable: true
      residential_address:
        $ref: "definitions/Address.yaml"
      backup_mailing_address:
        $ref: "definitions/Address.yaml"
  ServiceMemberBackupContactPayload:
    type: object
    properties:
      id:
        type: string
        format: uuid
        example: c56a4180-65aa-42ec-a945-5fd21dec0538
      service_member_id:
        type: string
        format: uuid
        example: c56a4180-65aa-42ec-a945-5fd21dec0538
        readOnly: true
      name:
        type: string
        example: Susan Smith
        x-nullable: true
        title: Name
      telephone:
        type: string
        format: telephone
        pattern: '^[2-9]\d{2}-\d{3}-\d{4}$'
        example: 212-555-5555
        x-nullable: true
        title: Phone
      email:
        type: string
        format: x-email
        pattern: '^[a-zA-Z0-9._%+-]+@[a-zA-Z0-9.-]+\.[a-zA-Z]{2,}$'
        example: john_bob@example.com
        x-nullable: true
        title: Email
      permission:
        $ref: "#/definitions/BackupContactPermission"
      created_at:
        type: string
        format: date-time
      updated_at:
        type: string
        format: date-time
    required:
      - id
      - created_at
      - updated_at
      - name
      - email
      - permission
  BackupContactPermission:
    type: string
    enum:
      - NONE
      - VIEW
      - EDIT
    title: Permissions
    x-display-value:
      NONE: Contact Only
      VIEW: View all move details
      EDIT: View and edit all move details
  CreateServiceMemberBackupContactPayload:
    type: object
    properties:
      name:
        type: string
        example: Susan Smith
        x-nullable: true
        title: Name
      telephone:
        type: string
        format: telephone
        pattern: '^[2-9]\d{2}-\d{3}-\d{4}$'
        example: 212-555-5555
        x-nullable: true
        title: Phone
      email:
        type: string
        format: x-email
        pattern: '^[a-zA-Z0-9._%+-]+@[a-zA-Z0-9.-]+\.[a-zA-Z]{2,}$'
        example: john_bob@exmaple.com
        x-nullable: true
        title: Email
      permission:
        $ref: "#/definitions/BackupContactPermission"
    required:
      - name
      - email
      - permission
  UpdateServiceMemberBackupContactPayload:
    type: object
    properties:
      name:
        type: string
        example: Susan Smith
        x-nullable: true
      telephone:
        type: string
        format: telephone
        pattern: '^[2-9]\d{2}-\d{3}-\d{4}$'
        example: 212-555-5555
        x-nullable: true
      email:
        type: string
        format: x-email
        pattern: '^[a-zA-Z0-9._%+-]+@[a-zA-Z0-9.-]+\.[a-zA-Z]{2,}$'
        example: john_bob@example.com
        x-nullable: true
        title: email address
      permission:
        $ref: "#/definitions/BackupContactPermission"
    required:
      - name
      - email
      - permission
  IndexServiceMemberBackupContactsPayload:
    type: array
    items:
      $ref: "#/definitions/ServiceMemberBackupContactPayload"
  SignedCertificationPayload:
    type: object
    properties:
      id:
        type: string
        format: uuid
        example: c56a4180-65aa-42ec-a945-5fd21dec0538
      created_at:
        type: string
        format: date-time
      updated_at:
        type: string
        format: date-time
      date:
        type: string
        format: date-time
        title: Date
      signature:
        type: string
        title: Signature
      certification_text:
        type: string
      move_id:
        type: string
        format: uuid
      personally_procured_move_id:
        type: string
        format: uuid
        x-nullable: true
      ppm_id:
        $ref: "definitions/PpmID.yaml"
      certification_type:
        $ref: "#/definitions/NullableSignedCertificationType"
    required:
      - id
      - move_id
      - created_at
      - updated_at
      - date
      - signature
      - certification_text
  CreateSignedCertificationPayload:
    type: object
    properties:
      date:
        type: string
        format: date-time
        title: Date
      signature:
        type: string
        title: Signature
      certification_text:
        type: string
      personally_procured_move_id:
        type: string
        format: uuid
        x-nullable: true
      ppm_id:
        $ref: "definitions/PpmID.yaml"
      certification_type:
        $ref: "#/definitions/SignedCertificationTypeCreate"
    required:
      - date
      - signature
      - certification_text
  SavePPMShipmentSignedCertification:
    type: object
    properties:
      certification_text:
        description: Text that the customer is agreeing to and signing.
        type: string
      signature:
        description: Customer signature
        type: string
      date:
        description: Date of signature
        type: string
        format: date
    required:
      - certification_text
      - signature
      - date
  SignedCertifications:
    type: array
    items:
      $ref: "#/definitions/SignedCertificationPayload"
  NullableSignedCertificationType:
    type: string
    enum:
      - PPM_PAYMENT
      - SHIPMENT
      - PPM
      - HHG
    x-nullable: true
  SignedCertificationTypeCreate:
    type: string
    enum:
      - PPM_PAYMENT
      - SHIPMENT
    x-nullable: true
  PostDocumentPayload:
    type: object
    properties:
      service_member_id:
        type: string
        format: uuid
        title: The service member this document belongs to
  OrderPayGrade:
    type: string
    x-nullable: true
    title: Grade
    enum:
      - E_1
      - E_2
      - E_3
      - E_4
      - E_5
      - E_6
      - E_7
      - E_8
      - E_9
      - E_9_SPECIAL_SENIOR_ENLISTED
      - O_1_ACADEMY_GRADUATE
      - O_2
      - O_3
      - O_4
      - O_5
      - O_6
      - O_7
      - O_8
      - O_9
      - O_10
      - W_1
      - W_2
      - W_3
      - W_4
      - W_5
      - AVIATION_CADET
      - CIVILIAN_EMPLOYEE
      - ACADEMY_CADET
      - MIDSHIPMAN
    x-display-value:
      E_1: E-1
      E_2: E-2
      E_3: E-3
      E_4: E-4
      E_5: E-5
      E_6: E-6
      E_7: E-7
      E_8: E-8
      E_9: E-9
      E_9_SPECIAL_SENIOR_ENLISTED: E-9 (Special Senior Enlisted)
      O_1_ACADEMY_GRADUATE: O-1 or Service Academy Graduate
      O_2: O-2
      O_3: O-3
      O_4: O-4
      O_5: O-5
      O_6: O-6
      O_7: O-7
      O_8: O-8
      O_9: O-9
      O_10: O-10
      W_1: W-1
      W_2: W-2
      W_3: W-3
      W_4: W-4
      W_5: W-5
      AVIATION_CADET: Aviation Cadet
      CIVILIAN_EMPLOYEE: Civilian Employee
      ACADEMY_CADET: Service Academy Cadet
      MIDSHIPMAN: Midshipman
  DeptIndicator:
    type: string
    x-nullable: true
    title: Dept. indicator
    enum:
      - NAVY_AND_MARINES
      - ARMY
      - ARMY_CORPS_OF_ENGINEERS
      - AIR_AND_SPACE_FORCE
      - COAST_GUARD
      - OFFICE_OF_SECRETARY_OF_DEFENSE
    x-display-value:
      NAVY_AND_MARINES: 17 Navy and Marine Corps
      ARMY: 21 Army
      ARMY_CORPS_OF_ENGINEERS: 96 Army Corps of Engineers
      AIR_AND_SPACE_FORCE: 57 Air Force and Space Force
      COAST_GUARD: 70 Coast Guard
      OFFICE_OF_SECRETARY_OF_DEFENSE: 97 Office of the Secretary of Defense
  Reimbursement:
    type: object
    x-nullable: true
    properties:
      id:
        type: string
        format: uuid
        example: c56a4180-65aa-42ec-a945-5fd21dec0538
      requested_amount:
        type: integer
        format: cents
        minimum: 1
        title: Requested Amount
        description: unit is cents
      method_of_receipt:
        $ref: "#/definitions/MethodOfReceipt"
      status:
        $ref: "#/definitions/ReimbursementStatus"
      requested_date:
        x-nullable: true
        type: string
        example: "2018-04-26"
        format: date
        title: Requested Date
    required:
      - requested_amount
      - method_of_receipt
  ReimbursementStatus:
    x-nullable: true
    type: string
    title: Reimbursement
    enum:
      - DRAFT
      - REQUESTED
      - APPROVED
      - REJECTED
      - PAID
  MethodOfReceipt:
    x-nullable: true
    type: string
    title: Method of Receipt
    enum:
      - MIL_PAY
      - OTHER_DD
      - GTCC
    x-display-value:
      MIL_PAY: MilPay
      OTHER_DD: Other account
      GTCC: GTCC
  MoveStatus:
    type: string
    title: Move status
    enum:
      - DRAFT
      - SUBMITTED
      - APPROVED
      - CANCELED
      - "NEEDS SERVICE COUNSELING"
      - "APPROVALS REQUESTED"
    x-display-value:
      DRAFT: Draft
      SUBMITTED: Submitted
      APPROVED: Approved
      CANCELED: Canceled
  OrdersStatus:
    type: string
    title: Move status
    enum:
      - DRAFT
      - SUBMITTED
      - APPROVED
      - CANCELED
    x-display-value:
      DRAFT: Draft
      SUBMITTED: Submitted
      APPROVED: Approved
      CANCELED: Canceled
  OrdersTypeDetail:
    type: string
    title: Orders type detail
    enum:
      - HHG_PERMITTED
      - PCS_TDY
      - HHG_RESTRICTED_PROHIBITED
      - HHG_RESTRICTED_AREA
      - INSTRUCTION_20_WEEKS
      - HHG_PROHIBITED_20_WEEKS
      - DELAYED_APPROVAL
    x-display-value:
      HHG_PERMITTED: Shipment of HHG Permitted
      PCS_TDY: PCS with TDY Enroute
      HHG_RESTRICTED_PROHIBITED: Shipment of HHG Restricted or Prohibited
      HHG_RESTRICTED_AREA: HHG Restricted Area-HHG Prohibited
      INSTRUCTION_20_WEEKS: Course of Instruction 20 Weeks or More
      HHG_PROHIBITED_20_WEEKS: Shipment of HHG Prohibited but Authorized within 20 weeks
      DELAYED_APPROVAL: Delayed Approval 20 Weeks or More
    x-nullable: true
  Orders:
    type: object
    properties:
      id:
        type: string
        format: uuid
        example: c56a4180-65aa-42ec-a945-5fd21dec0538
      service_member_id:
        type: string
        format: uuid
        example: c56a4180-65aa-42ec-a945-5fd21dec0538
      grade:
        $ref: "#/definitions/OrderPayGrade"
      issue_date:
        type: string
        description: The date and time that these orders were cut.
        format: date
        example: "2018-04-26"
        title: Date issued
      report_by_date:
        type: string
        description: Report By Date
        format: date
        example: "2018-04-26"
        title: Report by
      status:
        $ref: "#/definitions/OrdersStatus"
      orders_type:
        $ref: "definitions/OrdersType.yaml"
      orders_type_detail:
        $ref: "#/definitions/OrdersTypeDetail"
      has_dependents:
        type: boolean
        title: Are dependents included in your orders?
      spouse_has_pro_gear:
        type: boolean
        title: Do you have a spouse who will need to move items related to their occupation (also known as spouse pro-gear)?
      origin_duty_location:
        $ref: "definitions/DutyLocationPayload.yaml"
        x-nullable: true
      originDutyLocationGbloc:
        type: string
        title: From what GBLOC do your orders originate?
        x-nullable: true
      new_duty_location:
        $ref: "definitions/DutyLocationPayload.yaml"
      uploaded_orders:
        $ref: "definitions/Document.yaml"
      uploaded_amended_orders:
        $ref: "definitions/Document.yaml"
      uploaded_amended_orders_id:
        type: string
        format: uuid
        example: c56a4180-65aa-42ec-a945-5fd21dec0538
      moves:
        $ref: "#/definitions/IndexMovesPayload"
      orders_number:
        type: string
        title: Orders Number
        x-nullable: true
        example: "030-00362"
      created_at:
        type: string
        format: date-time
      updated_at:
        type: string
        format: date-time
      tac:
        type: string
        title: TAC
        example: "F8J1"
        x-nullable: true
      sac:
        type: string
        title: SAC
        example: "N002214CSW32Y9"
        x-nullable: true
      department_indicator:
        $ref: "#/definitions/DeptIndicator"
      authorizedWeight:
        type: integer
        example: 7000
        x-nullable: true
      entitlement:
<<<<<<< HEAD
        $ref: '#/definitions/Entitlement'
      providesServicesCounseling:
        type: boolean
        x-omitempty: false
=======
        $ref: "#/definitions/Entitlement"
>>>>>>> 77a1f7a4
    required:
      - id
      - service_member_id
      - issue_date
      - report_by_date
      - orders_type
      - has_dependents
      - spouse_has_pro_gear
      - new_duty_location
      - uploaded_orders
      - created_at
      - updated_at
  Entitlement:
    type: object
    properties:
      proGear:
        type: integer
        example: 2000
        x-nullable: true
        description: >
          Pro-gear weight limit as set by an Office user, distinct from the service member's default weight allotment determined by pay grade
      proGearSpouse:
        type: integer
        example: 500
        x-nullable: true
        description: >
          Spouse's pro-gear weight limit as set by an Office user, distinct from the service member's default weight allotment determined by pay grade
  CreateUpdateOrders:
    type: object
    properties:
      service_member_id:
        type: string
        format: uuid
        example: c56a4180-65aa-42ec-a945-5fd21dec0538
      issue_date:
        type: string
        description: The date and time that these orders were cut.
        format: date
        example: "2018-04-26"
        title: Orders date
      report_by_date:
        type: string
        description: Report By Date
        format: date
        example: "2018-04-26"
        title: Report-by date
      orders_type:
        $ref: "definitions/OrdersType.yaml"
      orders_type_detail:
        $ref: "#/definitions/OrdersTypeDetail"
      has_dependents:
        type: boolean
        title: Are dependents included in your orders?
      spouse_has_pro_gear:
        type: boolean
        title: Do you have a spouse who will need to move items related to their occupation (also known as spouse pro-gear)?
      new_duty_location_id:
        type: string
        format: uuid
        example: c56a4180-65aa-42ec-a945-5fd21dec0538
      orders_number:
        type: string
        title: Orders Number
        x-nullable: true
        example: "030-00362"
      tac:
        type: string
        title: TAC
        example: "F8J1"
        x-nullable: true
      sac:
        type: string
        title: SAC
        example: "N002214CSW32Y9"
        x-nullable: true
      department_indicator:
        $ref: "#/definitions/DeptIndicator"
      grade:
        $ref: "#/definitions/OrderPayGrade"
      origin_duty_location_id:
        type: string
        format: uuid
        example: c56a4180-65aa-42ec-a945-5fd21dec0538
    required:
      - service_member_id
      - issue_date
      - report_by_date
      - orders_type
      - has_dependents
      - spouse_has_pro_gear
      - new_duty_location_id
  InvalidRequestResponsePayload:
    type: object
    properties:
      errors:
        type: object
        additionalProperties:
          type: string
  MoveQueueItem:
    type: object
    properties:
      id:
        type: string
        format: uuid
        example: c56a4180-65aa-42ec-a945-5fd21dec0538
      status:
        type: string
        example: APPROVED
      ppm_status:
        type: string
        example: PAYMENT_REQUESTED
        x-nullable: true
      hhg_status:
        type: string
        example: ACCEPTED
        x-nullable: true
      locator:
        type: string
        example: "12432"
      gbl_number:
        type: string
        example: "LNK12345"
        title: GBL Number
        x-nullable: true
      customer_name:
        type: string
        example: Thedog, Nino
        title: Customer Name
      edipi:
        type: string
        format: edipi
        pattern: '^\d{10}$'
        minLength: 10
        maxLength: 10
        example: "5789345789"
        title: "DoD ID #"
      grade:
        $ref: "#/definitions/OrderPayGrade"
      orders_type:
        type: string
        title: Move Type
        enum:
          - PCS - OCONUS
          - PCS - CONUS
          - PCS + TDY - OCONUS
          - PCS + TDY - CONUS
      move_date:
        type: string
        format: date
        example: 2018-04-25
        x-nullable: true
      submitted_date:
        type: string
        format: date-time
        example: 2018-04-25
        x-nullable: true
      last_modified_date:
        type: string
        format: date-time
        example: 2017-07-21T17:32:28Z
      created_at:
        type: string
        format: date-time
      origin_duty_location_name:
        type: string
        example: Dover AFB
        title: Origin
        x-nullable: true
      destination_duty_location_name:
        type: string
        example: Dover AFB
        title: Destination
        x-nullable: true
      pm_survey_conducted_date:
        type: string
        format: date-time
        example: 2017-07-21T17:32:28Z
        x-nullable: true
      origin_gbloc:
        type: string
        example: LKNQ
        title: Origin GBLOC
        x-nullable: true
      destination_gbloc:
        type: string
        example: LKNQ
        title: Destination GBLOC
        x-nullable: true
      delivered_date:
        type: string
        format: date-time
        example: 2017-07-21T17:32:28Z
        x-nullable: true
      invoice_approved_date:
        type: string
        format: date-time
        example: 2017-07-21T17:32:28Z
        x-nullable: true
      weight_allotment:
        $ref: "#/definitions/WeightAllotment"
      branch_of_service:
        type: string
      actual_move_date:
        type: string
        format: date
        example: 2018-04-25
        x-nullable: true
      original_move_date:
        type: string
        format: date
        example: 2018-04-25
        x-nullable: true
    required:
      - id
      - status
      - locator
      - customer_name
      - edipi
      - grade
      - orders_type
      - branch_of_service
      - last_modified_date
      - created_at
  AvailableMoveDates:
    type: object
    properties:
      start_date:
        type: string
        format: date
        example: "2018-09-25"
      available:
        type: array
        items:
          type: string
          format: date
          example: "2018-09-25"
    required:
      - start_date
      - available
  WeightAllotment:
    type: object
    properties:
      total_weight_self:
        type: integer
        example: 18000
      total_weight_self_plus_dependents:
        type: integer
        example: 18000
      pro_gear_weight:
        type: integer
        example: 2000
      pro_gear_weight_spouse:
        type: integer
        example: 500
    required:
      - total_weight_self
      - total_weight_self_plus_dependents
      - pro_gear_weight
      - pro_gear_weight_spouse
  IndexEntitlements:
    type: object
    additionalProperties:
      $ref: "#/definitions/WeightAllotment"
  RateEnginePostalCodePayload:
    type: object
    properties:
      valid:
        type: boolean
        example: false
      postal_code:
        type: string
        description: zip code, international allowed
        format: zip
        title: ZIP
        example: "'90210' or 'N15 3NL'"
      postal_code_type:
        type: string
        enum:
          - origin
          - destination
    required:
      - valid
      - postal_code
      - postal_code_type
  Role:
    type: object
    properties:
      id:
        type: string
        format: uuid
        example: c56a4180-65aa-42ec-a945-5fd21dec0538
      roleType:
        type: string
        example: customer
      createdAt:
        type: string
        format: date-time
      updatedAt:
        type: string
        format: date-time
    required:
      - id
      - roleType
      - createdAt
      - updatedAt
  MTOAgentType:
    type: string
    title: MTO Agent Type
    example: RELEASING_AGENT
    enum:
      - RELEASING_AGENT
      - RECEIVING_AGENT
  MTOAgent:
    properties:
      id:
        example: 1f2270c7-7166-40ae-981e-b200ebdf3054
        format: uuid
        type: string
      mtoShipmentID:
        example: 1f2270c7-7166-40ae-981e-b200ebdf3054
        format: uuid
        type: string
        readOnly: true
      createdAt:
        format: date-time
        type: string
        readOnly: true
      updatedAt:
        format: date-time
        type: string
        readOnly: true
      firstName:
        type: string
        x-nullable: true
      lastName:
        type: string
        x-nullable: true
      email:
        type: string
        format: x-email
        pattern: '(^[a-zA-Z0-9._%+-]+@[a-zA-Z0-9.-]+\.[a-zA-Z]{2,}$)|(^$)'
        x-nullable: true
      phone:
        type: string
        format: telephone
        pattern: '(^[2-9]\d{2}-\d{3}-\d{4}$)|(^$)'
        x-nullable: true
      agentType:
        $ref: "#/definitions/MTOAgentType"
    type: object
  MTOAgents:
    items:
      $ref: "#/definitions/MTOAgent"
    type: array
  MTOShipmentType:
    type: string
    title: Shipment Type
    example: HHG
    enum:
      - HHG
      - HHG_INTO_NTS_DOMESTIC
      - HHG_OUTOF_NTS_DOMESTIC
      - PPM
    x-display-value:
      HHG: HHG
      INTERNATIONAL_HHG: International HHG
      INTERNATIONAL_UB: International UB
      PPM: PPM
  MTOShipment:
    properties:
      moveTaskOrderID:
        example: 1f2270c7-7166-40ae-981e-b200ebdf3054
        format: uuid
        type: string
        readOnly: true
      id:
        example: 1f2270c7-7166-40ae-981e-b200ebdf3054
        format: uuid
        type: string
        readOnly: true
      createdAt:
        format: date-time
        type: string
        readOnly: true
      updatedAt:
        format: date-time
        type: string
        readOnly: true
      requestedPickupDate:
        format: date
        type: string
        readOnly: true
        x-nullable: true
      requestedDeliveryDate:
        format: date
        type: string
        readOnly: true
        x-nullable: true
      agents:
        $ref: "#/definitions/MTOAgents"
      customerRemarks:
        type: string
        readOnly: true
        example: handle with care
        x-nullable: true
      ppmShipment:
        $ref: "definitions/PPMShipment.yaml"
      shipmentType:
        $ref: "#/definitions/MTOShipmentType"
      status:
        $ref: "#/definitions/MTOShipmentStatus"
      pickupAddress:
        $ref: "definitions/Address.yaml"
      destinationAddress:
        $ref: "definitions/Address.yaml"
      secondaryPickupAddress:
        $ref: "definitions/Address.yaml"
      hasSecondaryPickupAddress:
        type: boolean
        x-omitempty: false
        x-nullable: true
      secondaryDeliveryAddress:
        $ref: "definitions/Address.yaml"
      hasSecondaryDeliveryAddress:
        type: boolean
        x-omitempty: false
        x-nullable: true
      eTag:
        type: string
  MTOShipments:
    items:
      $ref: "#/definitions/MTOShipment"
    type: array
  MTOShipmentStatus:
    type: string
    readOnly: true
    enum:
      - DRAFT
      - APPROVED
      - SUBMITTED
      - REJECTED
  CreateShipment:
    type: object
    properties:
      moveTaskOrderID:
        example: 1f2270c7-7166-40ae-981e-b200ebdf3054
        format: uuid
        type: string
      shipmentType:
        $ref: "#/definitions/MTOShipmentType"
      ppmShipment:
        $ref: "#/definitions/CreatePPMShipment"
      requestedPickupDate:
        format: date
        type: string
      requestedDeliveryDate:
        format: date
        type: string
      customerRemarks:
        type: string
        example: handle with care
        x-nullable: true
      pickupAddress:
        $ref: "definitions/Address.yaml"
      secondaryPickupAddress:
        $ref: "definitions/Address.yaml"
      destinationAddress:
        $ref: "definitions/Address.yaml"
      secondaryDeliveryAddress:
        $ref: "definitions/Address.yaml"
      agents:
        $ref: "#/definitions/MTOAgents"
    required:
      - moveTaskOrderID
      - shipmentType
  CreatePPMShipment:
    description: A personally procured move is a type of shipment that a service members moves themselves.
    properties:
      expectedDepartureDate:
        description: >
          Date the customer expects to move.
        format: date
        type: string
      pickupPostalCode:
        description: zip code
        format: zip
        type: string
        title: ZIP
        example: "90210"
        pattern: ^(\d{5})$
      pickupAddress:
        $ref: 'definitions/Address.yaml'
      secondaryPickupPostalCode:
        format: zip
        title: ZIP
        example: "90210"
        pattern: ^(\d{5})$
        $ref: definitions/NullableString.yaml
      secondaryPickupAddress:
        $ref: 'definitions/Address.yaml'
      destinationPostalCode:
        format: zip
        type: string
        title: ZIP
        example: "90210"
        pattern: ^(\d{5})$
      destinationAddress:
        $ref: 'definitions/Address.yaml'
      secondaryDestinationPostalCode:
        format: zip
        title: ZIP
        example: "90210"
        pattern: ^(\d{5})$
        $ref: definitions/NullableString.yaml
      secondaryDestinationAddress:
        $ref: 'definitions/Address.yaml'
      sitExpected:
        type: boolean
    required:
      - expectedDepartureDate
      - pickupPostalCode
      - pickupAddress
      - destinationPostalCode
      - destinationAddress
      - sitExpected
  UpdatePPMShipment:
    type: object
    properties:
      expectedDepartureDate:
        description: >
          Date the customer expects to move.
        format: date
        type: string
        x-nullable: true
      actualMoveDate:
        format: date
        type: string
        x-nullable: true
      pickupPostalCode:
        description: zip code
        format: zip
        type: string
        title: ZIP
        example: "90210"
        pattern: ^(\d{5})$
        x-nullable: true
      pickupAddress:
        $ref: 'definitions/Address.yaml'
      secondaryPickupPostalCode:
        format: zip
        title: ZIP
        example: "90210"
        pattern: ^(\d{5})$
        $ref: definitions/NullableString.yaml
      secondaryPickupAddress:
        $ref: 'definitions/Address.yaml'
      hasSecondaryPickupAddress:
        type: boolean
        x-omitempty: false
        x-nullable: true
      actualPickupPostalCode:
        description: >
          The actual postal code where the PPM shipment started. To be filled once the customer has moved the shipment.
        format: zip
        type: string
        title: ZIP
        example: "90210"
        pattern: ^(\d{5})$
        x-nullable: true
      destinationPostalCode:
        format: zip
        type: string
        title: ZIP
        example: "90210"
        pattern: ^(\d{5})$
        x-nullable: true
      destinationAddress:
        $ref: 'definitions/Address.yaml'
      secondaryDestinationPostalCode:
        format: zip
        title: ZIP
        example: "90210"
        pattern: ^(\d{5})$
        $ref: definitions/NullableString.yaml
      secondaryDestinationAddress:
        $ref: 'definitions/Address.yaml'
      hasSecondaryDestinationAddress:
        type: boolean
        x-omitempty: false
        x-nullable: true
      actualDestinationPostalCode:
        description: >
          The actual postal code where the PPM shipment ended. To be filled once the customer has moved the shipment.
        format: zip
        type: string
        title: ZIP
        example: "90210"
        pattern: ^(\d{5})$
        x-nullable: true
      w2Address:
        x-nullable: true
        $ref: "definitions/Address.yaml"
      finalIncentive:
        description: >
          The final calculated incentive for the PPM shipment. This does not include **SIT** as it is a reimbursement.
        type: integer
        format: cents
        x-nullable: true
        x-omitempty: false
        readOnly: true
      sitExpected:
        type: boolean
        x-nullable: true
      estimatedWeight:
        type: integer
        example: 4200
        x-nullable: true
      hasProGear:
        description: >
          Indicates whether PPM shipment has pro gear.
        type: boolean
        x-nullable: true
      proGearWeight:
        type: integer
        x-nullable: true
      spouseProGearWeight:
        type: integer
        x-nullable: true
      hasRequestedAdvance:
        description: >
          Indicates whether an advance has been requested for the PPM shipment.
        type: boolean
        x-nullable: true
      advanceAmountRequested:
        description: >
          The amount requested for an advance, or null if no advance is requested
        type: integer
        format: cents
        x-nullable: true
      hasReceivedAdvance:
        description: >
          Indicates whether an advance was received for the PPM shipment.
        type: boolean
        x-nullable: true
      advanceAmountReceived:
        description: >
          The amount received for an advance, or null if no advance is received.
        type: integer
        format: cents
        x-nullable: true
  UpdateShipment:
    type: object
    properties:
      status:
        $ref: "#/definitions/MTOShipmentStatus"
      shipmentType:
        $ref: "#/definitions/MTOShipmentType"
      ppmShipment:
        $ref: "#/definitions/UpdatePPMShipment"
      requestedPickupDate:
        format: date
        type: string
        x-nullable: true
      requestedDeliveryDate:
        format: date
        type: string
        x-nullable: true
      customerRemarks:
        type: string
        example: handle with care
        x-nullable: true
      pickupAddress:
        $ref: "definitions/Address.yaml"
      secondaryPickupAddress:
        $ref: "definitions/Address.yaml"
      hasSecondaryPickupAddress:
        type: boolean
        x-nullable: true
        x-omitempty: false
      destinationAddress:
        $ref: "definitions/Address.yaml"
      secondaryDeliveryAddress:
        $ref: "definitions/Address.yaml"
      hasSecondaryDeliveryAddress:
        type: boolean
        x-nullable: true
        x-omitempty: false
      agents:
        $ref: "#/definitions/MTOAgents"
  ClientError:
    type: object
    properties:
      title:
        type: string
      detail:
        type: string
      instance:
        type: string
        format: uuid
    required:
      - title
      - detail
      - instance
  ValidationError:
    allOf:
      - $ref: "#/definitions/ClientError"
      - type: object
    properties:
      invalidFields:
        type: object
        additionalProperties:
          description: List of errors for the field
          type: array
          items:
            type: string
    required:
      - invalidFields
  Error:
    properties:
      title:
        type: string
      detail:
        type: string
      instance:
        type: string
        format: uuid
    required:
      - title
      - detail
    type: object
  MovesList:
    type: object
    properties:
      currentMove:
        type: array
        items:
          $ref: "#/definitions/InternalMove"
      previousMoves:
        type: array
        items:
          $ref: "#/definitions/InternalMove"
  InternalMove:
    type: object
    properties:
      id:
        example: a502b4f1-b9c4-4faf-8bdd-68292501bf26
        format: uuid
        type: string
      moveCode:
        type: string
        example: "HYXFJF"
        readOnly: true
      createdAt:
        format: date-time
        type: string
        readOnly: true
      orderID:
        example: c56a4180-65aa-42ec-a945-5fd21dec0538
        format: uuid
        type: string
      orders:
        type: object
      status:
        type: string
        readOnly: true
      updatedAt:
        format: date-time
        type: string
        readOnly: true
      submittedAt:
        format: date-time
        type: string
        readOnly: true
      mtoShipments:
        $ref: '#/definitions/MTOShipments'
      closeoutOffice:
        $ref: 'definitions/TransportationOffice.yaml'
      eTag:
        type: string
        readOnly: true
paths:
  /estimates/ppm:
    get:
      summary: Return a PPM cost estimate
      description: Calculates a reimbursement range for a PPM move (excluding SIT)
      operationId: showPPMEstimate
      tags:
        - ppm
      parameters:
        - in: query
          name: original_move_date
          type: string
          format: date
          required: true
        - in: query
          name: origin_zip
          type: string
          format: zip
          pattern: '^(\d{5}([\-]\d{4})?)$'
          required: true
        - in: query
          name: origin_duty_location_zip
          type: string
          format: zip
          pattern: '^(\d{5}([\-]\d{4})?)$'
          required: true
        - in: query
          name: orders_id
          type: string
          format: uuid
          required: true
        - in: query
          name: weight_estimate
          type: integer
          required: true
      responses:
        "200":
          description: Made estimate of PPM cost range
          schema:
            $ref: "#/definitions/PPMEstimateRange"
        "400":
          description: invalid request
        "401":
          description: request requires user authentication
        "403":
          description: user is not authorized
        "404":
          description: ppm discount not found for provided postal codes and original move date
        "409":
          description: distance is less than 50 miles (no short haul moves)
        "422":
          description: cannot process request with given information
        "500":
          description: internal server error
  /estimates/ppm_sit:
    get:
      summary: Return a PPM move's SIT cost estimate
      description: Calculates a reimbursment for a PPM move's SIT
      operationId: showPPMSitEstimate
      tags:
        - ppm
      parameters:
        - in: query
          name: personally_procured_move_id
          type: string
          format: uuid
          required: true
        - in: query
          name: original_move_date
          type: string
          format: date
          required: true
        - in: query
          name: days_in_storage
          type: integer
          required: true
        - in: query
          name: origin_zip
          type: string
          format: zip
          pattern: '^(\d{5}([\-]\d{4})?)$'
          required: true
        - in: query
          name: orders_id
          type: string
          format: uuid
          required: true
        - in: query
          name: weight_estimate
          type: integer
          required: true
      responses:
        "200":
          description: show PPM SIT estimate
          schema:
            $ref: "#/definitions/PPMSitEstimate"
        "400":
          description: invalid request
        "401":
          description: request requires user authentication
        "403":
          description: user is not authorized
        "409":
          description: distance is less than 50 miles (no short haul moves)
        "422":
          description: the payload was unprocessable
        "500":
          description: internal server error
  /feature-flags/user-boolean/{key}:
    post:
      summary: Determines if a user has a feature flag enabled
      description: Determines if a user has a feature flag enabled. The flagContext contains context used to determine if this flag applies to the logged in user.
      operationId: booleanFeatureFlagForUser
      tags:
        - featureFlags
      consumes:
        - application/json
      parameters:
        - in: path
          name: key
          type: string
          required: true
          description: Feature Flag Key
        - in: body
          name: flagContext
          required: true
          description: context for the feature flag request
          schema:
            type: object
            additionalProperties:
              type: string
      produces:
        - application/json
      responses:
        "200":
          description: Boolean Feature Flag Status
          schema:
            $ref: "definitions/FeatureFlagBoolean.yaml"
        "400":
          description: invalid request
        "401":
          description: request requires user authentication
        "500":
          description: internal server error
  /feature-flags/user-variant/{key}:
    post:
      summary: Determines if a user has a feature flag enabled
      description: Determines if a user has a feature flag enabled. The flagContext contains context used to determine if this flag applies to the logged in user.
      operationId: variantFeatureFlagForUser
      tags:
        - featureFlags
      consumes:
        - application/json
      parameters:
        - in: path
          name: key
          type: string
          required: true
          description: Feature Flag Key
        - in: body
          name: flagContext
          required: true
          description: context for the feature flag request
          schema:
            type: object
            additionalProperties:
              type: string
      produces:
        - application/json
      responses:
        "200":
          description: Variant Feature Flag Status
          schema:
            $ref: "definitions/FeatureFlagVariant.yaml"
        "400":
          description: invalid request
        "401":
          description: request requires user authentication
        "500":
          description: internal server error
  /users/logged_in:
    get:
      summary: Returns the user info for the currently logged in user
      description: Returns the user info for the currently logged in user
      operationId: showLoggedInUser
      tags:
        - users
      responses:
        "200":
          description: Currently logged in user
          schema:
            $ref: "#/definitions/LoggedInUserPayload"
        "400":
          description: invalid request
        "401":
          description: request requires user authentication
        "500":
          description: server error
  /users/is_logged_in:
    get:
      summary: Returns boolean as to whether the user is logged in
      description: Returns boolean as to whether the user is logged in
      operationId: isLoggedInUser
      tags:
        - users
      responses:
        "200":
          description: Currently logged in user
          schema:
            type: object
            required:
              - isLoggedIn
            properties:
              isLoggedIn:
                type: boolean
        "400":
          description: invalid request
        "500":
          description: server error
  /orders:
    post:
      summary: Creates an orders model for a logged-in user
      description: Creates an instance of orders tied to a service member
      operationId: createOrders
      tags:
        - orders
      parameters:
        - in: body
          name: createOrders
          required: true
          schema:
            $ref: "#/definitions/CreateUpdateOrders"
      responses:
        "201":
          description: created instance of orders
          schema:
            $ref: "#/definitions/Orders"
        "400":
          description: invalid request
        "401":
          description: request requires user authentication
        "403":
          description: user is not authorized
        "500":
          description: internal server error
  /orders/{ordersId}:
    put:
      summary: Updates orders
      description: All fields sent in this request will be set on the orders referenced
      operationId: updateOrders
      tags:
        - orders
      parameters:
        - in: path
          name: ordersId
          type: string
          format: uuid
          required: true
          description: UUID of the orders model
        - in: body
          name: updateOrders
          required: true
          schema:
            $ref: "#/definitions/CreateUpdateOrders"
      responses:
        "200":
          description: updated instance of orders
          schema:
            $ref: "#/definitions/Orders"
        "400":
          description: invalid request
        "401":
          description: request requires user authentication
        "403":
          description: user is not authorized
        "404":
          description: orders not found
        "500":
          description: internal server error
    get:
      summary: Returns the given order
      description: Returns the given order
      operationId: showOrders
      tags:
        - orders
      parameters:
        - in: path
          name: ordersId
          type: string
          format: uuid
          required: true
          description: UUID of the order
      responses:
        "200":
          description: the instance of the order
          schema:
            $ref: "#/definitions/Orders"
        "400":
          description: invalid request
        "401":
          description: request requires user authentication
        "403":
          description: user is not authorized
        "404":
          description: order is not found
        "500":
          description: internal server error
  /orders/{ordersId}/upload_amended_orders:
    patch:
      summary: Patch the amended orders for a given order
      description: Patch the amended orders for a given order
      operationId: uploadAmendedOrders
      tags:
        - orders
      consumes:
        - multipart/form-data
      parameters:
        - in: path
          name: ordersId
          type: string
          format: uuid
          required: true
          description: UUID of the order
        - in: formData
          name: file
          type: file
          description: The file to upload.
          required: true
      responses:
        "201":
          description: created upload
          schema:
            $ref: "definitions/Upload.yaml"
        "400":
          description: invalid request
          schema:
            $ref: "#/definitions/InvalidRequestResponsePayload"
        "403":
          description: not authorized
        "404":
          description: not found
        "413":
          description: payload is too large
        "500":
          description: server error
  /allmoves/{serviceMemberId}:
    get:
      summary: Return the current and previous moves of a service member
      description: |
        This endpoint gets all moves that belongs to the serviceMember by using the service members id. In a previous moves array and the current move in the current move array. The current move is the move with the latest CreatedAt date. All other moves will go into the previous move array.
      operationId: getAllMoves
      tags:
        - moves
      produces:
        - application/json
      parameters:
        - in: path
          name: serviceMemberId
          type: string
          format: uuid
          required: true
          description: UUID of the service member
      responses:
        "200":
          description: >-
            Successfully retrieved moves. A successful fetch might still return
            zero moves.
          schema:
            $ref: "#/definitions/MovesList"
        "401":
          $ref: "#/responses/PermissionDenied"
        "403":
          $ref: "#/responses/PermissionDenied"
        "500":
          $ref: "#/responses/ServerError"
  /moves/{moveId}:
    patch:
      summary: Patches the move
      description: Any fields sent in this request will be set on the move referenced
      operationId: patchMove
      tags:
        - moves
      parameters:
        - in: path
          name: moveId
          type: string
          format: uuid
          required: true
          description: UUID of the move
        - $ref: "parameters/ifMatch.yaml"
        - in: body
          name: patchMovePayload
          required: true
          schema:
            $ref: "#/definitions/PatchMovePayload"
      responses:
        "200":
          description: updated instance of move
          schema:
            $ref: "#/definitions/MovePayload"
        "400":
          description: invalid request
        "401":
          description: request requires user authentication
        "403":
          description: user is not authorized
        "404":
          description: move or closeout office is not found
        "412":
          description: precondition failed
        "422":
          description: unprocessable entity
        "500":
          description: internal server error
    get:
      summary: Returns the given move
      description: Returns the given move
      operationId: showMove
      tags:
        - moves
      parameters:
        - in: path
          name: moveId
          type: string
          format: uuid
          required: true
          description: UUID of the move
      responses:
        "200":
          description: the instance of the move
          schema:
            $ref: "#/definitions/MovePayload"
        "400":
          description: invalid request
        "401":
          description: request requires user authentication
        "403":
          description: user is not authorized
        "404":
          description: move is not found
        "500":
          description: internal server error
  /moves/{moveId}/signed_certifications:
    post:
      summary: Submits signed certification for the given move ID
      description: Create an instance of signed_certification tied to the move ID
      operationId: createSignedCertification
      tags:
        - certification
      parameters:
        - in: path
          name: moveId
          type: string
          format: uuid
          required: true
          description: UUID of the move being signed for
        - in: body
          name: createSignedCertificationPayload
          required: true
          schema:
            $ref: "#/definitions/CreateSignedCertificationPayload"
      responses:
        "201":
          description: created instance of signed_certification
          schema:
            $ref: "#/definitions/SignedCertificationPayload"
        "400":
          description: invalid request
        "401":
          description: request requires user authentication
        "403":
          description: user is not authorized to sign for this move
        "404":
          description: move not found
        "500":
          description: internal server error
    get:
      summary: gets the signed certifications for the given move ID
      description: returns a list of all signed_certifications associated with the move ID
      operationId: indexSignedCertification
      tags:
        - certification
      parameters:
        - in: path
          name: moveId
          type: string
          format: uuid
          required: true
      responses:
        "200":
          description: returns a list of signed certifications
          schema:
            $ref: "#/definitions/SignedCertifications"
        "400":
          description: invalid request
        "401":
          description: request requires user authentication
        "403":
          description: user is not authorized
        "404":
          description: move not found
        "500":
          description: internal server error
  /reimbursement/{reimbursementId}/approve:
    post:
      summary: Approves the reimbursement
      description: Sets the status of the reimbursement to APPROVED.
      operationId: approveReimbursement
      tags:
        - office
      parameters:
        - in: path
          name: reimbursementId
          type: string
          format: uuid
          required: true
          description: UUID of the reimbursement being approved
      responses:
        "200":
          description: updated instance of reimbursement
          schema:
            $ref: "#/definitions/Reimbursement"
        "400":
          description: invalid request
        "401":
          description: request requires user authentication
        "403":
          description: user is not authorized
        "500":
          description: internal server error
  /moves/{moveId}/orders:
    get:
      summary: Returns orders information for a move for office use
      description: Returns orders information for a move for office use
      operationId: showOfficeOrders
      tags:
        - office
      parameters:
        - in: path
          name: moveId
          type: string
          format: uuid
          required: true
          description: UUID of the move
      responses:
        "200":
          description: the orders information for a move for office use
          schema:
            $ref: "#/definitions/Orders"
        "400":
          description: invalid request
        "401":
          description: request requires user authentication
        "403":
          description: user is not authorized
        "404":
          description: move not found
        "500":
          description: internal server error
  /moves/{moveId}/move_documents:
    get:
      summary: Returns a list of all Move Documents associated with this move
      description: Returns a list of all Move Documents associated with this move
      operationId: indexMoveDocuments
      tags:
        - move_docs
      parameters:
        - in: path
          name: moveId
          type: string
          format: uuid
          required: true
          description: UUID of the move
      responses:
        "200":
          description: returns list of move douments
          schema:
            $ref: "#/definitions/MoveDocuments"
        "400":
          description: invalid request
        "401":
          description: request requires user authentication
        "403":
          description: user is not authorized
    post:
      summary: Creates a move document
      description: Created a move document with the given information
      operationId: createGenericMoveDocument
      tags:
        - move_docs
      parameters:
        - name: moveId
          in: path
          type: string
          format: uuid
          required: true
          description: UUID of the move
        - in: body
          name: createGenericMoveDocumentPayload
          required: true
          schema:
            $ref: "#/definitions/CreateGenericMoveDocumentPayload"
      responses:
        "200":
          description: returns new move document object
          schema:
            $ref: "#/definitions/MoveDocumentPayload"
        "400":
          description: invalid request
        "401":
          description: must be authenticated to use this endpoint
        "403":
          description: not authorized to modify this move
        "500":
          description: server error
  /move_documents/{moveDocumentId}:
    put:
      summary: Updates a move document
      description: Update a move document with the given information
      operationId: updateMoveDocument
      tags:
        - move_docs
      parameters:
        - in: path
          name: moveDocumentId
          type: string
          format: uuid
          required: true
          description: UUID of the move document model
        - in: body
          name: updateMoveDocument
          required: true
          schema:
            $ref: "#/definitions/MoveDocumentPayload"
      responses:
        "200":
          description: updated instance of move document
          schema:
            $ref: "#/definitions/MoveDocumentPayload"
        "400":
          description: invalid request
        "401":
          description: request requires user authentication
        "403":
          description: user is not authorized
        "404":
          description: move document not found
        "500":
          description: internal server error
    delete:
      summary: Deletes a move document
      description: Deletes a move document with the given information
      operationId: deleteMoveDocument
      tags:
        - move_docs
      parameters:
        - in: path
          name: moveDocumentId
          type: string
          format: uuid
          required: true
          description: UUID of the move document model
      responses:
        "204":
          description: deleted
        "400":
          description: invalid request
          schema:
            $ref: "#/definitions/InvalidRequestResponsePayload"
        "403":
          description: not authorized
        "404":
          description: not found
        "500":
          description: server error
  /moves/{moveId}/approve:
    post:
      summary: Approves a move to proceed
      description: Approves the basic details of a move. The status of the move will be updated to APPROVED
      operationId: approveMove
      tags:
        - office
      parameters:
        - name: moveId
          in: path
          type: string
          format: uuid
          required: true
          description: UUID of the move
      responses:
        "200":
          description: returns updated (approved) move object
          schema:
            $ref: "#/definitions/MovePayload"
        "400":
          description: invalid request
        "401":
          description: must be authenticated to use this endpoint
        "403":
          description: not authorized to approve this move
        "409":
          description: the move is not in a state to be approved
          schema:
            $ref: "#/definitions/MovePayload"
        "500":
          description: server error
  /moves/{moveId}/submit:
    post:
      summary: Submits a move for approval
      description: Submits a move for approval by the office. The status of the move will be updated to SUBMITTED
      operationId: submitMoveForApproval
      tags:
        - moves
      parameters:
        - name: moveId
          in: path
          type: string
          format: uuid
          required: true
          description: UUID of the move
        - name: submitMoveForApprovalPayload
          in: body
          required: true
          schema:
            $ref: "#/definitions/SubmitMoveForApprovalPayload"
      responses:
        "200":
          description: returns updated (submitted) move object
          schema:
            $ref: "#/definitions/MovePayload"
        "400":
          description: invalid request
        "401":
          description: must be authenticated to use this endpoint
        "403":
          description: not authorized to approve this move
        "409":
          description: the move is not in a state to be approved
          schema:
            $ref: "#/definitions/MovePayload"
        "500":
          description: server error
  /moves/{moveId}/cancel:
    post:
      summary: Cancels a move
      description: Cancels the basic details of a move. The status of the move will be updated to CANCELED
      operationId: cancelMove
      tags:
        - office
      parameters:
        - name: moveId
          in: path
          type: string
          format: uuid
          required: true
          description: UUID of the move
        - in: body
          name: cancelMove
          required: true
          schema:
            $ref: "#/definitions/CancelMove"
      responses:
        "200":
          description: returns updated (canceled) move object
          schema:
            $ref: "#/definitions/MovePayload"
        "400":
          description: invalid request
        "401":
          description: must be authenticated to use this endpoint
        "403":
          description: not authorized to cancel this move
        "409":
          description: the move is not in a state to be canceled
          schema:
            $ref: "#/definitions/MovePayload"
        "500":
          description: server error
  /moves/{moveId}/submit_amended_orders:
    post:
      summary: Submits amended orders for review
      description:
        Submits amended orders for review by the office. The status of the move will be updated to an
        appropriate status depending on whether it needs services counseling or not.
      operationId: submitAmendedOrders
      tags:
        - moves
      parameters:
        - name: moveId
          in: path
          type: string
          format: uuid
          required: true
          description: UUID of the move
      responses:
        "200":
          description: returns updated (submitted) move object
          schema:
            $ref: "#/definitions/MovePayload"
        "400":
          description: invalid request
        "401":
          description: must be authenticated to use this endpoint
        "403":
          description: not authorized to approve this move
        "409":
          description: the move is not in a state to be approved
          schema:
            $ref: "#/definitions/MovePayload"
        "500":
          description: server error
  /ppm-shipments/{ppmShipmentId}/aoa-packet:
    parameters:
      - description: the id for the ppmshipment with aoa to be downloaded
        in: path
        name: ppmShipmentId
        required: true
        type: string
    get:
      summary: Downloads AOA Packet form PPMShipment as a PDF
      description: |
        ### Functionality
        This endpoint downloads all uploaded move order documentation combined with the Shipment Summary Worksheet into a single PDF.
        ### Errors
        * The PPMShipment must have requested an AOA.
        * The PPMShipment AOA Request must have been approved.
      operationId: showAOAPacket
      tags:
        - ppm
      produces:
        - application/pdf
      responses:
        "200":
          headers:
            Content-Disposition:
              type: string
              description: File name to download
          description: AOA PDF
          schema:
            format: binary
            type: file
        '400':
          $ref: '#/responses/InvalidRequest'
        '403':
          $ref: '#/responses/PermissionDenied'
        '404':
          $ref: '#/responses/NotFound'
        '422':
          $ref: '#/responses/UnprocessableEntity'
        '500':
          $ref: '#/responses/ServerError'
  /documents:
    post:
      summary: Create a new document
      description: Documents represent a physical artifact such as a scanned document or a PDF file
      operationId: createDocument
      tags:
        - documents
      parameters:
        - in: body
          name: documentPayload
          required: true
          schema:
            $ref: "#/definitions/PostDocumentPayload"
      responses:
        "201":
          description: created document
          schema:
            $ref: "definitions/Document.yaml"
        "400":
          description: invalid request
        "500":
          description: server error
  /documents/{documentId}:
    get:
      summary: Returns a document
      description: Returns a document and its uploads
      operationId: showDocument
      tags:
        - documents
      parameters:
        - in: path
          name: documentId
          type: string
          format: uuid
          required: true
          description: UUID of the document to return
      responses:
        "200":
          description: the requested document
          schema:
            $ref: "definitions/Document.yaml"
        "400":
          description: invalid request
          schema:
            $ref: "#/definitions/InvalidRequestResponsePayload"
        "403":
          description: not authorized
        "404":
          description: not found
        "500":
          description: server error
  /uploads/{uploadId}:
    delete:
      summary: Deletes an upload
      description: Uploads represent a single digital file, such as a JPEG or PDF.
      operationId: deleteUpload
      tags:
        - uploads
      parameters:
        - in: path
          name: uploadId
          type: string
          format: uuid
          required: true
          description: UUID of the upload to be deleted
        - in: query
          name: orderId
          type: string
          format: uuid
          description: ID of the order that the upload belongs to
      responses:
        "204":
          description: deleted
        "400":
          description: invalid request
          schema:
            $ref: "#/definitions/InvalidRequestResponsePayload"
        "403":
          description: not authorized
        "404":
          description: not found
        "500":
          description: server error
  /uploads:
    post:
      summary: Create a new upload
      description: Uploads represent a single digital file, such as a JPEG or PDF.
      operationId: createUpload
      tags:
        - uploads
      consumes:
        - multipart/form-data
      parameters:
        - in: query
          name: documentId
          type: string
          format: uuid
          required: false
          description: UUID of the document to add an upload to
        - in: formData
          name: file
          type: file
          description: The file to upload.
          required: true
      responses:
        "201":
          description: created upload
          schema:
            $ref: "definitions/Upload.yaml"
        "400":
          description: invalid request
          schema:
            $ref: "#/definitions/InvalidRequestResponsePayload"
        "403":
          description: not authorized
        "404":
          description: not found
        "413":
          description: payload is too large
        "500":
          description: server error
    delete:
      summary: Deletes a collection of uploads
      description: Uploads represent a single digital file, such as a JPEG or PDF.
      operationId: deleteUploads
      tags:
        - uploads
      parameters:
        - in: query
          name: uploadIds
          type: array
          items:
            type: string
            format: uuid
          required: true
          description: Array of UUIDs to be deleted
      responses:
        "204":
          description: deleted
        "400":
          description: invalid request
          schema:
            $ref: "#/definitions/InvalidRequestResponsePayload"
        "403":
          description: not authorized
        "404":
          description: not found
        "500":
          description: server error
  /service_members:
    post:
      summary: Creates service member for a logged-in user
      description: Creates an instance of a service member tied to a user
      operationId: createServiceMember
      tags:
        - service_members
      parameters:
        - in: body
          name: createServiceMemberPayload
          required: true
          schema:
            $ref: "#/definitions/CreateServiceMemberPayload"
      responses:
        "201":
          description: created instance of service member
          schema:
            $ref: "#/definitions/ServiceMemberPayload"
        "400":
          description: invalid request
        "401":
          description: request requires user authentication
        "403":
          description: user is not authorized
        "404":
          description: service member not found
        "500":
          description: internal server error
  /service_members/{serviceMemberId}:
    get:
      summary: Returns the given service member
      description: Returns the given service member
      operationId: showServiceMember
      tags:
        - service_members
      parameters:
        - in: path
          name: serviceMemberId
          type: string
          format: uuid
          required: true
          description: UUID of the service member
      responses:
        "200":
          description: the instance of the service member
          schema:
            $ref: "#/definitions/ServiceMemberPayload"
        "400":
          description: invalid request
        "401":
          description: request requires user authentication
        "403":
          description: user is not authorized
        "404":
          description: service member not found
        "500":
          description: internal server error
    patch:
      summary: Patches the service member
      description: Any fields sent in this request will be set on the service member referenced
      operationId: patchServiceMember
      tags:
        - service_members
      parameters:
        - in: path
          name: serviceMemberId
          type: string
          format: uuid
          required: true
          description: UUID of the service member
        - in: body
          name: patchServiceMemberPayload
          required: true
          schema:
            $ref: "#/definitions/PatchServiceMemberPayload"
      responses:
        "200":
          description: updated instance of service member
          schema:
            $ref: "#/definitions/ServiceMemberPayload"
        "400":
          description: invalid request
        "401":
          description: request requires user authentication
        "403":
          description: user is not authorized
        "404":
          description: service member not found
        "500":
          description: internal server error
  /service_members/{serviceMemberId}/current_orders:
    get:
      summary: Returns the latest orders for a given service member
      description: Returns orders
      operationId: showServiceMemberOrders
      tags:
        - service_members
      parameters:
        - in: path
          name: serviceMemberId
          type: string
          format: uuid
          required: true
          description: UUID of the service member
      responses:
        "200":
          description: the instance of the service member
          schema:
            $ref: "#/definitions/Orders"
        "400":
          description: invalid request
        "401":
          description: request requires user authentication
        "403":
          description: user is not authorized
        "404":
          description: service member not found
        "500":
          description: internal server error
  /service_members/{serviceMemberId}/backup_contacts:
    post:
      summary: Submits backup contact for a logged-in user
      description: Creates an instance of a backup contact tied to a service member user
      operationId: createServiceMemberBackupContact
      tags:
        - backup_contacts
      parameters:
        - in: body
          name: createBackupContactPayload
          required: true
          schema:
            $ref: "#/definitions/CreateServiceMemberBackupContactPayload"
        - in: path
          name: serviceMemberId
          type: string
          format: uuid
          required: true
          description: UUID of the service member
      responses:
        "201":
          description: created instance of service member backup contact
          schema:
            $ref: "#/definitions/ServiceMemberBackupContactPayload"
        "400":
          description: invalid request
        "401":
          description: request requires user authentication
        "403":
          description: user is not authorized to create this backup contact
        "404":
          description: contact not found
        "500":
          description: internal server error
    get:
      summary: List all service member backup contacts
      description: List all service member backup contacts
      operationId: indexServiceMemberBackupContacts
      tags:
        - backup_contacts
      parameters:
        - in: path
          name: serviceMemberId
          type: string
          format: uuid
          required: true
          description: UUID of the service member
      responses:
        "200":
          description: list of service member backup contacts
          schema:
            $ref: "#/definitions/IndexServiceMemberBackupContactsPayload"
        "400":
          description: invalid request
        "401":
          description: request requires user authentication
        "403":
          description: user is not authorized to see this backup contact
        "404":
          description: contact not found
        "500":
          description: internal server error
  /backup_contacts/{backupContactId}:
    get:
      summary: Returns the given service member backup contact
      description: Returns the given service member backup contact
      operationId: showServiceMemberBackupContact
      tags:
        - backup_contacts
      parameters:
        - in: path
          name: backupContactId
          type: string
          format: uuid
          required: true
          description: UUID of the service member backup contact
      responses:
        "200":
          description: the instance of the service member backup contact
          schema:
            $ref: "#/definitions/ServiceMemberBackupContactPayload"
        "400":
          description: invalid request
        "401":
          description: request requires user authentication
        "403":
          description: user is not authorized
        "404":
          description: backup contact not found
        "500":
          description: internal server error
    put:
      summary: Updates a service member backup contact
      description: Any fields sent in this request will be set on the backup contact referenced
      operationId: updateServiceMemberBackupContact
      tags:
        - backup_contacts
      parameters:
        - in: body
          name: updateServiceMemberBackupContactPayload
          required: true
          schema:
            $ref: "#/definitions/UpdateServiceMemberBackupContactPayload"
        - in: path
          name: backupContactId
          type: string
          format: uuid
          required: true
          description: UUID of the service member backup contact
      responses:
        "201":
          description: updated instance of backup contact
          schema:
            $ref: "#/definitions/ServiceMemberBackupContactPayload"
        "400":
          description: invalid request
        "401":
          description: request requires user authentication
        "403":
          description: user is not authorized
        "404":
          description: backup contact not found
        "500":
          description: internal server error
  /duty_locations:
    get:
      summary: Returns the duty locations matching the search query
      description: Returns the duty locations matching the search query
      operationId: searchDutyLocations
      tags:
        - duty_locations
      parameters:
        - in: query
          name: search
          type: string
          required: true
          description: Search string for duty locations
      responses:
        "200":
          description: the instance of the duty location
          schema:
            $ref: "#/definitions/DutyLocationsPayload"
        "400":
          description: invalid request
        "401":
          description: request requires user authentication
        "403":
          description: user is not authorized
        "404":
          description: matching duty location not found
        "500":
          description: internal server error
  /duty_locations/{dutyLocationId}/transportation_office:
    get:
      summary: Returns the transportation office for a given duty location
      description: Returns the given duty location's transportation office
      operationId: showDutyLocationTransportationOffice
      tags:
        - transportation_offices
      parameters:
        - in: path
          name: dutyLocationId
          type: string
          format: uuid
          required: true
          description: UUID of the duty location
      responses:
        "200":
          description: the instance of the transportation office for a duty location
          schema:
            $ref: "definitions/TransportationOffice.yaml"
        "400":
          description: invalid request
        "401":
          description: request requires user authentication
        "403":
          description: user is not authorized
        "404":
          description: transportation office not found
        "500":
          description: internal server error
  /transportation-offices:
    get:
      produces:
        - application/json
      summary: Returns the transportation offices matching the search query
      description: Returns the transportation offices matching the search query
      operationId: getTransportationOffices
      tags:
        - transportation_offices
      parameters:
        - in: query
          name: search
          type: string
          required: true
          minLength: 2
          description: Search string for transportation offices
      responses:
        "200":
          description: Successfully retrieved transportation offices
          schema:
            $ref: "#/definitions/TransportationOffices"
        "400":
          $ref: "#/responses/InvalidRequest"
        "401":
          $ref: "#/responses/PermissionDenied"
        "403":
          $ref: "#/responses/PermissionDenied"
        "404":
          $ref: "#/responses/NotFound"
        "500":
          $ref: "#/responses/ServerError"
  /queues/{queueType}:
    get:
      summary: Show all moves in a queue
      description: Show all moves in a queue
      operationId: showQueue
      tags:
        - queues
      parameters:
        - in: path
          name: queueType
          type: string
          enum:
            - new
            - ppm_payment_requested
            - all
            - ppm_approved
            - ppm_completed
          required: true
          description: Queue type to show
      responses:
        "200":
          description: list all moves in the specified queue
          schema:
            type: array
            items:
              $ref: "#/definitions/MoveQueueItem"
        "400":
          description: invalid request
        "401":
          description: request requires user authentication
        "403":
          description: user is not authorized to access this queue
        "404":
          description: move queue item is not found
  /entitlements:
    get:
      summary: List weight weights allotted by entitlement
      description: List weight weights allotted by entitlement
      operationId: indexEntitlements
      tags:
        - entitlements
      responses:
        "200":
          description: List of weights allotted entitlement
          schema:
            $ref: "#/definitions/IndexEntitlements"
  /calendar/available_move_dates:
    get:
      summary: Returns available dates for the move calendar
      description: Returns available dates for the move calendar
      operationId: showAvailableMoveDates
      tags:
        - calendar
      parameters:
        - in: query
          name: startDate
          type: string
          format: date
          required: true
          description: Look for future available dates starting from (and including) this date
      responses:
        "200":
          description: List of available dates
          schema:
            $ref: "#/definitions/AvailableMoveDates"
        "400":
          description: invalid request
        "401":
          description: request requires user authentication
        "403":
          description: user is not authorized
        "500":
          description: internal server error
  /moves/{moveId}/weight_ticket:
    post:
      summary: Creates a weight ticket document
      description: Created a weight ticket document with the given information
      operationId: createWeightTicketDocument
      tags:
        - move_docs
      parameters:
        - name: moveId
          in: path
          type: string
          format: uuid
          required: true
          description: UUID of the move
        - in: body
          name: createWeightTicketDocument
          required: true
          schema:
            $ref: "#/definitions/CreateWeightTicketDocumentsPayload"
      responses:
        "200":
          description: returns new weight ticket document object
          schema:
            $ref: "#/definitions/MoveDocumentPayload"
        "400":
          description: invalid request
        "401":
          description: must be authenticated to use this endpoint
        "403":
          description: not authorized to modify this move
        "500":
          description: server error
  /ppm-shipments/{ppmShipmentId}/pro-gear-weight-tickets:
    parameters:
      - $ref: "parameters/ppmShipmentId.yaml"
    post:
      summary: Creates a pro-gear weight ticket
      description: |
        Creates a PPM shipment's pro-gear weight ticket. This will only contain the minimum necessary fields for a
        pro-gear weight ticket. Data should be filled in using the patch endpoint.
      operationId: createProGearWeightTicket
      tags:
        - ppm
      consumes:
        - application/json
      produces:
        - application/json
      responses:
        "201":
          description: returns a new pro-gear weight ticket object
          schema:
            $ref: "definitions/ProGearWeightTicket.yaml"
        "400":
          $ref: "#/responses/InvalidRequest"
        "401":
          $ref: "#/responses/PermissionDenied"
        "403":
          $ref: "#/responses/PermissionDenied"
        "404":
          $ref: "#/responses/NotFound"
        "412":
          $ref: "#/responses/PreconditionFailed"
        "422":
          $ref: "#/responses/UnprocessableEntity"
        "500":
          $ref: "#/responses/ServerError"
  ? /ppm-shipments/{ppmShipmentId}/pro-gear-weight-tickets/{proGearWeightTicketId}
  : patch:
      summary: Updates a pro-gear weight ticket
      description: |
        Updates a PPM shipment's pro-gear weight ticket with new information. Only some of the fields are editable
        because some have to be set by the customer, e.g. the description.
      operationId: updateProGearWeightTicket
      tags:
        - ppm
      consumes:
        - application/json
      produces:
        - application/json
      parameters:
        - $ref: "parameters/ifMatch.yaml"
        - $ref: "parameters/ppmShipmentId.yaml"
        - $ref: "parameters/proGearWeightTicketId.yaml"
        - in: body
          name: updateProGearWeightTicket
          required: true
          schema:
            $ref: "#/definitions/UpdateProGearWeightTicket"
      responses:
        "200":
          description: returns an updated pro-gear weight ticket object
          schema:
            $ref: "definitions/ProGearWeightTicket.yaml"
        "400":
          $ref: "#/responses/InvalidRequest"
        "401":
          $ref: "#/responses/PermissionDenied"
        "403":
          $ref: "#/responses/PermissionDenied"
        "404":
          $ref: "#/responses/NotFound"
        "412":
          $ref: "#/responses/PreconditionFailed"
        "422":
          $ref: "#/responses/UnprocessableEntity"
        "500":
          $ref: "#/responses/ServerError"
    delete:
      summary: Soft deletes a pro-gear weight line item by ID
      description: |
        Removes a single pro-gear weight ticket set from the closeout line items for a PPM shipment. Soft deleted
        records are not visible in milmove, but are kept in the database.
      operationId: deleteProGearWeightTicket
      tags:
        - ppm
      produces:
        - application/json
      parameters:
        - $ref: "parameters/ppmShipmentId.yaml"
        - description: ID of the pro-gear weight ticket to be deleted
          in: path
          name: proGearWeightTicketId
          required: true
          format: uuid
          type: string
      responses:
        "204":
          description: Successfully soft deleted the pro-gear weight ticket
        "400":
          $ref: "#/responses/InvalidRequest"
        "401":
          $ref: "#/responses/PermissionDenied"
        "403":
          $ref: "#/responses/PermissionDenied"
        "404":
          $ref: "#/responses/NotFound"
        "409":
          $ref: "#/responses/Conflict"
        "422":
          $ref: "#/responses/UnprocessableEntity"
        "500":
          $ref: "#/responses/ServerError"
  /ppm-shipments/{ppmShipmentId}/moving-expenses:
    post:
      summary: Creates moving expense document
      description: Creates a moving expense document for the PPM shipment
      operationId: createMovingExpense
      tags:
        - ppm
      parameters:
        - $ref: "parameters/ppmShipmentId.yaml"
      responses:
        "201":
          description: returns new moving expense object
          schema:
            $ref: "definitions/MovingExpense.yaml"
        "400":
          $ref: "#/responses/InvalidRequest"
        "401":
          $ref: "#/responses/PermissionDenied"
        "403":
          $ref: "#/responses/PermissionDenied"
        "404":
          $ref: "#/responses/NotFound"
        "422":
          $ref: "#/responses/UnprocessableEntity"
        "500":
          $ref: "#/responses/ServerError"
  /ppm-shipments/{ppmShipmentId}/moving-expenses/{movingExpenseId}:
    patch:
      summary: Updates the moving expense
      description: Any fields sent in this request will be set on the moving expense referenced
      operationId: updateMovingExpense
      tags:
        - ppm
      parameters:
        - $ref: "parameters/ppmShipmentId.yaml"
        - $ref: "parameters/movingExpenseId.yaml"
        - $ref: "parameters/ifMatch.yaml"
        - in: body
          name: updateMovingExpense
          required: true
          schema:
            $ref: "#/definitions/UpdateMovingExpense"
      responses:
        "200":
          description: returns an updated moving expense object
          schema:
            $ref: "definitions/MovingExpense.yaml"
        "400":
          $ref: "#/responses/InvalidRequest"
        "401":
          $ref: "#/responses/PermissionDenied"
        "403":
          $ref: "#/responses/PermissionDenied"
        "404":
          $ref: "#/responses/NotFound"
        "412":
          $ref: "#/responses/PreconditionFailed"
        "422":
          $ref: "#/responses/UnprocessableEntity"
        "500":
          $ref: "#/responses/ServerError"
    delete:
      summary: Soft deletes a moving expense by ID
      description: |
        Removes a single moving expense receipt from the closeout line items for a PPM shipment. Soft deleted
        records are not visible in milmove, but are kept in the database.
      operationId: deleteMovingExpense
      tags:
        - ppm
      produces:
        - application/json
      parameters:
        - $ref: "parameters/ppmShipmentId.yaml"
        - description: ID of the moving expense to be deleted
          in: path
          name: movingExpenseId
          required: true
          format: uuid
          type: string
      responses:
        "204":
          description: Successfully soft deleted the moving expense
        "400":
          $ref: "#/responses/InvalidRequest"
        "401":
          $ref: "#/responses/PermissionDenied"
        "403":
          $ref: "#/responses/PermissionDenied"
        "404":
          $ref: "#/responses/NotFound"
        "409":
          $ref: "#/responses/Conflict"
        "422":
          $ref: "#/responses/UnprocessableEntity"
        "500":
          $ref: "#/responses/ServerError"
  /ppm-shipments/{ppmShipmentId}/weight-ticket:
    post:
      summary: Creates a weight ticket document
      description: Created a weight ticket document with the given information
      operationId: createWeightTicket
      tags:
        - ppm
      parameters:
        - $ref: "parameters/ppmShipmentId.yaml"
      responses:
        "200":
          description: returns new weight ticket object
          schema:
            $ref: "definitions/WeightTicket.yaml"
        "400":
          $ref: "#/responses/InvalidRequest"
        "401":
          $ref: "#/responses/PermissionDenied"
        "403":
          $ref: "#/responses/PermissionDenied"
        "404":
          $ref: "#/responses/NotFound"
        "422":
          $ref: "#/responses/UnprocessableEntity"
        "500":
          $ref: "#/responses/ServerError"
  /ppm-shipments/{ppmShipmentId}/weight-ticket/{weightTicketId}:
    patch:
      summary: Updates a weight ticket document
      description: Updates a weight ticket document with the new information
      operationId: updateWeightTicket
      tags:
        - ppm
      parameters:
        - $ref: "parameters/ppmShipmentId.yaml"
        - $ref: "parameters/weightTicketId.yaml"
        - $ref: "parameters/ifMatch.yaml"
        - in: body
          name: updateWeightTicketPayload
          required: true
          schema:
            $ref: "#/definitions/UpdateWeightTicket"
      responses:
        "200":
          description: returns an updated weight ticket object
          schema:
            $ref: "definitions/WeightTicket.yaml"
        "400":
          $ref: "#/responses/InvalidRequest"
        "401":
          $ref: "#/responses/PermissionDenied"
        "403":
          $ref: "#/responses/PermissionDenied"
        "404":
          $ref: "#/responses/NotFound"
        "412":
          $ref: "#/responses/PreconditionFailed"
        "422":
          $ref: "#/responses/UnprocessableEntity"
        "500":
          $ref: "#/responses/ServerError"
    delete:
      summary: Soft deletes a weight ticket by ID
      description: |
        Removes a single weight ticket from the closeout line items for a PPM shipment. Soft deleted
        records are not visible in milmove, but are kept in the database. This may change the PPM shipment's final
        incentive.
      operationId: deleteWeightTicket
      tags:
        - ppm
      produces:
        - application/json
      parameters:
        - $ref: "parameters/ppmShipmentId.yaml"
        - description: ID of the weight ticket to be deleted
          in: path
          name: weightTicketId
          required: true
          format: uuid
          type: string
      responses:
        "204":
          description: Successfully soft deleted the weight ticket
        "400":
          $ref: "#/responses/InvalidRequest"
        "401":
          $ref: "#/responses/PermissionDenied"
        "403":
          $ref: "#/responses/PermissionDenied"
        "404":
          $ref: "#/responses/NotFound"
        "409":
          $ref: "#/responses/Conflict"
        "422":
          $ref: "#/responses/UnprocessableEntity"
        "500":
          $ref: "#/responses/ServerError"
  /ppm-shipments/{ppmShipmentId}/uploads:
    post:
      summary: Create a new upload for a PPM weight ticket, pro-gear, or moving expense document
      description: Uploads represent a single digital file, such as a PNG, JPEG, PDF, or spreadsheet.
      operationId: createPPMUpload
      tags:
        - ppm
      consumes:
        - multipart/form-data
      parameters:
        - in: path
          name: ppmShipmentId
          type: string
          format: uuid
          required: true
          description: UUID of the ppm shipment
        - in: query
          name: documentId
          type: string
          format: uuid
          required: true
          description: UUID of the document to add an upload to
        - in: formData
          name: file
          type: file
          description: The file to upload.
          required: true
      responses:
        "201":
          description: created upload
          schema:
            $ref: "#/definitions/Upload"
        "400":
          description: invalid request
          schema:
            $ref: "#/definitions/InvalidRequestResponsePayload"
        "403":
          $ref: "#/responses/PermissionDenied"
        "404":
          $ref: "#/responses/NotFound"
        "413":
          description: payload is too large
        "422":
          $ref: "#/responses/UnprocessableEntity"
        "500":
          $ref: "#/responses/ServerError"
  /ppm-shipments/{ppmShipmentId}/submit-ppm-shipment-documentation:
    parameters:
      - $ref: "parameters/ppmShipmentId.yaml"
    post:
      summary: Saves signature and routes PPM shipment to service counselor
      description: |
        Saves customer signature along with the text they agreed to, and then routes the PPM shipment to the service
        counselor queue for review.
      operationId: submitPPMShipmentDocumentation
      tags:
        - ppm
      consumes:
        - application/json
      produces:
        - application/json
      parameters:
        - in: body
          name: savePPMShipmentSignedCertificationPayload
          required: true
          schema:
            $ref: "#/definitions/SavePPMShipmentSignedCertification"
      responses:
        "200":
          description: Returns the updated PPM shipment
          schema:
            $ref: "definitions/PPMShipment.yaml"
        "400":
          $ref: "#/responses/InvalidRequest"
        "401":
          $ref: "#/responses/PermissionDenied"
        "403":
          $ref: "#/responses/PermissionDenied"
        "404":
          $ref: "#/responses/NotFound"
        "409":
          $ref: "#/responses/Conflict"
        "422":
          $ref: "#/responses/UnprocessableEntity"
        "500":
          $ref: "#/responses/ServerError"
  ? /ppm-shipments/{ppmShipmentId}/resubmit-ppm-shipment-documentation/{signedCertificationId}
  : parameters:
      - $ref: "parameters/ppmShipmentId.yaml"
    put:
      summary: Updates signature and routes PPM shipment to service counselor
      description: |
        Updates customer signature along with the text they agreed to, and then routes the PPM shipment to the service
        counselor queue for review.
      operationId: resubmitPPMShipmentDocumentation
      tags:
        - ppm
      consumes:
        - application/json
      produces:
        - application/json
      parameters:
        - in: path
          name: signedCertificationId
          description: UUID of the signed certification
          type: string
          format: uuid
          required: true
        - $ref: "parameters/ifMatch.yaml"
        - in: body
          name: savePPMShipmentSignedCertificationPayload
          required: true
          schema:
            $ref: "#/definitions/SavePPMShipmentSignedCertification"
      responses:
        "200":
          description: Returns the updated PPM shipment
          schema:
            $ref: "definitions/PPMShipment.yaml"
        "400":
          $ref: "#/responses/InvalidRequest"
        "401":
          $ref: "#/responses/PermissionDenied"
        "403":
          $ref: "#/responses/PermissionDenied"
        "404":
          $ref: "#/responses/NotFound"
        "409":
          $ref: "#/responses/Conflict"
        "412":
          $ref: "#/responses/PreconditionFailed"
        "422":
          $ref: "#/responses/UnprocessableEntity"
        "500":
          $ref: "#/responses/ServerError"
  /rate_engine_postal_codes/{postal_code}:
    get:
      summary: Validate if a zipcode is valid for origin or destination location for a move.
      description: Verifies if a zipcode is valid for origin or destination location for a move.
      operationId: validatePostalCodeWithRateData
      tags:
        - postal_codes
      parameters:
        - in: path
          name: postal_code
          type: string
          required: true
          format: zip
          pattern: '^(\d{5}?)$'
        - in: query
          name: postal_code_type
          type: string
          required: true
          enum:
            - origin
            - destination
      responses:
        "200":
          description: postal_code is valid or invalid
          schema:
            $ref: "#/definitions/RateEnginePostalCodePayload"
        "400":
          description: invalid request
        "401":
          description: must be authenticated to use this endpoint
        "403":
          description: user is not authorized
        "500":
          description: server error
  /addresses/{addressId}:
    get:
      summary: Returns an address
      description: Returns an address
      operationId: showAddress
      tags:
        - addresses
      parameters:
        - in: path
          name: addressId
          type: string
          format: uuid
          required: true
          description: UUID of the address to return
      responses:
        "200":
          description: the requested address
          schema:
            $ref: "definitions/Address.yaml"
        "400":
          description: invalid request
        "403":
          description: not authorized
        "404":
          description: not found
        "500":
          description: server error
  "/mto_shipments":
    post:
      summary: createMTOShipment
      description: |
        Creates a MTO shipment for the specified Move Task Order.
        Required fields include:
        * Shipment Type
        * Customer requested pick-up date
        * Pick-up Address
        * Delivery Address

        Optional fields include:
        * Customer Remarks
        * Releasing / Receiving agents
      consumes:
        - application/json
      produces:
        - application/json
      operationId: createMTOShipment
      tags:
        - mtoShipment
      parameters:
        - in: body
          name: body
          schema:
            $ref: "#/definitions/CreateShipment"
      responses:
        "200":
          description: Successfully created a MTO shipment.
          schema:
            $ref: "#/definitions/MTOShipment"
        "400":
          $ref: "#/responses/InvalidRequest"
        "401":
          $ref: "#/responses/PermissionDenied"
        "403":
          $ref: "#/responses/PermissionDenied"
        "404":
          $ref: "#/responses/NotFound"
        "422":
          $ref: "#/responses/UnprocessableEntity"
        "500":
          $ref: "#/responses/ServerError"
  "/mto-shipments/{mtoShipmentId}":
    patch:
      summary: updateMTOShipment
      description: |
        Updates a specified MTO shipment.

        Required fields include:
        * MTO Shipment ID required in path
        * If-Match required in headers
        * Shipment type is required in body

        Optional fields include:
        * New shipment status type
        * Customer requested pick-up date
        * Pick-up Address
        * Delivery Address
        * Customer Remarks
        * Releasing / Receiving agents
      consumes:
        - application/json
      produces:
        - application/json
      operationId: updateMTOShipment
      tags:
        - mtoShipment
      parameters:
        - in: path
          name: mtoShipmentId
          type: string
          format: uuid
          required: true
          description: UUID of the MTO Shipment to update
        - in: header
          name: If-Match
          type: string
          required: true
          description: >
            Optimistic locking is implemented via the `If-Match` header. If the ETag header does not match
            the value of the resource on the server, the server rejects the change with a `412 Precondition Failed` error.
        - in: body
          name: body
          schema:
            $ref: "#/definitions/UpdateShipment"
      responses:
        "200":
          description: Successfully updated the specified MTO shipment.
          schema:
            $ref: "#/definitions/MTOShipment"
        "400":
          $ref: "#/responses/InvalidRequest"
        "401":
          $ref: "#/responses/PermissionDenied"
        "403":
          $ref: "#/responses/PermissionDenied"
        "404":
          $ref: "#/responses/NotFound"
        "412":
          $ref: "#/responses/PreconditionFailed"
        "422":
          $ref: "#/responses/UnprocessableEntity"
        "500":
          $ref: "#/responses/ServerError"
    delete:
      summary: Soft deletes a shipment by ID
      description: Soft deletes a shipment by ID
      operationId: deleteShipment
      tags:
        - mtoShipment
      produces:
        - application/json
      parameters:
        - description: ID of the shipment to be deleted
          in: path
          name: mtoShipmentId
          required: true
          format: uuid
          type: string
      responses:
        "204":
          description: Successfully soft deleted the shipment
        "400":
          $ref: "#/responses/InvalidRequest"
        "403":
          $ref: "#/responses/PermissionDenied"
        "404":
          $ref: "#/responses/NotFound"
        "409":
          $ref: "#/responses/Conflict"
        "422":
          $ref: "#/responses/UnprocessableEntity"
        "500":
          $ref: "#/responses/ServerError"
  /moves/{moveTaskOrderID}/mto_shipments:
    get:
      summary: Gets all shipments for a move task order
      description: |
        Gets all MTO shipments for the specified Move Task Order.
      produces:
        - application/json
      operationId: listMTOShipments
      tags:
        - mtoShipment
      parameters:
        - description: ID of move task order for mto shipment to use
          in: path
          name: moveTaskOrderID
          required: true
          format: uuid
          type: string
      responses:
        "200":
          description: Successfully retrieved all mto shipments for a move task order.
          schema:
            $ref: "#/definitions/MTOShipments"
        "400":
          $ref: "#/responses/InvalidRequest"
        "401":
          $ref: "#/responses/PermissionDenied"
        "404":
          $ref: "#/responses/NotFound"
        "500":
          $ref: "#/responses/ServerError"
  /okta-profile:
    get:
      summary: Returns Okta profile values from Okta's Users API
      description: Calls a GET request to Okta's Users API and returns profile values that includes Okta data that the user provided upon registration or most recent profile update.
      operationId: showOktaInfo
      tags:
        - okta_profile
      produces:
        - application/json
      responses:
        "200":
          description: okta profile for user
          schema:
            $ref: "#/definitions/OktaUserProfileData"
        "400":
          description: invalid request
        "401":
          description: request requires user authentication
        "403":
          description: user is not authorized
        "404":
          description: service member not found
        "500":
          description: internal server error
    post:
      summary: Update the user's okta profile with primary data, returns Okta profile values from the Okta's Users API reflecting updated values.
      description: Update the user's okta profile with primary data, returns Okta profile values from the Okta's Users API reflecting updated values.
      operationId: updateOktaInfo
      tags:
        - okta_profile
      parameters:
        - in: body
          name: updateOktaUserProfileData
          required: true
          schema:
            $ref: "#/definitions/UpdateOktaUserProfileData"
      consumes:
        - application/json
      produces:
        - application/json
      responses:
        "200":
          description: okta profile for user
          schema:
            $ref: "#/definitions/OktaUserProfileData"
        "400":
          description: invalid request
        "401":
          description: request requires user authentication
        "403":
          description: user is not authorized
        "422":
          description: validation error
          schema:
            $ref: "#/responses/UnprocessableEntity"
        "500":
          description: internal server error
responses:
  InvalidRequest:
    description: The request payload is invalid.
    schema:
      $ref: "#/definitions/ClientError"
  NotFound:
    description: The requested resource wasn't found.
    schema:
      $ref: "#/definitions/ClientError"
  Conflict:
    description: "The request could not be processed because of conflict in the current state of the resource."
    schema:
      $ref: "#/definitions/ClientError"
  PermissionDenied:
    description: The request was denied.
    schema:
      $ref: "#/definitions/ClientError"
  ServerError:
    description: A server error occurred.
    schema:
      $ref: "#/definitions/Error"
  PreconditionFailed:
    description: Precondition failed, likely due to a stale eTag (If-Match). Fetch the request again to get the updated eTag value.
    schema:
      $ref: "#/definitions/ClientError"
  UnprocessableEntity:
    description: The payload was unprocessable.
    schema:
      $ref: "#/definitions/ValidationError"<|MERGE_RESOLUTION|>--- conflicted
+++ resolved
@@ -1330,14 +1330,10 @@
         example: 7000
         x-nullable: true
       entitlement:
-<<<<<<< HEAD
         $ref: '#/definitions/Entitlement'
       providesServicesCounseling:
         type: boolean
         x-omitempty: false
-=======
-        $ref: "#/definitions/Entitlement"
->>>>>>> 77a1f7a4
     required:
       - id
       - service_member_id
