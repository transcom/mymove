--- conflicted
+++ resolved
@@ -3163,11 +3163,7 @@
             $ref: '#/definitions/MovePayload'
         '500':
           description: server error
-<<<<<<< HEAD
   /ppm-shipments/{ppmShipmentId}/shipment-summary-worksheet:
-=======
-  /moves/{ppmShipmentId}/shipment_summary_worksheet:
->>>>>>> a5f500b7
     get:
       summary: Returns Shipment Summary Worksheet
       description:    |
@@ -3210,7 +3206,6 @@
           description: user is not authorized
         '500':
           description: internal server error
-<<<<<<< HEAD
   /ppm-shipments/{ppmShipmentId}/aoa-packet:
     parameters:
       - description: the id for the ppmshipment with aoa to be downloaded
@@ -3251,90 +3246,6 @@
           $ref: '#/responses/UnprocessableEntity'
         '500':
           $ref: '#/responses/ServerError'
-  /personally_procured_moves/{personallyProcuredMoveId}/approve:
-    post:
-      summary: Approves the PPM
-      description: Sets the status of the PPM to APPROVED.
-      operationId: approvePPM
-      tags:
-        - office
-      parameters:
-        - in: path
-          name: personallyProcuredMoveId
-          type: string
-          format: uuid
-          required: true
-          description: UUID of the PPM being updated
-        - name: approvePersonallyProcuredMovePayload
-          in: body
-          required: true
-          schema:
-            $ref: '#/definitions/ApprovePersonallyProcuredMovePayload'
-      responses:
-        '200':
-          description: updated instance of personally_procured_move
-          schema:
-            $ref: '#/definitions/PersonallyProcuredMovePayload'
-        '400':
-          description: invalid request
-        '401':
-          description: request requires user authentication
-        '403':
-          description: user is not authorized
-        '500':
-          description: internal server error
-  /personally_procured_moves/incentive:
-    get:
-      summary: Return a PPM incentive value
-      description: Calculates incentive for a PPM move (excluding SIT)
-      operationId: showPPMIncentive
-      tags:
-        - ppm
-      parameters:
-        - in: query
-          name: original_move_date
-          type: string
-          format: date
-          required: true
-        - in: query
-          name: origin_zip
-          type: string
-          format: zip
-          pattern: '^(\d{5}([\-]\d{4})?)$'
-          required: true
-        - in: query
-          name: origin_duty_location_zip
-          type: string
-          format: zip
-          pattern: '^(\d{5}([\-]\d{4})?)$'
-          required: true
-        - in: query
-          name: orders_id
-          type: string
-          format: uuid
-          required: true
-        - in: query
-          name: weight
-          type: integer
-          required: true
-      responses:
-        '200':
-          description: Made calculation of PPM incentive
-          schema:
-            $ref: '#/definitions/PPMIncentive'
-        '400':
-          description: invalid request
-        '401':
-          description: request requires user authentication
-        '403':
-          description: user is not authorized
-        '409':
-          description: distance is less than 50 miles (no short haul moves)
-        '500':
-          description: internal server error
-=======
-
->>>>>>> a5f500b7
   /documents:
     post:
       summary: Create a new document
