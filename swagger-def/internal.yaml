--- conflicted
+++ resolved
@@ -1940,11 +1940,7 @@
       secondaryPickupAddress:
         $ref: 'definitions/Address.yaml'
       destinationAddress:
-<<<<<<< HEAD
         $ref: "definitions/PPMDestinationAddress.yaml"
-=======
-        $ref: 'definitions/Address.yaml'
->>>>>>> ce8f37ea
       secondaryDestinationAddress:
         $ref: 'definitions/Address.yaml'
       tertiaryDestinationAddress:
@@ -2003,11 +1999,7 @@
         pattern: ^(\d{5})$
         x-nullable: true
       destinationAddress:
-<<<<<<< HEAD
         $ref: "definitions/PPMDestinationAddress.yaml"
-=======
-        $ref: 'definitions/Address.yaml'
->>>>>>> ce8f37ea
       secondaryDestinationAddress:
         $ref: 'definitions/Address.yaml'
       hasSecondaryDestinationAddress:
