--- conflicted
+++ resolved
@@ -200,13 +200,9 @@
       mto_shipments:
         $ref: '#/definitions/MTOShipments'
       closeout_office:
-<<<<<<< HEAD
-        $ref: 'definitions/TransportationOffice.yaml'
-=======
         $ref: "definitions/TransportationOffice.yaml"
       counseling_office:
         $ref: "definitions/TransportationOffice.yaml"
->>>>>>> 47092b8b
       cancel_reason:
         type: string
         example: 'Change of orders'
@@ -1473,13 +1469,10 @@
         format: uuid
         example: cf1addea-a4f9-4173-8506-2bb82a064cb7
         x-nullable: true
-<<<<<<< HEAD
-=======
       move_id:
         type: string
         format: uuid
         example: cf1addea-a4f9-4173-8506-2bb82a064cb7
->>>>>>> 47092b8b
       orders_number:
         type: string
         title: Orders Number
