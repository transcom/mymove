--- conflicted
+++ resolved
@@ -48,17 +48,11 @@
       parameterName:
         type: string
         format: string
-<<<<<<< HEAD
+        x-nullable: true
       parameterValue:
         type: string
         format: string
-=======
-        x-nullable: true
-      parameterValue:
-        type: string
-        format: string
-        x-nullable: true
->>>>>>> d5c0f407
+        x-nullable: true
   OktaUserProfileData:
     type: object
     properties:
