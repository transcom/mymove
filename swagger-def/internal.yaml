--- conflicted
+++ resolved
@@ -1921,9 +1921,6 @@
       destinationAddress:
         $ref: "definitions/Address.yaml"
       secondaryDestinationAddress:
-<<<<<<< HEAD
-        $ref: "definitions/Address.yaml"
-=======
         $ref: 'definitions/Address.yaml'
       tertiaryDestinationAddress:
         $ref: 'definitions/Address.yaml'
@@ -1937,7 +1934,6 @@
         type: boolean
         x-nullable: true
         x-omitempty: false
->>>>>>> 0e76ae97
       sitExpected:
         type: boolean
     required:
@@ -3086,15 +3082,15 @@
           format: uuid
           description: ID of the order that the upload belongs to
         - in: query
+          name: moveId
+          type: string
+          format: uuid
+          description: Optional ID of the move that the upload belongs to
+        - in: query
           name: ppmId
           type: string
           format: uuid
           description: Optional PPM shipment ID related to the upload
-        - in: query
-          name: moveId
-          type: string
-          format: uuid
-          description: Optional ID of the move that the upload belongs to
       responses:
         "204":
           description: deleted
