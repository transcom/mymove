--- conflicted
+++ resolved
@@ -200,13 +200,9 @@
       mto_shipments:
         $ref: '#/definitions/MTOShipments'
       closeout_office:
-<<<<<<< HEAD
         $ref: 'definitions/TransportationOffice.yaml'
-=======
-        $ref: "definitions/TransportationOffice.yaml"
       counseling_office:
-        $ref: "definitions/TransportationOffice.yaml"
->>>>>>> 7da3f7e0
+        $ref: 'definitions/TransportationOffice.yaml'
       cancel_reason:
         type: string
         example: 'Change of orders'
