swagger: '2.0'
info:
  description:
    $ref: 'info/internal_description.md'
  version: 0.0.1
  title: MilMove Internal API
  contact:
    email: ppp@truss.works
  license:
    name: MIT
    url: https://opensource.org/licenses/MIT
basePath: /internal
consumes:
  - application/json
produces:
  - application/json
tags:
  - name: responses
  - name: orders
  - name: certification
  - name: moves
  - name: office
  - name: documents
  - name: uploads
  - name: service_members
  - name: backup_contacts
  - name: duty_locations
  - name: transportation_offices
  - name: queues
  - name: entitlements
  - name: calendar
  - name: move_docs
  - name: ppm
  - name: postal_codes
  - name: addresses
  - name: mtoShipment
  - name: featureFlags
  - name: okta_profile
  - name: application_parameters
  - name: registration
definitions:
  ApplicationParameters:
    type: object
    properties:
      validationCode:
        type: string
        format: string
        x-nullable: true
      parameterName:
        type: string
        format: string
        x-nullable: true
      parameterValue:
        type: string
        format: string
        x-nullable: true
  OktaUserProfileData:
    type: object
    properties:
      sub:
        type: string
        format: string
        example: 1duekdue9ekrjghf
      login:
        type: string
        format: x-email
        example: user@email.com
        pattern: ^[a-zA-Z0-9.%+-]+@[a-zA-Z0-9.-]+\.[a-zA-Z]{2,}$
      email:
        type: string
        format: x-email
        example: user@email.com
        pattern: ^[a-zA-Z0-9.%+-]+@[a-zA-Z0-9.-]+\.[a-zA-Z]{2,}$
      firstName:
        type: string
        example: John
      lastName:
        type: string
        example: Doe
      cac_edipi:
        type: string
        example: '1234567890'
        maxLength: 10
        x-nullable: true
  UpdateOktaUserProfileData:
    type: object
    properties:
      profile:
        $ref: '#/definitions/OktaUserProfileData'
  Privilege:
    type: object
    properties:
      id:
        type: string
        format: uuid
        example: c56a4780-65aa-42ec-a945-5fd87dec0538
      privilegeType:
        type: string
        example: supervisor
      privilegeName:
        type: string
        example: Supervisor
      createdAt:
        type: string
        format: date-time
        readOnly: true
      updatedAt:
        type: string
        format: date-time
        readOnly: true
  LoggedInUserPayload:
    type: object
    properties:
      id:
        type: string
        format: uuid
        example: c56a4180-65aa-42ec-a945-5fd21dec0538
      email:
        type: string
        format: x-email
        pattern: '^[a-zA-Z0-9._%+-]+@[a-zA-Z0-9.-]+\.[a-zA-Z]{2,}$'
        example: john_bob@example.com
        readOnly: true
      first_name:
        type: string
        example: John
        readOnly: true
      service_member:
        $ref: '#/definitions/ServiceMemberPayload'
      office_user:
        $ref: '#/definitions/OfficeUser'
      activeRole:
        $ref: '#/definitions/Role'
        # The user can sign in without a role, they'll just have no permissions
        x-nullable: true
      inactiveRoles:
        type: array
        items:
          $ref: '#/definitions/Role'
        x-nullable: true
      # Here we are returning permissions on the user session to the FE, rather than requiring them on the endpoint. This is why this is permissions rather than x-permissions
      # TODO: once we have decided on data store and a firm set of permissions, update the entries here to be ENUM type
      permissions:
        type: array
        items:
          type: string
      privileges:
        type: array
        items:
          $ref: '#/definitions/Privilege'
    required:
      - id
  DutyLocationsPayload:
    type: array
    items:
      $ref: 'definitions/DutyLocationPayload.yaml'
  SubmitMoveForApprovalPayload:
    type: object
    properties:
      certificate:
        $ref: '#/definitions/CreateSignedCertificationPayload'
  PPMEstimateRange:
    type: object
    properties:
      range_min:
        type: integer
        title: Low estimate
      range_max:
        type: integer
        title: High estimate
    required:
      - range_min
      - range_max
  MovePayload:
    type: object
    properties:
      id:
        type: string
        format: uuid
        example: c56a4180-65aa-42ec-a945-5fd21dec0538
      orders_id:
        type: string
        format: uuid
        example: c56a4180-65aa-42ec-a945-5fd21dec0538
      service_member_id:
        type: string
        format: uuid
        example: c56a4180-65aa-42ec-a945-5fd21dec0538
        readOnly: true
      locator:
        type: string
        example: '12432'
      status:
        $ref: '#/definitions/MoveStatus'
      created_at:
        type: string
        format: date-time
      updated_at:
        type: string
        format: date-time
      submitted_at:
        type: string
        format: date-time
        x-nullable: true
      mto_shipments:
        $ref: '#/definitions/MTOShipments'
      closeout_office:
        $ref: 'definitions/TransportationOffice.yaml'
      counseling_office:
        $ref: 'definitions/TransportationOffice.yaml'
      cancel_reason:
        type: string
        example: 'Change of orders'
        x-nullable: true
      eTag:
        type: string
      primeCounselingCompletedAt:
        format: date-time
        type: string
        readOnly: true
      additionalDocuments:
        $ref: 'definitions/Document.yaml'
      lockExpiresAt:
        format: date-time
        type: string
        readOnly: true
    required:
      - id
      - orders_id
      - locator
      - created_at
      - updated_at
      - eTag
  CancelMove:
    type: object
    properties:
      cancel_reason:
        type: string
        example: 'Change of orders'
        x-nullable: true
    required:
      - cancel_reason
  PatchMovePayload:
    type: object
    properties:
      closeoutOfficeId:
        type: string
        format: uuid
        description: The transportation office that will handle the PPM shipment's closeout approvals for Army and Air Force service members
    required:
      - closeoutOfficeId
  IndexMovesPayload:
    type: array
    items:
      $ref: '#/definitions/MovePayload'
  MoveDocuments:
    type: array
    items:
      $ref: '#/definitions/MoveDocumentPayload'
  WeightTicketSetType:
    type: string
    x-nullable: true
    title: Select weight ticket type
    enum:
      - CAR
      - CAR_TRAILER
      - BOX_TRUCK
      - PRO_GEAR
    x-display-value:
      CAR: Car
      CAR_TRAILER: Car + Trailer
      BOX_TRUCK: Box truck
      PRO_GEAR: Pro-gear
  UpdateProGearWeightTicket:
    type: object
    properties:
      belongsToSelf:
        description: Indicates if this information is for the customer's own pro-gear, otherwise, it's the spouse's.
        type: boolean
      description:
        description: Describes the pro-gear that was moved.
        type: string
      hasWeightTickets:
        description: Indicates if the user has a weight ticket for their pro-gear, otherwise they have a constructed weight.
        type: boolean
      weight:
        description: Weight of the vehicle not including the pro-gear.
        type: integer
        minimum: 0
  MoveDocumentPayload:
    type: object
    properties:
      id:
        type: string
        format: uuid
        example: c56a4180-65aa-42ec-a945-5fd21dec0538
      move_id:
        type: string
        format: uuid
        example: c56a4180-65aa-42ec-a945-5fd21dec0538
      personally_procured_move_id:
        type: string
        format: uuid
        example: c56a4180-65aa-42ec-a945-5fd21dec0538
        x-nullable: true
      document:
        $ref: 'definitions/Document.yaml'
      title:
        type: string
        example: very_useful_document.pdf
        title: Document title
      move_document_type:
        $ref: '#/definitions/MoveDocumentType'
      status:
        $ref: '#/definitions/MoveDocumentStatus'
      notes:
        type: string
        example: This document is good to go!
        x-nullable: true
        title: Notes
      moving_expense_type:
        $ref: 'definitions/MovingExpenseType.yaml'
      requested_amount_cents:
        type: integer
        format: cents
        minimum: 1
        title: Requested Amount
        description: unit is cents
      payment_method:
        type: string
        title: Payment Method
        enum:
          - OTHER
          - GTCC
        x-display-value:
          OTHER: Other account
          GTCC: GTCC
      receipt_missing:
        title: missing expense receipt
        type: boolean
        x-nullable: true
      weight_ticket_set_type:
        $ref: '#/definitions/WeightTicketSetType'
      vehicle_nickname:
        type: string
        title: Nickname (ex. "15-foot truck")
        x-nullable: true
      vehicle_make:
        type: string
        title: Vehicle make
        x-nullable: true
      vehicle_model:
        type: string
        title: Vehicle model
        x-nullable: true
      empty_weight:
        title: Empty weight
        type: integer
        minimum: 0
        x-nullable: true
        x-formatting: weight
      empty_weight_ticket_missing:
        title: missing empty weight ticket
        type: boolean
        x-nullable: true
      full_weight:
        title: Full weight
        type: integer
        minimum: 0
        x-nullable: true
        x-formatting: weight
      full_weight_ticket_missing:
        title: missing full weight ticket
        type: boolean
        x-nullable: true
      weight_ticket_date:
        title: Weight ticket date
        type: string
        example: '2018-04-26'
        format: date
        x-nullable: true
      trailer_ownership_missing:
        title: missing trailer ownership documentation
        type: boolean
        x-nullable: true
      storage_start_date:
        type: string
        format: date
        title: Start date of storage for storage expenses
        example: '2018-04-26'
        x-nullable: true
      storage_end_date:
        type: string
        format: date
        title: End date of storage for storage expenses
        example: '2018-04-26'
        x-nullable: true
    required:
      - id
      - move_id
      - document
      - title
      - move_document_type
      - status
  CreateGenericMoveDocumentPayload:
    type: object
    properties:
      personally_procured_move_id:
        type: string
        format: uuid
        example: c56a4180-65aa-42ec-a945-5fd21dec0538
        x-nullable: true
      upload_ids:
        type: array
        items:
          type: string
          format: uuid
          example: c56a4180-65aa-42ec-a945-5fd21dec0538
      title:
        type: string
        example: very_useful_document.pdf
      move_document_type:
        $ref: '#/definitions/MoveDocumentType'
      notes:
        type: string
        example: This document is good to go!
        x-nullable: true
        title: Notes
    required:
      - upload_ids
      - title
      - move_document_type
  MoveDocumentType:
    type: string
    title: Document type
    example: EXPENSE
    enum: &MOVEDOCUMENTTYPE
      - OTHER
      - WEIGHT_TICKET
      - STORAGE_EXPENSE
      - SHIPMENT_SUMMARY
      - EXPENSE
      - WEIGHT_TICKET_SET
    x-display-value:
      OTHER: Other document type
      WEIGHT_TICKET: Weight ticket
      STORAGE_EXPENSE: Storage expense receipt
      SHIPMENT_SUMMARY: Shipment summary
      EXPENSE: Expense
      WEIGHT_TICKET_SET: Weight ticket set
  UpdateMovingExpense:
    type: object
    properties:
      movingExpenseType:
        $ref: 'definitions/MovingExpenseType.yaml'
      description:
        description: A brief description of the expense
        type: string
      paidWithGTCC:
        description: Indicates if the service member used their government issued card to pay for the expense
        type: boolean
      amount:
        description: The total amount of the expense as indicated on the receipt
        type: integer
      missingReceipt:
        description: Indicates if the customer is missing the receipt for their expense.
        type: boolean
      sitStartDate:
        description: The date the shipment entered storage, applicable for the `STORAGE` movingExpenseType only
        type: string
        format: date
      sitEndDate:
        description: The date the shipment exited storage, applicable for the `STORAGE` movingExpenseType only
        type: string
        format: date
      weightStored:
        description: The total weight stored in PPM SIT
        type: integer
      sitLocation:
        allOf:
          - $ref: 'definitions/SITLocationType.yaml'
          - x-nullable: true
      sitReimburseableAmount:
        description: The amount of SIT that will be reimbursed
        type: integer
        x-nullable: true
      weightShipped:
        description: The total weight shipped for a small package
        type: integer
      trackingNumber:
        description: Tracking number for a small package expense
        type: string
        x-nullable: true
        x-omitempty: false
      isProGear:
        description: Indicates if the customer is claiming an expense as pro-gear or not
        type: boolean
        x-nullable: true
      proGearBelongsToSelf:
        description: Indicates if the pro-gear belongs to the customer or their spouse
        type: boolean
        x-nullable: true
      proGearDescription:
        description: A brief description of the pro-gear
        type: string
    required:
      - movingExpenseType
      - description
      - paidWithGTCC
      - amount
      - missingReceipt
  MoveDocumentStatus:
    type: string
    title: Document status
    enum:
      - AWAITING_REVIEW
      - OK
      - HAS_ISSUE
      - EXCLUDE_FROM_CALCULATION
    x-display-value:
      AWAITING_REVIEW: Awaiting review
      OK: OK
      HAS_ISSUE: Has issue
      EXCLUDE_FROM_CALCULATION: Exclude from calculation
  CreateWeightTicketDocumentsPayload:
    type: object
    properties:
      personally_procured_move_id:
        type: string
        format: uuid
        example: c56a4180-65aa-42ec-a945-5fd21dec0538
      upload_ids:
        type: array
        items:
          type: string
          format: uuid
          example: c56a4180-65aa-42ec-a945-5fd21dec0538
      weight_ticket_set_type:
        $ref: '#/definitions/WeightTicketSetType'
      vehicle_nickname:
        type: string
        title: Vehicle nickname (ex. 'Large box truck')
        x-nullable: true
      vehicle_make:
        type: string
        title: Vehicle make
        x-nullable: true
      vehicle_model:
        type: string
        title: Vehicle model
        x-nullable: true
      empty_weight_ticket_missing:
        title: missing empty weight ticket
        type: boolean
      empty_weight:
        title: empty weight ticket recorded weight
        type: integer
        minimum: 0
      full_weight_ticket_missing:
        title: missing full weight ticket
        type: boolean
      full_weight:
        title: full weight ticket recorded weight
        type: integer
        minimum: 0
      weight_ticket_date:
        title: Full Weight Ticket Date
        type: string
        example: '2018-04-26'
        format: date
        x-nullable: true
      trailer_ownership_missing:
        title: missing trailer ownership documentation
        type: boolean
    required:
      - personally_procured_move_id
      - weight_ticket_set_type
      - full_weight_ticket_missing
      - empty_weight_ticket_missing
      - trailer_ownership_missing
  UpdateWeightTicket:
    type: object
    properties:
      vehicleDescription:
        description: Description of the vehicle used for the trip. E.g. make/model, type of truck/van, etc.
        type: string
      emptyWeight:
        description: Weight of the vehicle when empty.
        type: integer
        minimum: 0
      missingEmptyWeightTicket:
        description: Indicates if the customer is missing a weight ticket for the vehicle weight when empty.
        type: boolean
      fullWeight:
        description: The weight of the vehicle when full.
        type: integer
        minimum: 0
      missingFullWeightTicket:
        description: Indicates if the customer is missing a weight ticket for the vehicle weight when full.
        type: boolean
      ownsTrailer:
        description: Indicates if the customer used a trailer they own for the move.
        type: boolean
      trailerMeetsCriteria:
        description: Indicates if the trailer that the customer used meets all the criteria to be claimable.
        type: boolean
      adjustedNetWeight:
        description: Indicates the adjusted net weight of the vehicle
        type: integer
        minimum: 0
      netWeightRemarks:
        description: Remarks explaining any edits made to the net weight
        type: string
  TransportationOffices:
    type: array
    items:
      $ref: 'definitions/TransportationOffice.yaml'
  VLocations:
    type: array
    items:
      $ref: 'definitions/VLocation.yaml'
<<<<<<< HEAD
  Countries:
    type: array
    items:
      $ref: 'definitions/Country.yaml'
=======
  VIntlLocations:
    type: array
    items:
      $ref: 'definitions/VIntlLocation.yaml'
>>>>>>> e3176f1f
  OfficeUser:
    type: object
    properties:
      id:
        type: string
        format: uuid
        example: c56a4180-65aa-42ec-a945-5fd21dec0538
      user_id:
        type: string
        format: uuid
        example: c56a4180-65aa-42ec-a945-5fd21dec0538
      first_name:
        type: string
        example: John
        x-nullable: true
        title: First name
      middle_name:
        type: string
        example: L.
        x-nullable: true
        title: Middle name
      last_name:
        type: string
        example: Donut
        x-nullable: true
        title: Last name
      email:
        type: string
        format: x-email
        pattern: '^[a-zA-Z0-9._%+-]+@[a-zA-Z0-9.-]+\.[a-zA-Z]{2,}$'
        example: john_bob@example.com
        x-nullable: true
        title: Personal Email Address
      telephone:
        type: string
        format: telephone
        pattern: '^[2-9]\d{2}-\d{3}-\d{4}$'
        example: 212-555-5555
        x-nullable: true
        title: Best contact phone
      transportation_office:
        $ref: 'definitions/TransportationOffice.yaml'
      transportation_office_assignments:
        type: array
        items:
          $ref: 'definitions/TransportationOfficeAssignment.yaml'
      created_at:
        type: string
        format: date-time
      updated_at:
        type: string
        format: date-time
  ServiceMemberPayload:
    type: object
    properties:
      id:
        type: string
        format: uuid
        example: c56a4180-65aa-42ec-a945-5fd21dec0538
      user_id:
        type: string
        format: uuid
        example: c56a4180-65aa-42ec-a945-5fd21dec0538
      edipi:
        type: string
        format: edipi
        example: '5789345789'
        pattern: '^\d{10}$'
        minLength: 10
        maxLength: 10
        x-nullable: true
        title: DoD ID number
      emplid:
        type: string
        pattern: '^\d{7}$'
        minLength: 7
        maxLength: 7
        example: '5789345'
        x-nullable: true
        title: USCG EMPLID
      orders:
        type: array
        items:
          $ref: '#/definitions/Orders'
      affiliation:
        $ref: 'definitions/Affiliation.yaml'
        title: Branch
      grade:
        $ref: '#/definitions/OrderPayGrade'
        title: Grade
      first_name:
        type: string
        example: John
        x-nullable: true
        title: First name
      middle_name:
        type: string
        example: L.
        x-nullable: true
        title: Middle name
      last_name:
        type: string
        example: Donut
        x-nullable: true
        title: Last name
      suffix:
        type: string
        example: Jr.
        x-nullable: true
        title: Suffix
      telephone:
        type: string
        format: telephone
        pattern: '^[2-9]\d{2}-\d{3}-\d{4}$'
        example: 212-555-5555
        x-nullable: true
        title: Best contact phone
      secondary_telephone:
        type: string
        format: telephone
        pattern: '^([2-9]\d{2}-\d{3}-\d{4})?$'
        example: 212-555-5555
        x-nullable: true
        title: Secondary Phone
      personal_email:
        type: string
        format: x-email
        pattern: '^[a-zA-Z0-9._%+-]+@[a-zA-Z0-9.-]+\.[a-zA-Z]{2,}$'
        example: john_bob@example.com
        x-nullable: true
        title: Personal Email Address
      phone_is_preferred:
        type: boolean
        x-nullable: true
        title: Telephone
      email_is_preferred:
        type: boolean
        x-nullable: true
        title: Email
      residential_address:
        $ref: 'definitions/Address.yaml'
        title: Residential Address
      backup_mailing_address:
        $ref: 'definitions/Address.yaml'
      backup_contacts:
        $ref: '#/definitions/IndexServiceMemberBackupContactsPayload'
      is_profile_complete:
        type: boolean
      cac_validated:
        type: boolean
      created_at:
        type: string
        format: date-time
      updated_at:
        type: string
        format: date-time
      weight_allotment:
        $ref: '#/definitions/WeightAllotment'
    required:
      - id
      - user_id
      - is_profile_complete
      - created_at
      - updated_at
  CreateServiceMemberPayload:
    type: object
    properties:
      user_id:
        type: string
        format: uuid
        example: c56a4180-65aa-42ec-a945-5fd21dec0538
      edipi:
        type: string
        format: edipi
        pattern: '^\d{10}$'
        minLength: 10
        maxLength: 10
        example: '5789345789'
        x-nullable: true
        title: 'DoD ID number'
      affiliation:
        $ref: 'definitions/Affiliation.yaml'
      grade:
        $ref: '#/definitions/OrderPayGrade'
      first_name:
        type: string
        example: John
        x-nullable: true
        title: First name
      middle_name:
        type: string
        example: L.
        x-nullable: true
        title: Middle name
      last_name:
        type: string
        example: Donut
        x-nullable: true
        title: Last name
      suffix:
        type: string
        example: Jr.
        x-nullable: true
        title: Suffix
      telephone:
        type: string
        format: telephone
        pattern: '^[2-9]\d{2}-\d{3}-\d{4}$'
        example: 212-555-5555
        x-nullable: true
        title: Best contact phone
      secondary_telephone:
        type: string
        format: telephone
        pattern: '^([2-9]\d{2}-\d{3}-\d{4})?$'
        example: 212-555-5555
        x-nullable: true
        title: Alternate phone
      personal_email:
        type: string
        format: x-email
        pattern: '^[a-zA-Z0-9._%+-]+@[a-zA-Z0-9.-]+\.[a-zA-Z]{2,}$'
        example: john_bob@example.com
        x-nullable: true
        title: Personal email
      phone_is_preferred:
        type: boolean
        x-nullable: true
        title: Phone
      email_is_preferred:
        type: boolean
        x-nullable: true
        title: Email
      current_location_id:
        type: string
        format: uuid
        example: c56a4180-65aa-42ec-a945-5fd21dec0538
        x-nullable: true
      residential_address:
        $ref: 'definitions/Address.yaml'
      backup_mailing_address:
        $ref: 'definitions/Address.yaml'
  PatchServiceMemberPayload:
    type: object
    properties:
      user_id:
        type: string
        format: uuid
        example: c56a4180-65aa-42ec-a945-5fd21dec0538
      edipi:
        type: string
        format: edipi
        pattern: '^\d{10}$'
        minLength: 10
        maxLength: 10
        example: '5789345789'
        x-nullable: true
        title: DoD ID number
      emplid:
        type: string
        pattern: '^\d{7}$'
        minLength: 7
        maxLength: 7
        example: '5789345'
        x-nullable: true
        title: USCG EMPLID
      affiliation:
        $ref: 'definitions/Affiliation.yaml'
      first_name:
        type: string
        example: John
        x-nullable: true
        title: First name
      middle_name:
        type: string
        example: L.
        x-nullable: true
        title: Middle name
      last_name:
        type: string
        example: Donut
        x-nullable: true
        title: Last name
      suffix:
        type: string
        example: Jr.
        x-nullable: true
        title: Suffix
      telephone:
        type: string
        format: telephone
        pattern: '^[2-9]\d{2}-\d{3}-\d{4}$'
        example: 212-555-5555
        x-nullable: true
        title: Best Contact Phone
      secondary_telephone:
        type: string
        format: telephone
        pattern: '^([2-9]\d{2}-\d{3}-\d{4})?$'
        example: 212-555-5555
        x-nullable: true
        title: Alternate Phone
      personal_email:
        type: string
        format: x-email
        pattern: '^[a-zA-Z0-9._%+-]+@[a-zA-Z0-9.-]+\.[a-zA-Z]{2,}$'
        example: john_bob@example.com
        x-nullable: true
        title: Personal Email
      phone_is_preferred:
        type: boolean
        x-nullable: true
        title: Phone
      email_is_preferred:
        type: boolean
        x-nullable: true
        title: Email
      current_location_id:
        type: string
        format: uuid
        example: c56a4180-65aa-42ec-a945-5fd21dec0538
        x-nullable: true
      residential_address:
        $ref: 'definitions/Address.yaml'
      backup_mailing_address:
        $ref: 'definitions/Address.yaml'
  ServiceMemberBackupContactPayload:
    type: object
    properties:
      id:
        type: string
        format: uuid
        example: c56a4180-65aa-42ec-a945-5fd21dec0538
      service_member_id:
        type: string
        format: uuid
        example: c56a4180-65aa-42ec-a945-5fd21dec0538
        readOnly: true
      name:
        type: string
        example: Susan Smith
        x-nullable: true
        title: Name
      telephone:
        type: string
        format: telephone
        pattern: '^[2-9]\d{2}-\d{3}-\d{4}$'
        example: 212-555-5555
        x-nullable: true
        title: Phone
      email:
        type: string
        format: x-email
        pattern: '^[a-zA-Z0-9._%+-]+@[a-zA-Z0-9.-]+\.[a-zA-Z]{2,}$'
        example: john_bob@example.com
        x-nullable: true
        title: Email
      permission:
        $ref: '#/definitions/BackupContactPermission'
      created_at:
        type: string
        format: date-time
      updated_at:
        type: string
        format: date-time
    required:
      - id
      - created_at
      - updated_at
      - name
      - email
      - permission
  BackupContactPermission:
    type: string
    enum:
      - NONE
      - VIEW
      - EDIT
    title: Permissions
    x-display-value:
      NONE: Contact Only
      VIEW: View all move details
      EDIT: View and edit all move details
  CreateServiceMemberBackupContactPayload:
    type: object
    properties:
      name:
        type: string
        example: Susan Smith
        x-nullable: true
        title: Name
      telephone:
        type: string
        format: telephone
        pattern: '^[2-9]\d{2}-\d{3}-\d{4}$'
        example: 212-555-5555
        x-nullable: true
        title: Phone
      email:
        type: string
        format: x-email
        pattern: '^[a-zA-Z0-9._%+-]+@[a-zA-Z0-9.-]+\.[a-zA-Z]{2,}$'
        example: john_bob@exmaple.com
        x-nullable: true
        title: Email
      permission:
        $ref: '#/definitions/BackupContactPermission'
    required:
      - name
      - email
      - permission
  UpdateServiceMemberBackupContactPayload:
    type: object
    properties:
      name:
        type: string
        example: Susan Smith
        x-nullable: true
      telephone:
        type: string
        format: telephone
        pattern: '^[2-9]\d{2}-\d{3}-\d{4}$'
        example: 212-555-5555
        x-nullable: true
      email:
        type: string
        format: x-email
        pattern: '^[a-zA-Z0-9._%+-]+@[a-zA-Z0-9.-]+\.[a-zA-Z]{2,}$'
        example: john_bob@example.com
        x-nullable: true
        title: email address
      permission:
        $ref: '#/definitions/BackupContactPermission'
    required:
      - name
      - email
      - permission
  IndexServiceMemberBackupContactsPayload:
    type: array
    items:
      $ref: '#/definitions/ServiceMemberBackupContactPayload'
  SignedCertificationPayload:
    type: object
    properties:
      id:
        type: string
        format: uuid
        example: c56a4180-65aa-42ec-a945-5fd21dec0538
      created_at:
        type: string
        format: date-time
      updated_at:
        type: string
        format: date-time
      date:
        type: string
        format: date-time
        title: Date
      signature:
        type: string
        title: Signature
      certification_text:
        type: string
      move_id:
        type: string
        format: uuid
      personally_procured_move_id:
        type: string
        format: uuid
        x-nullable: true
      ppm_id:
        $ref: 'definitions/PpmID.yaml'
      certification_type:
        $ref: '#/definitions/NullableSignedCertificationType'
    required:
      - id
      - move_id
      - created_at
      - updated_at
      - date
      - signature
      - certification_text
  CreateSignedCertificationPayload:
    type: object
    properties:
      date:
        type: string
        format: date-time
        title: Date
      signature:
        type: string
        title: Signature
      certification_text:
        type: string
      personally_procured_move_id:
        type: string
        format: uuid
        x-nullable: true
      ppm_id:
        $ref: 'definitions/PpmID.yaml'
      certification_type:
        $ref: '#/definitions/SignedCertificationTypeCreate'
    required:
      - date
      - signature
      - certification_text
  SavePPMShipmentSignedCertification:
    type: object
    properties:
      certification_text:
        description: Text that the customer is agreeing to and signing.
        type: string
      signature:
        description: Customer signature
        type: string
      date:
        description: Date of signature
        type: string
        format: date
    required:
      - certification_text
      - signature
      - date
  SignedCertifications:
    type: array
    items:
      $ref: '#/definitions/SignedCertificationPayload'
  NullableSignedCertificationType:
    type: string
    enum:
      - PPM_PAYMENT
      - SHIPMENT
      - PPM
      - HHG
    x-nullable: true
  SignedCertificationTypeCreate:
    type: string
    enum:
      - PPM_PAYMENT
      - SHIPMENT
      - PRE_CLOSEOUT_REVIEWED_PPM_PAYMENT
      - CLOSEOUT_REVIEWED_PPM_PAYMENT
    x-nullable: true
  PostDocumentPayload:
    type: object
    properties:
      service_member_id:
        type: string
        format: uuid
        title: The service member this document belongs to
  OrderPayGrade:
    type: string
    x-nullable: true
    title: Grade
    enum:
      - E_1
      - E_2
      - E_3
      - E_4
      - E_5
      - E_6
      - E_7
      - E_8
      - E_9
      - E_9_SPECIAL_SENIOR_ENLISTED
      - O_1_ACADEMY_GRADUATE
      - O_2
      - O_3
      - O_4
      - O_5
      - O_6
      - O_7
      - O_8
      - O_9
      - O_10
      - W_1
      - W_2
      - W_3
      - W_4
      - W_5
      - AVIATION_CADET
      - CIVILIAN_EMPLOYEE
      - ACADEMY_CADET
      - MIDSHIPMAN
    x-display-value:
      E_1: E-1
      E_2: E-2
      E_3: E-3
      E_4: E-4
      E_5: E-5
      E_6: E-6
      E_7: E-7
      E_8: E-8
      E_9: E-9
      E_9_SPECIAL_SENIOR_ENLISTED: E-9 (Special Senior Enlisted)
      O_1_ACADEMY_GRADUATE: O-1 or Service Academy Graduate
      O_2: O-2
      O_3: O-3
      O_4: O-4
      O_5: O-5
      O_6: O-6
      O_7: O-7
      O_8: O-8
      O_9: O-9
      O_10: O-10
      W_1: W-1
      W_2: W-2
      W_3: W-3
      W_4: W-4
      W_5: W-5
      AVIATION_CADET: Aviation Cadet
      CIVILIAN_EMPLOYEE: Civilian Employee
      ACADEMY_CADET: Service Academy Cadet
      MIDSHIPMAN: Midshipman
  DeptIndicator:
    type: string
    x-nullable: true
    title: Dept. indicator
    enum:
      - NAVY_AND_MARINES
      - ARMY
      - ARMY_CORPS_OF_ENGINEERS
      - AIR_AND_SPACE_FORCE
      - COAST_GUARD
      - OFFICE_OF_SECRETARY_OF_DEFENSE
    x-display-value:
      NAVY_AND_MARINES: 17 Navy and Marine Corps
      ARMY: 21 Army
      ARMY_CORPS_OF_ENGINEERS: 96 Army Corps of Engineers
      AIR_AND_SPACE_FORCE: 57 Air Force and Space Force
      COAST_GUARD: 70 Coast Guard
      OFFICE_OF_SECRETARY_OF_DEFENSE: 97 Office of the Secretary of Defense
  Reimbursement:
    type: object
    x-nullable: true
    properties:
      id:
        type: string
        format: uuid
        example: c56a4180-65aa-42ec-a945-5fd21dec0538
      requested_amount:
        type: integer
        format: cents
        minimum: 1
        title: Requested Amount
        description: unit is cents
      method_of_receipt:
        $ref: '#/definitions/MethodOfReceipt'
      status:
        $ref: '#/definitions/ReimbursementStatus'
      requested_date:
        x-nullable: true
        type: string
        example: '2018-04-26'
        format: date
        title: Requested Date
    required:
      - requested_amount
      - method_of_receipt
  ReimbursementStatus:
    x-nullable: true
    type: string
    title: Reimbursement
    enum:
      - DRAFT
      - REQUESTED
      - APPROVED
      - REJECTED
      - PAID
  MethodOfReceipt:
    x-nullable: true
    type: string
    title: Method of Receipt
    enum:
      - MIL_PAY
      - OTHER_DD
      - GTCC
    x-display-value:
      MIL_PAY: MilPay
      OTHER_DD: Other account
      GTCC: GTCC
  MoveStatus:
    type: string
    title: Move status
    enum:
      - DRAFT
      - SUBMITTED
      - APPROVED
      - CANCELED
      - 'NEEDS SERVICE COUNSELING'
      - 'APPROVALS REQUESTED'
    x-display-value:
      DRAFT: Draft
      SUBMITTED: Submitted
      APPROVED: Approved
      CANCELED: Canceled
  OrdersStatus:
    type: string
    title: Move status
    enum:
      - DRAFT
      - SUBMITTED
      - APPROVED
      - CANCELED
    x-display-value:
      DRAFT: Draft
      SUBMITTED: Submitted
      APPROVED: Approved
      CANCELED: Canceled
  OrdersTypeDetail:
    type: string
    title: Orders type detail
    enum:
      - HHG_PERMITTED
      - PCS_TDY
      - HHG_RESTRICTED_PROHIBITED
      - HHG_RESTRICTED_AREA
      - INSTRUCTION_20_WEEKS
      - HHG_PROHIBITED_20_WEEKS
      - DELAYED_APPROVAL
    x-display-value:
      HHG_PERMITTED: Shipment of HHG Permitted
      PCS_TDY: PCS with TDY Enroute
      HHG_RESTRICTED_PROHIBITED: Shipment of HHG Restricted or Prohibited
      HHG_RESTRICTED_AREA: HHG Restricted Area-HHG Prohibited
      INSTRUCTION_20_WEEKS: Course of Instruction 20 Weeks or More
      HHG_PROHIBITED_20_WEEKS: Shipment of HHG Prohibited but Authorized within 20 weeks
      DELAYED_APPROVAL: Delayed Approval 20 Weeks or More
    x-nullable: true
  Orders:
    type: object
    properties:
      id:
        type: string
        format: uuid
        example: c56a4180-65aa-42ec-a945-5fd21dec0538
      service_member_id:
        type: string
        format: uuid
        example: c56a4180-65aa-42ec-a945-5fd21dec0538
      grade:
        $ref: '#/definitions/OrderPayGrade'
      issue_date:
        type: string
        description: The date and time that these orders were cut.
        format: date
        example: '2018-04-26'
        title: Date issued
      report_by_date:
        type: string
        description: Report By Date
        format: date
        example: '2018-04-26'
        title: Report by
      status:
        $ref: '#/definitions/OrdersStatus'
      orders_type:
        $ref: 'definitions/OrdersType.yaml'
      orders_type_detail:
        $ref: '#/definitions/OrdersTypeDetail'
      has_dependents:
        type: boolean
        title: Are dependents included in your orders?
      spouse_has_pro_gear:
        type: boolean
        title: Do you have a spouse who will need to move items related to their occupation (also known as spouse pro-gear)?
      origin_duty_location:
        $ref: 'definitions/DutyLocationPayload.yaml'
        x-nullable: true
      originDutyLocationGbloc:
        type: string
        title: From what GBLOC do your orders originate?
        x-nullable: true
      new_duty_location:
        $ref: 'definitions/DutyLocationPayload.yaml'
      uploaded_orders:
        $ref: 'definitions/Document.yaml'
      uploaded_amended_orders:
        $ref: 'definitions/Document.yaml'
      uploaded_amended_orders_id:
        type: string
        format: uuid
        example: c56a4180-65aa-42ec-a945-5fd21dec0538
      moves:
        $ref: '#/definitions/IndexMovesPayload'
      orders_number:
        type: string
        title: Orders Number
        x-nullable: true
        example: '030-00362'
      created_at:
        type: string
        format: date-time
      updated_at:
        type: string
        format: date-time
      tac:
        type: string
        title: TAC
        example: 'F8J1'
        x-nullable: true
      sac:
        type: string
        title: SAC
        example: 'N002214CSW32Y9'
        x-nullable: true
      department_indicator:
        $ref: '#/definitions/DeptIndicator'
      authorizedWeight:
        type: integer
        example: 7000
        x-nullable: true
      entitlement:
        $ref: '#/definitions/Entitlement'
      providesServicesCounseling:
        type: boolean
        x-omitempty: false
      weightRestriction:
        type: integer
        x-nullable: true
      ubWeightRestriction:
        type: integer
        x-nullable: true
    required:
      - id
      - service_member_id
      - issue_date
      - report_by_date
      - orders_type
      - has_dependents
      - spouse_has_pro_gear
      - new_duty_location
      - uploaded_orders
      - created_at
      - updated_at
  Entitlement:
    type: object
    properties:
      proGear:
        type: integer
        example: 2000
        x-nullable: true
        description: >
          Pro-gear weight limit as set by an Office user, distinct from the service member's default weight allotment determined by pay grade
      proGearSpouse:
        type: integer
        example: 500
        x-nullable: true
        description: >
          Spouse's pro-gear weight limit as set by an Office user, distinct from the service member's default weight allotment determined by pay grade
      accompanied_tour:
        type: boolean
        example: true
        x-nullable: true
        description: Indicates if the move entitlement allows dependents to travel to the new Permanent Duty Station (PDS). This is only present on OCONUS moves.
      dependents_under_twelve:
        type: integer
        example: 5
        x-nullable: true
        description: Indicates the number of dependents under the age of twelve for a move. This is only present on OCONUS moves.
      dependents_twelve_and_over:
        type: integer
        example: 3
        x-nullable: true
        description: Indicates the number of dependents of the age twelve or older for a move. This is only present on OCONUS moves.
      ub_allowance:
        type: integer
        example: 3
        x-nullable: true
        description: The amount of weight in pounds that the move is entitled for shipment types of Unaccompanied Baggage.
      weight_restriction:
        type: integer
        example: 1500
        x-nullable: true
        description: Indicates the weight restricted to a specific location.
      ub_weight_restriction:
        type: integer
        example: 1100
        x-nullable: true
        description: Indicates the UB weight restricted to a specific location.
  CreateUpdateOrders:
    type: object
    properties:
      service_member_id:
        type: string
        format: uuid
        example: c56a4180-65aa-42ec-a945-5fd21dec0538
      issue_date:
        type: string
        description: The date and time that these orders were cut.
        format: date
        example: '2018-04-26'
        title: Orders date
      report_by_date:
        type: string
        description: Report By Date
        format: date
        example: '2018-04-26'
        title: Report-by date
      orders_type:
        $ref: 'definitions/OrdersType.yaml'
      orders_type_detail:
        $ref: '#/definitions/OrdersTypeDetail'
      has_dependents:
        type: boolean
        title: Are dependents included in your orders?
      spouse_has_pro_gear:
        type: boolean
        title: Do you have a spouse who will need to move items related to their occupation (also known as spouse pro-gear)?
      new_duty_location_id:
        type: string
        format: uuid
        example: c56a4180-65aa-42ec-a945-5fd21dec0538
      counseling_office_id:
        type: string
        format: uuid
        example: cf1addea-a4f9-4173-8506-2bb82a064cb7
        x-nullable: true
      move_id:
        type: string
        format: uuid
        example: cf1addea-a4f9-4173-8506-2bb82a064cb7
      orders_number:
        type: string
        title: Orders Number
        x-nullable: true
        example: '030-00362'
      tac:
        type: string
        title: TAC
        example: 'F8J1'
        x-nullable: true
      sac:
        type: string
        title: SAC
        example: 'N002214CSW32Y9'
        x-nullable: true
      department_indicator:
        $ref: '#/definitions/DeptIndicator'
      grade:
        $ref: '#/definitions/OrderPayGrade'
      origin_duty_location_id:
        type: string
        format: uuid
        example: c56a4180-65aa-42ec-a945-5fd21dec0538
      accompanied_tour:
        type: boolean
        example: true
        x-nullable: true
        description: Indicates if the move entitlement allows dependents to travel to the new Permanent Duty Station (PDS). This is only present on OCONUS moves.
      dependents_under_twelve:
        type: integer
        example: 5
        x-nullable: true
        description: Indicates the number of dependents under the age of twelve for a move. This is only present on OCONUS moves.
      dependents_twelve_and_over:
        type: integer
        example: 3
        x-nullable: true
        description: Indicates the number of dependents of the age twelve or older for a move. This is only present on OCONUS moves.
      civilian_tdy_ub_allowance:
        type: integer
        example: 3
        x-nullable: true
        description: The weight in pounds set by the customer or office user that a civilian TDY move is entitled to for Unaccompanied Baggage shipment types.
    required:
      - service_member_id
      - issue_date
      - report_by_date
      - orders_type
      - has_dependents
      - spouse_has_pro_gear
      - new_duty_location_id
  InvalidRequestResponsePayload:
    type: object
    properties:
      errors:
        type: object
        additionalProperties:
          type: string
  MoveQueueItem:
    type: object
    properties:
      id:
        type: string
        format: uuid
        example: c56a4180-65aa-42ec-a945-5fd21dec0538
      status:
        type: string
        example: APPROVED
      ppm_status:
        type: string
        example: PAYMENT_REQUESTED
        x-nullable: true
      hhg_status:
        type: string
        example: ACCEPTED
        x-nullable: true
      locator:
        type: string
        example: '12432'
      gbl_number:
        type: string
        example: 'LNK12345'
        title: GBL Number
        x-nullable: true
      customer_name:
        type: string
        example: Thedog, Nino
        title: Customer Name
      edipi:
        type: string
        format: edipi
        pattern: '^\d{10}$'
        minLength: 10
        maxLength: 10
        example: '5789345789'
        title: 'DoD ID #'
      grade:
        $ref: '#/definitions/OrderPayGrade'
      orders_type:
        $ref: 'definitions/OrdersType.yaml'
      move_date:
        type: string
        format: date
        example: 2018-04-25
        x-nullable: true
      submitted_date:
        type: string
        format: date-time
        example: 2018-04-25
        x-nullable: true
      last_modified_date:
        type: string
        format: date-time
        example: 2017-07-21T17:32:28Z
      created_at:
        type: string
        format: date-time
      origin_duty_location_name:
        type: string
        example: Dover AFB
        title: Origin
        x-nullable: true
      destination_duty_location_name:
        type: string
        example: Dover AFB
        title: Destination
        x-nullable: true
      pm_survey_conducted_date:
        type: string
        format: date-time
        example: 2017-07-21T17:32:28Z
        x-nullable: true
      origin_gbloc:
        type: string
        example: LKNQ
        title: Origin GBLOC
        x-nullable: true
      destination_gbloc:
        type: string
        example: LKNQ
        title: Destination GBLOC
        x-nullable: true
      delivered_date:
        type: string
        format: date-time
        example: 2017-07-21T17:32:28Z
        x-nullable: true
      invoice_approved_date:
        type: string
        format: date-time
        example: 2017-07-21T17:32:28Z
        x-nullable: true
      weight_allotment:
        $ref: '#/definitions/WeightAllotment'
      branch_of_service:
        type: string
      actual_move_date:
        type: string
        format: date
        example: 2018-04-25
        x-nullable: true
      original_move_date:
        type: string
        format: date
        example: 2018-04-25
        x-nullable: true
    required:
      - id
      - status
      - locator
      - customer_name
      - edipi
      - grade
      - orders_type
      - branch_of_service
      - last_modified_date
      - created_at
  AvailableMoveDates:
    type: object
    properties:
      start_date:
        type: string
        format: date
        example: '2018-09-25'
      available:
        type: array
        items:
          type: string
          format: date
          example: '2018-09-25'
    required:
      - start_date
      - available
  WeightAllotment:
    type: object
    properties:
      total_weight_self:
        type: integer
        example: 18000
      total_weight_self_plus_dependents:
        type: integer
        example: 18000
      pro_gear_weight:
        type: integer
        example: 2000
      pro_gear_weight_spouse:
        type: integer
        example: 500
    required:
      - total_weight_self
      - total_weight_self_plus_dependents
      - pro_gear_weight
      - pro_gear_weight_spouse
  IndexEntitlements:
    type: object
    additionalProperties:
      $ref: '#/definitions/WeightAllotment'
  RateEnginePostalCodePayload:
    type: object
    properties:
      valid:
        type: boolean
        example: false
      postal_code:
        type: string
        description: zip code, international allowed
        format: zip
        title: ZIP
        example: "'90210' or 'N15 3NL'"
      postal_code_type:
        type: string
        enum:
          - origin
          - destination
    required:
      - valid
      - postal_code
      - postal_code_type
  Role:
    type: object
    properties:
      id:
        type: string
        format: uuid
        example: c56a4180-65aa-42ec-a945-5fd21dec0538
      roleType:
        type: string
        example: customer
      createdAt:
        type: string
        format: date-time
      updatedAt:
        type: string
        format: date-time
    required:
      - id
      - roleType
      - createdAt
      - updatedAt
  MTOAgentType:
    type: string
    title: MTO Agent Type
    example: RELEASING_AGENT
    enum:
      - RELEASING_AGENT
      - RECEIVING_AGENT
  MTOAgent:
    properties:
      id:
        example: 1f2270c7-7166-40ae-981e-b200ebdf3054
        format: uuid
        type: string
      mtoShipmentID:
        example: 1f2270c7-7166-40ae-981e-b200ebdf3054
        format: uuid
        type: string
        readOnly: true
      createdAt:
        format: date-time
        type: string
        readOnly: true
      updatedAt:
        format: date-time
        type: string
        readOnly: true
      firstName:
        type: string
        x-nullable: true
      lastName:
        type: string
        x-nullable: true
      email:
        type: string
        format: x-email
        pattern: '(^[a-zA-Z0-9._%+-]+@[a-zA-Z0-9.-]+\.[a-zA-Z]{2,}$)|(^$)'
        x-nullable: true
      phone:
        type: string
        format: telephone
        pattern: '(^[2-9]\d{2}-\d{3}-\d{4}$)|(^$)'
        x-nullable: true
      agentType:
        $ref: '#/definitions/MTOAgentType'
    type: object
  MTOAgents:
    items:
      $ref: '#/definitions/MTOAgent'
    type: array
  MTOShipmentType:
    type: string
    title: Shipment Type
    example: HHG
    enum:
      - HHG
      - HHG_INTO_NTS
      - HHG_OUTOF_NTS
      - PPM
      - BOAT_HAUL_AWAY
      - BOAT_TOW_AWAY
      - MOBILE_HOME
      - UNACCOMPANIED_BAGGAGE
    x-display-value:
      HHG: HHG
      HHG_INTO_NTS: NTS
      HHG_OUTOF_NTS: NTS Release
      PPM: PPM
      BOAT_HAUL_AWAY: Boat Haul-Away
      BOAT_TOW_AWAY: Boat Tow-Away
      MOBILE_HOME: Mobile Home
      UNACCOMPANIED_BAGGAGE: Unaccompanied Baggage
  MTOShipment:
    properties:
      moveTaskOrderID:
        example: 1f2270c7-7166-40ae-981e-b200ebdf3054
        format: uuid
        type: string
        readOnly: true
      id:
        example: 1f2270c7-7166-40ae-981e-b200ebdf3054
        format: uuid
        type: string
        readOnly: true
      createdAt:
        format: date-time
        type: string
        readOnly: true
      updatedAt:
        format: date-time
        type: string
        readOnly: true
      requestedPickupDate:
        format: date
        type: string
        readOnly: true
        x-nullable: true
      requestedDeliveryDate:
        format: date
        type: string
        readOnly: true
        x-nullable: true
      agents:
        $ref: '#/definitions/MTOAgents'
      customerRemarks:
        type: string
        readOnly: true
        example: handle with care
        x-nullable: true
      ppmShipment:
        $ref: 'definitions/PPMShipment.yaml'
      boatShipment:
        $ref: 'definitions/BoatShipment.yaml'
      mobileHomeShipment:
        $ref: 'definitions/MobileHome.yaml'
      shipmentType:
        $ref: '#/definitions/MTOShipmentType'
      status:
        $ref: '#/definitions/MTOShipmentStatus'
      pickupAddress:
        $ref: 'definitions/Address.yaml'
      destinationAddress:
        $ref: 'definitions/Address.yaml'
      secondaryPickupAddress:
        $ref: 'definitions/Address.yaml'
      hasSecondaryPickupAddress:
        type: boolean
        x-omitempty: false
        x-nullable: true
      tertiaryPickupAddress:
        $ref: 'definitions/Address.yaml'
      hasTertiaryPickupAddress:
        type: boolean
        x-omitempty: false
        x-nullable: true
      secondaryDeliveryAddress:
        $ref: 'definitions/Address.yaml'
      hasSecondaryDeliveryAddress:
        type: boolean
        x-omitempty: false
        x-nullable: true
      tertiaryDeliveryAddress:
        $ref: 'definitions/Address.yaml'
      hasTertiaryDeliveryAddress:
        type: boolean
        x-omitempty: false
        x-nullable: true
      actualProGearWeight:
        type: integer
        x-nullable: true
        x-omitempty: false
      actualSpouseProGearWeight:
        type: integer
        x-nullable: true
        x-omitempty: false
      eTag:
        type: string
      shipmentLocator:
        type: string
        x-nullable: true
        readOnly: true
        example: '1K43AR-01'
      marketCode:
        type: string
        enum:
          - 'd'
          - 'i'
        example: 'd'
        description: 'Single-letter designator for domestic (d) or international (i) shipments'
  MTOShipments:
    items:
      $ref: '#/definitions/MTOShipment'
    type: array
  MTOShipmentStatus:
    type: string
    readOnly: true
    enum:
      - DRAFT
      - APPROVED
      - SUBMITTED
      - REJECTED
  CreateShipment:
    type: object
    properties:
      moveTaskOrderID:
        example: 1f2270c7-7166-40ae-981e-b200ebdf3054
        format: uuid
        type: string
      shipmentType:
        $ref: '#/definitions/MTOShipmentType'
      ppmShipment:
        $ref: '#/definitions/CreatePPMShipment'
      boatShipment:
        $ref: '#/definitions/CreateBoatShipment'
      mobileHomeShipment:
        $ref: '#/definitions/CreateMobileHomeShipment'
      requestedPickupDate:
        format: date
        type: string
      requestedDeliveryDate:
        format: date
        type: string
      customerRemarks:
        type: string
        example: handle with care
        x-nullable: true
      pickupAddress:
        $ref: 'definitions/Address.yaml'
      secondaryPickupAddress:
        $ref: 'definitions/Address.yaml'
      tertiaryPickupAddress:
        $ref: 'definitions/Address.yaml'
      destinationAddress:
        $ref: 'definitions/Address.yaml'
      secondaryDeliveryAddress:
        $ref: 'definitions/Address.yaml'
      tertiaryDeliveryAddress:
        $ref: 'definitions/Address.yaml'
      agents:
        $ref: '#/definitions/MTOAgents'
    required:
      - moveTaskOrderID
      - shipmentType
  CreatePPMShipment:
    description: A personally procured move is a type of shipment that a service members moves themselves.
    properties:
      ppmType:
        $ref: 'definitions/PPMType.yaml'
      expectedDepartureDate:
        description: >
          Date the customer expects to move.
        format: date
        type: string
      pickupAddress:
        $ref: 'definitions/Address.yaml'
      secondaryPickupAddress:
        $ref: 'definitions/Address.yaml'
      destinationAddress:
        $ref: 'definitions/PPMDestinationAddress.yaml'
      secondaryDestinationAddress:
        $ref: 'definitions/Address.yaml'
      tertiaryDestinationAddress:
        $ref: 'definitions/Address.yaml'
      tertiaryPickupAddress:
        $ref: 'definitions/Address.yaml'
      hasTertiaryPickupAddress:
        type: boolean
        x-nullable: true
        x-omitempty: false
      hasTertiaryDestinationAddress:
        type: boolean
        x-nullable: true
        x-omitempty: false
      sitExpected:
        type: boolean
      isActualExpenseReimbursement:
        description: Denotes if this PPM shipment uses the Actual Expense Reimbursement method.
        type: boolean
        example: false
        x-omitempty: false
        x-nullable: true
    required:
      - expectedDepartureDate
      - pickupAddress
      - destinationAddress
      - sitExpected
  UpdatePPMShipment:
    type: object
    properties:
      ppmType:
        $ref: 'definitions/PPMType.yaml'
      expectedDepartureDate:
        description: >
          Date the customer expects to move.
        format: date
        type: string
        x-nullable: true
      actualMoveDate:
        format: date
        type: string
        x-nullable: true
      pickupAddress:
        $ref: 'definitions/Address.yaml'
      secondaryPickupAddress:
        $ref: 'definitions/Address.yaml'
      hasSecondaryPickupAddress:
        type: boolean
        x-omitempty: false
        x-nullable: true
      tertiaryPickupAddress:
        $ref: 'definitions/Address.yaml'
      hasTertiaryPickupAddress:
        type: boolean
        x-omitempty: false
        x-nullable: true
      destinationAddress:
        $ref: 'definitions/PPMDestinationAddress.yaml'
      secondaryDestinationAddress:
        $ref: 'definitions/Address.yaml'
      hasSecondaryDestinationAddress:
        type: boolean
        x-omitempty: false
        x-nullable: true
      tertiaryDestinationAddress:
        $ref: 'definitions/Address.yaml'
      hasTertiaryDestinationAddress:
        type: boolean
        x-omitempty: false
        x-nullable: true
      w2Address:
        x-nullable: true
        $ref: 'definitions/Address.yaml'
      finalIncentive:
        description: >
          The final calculated incentive for the PPM shipment. This does not include **SIT** as it is a reimbursement.
        type: integer
        format: cents
        x-nullable: true
        x-omitempty: false
        readOnly: true
      sitExpected:
        type: boolean
        x-nullable: true
      estimatedWeight:
        type: integer
        example: 4200
        x-nullable: true
      hasProGear:
        description: >
          Indicates whether PPM shipment has pro-gear.
        type: boolean
        x-nullable: true
      proGearWeight:
        type: integer
        x-nullable: true
      spouseProGearWeight:
        type: integer
        x-nullable: true
      hasRequestedAdvance:
        description: >
          Indicates whether an advance has been requested for the PPM shipment.
        type: boolean
        x-nullable: true
      advanceAmountRequested:
        description: >
          The amount requested for an advance, or null if no advance is requested
        type: integer
        format: cents
        x-nullable: true
      hasReceivedAdvance:
        description: >
          Indicates whether an advance was received for the PPM shipment.
        type: boolean
        x-nullable: true
      advanceAmountReceived:
        description: >
          The amount received for an advance, or null if no advance is received.
        type: integer
        format: cents
        x-nullable: true
      isActualExpenseReimbursement:
        description: Used for PPM shipments only. Denotes if this shipment uses the Actual Expense Reimbursement method.
        type: boolean
        example: false
        x-omitempty: false
        x-nullable: true
      hasGunSafe:
        description: >
          Indicates whether PPM shipment has gun safe.
        type: boolean
        x-nullable: true
      gunSafeWeight:
        type: integer
        x-nullable: true
  CreateBoatShipment:
    description: Boat shipment information for the move.
    properties:
      type:
        type: string
        enum:
          - HAUL_AWAY
          - TOW_AWAY
      year:
        type: integer
        description: Year of the Boat
      make:
        type: string
        description: Make of the Boat
      model:
        type: string
        description: Model of the Boat
      lengthInInches:
        type: integer
        description: Length of the Boat in inches
      widthInInches:
        type: integer
        description: Width of the Boat in inches
      heightInInches:
        type: integer
        description: Height of the Boat in inches
      hasTrailer:
        type: boolean
        description: Does the boat have a trailer
      isRoadworthy:
        type: boolean
        description: Is the trailer roadworthy
        x-nullable: true
    required:
      - type
      - year
      - make
      - model
      - lengthInInches
      - widthInInches
      - heightInInches
      - hasTrailer
  UpdateBoatShipment:
    type: object
    properties:
      type:
        type: string
        enum:
          - HAUL_AWAY
          - TOW_AWAY
        x-nullable: true
      year:
        type: integer
        description: Year of the Boat
        x-nullable: true
      make:
        type: string
        description: Make of the Boat
        x-nullable: true
      model:
        type: string
        description: Model of the Boat
        x-nullable: true
      lengthInInches:
        type: integer
        description: Length of the Boat in inches
        x-nullable: true
      widthInInches:
        type: integer
        description: Width of the Boat in inches
        x-nullable: true
      heightInInches:
        type: integer
        description: Height of the Boat in inches
        x-nullable: true
      hasTrailer:
        type: boolean
        description: Does the boat have a trailer
        x-nullable: true
      isRoadworthy:
        type: boolean
        description: Is the trailer roadworthy
        x-nullable: true
  CreateMobileHomeShipment:
    description: A mobile home shipment that the prime moves for a service member.
    properties:
      make:
        type: string
        description: Make of the Mobile Home
      model:
        type: string
        description: Model of the Mobile Home
      year:
        type: integer
        description: Year of the Mobile Home
      lengthInInches:
        type: integer
        description: Length of the Mobile Home in inches
      heightInInches:
        type: integer
        description: Height of the Mobile Home in inches
      widthInInches:
        type: integer
        description: Width of the Mobile Home in inches
    required:
      - make
      - model
      - year
      - lengthInInches
      - heightInInches
      - widthInInches
  UpdateMobileHomeShipment:
    properties:
      make:
        type: string
        description: Make of the Mobile Home
        x-nullable: true
      model:
        type: string
        description: Model of the Mobile Home
        x-nullable: true
      year:
        type: integer
        description: Year of the Mobile Home
        x-nullable: true
      lengthInInches:
        type: integer
        description: Length of the Mobile Home in inches
        x-nullable: true
      heightInInches:
        type: integer
        description: Height of the Mobile Home in inches
        x-nullable: true
      widthInInches:
        type: integer
        description: Width of the Mobile Home in inches
        x-nullable: true
  UpdateShipment:
    type: object
    properties:
      status:
        $ref: '#/definitions/MTOShipmentStatus'
      shipmentType:
        $ref: '#/definitions/MTOShipmentType'
      ppmShipment:
        $ref: '#/definitions/UpdatePPMShipment'
      boatShipment:
        $ref: '#/definitions/UpdateBoatShipment'
      mobileHomeShipment:
        $ref: '#/definitions/UpdateMobileHomeShipment'
      requestedPickupDate:
        format: date
        type: string
        x-nullable: true
      requestedDeliveryDate:
        format: date
        type: string
        x-nullable: true
      customerRemarks:
        type: string
        example: handle with care
        x-nullable: true
      pickupAddress:
        $ref: 'definitions/Address.yaml'
      secondaryPickupAddress:
        $ref: 'definitions/Address.yaml'
      hasSecondaryPickupAddress:
        type: boolean
        x-nullable: true
        x-omitempty: false
      tertiaryPickupAddress:
        $ref: 'definitions/Address.yaml'
      hasTertiaryPickupAddress:
        type: boolean
        x-nullable: true
        x-omitempty: false
      destinationAddress:
        $ref: 'definitions/Address.yaml'
      secondaryDeliveryAddress:
        $ref: 'definitions/Address.yaml'
      hasSecondaryDeliveryAddress:
        type: boolean
        x-nullable: true
        x-omitempty: false
      tertiaryDeliveryAddress:
        $ref: 'definitions/Address.yaml'
      hasTertiaryDeliveryAddress:
        type: boolean
        x-nullable: true
        x-omitempty: false
      actualProGearWeight:
        type: integer
        x-nullable: true
        x-omitempty: false
      actualSpouseProGearWeight:
        type: integer
        x-nullable: true
        x-omitempty: false
      agents:
        $ref: '#/definitions/MTOAgents'
  ClientError:
    type: object
    properties:
      title:
        type: string
      detail:
        type: string
      instance:
        type: string
        format: uuid
    required:
      - title
      - detail
      - instance
  ValidationError:
    allOf:
      - $ref: '#/definitions/ClientError'
      - type: object
    properties:
      invalidFields:
        type: object
        additionalProperties:
          description: List of errors for the field
          type: array
          items:
            type: string
    required:
      - invalidFields
  Error:
    properties:
      title:
        type: string
      detail:
        type: string
      instance:
        type: string
        format: uuid
    required:
      - title
      - detail
    type: object
  MovesList:
    type: object
    properties:
      currentMove:
        type: array
        items:
          $ref: '#/definitions/InternalMove'
      previousMoves:
        type: array
        items:
          $ref: '#/definitions/InternalMove'
  InternalMove:
    type: object
    properties:
      id:
        example: a502b4f1-b9c4-4faf-8bdd-68292501bf26
        format: uuid
        type: string
      moveCode:
        type: string
        example: 'HYXFJF'
        readOnly: true
      createdAt:
        format: date-time
        type: string
        readOnly: true
      orderID:
        example: c56a4180-65aa-42ec-a945-5fd21dec0538
        format: uuid
        type: string
      orders:
        type: object
      status:
        type: string
        readOnly: true
      updatedAt:
        format: date-time
        type: string
        readOnly: true
      submittedAt:
        format: date-time
        type: string
        readOnly: true
        x-nullable: true
      mtoShipments:
        $ref: '#/definitions/MTOShipments'
      closeoutOffice:
        $ref: 'definitions/TransportationOffice.yaml'
      counselingOffice:
        $ref: 'definitions/TransportationOffice.yaml'
      eTag:
        type: string
        readOnly: true
      primeCounselingCompletedAt:
        format: date-time
        type: string
        readOnly: true
      lockExpiresAt:
        format: date-time
        type: string
        readOnly: true
  IsDateWeekendHolidayInfo:
    type: object
    properties:
      country_code:
        type: string
      country_name:
        type: string
      date:
        type: string
        format: date
        example: '2018-09-25'
      is_weekend:
        type: boolean
      is_holiday:
        type: boolean
      details:
        type: string
    required:
      - country_code
      - country_name
      - date
      - is_weekend
      - is_holiday
  CounselingOffices:
    type: array
    items:
      $ref: '#/definitions/CounselingOffice'
  CounselingOffice:
    type: object
    properties:
      id:
        type: string
        format: uuid
        example: c56a4180-65aa-42ec-a945-5fd21dec0538
      name:
        type: string
        example: Fort Bragg North Station
    required:
      - id
      - name
paths:
  /open/register:
    post:
      summary: Self registration of a customer. This creates a MilMove and Okta profile using the information provided.
      description: Creates an Okta profile and MilMove profile using the information provided.
      operationId: customerRegistration
      tags:
        - registration
      consumes:
        - application/json
      parameters:
        - in: body
          name: registration
          required: true
          description: registration information
          schema:
            $ref: 'definitions/CreateOktaAndMilMoveUser.yaml'
      produces:
        - application/json
      responses:
        '201':
          description: successfully registered service member
        '422':
          $ref: '#/responses/UnprocessableEntity'
        '500':
          description: internal server error
  /open/feature-flags/boolean/{key}:
    post:
      summary: Determines if a feature flag is enabled. Only used for unauthenticated users.
      description: Determines if a feature flag is enabled.
      operationId: booleanFeatureFlagUnauthenticated
      tags:
        - featureFlags
      consumes:
        - application/json
      parameters:
        - in: path
          name: key
          type: string
          required: true
          description: Feature Flag Key
        - in: body
          name: flagContext
          required: true
          description: context for the feature flag request
          schema:
            type: object
            additionalProperties:
              type: string
      produces:
        - application/json
      responses:
        '200':
          description: Boolean Feature Flag Status
          schema:
            $ref: 'definitions/FeatureFlagBoolean.yaml'
        '401':
          description: request requires user authentication
        '500':
          description: internal server error
  /feature-flags/user-boolean/{key}:
    post:
      summary: Determines if a user has a feature flag enabled
      description: Determines if a user has a feature flag enabled. The flagContext contains context used to determine if this flag applies to the logged in user.
      operationId: booleanFeatureFlagForUser
      tags:
        - featureFlags
      consumes:
        - application/json
      parameters:
        - in: path
          name: key
          type: string
          required: true
          description: Feature Flag Key
        - in: body
          name: flagContext
          required: true
          description: context for the feature flag request
          schema:
            type: object
            additionalProperties:
              type: string
      produces:
        - application/json
      responses:
        '200':
          description: Boolean Feature Flag Status
          schema:
            $ref: 'definitions/FeatureFlagBoolean.yaml'
        '400':
          description: invalid request
        '401':
          description: request requires user authentication
        '500':
          description: internal server error
  /feature-flags/user-variant/{key}:
    post:
      summary: Determines if a user has a feature flag enabled
      description: Determines if a user has a feature flag enabled. The flagContext contains context used to determine if this flag applies to the logged in user.
      operationId: variantFeatureFlagForUser
      tags:
        - featureFlags
      consumes:
        - application/json
      parameters:
        - in: path
          name: key
          type: string
          required: true
          description: Feature Flag Key
        - in: body
          name: flagContext
          required: true
          description: context for the feature flag request
          schema:
            type: object
            additionalProperties:
              type: string
      produces:
        - application/json
      responses:
        '200':
          description: Variant Feature Flag Status
          schema:
            $ref: 'definitions/FeatureFlagVariant.yaml'
        '400':
          description: invalid request
        '401':
          description: request requires user authentication
        '500':
          description: internal server error
  /users/logged_in:
    get:
      summary: Returns the user info for the currently logged in user
      description: Returns the user info for the currently logged in user
      operationId: showLoggedInUser
      tags:
        - users
      responses:
        '200':
          description: Currently logged in user
          schema:
            $ref: '#/definitions/LoggedInUserPayload'
        '400':
          description: invalid request
        '401':
          description: request requires user authentication
        '500':
          description: server error
  /users/is_logged_in:
    get:
      summary: Returns boolean as to whether the user is logged in
      description: Returns boolean as to whether the user is logged in
      operationId: isLoggedInUser
      tags:
        - users
      responses:
        '200':
          description: Currently logged in user
          schema:
            type: object
            required:
              - isLoggedIn
            properties:
              isLoggedIn:
                type: boolean
        '400':
          description: invalid request
        '500':
          description: server error
  /open/validation_code:
    post:
      summary: Verifies if the provided validation code is active
      description: Verifies if the provided validation code is active
      operationId: validateCode
      tags:
        - validation_code
      parameters:
        - in: body
          name: body
          required: true
          schema:
            type: object
            required:
              - validationCode
            properties:
              validationCode:
                type: string
      responses:
        '200':
          description: Application Parameters
          schema:
            $ref: '#/definitions/ApplicationParameters'
        '401':
          description: request was not made with a supported session - it must come from the customer app
        '400':
          description: invalid request
        '500':
          description: server error
  /application_parameters:
    post:
      summary: Searches for an application parameter by name and value, returns nil if not found
      description: Searches for an application parameter by name and value, returns nil if not found
      operationId: validate
      tags:
        - application_parameters
      parameters:
        - in: body
          name: body
          required: true
          schema:
            $ref: '#/definitions/ApplicationParameters'
      responses:
        '200':
          description: Application Parameters
          schema:
            $ref: '#/definitions/ApplicationParameters'
        '400':
          description: invalid request
        '401':
          description: request requires user authentication
        '500':
          description: server error
  /orders:
    post:
      summary: Creates an orders model for a logged-in user
      description: Creates an instance of orders tied to a service member
      operationId: createOrders
      tags:
        - orders
      parameters:
        - in: body
          name: createOrders
          required: true
          schema:
            $ref: '#/definitions/CreateUpdateOrders'
      responses:
        '201':
          description: created instance of orders
          schema:
            $ref: '#/definitions/Orders'
        '400':
          description: invalid request
        '401':
          description: request requires user authentication
        '403':
          description: user is not authorized
        '500':
          description: internal server error
  /orders/{ordersId}:
    put:
      summary: Updates orders
      description: All fields sent in this request will be set on the orders referenced
      operationId: updateOrders
      tags:
        - orders
      parameters:
        - in: path
          name: ordersId
          type: string
          format: uuid
          required: true
          description: UUID of the orders model
        - in: body
          name: updateOrders
          required: true
          schema:
            $ref: '#/definitions/CreateUpdateOrders'
      responses:
        '200':
          description: updated instance of orders
          schema:
            $ref: '#/definitions/Orders'
        '400':
          description: invalid request
        '401':
          description: request requires user authentication
        '403':
          description: user is not authorized
        '404':
          description: orders not found
        '500':
          description: internal server error
    get:
      summary: Returns the given order
      description: Returns the given order
      operationId: showOrders
      tags:
        - orders
      parameters:
        - in: path
          name: ordersId
          type: string
          format: uuid
          required: true
          description: UUID of the order
      responses:
        '200':
          description: the instance of the order
          schema:
            $ref: '#/definitions/Orders'
        '400':
          description: invalid request
        '401':
          description: request requires user authentication
        '403':
          description: user is not authorized
        '404':
          description: order is not found
        '500':
          description: internal server error
  /orders/{ordersId}/upload_amended_orders:
    patch:
      summary: Patch the amended orders for a given order
      description: Patch the amended orders for a given order
      operationId: uploadAmendedOrders
      tags:
        - orders
      consumes:
        - multipart/form-data
      parameters:
        - in: path
          name: ordersId
          type: string
          format: uuid
          required: true
          description: UUID of the order
        - in: formData
          name: file
          type: file
          description: The file to upload.
          required: true
      responses:
        '201':
          description: created upload
          schema:
            $ref: 'definitions/Upload.yaml'
        '400':
          description: invalid request
          schema:
            $ref: '#/definitions/InvalidRequestResponsePayload'
        '403':
          description: not authorized
        '404':
          description: not found
        '413':
          description: payload is too large
        '500':
          description: server error
  /allmoves/{serviceMemberId}:
    get:
      summary: Return the current and previous moves of a service member
      description: |
        This endpoint gets all moves that belongs to the serviceMember by using the service members id. In a previous moves array and the current move in the current move array. The current move is the move with the latest CreatedAt date. All other moves will go into the previous move array.
      operationId: getAllMoves
      tags:
        - moves
      produces:
        - application/json
      parameters:
        - in: path
          name: serviceMemberId
          type: string
          format: uuid
          required: true
          description: UUID of the service member
      responses:
        '200':
          description: >-
            Successfully retrieved moves. A successful fetch might still return
            zero moves.
          schema:
            $ref: '#/definitions/MovesList'
        '401':
          $ref: '#/responses/PermissionDenied'
        '403':
          $ref: '#/responses/PermissionDenied'
        '500':
          $ref: '#/responses/ServerError'
  /moves/{moveId}:
    patch:
      summary: Patches the move
      description: Any fields sent in this request will be set on the move referenced
      operationId: patchMove
      tags:
        - moves
      parameters:
        - in: path
          name: moveId
          type: string
          format: uuid
          required: true
          description: UUID of the move
        - $ref: 'parameters/ifMatch.yaml'
        - in: body
          name: patchMovePayload
          required: true
          schema:
            $ref: '#/definitions/PatchMovePayload'
      responses:
        '200':
          description: updated instance of move
          schema:
            $ref: '#/definitions/MovePayload'
        '400':
          description: invalid request
        '401':
          description: request requires user authentication
        '403':
          description: user is not authorized
        '404':
          description: move or closeout office is not found
        '412':
          description: precondition failed
        '422':
          description: unprocessable entity
        '500':
          description: internal server error
    get:
      summary: Returns the given move
      description: Returns the given move
      operationId: showMove
      tags:
        - moves
      parameters:
        - in: path
          name: moveId
          type: string
          format: uuid
          required: true
          description: UUID of the move
      responses:
        '200':
          description: the instance of the move
          schema:
            $ref: '#/definitions/MovePayload'
        '400':
          description: invalid request
        '401':
          description: request requires user authentication
        '403':
          description: user is not authorized
        '404':
          description: move is not found
        '500':
          description: internal server error
  /moves/{moveId}/signed_certifications:
    post:
      summary: Submits signed certification for the given move ID
      description: Create an instance of signed_certification tied to the move ID
      operationId: createSignedCertification
      tags:
        - certification
      parameters:
        - in: path
          name: moveId
          type: string
          format: uuid
          required: true
          description: UUID of the move being signed for
        - in: body
          name: createSignedCertificationPayload
          required: true
          schema:
            $ref: '#/definitions/CreateSignedCertificationPayload'
      responses:
        '201':
          description: created instance of signed_certification
          schema:
            $ref: '#/definitions/SignedCertificationPayload'
        '400':
          description: invalid request
        '401':
          description: request requires user authentication
        '403':
          description: user is not authorized to sign for this move
        '404':
          description: move not found
        '500':
          description: internal server error
    get:
      summary: gets the signed certifications for the given move ID
      description: returns a list of all signed_certifications associated with the move ID
      operationId: indexSignedCertification
      tags:
        - certification
      parameters:
        - in: path
          name: moveId
          type: string
          format: uuid
          required: true
      responses:
        '200':
          description: returns a list of signed certifications
          schema:
            $ref: '#/definitions/SignedCertifications'
        '400':
          description: invalid request
        '401':
          description: request requires user authentication
        '403':
          description: user is not authorized
        '404':
          description: move not found
        '500':
          description: internal server error
  /reimbursement/{reimbursementId}/approve:
    post:
      summary: Approves the reimbursement
      description: Sets the status of the reimbursement to APPROVED.
      operationId: approveReimbursement
      tags:
        - office
      parameters:
        - in: path
          name: reimbursementId
          type: string
          format: uuid
          required: true
          description: UUID of the reimbursement being approved
      responses:
        '200':
          description: updated instance of reimbursement
          schema:
            $ref: '#/definitions/Reimbursement'
        '400':
          description: invalid request
        '401':
          description: request requires user authentication
        '403':
          description: user is not authorized
        '500':
          description: internal server error
  /moves/{moveId}/orders:
    get:
      summary: Returns orders information for a move for office use
      description: Returns orders information for a move for office use
      operationId: showOfficeOrders
      tags:
        - office
      parameters:
        - in: path
          name: moveId
          type: string
          format: uuid
          required: true
          description: UUID of the move
      responses:
        '200':
          description: the orders information for a move for office use
          schema:
            $ref: '#/definitions/Orders'
        '400':
          description: invalid request
        '401':
          description: request requires user authentication
        '403':
          description: user is not authorized
        '404':
          description: move not found
        '500':
          description: internal server error
  /moves/{moveId}/move_documents:
    get:
      summary: Returns a list of all Move Documents associated with this move
      description: Returns a list of all Move Documents associated with this move
      operationId: indexMoveDocuments
      tags:
        - move_docs
      parameters:
        - in: path
          name: moveId
          type: string
          format: uuid
          required: true
          description: UUID of the move
      responses:
        '200':
          description: returns list of move douments
          schema:
            $ref: '#/definitions/MoveDocuments'
        '400':
          description: invalid request
        '401':
          description: request requires user authentication
        '403':
          description: user is not authorized
    post:
      summary: Creates a move document
      description: Created a move document with the given information
      operationId: createGenericMoveDocument
      tags:
        - move_docs
      parameters:
        - name: moveId
          in: path
          type: string
          format: uuid
          required: true
          description: UUID of the move
        - in: body
          name: createGenericMoveDocumentPayload
          required: true
          schema:
            $ref: '#/definitions/CreateGenericMoveDocumentPayload'
      responses:
        '200':
          description: returns new move document object
          schema:
            $ref: '#/definitions/MoveDocumentPayload'
        '400':
          description: invalid request
        '401':
          description: must be authenticated to use this endpoint
        '403':
          description: not authorized to modify this move
        '500':
          description: server error
  /move_documents/{moveDocumentId}:
    put:
      summary: Updates a move document
      description: Update a move document with the given information
      operationId: updateMoveDocument
      tags:
        - move_docs
      parameters:
        - in: path
          name: moveDocumentId
          type: string
          format: uuid
          required: true
          description: UUID of the move document model
        - in: body
          name: updateMoveDocument
          required: true
          schema:
            $ref: '#/definitions/MoveDocumentPayload'
      responses:
        '200':
          description: updated instance of move document
          schema:
            $ref: '#/definitions/MoveDocumentPayload'
        '400':
          description: invalid request
        '401':
          description: request requires user authentication
        '403':
          description: user is not authorized
        '404':
          description: move document not found
        '500':
          description: internal server error
    delete:
      summary: Deletes a move document
      description: Deletes a move document with the given information
      operationId: deleteMoveDocument
      tags:
        - move_docs
      parameters:
        - in: path
          name: moveDocumentId
          type: string
          format: uuid
          required: true
          description: UUID of the move document model
      responses:
        '204':
          description: deleted
        '400':
          description: invalid request
          schema:
            $ref: '#/definitions/InvalidRequestResponsePayload'
        '403':
          description: not authorized
        '404':
          description: not found
        '500':
          description: server error
  /moves/{moveId}/approve:
    post:
      summary: Approves a move to proceed
      description: Approves the basic details of a move. The status of the move will be updated to APPROVED
      operationId: approveMove
      tags:
        - office
      parameters:
        - name: moveId
          in: path
          type: string
          format: uuid
          required: true
          description: UUID of the move
      responses:
        '200':
          description: returns updated (approved) move object
          schema:
            $ref: '#/definitions/MovePayload'
        '400':
          description: invalid request
        '401':
          description: must be authenticated to use this endpoint
        '403':
          description: not authorized to approve this move
        '409':
          description: the move is not in a state to be approved
          schema:
            $ref: '#/definitions/MovePayload'
        '500':
          description: server error
  /moves/{moveId}/submit:
    post:
      summary: Submits a move for approval
      description: Submits a move for approval by the office. The status of the move will be updated to SUBMITTED
      operationId: submitMoveForApproval
      tags:
        - moves
      parameters:
        - name: moveId
          in: path
          type: string
          format: uuid
          required: true
          description: UUID of the move
        - name: submitMoveForApprovalPayload
          in: body
          required: true
          schema:
            $ref: '#/definitions/SubmitMoveForApprovalPayload'
      responses:
        '200':
          description: returns updated (submitted) move object
          schema:
            $ref: '#/definitions/MovePayload'
        '400':
          description: invalid request
        '401':
          description: must be authenticated to use this endpoint
        '403':
          description: not authorized to approve this move
        '409':
          description: the move is not in a state to be approved
          schema:
            $ref: '#/definitions/MovePayload'
        '500':
          description: server error
  /moves/{moveId}/cancel:
    post:
      summary: Cancels a move
      description: Cancels the basic details of a move. The status of the move will be updated to CANCELED
      operationId: cancelMove
      tags:
        - office
      parameters:
        - name: moveId
          in: path
          type: string
          format: uuid
          required: true
          description: UUID of the move
      responses:
        '200':
          description: returns updated (canceled) move object
          schema:
            $ref: '#/definitions/MovePayload'
        '400':
          description: invalid request
        '401':
          description: must be authenticated to use this endpoint
        '403':
          description: not authorized to cancel this move
        '409':
          description: the move is not in a state to be canceled
          schema:
            $ref: '#/definitions/MovePayload'
        '500':
          description: server error
  /moves/{moveId}/submit_amended_orders:
    post:
      summary: Submits amended orders for review
      description: Submits amended orders for review by the office. The status of the move will be updated to an
        appropriate status depending on whether it needs services counseling or not.
      operationId: submitAmendedOrders
      tags:
        - moves
      parameters:
        - name: moveId
          in: path
          type: string
          format: uuid
          required: true
          description: UUID of the move
      responses:
        '200':
          description: returns updated (submitted) move object
          schema:
            $ref: '#/definitions/MovePayload'
        '400':
          description: invalid request
        '401':
          description: must be authenticated to use this endpoint
        '403':
          description: not authorized to approve this move
        '409':
          description: the move is not in a state to be approved
          schema:
            $ref: '#/definitions/MovePayload'
        '500':
          description: server error
  /ppm-shipments/{ppmShipmentId}/aoa-packet:
    parameters:
      - description: the id for the ppmshipment with aoa to be downloaded
        in: path
        name: ppmShipmentId
        required: true
        type: string
    get:
      summary: Downloads AOA Packet form PPMShipment as a PDF
      description: |
        ### Functionality
        This endpoint downloads all uploaded move order documentation combined with the Shipment Summary Worksheet into a single PDF.
        ### Errors
        * The PPMShipment must have requested an AOA.
        * The PPMShipment AOA Request must have been approved.
      operationId: showAOAPacket
      tags:
        - ppm
      produces:
        - application/pdf
      responses:
        '200':
          headers:
            Content-Disposition:
              type: string
              description: File name to download
          description: AOA PDF
          schema:
            format: binary
            type: file
        '400':
          $ref: '#/responses/InvalidRequest'
        '403':
          $ref: '#/responses/PermissionDenied'
        '404':
          $ref: '#/responses/NotFound'
        '422':
          $ref: '#/responses/UnprocessableEntity'
        '500':
          $ref: '#/responses/ServerError'
  /ppm-shipments/{ppmShipmentId}/payment-packet:
    get:
      summary: Returns PPM payment packet
      description: Generates a PDF containing all user uploaded documentations for PPM. Contains SSW form, orders, weight and expense documentations.
      operationId: showPaymentPacket
      tags:
        - ppm
      parameters:
        - in: path
          name: ppmShipmentId
          type: string
          format: uuid
          required: true
          description: UUID of the ppmShipment
      produces:
        - application/pdf
      responses:
        '200':
          headers:
            Content-Disposition:
              type: string
              description: File name to download
          description: PPM Payment Packet PDF
          schema:
            format: binary
            type: file
        '400':
          description: invalid request
        '401':
          description: request requires user authentication
        '403':
          description: user is not authorized
        '404':
          description: ppm not found
        '500':
          description: internal server error

  /documents:
    post:
      summary: Create a new document
      description: Documents represent a physical artifact such as a scanned document or a PDF file
      operationId: createDocument
      tags:
        - documents
      parameters:
        - in: body
          name: documentPayload
          required: true
          schema:
            $ref: '#/definitions/PostDocumentPayload'
      responses:
        '201':
          description: created document
          schema:
            $ref: 'definitions/Document.yaml'
        '400':
          description: invalid request
        '500':
          description: server error
  /documents/{documentId}:
    get:
      summary: Returns a document
      description: Returns a document and its uploads
      operationId: showDocument
      tags:
        - documents
      parameters:
        - in: path
          name: documentId
          type: string
          format: uuid
          required: true
          description: UUID of the document to return
      responses:
        '200':
          description: the requested document
          schema:
            $ref: 'definitions/Document.yaml'
        '400':
          description: invalid request
          schema:
            $ref: '#/definitions/InvalidRequestResponsePayload'
        '403':
          description: not authorized
        '404':
          description: not found
        '500':
          description: server error
  /uploads/{uploadId}:
    delete:
      summary: Deletes an upload
      description: Uploads represent a single digital file, such as a JPEG or PDF.
      operationId: deleteUpload
      tags:
        - uploads
      parameters:
        - in: path
          name: uploadId
          type: string
          format: uuid
          required: true
          description: UUID of the upload to be deleted
        - in: query
          name: orderId
          type: string
          format: uuid
          description: ID of the order that the upload belongs to
        - in: query
          name: moveId
          type: string
          format: uuid
          description: Optional ID of the move that the upload belongs to
        - in: query
          name: ppmId
          type: string
          format: uuid
          description: Optional PPM shipment ID related to the upload
      responses:
        '204':
          description: deleted
        '400':
          description: invalid request
          schema:
            $ref: '#/definitions/InvalidRequestResponsePayload'
        '403':
          description: not authorized
        '404':
          description: not found
        '500':
          description: server error
  /uploads:
    post:
      summary: Create a new upload
      description: Uploads represent a single digital file, such as a JPEG or PDF.
      operationId: createUpload
      tags:
        - uploads
      consumes:
        - multipart/form-data
      parameters:
        - in: query
          name: documentId
          type: string
          format: uuid
          required: false
          description: UUID of the document to add an upload to
        - in: formData
          name: file
          type: file
          description: The file to upload.
          required: true
      responses:
        '201':
          description: created upload
          schema:
            $ref: 'definitions/Upload.yaml'
        '400':
          description: invalid request
          schema:
            $ref: '#/definitions/InvalidRequestResponsePayload'
        '403':
          description: not authorized
        '404':
          description: not found
        '413':
          description: payload is too large
        '500':
          description: server error
    delete:
      summary: Deletes a collection of uploads
      description: Uploads represent a single digital file, such as a JPEG or PDF.
      operationId: deleteUploads
      tags:
        - uploads
      parameters:
        - in: query
          name: uploadIds
          type: array
          items:
            type: string
            format: uuid
          required: true
          description: Array of UUIDs to be deleted
      responses:
        '204':
          description: deleted
        '400':
          description: invalid request
          schema:
            $ref: '#/definitions/InvalidRequestResponsePayload'
        '403':
          description: not authorized
        '404':
          description: not found
        '500':
          description: server error
  /service_members:
    post:
      summary: Creates service member for a logged-in user
      description: Creates an instance of a service member tied to a user
      operationId: createServiceMember
      tags:
        - service_members
      parameters:
        - in: body
          name: createServiceMemberPayload
          required: true
          schema:
            $ref: '#/definitions/CreateServiceMemberPayload'
      responses:
        '201':
          description: created instance of service member
          schema:
            $ref: '#/definitions/ServiceMemberPayload'
        '400':
          description: invalid request
        '401':
          description: request requires user authentication
        '403':
          description: user is not authorized
        '404':
          description: service member not found
        '500':
          description: internal server error
  /service_members/{serviceMemberId}:
    get:
      summary: Returns the given service member
      description: Returns the given service member
      operationId: showServiceMember
      tags:
        - service_members
      parameters:
        - in: path
          name: serviceMemberId
          type: string
          format: uuid
          required: true
          description: UUID of the service member
      responses:
        '200':
          description: the instance of the service member
          schema:
            $ref: '#/definitions/ServiceMemberPayload'
        '400':
          description: invalid request
        '401':
          description: request requires user authentication
        '403':
          description: user is not authorized
        '404':
          description: service member not found
        '500':
          description: internal server error
    patch:
      summary: Patches the service member
      description: Any fields sent in this request will be set on the service member referenced
      operationId: patchServiceMember
      tags:
        - service_members
      parameters:
        - in: path
          name: serviceMemberId
          type: string
          format: uuid
          required: true
          description: UUID of the service member
        - in: body
          name: patchServiceMemberPayload
          required: true
          schema:
            $ref: '#/definitions/PatchServiceMemberPayload'
      responses:
        '200':
          description: updated instance of service member
          schema:
            $ref: '#/definitions/ServiceMemberPayload'
        '400':
          description: invalid request
        '401':
          description: request requires user authentication
        '403':
          description: user is not authorized
        '404':
          description: service member not found
        '500':
          description: internal server error
  /service_members/{serviceMemberId}/current_orders:
    get:
      summary: Returns the latest orders for a given service member
      description: Returns orders
      operationId: showServiceMemberOrders
      tags:
        - service_members
      parameters:
        - in: path
          name: serviceMemberId
          type: string
          format: uuid
          required: true
          description: UUID of the service member
      responses:
        '200':
          description: the instance of the service member
          schema:
            $ref: '#/definitions/Orders'
        '400':
          description: invalid request
        '401':
          description: request requires user authentication
        '403':
          description: user is not authorized
        '404':
          description: service member not found
        '500':
          description: internal server error
  /service_members/{serviceMemberId}/backup_contacts:
    post:
      summary: Submits backup contact for a logged-in user
      description: Creates an instance of a backup contact tied to a service member user
      operationId: createServiceMemberBackupContact
      tags:
        - backup_contacts
      parameters:
        - in: body
          name: createBackupContactPayload
          required: true
          schema:
            $ref: '#/definitions/CreateServiceMemberBackupContactPayload'
        - in: path
          name: serviceMemberId
          type: string
          format: uuid
          required: true
          description: UUID of the service member
      responses:
        '201':
          description: created instance of service member backup contact
          schema:
            $ref: '#/definitions/ServiceMemberBackupContactPayload'
        '400':
          description: invalid request
        '401':
          description: request requires user authentication
        '403':
          description: user is not authorized to create this backup contact
        '404':
          description: contact not found
        '500':
          description: internal server error
    get:
      summary: List all service member backup contacts
      description: List all service member backup contacts
      operationId: indexServiceMemberBackupContacts
      tags:
        - backup_contacts
      parameters:
        - in: path
          name: serviceMemberId
          type: string
          format: uuid
          required: true
          description: UUID of the service member
      responses:
        '200':
          description: list of service member backup contacts
          schema:
            $ref: '#/definitions/IndexServiceMemberBackupContactsPayload'
        '400':
          description: invalid request
        '401':
          description: request requires user authentication
        '403':
          description: user is not authorized to see this backup contact
        '404':
          description: contact not found
        '500':
          description: internal server error
  /backup_contacts/{backupContactId}:
    get:
      summary: Returns the given service member backup contact
      description: Returns the given service member backup contact
      operationId: showServiceMemberBackupContact
      tags:
        - backup_contacts
      parameters:
        - in: path
          name: backupContactId
          type: string
          format: uuid
          required: true
          description: UUID of the service member backup contact
      responses:
        '200':
          description: the instance of the service member backup contact
          schema:
            $ref: '#/definitions/ServiceMemberBackupContactPayload'
        '400':
          description: invalid request
        '401':
          description: request requires user authentication
        '403':
          description: user is not authorized
        '404':
          description: backup contact not found
        '500':
          description: internal server error
    put:
      summary: Updates a service member backup contact
      description: Any fields sent in this request will be set on the backup contact referenced
      operationId: updateServiceMemberBackupContact
      tags:
        - backup_contacts
      parameters:
        - in: body
          name: updateServiceMemberBackupContactPayload
          required: true
          schema:
            $ref: '#/definitions/UpdateServiceMemberBackupContactPayload'
        - in: path
          name: backupContactId
          type: string
          format: uuid
          required: true
          description: UUID of the service member backup contact
      responses:
        '201':
          description: updated instance of backup contact
          schema:
            $ref: '#/definitions/ServiceMemberBackupContactPayload'
        '400':
          description: invalid request
        '401':
          description: request requires user authentication
        '403':
          description: user is not authorized
        '404':
          description: backup contact not found
        '500':
          description: internal server error
  /duty_locations:
    get:
      summary: Returns the duty locations matching the search query
      description: Returns the duty locations matching the search query
      operationId: searchDutyLocations
      tags:
        - duty_locations
      parameters:
        - in: query
          name: search
          type: string
          required: true
          description: Search string for duty locations
      responses:
        '200':
          description: the instance of the duty location
          schema:
            $ref: '#/definitions/DutyLocationsPayload'
        '400':
          description: invalid request
        '401':
          description: request requires user authentication
        '403':
          description: user is not authorized
        '404':
          description: matching duty location not found
        '500':
          description: internal server error
  /transportation_offices/{dutyLocationId}/counseling_offices:
    get:
      summary: Returns the counseling locations in the GBLOC matching the duty location
      description: Returns the counseling locations matching the GBLOC from the selected duty location
      operationId: showCounselingOffices
      tags:
        - transportation_offices
      parameters:
        - in: path
          name: dutyLocationId
          format: uuid
          type: string
          required: true
          description: UUID of the duty location
      produces:
        - application/json
      responses:
        '200':
          description: the instance of the counseling office for a duty location
          schema:
            $ref: '#/definitions/CounselingOffices'
        '500':
          description: internal server error
  /duty_locations/{dutyLocationId}/transportation_office:
    get:
      summary: Returns the transportation office for a given duty location
      description: Returns the given duty location's transportation office
      operationId: showDutyLocationTransportationOffice
      tags:
        - transportation_offices
      parameters:
        - in: path
          name: dutyLocationId
          type: string
          format: uuid
          required: true
          description: UUID of the duty location
      responses:
        '200':
          description: the instance of the transportation office for a duty location
          schema:
            $ref: 'definitions/TransportationOffice.yaml'
        '400':
          description: invalid request
        '401':
          description: request requires user authentication
        '403':
          description: user is not authorized
        '404':
          description: transportation office not found
        '500':
          description: internal server error
  /transportation-offices:
    get:
      produces:
        - application/json
      summary: Returns the transportation offices matching the search query
      description: Returns the transportation offices matching the search query
      operationId: getTransportationOffices
      tags:
        - transportation_offices
      parameters:
        - in: query
          name: search
          type: string
          required: true
          minLength: 2
          description: Search string for transportation offices
      responses:
        '200':
          description: Successfully retrieved transportation offices
          schema:
            $ref: '#/definitions/TransportationOffices'
        '400':
          $ref: '#/responses/InvalidRequest'
        '401':
          $ref: '#/responses/PermissionDenied'
        '403':
          $ref: '#/responses/PermissionDenied'
        '404':
          $ref: '#/responses/NotFound'
        '500':
          $ref: '#/responses/ServerError'
  /queues/{queueType}:
    get:
      summary: Show all moves in a queue
      description: Show all moves in a queue
      operationId: showQueue
      tags:
        - queues
      parameters:
        - in: path
          name: queueType
          type: string
          enum:
            - new
            - ppm_payment_requested
            - all
            - ppm_approved
            - ppm_completed
          required: true
          description: Queue type to show
      responses:
        '200':
          description: list all moves in the specified queue
          schema:
            type: array
            items:
              $ref: '#/definitions/MoveQueueItem'
        '400':
          description: invalid request
        '401':
          description: request requires user authentication
        '403':
          description: user is not authorized to access this queue
        '404':
          description: move queue item is not found
  /entitlements:
    get:
      summary: List weight weights allotted by entitlement
      description: List weight weights allotted by entitlement
      operationId: indexEntitlements
      tags:
        - entitlements
      responses:
        '200':
          description: List of weights allotted entitlement
          schema:
            $ref: '#/definitions/IndexEntitlements'
        '500':
          description: internal server error
  /calendar/available_move_dates:
    get:
      summary: Returns available dates for the move calendar
      description: Returns available dates for the move calendar
      operationId: showAvailableMoveDates
      tags:
        - calendar
      parameters:
        - in: query
          name: startDate
          type: string
          format: date
          required: true
          description: Look for future available dates starting from (and including) this date
      responses:
        '200':
          description: List of available dates
          schema:
            $ref: '#/definitions/AvailableMoveDates'
        '400':
          description: invalid request
        '401':
          description: request requires user authentication
        '403':
          description: user is not authorized
        '500':
          description: internal server error
  /moves/{moveId}/weight_ticket:
    post:
      summary: Creates a weight ticket document
      description: Created a weight ticket document with the given information
      operationId: createWeightTicketDocument
      tags:
        - move_docs
      parameters:
        - name: moveId
          in: path
          type: string
          format: uuid
          required: true
          description: UUID of the move
        - in: body
          name: createWeightTicketDocument
          required: true
          schema:
            $ref: '#/definitions/CreateWeightTicketDocumentsPayload'
      responses:
        '200':
          description: returns new weight ticket document object
          schema:
            $ref: '#/definitions/MoveDocumentPayload'
        '400':
          description: invalid request
        '401':
          description: must be authenticated to use this endpoint
        '403':
          description: not authorized to modify this move
        '500':
          description: server error
  /ppm-shipments/{ppmShipmentId}/pro-gear-weight-tickets:
    parameters:
      - $ref: 'parameters/ppmShipmentId.yaml'
    post:
      summary: Creates a pro-gear weight ticket
      description: |
        Creates a PPM shipment's pro-gear weight ticket. This will only contain the minimum necessary fields for a
        pro-gear weight ticket. Data should be filled in using the patch endpoint.
      operationId: createProGearWeightTicket
      tags:
        - ppm
      consumes:
        - application/json
      produces:
        - application/json
      responses:
        '201':
          description: returns a new pro-gear weight ticket object
          schema:
            $ref: 'definitions/ProGearWeightTicket.yaml'
        '400':
          $ref: '#/responses/InvalidRequest'
        '401':
          $ref: '#/responses/PermissionDenied'
        '403':
          $ref: '#/responses/PermissionDenied'
        '404':
          $ref: '#/responses/NotFound'
        '412':
          $ref: '#/responses/PreconditionFailed'
        '422':
          $ref: '#/responses/UnprocessableEntity'
        '500':
          $ref: '#/responses/ServerError'
  /ppm-shipments/{ppmShipmentId}/pro-gear-weight-tickets/{proGearWeightTicketId}:
    patch:
      summary: Updates a pro-gear weight ticket
      description: |
        Updates a PPM shipment's pro-gear weight ticket with new information. Only some of the fields are editable
        because some have to be set by the customer, e.g. the description.
      operationId: updateProGearWeightTicket
      tags:
        - ppm
      consumes:
        - application/json
      produces:
        - application/json
      parameters:
        - $ref: 'parameters/ifMatch.yaml'
        - $ref: 'parameters/ppmShipmentId.yaml'
        - $ref: 'parameters/proGearWeightTicketId.yaml'
        - in: body
          name: updateProGearWeightTicket
          required: true
          schema:
            $ref: '#/definitions/UpdateProGearWeightTicket'
      responses:
        '200':
          description: returns an updated pro-gear weight ticket object
          schema:
            $ref: 'definitions/ProGearWeightTicket.yaml'
        '400':
          $ref: '#/responses/InvalidRequest'
        '401':
          $ref: '#/responses/PermissionDenied'
        '403':
          $ref: '#/responses/PermissionDenied'
        '404':
          $ref: '#/responses/NotFound'
        '412':
          $ref: '#/responses/PreconditionFailed'
        '422':
          $ref: '#/responses/UnprocessableEntity'
        '500':
          $ref: '#/responses/ServerError'
    delete:
      summary: Soft deletes a pro-gear weight line item by ID
      description: |
        Removes a single pro-gear weight ticket set from the closeout line items for a PPM shipment. Soft deleted
        records are not visible in milmove, but are kept in the database.
      operationId: deleteProGearWeightTicket
      tags:
        - ppm
      produces:
        - application/json
      parameters:
        - $ref: 'parameters/ppmShipmentId.yaml'
        - description: ID of the pro-gear weight ticket to be deleted
          in: path
          name: proGearWeightTicketId
          required: true
          format: uuid
          type: string
      responses:
        '204':
          description: Successfully soft deleted the pro-gear weight ticket
        '400':
          $ref: '#/responses/InvalidRequest'
        '401':
          $ref: '#/responses/PermissionDenied'
        '403':
          $ref: '#/responses/PermissionDenied'
        '404':
          $ref: '#/responses/NotFound'
        '409':
          $ref: '#/responses/Conflict'
        '422':
          $ref: '#/responses/UnprocessableEntity'
        '500':
          $ref: '#/responses/ServerError'
  /moves/{moveId}/uploadAdditionalDocuments:
    patch:
      summary: Patch the additional documents for a given move
      description: Customers will on occaision need the ability to upload additional supporting documents, for a variety of reasons. This does not include amended order.
      operationId: uploadAdditionalDocuments
      tags:
        - moves
      consumes:
        - multipart/form-data
      parameters:
        - in: path
          name: moveId
          type: string
          format: uuid
          required: true
          description: UUID of the order
        - in: formData
          name: file
          type: file
          description: The file to upload.
          required: true
      responses:
        '201':
          description: created upload
          schema:
            $ref: 'definitions/Upload.yaml'
        '400':
          description: invalid request
          schema:
            $ref: '#/definitions/InvalidRequestResponsePayload'
        '403':
          description: not authorized
        '404':
          description: not found
        '413':
          description: payload is too large
        '500':
          description: server error
  /ppm-shipments/{ppmShipmentId}/moving-expenses:
    post:
      summary: Creates moving expense document
      description: Creates a moving expense document for the PPM shipment
      operationId: createMovingExpense
      tags:
        - ppm
      parameters:
        - $ref: 'parameters/ppmShipmentId.yaml'
      responses:
        '201':
          description: returns new moving expense object
          schema:
            $ref: 'definitions/MovingExpense.yaml'
        '400':
          $ref: '#/responses/InvalidRequest'
        '401':
          $ref: '#/responses/PermissionDenied'
        '403':
          $ref: '#/responses/PermissionDenied'
        '404':
          $ref: '#/responses/NotFound'
        '422':
          $ref: '#/responses/UnprocessableEntity'
        '500':
          $ref: '#/responses/ServerError'
  /ppm-shipments/{ppmShipmentId}/moving-expenses/{movingExpenseId}:
    patch:
      summary: Updates the moving expense
      description: Any fields sent in this request will be set on the moving expense referenced
      operationId: updateMovingExpense
      tags:
        - ppm
      parameters:
        - $ref: 'parameters/ppmShipmentId.yaml'
        - $ref: 'parameters/movingExpenseId.yaml'
        - $ref: 'parameters/ifMatch.yaml'
        - in: body
          name: updateMovingExpense
          required: true
          schema:
            $ref: '#/definitions/UpdateMovingExpense'
      responses:
        '200':
          description: returns an updated moving expense object
          schema:
            $ref: 'definitions/MovingExpense.yaml'
        '400':
          $ref: '#/responses/InvalidRequest'
        '401':
          $ref: '#/responses/PermissionDenied'
        '403':
          $ref: '#/responses/PermissionDenied'
        '404':
          $ref: '#/responses/NotFound'
        '412':
          $ref: '#/responses/PreconditionFailed'
        '422':
          $ref: '#/responses/UnprocessableEntity'
        '500':
          $ref: '#/responses/ServerError'
    delete:
      summary: Soft deletes a moving expense by ID
      description: |
        Removes a single moving expense receipt from the closeout line items for a PPM shipment. Soft deleted
        records are not visible in milmove, but are kept in the database.
      operationId: deleteMovingExpense
      tags:
        - ppm
      produces:
        - application/json
      parameters:
        - $ref: 'parameters/ppmShipmentId.yaml'
        - description: ID of the moving expense to be deleted
          in: path
          name: movingExpenseId
          required: true
          format: uuid
          type: string
      responses:
        '204':
          description: Successfully soft deleted the moving expense
        '400':
          $ref: '#/responses/InvalidRequest'
        '401':
          $ref: '#/responses/PermissionDenied'
        '403':
          $ref: '#/responses/PermissionDenied'
        '404':
          $ref: '#/responses/NotFound'
        '409':
          $ref: '#/responses/Conflict'
        '422':
          $ref: '#/responses/UnprocessableEntity'
        '500':
          $ref: '#/responses/ServerError'
  /ppm-shipments/{ppmShipmentId}/weight-ticket:
    post:
      summary: Creates a weight ticket document
      description: Created a weight ticket document with the given information
      operationId: createWeightTicket
      tags:
        - ppm
      parameters:
        - $ref: 'parameters/ppmShipmentId.yaml'
      responses:
        '200':
          description: returns new weight ticket object
          schema:
            $ref: 'definitions/WeightTicket.yaml'
        '400':
          $ref: '#/responses/InvalidRequest'
        '401':
          $ref: '#/responses/PermissionDenied'
        '403':
          $ref: '#/responses/PermissionDenied'
        '404':
          $ref: '#/responses/NotFound'
        '422':
          $ref: '#/responses/UnprocessableEntity'
        '500':
          $ref: '#/responses/ServerError'
  /ppm-shipments/{ppmShipmentId}/weight-ticket/{weightTicketId}:
    patch:
      summary: Updates a weight ticket document
      description: Updates a weight ticket document with the new information
      operationId: updateWeightTicket
      tags:
        - ppm
      parameters:
        - $ref: 'parameters/ppmShipmentId.yaml'
        - $ref: 'parameters/weightTicketId.yaml'
        - $ref: 'parameters/ifMatch.yaml'
        - in: body
          name: updateWeightTicketPayload
          required: true
          schema:
            $ref: '#/definitions/UpdateWeightTicket'
      responses:
        '200':
          description: returns an updated weight ticket object
          schema:
            $ref: 'definitions/WeightTicket.yaml'
        '400':
          $ref: '#/responses/InvalidRequest'
        '401':
          $ref: '#/responses/PermissionDenied'
        '403':
          $ref: '#/responses/PermissionDenied'
        '404':
          $ref: '#/responses/NotFound'
        '412':
          $ref: '#/responses/PreconditionFailed'
        '422':
          $ref: '#/responses/UnprocessableEntity'
        '500':
          $ref: '#/responses/ServerError'
    delete:
      summary: Soft deletes a weight ticket by ID
      description: |
        Removes a single weight ticket from the closeout line items for a PPM shipment. Soft deleted
        records are not visible in milmove, but are kept in the database. This may change the PPM shipment's final
        incentive.
      operationId: deleteWeightTicket
      tags:
        - ppm
      produces:
        - application/json
      parameters:
        - $ref: 'parameters/ppmShipmentId.yaml'
        - description: ID of the weight ticket to be deleted
          in: path
          name: weightTicketId
          required: true
          format: uuid
          type: string
      responses:
        '204':
          description: Successfully soft deleted the weight ticket
        '400':
          $ref: '#/responses/InvalidRequest'
        '401':
          $ref: '#/responses/PermissionDenied'
        '403':
          $ref: '#/responses/PermissionDenied'
        '404':
          $ref: '#/responses/NotFound'
        '409':
          $ref: '#/responses/Conflict'
        '422':
          $ref: '#/responses/UnprocessableEntity'
        '500':
          $ref: '#/responses/ServerError'
  /ppm-shipments/{ppmShipmentId}/uploads:
    post:
      summary: Create a new upload for a PPM weight ticket, pro-gear, or moving expense document
      description: Uploads represent a single digital file, such as a PNG, JPEG, PDF, or spreadsheet.
      operationId: createPPMUpload
      tags:
        - ppm
      consumes:
        - multipart/form-data
      parameters:
        - in: path
          name: ppmShipmentId
          type: string
          format: uuid
          required: true
          description: UUID of the ppm shipment
        - in: query
          name: documentId
          type: string
          format: uuid
          required: true
          description: UUID of the document to add an upload to
        - in: formData
          name: file
          type: file
          description: The file to upload.
          required: true
        - in: query
          name: weightReceipt
          type: boolean
          description: If the upload is a Weight Receipt
          required: true
      responses:
        '201':
          description: created upload
          schema:
            $ref: '#/definitions/Upload'
        '400':
          description: invalid request
          schema:
            $ref: '#/definitions/InvalidRequestResponsePayload'
        '403':
          $ref: '#/responses/PermissionDenied'
        '404':
          $ref: '#/responses/NotFound'
        '413':
          description: payload is too large
        '422':
          $ref: '#/responses/UnprocessableEntity'
        '500':
          $ref: '#/responses/ServerError'
  /ppm-shipments/{ppmShipmentId}/submit-ppm-shipment-documentation:
    parameters:
      - $ref: 'parameters/ppmShipmentId.yaml'
    post:
      summary: Saves signature and routes PPM shipment to service counselor
      description: |
        Saves customer signature along with the text they agreed to, and then routes the PPM shipment to the service
        counselor queue for review.
      operationId: submitPPMShipmentDocumentation
      tags:
        - ppm
      consumes:
        - application/json
      produces:
        - application/json
      parameters:
        - in: body
          name: savePPMShipmentSignedCertificationPayload
          required: true
          schema:
            $ref: '#/definitions/SavePPMShipmentSignedCertification'
      responses:
        '200':
          description: Returns the updated PPM shipment
          schema:
            $ref: 'definitions/PPMShipment.yaml'
        '400':
          $ref: '#/responses/InvalidRequest'
        '401':
          $ref: '#/responses/PermissionDenied'
        '403':
          $ref: '#/responses/PermissionDenied'
        '404':
          $ref: '#/responses/NotFound'
        '409':
          $ref: '#/responses/Conflict'
        '422':
          $ref: '#/responses/UnprocessableEntity'
        '500':
          $ref: '#/responses/ServerError'
  /ppm-shipments/{ppmShipmentId}/resubmit-ppm-shipment-documentation/{signedCertificationId}:
    parameters:
      - $ref: 'parameters/ppmShipmentId.yaml'
    put:
      summary: Updates signature and routes PPM shipment to service counselor
      description: |
        Updates customer signature along with the text they agreed to, and then routes the PPM shipment to the service
        counselor queue for review.
      operationId: resubmitPPMShipmentDocumentation
      tags:
        - ppm
      consumes:
        - application/json
      produces:
        - application/json
      parameters:
        - in: path
          name: signedCertificationId
          description: UUID of the signed certification
          type: string
          format: uuid
          required: true
        - $ref: 'parameters/ifMatch.yaml'
        - in: body
          name: savePPMShipmentSignedCertificationPayload
          required: true
          schema:
            $ref: '#/definitions/SavePPMShipmentSignedCertification'
      responses:
        '200':
          description: Returns the updated PPM shipment
          schema:
            $ref: 'definitions/PPMShipment.yaml'
        '400':
          $ref: '#/responses/InvalidRequest'
        '401':
          $ref: '#/responses/PermissionDenied'
        '403':
          $ref: '#/responses/PermissionDenied'
        '404':
          $ref: '#/responses/NotFound'
        '409':
          $ref: '#/responses/Conflict'
        '412':
          $ref: '#/responses/PreconditionFailed'
        '422':
          $ref: '#/responses/UnprocessableEntity'
        '500':
          $ref: '#/responses/ServerError'
  /rate_engine_postal_codes/{postal_code}:
    get:
      summary: Validate if a zipcode is valid for origin or destination location for a move.
      description: Verifies if a zipcode is valid for origin or destination location for a move.
      operationId: validatePostalCodeWithRateData
      tags:
        - postal_codes
      parameters:
        - in: path
          name: postal_code
          type: string
          required: true
          format: zip
          pattern: '^(\d{5}?)$'
        - in: query
          name: postal_code_type
          type: string
          required: true
          enum:
            - origin
            - destination
      responses:
        '200':
          description: postal_code is valid or invalid
          schema:
            $ref: '#/definitions/RateEnginePostalCodePayload'
        '400':
          description: invalid request
        '401':
          description: must be authenticated to use this endpoint
        '403':
          description: user is not authorized
        '500':
          description: server error
  /addresses/{addressId}:
    get:
      summary: Returns an address
      description: Find by API using address ID that returns an address json object containing address 1, address 2, address 3, city and postal code.
      operationId: showAddress
      tags:
        - addresses
      parameters:
        - in: path
          name: addressId
          type: string
          format: uuid
          required: true
          description: UUID of the address to return
      responses:
        '200':
          description: the requested address
          schema:
            $ref: 'definitions/Address.yaml'
        '400':
          description: invalid request
        '403':
          description: not authorized
        '404':
          description: not found
        '500':
          description: server error
  /addresses/zip-city-lookup/{search}:
    get:
      summary: Returns city, state, postal code, and county associated with the specified full/partial postal code or city state string
      description: Find by API using full/partial postal code or city name that returns an us_post_region_cities json object containing city, state, county and postal code.
      operationId: getLocationByZipCityState
      tags:
        - addresses
      parameters:
        - in: path
          name: search
          type: string
          required: true
        - in: query
          name: includePOBoxes
          type: boolean
          x-nullable: true
          description: Toggles whether the search results should include postal codes that only contain PO Boxes. If omitted, the default value is false.
      responses:
        '200':
          description: the requested list of city, state, county, and postal code matches
          schema:
            $ref: '#/definitions/VLocations'
        '400':
          $ref: '#/responses/InvalidRequest'
        '403':
          $ref: '#/responses/PermissionDenied'
        '404':
          $ref: '#/responses/NotFound'
        '500':
          $ref: '#/responses/ServerError'
<<<<<<< HEAD
  /addresses/countries:
    get:
      summary: Returns the countries matching the search query
      description: >
        Search API using search string that returns list of countries containing its code and name.
        Will return all if 'search' query string parameter is not available/empty. If 2 chars are provided search will
        do an exact match on country code and also do a starts with match on country name. If not 2 characters search
        will do a starts with match on country name.
      operationId: searchCountries
      tags:
        - addresses
      parameters:
        - in: query
          name: search
          type: string
          required: false
          description: Search string for countries
      responses:
        '200':
          description: countries matching the search query
          schema:
            $ref: '#/definitions/Countries'
=======
  /addresses/oconus-lookup/{country}/{search}:
    get:
      summary: Returns Oconus cities and principal divisions associated with the specified full/partial city and principal division search string for the specified country.
      description: Find by API using full/partial city name, principal division that returns an VIntlLocations object containing city name and principal division for a specific country.
      operationId: getOconusLocation
      tags:
        - addresses
      parameters:
        - in: path
          name: country
          type: string
          required: true
        - in: path
          name: search
          type: string
          required: true
      responses:
        '200':
          description: the requested list of Oconus city and principal division match
          schema:
            $ref: '#/definitions/VIntlLocations'
>>>>>>> e3176f1f
        '400':
          $ref: '#/responses/InvalidRequest'
        '403':
          $ref: '#/responses/PermissionDenied'
        '404':
          $ref: '#/responses/NotFound'
        '500':
          $ref: '#/responses/ServerError'
  '/mto_shipments':
    post:
      summary: createMTOShipment
      description: |
        Creates a MTO shipment for the specified Move Task Order.
        Required fields include:
        * Shipment Type
        * Customer requested pick-up date
        * Pick-up Address
        * Delivery Address

        Optional fields include:
        * Customer Remarks
        * Releasing / Receiving agents
      consumes:
        - application/json
      produces:
        - application/json
      operationId: createMTOShipment
      tags:
        - mtoShipment
      parameters:
        - in: body
          name: body
          schema:
            $ref: '#/definitions/CreateShipment'
      responses:
        '200':
          description: Successfully created a MTO shipment.
          schema:
            $ref: '#/definitions/MTOShipment'
        '400':
          $ref: '#/responses/InvalidRequest'
        '401':
          $ref: '#/responses/PermissionDenied'
        '403':
          $ref: '#/responses/PermissionDenied'
        '404':
          $ref: '#/responses/NotFound'
        '422':
          $ref: '#/responses/UnprocessableEntity'
        '500':
          $ref: '#/responses/ServerError'
  '/mto-shipments/{mtoShipmentId}':
    patch:
      summary: updateMTOShipment
      description: |
        Updates a specified MTO shipment.

        Required fields include:
        * MTO Shipment ID required in path
        * If-Match required in headers
        * Shipment type is required in body

        Optional fields include:
        * New shipment status type
        * Customer requested pick-up date
        * Pick-up Address
        * Delivery Address
        * Customer Remarks
        * Releasing / Receiving agents
        * Actual Pro Gear Weight
        * Actual Spouse Pro Gear Weight
      consumes:
        - application/json
      produces:
        - application/json
      operationId: updateMTOShipment
      tags:
        - mtoShipment
      parameters:
        - in: path
          name: mtoShipmentId
          type: string
          format: uuid
          required: true
          description: UUID of the MTO Shipment to update
        - in: header
          name: If-Match
          type: string
          required: true
          description: >
            Optimistic locking is implemented via the `If-Match` header. If the ETag header does not match
            the value of the resource on the server, the server rejects the change with a `412 Precondition Failed` error.
        - in: body
          name: body
          schema:
            $ref: '#/definitions/UpdateShipment'
      responses:
        '200':
          description: Successfully updated the specified MTO shipment.
          schema:
            $ref: '#/definitions/MTOShipment'
        '400':
          $ref: '#/responses/InvalidRequest'
        '401':
          $ref: '#/responses/PermissionDenied'
        '403':
          $ref: '#/responses/PermissionDenied'
        '404':
          $ref: '#/responses/NotFound'
        '412':
          $ref: '#/responses/PreconditionFailed'
        '422':
          $ref: '#/responses/UnprocessableEntity'
        '500':
          $ref: '#/responses/ServerError'
    delete:
      summary: Soft deletes a shipment by ID
      description: Soft deletes a shipment by ID
      operationId: deleteShipment
      tags:
        - mtoShipment
      produces:
        - application/json
      parameters:
        - description: ID of the shipment to be deleted
          in: path
          name: mtoShipmentId
          required: true
          format: uuid
          type: string
      responses:
        '204':
          description: Successfully soft deleted the shipment
        '400':
          $ref: '#/responses/InvalidRequest'
        '403':
          $ref: '#/responses/PermissionDenied'
        '404':
          $ref: '#/responses/NotFound'
        '409':
          $ref: '#/responses/Conflict'
        '422':
          $ref: '#/responses/UnprocessableEntity'
        '500':
          $ref: '#/responses/ServerError'
  /moves/{moveTaskOrderID}/mto_shipments:
    get:
      summary: Gets all shipments for a move task order
      description: |
        Gets all MTO shipments for the specified Move Task Order.
      produces:
        - application/json
      operationId: listMTOShipments
      tags:
        - mtoShipment
      parameters:
        - description: ID of move task order for mto shipment to use
          in: path
          name: moveTaskOrderID
          required: true
          format: uuid
          type: string
      responses:
        '200':
          description: Successfully retrieved all mto shipments for a move task order.
          schema:
            $ref: '#/definitions/MTOShipments'
        '400':
          $ref: '#/responses/InvalidRequest'
        '401':
          $ref: '#/responses/PermissionDenied'
        '404':
          $ref: '#/responses/NotFound'
        '500':
          $ref: '#/responses/ServerError'
  /okta-profile:
    get:
      summary: Returns Okta profile values from Okta's Users API
      description: Calls a GET request to Okta's Users API and returns profile values that includes Okta data that the user provided upon registration or most recent profile update.
      operationId: showOktaInfo
      tags:
        - okta_profile
      produces:
        - application/json
      responses:
        '200':
          description: okta profile for user
          schema:
            $ref: '#/definitions/OktaUserProfileData'
        '400':
          description: invalid request
        '401':
          description: request requires user authentication
        '403':
          description: user is not authorized
        '404':
          description: service member not found
        '500':
          description: internal server error
    post:
      summary: Update the user's okta profile with primary data, returns Okta profile values from the Okta's Users API reflecting updated values.
      description: Update the user's okta profile with primary data, returns Okta profile values from the Okta's Users API reflecting updated values.
      operationId: updateOktaInfo
      tags:
        - okta_profile
      parameters:
        - in: body
          name: updateOktaUserProfileData
          required: true
          schema:
            $ref: '#/definitions/UpdateOktaUserProfileData'
      consumes:
        - application/json
      produces:
        - application/json
      responses:
        '200':
          description: okta profile for user
          schema:
            $ref: '#/definitions/OktaUserProfileData'
        '400':
          description: invalid request
        '401':
          description: request requires user authentication
        '403':
          description: user is not authorized
        '422':
          description: validation error
          schema:
            $ref: '#/responses/UnprocessableEntity'
        '500':
          description: internal server error
  /calendar/{countryCode}/is-weekend-holiday/{date}:
    get:
      summary: Validate  move date selection
      description: |
        Utility API to determine if input date falls on weekend and/or holiday.
      produces:
        - application/json
      operationId: isDateWeekendHoliday
      tags:
        - calendar
      parameters:
        - description: country code for context of date
          in: path
          name: countryCode
          required: true
          type: string
          enum:
            - US
        - description: input date to determine if weekend/holiday for given country.
          in: path
          name: date
          required: true
          type: string
          format: date
      responses:
        '200':
          description: Successfully determine if given date is weekend and/or holiday for given country.
          schema:
            $ref: '#/definitions/IsDateWeekendHolidayInfo'
        '400':
          $ref: '#/responses/InvalidRequest'
        '401':
          $ref: '#/responses/PermissionDenied'
        '404':
          $ref: '#/responses/NotFound'
        '500':
          $ref: '#/responses/ServerError'
responses:
  InvalidRequest:
    description: The request payload is invalid.
    schema:
      $ref: '#/definitions/ClientError'
  NotFound:
    description: The requested resource wasn't found.
    schema:
      $ref: '#/definitions/ClientError'
  Conflict:
    description: 'The request could not be processed because of conflict in the current state of the resource.'
    schema:
      $ref: '#/definitions/ClientError'
  PermissionDenied:
    description: The request was denied.
    schema:
      $ref: '#/definitions/ClientError'
  ServerError:
    description: A server error occurred.
    schema:
      $ref: '#/definitions/Error'
  PreconditionFailed:
    description: Precondition failed, likely due to a stale eTag (If-Match). Fetch the request again to get the updated eTag value.
    schema:
      $ref: '#/definitions/ClientError'
  UnprocessableEntity:
    description: The payload was unprocessable.
    schema:
      $ref: '#/definitions/ValidationError'<|MERGE_RESOLUTION|>--- conflicted
+++ resolved
@@ -619,17 +619,14 @@
     type: array
     items:
       $ref: 'definitions/VLocation.yaml'
-<<<<<<< HEAD
+  VIntlLocations:
+    type: array
+    items:
+      $ref: 'definitions/VIntlLocation.yaml'
   Countries:
     type: array
     items:
       $ref: 'definitions/Country.yaml'
-=======
-  VIntlLocations:
-    type: array
-    items:
-      $ref: 'definitions/VIntlLocation.yaml'
->>>>>>> e3176f1f
   OfficeUser:
     type: object
     properties:
@@ -4605,7 +4602,35 @@
           $ref: '#/responses/NotFound'
         '500':
           $ref: '#/responses/ServerError'
-<<<<<<< HEAD
+  /addresses/oconus-lookup/{country}/{search}:
+    get:
+      summary: Returns Oconus cities and principal divisions associated with the specified full/partial city and principal division search string for the specified country.
+      description: Find by API using full/partial city name, principal division that returns an VIntlLocations object containing city name and principal division for a specific country.
+      operationId: getOconusLocation
+      tags:
+        - addresses
+      parameters:
+        - in: path
+          name: country
+          type: string
+          required: true
+        - in: path
+          name: search
+          type: string
+          required: true
+      responses:
+        '200':
+          description: the requested list of Oconus city and principal division match
+          schema:
+            $ref: '#/definitions/VIntlLocations'
+        '400':
+          $ref: '#/responses/InvalidRequest'
+        '403':
+          $ref: '#/responses/PermissionDenied'
+        '404':
+          $ref: '#/responses/NotFound'
+        '500':
+          $ref: '#/responses/ServerError'
   /addresses/countries:
     get:
       summary: Returns the countries matching the search query
@@ -4628,29 +4653,6 @@
           description: countries matching the search query
           schema:
             $ref: '#/definitions/Countries'
-=======
-  /addresses/oconus-lookup/{country}/{search}:
-    get:
-      summary: Returns Oconus cities and principal divisions associated with the specified full/partial city and principal division search string for the specified country.
-      description: Find by API using full/partial city name, principal division that returns an VIntlLocations object containing city name and principal division for a specific country.
-      operationId: getOconusLocation
-      tags:
-        - addresses
-      parameters:
-        - in: path
-          name: country
-          type: string
-          required: true
-        - in: path
-          name: search
-          type: string
-          required: true
-      responses:
-        '200':
-          description: the requested list of Oconus city and principal division match
-          schema:
-            $ref: '#/definitions/VIntlLocations'
->>>>>>> e3176f1f
         '400':
           $ref: '#/responses/InvalidRequest'
         '403':
