swagger: "2.0"
info:
  description:
    $ref: "info/internal_description.md"
  version: 0.0.1
  title: MilMove Internal API
  contact:
    email: ppp@truss.works
  license:
    name: MIT
    url: https://opensource.org/licenses/MIT
basePath: /internal
consumes:
  - application/json
produces:
  - application/json
tags:
  - name: responses
  - name: orders
  - name: certification
  - name: moves
  - name: office
  - name: documents
  - name: uploads
  - name: service_members
  - name: backup_contacts
  - name: duty_locations
  - name: transportation_offices
  - name: queues
  - name: entitlements
  - name: calendar
  - name: move_docs
  - name: ppm
  - name: postal_codes
  - name: addresses
  - name: mtoShipment
  - name: featureFlags
  - name: okta_profile
definitions:
  OktaUserProfileData:
    type: object
    properties:
      sub:
        type: string
        format: string
        example: 1duekdue9ekrjghf
      login:
        type: string
        format: x-email
        example: user@email.com
        pattern: ^[a-zA-Z0-9.%+-]+@[a-zA-Z0-9.-]+\.[a-zA-Z]{2,}$
      email:
        type: string
        format: x-email
        example: user@email.com
        pattern: ^[a-zA-Z0-9.%+-]+@[a-zA-Z0-9.-]+\.[a-zA-Z]{2,}$
      firstName:
        type: string
        example: John
      lastName:
        type: string
        example: Doe
      cac_edipi:
        type: string
        example: "1234567890"
        maxLength: 10
        x-nullable: true
  UpdateOktaUserProfileData:
    type: object
    properties:
      profile:
        $ref: "#/definitions/OktaUserProfileData"
  LoggedInUserPayload:
    type: object
    properties:
      id:
        type: string
        format: uuid
        example: c56a4180-65aa-42ec-a945-5fd21dec0538
      email:
        type: string
        format: x-email
        pattern: '^[a-zA-Z0-9._%+-]+@[a-zA-Z0-9.-]+\.[a-zA-Z]{2,}$'
        example: john_bob@example.com
        readOnly: true
      first_name:
        type: string
        example: John
        readOnly: true
      service_member:
        $ref: "#/definitions/ServiceMemberPayload"
      office_user:
        $ref: "#/definitions/OfficeUser"
      roles:
        type: array
        items:
          $ref: "#/definitions/Role"
        x-nullable: true
      # Here we are returning permissions on the user session to the FE, rather than requiring them on the endpoint. This is why this is permissions rather than x-permissions
      # TODO: once we have decided on data store and a firm set of permissions, update the entries here to be ENUM type
      permissions:
        type: array
        items:
          type: string
    required:
      - id
  DutyLocationsPayload:
    type: array
    items:
      $ref: "definitions/DutyLocationPayload.yaml"
  SubmitMoveForApprovalPayload:
    type: object
    properties:
      certificate:
        $ref: "#/definitions/CreateSignedCertificationPayload"
  PPMSitEstimate:
    type: object
    properties:
      estimate:
        type: integer
        title: Value in cents of SIT estimate for PPM
    required:
      - estimate
  PPMEstimateRange:
    type: object
    properties:
      range_min:
        type: integer
        title: Low estimate
      range_max:
        type: integer
        title: High estimate
    required:
      - range_min
      - range_max
  MovePayload:
    type: object
    properties:
      id:
        type: string
        format: uuid
        example: c56a4180-65aa-42ec-a945-5fd21dec0538
      orders_id:
        type: string
        format: uuid
        example: c56a4180-65aa-42ec-a945-5fd21dec0538
      service_member_id:
        type: string
        format: uuid
        example: c56a4180-65aa-42ec-a945-5fd21dec0538
        readOnly: true
      locator:
        type: string
        example: "12432"
      status:
        $ref: "#/definitions/MoveStatus"
      created_at:
        type: string
        format: date-time
      updated_at:
        type: string
        format: date-time
      submitted_at:
        type: string
        format: date-time
        x-nullable: true
      mto_shipments:
        $ref: "#/definitions/MTOShipments"
      closeout_office:
        $ref: "definitions/TransportationOffice.yaml"
      cancel_reason:
        type: string
        example: "Change of orders"
        x-nullable: true
      eTag:
        type: string
    required:
      - id
      - orders_id
      - locator
      - created_at
      - updated_at
      - eTag
  CancelMove:
    type: object
    properties:
      cancel_reason:
        type: string
        example: "Change of orders"
        x-nullable: true
    required:
      - cancel_reason
  PatchMovePayload:
    type: object
    properties:
      closeoutOfficeId:
        type: string
        format: uuid
        description: The transportation office that will handle the PPM shipment's closeout approvals for Army and Air Force service members
    required:
      - closeoutOfficeId
  IndexMovesPayload:
    type: array
    items:
      $ref: "#/definitions/MovePayload"
  MoveDocuments:
    type: array
    items:
      $ref: "#/definitions/MoveDocumentPayload"
  WeightTicketSetType:
    type: string
    x-nullable: true
    title: Select weight ticket type
    enum:
      - CAR
      - CAR_TRAILER
      - BOX_TRUCK
      - PRO_GEAR
    x-display-value:
      CAR: Car
      CAR_TRAILER: Car + Trailer
      BOX_TRUCK: Box truck
      PRO_GEAR: Pro-gear
  UpdateProGearWeightTicket:
    type: object
    properties:
      belongsToSelf:
        description: Indicates if this information is for the customer's own pro-gear, otherwise, it's the spouse's.
        type: boolean
      description:
        description: Describes the pro-gear that was moved.
        type: string
      hasWeightTickets:
        description: Indicates if the user has a weight ticket for their pro-gear, otherwise they have a constructed weight.
        type: boolean
      weight:
        description: Weight of the vehicle not including the pro-gear.
        type: integer
        minimum: 0
  MoveDocumentPayload:
    type: object
    properties:
      id:
        type: string
        format: uuid
        example: c56a4180-65aa-42ec-a945-5fd21dec0538
      move_id:
        type: string
        format: uuid
        example: c56a4180-65aa-42ec-a945-5fd21dec0538
      personally_procured_move_id:
        type: string
        format: uuid
        example: c56a4180-65aa-42ec-a945-5fd21dec0538
        x-nullable: true
      document:
        $ref: "definitions/Document.yaml"
      title:
        type: string
        example: very_useful_document.pdf
        title: Document title
      move_document_type:
        $ref: "#/definitions/MoveDocumentType"
      status:
        $ref: "#/definitions/MoveDocumentStatus"
      notes:
        type: string
        example: This document is good to go!
        x-nullable: true
        title: Notes
      moving_expense_type:
        $ref: "definitions/MovingExpenseType.yaml"
      requested_amount_cents:
        type: integer
        format: cents
        minimum: 1
        title: Requested Amount
        description: unit is cents
      payment_method:
        type: string
        title: Payment Method
        enum:
          - OTHER
          - GTCC
        x-display-value:
          OTHER: Other account
          GTCC: GTCC
      receipt_missing:
        title: missing expense receipt
        type: boolean
        x-nullable: true
      weight_ticket_set_type:
        $ref: "#/definitions/WeightTicketSetType"
      vehicle_nickname:
        type: string
        title: Nickname (ex. "15-foot truck")
        x-nullable: true
      vehicle_make:
        type: string
        title: Vehicle make
        x-nullable: true
      vehicle_model:
        type: string
        title: Vehicle model
        x-nullable: true
      empty_weight:
        title: Empty weight
        type: integer
        minimum: 0
        x-nullable: true
        x-formatting: weight
      empty_weight_ticket_missing:
        title: missing empty weight ticket
        type: boolean
        x-nullable: true
      full_weight:
        title: Full weight
        type: integer
        minimum: 0
        x-nullable: true
        x-formatting: weight
      full_weight_ticket_missing:
        title: missing full weight ticket
        type: boolean
        x-nullable: true
      weight_ticket_date:
        title: Weight ticket date
        type: string
        example: "2018-04-26"
        format: date
        x-nullable: true
      trailer_ownership_missing:
        title: missing trailer ownership documentation
        type: boolean
        x-nullable: true
      storage_start_date:
        type: string
        format: date
        title: Start date of storage for storage expenses
        example: "2018-04-26"
        x-nullable: true
      storage_end_date:
        type: string
        format: date
        title: End date of storage for storage expenses
        example: "2018-04-26"
        x-nullable: true
    required:
      - id
      - move_id
      - document
      - title
      - move_document_type
      - status
  CreateGenericMoveDocumentPayload:
    type: object
    properties:
      personally_procured_move_id:
        type: string
        format: uuid
        example: c56a4180-65aa-42ec-a945-5fd21dec0538
        x-nullable: true
      upload_ids:
        type: array
        items:
          type: string
          format: uuid
          example: c56a4180-65aa-42ec-a945-5fd21dec0538
      title:
        type: string
        example: very_useful_document.pdf
      move_document_type:
        $ref: "#/definitions/MoveDocumentType"
      notes:
        type: string
        example: This document is good to go!
        x-nullable: true
        title: Notes
    required:
      - upload_ids
      - title
      - move_document_type
  MoveDocumentType:
    type: string
    title: Document type
    example: EXPENSE
    enum: &MOVEDOCUMENTTYPE
      - OTHER
      - WEIGHT_TICKET
      - STORAGE_EXPENSE
      - SHIPMENT_SUMMARY
      - EXPENSE
      - WEIGHT_TICKET_SET
    x-display-value:
      OTHER: Other document type
      WEIGHT_TICKET: Weight ticket
      STORAGE_EXPENSE: Storage expense receipt
      SHIPMENT_SUMMARY: Shipment summary
      EXPENSE: Expense
      WEIGHT_TICKET_SET: Weight ticket set
  UpdateMovingExpense:
    type: object
    properties:
      movingExpenseType:
        $ref: "definitions/MovingExpenseType.yaml"
      description:
        description: A brief description of the expense
        type: string
      paidWithGTCC:
        description: Indicates if the service member used their government issued card to pay for the expense
        type: boolean
      amount:
        description: The total amount of the expense as indicated on the receipt
        type: integer
      missingReceipt:
        description: Indicates if the customer is missing the receipt for their expense.
        type: boolean
      sitStartDate:
        description: The date the shipment entered storage, applicable for the `STORAGE` movingExpenseType only
        type: string
        example: "2022-04-26"
        format: date
      sitEndDate:
        description: The date the shipment exited storage, applicable for the `STORAGE` movingExpenseType only
        type: string
        example: "2018-05-26"
        format: date
    required:
      - movingExpenseType
      - description
      - paidWithGTCC
      - amount
      - missingReceipt
  MoveDocumentStatus:
    type: string
    title: Document status
    enum:
      - AWAITING_REVIEW
      - OK
      - HAS_ISSUE
      - EXCLUDE_FROM_CALCULATION
    x-display-value:
      AWAITING_REVIEW: Awaiting review
      OK: OK
      HAS_ISSUE: Has issue
      EXCLUDE_FROM_CALCULATION: Exclude from calculation
  CreateWeightTicketDocumentsPayload:
    type: object
    properties:
      personally_procured_move_id:
        type: string
        format: uuid
        example: c56a4180-65aa-42ec-a945-5fd21dec0538
      upload_ids:
        type: array
        items:
          type: string
          format: uuid
          example: c56a4180-65aa-42ec-a945-5fd21dec0538
      weight_ticket_set_type:
        $ref: "#/definitions/WeightTicketSetType"
      vehicle_nickname:
        type: string
        title: Vehicle nickname (ex. 'Large box truck')
        x-nullable: true
      vehicle_make:
        type: string
        title: Vehicle make
        x-nullable: true
      vehicle_model:
        type: string
        title: Vehicle model
        x-nullable: true
      empty_weight_ticket_missing:
        title: missing empty weight ticket
        type: boolean
      empty_weight:
        title: empty weight ticket recorded weight
        type: integer
        minimum: 0
      full_weight_ticket_missing:
        title: missing full weight ticket
        type: boolean
      full_weight:
        title: full weight ticket recorded weight
        type: integer
        minimum: 0
      weight_ticket_date:
        title: Full Weight Ticket Date
        type: string
        example: "2018-04-26"
        format: date
        x-nullable: true
      trailer_ownership_missing:
        title: missing trailer ownership documentation
        type: boolean
    required:
      - personally_procured_move_id
      - weight_ticket_set_type
      - full_weight_ticket_missing
      - empty_weight_ticket_missing
      - trailer_ownership_missing
  UpdateWeightTicket:
    type: object
    properties:
      vehicleDescription:
        description: Description of the vehicle used for the trip. E.g. make/model, type of truck/van, etc.
        type: string
      emptyWeight:
        description: Weight of the vehicle when empty.
        type: integer
        minimum: 0
      missingEmptyWeightTicket:
        description: Indicates if the customer is missing a weight ticket for the vehicle weight when empty.
        type: boolean
      fullWeight:
        description: The weight of the vehicle when full.
        type: integer
        minimum: 0
      missingFullWeightTicket:
        description: Indicates if the customer is missing a weight ticket for the vehicle weight when full.
        type: boolean
      ownsTrailer:
        description: Indicates if the customer used a trailer they own for the move.
        type: boolean
      trailerMeetsCriteria:
        description: Indicates if the trailer that the customer used meets all the criteria to be claimable.
        type: boolean
      adjustedNetWeight:
        description: Indicates the adjusted net weight of the vehicle
        type: integer
        minimum: 0
      netWeightRemarks:
        description: Remarks explaining any edits made to the net weight
        type: string
      allowableWeight:
        description: Indicates the maximum reimbursable weight of the shipment
        type: integer
        minimum: 0
  TransportationOffices:
    type: array
    items:
      $ref: "definitions/TransportationOffice.yaml"
  OfficeUser:
    type: object
    properties:
      id:
        type: string
        format: uuid
        example: c56a4180-65aa-42ec-a945-5fd21dec0538
      user_id:
        type: string
        format: uuid
        example: c56a4180-65aa-42ec-a945-5fd21dec0538
      first_name:
        type: string
        example: John
        x-nullable: true
        title: First name
      middle_name:
        type: string
        example: L.
        x-nullable: true
        title: Middle name
      last_name:
        type: string
        example: Donut
        x-nullable: true
        title: Last name
      email:
        type: string
        format: x-email
        pattern: '^[a-zA-Z0-9._%+-]+@[a-zA-Z0-9.-]+\.[a-zA-Z]{2,}$'
        example: john_bob@example.com
        x-nullable: true
        title: Personal Email Address
      telephone:
        type: string
        format: telephone
        pattern: '^[2-9]\d{2}-\d{3}-\d{4}$'
        example: 212-555-5555
        x-nullable: true
        title: Best contact phone
      transportation_office:
        $ref: "definitions/TransportationOffice.yaml"
      created_at:
        type: string
        format: date-time
      updated_at:
        type: string
        format: date-time
  ServiceMemberPayload:
    type: object
    properties:
      id:
        type: string
        format: uuid
        example: c56a4180-65aa-42ec-a945-5fd21dec0538
      user_id:
        type: string
        format: uuid
        example: c56a4180-65aa-42ec-a945-5fd21dec0538
      edipi:
        type: string
        format: edipi
        example: "5789345789"
        pattern: '^\d{10}$'
        minLength: 10
        maxLength: 10
        x-nullable: true
        title: DoD ID number
      orders:
        type: array
        items:
          $ref: "#/definitions/Orders"
      affiliation:
        $ref: "definitions/Affiliation.yaml"
        title: Branch
      grade:
        $ref: "#/definitions/OrderPayGrade"
        title: Grade
      first_name:
        type: string
        example: John
        x-nullable: true
        title: First name
      middle_name:
        type: string
        example: L.
        x-nullable: true
        title: Middle name
      last_name:
        type: string
        example: Donut
        x-nullable: true
        title: Last name
      suffix:
        type: string
        example: Jr.
        x-nullable: true
        title: Suffix
      telephone:
        type: string
        format: telephone
        pattern: '^[2-9]\d{2}-\d{3}-\d{4}$'
        example: 212-555-5555
        x-nullable: true
        title: Best contact phone
      secondary_telephone:
        type: string
        format: telephone
        pattern: '^[2-9]\d{2}-\d{3}-\d{4}$'
        example: 212-555-5555
        x-nullable: true
        title: Secondary Phone
      personal_email:
        type: string
        format: x-email
        pattern: '^[a-zA-Z0-9._%+-]+@[a-zA-Z0-9.-]+\.[a-zA-Z]{2,}$'
        example: john_bob@example.com
        x-nullable: true
        title: Personal Email Address
      phone_is_preferred:
        type: boolean
        x-nullable: true
        title: Telephone
      email_is_preferred:
        type: boolean
        x-nullable: true
        title: Email
      residential_address:
        $ref: "definitions/Address.yaml"
        title: Residential Address
      backup_mailing_address:
        $ref: "definitions/Address.yaml"
      backup_contacts:
        $ref: "#/definitions/IndexServiceMemberBackupContactsPayload"
      is_profile_complete:
        type: boolean
      created_at:
        type: string
        format: date-time
      updated_at:
        type: string
        format: date-time
      weight_allotment:
        $ref: "#/definitions/WeightAllotment"
    required:
      - id
      - user_id
      - is_profile_complete
      - created_at
      - updated_at
  CreateServiceMemberPayload:
    type: object
    properties:
      user_id:
        type: string
        format: uuid
        example: c56a4180-65aa-42ec-a945-5fd21dec0538
      edipi:
        type: string
        format: edipi
        pattern: '^\d{10}$'
        minLength: 10
        maxLength: 10
        example: "5789345789"
        x-nullable: true
        title: "DoD ID number"
      affiliation:
        $ref: "definitions/Affiliation.yaml"
      grade:
        $ref: "#/definitions/OrderPayGrade"
      first_name:
        type: string
        example: John
        x-nullable: true
        title: First name
      middle_name:
        type: string
        example: L.
        x-nullable: true
        title: Middle name
      last_name:
        type: string
        example: Donut
        x-nullable: true
        title: Last name
      suffix:
        type: string
        example: Jr.
        x-nullable: true
        title: Suffix
      telephone:
        type: string
        format: telephone
        pattern: '^[2-9]\d{2}-\d{3}-\d{4}$'
        example: 212-555-5555
        x-nullable: true
        title: Best contact phone
      secondary_telephone:
        type: string
        format: telephone
        pattern: '^[2-9]\d{2}-\d{3}-\d{4}$'
        example: 212-555-5555
        x-nullable: true
        title: Alternate phone
      personal_email:
        type: string
        format: x-email
        pattern: '^[a-zA-Z0-9._%+-]+@[a-zA-Z0-9.-]+\.[a-zA-Z]{2,}$'
        example: john_bob@example.com
        x-nullable: true
        title: Personal email
      phone_is_preferred:
        type: boolean
        x-nullable: true
        title: Phone
      email_is_preferred:
        type: boolean
        x-nullable: true
        title: Email
      current_location_id:
        type: string
        format: uuid
        example: c56a4180-65aa-42ec-a945-5fd21dec0538
        x-nullable: true
      residential_address:
        $ref: "definitions/Address.yaml"
      backup_mailing_address:
        $ref: "definitions/Address.yaml"
  PatchServiceMemberPayload:
    type: object
    properties:
      user_id:
        type: string
        format: uuid
        example: c56a4180-65aa-42ec-a945-5fd21dec0538
      edipi:
        type: string
        format: edipi
        pattern: '^\d{10}$'
        minLength: 10
        maxLength: 10
        example: "5789345789"
        x-nullable: true
        title: DoD ID number
      affiliation:
        $ref: "definitions/Affiliation.yaml"
      first_name:
        type: string
        example: John
        x-nullable: true
        title: First name
      middle_name:
        type: string
        example: L.
        x-nullable: true
        title: Middle name
      last_name:
        type: string
        example: Donut
        x-nullable: true
        title: Last name
      suffix:
        type: string
        example: Jr.
        x-nullable: true
        title: Suffix
      telephone:
        type: string
        format: telephone
        pattern: '^[2-9]\d{2}-\d{3}-\d{4}$'
        example: 212-555-5555
        x-nullable: true
        title: Best Contact Phone
      secondary_telephone:
        type: string
        format: telephone
        pattern: '^[2-9]\d{2}-\d{3}-\d{4}$'
        example: 212-555-5555
        x-nullable: true
        title: Alternate Phone
      personal_email:
        type: string
        format: x-email
        pattern: '^[a-zA-Z0-9._%+-]+@[a-zA-Z0-9.-]+\.[a-zA-Z]{2,}$'
        example: john_bob@example.com
        x-nullable: true
        title: Personal Email
      phone_is_preferred:
        type: boolean
        x-nullable: true
        title: Phone
      email_is_preferred:
        type: boolean
        x-nullable: true
        title: Email
      current_location_id:
        type: string
        format: uuid
        example: c56a4180-65aa-42ec-a945-5fd21dec0538
        x-nullable: true
      residential_address:
        $ref: "definitions/Address.yaml"
      backup_mailing_address:
        $ref: "definitions/Address.yaml"
  ServiceMemberBackupContactPayload:
    type: object
    properties:
      id:
        type: string
        format: uuid
        example: c56a4180-65aa-42ec-a945-5fd21dec0538
      service_member_id:
        type: string
        format: uuid
        example: c56a4180-65aa-42ec-a945-5fd21dec0538
        readOnly: true
      name:
        type: string
        example: Susan Smith
        x-nullable: true
        title: Name
      telephone:
        type: string
        format: telephone
        pattern: '^[2-9]\d{2}-\d{3}-\d{4}$'
        example: 212-555-5555
        x-nullable: true
        title: Phone
      email:
        type: string
        format: x-email
        pattern: '^[a-zA-Z0-9._%+-]+@[a-zA-Z0-9.-]+\.[a-zA-Z]{2,}$'
        example: john_bob@example.com
        x-nullable: true
        title: Email
      permission:
        $ref: "#/definitions/BackupContactPermission"
      created_at:
        type: string
        format: date-time
      updated_at:
        type: string
        format: date-time
    required:
      - id
      - created_at
      - updated_at
      - name
      - email
      - permission
  BackupContactPermission:
    type: string
    enum:
      - NONE
      - VIEW
      - EDIT
    title: Permissions
    x-display-value:
      NONE: Contact Only
      VIEW: View all move details
      EDIT: View and edit all move details
  CreateServiceMemberBackupContactPayload:
    type: object
    properties:
      name:
        type: string
        example: Susan Smith
        x-nullable: true
        title: Name
      telephone:
        type: string
        format: telephone
        pattern: '^[2-9]\d{2}-\d{3}-\d{4}$'
        example: 212-555-5555
        x-nullable: true
        title: Phone
      email:
        type: string
        format: x-email
        pattern: '^[a-zA-Z0-9._%+-]+@[a-zA-Z0-9.-]+\.[a-zA-Z]{2,}$'
        example: john_bob@exmaple.com
        x-nullable: true
        title: Email
      permission:
        $ref: "#/definitions/BackupContactPermission"
    required:
      - name
      - email
      - permission
  UpdateServiceMemberBackupContactPayload:
    type: object
    properties:
      name:
        type: string
        example: Susan Smith
        x-nullable: true
      telephone:
        type: string
        format: telephone
        pattern: '^[2-9]\d{2}-\d{3}-\d{4}$'
        example: 212-555-5555
        x-nullable: true
      email:
        type: string
        format: x-email
        pattern: '^[a-zA-Z0-9._%+-]+@[a-zA-Z0-9.-]+\.[a-zA-Z]{2,}$'
        example: john_bob@example.com
        x-nullable: true
        title: email address
      permission:
        $ref: "#/definitions/BackupContactPermission"
    required:
      - name
      - email
      - permission
  IndexServiceMemberBackupContactsPayload:
    type: array
    items:
      $ref: "#/definitions/ServiceMemberBackupContactPayload"
  SignedCertificationPayload:
    type: object
    properties:
      id:
        type: string
        format: uuid
        example: c56a4180-65aa-42ec-a945-5fd21dec0538
      created_at:
        type: string
        format: date-time
      updated_at:
        type: string
        format: date-time
      date:
        type: string
        format: date-time
        title: Date
      signature:
        type: string
        title: Signature
      certification_text:
        type: string
      move_id:
        type: string
        format: uuid
      personally_procured_move_id:
        type: string
        format: uuid
        x-nullable: true
      ppm_id:
        $ref: "definitions/PpmID.yaml"
      certification_type:
        $ref: "#/definitions/NullableSignedCertificationType"
    required:
      - id
      - move_id
      - created_at
      - updated_at
      - date
      - signature
      - certification_text
  CreateSignedCertificationPayload:
    type: object
    properties:
      date:
        type: string
        format: date-time
        title: Date
      signature:
        type: string
        title: Signature
      certification_text:
        type: string
      personally_procured_move_id:
        type: string
        format: uuid
        x-nullable: true
      ppm_id:
        $ref: "definitions/PpmID.yaml"
      certification_type:
        $ref: "#/definitions/SignedCertificationTypeCreate"
    required:
      - date
      - signature
      - certification_text
  SavePPMShipmentSignedCertification:
    type: object
    properties:
      certification_text:
        description: Text that the customer is agreeing to and signing.
        type: string
      signature:
        description: Customer signature
        type: string
      date:
        description: Date of signature
        type: string
        format: date
    required:
      - certification_text
      - signature
      - date
  SignedCertifications:
    type: array
    items:
      $ref: "#/definitions/SignedCertificationPayload"
  NullableSignedCertificationType:
    type: string
    enum:
      - PPM_PAYMENT
      - SHIPMENT
      - PPM
      - HHG
    x-nullable: true
  SignedCertificationTypeCreate:
    type: string
    enum:
      - PPM_PAYMENT
      - SHIPMENT
    x-nullable: true
  PostDocumentPayload:
    type: object
    properties:
      service_member_id:
        type: string
        format: uuid
        title: The service member this document belongs to
  OrderPayGrade:
    type: string
    x-nullable: true
    title: Grade
    enum:
      - E_1
      - E_2
      - E_3
      - E_4
      - E_5
      - E_6
      - E_7
      - E_8
      - E_9
      - E_9_SPECIAL_SENIOR_ENLISTED
      - O_1_ACADEMY_GRADUATE
      - O_2
      - O_3
      - O_4
      - O_5
      - O_6
      - O_7
      - O_8
      - O_9
      - O_10
      - W_1
      - W_2
      - W_3
      - W_4
      - W_5
      - AVIATION_CADET
      - CIVILIAN_EMPLOYEE
      - ACADEMY_CADET
      - MIDSHIPMAN
    x-display-value:
      E_1: E-1
      E_2: E-2
      E_3: E-3
      E_4: E-4
      E_5: E-5
      E_6: E-6
      E_7: E-7
      E_8: E-8
      E_9: E-9
      E_9_SPECIAL_SENIOR_ENLISTED: E-9 (Special Senior Enlisted)
      O_1_ACADEMY_GRADUATE: O-1 or Service Academy Graduate
      O_2: O-2
      O_3: O-3
      O_4: O-4
      O_5: O-5
      O_6: O-6
      O_7: O-7
      O_8: O-8
      O_9: O-9
      O_10: O-10
      W_1: W-1
      W_2: W-2
      W_3: W-3
      W_4: W-4
      W_5: W-5
      AVIATION_CADET: Aviation Cadet
      CIVILIAN_EMPLOYEE: Civilian Employee
      ACADEMY_CADET: Service Academy Cadet
      MIDSHIPMAN: Midshipman
  DeptIndicator:
    type: string
    x-nullable: true
    title: Dept. indicator
    enum:
      - NAVY_AND_MARINES
      - ARMY
      - ARMY_CORPS_OF_ENGINEERS
      - AIR_AND_SPACE_FORCE
      - COAST_GUARD
      - OFFICE_OF_SECRETARY_OF_DEFENSE
    x-display-value:
      NAVY_AND_MARINES: 17 Navy and Marine Corps
      ARMY: 21 Army
      ARMY_CORPS_OF_ENGINEERS: 96 Army Corps of Engineers
      AIR_AND_SPACE_FORCE: 57 Air Force and Space Force
      COAST_GUARD: 70 Coast Guard
      OFFICE_OF_SECRETARY_OF_DEFENSE: 97 Office of the Secretary of Defense
  Reimbursement:
    type: object
    x-nullable: true
    properties:
      id:
        type: string
        format: uuid
        example: c56a4180-65aa-42ec-a945-5fd21dec0538
      requested_amount:
        type: integer
        format: cents
        minimum: 1
        title: Requested Amount
        description: unit is cents
      method_of_receipt:
        $ref: "#/definitions/MethodOfReceipt"
      status:
        $ref: "#/definitions/ReimbursementStatus"
      requested_date:
        x-nullable: true
        type: string
        example: "2018-04-26"
        format: date
        title: Requested Date
    required:
      - requested_amount
      - method_of_receipt
  ReimbursementStatus:
    x-nullable: true
    type: string
    title: Reimbursement
    enum:
      - DRAFT
      - REQUESTED
      - APPROVED
      - REJECTED
      - PAID
  MethodOfReceipt:
    x-nullable: true
    type: string
    title: Method of Receipt
    enum:
      - MIL_PAY
      - OTHER_DD
      - GTCC
    x-display-value:
      MIL_PAY: MilPay
      OTHER_DD: Other account
      GTCC: GTCC
  MoveStatus:
    type: string
    title: Move status
    enum:
      - DRAFT
      - SUBMITTED
      - APPROVED
      - CANCELED
      - "NEEDS SERVICE COUNSELING"
      - "APPROVALS REQUESTED"
    x-display-value:
      DRAFT: Draft
      SUBMITTED: Submitted
      APPROVED: Approved
      CANCELED: Canceled
  OrdersStatus:
    type: string
    title: Move status
    enum:
      - DRAFT
      - SUBMITTED
      - APPROVED
      - CANCELED
    x-display-value:
      DRAFT: Draft
      SUBMITTED: Submitted
      APPROVED: Approved
      CANCELED: Canceled
  OrdersTypeDetail:
    type: string
    title: Orders type detail
    enum:
      - HHG_PERMITTED
      - PCS_TDY
      - HHG_RESTRICTED_PROHIBITED
      - HHG_RESTRICTED_AREA
      - INSTRUCTION_20_WEEKS
      - HHG_PROHIBITED_20_WEEKS
      - DELAYED_APPROVAL
    x-display-value:
      HHG_PERMITTED: Shipment of HHG Permitted
      PCS_TDY: PCS with TDY Enroute
      HHG_RESTRICTED_PROHIBITED: Shipment of HHG Restricted or Prohibited
      HHG_RESTRICTED_AREA: HHG Restricted Area-HHG Prohibited
      INSTRUCTION_20_WEEKS: Course of Instruction 20 Weeks or More
      HHG_PROHIBITED_20_WEEKS: Shipment of HHG Prohibited but Authorized within 20 weeks
      DELAYED_APPROVAL: Delayed Approval 20 Weeks or More
    x-nullable: true
  Orders:
    type: object
    properties:
      id:
        type: string
        format: uuid
        example: c56a4180-65aa-42ec-a945-5fd21dec0538
      service_member_id:
        type: string
        format: uuid
        example: c56a4180-65aa-42ec-a945-5fd21dec0538
      grade:
        $ref: "#/definitions/OrderPayGrade"
      issue_date:
        type: string
        description: The date and time that these orders were cut.
        format: date
        example: "2018-04-26"
        title: Date issued
      report_by_date:
        type: string
        description: Report By Date
        format: date
        example: "2018-04-26"
        title: Report by
      status:
        $ref: "#/definitions/OrdersStatus"
      orders_type:
        $ref: "definitions/OrdersType.yaml"
      orders_type_detail:
        $ref: "#/definitions/OrdersTypeDetail"
      has_dependents:
        type: boolean
        title: Are dependents included in your orders?
      spouse_has_pro_gear:
        type: boolean
        title: Do you have a spouse who will need to move items related to their occupation (also known as spouse pro-gear)?
      origin_duty_location:
        $ref: "definitions/DutyLocationPayload.yaml"
        x-nullable: true
      originDutyLocationGbloc:
        type: string
        title: From what GBLOC do your orders originate?
        x-nullable: true
      new_duty_location:
        $ref: "definitions/DutyLocationPayload.yaml"
      uploaded_orders:
        $ref: "definitions/Document.yaml"
      uploaded_amended_orders:
        $ref: "definitions/Document.yaml"
      uploaded_amended_orders_id:
        type: string
        format: uuid
        example: c56a4180-65aa-42ec-a945-5fd21dec0538
      moves:
        $ref: "#/definitions/IndexMovesPayload"
      orders_number:
        type: string
        title: Orders Number
        x-nullable: true
        example: "030-00362"
      created_at:
        type: string
        format: date-time
      updated_at:
        type: string
        format: date-time
      tac:
        type: string
        title: TAC
        example: "F8J1"
        x-nullable: true
      sac:
        type: string
        title: SAC
        example: "N002214CSW32Y9"
        x-nullable: true
      department_indicator:
        $ref: "#/definitions/DeptIndicator"
      authorizedWeight:
        type: integer
        example: 7000
        x-nullable: true
      entitlement:
        $ref: "#/definitions/Entitlement"
    required:
      - id
      - service_member_id
      - issue_date
      - report_by_date
      - orders_type
      - has_dependents
      - spouse_has_pro_gear
      - new_duty_location
      - uploaded_orders
      - created_at
      - updated_at
  Entitlement:
    type: object
    properties:
      proGear:
        type: integer
        example: 2000
        x-nullable: true
        description: >
          Pro-gear weight limit as set by an Office user, distinct from the service member's default weight allotment determined by pay grade
      proGearSpouse:
        type: integer
        example: 500
        x-nullable: true
        description: >
          Spouse's pro-gear weight limit as set by an Office user, distinct from the service member's default weight allotment determined by pay grade
  CreateUpdateOrders:
    type: object
    properties:
      service_member_id:
        type: string
        format: uuid
        example: c56a4180-65aa-42ec-a945-5fd21dec0538
      issue_date:
        type: string
        description: The date and time that these orders were cut.
        format: date
        example: "2018-04-26"
        title: Orders date
      report_by_date:
        type: string
        description: Report By Date
        format: date
        example: "2018-04-26"
        title: Report-by date
      orders_type:
        $ref: "definitions/OrdersType.yaml"
      orders_type_detail:
        $ref: "#/definitions/OrdersTypeDetail"
      has_dependents:
        type: boolean
        title: Are dependents included in your orders?
      spouse_has_pro_gear:
        type: boolean
        title: Do you have a spouse who will need to move items related to their occupation (also known as spouse pro-gear)?
      new_duty_location_id:
        type: string
        format: uuid
        example: c56a4180-65aa-42ec-a945-5fd21dec0538
      orders_number:
        type: string
        title: Orders Number
        x-nullable: true
        example: "030-00362"
      tac:
        type: string
        title: TAC
        example: "F8J1"
        x-nullable: true
      sac:
        type: string
        title: SAC
        example: "N002214CSW32Y9"
        x-nullable: true
      department_indicator:
        $ref: "#/definitions/DeptIndicator"
      grade:
        $ref: "#/definitions/OrderPayGrade"
      origin_duty_location_id:
        type: string
        format: uuid
        example: c56a4180-65aa-42ec-a945-5fd21dec0538
    required:
      - service_member_id
      - issue_date
      - report_by_date
      - orders_type
      - has_dependents
      - spouse_has_pro_gear
      - new_duty_location_id
  InvalidRequestResponsePayload:
    type: object
    properties:
      errors:
        type: object
        additionalProperties:
          type: string
  MoveQueueItem:
    type: object
    properties:
      id:
        type: string
        format: uuid
        example: c56a4180-65aa-42ec-a945-5fd21dec0538
      status:
        type: string
        example: APPROVED
      ppm_status:
        type: string
        example: PAYMENT_REQUESTED
        x-nullable: true
      hhg_status:
        type: string
        example: ACCEPTED
        x-nullable: true
      locator:
        type: string
        example: "12432"
      gbl_number:
        type: string
        example: "LNK12345"
        title: GBL Number
        x-nullable: true
      customer_name:
        type: string
        example: Thedog, Nino
        title: Customer Name
      edipi:
        type: string
        format: edipi
        pattern: '^\d{10}$'
        minLength: 10
        maxLength: 10
        example: "5789345789"
        title: "DoD ID #"
      grade:
        $ref: "#/definitions/OrderPayGrade"
      orders_type:
        type: string
        title: Move Type
        enum:
          - PCS - OCONUS
          - PCS - CONUS
          - PCS + TDY - OCONUS
          - PCS + TDY - CONUS
      move_date:
        type: string
        format: date
        example: 2018-04-25
        x-nullable: true
      submitted_date:
        type: string
        format: date-time
        example: 2018-04-25
        x-nullable: true
      last_modified_date:
        type: string
        format: date-time
        example: 2017-07-21T17:32:28Z
      created_at:
        type: string
        format: date-time
      origin_duty_location_name:
        type: string
        example: Dover AFB
        title: Origin
        x-nullable: true
      destination_duty_location_name:
        type: string
        example: Dover AFB
        title: Destination
        x-nullable: true
      pm_survey_conducted_date:
        type: string
        format: date-time
        example: 2017-07-21T17:32:28Z
        x-nullable: true
      origin_gbloc:
        type: string
        example: LKNQ
        title: Origin GBLOC
        x-nullable: true
      destination_gbloc:
        type: string
        example: LKNQ
        title: Destination GBLOC
        x-nullable: true
      delivered_date:
        type: string
        format: date-time
        example: 2017-07-21T17:32:28Z
        x-nullable: true
      invoice_approved_date:
        type: string
        format: date-time
        example: 2017-07-21T17:32:28Z
        x-nullable: true
      weight_allotment:
        $ref: "#/definitions/WeightAllotment"
      branch_of_service:
        type: string
      actual_move_date:
        type: string
        format: date
        example: 2018-04-25
        x-nullable: true
      original_move_date:
        type: string
        format: date
        example: 2018-04-25
        x-nullable: true
    required:
      - id
      - status
      - locator
      - customer_name
      - edipi
      - grade
      - orders_type
      - branch_of_service
      - last_modified_date
      - created_at
  AvailableMoveDates:
    type: object
    properties:
      start_date:
        type: string
        format: date
        example: "2018-09-25"
      available:
        type: array
        items:
          type: string
          format: date
          example: "2018-09-25"
    required:
      - start_date
      - available
  WeightAllotment:
    type: object
    properties:
      total_weight_self:
        type: integer
        example: 18000
      total_weight_self_plus_dependents:
        type: integer
        example: 18000
      pro_gear_weight:
        type: integer
        example: 2000
      pro_gear_weight_spouse:
        type: integer
        example: 500
    required:
      - total_weight_self
      - total_weight_self_plus_dependents
      - pro_gear_weight
      - pro_gear_weight_spouse
  IndexEntitlements:
    type: object
    additionalProperties:
      $ref: "#/definitions/WeightAllotment"
  RateEnginePostalCodePayload:
    type: object
    properties:
      valid:
        type: boolean
        example: false
      postal_code:
        type: string
        description: zip code, international allowed
        format: zip
        title: ZIP
        example: "'90210' or 'N15 3NL'"
      postal_code_type:
        type: string
        enum:
          - origin
          - destination
    required:
      - valid
      - postal_code
      - postal_code_type
  Role:
    type: object
    properties:
      id:
        type: string
        format: uuid
        example: c56a4180-65aa-42ec-a945-5fd21dec0538
      roleType:
        type: string
        example: customer
      createdAt:
        type: string
        format: date-time
      updatedAt:
        type: string
        format: date-time
    required:
      - id
      - roleType
      - createdAt
      - updatedAt
  MTOAgentType:
    type: string
    title: MTO Agent Type
    example: RELEASING_AGENT
    enum:
      - RELEASING_AGENT
      - RECEIVING_AGENT
  MTOAgent:
    properties:
      id:
        example: 1f2270c7-7166-40ae-981e-b200ebdf3054
        format: uuid
        type: string
      mtoShipmentID:
        example: 1f2270c7-7166-40ae-981e-b200ebdf3054
        format: uuid
        type: string
        readOnly: true
      createdAt:
        format: date-time
        type: string
        readOnly: true
      updatedAt:
        format: date-time
        type: string
        readOnly: true
      firstName:
        type: string
        x-nullable: true
      lastName:
        type: string
        x-nullable: true
      email:
        type: string
        format: x-email
        pattern: '(^[a-zA-Z0-9._%+-]+@[a-zA-Z0-9.-]+\.[a-zA-Z]{2,}$)|(^$)'
        x-nullable: true
      phone:
        type: string
        format: telephone
        pattern: '(^[2-9]\d{2}-\d{3}-\d{4}$)|(^$)'
        x-nullable: true
      agentType:
        $ref: "#/definitions/MTOAgentType"
    type: object
  MTOAgents:
    items:
      $ref: "#/definitions/MTOAgent"
    type: array
  MTOShipmentType:
    type: string
    title: Shipment Type
    example: HHG
    enum:
      - HHG
      - HHG_INTO_NTS_DOMESTIC
      - HHG_OUTOF_NTS_DOMESTIC
      - PPM
    x-display-value:
      HHG: HHG
      INTERNATIONAL_HHG: International HHG
      INTERNATIONAL_UB: International UB
      PPM: PPM
  MTOShipment:
    properties:
      moveTaskOrderID:
        example: 1f2270c7-7166-40ae-981e-b200ebdf3054
        format: uuid
        type: string
        readOnly: true
      id:
        example: 1f2270c7-7166-40ae-981e-b200ebdf3054
        format: uuid
        type: string
        readOnly: true
      createdAt:
        format: date-time
        type: string
        readOnly: true
      updatedAt:
        format: date-time
        type: string
        readOnly: true
      requestedPickupDate:
        format: date
        type: string
        readOnly: true
        x-nullable: true
      requestedDeliveryDate:
        format: date
        type: string
        readOnly: true
        x-nullable: true
      agents:
        $ref: "#/definitions/MTOAgents"
      customerRemarks:
        type: string
        readOnly: true
        example: handle with care
        x-nullable: true
      ppmShipment:
        $ref: "definitions/PPMShipment.yaml"
      shipmentType:
        $ref: "#/definitions/MTOShipmentType"
      status:
        $ref: "#/definitions/MTOShipmentStatus"
      pickupAddress:
        $ref: "definitions/Address.yaml"
      destinationAddress:
        $ref: "definitions/Address.yaml"
      secondaryPickupAddress:
        $ref: "definitions/Address.yaml"
      hasSecondaryPickupAddress:
        type: boolean
        x-omitempty: false
        x-nullable: true
      secondaryDeliveryAddress:
        $ref: "definitions/Address.yaml"
      hasSecondaryDeliveryAddress:
        type: boolean
        x-omitempty: false
        x-nullable: true
      actualProGearWeight:
        type: integer
        x-nullable: true
        x-omitempty: false
      actualSpouseProGearWeight:
        type: integer
        x-nullable: true
        x-omitempty: false
      eTag:
        type: string
  MTOShipments:
    items:
      $ref: "#/definitions/MTOShipment"
    type: array
  MTOShipmentStatus:
    type: string
    readOnly: true
    enum:
      - DRAFT
      - APPROVED
      - SUBMITTED
      - REJECTED
  CreateShipment:
    type: object
    properties:
      moveTaskOrderID:
        example: 1f2270c7-7166-40ae-981e-b200ebdf3054
        format: uuid
        type: string
      shipmentType:
        $ref: "#/definitions/MTOShipmentType"
      ppmShipment:
        $ref: "#/definitions/CreatePPMShipment"
      requestedPickupDate:
        format: date
        type: string
      requestedDeliveryDate:
        format: date
        type: string
      customerRemarks:
        type: string
        example: handle with care
        x-nullable: true
      pickupAddress:
        $ref: "definitions/Address.yaml"
      secondaryPickupAddress:
        $ref: "definitions/Address.yaml"
      destinationAddress:
        $ref: "definitions/Address.yaml"
      secondaryDeliveryAddress:
        $ref: "definitions/Address.yaml"
      agents:
        $ref: "#/definitions/MTOAgents"
    required:
      - moveTaskOrderID
      - shipmentType
  CreatePPMShipment:
    description: A personally procured move is a type of shipment that a service members moves themselves.
    properties:
      expectedDepartureDate:
        description: >
          Date the customer expects to move.
        format: date
        type: string
      pickupPostalCode:
        description: zip code
        format: zip
        type: string
        title: ZIP
        example: "90210"
        pattern: ^(\d{5})$
      pickupAddress:
        $ref: 'definitions/Address.yaml'
      secondaryPickupPostalCode:
        format: zip
        title: ZIP
        example: "90210"
        pattern: ^(\d{5})$
        $ref: definitions/NullableString.yaml
      secondaryPickupAddress:
        $ref: 'definitions/Address.yaml'
      destinationPostalCode:
        format: zip
        type: string
        title: ZIP
        example: "90210"
        pattern: ^(\d{5})$
      destinationAddress:
        $ref: 'definitions/Address.yaml'
      secondaryDestinationPostalCode:
        format: zip
        title: ZIP
        example: "90210"
        pattern: ^(\d{5})$
        $ref: definitions/NullableString.yaml
      secondaryDestinationAddress:
        $ref: 'definitions/Address.yaml'
      sitExpected:
        type: boolean
    required:
      - expectedDepartureDate
      - pickupPostalCode
      - pickupAddress
      - destinationPostalCode
      - destinationAddress
      - sitExpected
  UpdatePPMShipment:
    type: object
    properties:
      expectedDepartureDate:
        description: >
          Date the customer expects to move.
        format: date
        type: string
        x-nullable: true
      actualMoveDate:
        format: date
        type: string
        x-nullable: true
      pickupPostalCode:
        description: zip code
        format: zip
        type: string
        title: ZIP
        example: "90210"
        pattern: ^(\d{5})$
        x-nullable: true
      pickupAddress:
        $ref: 'definitions/Address.yaml'
      secondaryPickupPostalCode:
        format: zip
        title: ZIP
        example: "90210"
        pattern: ^(\d{5})$
        $ref: definitions/NullableString.yaml
      secondaryPickupAddress:
        $ref: 'definitions/Address.yaml'
<<<<<<< HEAD
=======
      hasSecondaryPickupAddress:
        type: boolean
        x-omitempty: false
        x-nullable: true
>>>>>>> a94e3bbe
      actualPickupPostalCode:
        description: >
          The actual postal code where the PPM shipment started. To be filled once the customer has moved the shipment.
        format: zip
        type: string
        title: ZIP
        example: "90210"
        pattern: ^(\d{5})$
        x-nullable: true
      destinationPostalCode:
        format: zip
        type: string
        title: ZIP
        example: "90210"
        pattern: ^(\d{5})$
        x-nullable: true
      destinationAddress:
        $ref: 'definitions/Address.yaml'
      secondaryDestinationPostalCode:
        format: zip
        title: ZIP
        example: "90210"
        pattern: ^(\d{5})$
        $ref: definitions/NullableString.yaml
      secondaryDestinationAddress:
        $ref: 'definitions/Address.yaml'
<<<<<<< HEAD
=======
      hasSecondaryDestinationAddress:
        type: boolean
        x-omitempty: false
        x-nullable: true
>>>>>>> a94e3bbe
      actualDestinationPostalCode:
        description: >
          The actual postal code where the PPM shipment ended. To be filled once the customer has moved the shipment.
        format: zip
        type: string
        title: ZIP
        example: "90210"
        pattern: ^(\d{5})$
        x-nullable: true
      w2Address:
        x-nullable: true
        $ref: "definitions/Address.yaml"
      finalIncentive:
        description: >
          The final calculated incentive for the PPM shipment. This does not include **SIT** as it is a reimbursement.
        type: integer
        format: cents
        x-nullable: true
        x-omitempty: false
        readOnly: true
      sitExpected:
        type: boolean
        x-nullable: true
      estimatedWeight:
        type: integer
        example: 4200
        x-nullable: true
      hasProGear:
        description: >
          Indicates whether PPM shipment has pro gear.
        type: boolean
        x-nullable: true
      proGearWeight:
        type: integer
        x-nullable: true
      spouseProGearWeight:
        type: integer
        x-nullable: true
      hasRequestedAdvance:
        description: >
          Indicates whether an advance has been requested for the PPM shipment.
        type: boolean
        x-nullable: true
      advanceAmountRequested:
        description: >
          The amount requested for an advance, or null if no advance is requested
        type: integer
        format: cents
        x-nullable: true
      hasReceivedAdvance:
        description: >
          Indicates whether an advance was received for the PPM shipment.
        type: boolean
        x-nullable: true
      advanceAmountReceived:
        description: >
          The amount received for an advance, or null if no advance is received.
        type: integer
        format: cents
        x-nullable: true
  UpdateShipment:
    type: object
    properties:
      status:
        $ref: "#/definitions/MTOShipmentStatus"
      shipmentType:
        $ref: "#/definitions/MTOShipmentType"
      ppmShipment:
        $ref: "#/definitions/UpdatePPMShipment"
      requestedPickupDate:
        format: date
        type: string
        x-nullable: true
      requestedDeliveryDate:
        format: date
        type: string
        x-nullable: true
      customerRemarks:
        type: string
        example: handle with care
        x-nullable: true
      pickupAddress:
        $ref: "definitions/Address.yaml"
      secondaryPickupAddress:
        $ref: "definitions/Address.yaml"
      hasSecondaryPickupAddress:
        type: boolean
        x-nullable: true
        x-omitempty: false
      destinationAddress:
        $ref: "definitions/Address.yaml"
      secondaryDeliveryAddress:
        $ref: "definitions/Address.yaml"
      hasSecondaryDeliveryAddress:
        type: boolean
        x-nullable: true
        x-omitempty: false
      actualProGearWeight:
        type: integer
        x-nullable: true
        x-omitempty: false
      actualSpouseProGearWeight:
        type: integer
        x-nullable: true
        x-omitempty: false
      agents:
        $ref: "#/definitions/MTOAgents"
  ClientError:
    type: object
    properties:
      title:
        type: string
      detail:
        type: string
      instance:
        type: string
        format: uuid
    required:
      - title
      - detail
      - instance
  ValidationError:
    allOf:
      - $ref: "#/definitions/ClientError"
      - type: object
    properties:
      invalidFields:
        type: object
        additionalProperties:
          description: List of errors for the field
          type: array
          items:
            type: string
    required:
      - invalidFields
  Error:
    properties:
      title:
        type: string
      detail:
        type: string
      instance:
        type: string
        format: uuid
    required:
      - title
      - detail
    type: object
  MovesList:
    type: object
    properties:
      currentMove:
        type: array
        items:
          $ref: "#/definitions/InternalMove"
      previousMoves:
        type: array
        items:
          $ref: "#/definitions/InternalMove"
  InternalMove:
    type: object
    properties:
      id:
        example: a502b4f1-b9c4-4faf-8bdd-68292501bf26
        format: uuid
        type: string
      moveCode:
        type: string
        example: "HYXFJF"
        readOnly: true
      createdAt:
        format: date-time
        type: string
        readOnly: true
      orderID:
        example: c56a4180-65aa-42ec-a945-5fd21dec0538
        format: uuid
        type: string
      orders:
        type: object
      status:
        type: string
        readOnly: true
      updatedAt:
        format: date-time
        type: string
        readOnly: true
      submittedAt:
        format: date-time
        type: string
        readOnly: true
      mtoShipments:
        $ref: '#/definitions/MTOShipments'
      closeoutOffice:
        $ref: 'definitions/TransportationOffice.yaml'
      eTag:
        type: string
        readOnly: true
paths:
  /estimates/ppm:
    get:
      summary: Return a PPM cost estimate
      description: Calculates a reimbursement range for a PPM move (excluding SIT)
      operationId: showPPMEstimate
      tags:
        - ppm
      parameters:
        - in: query
          name: original_move_date
          type: string
          format: date
          required: true
        - in: query
          name: origin_zip
          type: string
          format: zip
          pattern: '^(\d{5}([\-]\d{4})?)$'
          required: true
        - in: query
          name: origin_duty_location_zip
          type: string
          format: zip
          pattern: '^(\d{5}([\-]\d{4})?)$'
          required: true
        - in: query
          name: orders_id
          type: string
          format: uuid
          required: true
        - in: query
          name: weight_estimate
          type: integer
          required: true
      responses:
        "200":
          description: Made estimate of PPM cost range
          schema:
            $ref: "#/definitions/PPMEstimateRange"
        "400":
          description: invalid request
        "401":
          description: request requires user authentication
        "403":
          description: user is not authorized
        "404":
          description: ppm discount not found for provided postal codes and original move date
        "409":
          description: distance is less than 50 miles (no short haul moves)
        "422":
          description: cannot process request with given information
        "500":
          description: internal server error
  /estimates/ppm_sit:
    get:
      summary: Return a PPM move's SIT cost estimate
      description: Calculates a reimbursment for a PPM move's SIT
      operationId: showPPMSitEstimate
      tags:
        - ppm
      parameters:
        - in: query
          name: personally_procured_move_id
          type: string
          format: uuid
          required: true
        - in: query
          name: original_move_date
          type: string
          format: date
          required: true
        - in: query
          name: days_in_storage
          type: integer
          required: true
        - in: query
          name: origin_zip
          type: string
          format: zip
          pattern: '^(\d{5}([\-]\d{4})?)$'
          required: true
        - in: query
          name: orders_id
          type: string
          format: uuid
          required: true
        - in: query
          name: weight_estimate
          type: integer
          required: true
      responses:
        "200":
          description: show PPM SIT estimate
          schema:
            $ref: "#/definitions/PPMSitEstimate"
        "400":
          description: invalid request
        "401":
          description: request requires user authentication
        "403":
          description: user is not authorized
        "409":
          description: distance is less than 50 miles (no short haul moves)
        "422":
          description: the payload was unprocessable
        "500":
          description: internal server error
  /feature-flags/user-boolean/{key}:
    post:
      summary: Determines if a user has a feature flag enabled
      description: Determines if a user has a feature flag enabled. The flagContext contains context used to determine if this flag applies to the logged in user.
      operationId: booleanFeatureFlagForUser
      tags:
        - featureFlags
      consumes:
        - application/json
      parameters:
        - in: path
          name: key
          type: string
          required: true
          description: Feature Flag Key
        - in: body
          name: flagContext
          required: true
          description: context for the feature flag request
          schema:
            type: object
            additionalProperties:
              type: string
      produces:
        - application/json
      responses:
        "200":
          description: Boolean Feature Flag Status
          schema:
            $ref: "definitions/FeatureFlagBoolean.yaml"
        "400":
          description: invalid request
        "401":
          description: request requires user authentication
        "500":
          description: internal server error
  /feature-flags/user-variant/{key}:
    post:
      summary: Determines if a user has a feature flag enabled
      description: Determines if a user has a feature flag enabled. The flagContext contains context used to determine if this flag applies to the logged in user.
      operationId: variantFeatureFlagForUser
      tags:
        - featureFlags
      consumes:
        - application/json
      parameters:
        - in: path
          name: key
          type: string
          required: true
          description: Feature Flag Key
        - in: body
          name: flagContext
          required: true
          description: context for the feature flag request
          schema:
            type: object
            additionalProperties:
              type: string
      produces:
        - application/json
      responses:
        "200":
          description: Variant Feature Flag Status
          schema:
            $ref: "definitions/FeatureFlagVariant.yaml"
        "400":
          description: invalid request
        "401":
          description: request requires user authentication
        "500":
          description: internal server error
  /users/logged_in:
    get:
      summary: Returns the user info for the currently logged in user
      description: Returns the user info for the currently logged in user
      operationId: showLoggedInUser
      tags:
        - users
      responses:
        "200":
          description: Currently logged in user
          schema:
            $ref: "#/definitions/LoggedInUserPayload"
        "400":
          description: invalid request
        "401":
          description: request requires user authentication
        "500":
          description: server error
  /users/is_logged_in:
    get:
      summary: Returns boolean as to whether the user is logged in
      description: Returns boolean as to whether the user is logged in
      operationId: isLoggedInUser
      tags:
        - users
      responses:
        "200":
          description: Currently logged in user
          schema:
            type: object
            required:
              - isLoggedIn
            properties:
              isLoggedIn:
                type: boolean
        "400":
          description: invalid request
        "500":
          description: server error
  /orders:
    post:
      summary: Creates an orders model for a logged-in user
      description: Creates an instance of orders tied to a service member
      operationId: createOrders
      tags:
        - orders
      parameters:
        - in: body
          name: createOrders
          required: true
          schema:
            $ref: "#/definitions/CreateUpdateOrders"
      responses:
        "201":
          description: created instance of orders
          schema:
            $ref: "#/definitions/Orders"
        "400":
          description: invalid request
        "401":
          description: request requires user authentication
        "403":
          description: user is not authorized
        "500":
          description: internal server error
  /orders/{ordersId}:
    put:
      summary: Updates orders
      description: All fields sent in this request will be set on the orders referenced
      operationId: updateOrders
      tags:
        - orders
      parameters:
        - in: path
          name: ordersId
          type: string
          format: uuid
          required: true
          description: UUID of the orders model
        - in: body
          name: updateOrders
          required: true
          schema:
            $ref: "#/definitions/CreateUpdateOrders"
      responses:
        "200":
          description: updated instance of orders
          schema:
            $ref: "#/definitions/Orders"
        "400":
          description: invalid request
        "401":
          description: request requires user authentication
        "403":
          description: user is not authorized
        "404":
          description: orders not found
        "500":
          description: internal server error
    get:
      summary: Returns the given order
      description: Returns the given order
      operationId: showOrders
      tags:
        - orders
      parameters:
        - in: path
          name: ordersId
          type: string
          format: uuid
          required: true
          description: UUID of the order
      responses:
        "200":
          description: the instance of the order
          schema:
            $ref: "#/definitions/Orders"
        "400":
          description: invalid request
        "401":
          description: request requires user authentication
        "403":
          description: user is not authorized
        "404":
          description: order is not found
        "500":
          description: internal server error
  /orders/{ordersId}/upload_amended_orders:
    patch:
      summary: Patch the amended orders for a given order
      description: Patch the amended orders for a given order
      operationId: uploadAmendedOrders
      tags:
        - orders
      consumes:
        - multipart/form-data
      parameters:
        - in: path
          name: ordersId
          type: string
          format: uuid
          required: true
          description: UUID of the order
        - in: formData
          name: file
          type: file
          description: The file to upload.
          required: true
      responses:
        "201":
          description: created upload
          schema:
            $ref: "definitions/Upload.yaml"
        "400":
          description: invalid request
          schema:
            $ref: "#/definitions/InvalidRequestResponsePayload"
        "403":
          description: not authorized
        "404":
          description: not found
        "413":
          description: payload is too large
        "500":
          description: server error
  /allmoves/{serviceMemberId}:
    get:
      summary: Return the current and previous moves of a service member
      description: |
        This endpoint gets all moves that belongs to the serviceMember by using the service members id. In a previous moves array and the current move in the current move array. The current move is the move with the latest CreatedAt date. All other moves will go into the previous move array.
      operationId: getAllMoves
      tags:
        - moves
      produces:
        - application/json
      parameters:
        - in: path
          name: serviceMemberId
          type: string
          format: uuid
          required: true
          description: UUID of the service member
      responses:
        "200":
          description: >-
            Successfully retrieved moves. A successful fetch might still return
            zero moves.
          schema:
            $ref: "#/definitions/MovesList"
        "401":
          $ref: "#/responses/PermissionDenied"
        "403":
          $ref: "#/responses/PermissionDenied"
        "500":
          $ref: "#/responses/ServerError"
  /moves/{moveId}:
    patch:
      summary: Patches the move
      description: Any fields sent in this request will be set on the move referenced
      operationId: patchMove
      tags:
        - moves
      parameters:
        - in: path
          name: moveId
          type: string
          format: uuid
          required: true
          description: UUID of the move
        - $ref: "parameters/ifMatch.yaml"
        - in: body
          name: patchMovePayload
          required: true
          schema:
            $ref: "#/definitions/PatchMovePayload"
      responses:
        "200":
          description: updated instance of move
          schema:
            $ref: "#/definitions/MovePayload"
        "400":
          description: invalid request
        "401":
          description: request requires user authentication
        "403":
          description: user is not authorized
        "404":
          description: move or closeout office is not found
        "412":
          description: precondition failed
        "422":
          description: unprocessable entity
        "500":
          description: internal server error
    get:
      summary: Returns the given move
      description: Returns the given move
      operationId: showMove
      tags:
        - moves
      parameters:
        - in: path
          name: moveId
          type: string
          format: uuid
          required: true
          description: UUID of the move
      responses:
        "200":
          description: the instance of the move
          schema:
            $ref: "#/definitions/MovePayload"
        "400":
          description: invalid request
        "401":
          description: request requires user authentication
        "403":
          description: user is not authorized
        "404":
          description: move is not found
        "500":
          description: internal server error
  /moves/{moveId}/signed_certifications:
    post:
      summary: Submits signed certification for the given move ID
      description: Create an instance of signed_certification tied to the move ID
      operationId: createSignedCertification
      tags:
        - certification
      parameters:
        - in: path
          name: moveId
          type: string
          format: uuid
          required: true
          description: UUID of the move being signed for
        - in: body
          name: createSignedCertificationPayload
          required: true
          schema:
            $ref: "#/definitions/CreateSignedCertificationPayload"
      responses:
        "201":
          description: created instance of signed_certification
          schema:
            $ref: "#/definitions/SignedCertificationPayload"
        "400":
          description: invalid request
        "401":
          description: request requires user authentication
        "403":
          description: user is not authorized to sign for this move
        "404":
          description: move not found
        "500":
          description: internal server error
    get:
      summary: gets the signed certifications for the given move ID
      description: returns a list of all signed_certifications associated with the move ID
      operationId: indexSignedCertification
      tags:
        - certification
      parameters:
        - in: path
          name: moveId
          type: string
          format: uuid
          required: true
      responses:
        "200":
          description: returns a list of signed certifications
          schema:
            $ref: "#/definitions/SignedCertifications"
        "400":
          description: invalid request
        "401":
          description: request requires user authentication
        "403":
          description: user is not authorized
        "404":
          description: move not found
        "500":
          description: internal server error
  /reimbursement/{reimbursementId}/approve:
    post:
      summary: Approves the reimbursement
      description: Sets the status of the reimbursement to APPROVED.
      operationId: approveReimbursement
      tags:
        - office
      parameters:
        - in: path
          name: reimbursementId
          type: string
          format: uuid
          required: true
          description: UUID of the reimbursement being approved
      responses:
        "200":
          description: updated instance of reimbursement
          schema:
            $ref: "#/definitions/Reimbursement"
        "400":
          description: invalid request
        "401":
          description: request requires user authentication
        "403":
          description: user is not authorized
        "500":
          description: internal server error
  /moves/{moveId}/orders:
    get:
      summary: Returns orders information for a move for office use
      description: Returns orders information for a move for office use
      operationId: showOfficeOrders
      tags:
        - office
      parameters:
        - in: path
          name: moveId
          type: string
          format: uuid
          required: true
          description: UUID of the move
      responses:
        "200":
          description: the orders information for a move for office use
          schema:
            $ref: "#/definitions/Orders"
        "400":
          description: invalid request
        "401":
          description: request requires user authentication
        "403":
          description: user is not authorized
        "404":
          description: move not found
        "500":
          description: internal server error
  /moves/{moveId}/move_documents:
    get:
      summary: Returns a list of all Move Documents associated with this move
      description: Returns a list of all Move Documents associated with this move
      operationId: indexMoveDocuments
      tags:
        - move_docs
      parameters:
        - in: path
          name: moveId
          type: string
          format: uuid
          required: true
          description: UUID of the move
      responses:
        "200":
          description: returns list of move douments
          schema:
            $ref: "#/definitions/MoveDocuments"
        "400":
          description: invalid request
        "401":
          description: request requires user authentication
        "403":
          description: user is not authorized
    post:
      summary: Creates a move document
      description: Created a move document with the given information
      operationId: createGenericMoveDocument
      tags:
        - move_docs
      parameters:
        - name: moveId
          in: path
          type: string
          format: uuid
          required: true
          description: UUID of the move
        - in: body
          name: createGenericMoveDocumentPayload
          required: true
          schema:
            $ref: "#/definitions/CreateGenericMoveDocumentPayload"
      responses:
        "200":
          description: returns new move document object
          schema:
            $ref: "#/definitions/MoveDocumentPayload"
        "400":
          description: invalid request
        "401":
          description: must be authenticated to use this endpoint
        "403":
          description: not authorized to modify this move
        "500":
          description: server error
  /move_documents/{moveDocumentId}:
    put:
      summary: Updates a move document
      description: Update a move document with the given information
      operationId: updateMoveDocument
      tags:
        - move_docs
      parameters:
        - in: path
          name: moveDocumentId
          type: string
          format: uuid
          required: true
          description: UUID of the move document model
        - in: body
          name: updateMoveDocument
          required: true
          schema:
            $ref: "#/definitions/MoveDocumentPayload"
      responses:
        "200":
          description: updated instance of move document
          schema:
            $ref: "#/definitions/MoveDocumentPayload"
        "400":
          description: invalid request
        "401":
          description: request requires user authentication
        "403":
          description: user is not authorized
        "404":
          description: move document not found
        "500":
          description: internal server error
    delete:
      summary: Deletes a move document
      description: Deletes a move document with the given information
      operationId: deleteMoveDocument
      tags:
        - move_docs
      parameters:
        - in: path
          name: moveDocumentId
          type: string
          format: uuid
          required: true
          description: UUID of the move document model
      responses:
        "204":
          description: deleted
        "400":
          description: invalid request
          schema:
            $ref: "#/definitions/InvalidRequestResponsePayload"
        "403":
          description: not authorized
        "404":
          description: not found
        "500":
          description: server error
  /moves/{moveId}/approve:
    post:
      summary: Approves a move to proceed
      description: Approves the basic details of a move. The status of the move will be updated to APPROVED
      operationId: approveMove
      tags:
        - office
      parameters:
        - name: moveId
          in: path
          type: string
          format: uuid
          required: true
          description: UUID of the move
      responses:
        "200":
          description: returns updated (approved) move object
          schema:
            $ref: "#/definitions/MovePayload"
        "400":
          description: invalid request
        "401":
          description: must be authenticated to use this endpoint
        "403":
          description: not authorized to approve this move
        "409":
          description: the move is not in a state to be approved
          schema:
            $ref: "#/definitions/MovePayload"
        "500":
          description: server error
  /moves/{moveId}/submit:
    post:
      summary: Submits a move for approval
      description: Submits a move for approval by the office. The status of the move will be updated to SUBMITTED
      operationId: submitMoveForApproval
      tags:
        - moves
      parameters:
        - name: moveId
          in: path
          type: string
          format: uuid
          required: true
          description: UUID of the move
        - name: submitMoveForApprovalPayload
          in: body
          required: true
          schema:
            $ref: "#/definitions/SubmitMoveForApprovalPayload"
      responses:
        "200":
          description: returns updated (submitted) move object
          schema:
            $ref: "#/definitions/MovePayload"
        "400":
          description: invalid request
        "401":
          description: must be authenticated to use this endpoint
        "403":
          description: not authorized to approve this move
        "409":
          description: the move is not in a state to be approved
          schema:
            $ref: "#/definitions/MovePayload"
        "500":
          description: server error
  /moves/{moveId}/cancel:
    post:
      summary: Cancels a move
      description: Cancels the basic details of a move. The status of the move will be updated to CANCELED
      operationId: cancelMove
      tags:
        - office
      parameters:
        - name: moveId
          in: path
          type: string
          format: uuid
          required: true
          description: UUID of the move
        - in: body
          name: cancelMove
          required: true
          schema:
            $ref: "#/definitions/CancelMove"
      responses:
        "200":
          description: returns updated (canceled) move object
          schema:
            $ref: "#/definitions/MovePayload"
        "400":
          description: invalid request
        "401":
          description: must be authenticated to use this endpoint
        "403":
          description: not authorized to cancel this move
        "409":
          description: the move is not in a state to be canceled
          schema:
            $ref: "#/definitions/MovePayload"
        "500":
          description: server error
  /moves/{moveId}/submit_amended_orders:
    post:
      summary: Submits amended orders for review
      description:
        Submits amended orders for review by the office. The status of the move will be updated to an
        appropriate status depending on whether it needs services counseling or not.
      operationId: submitAmendedOrders
      tags:
        - moves
      parameters:
        - name: moveId
          in: path
          type: string
          format: uuid
          required: true
          description: UUID of the move
      responses:
        "200":
          description: returns updated (submitted) move object
          schema:
            $ref: "#/definitions/MovePayload"
        "400":
          description: invalid request
        "401":
          description: must be authenticated to use this endpoint
        "403":
          description: not authorized to approve this move
        "409":
          description: the move is not in a state to be approved
          schema:
            $ref: "#/definitions/MovePayload"
        "500":
          description: server error
  /ppm-shipments/{ppmShipmentId}/aoa-packet:
    parameters:
      - description: the id for the ppmshipment with aoa to be downloaded
        in: path
        name: ppmShipmentId
        required: true
        type: string
    get:
      summary: Downloads AOA Packet form PPMShipment as a PDF
      description: |
        ### Functionality
        This endpoint downloads all uploaded move order documentation combined with the Shipment Summary Worksheet into a single PDF.
        ### Errors
        * The PPMShipment must have requested an AOA.
        * The PPMShipment AOA Request must have been approved.
      operationId: showAOAPacket
      tags:
        - ppm
      produces:
        - application/pdf
      responses:
        "200":
          headers:
            Content-Disposition:
              type: string
              description: File name to download
          description: AOA PDF
          schema:
            format: binary
            type: file
        '400':
          $ref: '#/responses/InvalidRequest'
        '403':
          $ref: '#/responses/PermissionDenied'
        '404':
          $ref: '#/responses/NotFound'
        '422':
          $ref: '#/responses/UnprocessableEntity'
        '500':
          $ref: '#/responses/ServerError'
  /documents:
    post:
      summary: Create a new document
      description: Documents represent a physical artifact such as a scanned document or a PDF file
      operationId: createDocument
      tags:
        - documents
      parameters:
        - in: body
          name: documentPayload
          required: true
          schema:
            $ref: "#/definitions/PostDocumentPayload"
      responses:
        "201":
          description: created document
          schema:
            $ref: "definitions/Document.yaml"
        "400":
          description: invalid request
        "500":
          description: server error
  /documents/{documentId}:
    get:
      summary: Returns a document
      description: Returns a document and its uploads
      operationId: showDocument
      tags:
        - documents
      parameters:
        - in: path
          name: documentId
          type: string
          format: uuid
          required: true
          description: UUID of the document to return
      responses:
        "200":
          description: the requested document
          schema:
            $ref: "definitions/Document.yaml"
        "400":
          description: invalid request
          schema:
            $ref: "#/definitions/InvalidRequestResponsePayload"
        "403":
          description: not authorized
        "404":
          description: not found
        "500":
          description: server error
  /uploads/{uploadId}:
    delete:
      summary: Deletes an upload
      description: Uploads represent a single digital file, such as a JPEG or PDF.
      operationId: deleteUpload
      tags:
        - uploads
      parameters:
        - in: path
          name: uploadId
          type: string
          format: uuid
          required: true
          description: UUID of the upload to be deleted
        - in: query
          name: orderId
          type: string
          format: uuid
          description: ID of the order that the upload belongs to
      responses:
        "204":
          description: deleted
        "400":
          description: invalid request
          schema:
            $ref: "#/definitions/InvalidRequestResponsePayload"
        "403":
          description: not authorized
        "404":
          description: not found
        "500":
          description: server error
  /uploads:
    post:
      summary: Create a new upload
      description: Uploads represent a single digital file, such as a JPEG or PDF.
      operationId: createUpload
      tags:
        - uploads
      consumes:
        - multipart/form-data
      parameters:
        - in: query
          name: documentId
          type: string
          format: uuid
          required: false
          description: UUID of the document to add an upload to
        - in: formData
          name: file
          type: file
          description: The file to upload.
          required: true
      responses:
        "201":
          description: created upload
          schema:
            $ref: "definitions/Upload.yaml"
        "400":
          description: invalid request
          schema:
            $ref: "#/definitions/InvalidRequestResponsePayload"
        "403":
          description: not authorized
        "404":
          description: not found
        "413":
          description: payload is too large
        "500":
          description: server error
    delete:
      summary: Deletes a collection of uploads
      description: Uploads represent a single digital file, such as a JPEG or PDF.
      operationId: deleteUploads
      tags:
        - uploads
      parameters:
        - in: query
          name: uploadIds
          type: array
          items:
            type: string
            format: uuid
          required: true
          description: Array of UUIDs to be deleted
      responses:
        "204":
          description: deleted
        "400":
          description: invalid request
          schema:
            $ref: "#/definitions/InvalidRequestResponsePayload"
        "403":
          description: not authorized
        "404":
          description: not found
        "500":
          description: server error
  /service_members:
    post:
      summary: Creates service member for a logged-in user
      description: Creates an instance of a service member tied to a user
      operationId: createServiceMember
      tags:
        - service_members
      parameters:
        - in: body
          name: createServiceMemberPayload
          required: true
          schema:
            $ref: "#/definitions/CreateServiceMemberPayload"
      responses:
        "201":
          description: created instance of service member
          schema:
            $ref: "#/definitions/ServiceMemberPayload"
        "400":
          description: invalid request
        "401":
          description: request requires user authentication
        "403":
          description: user is not authorized
        "404":
          description: service member not found
        "500":
          description: internal server error
  /service_members/{serviceMemberId}:
    get:
      summary: Returns the given service member
      description: Returns the given service member
      operationId: showServiceMember
      tags:
        - service_members
      parameters:
        - in: path
          name: serviceMemberId
          type: string
          format: uuid
          required: true
          description: UUID of the service member
      responses:
        "200":
          description: the instance of the service member
          schema:
            $ref: "#/definitions/ServiceMemberPayload"
        "400":
          description: invalid request
        "401":
          description: request requires user authentication
        "403":
          description: user is not authorized
        "404":
          description: service member not found
        "500":
          description: internal server error
    patch:
      summary: Patches the service member
      description: Any fields sent in this request will be set on the service member referenced
      operationId: patchServiceMember
      tags:
        - service_members
      parameters:
        - in: path
          name: serviceMemberId
          type: string
          format: uuid
          required: true
          description: UUID of the service member
        - in: body
          name: patchServiceMemberPayload
          required: true
          schema:
            $ref: "#/definitions/PatchServiceMemberPayload"
      responses:
        "200":
          description: updated instance of service member
          schema:
            $ref: "#/definitions/ServiceMemberPayload"
        "400":
          description: invalid request
        "401":
          description: request requires user authentication
        "403":
          description: user is not authorized
        "404":
          description: service member not found
        "500":
          description: internal server error
  /service_members/{serviceMemberId}/current_orders:
    get:
      summary: Returns the latest orders for a given service member
      description: Returns orders
      operationId: showServiceMemberOrders
      tags:
        - service_members
      parameters:
        - in: path
          name: serviceMemberId
          type: string
          format: uuid
          required: true
          description: UUID of the service member
      responses:
        "200":
          description: the instance of the service member
          schema:
            $ref: "#/definitions/Orders"
        "400":
          description: invalid request
        "401":
          description: request requires user authentication
        "403":
          description: user is not authorized
        "404":
          description: service member not found
        "500":
          description: internal server error
  /service_members/{serviceMemberId}/backup_contacts:
    post:
      summary: Submits backup contact for a logged-in user
      description: Creates an instance of a backup contact tied to a service member user
      operationId: createServiceMemberBackupContact
      tags:
        - backup_contacts
      parameters:
        - in: body
          name: createBackupContactPayload
          required: true
          schema:
            $ref: "#/definitions/CreateServiceMemberBackupContactPayload"
        - in: path
          name: serviceMemberId
          type: string
          format: uuid
          required: true
          description: UUID of the service member
      responses:
        "201":
          description: created instance of service member backup contact
          schema:
            $ref: "#/definitions/ServiceMemberBackupContactPayload"
        "400":
          description: invalid request
        "401":
          description: request requires user authentication
        "403":
          description: user is not authorized to create this backup contact
        "404":
          description: contact not found
        "500":
          description: internal server error
    get:
      summary: List all service member backup contacts
      description: List all service member backup contacts
      operationId: indexServiceMemberBackupContacts
      tags:
        - backup_contacts
      parameters:
        - in: path
          name: serviceMemberId
          type: string
          format: uuid
          required: true
          description: UUID of the service member
      responses:
        "200":
          description: list of service member backup contacts
          schema:
            $ref: "#/definitions/IndexServiceMemberBackupContactsPayload"
        "400":
          description: invalid request
        "401":
          description: request requires user authentication
        "403":
          description: user is not authorized to see this backup contact
        "404":
          description: contact not found
        "500":
          description: internal server error
  /backup_contacts/{backupContactId}:
    get:
      summary: Returns the given service member backup contact
      description: Returns the given service member backup contact
      operationId: showServiceMemberBackupContact
      tags:
        - backup_contacts
      parameters:
        - in: path
          name: backupContactId
          type: string
          format: uuid
          required: true
          description: UUID of the service member backup contact
      responses:
        "200":
          description: the instance of the service member backup contact
          schema:
            $ref: "#/definitions/ServiceMemberBackupContactPayload"
        "400":
          description: invalid request
        "401":
          description: request requires user authentication
        "403":
          description: user is not authorized
        "404":
          description: backup contact not found
        "500":
          description: internal server error
    put:
      summary: Updates a service member backup contact
      description: Any fields sent in this request will be set on the backup contact referenced
      operationId: updateServiceMemberBackupContact
      tags:
        - backup_contacts
      parameters:
        - in: body
          name: updateServiceMemberBackupContactPayload
          required: true
          schema:
            $ref: "#/definitions/UpdateServiceMemberBackupContactPayload"
        - in: path
          name: backupContactId
          type: string
          format: uuid
          required: true
          description: UUID of the service member backup contact
      responses:
        "201":
          description: updated instance of backup contact
          schema:
            $ref: "#/definitions/ServiceMemberBackupContactPayload"
        "400":
          description: invalid request
        "401":
          description: request requires user authentication
        "403":
          description: user is not authorized
        "404":
          description: backup contact not found
        "500":
          description: internal server error
  /duty_locations:
    get:
      summary: Returns the duty locations matching the search query
      description: Returns the duty locations matching the search query
      operationId: searchDutyLocations
      tags:
        - duty_locations
      parameters:
        - in: query
          name: search
          type: string
          required: true
          description: Search string for duty locations
      responses:
        "200":
          description: the instance of the duty location
          schema:
            $ref: "#/definitions/DutyLocationsPayload"
        "400":
          description: invalid request
        "401":
          description: request requires user authentication
        "403":
          description: user is not authorized
        "404":
          description: matching duty location not found
        "500":
          description: internal server error
  /duty_locations/{dutyLocationId}/transportation_office:
    get:
      summary: Returns the transportation office for a given duty location
      description: Returns the given duty location's transportation office
      operationId: showDutyLocationTransportationOffice
      tags:
        - transportation_offices
      parameters:
        - in: path
          name: dutyLocationId
          type: string
          format: uuid
          required: true
          description: UUID of the duty location
      responses:
        "200":
          description: the instance of the transportation office for a duty location
          schema:
            $ref: "definitions/TransportationOffice.yaml"
        "400":
          description: invalid request
        "401":
          description: request requires user authentication
        "403":
          description: user is not authorized
        "404":
          description: transportation office not found
        "500":
          description: internal server error
  /transportation-offices:
    get:
      produces:
        - application/json
      summary: Returns the transportation offices matching the search query
      description: Returns the transportation offices matching the search query
      operationId: getTransportationOffices
      tags:
        - transportation_offices
      parameters:
        - in: query
          name: search
          type: string
          required: true
          minLength: 2
          description: Search string for transportation offices
      responses:
        "200":
          description: Successfully retrieved transportation offices
          schema:
            $ref: "#/definitions/TransportationOffices"
        "400":
          $ref: "#/responses/InvalidRequest"
        "401":
          $ref: "#/responses/PermissionDenied"
        "403":
          $ref: "#/responses/PermissionDenied"
        "404":
          $ref: "#/responses/NotFound"
        "500":
          $ref: "#/responses/ServerError"
  /queues/{queueType}:
    get:
      summary: Show all moves in a queue
      description: Show all moves in a queue
      operationId: showQueue
      tags:
        - queues
      parameters:
        - in: path
          name: queueType
          type: string
          enum:
            - new
            - ppm_payment_requested
            - all
            - ppm_approved
            - ppm_completed
          required: true
          description: Queue type to show
      responses:
        "200":
          description: list all moves in the specified queue
          schema:
            type: array
            items:
              $ref: "#/definitions/MoveQueueItem"
        "400":
          description: invalid request
        "401":
          description: request requires user authentication
        "403":
          description: user is not authorized to access this queue
        "404":
          description: move queue item is not found
  /entitlements:
    get:
      summary: List weight weights allotted by entitlement
      description: List weight weights allotted by entitlement
      operationId: indexEntitlements
      tags:
        - entitlements
      responses:
        "200":
          description: List of weights allotted entitlement
          schema:
            $ref: "#/definitions/IndexEntitlements"
  /calendar/available_move_dates:
    get:
      summary: Returns available dates for the move calendar
      description: Returns available dates for the move calendar
      operationId: showAvailableMoveDates
      tags:
        - calendar
      parameters:
        - in: query
          name: startDate
          type: string
          format: date
          required: true
          description: Look for future available dates starting from (and including) this date
      responses:
        "200":
          description: List of available dates
          schema:
            $ref: "#/definitions/AvailableMoveDates"
        "400":
          description: invalid request
        "401":
          description: request requires user authentication
        "403":
          description: user is not authorized
        "500":
          description: internal server error
  /moves/{moveId}/weight_ticket:
    post:
      summary: Creates a weight ticket document
      description: Created a weight ticket document with the given information
      operationId: createWeightTicketDocument
      tags:
        - move_docs
      parameters:
        - name: moveId
          in: path
          type: string
          format: uuid
          required: true
          description: UUID of the move
        - in: body
          name: createWeightTicketDocument
          required: true
          schema:
            $ref: "#/definitions/CreateWeightTicketDocumentsPayload"
      responses:
        "200":
          description: returns new weight ticket document object
          schema:
            $ref: "#/definitions/MoveDocumentPayload"
        "400":
          description: invalid request
        "401":
          description: must be authenticated to use this endpoint
        "403":
          description: not authorized to modify this move
        "500":
          description: server error
  /ppm-shipments/{ppmShipmentId}/pro-gear-weight-tickets:
    parameters:
      - $ref: "parameters/ppmShipmentId.yaml"
    post:
      summary: Creates a pro-gear weight ticket
      description: |
        Creates a PPM shipment's pro-gear weight ticket. This will only contain the minimum necessary fields for a
        pro-gear weight ticket. Data should be filled in using the patch endpoint.
      operationId: createProGearWeightTicket
      tags:
        - ppm
      consumes:
        - application/json
      produces:
        - application/json
      responses:
        "201":
          description: returns a new pro-gear weight ticket object
          schema:
            $ref: "definitions/ProGearWeightTicket.yaml"
        "400":
          $ref: "#/responses/InvalidRequest"
        "401":
          $ref: "#/responses/PermissionDenied"
        "403":
          $ref: "#/responses/PermissionDenied"
        "404":
          $ref: "#/responses/NotFound"
        "412":
          $ref: "#/responses/PreconditionFailed"
        "422":
          $ref: "#/responses/UnprocessableEntity"
        "500":
          $ref: "#/responses/ServerError"
  ? /ppm-shipments/{ppmShipmentId}/pro-gear-weight-tickets/{proGearWeightTicketId}
  : patch:
      summary: Updates a pro-gear weight ticket
      description: |
        Updates a PPM shipment's pro-gear weight ticket with new information. Only some of the fields are editable
        because some have to be set by the customer, e.g. the description.
      operationId: updateProGearWeightTicket
      tags:
        - ppm
      consumes:
        - application/json
      produces:
        - application/json
      parameters:
        - $ref: "parameters/ifMatch.yaml"
        - $ref: "parameters/ppmShipmentId.yaml"
        - $ref: "parameters/proGearWeightTicketId.yaml"
        - in: body
          name: updateProGearWeightTicket
          required: true
          schema:
            $ref: "#/definitions/UpdateProGearWeightTicket"
      responses:
        "200":
          description: returns an updated pro-gear weight ticket object
          schema:
            $ref: "definitions/ProGearWeightTicket.yaml"
        "400":
          $ref: "#/responses/InvalidRequest"
        "401":
          $ref: "#/responses/PermissionDenied"
        "403":
          $ref: "#/responses/PermissionDenied"
        "404":
          $ref: "#/responses/NotFound"
        "412":
          $ref: "#/responses/PreconditionFailed"
        "422":
          $ref: "#/responses/UnprocessableEntity"
        "500":
          $ref: "#/responses/ServerError"
    delete:
      summary: Soft deletes a pro-gear weight line item by ID
      description: |
        Removes a single pro-gear weight ticket set from the closeout line items for a PPM shipment. Soft deleted
        records are not visible in milmove, but are kept in the database.
      operationId: deleteProGearWeightTicket
      tags:
        - ppm
      produces:
        - application/json
      parameters:
        - $ref: "parameters/ppmShipmentId.yaml"
        - description: ID of the pro-gear weight ticket to be deleted
          in: path
          name: proGearWeightTicketId
          required: true
          format: uuid
          type: string
      responses:
        "204":
          description: Successfully soft deleted the pro-gear weight ticket
        "400":
          $ref: "#/responses/InvalidRequest"
        "401":
          $ref: "#/responses/PermissionDenied"
        "403":
          $ref: "#/responses/PermissionDenied"
        "404":
          $ref: "#/responses/NotFound"
        "409":
          $ref: "#/responses/Conflict"
        "422":
          $ref: "#/responses/UnprocessableEntity"
        "500":
          $ref: "#/responses/ServerError"
  /ppm-shipments/{ppmShipmentId}/moving-expenses:
    post:
      summary: Creates moving expense document
      description: Creates a moving expense document for the PPM shipment
      operationId: createMovingExpense
      tags:
        - ppm
      parameters:
        - $ref: "parameters/ppmShipmentId.yaml"
      responses:
        "201":
          description: returns new moving expense object
          schema:
            $ref: "definitions/MovingExpense.yaml"
        "400":
          $ref: "#/responses/InvalidRequest"
        "401":
          $ref: "#/responses/PermissionDenied"
        "403":
          $ref: "#/responses/PermissionDenied"
        "404":
          $ref: "#/responses/NotFound"
        "422":
          $ref: "#/responses/UnprocessableEntity"
        "500":
          $ref: "#/responses/ServerError"
  /ppm-shipments/{ppmShipmentId}/moving-expenses/{movingExpenseId}:
    patch:
      summary: Updates the moving expense
      description: Any fields sent in this request will be set on the moving expense referenced
      operationId: updateMovingExpense
      tags:
        - ppm
      parameters:
        - $ref: "parameters/ppmShipmentId.yaml"
        - $ref: "parameters/movingExpenseId.yaml"
        - $ref: "parameters/ifMatch.yaml"
        - in: body
          name: updateMovingExpense
          required: true
          schema:
            $ref: "#/definitions/UpdateMovingExpense"
      responses:
        "200":
          description: returns an updated moving expense object
          schema:
            $ref: "definitions/MovingExpense.yaml"
        "400":
          $ref: "#/responses/InvalidRequest"
        "401":
          $ref: "#/responses/PermissionDenied"
        "403":
          $ref: "#/responses/PermissionDenied"
        "404":
          $ref: "#/responses/NotFound"
        "412":
          $ref: "#/responses/PreconditionFailed"
        "422":
          $ref: "#/responses/UnprocessableEntity"
        "500":
          $ref: "#/responses/ServerError"
    delete:
      summary: Soft deletes a moving expense by ID
      description: |
        Removes a single moving expense receipt from the closeout line items for a PPM shipment. Soft deleted
        records are not visible in milmove, but are kept in the database.
      operationId: deleteMovingExpense
      tags:
        - ppm
      produces:
        - application/json
      parameters:
        - $ref: "parameters/ppmShipmentId.yaml"
        - description: ID of the moving expense to be deleted
          in: path
          name: movingExpenseId
          required: true
          format: uuid
          type: string
      responses:
        "204":
          description: Successfully soft deleted the moving expense
        "400":
          $ref: "#/responses/InvalidRequest"
        "401":
          $ref: "#/responses/PermissionDenied"
        "403":
          $ref: "#/responses/PermissionDenied"
        "404":
          $ref: "#/responses/NotFound"
        "409":
          $ref: "#/responses/Conflict"
        "422":
          $ref: "#/responses/UnprocessableEntity"
        "500":
          $ref: "#/responses/ServerError"
  /ppm-shipments/{ppmShipmentId}/weight-ticket:
    post:
      summary: Creates a weight ticket document
      description: Created a weight ticket document with the given information
      operationId: createWeightTicket
      tags:
        - ppm
      parameters:
        - $ref: "parameters/ppmShipmentId.yaml"
      responses:
        "200":
          description: returns new weight ticket object
          schema:
            $ref: "definitions/WeightTicket.yaml"
        "400":
          $ref: "#/responses/InvalidRequest"
        "401":
          $ref: "#/responses/PermissionDenied"
        "403":
          $ref: "#/responses/PermissionDenied"
        "404":
          $ref: "#/responses/NotFound"
        "422":
          $ref: "#/responses/UnprocessableEntity"
        "500":
          $ref: "#/responses/ServerError"
  /ppm-shipments/{ppmShipmentId}/weight-ticket/{weightTicketId}:
    patch:
      summary: Updates a weight ticket document
      description: Updates a weight ticket document with the new information
      operationId: updateWeightTicket
      tags:
        - ppm
      parameters:
        - $ref: "parameters/ppmShipmentId.yaml"
        - $ref: "parameters/weightTicketId.yaml"
        - $ref: "parameters/ifMatch.yaml"
        - in: body
          name: updateWeightTicketPayload
          required: true
          schema:
            $ref: "#/definitions/UpdateWeightTicket"
      responses:
        "200":
          description: returns an updated weight ticket object
          schema:
            $ref: "definitions/WeightTicket.yaml"
        "400":
          $ref: "#/responses/InvalidRequest"
        "401":
          $ref: "#/responses/PermissionDenied"
        "403":
          $ref: "#/responses/PermissionDenied"
        "404":
          $ref: "#/responses/NotFound"
        "412":
          $ref: "#/responses/PreconditionFailed"
        "422":
          $ref: "#/responses/UnprocessableEntity"
        "500":
          $ref: "#/responses/ServerError"
    delete:
      summary: Soft deletes a weight ticket by ID
      description: |
        Removes a single weight ticket from the closeout line items for a PPM shipment. Soft deleted
        records are not visible in milmove, but are kept in the database. This may change the PPM shipment's final
        incentive.
      operationId: deleteWeightTicket
      tags:
        - ppm
      produces:
        - application/json
      parameters:
        - $ref: "parameters/ppmShipmentId.yaml"
        - description: ID of the weight ticket to be deleted
          in: path
          name: weightTicketId
          required: true
          format: uuid
          type: string
      responses:
        "204":
          description: Successfully soft deleted the weight ticket
        "400":
          $ref: "#/responses/InvalidRequest"
        "401":
          $ref: "#/responses/PermissionDenied"
        "403":
          $ref: "#/responses/PermissionDenied"
        "404":
          $ref: "#/responses/NotFound"
        "409":
          $ref: "#/responses/Conflict"
        "422":
          $ref: "#/responses/UnprocessableEntity"
        "500":
          $ref: "#/responses/ServerError"
  /ppm-shipments/{ppmShipmentId}/uploads:
    post:
      summary: Create a new upload for a PPM weight ticket, pro-gear, or moving expense document
      description: Uploads represent a single digital file, such as a PNG, JPEG, PDF, or spreadsheet.
      operationId: createPPMUpload
      tags:
        - ppm
      consumes:
        - multipart/form-data
      parameters:
        - in: path
          name: ppmShipmentId
          type: string
          format: uuid
          required: true
          description: UUID of the ppm shipment
        - in: query
          name: documentId
          type: string
          format: uuid
          required: true
          description: UUID of the document to add an upload to
        - in: formData
          name: file
          type: file
          description: The file to upload.
          required: true
      responses:
        "201":
          description: created upload
          schema:
            $ref: "#/definitions/Upload"
        "400":
          description: invalid request
          schema:
            $ref: "#/definitions/InvalidRequestResponsePayload"
        "403":
          $ref: "#/responses/PermissionDenied"
        "404":
          $ref: "#/responses/NotFound"
        "413":
          description: payload is too large
        "422":
          $ref: "#/responses/UnprocessableEntity"
        "500":
          $ref: "#/responses/ServerError"
  /ppm-shipments/{ppmShipmentId}/submit-ppm-shipment-documentation:
    parameters:
      - $ref: "parameters/ppmShipmentId.yaml"
    post:
      summary: Saves signature and routes PPM shipment to service counselor
      description: |
        Saves customer signature along with the text they agreed to, and then routes the PPM shipment to the service
        counselor queue for review.
      operationId: submitPPMShipmentDocumentation
      tags:
        - ppm
      consumes:
        - application/json
      produces:
        - application/json
      parameters:
        - in: body
          name: savePPMShipmentSignedCertificationPayload
          required: true
          schema:
            $ref: "#/definitions/SavePPMShipmentSignedCertification"
      responses:
        "200":
          description: Returns the updated PPM shipment
          schema:
            $ref: "definitions/PPMShipment.yaml"
        "400":
          $ref: "#/responses/InvalidRequest"
        "401":
          $ref: "#/responses/PermissionDenied"
        "403":
          $ref: "#/responses/PermissionDenied"
        "404":
          $ref: "#/responses/NotFound"
        "409":
          $ref: "#/responses/Conflict"
        "422":
          $ref: "#/responses/UnprocessableEntity"
        "500":
          $ref: "#/responses/ServerError"
  ? /ppm-shipments/{ppmShipmentId}/resubmit-ppm-shipment-documentation/{signedCertificationId}
  : parameters:
      - $ref: "parameters/ppmShipmentId.yaml"
    put:
      summary: Updates signature and routes PPM shipment to service counselor
      description: |
        Updates customer signature along with the text they agreed to, and then routes the PPM shipment to the service
        counselor queue for review.
      operationId: resubmitPPMShipmentDocumentation
      tags:
        - ppm
      consumes:
        - application/json
      produces:
        - application/json
      parameters:
        - in: path
          name: signedCertificationId
          description: UUID of the signed certification
          type: string
          format: uuid
          required: true
        - $ref: "parameters/ifMatch.yaml"
        - in: body
          name: savePPMShipmentSignedCertificationPayload
          required: true
          schema:
            $ref: "#/definitions/SavePPMShipmentSignedCertification"
      responses:
        "200":
          description: Returns the updated PPM shipment
          schema:
            $ref: "definitions/PPMShipment.yaml"
        "400":
          $ref: "#/responses/InvalidRequest"
        "401":
          $ref: "#/responses/PermissionDenied"
        "403":
          $ref: "#/responses/PermissionDenied"
        "404":
          $ref: "#/responses/NotFound"
        "409":
          $ref: "#/responses/Conflict"
        "412":
          $ref: "#/responses/PreconditionFailed"
        "422":
          $ref: "#/responses/UnprocessableEntity"
        "500":
          $ref: "#/responses/ServerError"
  /rate_engine_postal_codes/{postal_code}:
    get:
      summary: Validate if a zipcode is valid for origin or destination location for a move.
      description: Verifies if a zipcode is valid for origin or destination location for a move.
      operationId: validatePostalCodeWithRateData
      tags:
        - postal_codes
      parameters:
        - in: path
          name: postal_code
          type: string
          required: true
          format: zip
          pattern: '^(\d{5}?)$'
        - in: query
          name: postal_code_type
          type: string
          required: true
          enum:
            - origin
            - destination
      responses:
        "200":
          description: postal_code is valid or invalid
          schema:
            $ref: "#/definitions/RateEnginePostalCodePayload"
        "400":
          description: invalid request
        "401":
          description: must be authenticated to use this endpoint
        "403":
          description: user is not authorized
        "500":
          description: server error
  /addresses/{addressId}:
    get:
      summary: Returns an address
      description: Returns an address
      operationId: showAddress
      tags:
        - addresses
      parameters:
        - in: path
          name: addressId
          type: string
          format: uuid
          required: true
          description: UUID of the address to return
      responses:
        "200":
          description: the requested address
          schema:
            $ref: "definitions/Address.yaml"
        "400":
          description: invalid request
        "403":
          description: not authorized
        "404":
          description: not found
        "500":
          description: server error
  "/mto_shipments":
    post:
      summary: createMTOShipment
      description: |
        Creates a MTO shipment for the specified Move Task Order.
        Required fields include:
        * Shipment Type
        * Customer requested pick-up date
        * Pick-up Address
        * Delivery Address

        Optional fields include:
        * Customer Remarks
        * Releasing / Receiving agents
      consumes:
        - application/json
      produces:
        - application/json
      operationId: createMTOShipment
      tags:
        - mtoShipment
      parameters:
        - in: body
          name: body
          schema:
            $ref: "#/definitions/CreateShipment"
      responses:
        "200":
          description: Successfully created a MTO shipment.
          schema:
            $ref: "#/definitions/MTOShipment"
        "400":
          $ref: "#/responses/InvalidRequest"
        "401":
          $ref: "#/responses/PermissionDenied"
        "403":
          $ref: "#/responses/PermissionDenied"
        "404":
          $ref: "#/responses/NotFound"
        "422":
          $ref: "#/responses/UnprocessableEntity"
        "500":
          $ref: "#/responses/ServerError"
  "/mto-shipments/{mtoShipmentId}":
    patch:
      summary: updateMTOShipment
      description: |
        Updates a specified MTO shipment.

        Required fields include:
        * MTO Shipment ID required in path
        * If-Match required in headers
        * Shipment type is required in body

        Optional fields include:
        * New shipment status type
        * Customer requested pick-up date
        * Pick-up Address
        * Delivery Address
        * Customer Remarks
        * Releasing / Receiving agents
        * Actual Pro Gear Weight
        * Actual Spouse Pro Gear Weight
      consumes:
        - application/json
      produces:
        - application/json
      operationId: updateMTOShipment
      tags:
        - mtoShipment
      parameters:
        - in: path
          name: mtoShipmentId
          type: string
          format: uuid
          required: true
          description: UUID of the MTO Shipment to update
        - in: header
          name: If-Match
          type: string
          required: true
          description: >
            Optimistic locking is implemented via the `If-Match` header. If the ETag header does not match
            the value of the resource on the server, the server rejects the change with a `412 Precondition Failed` error.
        - in: body
          name: body
          schema:
            $ref: "#/definitions/UpdateShipment"
      responses:
        "200":
          description: Successfully updated the specified MTO shipment.
          schema:
            $ref: "#/definitions/MTOShipment"
        "400":
          $ref: "#/responses/InvalidRequest"
        "401":
          $ref: "#/responses/PermissionDenied"
        "403":
          $ref: "#/responses/PermissionDenied"
        "404":
          $ref: "#/responses/NotFound"
        "412":
          $ref: "#/responses/PreconditionFailed"
        "422":
          $ref: "#/responses/UnprocessableEntity"
        "500":
          $ref: "#/responses/ServerError"
    delete:
      summary: Soft deletes a shipment by ID
      description: Soft deletes a shipment by ID
      operationId: deleteShipment
      tags:
        - mtoShipment
      produces:
        - application/json
      parameters:
        - description: ID of the shipment to be deleted
          in: path
          name: mtoShipmentId
          required: true
          format: uuid
          type: string
      responses:
        "204":
          description: Successfully soft deleted the shipment
        "400":
          $ref: "#/responses/InvalidRequest"
        "403":
          $ref: "#/responses/PermissionDenied"
        "404":
          $ref: "#/responses/NotFound"
        "409":
          $ref: "#/responses/Conflict"
        "422":
          $ref: "#/responses/UnprocessableEntity"
        "500":
          $ref: "#/responses/ServerError"
  /moves/{moveTaskOrderID}/mto_shipments:
    get:
      summary: Gets all shipments for a move task order
      description: |
        Gets all MTO shipments for the specified Move Task Order.
      produces:
        - application/json
      operationId: listMTOShipments
      tags:
        - mtoShipment
      parameters:
        - description: ID of move task order for mto shipment to use
          in: path
          name: moveTaskOrderID
          required: true
          format: uuid
          type: string
      responses:
        "200":
          description: Successfully retrieved all mto shipments for a move task order.
          schema:
            $ref: "#/definitions/MTOShipments"
        "400":
          $ref: "#/responses/InvalidRequest"
        "401":
          $ref: "#/responses/PermissionDenied"
        "404":
          $ref: "#/responses/NotFound"
        "500":
          $ref: "#/responses/ServerError"
  /okta-profile:
    get:
      summary: Returns Okta profile values from Okta's Users API
      description: Calls a GET request to Okta's Users API and returns profile values that includes Okta data that the user provided upon registration or most recent profile update.
      operationId: showOktaInfo
      tags:
        - okta_profile
      produces:
        - application/json
      responses:
        "200":
          description: okta profile for user
          schema:
            $ref: "#/definitions/OktaUserProfileData"
        "400":
          description: invalid request
        "401":
          description: request requires user authentication
        "403":
          description: user is not authorized
        "404":
          description: service member not found
        "500":
          description: internal server error
    post:
      summary: Update the user's okta profile with primary data, returns Okta profile values from the Okta's Users API reflecting updated values.
      description: Update the user's okta profile with primary data, returns Okta profile values from the Okta's Users API reflecting updated values.
      operationId: updateOktaInfo
      tags:
        - okta_profile
      parameters:
        - in: body
          name: updateOktaUserProfileData
          required: true
          schema:
            $ref: "#/definitions/UpdateOktaUserProfileData"
      consumes:
        - application/json
      produces:
        - application/json
      responses:
        "200":
          description: okta profile for user
          schema:
            $ref: "#/definitions/OktaUserProfileData"
        "400":
          description: invalid request
        "401":
          description: request requires user authentication
        "403":
          description: user is not authorized
        "422":
          description: validation error
          schema:
            $ref: "#/responses/UnprocessableEntity"
        "500":
          description: internal server error
responses:
  InvalidRequest:
    description: The request payload is invalid.
    schema:
      $ref: "#/definitions/ClientError"
  NotFound:
    description: The requested resource wasn't found.
    schema:
      $ref: "#/definitions/ClientError"
  Conflict:
    description: "The request could not be processed because of conflict in the current state of the resource."
    schema:
      $ref: "#/definitions/ClientError"
  PermissionDenied:
    description: The request was denied.
    schema:
      $ref: "#/definitions/ClientError"
  ServerError:
    description: A server error occurred.
    schema:
      $ref: "#/definitions/Error"
  PreconditionFailed:
    description: Precondition failed, likely due to a stale eTag (If-Match). Fetch the request again to get the updated eTag value.
    schema:
      $ref: "#/definitions/ClientError"
  UnprocessableEntity:
    description: The payload was unprocessable.
    schema:
      $ref: "#/definitions/ValidationError"<|MERGE_RESOLUTION|>--- conflicted
+++ resolved
@@ -1895,13 +1895,10 @@
         $ref: definitions/NullableString.yaml
       secondaryPickupAddress:
         $ref: 'definitions/Address.yaml'
-<<<<<<< HEAD
-=======
       hasSecondaryPickupAddress:
         type: boolean
         x-omitempty: false
         x-nullable: true
->>>>>>> a94e3bbe
       actualPickupPostalCode:
         description: >
           The actual postal code where the PPM shipment started. To be filled once the customer has moved the shipment.
@@ -1928,13 +1925,10 @@
         $ref: definitions/NullableString.yaml
       secondaryDestinationAddress:
         $ref: 'definitions/Address.yaml'
-<<<<<<< HEAD
-=======
       hasSecondaryDestinationAddress:
         type: boolean
         x-omitempty: false
         x-nullable: true
->>>>>>> a94e3bbe
       actualDestinationPostalCode:
         description: >
           The actual postal code where the PPM shipment ended. To be filled once the customer has moved the shipment.
